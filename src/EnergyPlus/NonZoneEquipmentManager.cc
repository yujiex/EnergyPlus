// EnergyPlus, Copyright (c) 1996-2020, The Board of Trustees of the University of Illinois,
// The Regents of the University of California, through Lawrence Berkeley National Laboratory
// (subject to receipt of any required approvals from the U.S. Dept. of Energy), Oak Ridge
// National Laboratory, managed by UT-Battelle, Alliance for Sustainable Energy, LLC, and other
// contributors. All rights reserved.
//
// NOTICE: This Software was developed under funding from the U.S. Department of Energy and the
// U.S. Government consequently retains certain rights. As such, the U.S. Government has been
// granted for itself and others acting on its behalf a paid-up, nonexclusive, irrevocable,
// worldwide license in the Software to reproduce, distribute copies to the public, prepare
// derivative works, and perform publicly and display publicly, and to permit others to do so.
//
// Redistribution and use in source and binary forms, with or without modification, are permitted
// provided that the following conditions are met:
//
// (1) Redistributions of source code must retain the above copyright notice, this list of
//     conditions and the following disclaimer.
//
// (2) Redistributions in binary form must reproduce the above copyright notice, this list of
//     conditions and the following disclaimer in the documentation and/or other materials
//     provided with the distribution.
//
// (3) Neither the name of the University of California, Lawrence Berkeley National Laboratory,
//     the University of Illinois, U.S. Dept. of Energy nor the names of its contributors may be
//     used to endorse or promote products derived from this software without specific prior
//     written permission.
//
// (4) Use of EnergyPlus(TM) Name. If Licensee (i) distributes the software in stand-alone form
//     without changes from the version obtained under this License, or (ii) Licensee makes a
//     reference solely to the software portion of its product, Licensee must refer to the
//     software as "EnergyPlus version X" software, where "X" is the version number Licensee
//     obtained under this License and may not use a different name for the software. Except as
//     specifically required in this Section (4), Licensee shall not use in a company name, a
//     product name, in advertising, publicity, or other promotional activities any name, trade
//     name, trademark, logo, or other designation of "EnergyPlus", "E+", "e+" or confusingly
//     similar designation, without the U.S. Department of Energy's prior written consent.
//
// THIS SOFTWARE IS PROVIDED BY THE COPYRIGHT HOLDERS AND CONTRIBUTORS "AS IS" AND ANY EXPRESS OR
// IMPLIED WARRANTIES, INCLUDING, BUT NOT LIMITED TO, THE IMPLIED WARRANTIES OF MERCHANTABILITY
// AND FITNESS FOR A PARTICULAR PURPOSE ARE DISCLAIMED. IN NO EVENT SHALL THE COPYRIGHT OWNER OR
// CONTRIBUTORS BE LIABLE FOR ANY DIRECT, INDIRECT, INCIDENTAL, SPECIAL, EXEMPLARY, OR
// CONSEQUENTIAL DAMAGES (INCLUDING, BUT NOT LIMITED TO, PROCUREMENT OF SUBSTITUTE GOODS OR
// SERVICES; LOSS OF USE, DATA, OR PROFITS; OR BUSINESS INTERRUPTION) HOWEVER CAUSED AND ON ANY
// THEORY OF LIABILITY, WHETHER IN CONTRACT, STRICT LIABILITY, OR TORT (INCLUDING NEGLIGENCE OR
// OTHERWISE) ARISING IN ANY WAY OUT OF THE USE OF THIS SOFTWARE, EVEN IF ADVISED OF THE
// POSSIBILITY OF SUCH DAMAGE.

// EnergyPlus Headers
#include <EnergyPlus/Data/EnergyPlusData.hh>
#include <EnergyPlus/DataGlobals.hh>
#include <EnergyPlus/InputProcessing/InputProcessor.hh>
#include <EnergyPlus/NonZoneEquipmentManager.hh>
#include <EnergyPlus/WaterThermalTanks.hh>
#include <EnergyPlus/WaterUse.hh>

namespace EnergyPlus {

namespace NonZoneEquipmentManager {

    // MODULE INFORMATION:
    //       AUTHOR         Peter Graham Ellis
    //       DATE WRITTEN   January 2004
    //       MODIFIED       Hudson, ORNL July 2007
    //       RE-ENGINEERED  na

    // PURPOSE OF THIS MODULE:

    // METHODOLOGY EMPLOYED: na

    // REFERENCES: na
    // OTHER NOTES: na
    // USE STATEMENTS: na

    // Data
    // MODULE PARAMETER DEFINITIONS: na
    // MODULE VARIABLE DECLARATIONS: na

    // SUBROUTINE SPECIFICATIONS:

    // MODULE SUBROUTINES:

    // Functions

    void ManageNonZoneEquipment(EnergyPlusData &state, bool const FirstHVACIteration,
                                bool &SimNonZoneEquipment // Simulation convergence flag
    )
    {

        // SUBROUTINE INFORMATION:
        //       AUTHOR         Dan Fisher
        //       DATE WRITTEN   Sept. 2000
        //       RE-ENGINEERED  Richard Liesen
        //       DATE MODIFIED  February 2003
        //       MODIFIED       Hudson, ORNL July 2007
        //       MODIFIED       B. Griffith, NREL, April 2008,
        //                      added calls for just heat recovery part of chillers
        //       MODIFIED       Removed much for plant upgrade, 2011

        // PURPOSE OF THIS SUBROUTINE:
        // This routine checks the input file for any non-zone equipment objects and gets their input.
        // Zone equipment objects are generally triggered to "get input" when they are called for simulation
        // by the ZoneEquipmentManager because they are referenced by a Zone Equipment List.  In the case of
        // the NonZoneEquipmentManager, it does not yet have a list of non-zone equipment, so it must make
        // one here before it knows what to call for simulation.

        // Using/Aliasing
        using DataGlobals::ZoneSizingCalc;
        using WaterThermalTanks::SimulateWaterHeaterStandAlone;
        using WaterUse::SimulateWaterUse;

        // Locals
        // SUBROUTINE ARGUMENT DEFINITIONS:

        // SUBROUTINE LOCAL VARIABLE DECLARATIONS:
        int WaterHeaterNum; // Water heater object number
        static int NumOfWaterHeater;
        static bool CountNonZoneEquip(true);

        // FLOW:
        if (CountNonZoneEquip) {
            NumOfWaterHeater = inputProcessor->getNumObjectsFound("WaterHeater:Mixed") + inputProcessor->getNumObjectsFound("WaterHeater:Stratified");
            CountNonZoneEquip = false;
        }

<<<<<<< HEAD
        SimulateWaterUse(state, state.dataWaterUse, FirstHVACIteration); // simulate non-plant loop water use.
=======
        SimulateWaterUse(state, FirstHVACIteration); // simulate non-plant loop water use.
>>>>>>> 0d3adc45

        if (!ZoneSizingCalc) {
            for (WaterHeaterNum = 1; WaterHeaterNum <= NumOfWaterHeater; ++WaterHeaterNum) {
                SimulateWaterHeaterStandAlone(state, WaterHeaterNum, FirstHVACIteration);
            }
        }

        if (FirstHVACIteration) {
            SimNonZoneEquipment = true;
        } else {
            SimNonZoneEquipment = false;
        }
    }

} // namespace NonZoneEquipmentManager

} // namespace EnergyPlus<|MERGE_RESOLUTION|>--- conflicted
+++ resolved
@@ -122,11 +122,7 @@
             CountNonZoneEquip = false;
         }
 
-<<<<<<< HEAD
-        SimulateWaterUse(state, state.dataWaterUse, FirstHVACIteration); // simulate non-plant loop water use.
-=======
         SimulateWaterUse(state, FirstHVACIteration); // simulate non-plant loop water use.
->>>>>>> 0d3adc45
 
         if (!ZoneSizingCalc) {
             for (WaterHeaterNum = 1; WaterHeaterNum <= NumOfWaterHeater; ++WaterHeaterNum) {
