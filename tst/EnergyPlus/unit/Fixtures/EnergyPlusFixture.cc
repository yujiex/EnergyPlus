// EnergyPlus, Copyright (c) 1996-2020, The Board of Trustees of the University of Illinois,
// The Regents of the University of California, through Lawrence Berkeley National Laboratory
// (subject to receipt of any required approvals from the U.S. Dept. of Energy), Oak Ridge
// National Laboratory, managed by UT-Battelle, Alliance for Sustainable Energy, LLC, and other
// contributors. All rights reserved.
//
// NOTICE: This Software was developed under funding from the U.S. Department of Energy and the
// U.S. Government consequently retains certain rights. As such, the U.S. Government has been
// granted for itself and others acting on its behalf a paid-up, nonexclusive, irrevocable,
// worldwide license in the Software to reproduce, distribute copies to the public, prepare
// derivative works, and perform publicly and display publicly, and to permit others to do so.
//
// Redistribution and use in source and binary forms, with or without modification, are permitted
// provided that the following conditions are met:
//
// (1) Redistributions of source code must retain the above copyright notice, this list of
//     conditions and the following disclaimer.
//
// (2) Redistributions in binary form must reproduce the above copyright notice, this list of
//     conditions and the following disclaimer in the documentation and/or other materials
//     provided with the distribution.
//
// (3) Neither the name of the University of California, Lawrence Berkeley National Laboratory,
//     the University of Illinois, U.S. Dept. of Energy nor the names of its contributors may be
//     used to endorse or promote products derived from this software without specific prior
//     written permission.
//
// (4) Use of EnergyPlus(TM) Name. If Licensee (i) distributes the software in stand-alone form
//     without changes from the version obtained under this License, or (ii) Licensee makes a
//     reference solely to the software portion of its product, Licensee must refer to the
//     software as "EnergyPlus version X" software, where "X" is the version number Licensee
//     obtained under this License and may not use a different name for the software. Except as
//     specifically required in this Section (4), Licensee shall not use in a company name, a
//     product name, in advertising, publicity, or other promotional activities any name, trade
//     name, trademark, logo, or other designation of "EnergyPlus", "E+", "e+" or confusingly
//     similar designation, without the U.S. Department of Energy's prior written consent.
//
// THIS SOFTWARE IS PROVIDED BY THE COPYRIGHT HOLDERS AND CONTRIBUTORS "AS IS" AND ANY EXPRESS OR
// IMPLIED WARRANTIES, INCLUDING, BUT NOT LIMITED TO, THE IMPLIED WARRANTIES OF MERCHANTABILITY
// AND FITNESS FOR A PARTICULAR PURPOSE ARE DISCLAIMED. IN NO EVENT SHALL THE COPYRIGHT OWNER OR
// CONTRIBUTORS BE LIABLE FOR ANY DIRECT, INDIRECT, INCIDENTAL, SPECIAL, EXEMPLARY, OR
// CONSEQUENTIAL DAMAGES (INCLUDING, BUT NOT LIMITED TO, PROCUREMENT OF SUBSTITUTE GOODS OR
// SERVICES; LOSS OF USE, DATA, OR PROFITS; OR BUSINESS INTERRUPTION) HOWEVER CAUSED AND ON ANY
// THEORY OF LIABILITY, WHETHER IN CONTRACT, STRICT LIABILITY, OR TORT (INCLUDING NEGLIGENCE OR
// OTHERWISE) ARISING IN ANY WAY OUT OF THE USE OF THIS SOFTWARE, EVEN IF ADVISED OF THE
// POSSIBILITY OF SUCH DAMAGE.

// Google Test Headers
#include <gtest/gtest.h>

// ObjexxFCL Headers
#include <ObjexxFCL/gio.hh>

// EnergyPlus Headers
#include "EnergyPlusFixture.hh"

// A to Z order
#include <EnergyPlus/Data/EnergyPlusData.hh>
#include <EnergyPlus/DataIPShortCuts.hh>
#include <EnergyPlus/FileSystem.hh>
#include <EnergyPlus/FluidProperties.hh>
#include <EnergyPlus/InputProcessing/IdfParser.hh>
#include <EnergyPlus/InputProcessing/InputProcessor.hh>
#include <EnergyPlus/InputProcessing/InputValidation.hh>
#include <EnergyPlus/OutputFiles.hh>
#include <EnergyPlus/OutputProcessor.hh>
#include <EnergyPlus/Psychrometrics.hh>
#include <EnergyPlus/ReportCoilSelection.hh>
#include <EnergyPlus/SimulationManager.hh>
#include <EnergyPlus/StateManagement.hh>
#include <algorithm>
#include <fstream>
#include <nlohmann/json.hpp>

using json = nlohmann::json;

namespace EnergyPlus {

void EnergyPlusFixture::SetUpTestCase()
{
    EnergyPlus::inputProcessor = InputProcessor::factory();
}

void EnergyPlusFixture::openOutputFiles(OutputFiles &outputFiles)
{
    outputFiles.eio.open_as_stringstream();
    outputFiles.mtr.open_as_stringstream();
    outputFiles.eso.open_as_stringstream();
    outputFiles.audit.open_as_stringstream();
    outputFiles.bnd.open_as_stringstream();
    outputFiles.debug.open_as_stringstream();
    outputFiles.mtd.open_as_stringstream();
    outputFiles.edd.open_as_stringstream();
}

void EnergyPlusFixture::SetUp()
{
<<<<<<< HEAD
    EnergyPlus::clearThisState(state);
    EnergyPlus::clearAllStates(state.outputFiles);
    EnergyPlus::inputProcessor->clear_state();
=======
    EnergyPlus::clearAllStates(state);
>>>>>>> e7001b2e

    show_message();

    openOutputFiles(state.outputFiles);

    this->err_stream = std::unique_ptr<std::ostringstream>(new std::ostringstream);
    this->json_stream = std::unique_ptr<std::ostringstream>(new std::ostringstream);

    DataGlobals::err_stream = this->err_stream.get();
    DataGlobals::jsonOutputStreams.json_stream = this->json_stream.get();

    m_cout_buffer = std::unique_ptr<std::ostringstream>(new std::ostringstream);
    m_redirect_cout = std::unique_ptr<RedirectCout>(new RedirectCout(m_cout_buffer));

    m_cerr_buffer = std::unique_ptr<std::ostringstream>(new std::ostringstream);
    m_redirect_cerr = std::unique_ptr<RedirectCerr>(new RedirectCerr(m_cerr_buffer));

    UtilityRoutines::outputErrorHeader = false;

    Psychrometrics::InitializePsychRoutines();
    FluidProperties::InitializeGlycRoutines();
    createCoilSelectionReportObj();
}

void EnergyPlusFixture::TearDown()
{

    {
        IOFlags flags;
        flags.DISPOSE("DELETE");
        state.outputFiles.mtd.del();
        state.outputFiles.eso.del();
        ObjexxFCL::gio::close(DataGlobals::jsonOutputStreams.OutputFileJson, flags);
        ObjexxFCL::gio::close(DataGlobals::OutputStandardError, flags);
        state.outputFiles.eio.del();
        state.outputFiles.debug.del();
        state.outputFiles.zsz.del();
        state.outputFiles.ssz.del();
        state.outputFiles.mtr.del();
        state.outputFiles.bnd.del();
        ObjexxFCL::gio::close(DataGlobals::OutputFileZonePulse, flags);
        state.outputFiles.shade.del();
    }

    clearAllStates(this->state);
}

std::string EnergyPlusFixture::delimited_string(std::vector<std::string> const &strings, std::string const &delimiter)
{
    std::ostringstream compare_text;
    for (auto const &str : strings) {
        compare_text << str << delimiter;
    }
    return compare_text.str();
}

std::vector<std::string> EnergyPlusFixture::read_lines_in_file(std::string const &filePath)
{
    std::ifstream infile(filePath);
    std::vector<std::string> lines;
    std::string line;
    while (std::getline(infile, line)) {
        lines.push_back(line);
    }
    return lines;
}

bool EnergyPlusFixture::compare_json_stream(std::string const &expected_string, bool reset_stream)
{
    auto const stream_str = this->json_stream->str();
    EXPECT_EQ(expected_string, stream_str);
    bool are_equal = (expected_string == stream_str);
    if (reset_stream) this->json_stream->str(std::string());
    return are_equal;
}

bool EnergyPlusFixture::compare_eso_stream(std::string const &expected_string, bool reset_stream)
{
    auto const stream_str = state.outputFiles.eso.get_output();
    EXPECT_EQ(expected_string, stream_str);
    bool are_equal = (expected_string == stream_str);
    if (reset_stream) state.outputFiles.eso.open_as_stringstream();
    return are_equal;
}

bool EnergyPlusFixture::compare_eio_stream(std::string const &expected_string, bool reset_stream)
{
    auto const stream_str = state.outputFiles.eio.get_output();
    EXPECT_EQ(expected_string, stream_str);
    bool are_equal = (expected_string == stream_str);
    if (reset_stream) state.outputFiles.eio.open_as_stringstream();
    return are_equal;
}

bool EnergyPlusFixture::compare_mtr_stream(std::string const &expected_string, bool reset_stream)
{
    auto const stream_str = state.outputFiles.mtr.get_output();
    EXPECT_EQ(expected_string, stream_str);
    bool are_equal = (expected_string == stream_str);
    if (reset_stream) state.outputFiles.mtr.open_as_stringstream();
    return are_equal;
}

bool EnergyPlusFixture::compare_err_stream(std::string const &expected_string, bool reset_stream)
{
    auto const stream_str = this->err_stream->str();
    EXPECT_EQ(expected_string, stream_str);
    bool are_equal = (expected_string == stream_str);
    if (reset_stream) this->err_stream->str(std::string());
    return are_equal;
}

bool EnergyPlusFixture::compare_cout_stream(std::string const &expected_string, bool reset_stream)
{
    auto const stream_str = this->m_cout_buffer->str();
    EXPECT_EQ(expected_string, stream_str);
    bool are_equal = (expected_string == stream_str);
    if (reset_stream) this->m_cout_buffer->str(std::string());
    return are_equal;
}

bool EnergyPlusFixture::compare_cerr_stream(std::string const &expected_string, bool reset_stream)
{
    auto const stream_str = this->m_cerr_buffer->str();
    EXPECT_EQ(expected_string, stream_str);
    bool are_equal = (expected_string == stream_str);
    if (reset_stream) this->m_cerr_buffer->str(std::string());
    return are_equal;
}

bool EnergyPlusFixture::compare_dfs_stream(std::string const &expected_string, bool reset_stream)
{
    auto const stream_str = state.outputFiles.dfs.get_output();
    EXPECT_EQ(expected_string, stream_str);
    bool are_equal = (expected_string == stream_str);
    if (reset_stream) state.outputFiles.dfs.open_as_stringstream();
    return are_equal;
}

bool EnergyPlusFixture::has_json_output(bool reset_stream)
{
    auto const has_output = this->json_stream->str().size() > 0;
    if (reset_stream) this->json_stream->str(std::string());
    return has_output;
}

bool EnergyPlusFixture::has_eso_output(bool reset_stream)
{
    auto const has_output = !state.outputFiles.eso.get_output().empty();
    if (reset_stream) state.outputFiles.eso.open_as_stringstream();
    return has_output;
}

bool EnergyPlusFixture::has_eio_output(bool reset_stream)
{
    auto const has_output = !state.outputFiles.eio.get_output().empty();
    if (reset_stream) state.outputFiles.eio.open_as_stringstream();
    return has_output;
}

bool EnergyPlusFixture::has_mtr_output(bool reset_stream)
{
    auto const has_output = !state.outputFiles.mtr.get_output().empty();
    if (reset_stream) state.outputFiles.mtr.open_as_stringstream();
    return has_output;
}

bool EnergyPlusFixture::has_err_output(bool reset_stream)
{
    auto const has_output = this->err_stream->str().size() > 0;
    if (reset_stream) this->err_stream->str(std::string());
    return has_output;
}

bool EnergyPlusFixture::has_cout_output(bool reset_stream)
{
    auto const has_output = this->m_cout_buffer->str().size() > 0;
    if (reset_stream) this->m_cout_buffer->str(std::string());
    return has_output;
}

bool EnergyPlusFixture::has_cerr_output(bool reset_stream)
{
    auto const has_output = this->m_cerr_buffer->str().size() > 0;
    if (reset_stream) this->m_cerr_buffer->str(std::string());
    return has_output;
}

bool EnergyPlusFixture::has_dfs_output(bool reset_stream)
{
    auto const has_output = !state.outputFiles.dfs.get_output().empty();
    if (reset_stream) state.outputFiles.dfs.open_as_stringstream();
    return has_output;
}

bool EnergyPlusFixture::process_idf(std::string const &idf_snippet, bool use_assertions)
{
    bool success = true;
    inputProcessor->epJSON = inputProcessor->idf_parser->decode(idf_snippet, inputProcessor->schema, success);

    // Add common objects that will trigger a warning if not present
    if (inputProcessor->epJSON.find("Version") == inputProcessor->epJSON.end()) {
        inputProcessor->epJSON["Version"] = {{"", {{"idf_order", 0}, {"version_identifier", DataStringGlobals::MatchVersion}}}};
    }
    if (inputProcessor->epJSON.find("Building") == inputProcessor->epJSON.end()) {
        inputProcessor->epJSON["Building"] = {{"Bldg",
                                               {{"idf_order", 0},
                                                {"north_axis", 0.0},
                                                {"terrain", "Suburbs"},
                                                {"loads_convergence_tolerance_value", 0.04},
                                                {"temperature_convergence_tolerance_value", 0.4000},
                                                {"solar_distribution", "FullExterior"},
                                                {"maximum_number_of_warmup_days", 25},
                                                {"minimum_number_of_warmup_days", 6}}}};
    }
    if (inputProcessor->epJSON.find("GlobalGeometryRules") == inputProcessor->epJSON.end()) {
        inputProcessor->epJSON["GlobalGeometryRules"] = {{"",
                                                          {{"idf_order", 0},
                                                           {"starting_vertex_position", "UpperLeftCorner"},
                                                           {"vertex_entry_direction", "Counterclockwise"},
                                                           {"coordinate_system", "Relative"},
                                                           {"daylighting_reference_point_coordinate_system", "Relative"},
                                                           {"rectangular_surface_coordinate_system", "Relative"}}}};
    }

    int MaxArgs = 0;
    int MaxAlpha = 0;
    int MaxNumeric = 0;
    inputProcessor->getMaxSchemaArgs(MaxArgs, MaxAlpha, MaxNumeric);

    DataIPShortCuts::cAlphaFieldNames.allocate(MaxAlpha);
    DataIPShortCuts::cAlphaArgs.allocate(MaxAlpha);
    DataIPShortCuts::lAlphaFieldBlanks.dimension(MaxAlpha, false);
    DataIPShortCuts::cNumericFieldNames.allocate(MaxNumeric);
    DataIPShortCuts::rNumericArgs.dimension(MaxNumeric, 0.0);
    DataIPShortCuts::lNumericFieldBlanks.dimension(MaxNumeric, false);

    bool is_valid = inputProcessor->validation->validate(inputProcessor->epJSON);
    bool hasErrors = inputProcessor->processErrors();

    inputProcessor->initializeMaps();
    SimulationManager::PostIPProcessing();
    // inputProcessor->state->printErrors();

    bool successful_processing = success && is_valid && !hasErrors;

    if (!successful_processing && use_assertions) {
        EXPECT_TRUE(compare_err_stream(""));
    }

    return successful_processing;
}

bool EnergyPlusFixture::process_idd(std::string const &idd, bool &errors_found)
{

    std::unique_ptr<std::istream> idd_stream;
    if (!idd.empty()) {
        idd_stream = std::unique_ptr<std::istringstream>(new std::istringstream(idd));
    } else {
        static auto const exeDirectory = FileSystem::getParentDirectoryPath(FileSystem::getAbsolutePath(FileSystem::getProgramPath()));
        static auto idd_location = exeDirectory + "Energy+.schema.epJSON";
        static auto file_exists = FileSystem::fileExists(idd_location);

        if (!file_exists) {
            // Energy+.schema.epJSON is in parent Products folder instead of Debug/Release/RelWithDebInfo/MinSizeRel folder of exe
            idd_location = FileSystem::getParentDirectoryPath(exeDirectory) + "Energy+.schema.epJSON";
            file_exists = FileSystem::fileExists(idd_location);
        }

        if (!file_exists) {
            EXPECT_TRUE(file_exists) << "Energy+.schema.epJSON does not exist at search location." << std::endl
                                     << "epJSON Schema search location: \"" << idd_location << "\"";
            errors_found = true;
            return errors_found;
        }

        idd_stream = std::unique_ptr<std::ifstream>(new std::ifstream(idd_location, std::ios_base::in | std::ios_base::binary));
    }

    if (!idd_stream->good()) {
        errors_found = true;
        return errors_found;
    }

    inputProcessor->schema = json::parse(*idd_stream);

    return errors_found;
}

bool EnergyPlusFixture::compare_idf(std::string const &EP_UNUSED(name),
                                    int const EP_UNUSED(num_alphas),
                                    int const EP_UNUSED(num_numbers),
                                    std::vector<std::string> const &EP_UNUSED(alphas),
                                    std::vector<bool> const &EP_UNUSED(alphas_blank),
                                    std::vector<Real64> const &EP_UNUSED(numbers),
                                    std::vector<bool> const &EP_UNUSED(numbers_blank))
{
    // using namespace InputProcessor;

    // bool has_error = OverallErrorFlag;

    // EXPECT_FALSE( OverallErrorFlag );

    // auto index = FindItemInSortedList( name, ListOfObjects, NumObjectDefs );

    // EXPECT_GT( index, 0 ) << "Could not find \"" << name << "\". Make sure to run process_idf first.";
    // if ( index < 1 ) return false;

    // index = iListOfObjects( index );
    // index = ObjectStartRecord( index );

    // EXPECT_EQ( name, IDFRecords( index ).Name );
    // if ( name != IDFRecords( index ).Name ) has_error = true;
    // EXPECT_EQ( num_alphas, IDFRecords( index ).NumAlphas );
    // if ( num_alphas != IDFRecords( index ).NumAlphas ) has_error = true;
    // EXPECT_EQ( num_numbers, IDFRecords( index ).NumNumbers );
    // if ( num_numbers != IDFRecords( index ).NumNumbers ) has_error = true;
    // if ( ! compare_containers( alphas, IDFRecords( index ).Alphas ) ) has_error = true;
    // if ( ! compare_containers( alphas_blank, IDFRecords( index ).AlphBlank ) ) has_error = true;
    // if ( ! compare_containers( numbers, IDFRecords( index ).Numbers ) ) has_error = true;
    // if ( ! compare_containers( numbers_blank, IDFRecords( index ).NumBlank ) ) has_error = true;

    // return ! has_error;
    return false;
}

} // namespace EnergyPlus<|MERGE_RESOLUTION|>--- conflicted
+++ resolved
@@ -95,13 +95,8 @@
 
 void EnergyPlusFixture::SetUp()
 {
-<<<<<<< HEAD
-    EnergyPlus::clearThisState(state);
-    EnergyPlus::clearAllStates(state.outputFiles);
+    EnergyPlus::clearAllStates(state);
     EnergyPlus::inputProcessor->clear_state();
-=======
-    EnergyPlus::clearAllStates(state);
->>>>>>> e7001b2e
 
     show_message();
 
