// EnergyPlus, Copyright (c) 1996-2021, The Board of Trustees of the University of Illinois,
// The Regents of the University of California, through Lawrence Berkeley National Laboratory
// (subject to receipt of any required approvals from the U.S. Dept. of Energy), Oak Ridge
// National Laboratory, managed by UT-Battelle, Alliance for Sustainable Energy, LLC, and other
// contributors. All rights reserved.
//
// NOTICE: This Software was developed under funding from the U.S. Department of Energy and the
// U.S. Government consequently retains certain rights. As such, the U.S. Government has been
// granted for itself and others acting on its behalf a paid-up, nonexclusive, irrevocable,
// worldwide license in the Software to reproduce, distribute copies to the public, prepare
// derivative works, and perform publicly and display publicly, and to permit others to do so.
//
// Redistribution and use in source and binary forms, with or without modification, are permitted
// provided that the following conditions are met:
//
// (1) Redistributions of source code must retain the above copyright notice, this list of
//     conditions and the following disclaimer.
//
// (2) Redistributions in binary form must reproduce the above copyright notice, this list of
//     conditions and the following disclaimer in the documentation and/or other materials
//     provided with the distribution.
//
// (3) Neither the name of the University of California, Lawrence Berkeley National Laboratory,
//     the University of Illinois, U.S. Dept. of Energy nor the names of its contributors may be
//     used to endorse or promote products derived from this software without specific prior
//     written permission.
//
// (4) Use of EnergyPlus(TM) Name. If Licensee (i) distributes the software in stand-alone form
//     without changes from the version obtained under this License, or (ii) Licensee makes a
//     reference solely to the software portion of its product, Licensee must refer to the
//     software as "EnergyPlus version X" software, where "X" is the version number Licensee
//     obtained under this License and may not use a different name for the software. Except as
//     specifically required in this Section (4), Licensee shall not use in a company name, a
//     product name, in advertising, publicity, or other promotional activities any name, trade
//     name, trademark, logo, or other designation of "EnergyPlus", "E+", "e+" or confusingly
//     similar designation, without the U.S. Department of Energy's prior written consent.
//
// THIS SOFTWARE IS PROVIDED BY THE COPYRIGHT HOLDERS AND CONTRIBUTORS "AS IS" AND ANY EXPRESS OR
// IMPLIED WARRANTIES, INCLUDING, BUT NOT LIMITED TO, THE IMPLIED WARRANTIES OF MERCHANTABILITY
// AND FITNESS FOR A PARTICULAR PURPOSE ARE DISCLAIMED. IN NO EVENT SHALL THE COPYRIGHT OWNER OR
// CONTRIBUTORS BE LIABLE FOR ANY DIRECT, INDIRECT, INCIDENTAL, SPECIAL, EXEMPLARY, OR
// CONSEQUENTIAL DAMAGES (INCLUDING, BUT NOT LIMITED TO, PROCUREMENT OF SUBSTITUTE GOODS OR
// SERVICES; LOSS OF USE, DATA, OR PROFITS; OR BUSINESS INTERRUPTION) HOWEVER CAUSED AND ON ANY
// THEORY OF LIABILITY, WHETHER IN CONTRACT, STRICT LIABILITY, OR TORT (INCLUDING NEGLIGENCE OR
// OTHERWISE) ARISING IN ANY WAY OUT OF THE USE OF THIS SOFTWARE, EVEN IF ADVISED OF THE
// POSSIBILITY OF SUCH DAMAGE.

// EnergyPlus::ThermalComfort Unit Tests

// Google Test Headers
#include <gtest/gtest.h>

// EnergyPlus Headers
#include <EnergyPlus/Construction.hh>
#include <EnergyPlus/Data/EnergyPlusData.hh>
#include <EnergyPlus/DataEnvironment.hh>
#include <EnergyPlus/DataGlobals.hh>
#include <EnergyPlus/DataHVACGlobals.hh>
#include <EnergyPlus/DataHeatBalFanSys.hh>
#include <EnergyPlus/DataHeatBalSurface.hh>
#include <EnergyPlus/DataHeatBalance.hh>
#include <EnergyPlus/DataRoomAirModel.hh>
#include <EnergyPlus/DataSurfaces.hh>
#include <EnergyPlus/DataZoneEnergyDemands.hh>
#include <EnergyPlus/IOFiles.hh>
#include <EnergyPlus/SimulationManager.hh>
#include <EnergyPlus/ThermalComfort.hh>
#include <EnergyPlus/ZoneTempPredictorCorrector.hh>
#include <EnergyPlus/ScheduleManager.hh>
#include <EnergyPlus/Psychrometrics.hh>
#include "Fixtures/EnergyPlusFixture.hh"

using namespace EnergyPlus;
using namespace EnergyPlus::ThermalComfort;
using namespace EnergyPlus::DataEnvironment;
using namespace EnergyPlus::DataHeatBalance;
using namespace EnergyPlus::DataHVACGlobals;
using namespace EnergyPlus::DataRoomAirModel;
using namespace EnergyPlus::DataHeatBalFanSys;
using namespace EnergyPlus::DataSurfaces;
using namespace EnergyPlus::DataHeatBalSurface;
//using namespace EnergyPlus::ScheduleManager;
using namespace SimulationManager;
using namespace ObjexxFCL;

TEST_F(EnergyPlusFixture, ThermalComfort_CalcIfSetPointMetTest1)
{
    state->dataGlobal->NumOfZones = 1;
    state->dataZoneEnergyDemand->ZoneSysEnergyDemand.allocate(state->dataGlobal->NumOfZones);
    state->dataThermalComforts->ThermalComfortSetPoint.allocate(state->dataGlobal->NumOfZones);
    TempControlType.allocate(1);
    state->dataRoomAirMod->AirModel.allocate(state->dataGlobal->NumOfZones);
    state->dataRoomAirMod->AirModel(1).AirModelType = DataRoomAirModel::RoomAirModel::Mixing;
    ZTAV.allocate(state->dataGlobal->NumOfZones);
    ZoneThermostatSetPointLo.allocate(state->dataGlobal->NumOfZones);
    ZoneThermostatSetPointHi.allocate(state->dataGlobal->NumOfZones);
    state->dataGlobal->TimeStepZone = 0.25;
    state->dataThermalComforts->ThermalComfortInASH55.allocate(state->dataGlobal->NumOfZones);
    state->dataThermalComforts->ThermalComfortInASH55(1).ZoneIsOccupied = true;
    state->dataHeatBal->Zone.allocate(state->dataGlobal->NumOfZones);

    // SingleHeatingSetPoint thermostat

    TempControlType(1) = SingleHeatingSetPoint;

    // heating
    ZTAV(1) = 21.1;                                     // 70F
    ZoneThermostatSetPointLo(1) = 22.2;                 // 72F
    state->dataZoneEnergyDemand->ZoneSysEnergyDemand(1).TotalOutputRequired = 500.0; // must be greater than zero
    CalcIfSetPointMet(*state);
    EXPECT_EQ(state->dataGlobal->TimeStepZone, state->dataThermalComforts->ThermalComfortSetPoint(1).notMetHeating);
    EXPECT_EQ(state->dataGlobal->TimeStepZone, state->dataThermalComforts->ThermalComfortSetPoint(1).notMetHeatingOccupied);
    EXPECT_EQ(0., state->dataThermalComforts->ThermalComfortSetPoint(1).notMetCooling);
    EXPECT_EQ(0., state->dataThermalComforts->ThermalComfortSetPoint(1).notMetCoolingOccupied);

    // cooling
    ZTAV(1) = 25.0;                                      // 77F
    ZoneThermostatSetPointHi(1) = 23.9;                  // 75F
    state->dataZoneEnergyDemand->ZoneSysEnergyDemand(1).TotalOutputRequired = -500.0; // must be less than zero
    CalcIfSetPointMet(*state);
    EXPECT_EQ(0, state->dataThermalComforts->ThermalComfortSetPoint(1).notMetHeating);
    EXPECT_EQ(0, state->dataThermalComforts->ThermalComfortSetPoint(1).notMetHeatingOccupied);
    EXPECT_EQ(0., state->dataThermalComforts->ThermalComfortSetPoint(1).notMetCooling);
    EXPECT_EQ(0., state->dataThermalComforts->ThermalComfortSetPoint(1).notMetCoolingOccupied);

    // SingleCoolingSetPoint thermostat

    TempControlType(1) = SingleCoolingSetPoint;

    // heating
    ZTAV(1) = 21.1;                                     // 70F
    ZoneThermostatSetPointLo(1) = 22.2;                 // 72F
    state->dataZoneEnergyDemand->ZoneSysEnergyDemand(1).TotalOutputRequired = 500.0; // must be greater than zero
    CalcIfSetPointMet(*state);
    EXPECT_EQ(0, state->dataThermalComforts->ThermalComfortSetPoint(1).notMetHeating);
    EXPECT_EQ(0, state->dataThermalComforts->ThermalComfortSetPoint(1).notMetHeatingOccupied);
    EXPECT_EQ(0., state->dataThermalComforts->ThermalComfortSetPoint(1).notMetCooling);
    EXPECT_EQ(0., state->dataThermalComforts->ThermalComfortSetPoint(1).notMetCoolingOccupied);

    // cooling
    ZTAV(1) = 25.0;                                      // 77F
    ZoneThermostatSetPointHi(1) = 23.9;                  // 75F
    state->dataZoneEnergyDemand->ZoneSysEnergyDemand(1).TotalOutputRequired = -500.0; // must be less than zero
    CalcIfSetPointMet(*state);
    EXPECT_EQ(0, state->dataThermalComforts->ThermalComfortSetPoint(1).notMetHeating);
    EXPECT_EQ(0, state->dataThermalComforts->ThermalComfortSetPoint(1).notMetHeatingOccupied);
    EXPECT_EQ(state->dataGlobal->TimeStepZone, state->dataThermalComforts->ThermalComfortSetPoint(1).notMetCooling);
    EXPECT_EQ(state->dataGlobal->TimeStepZone, state->dataThermalComforts->ThermalComfortSetPoint(1).notMetCoolingOccupied);

    // SingleHeatCoolSetPoint thermostat

    TempControlType(1) = SingleHeatCoolSetPoint;

    // heating
    ZTAV(1) = 21.1;                                     // 70F
    ZoneThermostatSetPointLo(1) = 22.2;                 // 72F
    state->dataZoneEnergyDemand->ZoneSysEnergyDemand(1).TotalOutputRequired = 500.0; // must be greater than zero
    CalcIfSetPointMet(*state);
    EXPECT_EQ(state->dataGlobal->TimeStepZone, state->dataThermalComforts->ThermalComfortSetPoint(1).notMetHeating);
    EXPECT_EQ(state->dataGlobal->TimeStepZone, state->dataThermalComforts->ThermalComfortSetPoint(1).notMetHeatingOccupied);
    EXPECT_EQ(0., state->dataThermalComforts->ThermalComfortSetPoint(1).notMetCooling);
    EXPECT_EQ(0., state->dataThermalComforts->ThermalComfortSetPoint(1).notMetCoolingOccupied);

    // cooling
    ZTAV(1) = 25.0;                                      // 77F
    ZoneThermostatSetPointHi(1) = 23.9;                  // 75F
    state->dataZoneEnergyDemand->ZoneSysEnergyDemand(1).TotalOutputRequired = -500.0; // must be less than zero
    CalcIfSetPointMet(*state);
    EXPECT_EQ(0, state->dataThermalComforts->ThermalComfortSetPoint(1).notMetHeating);
    EXPECT_EQ(0, state->dataThermalComforts->ThermalComfortSetPoint(1).notMetHeatingOccupied);
    EXPECT_EQ(state->dataGlobal->TimeStepZone, state->dataThermalComforts->ThermalComfortSetPoint(1).notMetCooling);
    EXPECT_EQ(state->dataGlobal->TimeStepZone, state->dataThermalComforts->ThermalComfortSetPoint(1).notMetCoolingOccupied);

    // DualSetPointWithDeadBand thermostat

    TempControlType(1) = DualSetPointWithDeadBand;

    // heating
    ZTAV(1) = 21.1;                                     // 70F
    ZoneThermostatSetPointLo(1) = 22.2;                 // 72F
    state->dataZoneEnergyDemand->ZoneSysEnergyDemand(1).TotalOutputRequired = 500.0; // must be greater than zero
    CalcIfSetPointMet(*state);
    EXPECT_EQ(state->dataGlobal->TimeStepZone, state->dataThermalComforts->ThermalComfortSetPoint(1).notMetHeating);
    EXPECT_EQ(state->dataGlobal->TimeStepZone, state->dataThermalComforts->ThermalComfortSetPoint(1).notMetHeatingOccupied);
    EXPECT_EQ(0., state->dataThermalComforts->ThermalComfortSetPoint(1).notMetCooling);
    EXPECT_EQ(0., state->dataThermalComforts->ThermalComfortSetPoint(1).notMetCoolingOccupied);

    // cooling
    ZTAV(1) = 25.0;                                      // 77F
    ZoneThermostatSetPointHi(1) = 23.9;                  // 75F
    state->dataZoneEnergyDemand->ZoneSysEnergyDemand(1).TotalOutputRequired = -500.0; // must be less than zero
    CalcIfSetPointMet(*state);
    EXPECT_EQ(0, state->dataThermalComforts->ThermalComfortSetPoint(1).notMetHeating);
    EXPECT_EQ(0, state->dataThermalComforts->ThermalComfortSetPoint(1).notMetHeatingOccupied);
    EXPECT_EQ(state->dataGlobal->TimeStepZone, state->dataThermalComforts->ThermalComfortSetPoint(1).notMetCooling);
    EXPECT_EQ(state->dataGlobal->TimeStepZone, state->dataThermalComforts->ThermalComfortSetPoint(1).notMetCoolingOccupied);
}

TEST_F(EnergyPlusFixture, ThermalComfort_CalcThermalComfortFanger)
{

    std::string const idf_objects = delimited_string({
        "  People,                                                                 ",
        "    Space People,   !- Name                                      ",
        "    Space,     !- Zone or ZoneList Name                     ",
        "    PeopleSchedule,          !- Number of People Schedule Name            ",
        "    People,                  !- Number of People Calculation Method       ",
        "    5.0,                     !- Number of People                          ",
        "    ,                        !- People per Zone Floor Area {person/m2}    ",
        "    ,                        !- Zone Floor Area per Person {m2/person}    ",
        "    0.3,                     !- Fraction Radiant                          ",
        "    AUTOCALCULATE,           !- Sensible Heat Fraction                    ",
        "    Activity Schedule,       !- Activity Level Schedule Name              ",
        "    ,                        !- Carbon Dioxide Generation Rate {m3/s-W}   ",
        "    Yes,                     !- Enable ASHRAE 55 Comfort Warnings         ",
        "    ZoneAveraged,            !- Mean Radiant Temperature Calculation Type ",
        "    ,                        !- Surface Name/Angle Factor List Name       ",
        "    Work efficiency,         !- Work Efficiency Schedule Name             ",
        "    ClothingInsulationSchedule,  !- Clothing Insulation Calculation Method",
        "    ,                        !- Clothing Insulation Calculation Method Sch",
        "    Clothing Schedule,       !- Clothing Insulation Schedule Name         ",
        "    AirVelocitySchedule,     !- Air Velocity Schedule Name                ",
        "    Fanger;                  !- Thermal Comfort Model 1 Type              ",
        "                                                                          ",
        "  Schedule:Compact,                                                       ",
        "    PeopleSchedule,          !- Name                                      ",
        "    Any Number,              !- Schedule Type Limits Name                 ",
        "    Through: 12/30,          !- Field 1                                   ",
        "    For: AllDays,            !- Field 2                                   ",
        "    Until: 24:00,1.0,        !- Field 3                                   ",
        "    Through: 12/31,          !- Field 1                                   ",
        "    For: AllDays,            !- Field 2                                   ",
        "    Until: 24:00,0.3;        !- Field 3                                   ",
        "                                                                          ",
        "  Schedule:Compact,                                                       ",
        "    Activity Schedule,       !- Name                                      ",
        "    Any Number,              !- Schedule Type Limits Name                 ",
        "    Through: 12/31,          !- Field 1                                   ",
        "    For: AllDays,            !- Field 2                                   ",
        "    Until: 24:00,70;         !- Field 3                                   ",
        "                                                                          ",
        "  Schedule:Compact,                                                       ",
        "    Clothing Schedule,       !- Name                                      ",
        "    Any Number,              !- Schedule Type Limits Name                 ",
        "    Through: 12/31,          !- Field 9                                   ",
        "    For: AllDays,            !- Field 10                                  ",
        "    Until: 24:00,1.0;         !- Field 11                                 ",
        "                                                                          ",
        "  Schedule:Compact,                                                       ",
        "    AirVelocitySchedule,     !- Name                                      ",
        "    Any Number,              !- Schedule Type Limits Name                 ",
        "    Through: 12/31,          !- Field 1                                   ",
        "    For: AllDays,            !- Field 2                                   ",
        "    Until: 24:00,0.0;        !- Field 3                                   ",
        "                                                                          ",
        "  Schedule:Compact,                                                       ",
        "    Work efficiency,         !- Name                                      ",
        "    Any Number,              !- Schedule Type Limits Name                 ",
        "    Through: 12/31,          !- Field 9                                   ",
        "    For: AllDays,            !- Field 10                                  ",
        "    Until: 24:00,0.0;         !- Field 11                                 ",
        "                                                                          ",
        " Output:Diagnostics, DisplayExtraWarnings;",
        " Timestep, 4;",
        " BUILDING, AirloopHVAC_VentilationRateProcedure, 0.0, Suburbs, .04, .4, FullExterior, 25, 6;",
        " SimulationControl, NO, NO, NO, YES, NO;",
        "ScheduleTypeLimits,",
        "  Any Number;              !- Name",
        "  Site:Location,",
        "    Miami Intl Ap FL USA TMY3 WMO=722020E,    !- Name",
        "    25.82,                 !- Latitude {deg}",
        "    -80.30,                !- Longitude {deg}",
        "    -5.00,                 !- Time Zone {hr}",
        "    11;                    !- Elevation {m}",

        "SizingPeriod:DesignDay,",
        " Miami Intl Ap Ann Clg .4% Condns DB/MCWB, !- Name",
        " 7,                        !- Month",
        " 21,                       !- Day of Month",
        " SummerDesignDay,          !- Day Type",
        " 31.7,                     !- Maximum Dry - Bulb Temperature{ C }",
        " 10.0,                      !- Daily Dry - Bulb Temperature Range{ deltaC }",
        " ,                         !- Dry - Bulb Temperature Range Modifier Type",
        " ,                         !- Dry - Bulb Temperature Range Modifier Day Schedule Name",
        " Wetbulb,                  !- Humidity Condition Type",
        " 22.7,                     !- Wetbulb or DewPoint at Maximum Dry - Bulb{ C }",
        " ,                         !- Humidity Condition Day Schedule Name",
        " ,                         !- Humidity Ratio at Maximum Dry - Bulb{ kgWater / kgDryAir }",
        " ,                         !- Enthalpy at Maximum Dry - Bulb{ J / kg }",
        " ,                         !- Daily Wet - Bulb Temperature Range{ deltaC }",
        " 101217.,                  !- Barometric Pressure{ Pa }",
        " 3.8,                      !- Wind Speed{ m / s }",
        " 340,                      !- Wind Direction{ deg }",
        " No,                       !- Rain Indicator",
        " No,                       !- Snow Indicator",
        " No,                       !- Daylight Saving Time Indicator",
        " ASHRAEClearSky,           !- Solar Model Indicator",
        " ,                         !- Beam Solar Day Schedule Name",
        " ,                         !- Diffuse Solar Day Schedule Name",
        " ,                         !- ASHRAE Clear Sky Optical Depth for Beam Irradiance( taub ) { dimensionless }",
        " ,                         !- ASHRAE Clear Sky Optical Depth for Diffuse Irradiance( taud ) { dimensionless }",
        " 1.00;                     !- Sky Clearness",

        "SizingPeriod:DesignDay,",
        " Miami Intl Ap Ann Htg 99.6% Condns DB, !- Name",
        " 1,                        !- Month",
        " 21,                       !- Day of Month",
        " WinterDesignDay,          !- Day Type",
        " 8.7,                      !- Maximum Dry - Bulb Temperature{ C }",
        " 0.0,                      !- Daily Dry - Bulb Temperature Range{ deltaC }",
        " ,                         !- Dry - Bulb Temperature Range Modifier Type",
        " ,                         !- Dry - Bulb Temperature Range Modifier Day Schedule Name",
        " Wetbulb,                  !- Humidity Condition Type",
        " 8.7,                      !- Wetbulb or DewPoint at Maximum Dry - Bulb{ C }",
        " ,                         !- Humidity Condition Day Schedule Name",
        " ,                         !- Humidity Ratio at Maximum Dry - Bulb{ kgWater / kgDryAir }",
        " ,                         !- Enthalpy at Maximum Dry - Bulb{ J / kg }",
        " ,                         !- Daily Wet - Bulb Temperature Range{ deltaC }",
        " 101217.,                  !- Barometric Pressure{ Pa }",
        " 3.8,                      !- Wind Speed{ m / s }",
        " 340,                      !- Wind Direction{ deg }",
        " No,                       !- Rain Indicator",
        " No,                       !- Snow Indicator",
        " No,                       !- Daylight Saving Time Indicator",
        " ASHRAEClearSky,           !- Solar Model Indicator",
        " ,                         !- Beam Solar Day Schedule Name",
        " ,                         !- Diffuse Solar Day Schedule Name",
        " ,                         !- ASHRAE Clear Sky Optical Depth for Beam Irradiance( taub ) { dimensionless }",
        " ,                         !- ASHRAE Clear Sky Optical Depth for Diffuse Irradiance( taud ) { dimensionless }",
        " 0.00;                     !- Sky Clearness",

        "Zone,",
        "  Space,                   !- Name",
        "  0.0000,                  !- Direction of Relative North {deg}",
        "  0.0000,                  !- X Origin {m}",
        "  0.0000,                  !- Y Origin {m}",
        "  0.0000,                  !- Z Origin {m}",
        "  1,                       !- Type",
        "  1,                       !- Multiplier",
        "  2.4,                     !- Ceiling Height {m}",
        "  ,                        !- Volume {m3}",
        "  autocalculate,           !- Floor Area {m2}",
        "  ,                        !- Zone Inside Convection Algorithm",
        "  ,                        !- Zone Outside Convection Algorithm",
        "  Yes;                     !- Part of Total Floor Area",

        "ZoneGroup,",
        " Zone Group,               !- Name",
        " Zone List,                !- Zone List Name",
        " 10;                       !- Zone List Multiplier",

        "ZoneList,",
        " Zone List,                !- Name",
        " Spacex10;                 !- Zone 1 Name",

        "Zone,",
        "  Spacex10,                !- Name",
        "  0.0000,                  !- Direction of Relative North {deg}",
        "  0.0000,                  !- X Origin {m}",
        "  0.0000,                  !- Y Origin {m}",
        "  0.0000,                  !- Z Origin {m}",
        "  1,                       !- Type",
        "  1,                       !- Multiplier",
        "  2.4,                     !- Ceiling Height {m}",
        "  ,                        !- Volume {m3}",
        "  autocalculate,           !- Floor Area {m2}",
        "  ,                        !- Zone Inside Convection Algorithm",
        "  ,                        !- Zone Outside Convection Algorithm",
        "  Yes;                     !- Part of Total Floor Area",

        "People,",
        " Spacex10 People,          !- Name",
        " Spacex10,                 !- Zone or ZoneList Name",
        " OnSched,                  !- Number of People Schedule Name",
        " people,                   !- Number of People Calculation Method",
        " 11,                       !- Number of People",
        " ,                         !- People per Zone Floor Area{ person / m2 }",
        " ,                         !- Zone Floor Area per Person{ m2 / person }",
        " 0.3,                      !- Fraction Radiant",
        " AutoCalculate,            !- Sensible Heat Fraction",
        " Activity Schedule;        !- Activity Level Schedule Name",

        "Lights,",
        " Space Lights,             !- Name",
        " Space,                    !- Zone or ZoneList Name",
        " OnSched,                  !- Schedule Name",
        " Watts/Area,               !- Design Level Calculation Method",
        " ,                         !- Lighting Level{ W }",
        " 10.0,                     !- Watts per Zone Floor Area{ W / m2 }",
        " ,                         !- Watts per Person{ W / person }",
        " 0.0,                      !- Return Air Fraction",
        " 0.59,                     !- Fraction Radiant",
        " 0.2,                      !- Fraction Visible",
        " 0,                        !- Fraction Replaceable",
        " GeneralLights;            !- End - Use Subcategory",

        "Lights,",
        " Space Lights x10,         !- Name",
        " Spacex10,                 !- Zone or ZoneList Name",
        " OnSched,                  !- Schedule Name",
        " Watts/Area,               !- Design Level Calculation Method",
        " ,                         !- Lighting Level{ W }",
        " 10.0,                     !- Watts per Zone Floor Area{ W / m2 }",
        " ,                         !- Watts per Person{ W / person }",
        " 0.0,                      !- Return Air Fraction",
        " 0.59,                     !- Fraction Radiant",
        " 0.2,                      !- Fraction Visible",
        " 0,                        !- Fraction Replaceable",
        " GeneralLights;            !- End - Use Subcategory",

        "ElectricEquipment,",
        " Space ElecEq,             !- Name",
        " Space,                    !- Zone or ZoneList Name",
        " OnSched,                  !- Schedule Name",
        " Watts/Area,               !- Design Level Calculation Method",
        " ,                         !- Design Level{ W }",
        " 20.0,                     !- Watts per Zone Floor Area{ W / m2 }",
        " ,                         !- Watts per Person{ W / person }",
        " 0.1,                      !- Fraction Latent",
        " 0.3,                      !- Fraction Radiant",
        " 0.1;                      !- Fraction Lost",

        "ElectricEquipment,",
        " Space ElecEq x10,         !- Name",
        " Spacex10,                 !- Zone or ZoneList Name",
        " OnSched,                  !- Schedule Name",
        " Watts/Area,               !- Design Level Calculation Method",
        " ,                         !- Design Level{ W }",
        " 20.0,                     !- Watts per Zone Floor Area{ W / m2 }",
        " ,                         !- Watts per Person{ W / person }",
        " 0.1,                      !- Fraction Latent",
        " 0.3,                      !- Fraction Radiant",
        " 0.1;                      !- Fraction Lost",

        "Schedule:Compact,",
        " OnSched,                  !- Name",
        " Fraction,                 !- Schedule Type Limits Name",
        " Through: 12/31,           !- Field 1",
        " For: AllDays,             !- Field 2",
        " Until: 24:00, 1.0;        !- Field 26",

        "ScheduleTypeLimits,",
        " Fraction,                 !- Name",
        " 0.0,                      !- Lower Limit Value",
        " 1.0,                      !- Upper Limit Value",
        " CONTINUOUS;               !- Numeric Type",

        "Construction,",
        " INT-WALL-1,               !- Name",
        " GP02,                     !- Outside Layer",
        " AL21,                     !- Layer 2",
        " GP02;                     !- Layer 3",

        "Material,",
        " GP02,                     !- Name",
        " MediumSmooth,             !- Roughness",
        " 1.5900001E-02,            !- Thickness{ m }",
        " 0.1600000,                !- Conductivity{ W / m - K }",
        " 801.0000,                 !- Density{ kg / m3 }",
        " 837.0000,                 !- Specific Heat{ J / kg - K }",
        " 0.9000000,                !- Thermal Absorptance",
        " 0.7500000,                !- Solar Absorptance",
        " 0.7500000;                !- Visible Absorptance",

        "Material:AirGap,",
        " AL21,                     !- Name",
        " 0.1570000;                !- Thermal Resistance{ m2 - K / W }",

        "Construction,",
        "FLOOR-SLAB-1,              !- Name",
        "CC03,                      !- Outside Layer",
        "CP01;                      !- Layer 2",

        "Material,",
        " CC03,                     !- Name",
        " MediumRough,              !- Roughness",
        " 0.1016000,                !- Thickness{ m }",
        " 1.310000,                 !- Conductivity{ W / m - K }",
        " 2243.000,                 !- Density{ kg / m3 }",
        " 837.0000,                 !- Specific Heat{ J / kg - K }",
        " 0.9000000,                !- Thermal Absorptance",
        " 0.6500000,                !- Solar Absorptance",
        " 0.6500000;                !- Visible Absorptance",

        "Material:NoMass,",
        " CP01,                     !- Name",
        " Rough,                    !- Roughness",
        " 0.3670000,                !- Thermal Resistance{ m2 - K / W }",
        " 0.9000000,                !- Thermal Absorptance",
        " 0.7500000,                !- Solar Absorptance",
        " 0.7500000;                !- Visible Absorptance",

        "Construction,",
        " CLNG-1,                   !- Name",
        " MAT-CLNG-1;               !- Outside Layer",

        "Material:NoMass,",
        " MAT-CLNG-1,               !- Name",
        " Rough,                    !- Roughness",
        " 0.652259290,              !- Thermal Resistance{ m2 - K / W }",
        " 0.65,                     !- Thermal Absorptance",
        " 0.65,                     !- Solar Absorptance",
        " 0.65;                     !- Visible Absorptance",

        "BuildingSurface:Detailed,",
        " FRONT-1,                  !- Name",
        " WALL,                     !- Surface Type",
        " INT-WALL-1,               !- Construction Name",
        " Space,                    !- Zone Name",
        " Outdoors,                 !- Outside Boundary Condition",
        " ,                         !- Outside Boundary Condition Object",
        " SunExposed,               !- Sun Exposure",
        " WindExposed,              !- Wind Exposure",
        " 0.50000,                  !- View Factor to Ground",
        " 4,                        !- Number of Vertices",
        " 0.0, 0.0, 2.4,            !- X, Y, Z == > Vertex 1 {m}",
        " 0.0, 0.0, 0.0,            !- X, Y, Z == > Vertex 2 {m}",
        " 30.5, 0.0, 0.0,           !- X, Y, Z == > Vertex 3 {m}",
        " 30.5, 0.0, 2.4;           !- X, Y, Z == > Vertex 4 {m}",

        "BuildingSurface:Detailed,",
        " C1-1,                     !- Name",
        " CEILING,                  !- Surface Type",
        " CLNG-1,                   !- Construction Name",
        " Space,                    !- Zone Name",
        " Outdoors,                 !- Outside Boundary Condition",
        " ,                         !- Outside Boundary Condition Object",
        " NoSun,                    !- Sun Exposure",
        " NoWind,                   !- Wind Exposure",
        " 0.0,                      !- View Factor to Ground",
        " 4,                        !- Number of Vertices",
        " 3.7, 3.7, 2.4,            !- X, Y, Z == > Vertex 1 {m}",
        " 0.0, 0.0, 2.4,            !- X, Y, Z == > Vertex 2 {m}",
        " 30.5, 0.0, 2.4,           !- X, Y, Z == > Vertex 3 {m}",
        " 26.8, 3.7, 2.4;           !- X, Y, Z == > Vertex 4 {m}",

        "BuildingSurface:Detailed,",
        " F1-1,                     !- Name",
        " FLOOR,                    !- Surface Type",
        " FLOOR-SLAB-1,             !- Construction Name",
        " Space,                    !- Zone Name",
        " Outdoors,                   !- Outside Boundary Condition",
        " ,                         !- Outside Boundary Condition Object",
        " NoSun,                    !- Sun Exposure",
        " NoWind,                   !- Wind Exposure",
        " 0.0,                      !- View Factor to Ground",
        " 4,                        !- Number of Vertices",
        " 26.8, 3.7, 0.0,           !- X, Y, Z == > Vertex 1 {m}",
        " 30.5, 0.0, 0.0,           !- X, Y, Z == > Vertex 2 {m}",
        " 0.0, 0.0, 0.0,            !- X, Y, Z == > Vertex 3 {m}",
        " 3.7, 3.7, 0.0;            !- X, Y, Z == > Vertex 4 {m}",

        "BuildingSurface:Detailed,",
        " SB12,                     !- Name",
        " WALL,                     !- Surface Type",
        " INT-WALL-1,               !- Construction Name",
        " Space,                    !- Zone Name",
        " Adiabatic,                !- Outside Boundary Condition",
        " ,                         !- Outside Boundary Condition Object",
        " NoSun,                    !- Sun Exposure",
        " NoWind,                   !- Wind Exposure",
        " 0.0,                      !- View Factor to Ground",
        " 4,                        !- Number of Vertices",
        " 30.5, 0.0, 2.4,           !- X, Y, Z == > Vertex 1 {m}",
        " 30.5, 0.0, 0.0,           !- X, Y, Z == > Vertex 2 {m}",
        " 26.8, 3.7, 0.0,           !- X, Y, Z == > Vertex 3 {m}",
        " 26.8, 3.7, 2.4;           !- X, Y, Z == > Vertex 4 {m}",

        "BuildingSurface:Detailed,",
        " SB14,                     !- Name",
        " WALL,                     !- Surface Type",
        " INT-WALL-1,               !- Construction Name",
        " Space,                    !- Zone Name",
        " Adiabatic,                !- Outside Boundary Condition",
        " ,                         !- Outside Boundary Condition Object",
        " NoSun,                    !- Sun Exposure",
        " NoWind,                   !- Wind Exposure",
        " 0.0,                      !- View Factor to Ground",
        " 4,                        !- Number of Vertices",
        " 3.7, 3.7, 2.4,            !- X, Y, Z == > Vertex 1 {m}",
        " 3.7, 3.7, 0.0,            !- X, Y, Z == > Vertex 2 {m}",
        " 0.0, 0.0, 0.0,            !- X, Y, Z == > Vertex 3 {m}",
        " 0.0, 0.0, 2.4;            !- X, Y, Z == > Vertex 4 {m}",

        "BuildingSurface:Detailed,",
        " SB15,                     !- Name",
        " WALL,                     !- Surface Type",
        " INT-WALL-1,               !- Construction Name",
        " Space,                    !- Zone Name",
        " Adiabatic,                !- Outside Boundary Condition",
        " ,                         !- Outside Boundary Condition Object",
        " NoSun,                    !- Sun Exposure",
        " NoWind,                   !- Wind Exposure",
        " 0.0,                      !- View Factor to Ground",
        " 4,                        !- Number of Vertices",
        " 26.8, 3.7, 2.4,           !- X, Y, Z == > Vertex 1 {m}",
        " 26.8, 3.7, 0.0,           !- X, Y, Z == > Vertex 2 {m}",
        " 3.7, 3.7, 0.0,            !- X, Y, Z == > Vertex 3 {m}",
        " 3.7, 3.7, 2.4;            !- X, Y, Z == > Vertex 4 {m}",

        "BuildingSurface:Detailed,",
        " FRONT-1x10,               !- Name",
        " WALL,                     !- Surface Type",
        " INT-WALL-1,               !- Construction Name",
        " Spacex10,                 !- Zone Name",
        " Outdoors,                 !- Outside Boundary Condition",
        " ,                         !- Outside Boundary Condition Object",
        " SunExposed,               !- Sun Exposure",
        " WindExposed,              !- Wind Exposure",
        " 0.50000,                  !- View Factor to Ground",
        " 4,                        !- Number of Vertices",
        " 0.0, 0.0, 2.4,            !- X, Y, Z == > Vertex 1 {m}",
        " 0.0, 0.0, 0.0,            !- X, Y, Z == > Vertex 2 {m}",
        " 30.5, 0.0, 0.0,           !- X, Y, Z == > Vertex 3 {m}",
        " 30.5, 0.0, 2.4;           !- X, Y, Z == > Vertex 4 {m}",

        "BuildingSurface:Detailed,",
        " C1-1x10,                  !- Name",
        " CEILING,                  !- Surface Type",
        " CLNG-1,                   !- Construction Name",
        " Spacex10,                 !- Zone Name",
        " Outdoors,                 !- Outside Boundary Condition",
        " ,                         !- Outside Boundary Condition Object",
        " NoSun,                    !- Sun Exposure",
        " NoWind,                   !- Wind Exposure",
        " 0.0,                      !- View Factor to Ground",
        " 4,                        !- Number of Vertices",
        " 3.7, 3.7, 2.4,            !- X, Y, Z == > Vertex 1 {m}",
        " 0.0, 0.0, 2.4,            !- X, Y, Z == > Vertex 2 {m}",
        " 30.5, 0.0, 2.4,           !- X, Y, Z == > Vertex 3 {m}",
        " 26.8, 3.7, 2.4;           !- X, Y, Z == > Vertex 4 {m}",

        "BuildingSurface:Detailed,",
        " F1-1x10,                  !- Name",
        " FLOOR,                    !- Surface Type",
        " FLOOR-SLAB-1,             !- Construction Name",
        " Spacex10,                 !- Zone Name",
        " Outdoors,                   !- Outside Boundary Condition",
        " ,                         !- Outside Boundary Condition Object",
        " NoSun,                    !- Sun Exposure",
        " NoWind,                   !- Wind Exposure",
        " 0.0,                      !- View Factor to Ground",
        " 4,                        !- Number of Vertices",
        " 26.8, 3.7, 0.0,           !- X, Y, Z == > Vertex 1 {m}",
        " 30.5, 0.0, 0.0,           !- X, Y, Z == > Vertex 2 {m}",
        " 0.0, 0.0, 0.0,            !- X, Y, Z == > Vertex 3 {m}",
        " 3.7, 3.7, 0.0;            !- X, Y, Z == > Vertex 4 {m}",

        "BuildingSurface:Detailed,",
        " SB12x10,                  !- Name",
        " WALL,                     !- Surface Type",
        " INT-WALL-1,               !- Construction Name",
        " Spacex10,                 !- Zone Name",
        " Adiabatic,                !- Outside Boundary Condition",
        " ,                         !- Outside Boundary Condition Object",
        " NoSun,                    !- Sun Exposure",
        " NoWind,                   !- Wind Exposure",
        " 0.0,                      !- View Factor to Ground",
        " 4,                        !- Number of Vertices",
        " 30.5, 0.0, 2.4,           !- X, Y, Z == > Vertex 1 {m}",
        " 30.5, 0.0, 0.0,           !- X, Y, Z == > Vertex 2 {m}",
        " 26.8, 3.7, 0.0,           !- X, Y, Z == > Vertex 3 {m}",
        " 26.8, 3.7, 2.4;           !- X, Y, Z == > Vertex 4 {m}",

        "BuildingSurface:Detailed,",
        " SB14x10,                  !- Name",
        " WALL,                     !- Surface Type",
        " INT-WALL-1,               !- Construction Name",
        " Spacex10,                 !- Zone Name",
        " Adiabatic,                !- Outside Boundary Condition",
        " ,                         !- Outside Boundary Condition Object",
        " NoSun,                    !- Sun Exposure",
        " NoWind,                   !- Wind Exposure",
        " 0.0,                      !- View Factor to Ground",
        " 4,                        !- Number of Vertices",
        " 3.7, 3.7, 2.4,            !- X, Y, Z == > Vertex 1 {m}",
        " 3.7, 3.7, 0.0,            !- X, Y, Z == > Vertex 2 {m}",
        " 0.0, 0.0, 0.0,            !- X, Y, Z == > Vertex 3 {m}",
        " 0.0, 0.0, 2.4;            !- X, Y, Z == > Vertex 4 {m}",

        "BuildingSurface:Detailed,",
        " SB15x10,                  !- Name",
        " WALL,                     !- Surface Type",
        " INT-WALL-1,               !- Construction Name",
        " Spacex10,                 !- Zone Name",
        " Adiabatic,                !- Outside Boundary Condition",
        " ,                         !- Outside Boundary Condition Object",
        " NoSun,                    !- Sun Exposure",
        " NoWind,                   !- Wind Exposure",
        " 0.0,                      !- View Factor to Ground",
        " 4,                        !- Number of Vertices",
        " 26.8, 3.7, 2.4,           !- X, Y, Z == > Vertex 1 {m}",
        " 26.8, 3.7, 0.0,           !- X, Y, Z == > Vertex 2 {m}",
        " 3.7, 3.7, 0.0,            !- X, Y, Z == > Vertex 3 {m}",
        " 3.7, 3.7, 2.4;            !- X, Y, Z == > Vertex 4 {m}",

        "Output:Table:SummaryReports,",
        "  AllSummary; !- Report 1 Name",
        " ",

    });

    ASSERT_TRUE(process_idf(idf_objects));

    // OutputProcessor::TimeValue.allocate(2);
    state->dataGlobal->DDOnlySimulation = true;

    ManageSimulation(*state);

    //	compare_err_stream( "" );

    ZTAVComf(1) = 25.0;
    state->dataHeatBal->MRT(1) = 26.0;
    ZoneAirHumRatAvgComf(1) = 0.00529; // 0.002 to 0.006

    CalcThermalComfortFanger(*state);

    EXPECT_NEAR(state->dataThermalComforts->ThermalComfortData(1).FangerPMV, -1.262, 0.005);
    EXPECT_NEAR(state->dataThermalComforts->ThermalComfortData(1).FangerPPD, 38.3, 0.1);

    ZTAVComf(1) = 26.0;
    state->dataHeatBal->MRT(1) = 27.0;
    ZoneAirHumRatAvgComf(1) = 0.00529; // 0.002 to 0.006

    CalcThermalComfortFanger(*state);

    EXPECT_NEAR(state->dataThermalComforts->ThermalComfortData(1).FangerPMV, -0.860, 0.005);
    EXPECT_NEAR(state->dataThermalComforts->ThermalComfortData(1).FangerPPD, 20.6, 0.1);

    ZTAVComf(1) = 27.0;
    state->dataHeatBal->MRT(1) = 28.0;
    ZoneAirHumRatAvgComf(1) = 0.00529; // 0.002 to 0.006

    CalcThermalComfortFanger(*state);

    EXPECT_NEAR(state->dataThermalComforts->ThermalComfortData(1).FangerPMV, -0.460, 0.005);
    EXPECT_NEAR(state->dataThermalComforts->ThermalComfortData(1).FangerPPD, 9.4, 0.1);

    ZTAVComf(1) = 25.0;
    state->dataHeatBal->MRT(1) = 26.0;
    ZoneAirHumRatAvgComf(1) = 0.00629; // 0.002 to 0.006

    CalcThermalComfortFanger(*state);

    EXPECT_NEAR(state->dataThermalComforts->ThermalComfortData(1).FangerPMV, -1.201, 0.005);
    EXPECT_NEAR(state->dataThermalComforts->ThermalComfortData(1).FangerPPD, 35.3, 0.1);
}

TEST_F(EnergyPlusFixture, ThermalComfort_CalcSurfaceWeightedMRT)
{

    int ZoneNum(1);
    int SurfNum(1);
    Real64 RadTemp;

    TH.deallocate();
    Surface.deallocate();
    state->dataHeatBal->Zone.deallocate();
    state->dataThermalComforts->AngleFactorList.allocate(1);
    TotSurfaces = 3;
    state->dataGlobal->NumOfZones = 1;
    TH.allocate(2, 2, TotSurfaces);
    Surface.allocate(TotSurfaces);
    state->dataConstruction->Construct.allocate(TotSurfaces);
    state->dataHeatBal->Zone.allocate(1);

    Surface(1).Area = 20.0;
    Surface(2).Area = 15.0;
    Surface(3).Area = 10.0;
    Surface(1).HeatTransSurf = true;
    Surface(2).HeatTransSurf = true;
    Surface(3).HeatTransSurf = true;
    Surface(1).Construction = 1;
    Surface(2).Construction = 2;
    Surface(3).Construction = 3;
    state->dataConstruction->Construct(1).InsideAbsorpThermal = 1.0;
    state->dataConstruction->Construct(2).InsideAbsorpThermal = 0.9;
    state->dataConstruction->Construct(3).InsideAbsorpThermal = 0.8;
    Surface(1).Zone = 1;
    Surface(2).Zone = 1;
    Surface(3).Zone = 1;
    state->dataHeatBal->Zone(1).SurfaceFirst = 1;
    state->dataHeatBal->Zone(1).SurfaceLast = 3;
    TH(2, 1, 1) = 20.0;
    TH(2, 1, 2) = 15.0;
    TH(2, 1, 3) = 10.0;

    SurfNum = 1;
    state->dataThermalComforts->clear_state();
    RadTemp = CalcSurfaceWeightedMRT(*state, ZoneNum, SurfNum);
    EXPECT_NEAR(RadTemp, 16.6, 0.1);

    SurfNum = 2;
    state->dataThermalComforts->clear_state();
    RadTemp = CalcSurfaceWeightedMRT(*state, ZoneNum, SurfNum);
    EXPECT_NEAR(RadTemp, 16.1, 0.1);

    SurfNum = 3;
    state->dataThermalComforts->clear_state();
    RadTemp = CalcSurfaceWeightedMRT(*state, ZoneNum, SurfNum);
    EXPECT_NEAR(RadTemp, 14.0, 0.1);
}

TEST_F(EnergyPlusFixture, ThermalComfort_CalcAngleFactorMRT)
{

    Real64 RadTemp;

    state->dataThermalComforts->AngleFactorList.allocate(1);
    state->dataThermalComforts->AngleFactorList(1).TotAngleFacSurfaces = 3;
    state->dataThermalComforts->AngleFactorList(1).SurfacePtr.allocate(state->dataThermalComforts->AngleFactorList(1).TotAngleFacSurfaces);
    state->dataThermalComforts->AngleFactorList(1).AngleFactor.allocate(state->dataThermalComforts->AngleFactorList(1).TotAngleFacSurfaces);

    state->dataThermalComforts->AngleFactorList(1).SurfacePtr(1) = 1;
    state->dataThermalComforts->AngleFactorList(1).SurfacePtr(2) = 2;
    state->dataThermalComforts->AngleFactorList(1).SurfacePtr(3) = 3;
    state->dataThermalComforts->AngleFactorList(1).AngleFactor(1) = 0.5;
    state->dataThermalComforts->AngleFactorList(1).AngleFactor(2) = 0.3;
    state->dataThermalComforts->AngleFactorList(1).AngleFactor(3) = 0.2;

    TH.deallocate();
    TotSurfaces = state->dataThermalComforts->AngleFactorList(1).TotAngleFacSurfaces;
    TH.allocate(2, 2, TotSurfaces);
    Surface.deallocate();
    state->dataConstruction->Construct.deallocate();
    Surface.allocate(TotSurfaces);
    state->dataConstruction->Construct.allocate(TotSurfaces);

    TH(2, 1, 1) = 20.0;
    TH(2, 1, 2) = 15.0;
    TH(2, 1, 3) = 10.0;
    Surface(1).Construction = 1;
    Surface(2).Construction = 2;
    Surface(3).Construction = 3;
    state->dataConstruction->Construct(1).InsideAbsorpThermal = 1.0;
    state->dataConstruction->Construct(2).InsideAbsorpThermal = 0.9;
    state->dataConstruction->Construct(3).InsideAbsorpThermal = 0.8;

    RadTemp = CalcAngleFactorMRT(*state, 1);
    EXPECT_NEAR(RadTemp, 16.9, 0.1);
}

TEST_F(EnergyPlusFixture, ThermalComfort_CalcThermalComfortAdaptiveASH55Test)
{
    // 5381
    state->dataThermalComforts->useEpwData = true;

    state->dataThermalComforts->DailyAveOutTemp(1) = 8.704166667;
    state->dataThermalComforts->DailyAveOutTemp(2) = 9.895833333;
    state->dataThermalComforts->DailyAveOutTemp(3) = 12.2;
    state->dataThermalComforts->DailyAveOutTemp(4) = 8.445833333;
    state->dataThermalComforts->DailyAveOutTemp(5) = 7.8;
    state->dataThermalComforts->DailyAveOutTemp(6) = 7.158333333;
    state->dataThermalComforts->DailyAveOutTemp(7) = 8.0125;
    state->dataThermalComforts->DailyAveOutTemp(8) = 8.279166667;
    state->dataThermalComforts->DailyAveOutTemp(9) = 8.166666667;
    state->dataThermalComforts->DailyAveOutTemp(10) = 7.141666667;
    state->dataThermalComforts->DailyAveOutTemp(11) = 7.433333333;
    state->dataThermalComforts->DailyAveOutTemp(12) = 9.0625;
    state->dataThermalComforts->DailyAveOutTemp(13) = 9.741666667;
    state->dataThermalComforts->DailyAveOutTemp(14) = 9.545833333;
    state->dataThermalComforts->DailyAveOutTemp(15) = 11.43333333;
    state->dataThermalComforts->DailyAveOutTemp(16) = 12.375;
    state->dataThermalComforts->DailyAveOutTemp(17) = 12.59583333;
    state->dataThermalComforts->DailyAveOutTemp(18) = 12.6625;
    state->dataThermalComforts->DailyAveOutTemp(19) = 13.50833333;
    state->dataThermalComforts->DailyAveOutTemp(20) = 12.99583333;
    state->dataThermalComforts->DailyAveOutTemp(21) = 11.58333333;
    state->dataThermalComforts->DailyAveOutTemp(22) = 11.72083333;
    state->dataThermalComforts->DailyAveOutTemp(23) = 9.1875;
    state->dataThermalComforts->DailyAveOutTemp(24) = 6.8;
    state->dataThermalComforts->DailyAveOutTemp(25) = 9.391666667;
    state->dataThermalComforts->DailyAveOutTemp(26) = 8.1125;
    state->dataThermalComforts->DailyAveOutTemp(27) = 8.4;
    state->dataThermalComforts->DailyAveOutTemp(28) = 8.475;
    state->dataThermalComforts->DailyAveOutTemp(29) = 7.941666667;
    state->dataThermalComforts->DailyAveOutTemp(30) = 9.316666667;

    state->dataGlobal->BeginDayFlag = true;

    CalcThermalComfortAdaptiveASH55(*state, false);
    EXPECT_NEAR(state->dataThermalComforts->runningAverageASH, 9.29236111, 0.001);
    state->dataThermalComforts->useEpwData = false;
    state->dataGlobal->BeginDayFlag = false;
}

TEST_F(EnergyPlusFixture, ThermalComfort_CalcIfSetPointMetWithCutoutTest)
{
    state->dataGlobal->NumOfZones = 1;
    state->dataZoneEnergyDemand->ZoneSysEnergyDemand.allocate(state->dataGlobal->NumOfZones);
    state->dataThermalComforts->ThermalComfortSetPoint.allocate(state->dataGlobal->NumOfZones);
    TempControlType.allocate(1);
    state->dataRoomAirMod->AirModel.allocate(state->dataGlobal->NumOfZones);
    state->dataRoomAirMod->AirModel(1).AirModelType = DataRoomAirModel::RoomAirModel::Mixing;
    ZTAV.allocate(state->dataGlobal->NumOfZones);
    ZoneThermostatSetPointLo.allocate(state->dataGlobal->NumOfZones);
    ZoneThermostatSetPointHi.allocate(state->dataGlobal->NumOfZones);
    ZoneThermostatSetPointLoAver.allocate(state->dataGlobal->NumOfZones);
    ZoneThermostatSetPointHiAver.allocate(state->dataGlobal->NumOfZones);
    state->dataThermalComforts->ThermalComfortInASH55.allocate(state->dataGlobal->NumOfZones);
    state->dataThermalComforts->ThermalComfortInASH55(1).ZoneIsOccupied = true;
    state->dataGlobal->TimeStepZone = 0.25;
    state->dataHeatBal->Zone.allocate(state->dataGlobal->NumOfZones);
    state->dataZoneTempPredictorCorrector->NumOnOffCtrZone = 1;

    TempControlType(1) = DualSetPointWithDeadBand;

    // heating
    ZTAV(1) = 21.1;                                     // 70F
    ZoneThermostatSetPointLo(1) = 22.2;                 // 72F
    ZoneThermostatSetPointLoAver(1) = 22.2;                 // 72F
    state->dataZoneEnergyDemand->ZoneSysEnergyDemand(1).TotalOutputRequired = 500.0; // must be greater than zero
    CalcIfSetPointMet(*state);
    EXPECT_EQ(state->dataGlobal->TimeStepZone, state->dataThermalComforts->ThermalComfortSetPoint(1).notMetHeating);
    EXPECT_EQ(state->dataGlobal->TimeStepZone, state->dataThermalComforts->ThermalComfortSetPoint(1).notMetHeatingOccupied);
    EXPECT_EQ(0., state->dataThermalComforts->ThermalComfortSetPoint(1).notMetCooling);
    EXPECT_EQ(0., state->dataThermalComforts->ThermalComfortSetPoint(1).notMetCoolingOccupied);

    // cooling
    ZTAV(1) = 25.0;                                      // 77F
    ZoneThermostatSetPointHi(1) = 23.9;                  // 75F
    ZoneThermostatSetPointHiAver(1) = 23.9;                  // 75F
    state->dataZoneEnergyDemand->ZoneSysEnergyDemand(1).TotalOutputRequired = -500.0; // must be less than zero
    CalcIfSetPointMet(*state);
    EXPECT_EQ(0, state->dataThermalComforts->ThermalComfortSetPoint(1).notMetHeating);
    EXPECT_EQ(0, state->dataThermalComforts->ThermalComfortSetPoint(1).notMetHeatingOccupied);
    EXPECT_EQ(state->dataGlobal->TimeStepZone, state->dataThermalComforts->ThermalComfortSetPoint(1).notMetCooling);
    EXPECT_EQ(state->dataGlobal->TimeStepZone, state->dataThermalComforts->ThermalComfortSetPoint(1).notMetCoolingOccupied);

    // no cooling or heating
    ZTAV(1) = 23.0;                                      // 73F
    state->dataZoneEnergyDemand->ZoneSysEnergyDemand(1).TotalOutputRequired = 0.0; // must be zero
    CalcIfSetPointMet(*state);
    EXPECT_EQ(0, state->dataThermalComforts->ThermalComfortSetPoint(1).notMetHeating);
    EXPECT_EQ(0, state->dataThermalComforts->ThermalComfortSetPoint(1).notMetHeatingOccupied);
    EXPECT_EQ(0, state->dataThermalComforts->ThermalComfortSetPoint(1).notMetCooling);
    EXPECT_EQ(0, state->dataThermalComforts->ThermalComfortSetPoint(1).notMetCoolingOccupied);
    EXPECT_EQ(state->dataGlobal->TimeStepZone, state->dataThermalComforts->ThermalComfortSetPoint(1).totalNotMetHeating);
    EXPECT_EQ(state->dataGlobal->TimeStepZone, state->dataThermalComforts->ThermalComfortSetPoint(1).totalNotMetHeatingOccupied);
    EXPECT_EQ(state->dataGlobal->TimeStepZone, state->dataThermalComforts->ThermalComfortSetPoint(1).totalNotMetCooling);
    EXPECT_EQ(state->dataGlobal->TimeStepZone, state->dataThermalComforts->ThermalComfortSetPoint(1).totalNotMetCoolingOccupied);

}

TEST_F(EnergyPlusFixture, ThermalComfort_CalcThermalComfortASH55)
{

    // Set the data for the test
    state->dataHeatBal->TotPeople = 1;
    state->dataHeatBal->People.allocate(state->dataHeatBal->TotPeople);
    state->dataThermalComforts->ThermalComfortData.allocate(state->dataHeatBal->TotPeople);
    state->dataGlobal->NumOfZones = 1;
    state->dataHeatBal->Zone.allocate(state->dataGlobal->NumOfZones);
    ZTAVComf.allocate(state->dataGlobal->NumOfZones);
    state->dataHeatBal->MRT.allocate(state->dataGlobal->NumOfZones);
    ZoneAirHumRatAvgComf.allocate(state->dataGlobal->NumOfZones);
    state->dataRoomAirMod->IsZoneDV.allocate(state->dataGlobal->NumOfZones);
    state->dataRoomAirMod->IsZoneUI.allocate(state->dataGlobal->NumOfZones);
    QHTRadSysToPerson.allocate(state->dataGlobal->NumOfZones);
    QCoolingPanelToPerson.allocate(state->dataGlobal->NumOfZones);
    QHWBaseboardToPerson.allocate(state->dataGlobal->NumOfZones);
    QSteamBaseboardToPerson.allocate(state->dataGlobal->NumOfZones);
    QElecBaseboardToPerson.allocate(state->dataGlobal->NumOfZones);

<<<<<<< HEAD
    state->dataHeatBal->People(1).ZonePtr = 1;
    state->dataHeatBal->People(1).NumberOfPeoplePtr = -1;
    state->dataHeatBal->People(1).NumberOfPeople = 5.0;
    state->dataHeatBal->People(1).NomMinNumberPeople = 5.0;
    state->dataHeatBal->People(1).NomMaxNumberPeople = 5.0;
    state->dataHeatBal->Zone(state->dataHeatBal->People(1).ZonePtr).TotOccupants = state->dataHeatBal->People(1).NumberOfPeople;
    state->dataHeatBal->People(1).FractionRadiant = 0.3;
    state->dataHeatBal->People(1).FractionConvected = 1.0 - state->dataHeatBal->People(1).FractionRadiant;
    state->dataHeatBal->People(1).UserSpecSensFrac = DataGlobalConstants::AutoCalculate;
    state->dataHeatBal->People(1).CO2RateFactor = 3.82e-8;
    state->dataHeatBal->People(1).ActivityLevelPtr = -1;
    state->dataHeatBal->People(1).Show55Warning = true;
    state->dataHeatBal->People(1).Pierce = true;
    state->dataHeatBal->People(1).MRTCalcType = ZoneAveraged;
    state->dataHeatBal->People(1).WorkEffPtr = 0;
    state->dataHeatBal->People(1).ClothingType = 1;
    state->dataHeatBal->People(1).ClothingPtr = -1;
    state->dataHeatBal->People(1).AirVelocityPtr = 0;

    ZTAVComf(1) = 25.0;
    state->dataHeatBal->MRT(1) = 26.0;
    ZoneAirHumRatAvgComf(1) = 0.00529; // 0.002 to 0.006
    state->dataEnvrn->OutBaroPress = 101217.;
=======
    People(1).ZonePtr = 1;
    People(1).NumberOfPeoplePtr = -1;
    People(1).NumberOfPeople = 5.0;
    People(1).NomMinNumberPeople = 5.0;
    People(1).NomMaxNumberPeople = 5.0;
    Zone(People(1).ZonePtr).TotOccupants = People(1).NumberOfPeople;
    People(1).FractionRadiant = 0.3;
    People(1).FractionConvected = 1.0 - People(1).FractionRadiant;
    People(1).UserSpecSensFrac = DataGlobalConstants::AutoCalculate;
    People(1).CO2RateFactor = 3.82e-8;
    People(1).Show55Warning = true;
    People(1).Pierce = true;
    People(1).MRTCalcType = ZoneAveraged;
    People(1).WorkEffPtr = 0;
    People(1).ClothingType = 1;

>>>>>>> faa0a4bb
    state->dataRoomAirMod->IsZoneDV(1) = state->dataRoomAirMod->IsZoneUI(1) = false;
    QHTRadSysToPerson(1) = 0.0;
    QCoolingPanelToPerson(1) = 0.0;
    QHWBaseboardToPerson(1) = 0.0;
    QSteamBaseboardToPerson(1) = 0.0;
    QElecBaseboardToPerson(1) = 0.0;
    Real64 BodySurfaceArea = 1.8258;
    state->dataEnvrn->OutBaroPress = 101325.;
    Real64 WorkEff = 0.0;
    People(1).ActivityLevelPtr = 1;
    People(1).ClothingPtr = 2;
    People(1).AirVelocityPtr = 3;
    People(1).AnkleAirVelocityPtr = 4;
    ScheduleManager::Schedule.allocate(4);

    // Part 1: Test SET calculations.
    // Reference: ANSI/ASHRAE Standard 55-2017 Appendix D - Table D3 Validation Table for SET Computer Model
    const std::vector<double> TAir = {25, 0, 40, 25, 25, 25, 25, 25};
    const std::vector<double> RH = {0.5, 0.5, 0.5, 0.9, 0.5, 0.5, 0.5, 0.5};
    const std::vector<double> Vel = {0.15, 0.15, 0.15, 0.15, 3, 0.15, 0.15, 0.15};
    const std::vector<double> TRad = {25, 25, 25, 25, 25, 40, 25, 25};
    const std::vector<double> MET = {1, 1, 1, 1, 1, 1, 2, 1};
    const std::vector<double> Clo = {0.5, 0.5, 0.5, 0.5, 0.5, 0.5, 0.5, 2};
    const std::vector<double> SET = {23.8, 12.3, 34.3, 24.9, 18.8, 31.8, 29.7, 32.5};

    for (unsigned i = 0; i < TAir.size(); i++) {
        Real64 SETResult = CalcStandardEffectiveTemp(*state, TAir[i], TRad[i], RH[i], Vel[i], MET[i], Clo[i], WorkEff);
        EXPECT_NEAR(SETResult, SET[i], 0.1);
    }

    // Part 2: Test cooling effect
    People(1).CoolingEffectASH55 = true;
    Real64 AirTemp = 25.0;
    Real64 RadTemp = 25.0;
    Real64 RelHum = 0.5;
    Real64 ActMet = 1;
    Real64 CloUnit = 0.5;

    ZTAVComf(1) = AirTemp;
    MRT(1) = RadTemp;
    ZoneAirHumRatAvgComf(1) = Psychrometrics::PsyWFnTdbRhPb(*state, ZTAVComf(1), RelHum, state->dataEnvrn->OutBaroPress);
    ScheduleManager::Schedule(1).CurrentValue = ActMet * BodySurfaceArea * state->dataThermalComforts->ActLevelConv;
    ScheduleManager::Schedule(2).CurrentValue = CloUnit;

    // Test 1 - Air velocity = 0.15 m/s.
    Real64 AirVel = 0.15;
    ScheduleManager::Schedule(3).CurrentValue = AirVel;
    CalcThermalComfortCoolingEffectASH(*state);
    Real64 CoolingEffect = state->dataThermalComforts->ThermalComfortData(1).CoolingEffectASH55;
    Real64 StillAirVel = 0.1;
    Real64 RelAirVel = CalcRelativeAirVelocity(AirVel, ActMet);
    Real64 InitialSET = CalcStandardEffectiveTemp(*state, AirTemp, RadTemp, RelHum, RelAirVel, ActMet, CloUnit, WorkEff);
    Real64 CoolingEffectSET = CalcStandardEffectiveTemp(*state, AirTemp - CoolingEffect, RadTemp - CoolingEffect, RelHum, StillAirVel, ActMet, CloUnit, WorkEff);
    EXPECT_NEAR(CoolingEffectSET, InitialSET, 0.1);

    // Test 2 - Air velocity = 1 m/s.
    AirVel = 1;
    ScheduleManager::Schedule(3).CurrentValue = AirVel;
    CalcThermalComfortCoolingEffectASH(*state);
    CoolingEffect = state->dataThermalComforts->ThermalComfortData(1).CoolingEffectASH55;
    CoolingEffectSET = CalcStandardEffectiveTemp(*state, AirTemp - CoolingEffect, RadTemp - CoolingEffect, RelHum, StillAirVel, ActMet, CloUnit, WorkEff);

    RelAirVel = CalcRelativeAirVelocity(AirVel, ActMet);
    InitialSET = CalcStandardEffectiveTemp(*state, AirTemp, RadTemp, RelHum, RelAirVel, ActMet, CloUnit, WorkEff);
    EXPECT_NEAR(CoolingEffectSET, InitialSET, 0.1);

    // Part 3: Test ankle draft PPD.
    People(1).AnkleDraftASH55 = true;
    AirVel = 0.15;
    Real64 AnkleAirVel = 0.3;
    ScheduleManager::Schedule(3).CurrentValue = AirVel;
    ScheduleManager::Schedule(4).CurrentValue = AnkleAirVel;
    CalcThermalComfortAnkleDraftASH(*state);
    EXPECT_NEAR(state->dataThermalComforts->ThermalComfortData(1).AnkleDraftPPDASH55, 25.0, 0.1);
}<|MERGE_RESOLUTION|>--- conflicted
+++ resolved
@@ -962,7 +962,6 @@
     QSteamBaseboardToPerson.allocate(state->dataGlobal->NumOfZones);
     QElecBaseboardToPerson.allocate(state->dataGlobal->NumOfZones);
 
-<<<<<<< HEAD
     state->dataHeatBal->People(1).ZonePtr = 1;
     state->dataHeatBal->People(1).NumberOfPeoplePtr = -1;
     state->dataHeatBal->People(1).NumberOfPeople = 5.0;
@@ -973,37 +972,12 @@
     state->dataHeatBal->People(1).FractionConvected = 1.0 - state->dataHeatBal->People(1).FractionRadiant;
     state->dataHeatBal->People(1).UserSpecSensFrac = DataGlobalConstants::AutoCalculate;
     state->dataHeatBal->People(1).CO2RateFactor = 3.82e-8;
-    state->dataHeatBal->People(1).ActivityLevelPtr = -1;
     state->dataHeatBal->People(1).Show55Warning = true;
     state->dataHeatBal->People(1).Pierce = true;
     state->dataHeatBal->People(1).MRTCalcType = ZoneAveraged;
     state->dataHeatBal->People(1).WorkEffPtr = 0;
     state->dataHeatBal->People(1).ClothingType = 1;
-    state->dataHeatBal->People(1).ClothingPtr = -1;
-    state->dataHeatBal->People(1).AirVelocityPtr = 0;
-
-    ZTAVComf(1) = 25.0;
-    state->dataHeatBal->MRT(1) = 26.0;
-    ZoneAirHumRatAvgComf(1) = 0.00529; // 0.002 to 0.006
-    state->dataEnvrn->OutBaroPress = 101217.;
-=======
-    People(1).ZonePtr = 1;
-    People(1).NumberOfPeoplePtr = -1;
-    People(1).NumberOfPeople = 5.0;
-    People(1).NomMinNumberPeople = 5.0;
-    People(1).NomMaxNumberPeople = 5.0;
-    Zone(People(1).ZonePtr).TotOccupants = People(1).NumberOfPeople;
-    People(1).FractionRadiant = 0.3;
-    People(1).FractionConvected = 1.0 - People(1).FractionRadiant;
-    People(1).UserSpecSensFrac = DataGlobalConstants::AutoCalculate;
-    People(1).CO2RateFactor = 3.82e-8;
-    People(1).Show55Warning = true;
-    People(1).Pierce = true;
-    People(1).MRTCalcType = ZoneAveraged;
-    People(1).WorkEffPtr = 0;
-    People(1).ClothingType = 1;
-
->>>>>>> faa0a4bb
+
     state->dataRoomAirMod->IsZoneDV(1) = state->dataRoomAirMod->IsZoneUI(1) = false;
     QHTRadSysToPerson(1) = 0.0;
     QCoolingPanelToPerson(1) = 0.0;
@@ -1013,10 +987,10 @@
     Real64 BodySurfaceArea = 1.8258;
     state->dataEnvrn->OutBaroPress = 101325.;
     Real64 WorkEff = 0.0;
-    People(1).ActivityLevelPtr = 1;
-    People(1).ClothingPtr = 2;
-    People(1).AirVelocityPtr = 3;
-    People(1).AnkleAirVelocityPtr = 4;
+    state->dataHeatBal->People(1).ActivityLevelPtr = 1;
+    state->dataHeatBal->People(1).ClothingPtr = 2;
+    state->dataHeatBal->People(1).AirVelocityPtr = 3;
+    state->dataHeatBal->People(1).AnkleAirVelocityPtr = 4;
     ScheduleManager::Schedule.allocate(4);
 
     // Part 1: Test SET calculations.
@@ -1035,7 +1009,7 @@
     }
 
     // Part 2: Test cooling effect
-    People(1).CoolingEffectASH55 = true;
+    state->dataHeatBal->People(1).CoolingEffectASH55 = true;
     Real64 AirTemp = 25.0;
     Real64 RadTemp = 25.0;
     Real64 RelHum = 0.5;
@@ -1043,7 +1017,7 @@
     Real64 CloUnit = 0.5;
 
     ZTAVComf(1) = AirTemp;
-    MRT(1) = RadTemp;
+    state->dataHeatBal->MRT(1) = RadTemp;
     ZoneAirHumRatAvgComf(1) = Psychrometrics::PsyWFnTdbRhPb(*state, ZTAVComf(1), RelHum, state->dataEnvrn->OutBaroPress);
     ScheduleManager::Schedule(1).CurrentValue = ActMet * BodySurfaceArea * state->dataThermalComforts->ActLevelConv;
     ScheduleManager::Schedule(2).CurrentValue = CloUnit;
@@ -1071,7 +1045,7 @@
     EXPECT_NEAR(CoolingEffectSET, InitialSET, 0.1);
 
     // Part 3: Test ankle draft PPD.
-    People(1).AnkleDraftASH55 = true;
+    state->dataHeatBal->People(1).AnkleDraftASH55 = true;
     AirVel = 0.15;
     Real64 AnkleAirVel = 0.3;
     ScheduleManager::Schedule(3).CurrentValue = AirVel;
