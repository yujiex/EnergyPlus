// EnergyPlus, Copyright (c) 1996-2020, The Board of Trustees of the University of Illinois,
// The Regents of the University of California, through Lawrence Berkeley National Laboratory
// (subject to receipt of any required approvals from the U.S. Dept. of Energy), Oak Ridge
// National Laboratory, managed by UT-Battelle, Alliance for Sustainable Energy, LLC, and other
// contributors. All rights reserved.
//
// NOTICE: This Software was developed under funding from the U.S. Department of Energy and the
// U.S. Government consequently retains certain rights. As such, the U.S. Government has been
// granted for itself and others acting on its behalf a paid-up, nonexclusive, irrevocable,
// worldwide license in the Software to reproduce, distribute copies to the public, prepare
// derivative works, and perform publicly and display publicly, and to permit others to do so.
//
// Redistribution and use in source and binary forms, with or without modification, are permitted
// provided that the following conditions are met:
//
// (1) Redistributions of source code must retain the above copyright notice, this list of
//     conditions and the following disclaimer.
//
// (2) Redistributions in binary form must reproduce the above copyright notice, this list of
//     conditions and the following disclaimer in the documentation and/or other materials
//     provided with the distribution.
//
// (3) Neither the name of the University of California, Lawrence Berkeley National Laboratory,
//     the University of Illinois, U.S. Dept. of Energy nor the names of its contributors may be
//     used to endorse or promote products derived from this software without specific prior
//     written permission.
//
// (4) Use of EnergyPlus(TM) Name. If Licensee (i) distributes the software in stand-alone form
//     without changes from the version obtained under this License, or (ii) Licensee makes a
//     reference solely to the software portion of its product, Licensee must refer to the
//     software as "EnergyPlus version X" software, where "X" is the version number Licensee
//     obtained under this License and may not use a different name for the software. Except as
//     specifically required in this Section (4), Licensee shall not use in a company name, a
//     product name, in advertising, publicity, or other promotional activities any name, trade
//     name, trademark, logo, or other designation of "EnergyPlus", "E+", "e+" or confusingly
//     similar designation, without the U.S. Department of Energy's prior written consent.
//
// THIS SOFTWARE IS PROVIDED BY THE COPYRIGHT HOLDERS AND CONTRIBUTORS "AS IS" AND ANY EXPRESS OR
// IMPLIED WARRANTIES, INCLUDING, BUT NOT LIMITED TO, THE IMPLIED WARRANTIES OF MERCHANTABILITY
// AND FITNESS FOR A PARTICULAR PURPOSE ARE DISCLAIMED. IN NO EVENT SHALL THE COPYRIGHT OWNER OR
// CONTRIBUTORS BE LIABLE FOR ANY DIRECT, INDIRECT, INCIDENTAL, SPECIAL, EXEMPLARY, OR
// CONSEQUENTIAL DAMAGES (INCLUDING, BUT NOT LIMITED TO, PROCUREMENT OF SUBSTITUTE GOODS OR
// SERVICES; LOSS OF USE, DATA, OR PROFITS; OR BUSINESS INTERRUPTION) HOWEVER CAUSED AND ON ANY
// THEORY OF LIABILITY, WHETHER IN CONTRACT, STRICT LIABILITY, OR TORT (INCLUDING NEGLIGENCE OR
// OTHERWISE) ARISING IN ANY WAY OUT OF THE USE OF THIS SOFTWARE, EVEN IF ADVISED OF THE
// POSSIBILITY OF SUCH DAMAGE.

// EnergyPlus::GroundTemperatureModels Unit Tests

// Google Test Headers
#include <gtest/gtest.h>

// EnergyPlus Headers
#include <EnergyPlus/DataGlobals.hh>
#include <EnergyPlus/DataIPShortCuts.hh>
#include <EnergyPlus/Data/EnergyPlusData.hh>
#include <EnergyPlus/GroundTemperatureModeling/FiniteDifferenceGroundTemperatureModel.hh>
#include <EnergyPlus/GroundTemperatureModeling/GroundTemperatureModelManager.hh>
#include <EnergyPlus/WeatherManager.hh>
#include <EnergyPlus/DataEnvironment.hh>
#include <EnergyPlus/SimulationManager.hh>
#include <EnergyPlus/ElectricPowerServiceManager.hh>
#include <EnergyPlus/ConfiguredFunctions.hh>

#include "Fixtures/EnergyPlusFixture.hh"

using namespace EnergyPlus;

TEST_F(EnergyPlusFixture, FiniteDiffGroundTempModelTest)
{

    using DataGlobals::Pi;
    using WeatherManager::NumDaysInYear;
    using namespace DataIPShortCuts;

    std::shared_ptr<FiniteDiffGroundTempsModel> thisModel(new FiniteDiffGroundTempsModel());

    thisModel->objectType = GroundTemperatureManager::objectType_FiniteDiffGroundTemp;
    thisModel->objectName = "Test";
    thisModel->baseConductivity = 1.08;
    thisModel->baseDensity = 962.0;
    thisModel->baseSpecificHeat = 2576.0;
    thisModel->waterContent = 30.0 / 100.0;
    thisModel->saturatedWaterContent = 50.0 / 100.0;
    thisModel->evapotransCoeff = 0.408;

    EXPECT_NEAR(2.0, thisModel->interpolate(2.0, 3.0, 1.0, 3.0, 1.0), 0.0000001);

    thisModel->developMesh();

    // Setting weather data manually here
    thisModel->weatherDataArray.dimension(NumDaysInYear);

    Real64 drybulb_minTemp = 5;
    Real64 drybulb_amp = 10;
    Real64 relHum_const = 0.5;
    Real64 windSpeed_const = 3.0;
    Real64 solar_min = 100;
    Real64 solar_amp = 100;

    for (int day = 1; day <= NumDaysInYear; ++day) {
        auto &tdwd = thisModel->weatherDataArray(day); // "This day weather data"

        Real64 theta = 2 * Pi * day / NumDaysInYear;
        Real64 omega = 2 * Pi * 130 / NumDaysInYear; // Shifts min to around the end of Jan

        tdwd.dryBulbTemp = drybulb_amp * std::sin(theta - omega) + (drybulb_minTemp + drybulb_amp);
        tdwd.relativeHumidity = relHum_const;
        tdwd.windSpeed = windSpeed_const;
        tdwd.horizontalRadiation = solar_amp * std::sin(theta - omega) + (solar_min + solar_amp);
        ;
        tdwd.airDensity = 1.2;
    }

    thisModel->annualAveAirTemp = 15.0;
    thisModel->maxDailyAirTemp = 25.0;
    thisModel->minDailyAirTemp = 5.0;
    thisModel->dayOfMinDailyAirTemp = 30;

    thisModel->performSimulation();

    EXPECT_NEAR(4.51, thisModel->getGroundTempAtTimeInMonths(0.0, 1), 0.01);
    EXPECT_NEAR(19.14, thisModel->getGroundTempAtTimeInMonths(0.0, 6), 0.01);
    EXPECT_NEAR(7.96, thisModel->getGroundTempAtTimeInMonths(0.0, 12), 0.01);
    EXPECT_NEAR(3.46, thisModel->getGroundTempAtTimeInMonths(0.0, 14), 0.01);

    EXPECT_NEAR(14.36, thisModel->getGroundTempAtTimeInMonths(3.0, 1), 0.01);
    EXPECT_NEAR(11.78, thisModel->getGroundTempAtTimeInMonths(3.0, 6), 0.01);
    EXPECT_NEAR(15.57, thisModel->getGroundTempAtTimeInMonths(3.0, 12), 0.01);

    EXPECT_NEAR(14.58, thisModel->getGroundTempAtTimeInMonths(25.0, 1), 0.01);
    EXPECT_NEAR(14.55, thisModel->getGroundTempAtTimeInMonths(25.0, 6), 0.01);
    EXPECT_NEAR(14.53, thisModel->getGroundTempAtTimeInMonths(25.0, 12), 0.01);

    EXPECT_NEAR(5.04, thisModel->getGroundTempAtTimeInSeconds(0.0, 0.0), 0.01);
    EXPECT_NEAR(19.28, thisModel->getGroundTempAtTimeInSeconds(0.0, 14342400), 0.01);
    EXPECT_NEAR(7.32, thisModel->getGroundTempAtTimeInSeconds(0.0, 30153600), 0.01);
    EXPECT_NEAR(3.53, thisModel->getGroundTempAtTimeInSeconds(0.0, 35510400), 0.01);

    EXPECT_NEAR(14.36, thisModel->getGroundTempAtTimeInSeconds(3.0, 1296000), 0.01);
    EXPECT_NEAR(11.80, thisModel->getGroundTempAtTimeInSeconds(3.0, 14342400), 0.01);
    EXPECT_NEAR(15.46, thisModel->getGroundTempAtTimeInSeconds(3.0, 30153600), 0.01);

    EXPECT_NEAR(14.52, thisModel->getGroundTempAtTimeInSeconds(25.0, 0.0), 0.01);
    EXPECT_NEAR(14.55, thisModel->getGroundTempAtTimeInSeconds(25.0, 14342400), 0.01);
    EXPECT_NEAR(14.52, thisModel->getGroundTempAtTimeInSeconds(25.0, 30153600), 0.01);
}

TEST_F(EnergyPlusFixture, FiniteDiffGroundTempModel_GetWeather_NoWeather) {

    std::shared_ptr<EnergyPlus::FiniteDiffGroundTempsModel> thisModel(new EnergyPlus::FiniteDiffGroundTempsModel());

    thisModel->objectType = EnergyPlus::GroundTemperatureManager::objectType_FiniteDiffGroundTemp;
    thisModel->objectName = "Test";
    thisModel->baseConductivity = 1.08;
    thisModel->baseDensity = 962.0;
    thisModel->baseSpecificHeat = 2576.0;
    thisModel->waterContent = 30.0 / 100.0;
    thisModel->saturatedWaterContent = 50.0 / 100.0;
    thisModel->evapotransCoeff = 0.408;

    // No Weather file specified, so we expect it to fail
    ASSERT_THROW(thisModel->getWeatherData(state), std::runtime_error);

    std::string const error_string = delimited_string({
        "   ** Severe  ** Site:GroundTemperature:Undisturbed:FiniteDifference -- using this model requires specification of a weather file.",
        "   **   ~~~   ** Either place in.epw in the working directory or specify a weather file on the command line using -w /path/to/weather.epw",
        "   **  Fatal  ** Simulation halted due to input error in ground temperature model.",
        "   ...Summary of Errors that led to program termination:",
        "   ..... Reference severe error count=1",
        "   ..... Last severe error=Site:GroundTemperature:Undisturbed:FiniteDifference -- using this model requires specification of a weather file."
    });

    EXPECT_TRUE(compare_err_stream(error_string, true));

}

TEST_F(EnergyPlusFixture, FiniteDiffGroundTempModel_GetWeather_Weather) {

    // I have to actually specify the RunPerod and SizingPeriods because in getWeatherData calls WeatherManager::GetNextEnvironment
    // I cannot hard set WeatherManager's GetBranchInputOneTimeFlag (in anonymous namespace) to false,
    // so it'll end up calling >WeatherManager::ReadUserWeatherInput which calls the inputProcessor to set the NumOfEnvrn in particular.
    std::string const idf_objects = delimited_string({

  "Timestep,4;"

  "SimulationControl,",
  "  Yes,                     !- Do Zone Sizing Calculation",
  "  Yes,                     !- Do System Sizing Calculation",
  "  No,                      !- Do Plant Sizing Calculation",
  "  Yes,                     !- Run Simulation for Sizing Periods",
  "  No;                      !- Run Simulation for Weather File Run Periods",

  "RunPeriod,",
  "  January,                 !- Name",
  "  1,                       !- Begin Month",
  "  1,                       !- Begin Day of Month",
  "  ,                        !- Begin Year",
  "  1,                       !- End Month",
  "  31,                      !- End Day of Month",
  "  ,                        !- End Year",
  "  Tuesday,                 !- Day of Week for Start Day",
  "  Yes,                     !- Use Weather File Holidays and Special Days",
  "  Yes,                     !- Use Weather File Daylight Saving Period",
  "  No,                      !- Apply Weekend Holiday Rule",
  "  Yes,                     !- Use Weather File Rain Indicators",
  "  Yes;                     !- Use Weather File Snow Indicators",

  "Site:Location,",
  "  CHICAGO_IL_USA TMY2-94846,  !- Name",
  "  41.78,                   !- Latitude {deg}",
  "  -87.75,                  !- Longitude {deg}",
  "  -6.00,                   !- Time Zone {hr}",
  "  190.00;                  !- Elevation {m}",

  "SizingPeriod:DesignDay,",
  "  CHICAGO_IL_USA Annual Cooling 1% Design Conditions DB/MCWB,  !- Name",
  "  7,                       !- Month",
  "  21,                      !- Day of Month",
  "  SummerDesignDay,         !- Day Type",
  "  31.5,                    !- Maximum Dry-Bulb Temperature {C}",
  "  10.7,                    !- Daily Dry-Bulb Temperature Range {deltaC}",
  "  ,                        !- Dry-Bulb Temperature Range Modifier Type",
  "  ,                        !- Dry-Bulb Temperature Range Modifier Day Schedule Name",
  "  Wetbulb,                 !- Humidity Condition Type",
  "  23.0,                    !- Wetbulb or DewPoint at Maximum Dry-Bulb {C}",
  "  ,                        !- Humidity Condition Day Schedule Name",
  "  ,                        !- Humidity Ratio at Maximum Dry-Bulb {kgWater/kgDryAir}",
  "  ,                        !- Enthalpy at Maximum Dry-Bulb {J/kg}",
  "  ,                        !- Daily Wet-Bulb Temperature Range {deltaC}",
  "  99063.,                  !- Barometric Pressure {Pa}",
  "  5.3,                     !- Wind Speed {m/s}",
  "  230,                     !- Wind Direction {deg}",
  "  No,                      !- Rain Indicator",
  "  No,                      !- Snow Indicator",
  "  No,                      !- Daylight Saving Time Indicator",
  "  ASHRAEClearSky,          !- Solar Model Indicator",
  "  ,                        !- Beam Solar Day Schedule Name",
  "  ,                        !- Diffuse Solar Day Schedule Name",
  "  ,                        !- ASHRAE Clear Sky Optical Depth for Beam Irradiance (taub) {dimensionless}",
  "  ,                        !- ASHRAE Clear Sky Optical Depth for Diffuse Irradiance (taud) {dimensionless}",
  "  1.0;                     !- Sky Clearness",

  "SizingPeriod:DesignDay,",
  "  CHICAGO_IL_USA Annual Heating 99% Design Conditions DB,  !- Name",
  "  1,                       !- Month",
  "  21,                      !- Day of Month",
  "  WinterDesignDay,         !- Day Type",
  "  -17.3,                   !- Maximum Dry-Bulb Temperature {C}",
  "  0.0,                     !- Daily Dry-Bulb Temperature Range {deltaC}",
  "  ,                        !- Dry-Bulb Temperature Range Modifier Type",
  "  ,                        !- Dry-Bulb Temperature Range Modifier Day Schedule Name",
  "  Wetbulb,                 !- Humidity Condition Type",
  "  -17.3,                   !- Wetbulb or DewPoint at Maximum Dry-Bulb {C}",
  "  ,                        !- Humidity Condition Day Schedule Name",
  "  ,                        !- Humidity Ratio at Maximum Dry-Bulb {kgWater/kgDryAir}",
  "  ,                        !- Enthalpy at Maximum Dry-Bulb {J/kg}",
  "  ,                        !- Daily Wet-Bulb Temperature Range {deltaC}",
  "  99063.,                  !- Barometric Pressure {Pa}",
  "  4.9,                     !- Wind Speed {m/s}",
  "  270,                     !- Wind Direction {deg}",
  "  No,                      !- Rain Indicator",
  "  No,                      !- Snow Indicator",
  "  No,                      !- Daylight Saving Time Indicator",
  "  ASHRAEClearSky,          !- Solar Model Indicator",
  "  ,                        !- Beam Solar Day Schedule Name",
  "  ,                        !- Diffuse Solar Day Schedule Name",
  "  ,                        !- ASHRAE Clear Sky Optical Depth for Beam Irradiance (taub) {dimensionless}",
  "  ,                        !- ASHRAE Clear Sky Optical Depth for Diffuse Irradiance (taud) {dimensionless}",
  "  0.0;                     !- Sky Clearness",

    });


    ASSERT_TRUE(process_idf(idf_objects));

    // Set an actual weather file to Chicago EPW
    WeatherManager::WeatherFileExists = true;
    state.files.inputWeatherFileName.fileName = configured_source_directory() + "/weather/USA_IL_Chicago-OHare.Intl.AP.725300_TMY3.epw";

    // Read the project data, such as Timestep
    DataGlobals::BeginSimFlag = true;
<<<<<<< HEAD
    SimulationManager::GetProjectData(state.dataZoneTempPredictorCorrector, state.files);
=======
    SimulationManager::GetProjectData(state, state.outputFiles);
>>>>>>> 4323f2ed
    EXPECT_EQ(DataGlobals::NumOfTimeStepInHour, 4);

    // Needed to avoid crash in SetupSimulation (from ElectricPowerServiceManager.hh)
    createFacilityElectricPowerServiceObject();

    bool ErrorsFound(false);
    SimulationManager::SetupSimulation(state, ErrorsFound);
    ASSERT_FALSE(ErrorsFound);

    EXPECT_EQ(WeatherManager::NumOfEnvrn, 3);
    EXPECT_EQ(DataEnvironment::TotDesDays, 2);
    EXPECT_EQ(WeatherManager::TotRunPers, 1);

    std::shared_ptr<EnergyPlus::FiniteDiffGroundTempsModel> thisModel(new EnergyPlus::FiniteDiffGroundTempsModel());

    thisModel->objectType = EnergyPlus::GroundTemperatureManager::objectType_FiniteDiffGroundTemp;
    thisModel->objectName = "Test";
    thisModel->baseConductivity = 1.08;
    thisModel->baseDensity = 962.0;
    thisModel->baseSpecificHeat = 2576.0;
    thisModel->waterContent = 30.0 / 100.0;
    thisModel->saturatedWaterContent = 50.0 / 100.0;
    thisModel->evapotransCoeff = 0.408;

    // Shouldn't throw
    thisModel->getWeatherData(state);

    // It should have reverted the added period
    EXPECT_EQ(WeatherManager::NumOfEnvrn, 3);
    EXPECT_EQ(DataEnvironment::TotDesDays, 2);
    EXPECT_EQ(WeatherManager::TotRunPers, 1);

    // And should have populated a 365-day array of averages
    EXPECT_EQ(365u, thisModel->weatherDataArray.size());

    // Checking the first day against manually calculated value from EPW (24-hour averages for Jan 1)
    auto &firstDay = thisModel->weatherDataArray(1);
    EXPECT_DOUBLE_EQ(firstDay.dryBulbTemp, -5.4);
    EXPECT_NEAR(firstDay.relativeHumidity, 0.7083, 0.005);
    EXPECT_NEAR(firstDay.windSpeed, 2.8083, 0.001);
    // Sum of (BeamSolarRad + DifSolarRad)/24
    EXPECT_NEAR(firstDay.horizontalRadiation, 140, 2);

}<|MERGE_RESOLUTION|>--- conflicted
+++ resolved
@@ -280,11 +280,7 @@
 
     // Read the project data, such as Timestep
     DataGlobals::BeginSimFlag = true;
-<<<<<<< HEAD
-    SimulationManager::GetProjectData(state.dataZoneTempPredictorCorrector, state.files);
-=======
-    SimulationManager::GetProjectData(state, state.outputFiles);
->>>>>>> 4323f2ed
+    SimulationManager::GetProjectData(state);
     EXPECT_EQ(DataGlobals::NumOfTimeStepInHour, 4);
 
     // Needed to avoid crash in SetupSimulation (from ElectricPowerServiceManager.hh)
