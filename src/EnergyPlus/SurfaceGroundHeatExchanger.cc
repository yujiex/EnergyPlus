// EnergyPlus, Copyright (c) 1996-2021, The Board of Trustees of the University of Illinois,
// The Regents of the University of California, through Lawrence Berkeley National Laboratory
// (subject to receipt of any required approvals from the U.S. Dept. of Energy), Oak Ridge
// National Laboratory, managed by UT-Battelle, Alliance for Sustainable Energy, LLC, and other
// contributors. All rights reserved.
//
// NOTICE: This Software was developed under funding from the U.S. Department of Energy and the
// U.S. Government consequently retains certain rights. As such, the U.S. Government has been
// granted for itself and others acting on its behalf a paid-up, nonexclusive, irrevocable,
// worldwide license in the Software to reproduce, distribute copies to the public, prepare
// derivative works, and perform publicly and display publicly, and to permit others to do so.
//
// Redistribution and use in source and binary forms, with or without modification, are permitted
// provided that the following conditions are met:
//
// (1) Redistributions of source code must retain the above copyright notice, this list of
//     conditions and the following disclaimer.
//
// (2) Redistributions in binary form must reproduce the above copyright notice, this list of
//     conditions and the following disclaimer in the documentation and/or other materials
//     provided with the distribution.
//
// (3) Neither the name of the University of California, Lawrence Berkeley National Laboratory,
//     the University of Illinois, U.S. Dept. of Energy nor the names of its contributors may be
//     used to endorse or promote products derived from this software without specific prior
//     written permission.
//
// (4) Use of EnergyPlus(TM) Name. If Licensee (i) distributes the software in stand-alone form
//     without changes from the version obtained under this License, or (ii) Licensee makes a
//     reference solely to the software portion of its product, Licensee must refer to the
//     software as "EnergyPlus version X" software, where "X" is the version number Licensee
//     obtained under this License and may not use a different name for the software. Except as
//     specifically required in this Section (4), Licensee shall not use in a company name, a
//     product name, in advertising, publicity, or other promotional activities any name, trade
//     name, trademark, logo, or other designation of "EnergyPlus", "E+", "e+" or confusingly
//     similar designation, without the U.S. Department of Energy's prior written consent.
//
// THIS SOFTWARE IS PROVIDED BY THE COPYRIGHT HOLDERS AND CONTRIBUTORS "AS IS" AND ANY EXPRESS OR
// IMPLIED WARRANTIES, INCLUDING, BUT NOT LIMITED TO, THE IMPLIED WARRANTIES OF MERCHANTABILITY
// AND FITNESS FOR A PARTICULAR PURPOSE ARE DISCLAIMED. IN NO EVENT SHALL THE COPYRIGHT OWNER OR
// CONTRIBUTORS BE LIABLE FOR ANY DIRECT, INDIRECT, INCIDENTAL, SPECIAL, EXEMPLARY, OR
// CONSEQUENTIAL DAMAGES (INCLUDING, BUT NOT LIMITED TO, PROCUREMENT OF SUBSTITUTE GOODS OR
// SERVICES; LOSS OF USE, DATA, OR PROFITS; OR BUSINESS INTERRUPTION) HOWEVER CAUSED AND ON ANY
// THEORY OF LIABILITY, WHETHER IN CONTRACT, STRICT LIABILITY, OR TORT (INCLUDING NEGLIGENCE OR
// OTHERWISE) ARISING IN ANY WAY OUT OF THE USE OF THIS SOFTWARE, EVEN IF ADVISED OF THE
// POSSIBILITY OF SUCH DAMAGE.

// C++ Headers
#include <cmath>

// ObjexxFCL Headers
#include <ObjexxFCL/Array.functions.hh>
#include <ObjexxFCL/Fmath.hh>

// EnergyPlus Headers
#include <EnergyPlus/BranchNodeConnections.hh>
#include <EnergyPlus/Construction.hh>
#include <EnergyPlus/ConvectionCoefficients.hh>
#include <EnergyPlus/Data/EnergyPlusData.hh>
#include <EnergyPlus/DataEnvironment.hh>
#include <EnergyPlus/DataHVACGlobals.hh>
#include <EnergyPlus/DataHeatBalance.hh>
#include <EnergyPlus/DataIPShortCuts.hh>
#include <EnergyPlus/DataLoopNode.hh>
#include <EnergyPlus/DataPrecisionGlobals.hh>
#include <EnergyPlus/FluidProperties.hh>
#include <EnergyPlus/General.hh>
#include <EnergyPlus/InputProcessing/InputProcessor.hh>
#include <EnergyPlus/Material.hh>
#include <EnergyPlus/NodeInputManager.hh>
#include <EnergyPlus/OutputProcessor.hh>
#include <EnergyPlus/Plant/DataPlant.hh>
#include <EnergyPlus/PlantUtilities.hh>
#include <EnergyPlus/SurfaceGroundHeatExchanger.hh>
#include <EnergyPlus/UtilityRoutines.hh>

namespace EnergyPlus {

namespace SurfaceGroundHeatExchanger {

    // Module containing the routines dealing with surface/panel ground heat exchangers

    // MODULE INFORMATION:
    //       AUTHOR         Simon Rees
    //       DATE WRITTEN   August 2002
    //       MODIFIED       Brent Griffith, Sept 2010, plant upgrades
    //       RE-ENGINEERED  na

    // PURPOSE OF THIS MODULE:
    // The purpose of this module is to simulate hydronic Surface Ground Heat
    // Exchangers. This includes pavement surfaces with embedded pipes for snow-
    // melting or heat rejection from hybrid ground source heat pump systems.
    // The heat exchanger may be gound coupled or not. In the latter case the
    // bottom surface is exposed to the wind but not solar gains.

    // METHODOLOGY EMPLOYED:
    // This model is based on the QTF formulation of heat transfer through
    // building elements with embedded heat sources/sinks. The model uses
    // a heat exchanger analogy to relate the inlet fluid temperature to the
    // net heat transfer rate and consequently outlet temperature. The model
    // is entirely passive i.e. it does not set any flow rates or incorporate
    // any controls. In order to deal with the non-linear boundary conditions
    // at the top surface due to the presence of ice/snow fluxes have to be
    // calculated by the QTF model and temperature calculated from the surface
    // heat balance. This requires some iteration.
    // Note: top surface variables correspond to 'outside' variables in standard
    // CTF/QTF definition. Bottom surface variables correspond to 'inside' variables.

    // REFERENCES:
    // Strand, R.K. 1995. "Heat Source Transfer Functions and Their Application to
    //   Low Temperature Radiant Heating Systems", Ph.D. dissertation, University
    //   of Illinois at Urbana-Champaign, Department of Mechanical and Industrial
    //   Engineering.
    // Seem, J.E. 1986. "Heat Transfer in Buildings", Ph.D. dissertation, University
    //   of Wisconsin-Madison.

    // OTHER NOTES: none

    // USE STATEMENTS:
    // Use statements for data only modules
    // Using/Aliasing
    using namespace DataLoopNode;

    // Use statements for access to subroutines in other modules

    // Data
    // MODULE PARAMETER DEFINITIONS
    Real64 const SmallNum(1.0e-30);         // Very small number to avoid div0 errors
    Real64 const StefBoltzmann(5.6697e-08); // Stefan-Boltzmann constant
    Real64 const SurfaceHXHeight(0.0);      // Surface Height above ground -- used in height dependent calcs.

    int const SurfCond_Ground(1);
    int const SurfCond_Exposed(2);

    PlantComponent *
    SurfaceGroundHeatExchangerData::factory(EnergyPlusData &state, [[maybe_unused]] int const objectType, std::string const objectName)
    {
        if (state.dataSurfaceGroundHeatExchangers->GetInputFlag) {
            GetSurfaceGroundHeatExchanger(state);
            state.dataSurfaceGroundHeatExchangers->GetInputFlag = false;
        }
        // Now look for this particular pipe in the list
        for (auto &ghx : state.dataSurfaceGroundHeatExchangers->SurfaceGHE) {
            if (ghx.Name == objectName) {
                return &ghx;
            }
        }
        // If we didn't find it, fatal
        ShowFatalError(state, "Surface Ground Heat Exchanger: Error getting inputs for pipe named: " + objectName);
        // Shut up the compiler
        return nullptr;
    }

    void SurfaceGroundHeatExchangerData::simulate(EnergyPlusData &state,
                                                  [[maybe_unused]] const PlantLocation &calledFromLocation,
                                                  bool const FirstHVACIteration,
                                                  [[maybe_unused]] Real64 &CurLoad,
                                                  [[maybe_unused]] bool const RunFlag)
    {
        this->InitSurfaceGroundHeatExchanger(state);
        this->CalcSurfaceGroundHeatExchanger(state, FirstHVACIteration);
        this->UpdateSurfaceGroundHeatExchngr(state);
        this->ReportSurfaceGroundHeatExchngr(state);
    }

    void GetSurfaceGroundHeatExchanger(EnergyPlusData &state)
    {

        // SUBROUTINE INFORMATION:
        //       AUTHOR         Simon Rees
        //       DATE WRITTEN   August 2002
        //       MODIFIED       na
        //       RE-ENGINEERED  na

        // PURPOSE OF THIS SUBROUTINE:
        // This subroutine reads the input for hydronic Surface Ground Heat Exchangers
        // from the user input file.  This will contain all of the information
        // needed to define and simulate the surface.

        // METHODOLOGY EMPLOYED:
        // Standard EnergyPlus methodology.

        // Using/Aliasing
        using BranchNodeConnections::TestCompSet;
        using FluidProperties::CheckFluidPropertyName;
        using FluidProperties::FindGlycol;

        using NodeInputManager::GetOnlySingleNode;
        using namespace DataLoopNode;

        // SUBROUTINE LOCAL VARIABLE DECLARATIONS:

        bool ErrorsFound(false); // Set to true if errors in input,
        // fatal at end of routine
        int IOStatus;   // Used in GetObjectItem
        int Item;       // Item to be "gotten"
        int NumAlphas;  // Number of Alphas for each GetObjectItem call
        int NumNumbers; // Number of Numbers for each GetObjectItem call
        auto &cCurrentModuleObject = state.dataIPShortCut->cCurrentModuleObject;
        // Initializations and allocations
        cCurrentModuleObject = "GroundHeatExchanger:Surface";
        int NumOfSurfaceGHEs = state.dataInputProcessing->inputProcessor->getNumObjectsFound(state, cCurrentModuleObject);
        // allocate data structures
        if (allocated(state.dataSurfaceGroundHeatExchangers->SurfaceGHE)) state.dataSurfaceGroundHeatExchangers->SurfaceGHE.deallocate();

        state.dataSurfaceGroundHeatExchangers->SurfaceGHE.allocate(NumOfSurfaceGHEs);
        state.dataSurfaceGroundHeatExchangers->CheckEquipName.dimension(NumOfSurfaceGHEs, true);

        // initialize data structures
        // surface data
        // Obtain all of the user data related to the surfaces...
        for (Item = 1; Item <= NumOfSurfaceGHEs; ++Item) {

            // get the input data
            state.dataInputProcessing->inputProcessor->getObjectItem(state,
                                                                     cCurrentModuleObject,
                                                                     Item,
                                                                     state.dataIPShortCut->cAlphaArgs,
                                                                     NumAlphas,
                                                                     state.dataIPShortCut->rNumericArgs,
                                                                     NumNumbers,
                                                                     IOStatus,
                                                                     _,
                                                                     _,
                                                                     state.dataIPShortCut->cAlphaFieldNames,
                                                                     state.dataIPShortCut->cNumericFieldNames);

            // General user input data
            state.dataSurfaceGroundHeatExchangers->SurfaceGHE(Item).Name = state.dataIPShortCut->cAlphaArgs(1);
            state.dataSurfaceGroundHeatExchangers->SurfaceGHE(Item).ConstructionName = state.dataIPShortCut->cAlphaArgs(2);
            state.dataSurfaceGroundHeatExchangers->SurfaceGHE(Item).ConstructionNum =
                UtilityRoutines::FindItemInList(state.dataIPShortCut->cAlphaArgs(2), state.dataConstruction->Construct);

            if (state.dataSurfaceGroundHeatExchangers->SurfaceGHE(Item).ConstructionNum == 0) {
                ShowSevereError(state, "Invalid " + state.dataIPShortCut->cAlphaFieldNames(2) + '=' + state.dataIPShortCut->cAlphaArgs(2));
                ShowContinueError(state, "Entered in " + cCurrentModuleObject + '=' + state.dataIPShortCut->cAlphaArgs(1));
                ErrorsFound = true;
            }

            // Error checking for surfaces, zones, and construction information
            if (!state.dataConstruction->Construct(state.dataSurfaceGroundHeatExchangers->SurfaceGHE(Item).ConstructionNum).SourceSinkPresent) {
                ShowSevereError(state, "Invalid " + state.dataIPShortCut->cAlphaFieldNames(2) + '=' + state.dataIPShortCut->cAlphaArgs(2));
                ShowContinueError(state, "Entered in " + cCurrentModuleObject + '=' + state.dataIPShortCut->cAlphaArgs(1));
                ShowContinueError(
                    state, "Construction must have internal source/sink and be referenced by a ConstructionProperty:InternalHeatSource object");
                ErrorsFound = true;
            }

            // get inlet node data
            state.dataSurfaceGroundHeatExchangers->SurfaceGHE(Item).InletNode = state.dataIPShortCut->cAlphaArgs(3);
            state.dataSurfaceGroundHeatExchangers->SurfaceGHE(Item).InletNodeNum = GetOnlySingleNode(state,
                                                                                                     state.dataIPShortCut->cAlphaArgs(3),
                                                                                                     ErrorsFound,
                                                                                                     cCurrentModuleObject,
                                                                                                     state.dataIPShortCut->cAlphaArgs(1),
                                                                                                     DataLoopNode::NodeFluidType::Water,
                                                                                                     DataLoopNode::NodeConnectionType::Inlet,
                                                                                                     NodeInputManager::compFluidStream::Primary,
                                                                                                     ObjectIsNotParent);
            if (state.dataSurfaceGroundHeatExchangers->SurfaceGHE(Item).InletNodeNum == 0) {
                ShowSevereError(state, "Invalid " + state.dataIPShortCut->cAlphaFieldNames(3) + '=' + state.dataIPShortCut->cAlphaArgs(3));
                ShowContinueError(state, "Entered in " + cCurrentModuleObject + '=' + state.dataIPShortCut->cAlphaArgs(1));
                ErrorsFound = true;
            }

            // get outlet node data
            state.dataSurfaceGroundHeatExchangers->SurfaceGHE(Item).OutletNode = state.dataIPShortCut->cAlphaArgs(4);
            state.dataSurfaceGroundHeatExchangers->SurfaceGHE(Item).OutletNodeNum = GetOnlySingleNode(state,
                                                                                                      state.dataIPShortCut->cAlphaArgs(4),
                                                                                                      ErrorsFound,
                                                                                                      cCurrentModuleObject,
                                                                                                      state.dataIPShortCut->cAlphaArgs(1),
                                                                                                      DataLoopNode::NodeFluidType::Water,
                                                                                                      DataLoopNode::NodeConnectionType::Outlet,
                                                                                                      NodeInputManager::compFluidStream::Primary,
                                                                                                      ObjectIsNotParent);
            if (state.dataSurfaceGroundHeatExchangers->SurfaceGHE(Item).OutletNodeNum == 0) {
                ShowSevereError(state, "Invalid " + state.dataIPShortCut->cAlphaFieldNames(4) + '=' + state.dataIPShortCut->cAlphaArgs(4));
                ShowContinueError(state, "Entered in " + cCurrentModuleObject + '=' + state.dataIPShortCut->cAlphaArgs(1));
                ErrorsFound = true;
            }

            TestCompSet(state,
                        cCurrentModuleObject,
                        state.dataIPShortCut->cAlphaArgs(1),
                        state.dataIPShortCut->cAlphaArgs(3),
                        state.dataIPShortCut->cAlphaArgs(4),
                        "Condenser Water Nodes");

            // tube data
            state.dataSurfaceGroundHeatExchangers->SurfaceGHE(Item).TubeDiameter = state.dataIPShortCut->rNumericArgs(1);
            state.dataSurfaceGroundHeatExchangers->SurfaceGHE(Item).TubeCircuits = state.dataIPShortCut->rNumericArgs(2);
            state.dataSurfaceGroundHeatExchangers->SurfaceGHE(Item).TubeSpacing = state.dataIPShortCut->rNumericArgs(3);

            if (state.dataIPShortCut->rNumericArgs(2) == 0) {
                ShowSevereError(state,
                                format("Invalid {}={:.2R}", state.dataIPShortCut->cNumericFieldNames(2), state.dataIPShortCut->rNumericArgs(2)));
                ShowContinueError(state, "Entered in " + cCurrentModuleObject + '=' + state.dataIPShortCut->cAlphaArgs(1));
                ShowContinueError(state, "Value must be greater than 0.0");
                ErrorsFound = true;
            }
            if (state.dataIPShortCut->rNumericArgs(3) == 0.0) {
                ShowSevereError(state,
                                format("Invalid {}={:.2R}", state.dataIPShortCut->cNumericFieldNames(3), state.dataIPShortCut->rNumericArgs(3)));
                ShowContinueError(state, "Entered in " + cCurrentModuleObject + '=' + state.dataIPShortCut->cAlphaArgs(1));
                ShowContinueError(state, "Value must be greater than 0.0");
                ErrorsFound = true;
            }

            // surface geometry data
            state.dataSurfaceGroundHeatExchangers->SurfaceGHE(Item).SurfaceLength = state.dataIPShortCut->rNumericArgs(4);
            state.dataSurfaceGroundHeatExchangers->SurfaceGHE(Item).SurfaceWidth = state.dataIPShortCut->rNumericArgs(5);
            if (state.dataIPShortCut->rNumericArgs(4) <= 0.0) {
                ShowSevereError(state,
                                format("Invalid {}={:.2R}", state.dataIPShortCut->cNumericFieldNames(4), state.dataIPShortCut->rNumericArgs(4)));
                ShowContinueError(state, "Entered in " + cCurrentModuleObject + '=' + state.dataIPShortCut->cAlphaArgs(1));
                ShowContinueError(state, "Value must be greater than 0.0");
                ErrorsFound = true;
            }
            if (state.dataIPShortCut->rNumericArgs(5) <= 0.0) {
                ShowSevereError(state,
                                format("Invalid {}={:.2R}", state.dataIPShortCut->cNumericFieldNames(5), state.dataIPShortCut->rNumericArgs(5)));
                ShowContinueError(state, "Entered in " + cCurrentModuleObject + '=' + state.dataIPShortCut->cAlphaArgs(1));
                ShowContinueError(state, "Value must be greater than 0.0");
                ErrorsFound = true;
            }

            // get lower b.c. type
            if (UtilityRoutines::SameString(state.dataIPShortCut->cAlphaArgs(5), "GROUND")) {
                state.dataSurfaceGroundHeatExchangers->SurfaceGHE(Item).LowerSurfCond = SurfCond_Ground;
            } else if (UtilityRoutines::SameString(state.dataIPShortCut->cAlphaArgs(5), "EXPOSED")) {
                state.dataSurfaceGroundHeatExchangers->SurfaceGHE(Item).LowerSurfCond = SurfCond_Exposed;
            } else {
                ShowSevereError(state, "Invalid " + state.dataIPShortCut->cAlphaFieldNames(5) + '=' + state.dataIPShortCut->cAlphaArgs(5));
                ShowContinueError(state, "Entered in " + cCurrentModuleObject + '=' + state.dataIPShortCut->cAlphaArgs(1));
                ShowContinueError(state, "Only \"Ground\" or \"Exposed\" is allowed.");
                ErrorsFound = true;
            }

        } // end of input loop

        // final error check
        if (ErrorsFound) {
            ShowFatalError(state, "Errors found in processing input for " + cCurrentModuleObject);
        }

        // Set up the output variables
        for (Item = 1; Item <= NumOfSurfaceGHEs; ++Item) {
            SetupOutputVariable(state,
                                "Ground Heat Exchanger Heat Transfer Rate",
                                OutputProcessor::Unit::W,
                                state.dataSurfaceGroundHeatExchangers->SurfaceGHE(Item).HeatTransferRate,
                                "Plant",
                                "Average",
                                state.dataSurfaceGroundHeatExchangers->SurfaceGHE(Item).Name);
            SetupOutputVariable(state,
                                "Ground Heat Exchanger Surface Heat Transfer Rate",
                                OutputProcessor::Unit::W,
                                state.dataSurfaceGroundHeatExchangers->SurfaceGHE(Item).SurfHeatTransferRate,
                                "Plant",
                                "Average",
                                state.dataSurfaceGroundHeatExchangers->SurfaceGHE(Item).Name);
            SetupOutputVariable(state,
                                "Ground Heat Exchanger Heat Transfer Energy",
                                OutputProcessor::Unit::J,
                                state.dataSurfaceGroundHeatExchangers->SurfaceGHE(Item).Energy,
                                "Plant",
                                "Sum",
                                state.dataSurfaceGroundHeatExchangers->SurfaceGHE(Item).Name);
            SetupOutputVariable(state,
                                "Ground Heat Exchanger Mass Flow Rate",
                                OutputProcessor::Unit::kg_s,
                                state.dataSurfaceGroundHeatExchangers->SurfaceGHE(Item).MassFlowRate,
                                "Plant",
                                "Average",
                                state.dataSurfaceGroundHeatExchangers->SurfaceGHE(Item).Name);
            SetupOutputVariable(state,
                                "Ground Heat Exchanger Inlet Temperature",
                                OutputProcessor::Unit::C,
                                state.dataSurfaceGroundHeatExchangers->SurfaceGHE(Item).InletTemp,
                                "Plant",
                                "Average",
                                state.dataSurfaceGroundHeatExchangers->SurfaceGHE(Item).Name);
            SetupOutputVariable(state,
                                "Ground Heat Exchanger Outlet Temperature",
                                OutputProcessor::Unit::C,
                                state.dataSurfaceGroundHeatExchangers->SurfaceGHE(Item).OutletTemp,
                                "Plant",
                                "Average",
                                state.dataSurfaceGroundHeatExchangers->SurfaceGHE(Item).Name);
            SetupOutputVariable(state,
                                "Ground Heat Exchanger Top Surface Temperature",
                                OutputProcessor::Unit::C,
                                state.dataSurfaceGroundHeatExchangers->SurfaceGHE(Item).TopSurfaceTemp,
                                "Plant",
                                "Average",
                                state.dataSurfaceGroundHeatExchangers->SurfaceGHE(Item).Name);
            SetupOutputVariable(state,
                                "Ground Heat Exchanger Bottom Surface Temperature",
                                OutputProcessor::Unit::C,
                                state.dataSurfaceGroundHeatExchangers->SurfaceGHE(Item).BtmSurfaceTemp,
                                "Plant",
                                "Average",
                                state.dataSurfaceGroundHeatExchangers->SurfaceGHE(Item).Name);
            SetupOutputVariable(state,
                                "Ground Heat Exchanger Top Surface Heat Transfer Energy per Area",
                                OutputProcessor::Unit::J_m2,
                                state.dataSurfaceGroundHeatExchangers->SurfaceGHE(Item).TopSurfaceFlux,
                                "Plant",
                                "Average",
                                state.dataSurfaceGroundHeatExchangers->SurfaceGHE(Item).Name);
            SetupOutputVariable(state,
                                "Ground Heat Exchanger Bottom Surface Heat Transfer Energy per Area",
                                OutputProcessor::Unit::J_m2,
                                state.dataSurfaceGroundHeatExchangers->SurfaceGHE(Item).BtmSurfaceFlux,
                                "Plant",
                                "Average",
                                state.dataSurfaceGroundHeatExchangers->SurfaceGHE(Item).Name);
            SetupOutputVariable(state,
                                "Ground Heat Exchanger Surface Heat Transfer Energy",
                                OutputProcessor::Unit::J,
                                state.dataSurfaceGroundHeatExchangers->SurfaceGHE(Item).SurfEnergy,
                                "Plant",
                                "Sum",
                                state.dataSurfaceGroundHeatExchangers->SurfaceGHE(Item).Name);
            SetupOutputVariable(state,
                                "Ground Heat Exchanger Source Temperature",
                                OutputProcessor::Unit::C,
                                state.dataSurfaceGroundHeatExchangers->SurfaceGHE(Item).SourceTemp,
                                "Plant",
                                "Average",
                                state.dataSurfaceGroundHeatExchangers->SurfaceGHE(Item).Name);
        }

        if (state.dataSurfaceGroundHeatExchangers->NoSurfaceGroundTempObjWarning) {
            if (!state.dataEnvrn->GroundTemp_SurfaceObjInput) {
                ShowWarningError(state, "GetSurfaceGroundHeatExchanger: No \"Site:GroundTemperature:Shallow\" were input.");
                ShowContinueError(state,
                                  format("Defaults, constant throughout the year of ({:.1R}) will be used.", state.dataEnvrn->GroundTemp_Surface));
            }
            state.dataSurfaceGroundHeatExchangers->NoSurfaceGroundTempObjWarning = false;
        }
    }

    void SurfaceGroundHeatExchangerData::InitSurfaceGroundHeatExchanger(EnergyPlusData &state)
    {

        // SUBROUTINE INFORMATION:
        //       AUTHOR         Simon Rees
        //       DATE WRITTEN   August 2002
        //       MODIFIED       na
        //       RE-ENGINEERED  na

        // PURPOSE OF THIS SUBROUTINE:
        // This subroutine Resets the elements of the data structure as necessary
        // at the first HVAC iteration of each time step. The weather and QTF data
        // is initialized once only.

        // METHODOLOGY EMPLOYED:
        // Check flags and update data structure

        // Using/Aliasing
        using namespace DataEnvironment;
        using PlantUtilities::RegulateCondenserCompFlowReqOp;
        using PlantUtilities::SetComponentFlowRate;

<<<<<<< HEAD
        // SUBROUTINE PARAMETER DEFINITIONS:
        Real64 const DesignVelocity(0.5); // Hypothetical design max pipe velocity [m/s]
        static constexpr std::string_view RoutineName("InitSurfaceGroundHeatExchanger");

=======
>>>>>>> 6a974fc4
        // SUBROUTINE LOCAL VARIABLE DECLARATIONS:

        Real64 DesignFlow; // Hypothetical design flow rate
        int Cons;          // construction counter
        int LayerNum;      // material layer number for bottom
        Real64 OutDryBulb; // Height Dependent dry bulb.

        this->oneTimeInit(state); // Init more variables

        // get QTF data - only once
        if (this->InitQTF) {
            for (Cons = 1; Cons <= state.dataHeatBal->TotConstructs; ++Cons) {
                if (UtilityRoutines::SameString(state.dataConstruction->Construct(Cons).Name, this->ConstructionName)) {
                    // some error checking ??
                    // CTF stuff
                    LayerNum = state.dataConstruction->Construct(Cons).TotLayers;
                    this->NumCTFTerms = state.dataConstruction->Construct(Cons).NumCTFTerms;
                    this->CTFin = state.dataConstruction->Construct(Cons).CTFInside;         // Z coefficents
                    this->CTFout = state.dataConstruction->Construct(Cons).CTFOutside;       // X coefficents
                    this->CTFcross = state.dataConstruction->Construct(Cons).CTFCross;       // Y coefficents
                    this->CTFflux({1, _}) = state.dataConstruction->Construct(Cons).CTFFlux; // F & f coefficents
                    // QTF stuff
                    this->CTFSourceIn = state.dataConstruction->Construct(Cons).CTFSourceIn;     // Wi coefficents
                    this->CTFSourceOut = state.dataConstruction->Construct(Cons).CTFSourceOut;   // Wo coefficents
                    this->CTFTSourceOut = state.dataConstruction->Construct(Cons).CTFTSourceOut; // y coefficents
                    this->CTFTSourceIn = state.dataConstruction->Construct(Cons).CTFTSourceIn;   // x coefficents
                    this->CTFTSourceQ = state.dataConstruction->Construct(Cons).CTFTSourceQ;     // w coefficents
                    this->ConstructionNum = Cons;
                    // surface properties
                    this->BtmRoughness = state.dataMaterial->Material(state.dataConstruction->Construct(Cons).LayerPoint(LayerNum)).Roughness;
                    this->TopThermAbs = state.dataMaterial->Material(state.dataConstruction->Construct(Cons).LayerPoint(LayerNum)).AbsorpThermal;
                    this->TopRoughness = state.dataMaterial->Material(state.dataConstruction->Construct(Cons).LayerPoint(1)).Roughness;
                    this->TopThermAbs = state.dataMaterial->Material(state.dataConstruction->Construct(Cons).LayerPoint(1)).AbsorpThermal;
                    this->TopSolarAbs = state.dataMaterial->Material(state.dataConstruction->Construct(Cons).LayerPoint(1)).AbsorpSolar;
                }
            }
            // set one-time flag
            this->InitQTF = false;
        }

        if (this->MyEnvrnFlag && state.dataGlobal->BeginEnvrnFlag) {
            OutDryBulb = OutDryBulbTempAt(state, SurfaceHXHeight);
            this->CTFflux(0) = 0.0;
            this->TbtmHistory = OutDryBulb;
            this->TtopHistory = OutDryBulb;
            this->TsrcHistory = OutDryBulb;
            this->QbtmHistory = 0.0;
            this->QtopHistory = 0.0;
            this->QsrcHistory = 0.0;
            this->TsrcConstCoef = 0.0;
            this->TsrcVarCoef = 0.0;
            this->QbtmConstCoef = 0.0;
            this->QbtmVarCoef = 0.0;
            this->QtopConstCoef = 0.0;
            this->QtopVarCoef = 0.0;
            this->QSrc = 0.0;
            this->QSrcAvg = 0.0;
            this->LastQSrc = 0.0;
            this->LastSysTimeElapsed = 0.0;
            this->LastTimeStepSys = 0.0;
            // initialize past weather variables
            state.dataSurfaceGroundHeatExchangers->PastBeamSolarRad = state.dataEnvrn->BeamSolarRad;
            state.dataSurfaceGroundHeatExchangers->PastSolarDirCosVert = state.dataEnvrn->SOLCOS(3);
            state.dataSurfaceGroundHeatExchangers->PastDifSolarRad = state.dataEnvrn->DifSolarRad;
            state.dataSurfaceGroundHeatExchangers->PastGroundTemp = state.dataEnvrn->GroundTemp_Surface;
            state.dataSurfaceGroundHeatExchangers->PastIsRain = state.dataEnvrn->IsRain;
            state.dataSurfaceGroundHeatExchangers->PastIsSnow = state.dataEnvrn->IsSnow;
            state.dataSurfaceGroundHeatExchangers->PastOutDryBulbTemp = OutDryBulbTempAt(state, SurfaceHXHeight);
            state.dataSurfaceGroundHeatExchangers->PastOutWetBulbTemp = OutWetBulbTempAt(state, SurfaceHXHeight);
            state.dataSurfaceGroundHeatExchangers->PastSkyTemp = state.dataEnvrn->SkyTemp;
            state.dataSurfaceGroundHeatExchangers->PastWindSpeed = DataEnvironment::WindSpeedAt(state, SurfaceHXHeight);
            this->MyEnvrnFlag = false;
        }

        if (!state.dataGlobal->BeginEnvrnFlag) this->MyEnvrnFlag = true;

        // always initialize - module variables
        this->SurfaceArea = this->SurfaceLength * this->SurfaceWidth;

        // If loop operation is controlled by an environmental variable (DBtemp, WBtemp, etc)
        // then shut branch down when equipment is not scheduled to run.
        DesignFlow =
            RegulateCondenserCompFlowReqOp(state, this->LoopNum, this->LoopSideNum, this->BranchNum, this->CompNum, this->DesignMassFlowRate);

        SetComponentFlowRate(
            state, DesignFlow, this->InletNodeNum, this->OutletNodeNum, this->LoopNum, this->LoopSideNum, this->BranchNum, this->CompNum);

        // get the current flow rate - module variable
        state.dataSurfaceGroundHeatExchangers->FlowRate = state.dataLoopNodes->Node(this->InletNodeNum).MassFlowRate;
    }

    void SurfaceGroundHeatExchangerData::CalcSurfaceGroundHeatExchanger(
        EnergyPlusData &state, bool const FirstHVACIteration // TRUE if 1st HVAC simulation of system timestep
    )
    {

        //       AUTHOR         Simon Rees
        //       DATE WRITTEN   August 2002
        //       MODIFIED       na
        //       RE-ENGINEERED  na

        // PURPOSE OF THIS SUBROUTINE:
        // This subroutine does all of the stuff that is necessary to simulate
        // a surface ground heat exchanger.  Calls are made to appropriate subroutines
        // either in this module or outside of it.

        // METHODOLOGY EMPLOYED:
        // To update temperature and flux histories it is necessary to make a surface
        // flux/temperature calculation at the begining of each zone time step using the
        // weather data from the previous step, and using the average source flux.
        // Once this has been done a new source flux, and current surface temperatures,
        // are calculated using the current weather data. These surface temperatures and
        // fluxes are used for the rest of the system time steps. During subsequent system
        // time steps only the source flux is updated.

        // Surface fluxes are calculated from the QTF equations using assumed surface
        // temperatures. Surface fluxes are then dependant only on source flux. Constant
        // and terms and terms that multiply the source flux from the QTF equations, are
        // grouped together for convenience. These are calculated in "CalcBottomFluxCoefficents"
        // etc. It is necessary to iterate on these equations, updating the current surface
        // temperatures at each step.

        // REFERENCES:
        // See 'LowTempRadiantSystem' module
        // IBLAST-QTF research program, completed in January 1995 (unreleased)
        // Strand, R.K. 1995. "Heat Source Transfer Functions and Their Application to
        //   Low Temperature Radiant Heating Systems", Ph.D. dissertation, University
        //   of Illinois at Urbana-Champaign, Department of Mechanical and Industrial
        //   Engineering.
        // Seem, J.E. 1986. "Heat Transfer in Buildings", Ph.D. dissertation, University
        //   of Wisconsin-Madison.

        // Using/Aliasing
        using namespace DataEnvironment;

        Real64 const SurfFluxTol(0.001); // tolerance on the surface fluxes
        Real64 const SrcFluxTol(0.001);  // tolerance on the source flux
        Real64 const RelaxT(0.1);        // temperature relaxation factor
        int const Maxiter(100);
        int const Maxiter1(100);

        // SUBROUTINE LOCAL VARIABLE DECLARATIONS:
        Real64 PastFluxTop;    // top surface flux - past value
        Real64 PastFluxBtm;    // bottom surface flux - past value
        Real64 PastTempBtm;    // bottom surface temp - past value
        Real64 PastTempTop;    // top surface temp - past value
        Real64 OldPastFluxTop; // top surface flux - past value used during iteration
        Real64 OldPastFluxBtm; // bottom surface flux - past value used during iteration
        // variables used with current environmental conditions
        auto &FluxTop = state.dataSurfaceGroundHeatExchangers->FluxTop; // top surface flux
        auto &FluxBtm = state.dataSurfaceGroundHeatExchangers->FluxBtm; // bottom surface flux
        auto &TempBtm = state.dataSurfaceGroundHeatExchangers->TempBtm; // bottom surface temp
        auto &TempTop = state.dataSurfaceGroundHeatExchangers->TempTop; // top surface temp
        Real64 TempT;                                                   // top surface temp - used in underrelaxation
        Real64 TempB;                                                   // bottom surface temp - used in underrelaxation
        Real64 OldFluxTop;                                              // top surface flux - value used during iteration
        Real64 OldFluxBtm;                                              // bottom surface flux - value used during iteration
        Real64 OldSourceFlux;                                           // previous value of source flux - used during iteration
        int iter;
        int iter1;

        // check if we are in very first call for this zone time step
        if (FirstHVACIteration && !state.dataHVACGlobal->ShortenTimeStepSys && this->firstTimeThrough) {
            this->firstTimeThrough = false;
            // calc temps and fluxes with past env. conditions and average source flux
            state.dataSurfaceGroundHeatExchangers->SourceFlux = this->QSrcAvg;
            // starting values for the surface temps
            PastTempBtm = this->TbtmHistory(1);
            PastTempTop = this->TtopHistory(1);
            OldPastFluxTop = 1.0e+30;
            OldPastFluxBtm = 1.0e+30;
            TempB = 0.0;
            TempT = 0.0;
            iter = 0;
            while (true) { // iterate to find surface heat balances
                // update coefficients

                ++iter;
                CalcTopFluxCoefficents(PastTempBtm, PastTempTop);
                // calc top surface flux
                PastFluxTop = this->QtopConstCoef + this->QtopVarCoef * state.dataSurfaceGroundHeatExchangers->SourceFlux;

                // calc new top surface temp
                CalcTopSurfTemp(-PastFluxTop,
                                TempT,
                                state.dataSurfaceGroundHeatExchangers->PastOutDryBulbTemp,
                                state.dataSurfaceGroundHeatExchangers->PastOutWetBulbTemp,
                                state.dataSurfaceGroundHeatExchangers->PastSkyTemp,
                                state.dataSurfaceGroundHeatExchangers->PastBeamSolarRad,
                                state.dataSurfaceGroundHeatExchangers->PastDifSolarRad,
                                state.dataSurfaceGroundHeatExchangers->PastSolarDirCosVert,
                                state.dataSurfaceGroundHeatExchangers->PastWindSpeed,
                                state.dataSurfaceGroundHeatExchangers->PastIsRain,
                                state.dataSurfaceGroundHeatExchangers->PastIsSnow);
                // under relax
                PastTempTop = PastTempTop * (1.0 - RelaxT) + RelaxT * TempT;

                // update coefficients
                CalcBottomFluxCoefficents(PastTempBtm, PastTempTop);
                PastFluxBtm = this->QbtmConstCoef + this->QbtmVarCoef * state.dataSurfaceGroundHeatExchangers->SourceFlux;

                if (std::abs((OldPastFluxTop - PastFluxTop) / OldPastFluxTop) <= SurfFluxTol &&
                    std::abs((OldPastFluxBtm - PastFluxBtm) / OldPastFluxBtm) <= SurfFluxTol)
                    break;

                // calc new surface temps
                CalcBottomSurfTemp(PastFluxBtm,
                                   TempB,
                                   state.dataSurfaceGroundHeatExchangers->PastOutDryBulbTemp,
                                   state.dataSurfaceGroundHeatExchangers->PastWindSpeed,
                                   state.dataSurfaceGroundHeatExchangers->PastGroundTemp);
                // underrelax
                PastTempBtm = PastTempBtm * (1.0 - RelaxT) + RelaxT * TempB;
                // update flux record
                OldPastFluxTop = PastFluxTop;
                OldPastFluxBtm = PastFluxBtm;

                // Check for non-convergence
                if (iter > Maxiter) {
                    if (this->ConvErrIndex1 == 0) {
                        ShowWarningMessage(
                            state, format("CalcSurfaceGroundHeatExchanger=\"{}\", Did not converge (part 1), Iterations={}", this->Name, Maxiter));
                        ShowContinueErrorTimeStamp(state, "");
                    }
                    ShowRecurringWarningErrorAtEnd(
                        state, "CalcSurfaceGroundHeatExchanger=\"" + this->Name + "\", Did not converge (part 1)", this->ConvErrIndex1);
                    break;
                }
            }

            if (!state.dataSurfaceGroundHeatExchangers->InitializeTempTop) {
                TempTop = TempT;
                TempBtm = TempB;
                FluxTop = PastFluxTop;
                FluxBtm = PastFluxBtm;
                state.dataSurfaceGroundHeatExchangers->InitializeTempTop = true;
            }

            // update module variables
            state.dataSurfaceGroundHeatExchangers->TopSurfTemp = TempTop;
            state.dataSurfaceGroundHeatExchangers->BtmSurfTemp = TempBtm;
            state.dataSurfaceGroundHeatExchangers->TopSurfFlux = -FluxTop;
            state.dataSurfaceGroundHeatExchangers->BtmSurfFlux = FluxBtm;

            // get source temp for output
            CalcSourceTempCoefficents(PastTempBtm, PastTempTop);
            this->SourceTemp = this->TsrcConstCoef + this->TsrcVarCoef * state.dataSurfaceGroundHeatExchangers->SourceFlux;
            // update histories
            UpdateHistories(PastFluxTop, PastFluxBtm, state.dataSurfaceGroundHeatExchangers->SourceFlux, this->SourceTemp);

            // At the beginning of a time step, reset to zero so average calculation can start again
            this->QSrcAvg = 0.0;
            this->LastSysTimeElapsed = 0.0;
            this->LastTimeStepSys = 0.0;

            // get current env. conditions
            state.dataSurfaceGroundHeatExchangers->PastBeamSolarRad = state.dataEnvrn->BeamSolarRad;
            state.dataSurfaceGroundHeatExchangers->PastSolarDirCosVert = state.dataEnvrn->SOLCOS(3);
            state.dataSurfaceGroundHeatExchangers->PastDifSolarRad = state.dataEnvrn->DifSolarRad;
            state.dataSurfaceGroundHeatExchangers->PastGroundTemp = state.dataEnvrn->GroundTemp_Surface;
            state.dataSurfaceGroundHeatExchangers->PastIsRain = state.dataEnvrn->IsRain;
            state.dataSurfaceGroundHeatExchangers->PastIsSnow = state.dataEnvrn->IsSnow;
            state.dataSurfaceGroundHeatExchangers->PastOutDryBulbTemp = OutDryBulbTempAt(state, SurfaceHXHeight);
            state.dataSurfaceGroundHeatExchangers->PastOutWetBulbTemp = OutWetBulbTempAt(state, SurfaceHXHeight);
            state.dataSurfaceGroundHeatExchangers->PastSkyTemp = state.dataEnvrn->SkyTemp;
            state.dataSurfaceGroundHeatExchangers->PastWindSpeed = DataEnvironment::WindSpeedAt(state, SurfaceHXHeight);

            TempBtm = this->TbtmHistory(1);
            TempTop = this->TtopHistory(1);
            OldFluxTop = 1.0e+30;
            OldFluxBtm = 1.0e+30;
            OldSourceFlux = 1.0e+30;
            state.dataSurfaceGroundHeatExchangers->SourceFlux = CalcSourceFlux(state);
            iter = 0;
            while (true) { // iterate to find source flux
                ++iter;
                iter1 = 0;
                while (true) { // iterate to find surface heat balances
                    ++iter1;
                    // update top coefficients
                    CalcTopFluxCoefficents(TempBtm, TempTop);
                    // calc top surface flux
                    FluxTop = this->QtopConstCoef + this->QtopVarCoef * state.dataSurfaceGroundHeatExchangers->SourceFlux;
                    // calc new surface temps
                    CalcTopSurfTemp(-FluxTop,
                                    TempT,
                                    state.dataSurfaceGroundHeatExchangers->PastOutDryBulbTemp,
                                    state.dataSurfaceGroundHeatExchangers->PastOutWetBulbTemp,
                                    state.dataSurfaceGroundHeatExchangers->PastSkyTemp,
                                    state.dataSurfaceGroundHeatExchangers->PastBeamSolarRad,
                                    state.dataSurfaceGroundHeatExchangers->PastDifSolarRad,
                                    state.dataSurfaceGroundHeatExchangers->PastSolarDirCosVert,
                                    state.dataSurfaceGroundHeatExchangers->PastWindSpeed,
                                    state.dataSurfaceGroundHeatExchangers->PastIsRain,
                                    state.dataSurfaceGroundHeatExchangers->PastIsSnow);
                    // under-relax
                    TempTop = TempTop * (1.0 - RelaxT) + RelaxT * TempT;
                    // update bottom coefficients
                    CalcBottomFluxCoefficents(TempBtm, TempTop);
                    FluxBtm = this->QbtmConstCoef + this->QbtmVarCoef * state.dataSurfaceGroundHeatExchangers->SourceFlux;
                    // convergence test on surface fluxes
                    if (std::abs((OldFluxTop - FluxTop) / OldFluxTop) <= SurfFluxTol && std::abs((OldFluxBtm - FluxBtm) / OldFluxBtm) <= SurfFluxTol)
                        break;

                    // calc new surface temps
                    CalcBottomSurfTemp(FluxBtm,
                                       TempB,
                                       state.dataSurfaceGroundHeatExchangers->PastOutDryBulbTemp,
                                       state.dataSurfaceGroundHeatExchangers->PastOutDryBulbTemp,
                                       state.dataEnvrn->GroundTemp_Surface);
                    // under-relax
                    TempBtm = TempBtm * (1.0 - RelaxT) + RelaxT * TempB;
                    // update flux record
                    OldFluxBtm = FluxBtm;
                    OldFluxTop = FluxTop;

                    // Check for non-convergence
                    if (iter1 > Maxiter1) {
                        if (this->ConvErrIndex2 == 0) {
                            ShowWarningMessage(
                                state,
                                format("CalcSurfaceGroundHeatExchanger=\"{}\", Did not converge (part 2), Iterations={}", this->Name, Maxiter));
                            ShowContinueErrorTimeStamp(state, "");
                        }
                        ShowRecurringWarningErrorAtEnd(
                            state, "CalcSurfaceGroundHeatExchanger=\"" + this->Name + "\", Did not converge (part 2)", this->ConvErrIndex2);
                        break;
                    }
                }
                // update the source temp coefficients and update the source flux
                CalcSourceTempCoefficents(TempBtm, TempTop);
                state.dataSurfaceGroundHeatExchangers->SourceFlux = CalcSourceFlux(state);
                // check source flux convergence
                if (std::abs((OldSourceFlux - state.dataSurfaceGroundHeatExchangers->SourceFlux) / (1.0e-20 + OldSourceFlux)) <= SrcFluxTol) break;
                OldSourceFlux = state.dataSurfaceGroundHeatExchangers->SourceFlux;

                // Check for non-convergence
                if (iter > Maxiter) {
                    if (this->ConvErrIndex3 == 0) {
                        ShowWarningMessage(
                            state, format("CalcSurfaceGroundHeatExchanger=\"{}\", Did not converge (part 3), Iterations={}", this->Name, Maxiter));
                        ShowContinueErrorTimeStamp(state, "");
                    }
                    ShowRecurringWarningErrorAtEnd(
                        state, "CalcSurfaceGroundHeatExchanger=\"" + this->Name + "\", Did not converge (part 3)", this->ConvErrIndex3);
                    break;
                }
            } // end surface heat balance iteration

        } else if (!FirstHVACIteration) { // end source flux iteration
            // For the rest of the system time steps ...
            // update source flux from Twi
            this->firstTimeThrough = true;
            state.dataSurfaceGroundHeatExchangers->SourceFlux = this->CalcSourceFlux(state);
        }
    }

    void SurfaceGroundHeatExchangerData::CalcBottomFluxCoefficents(Real64 const Tbottom, // current bottom (lower) surface temperature
                                                                   Real64 const Ttop     // current top (upper) surface temperature
    )
    {

        //       AUTHOR         Simon Rees
        //       DATE WRITTEN   August 2002
        //       MODIFIED       na
        //       RE-ENGINEERED  na

        // PURPOSE OF THIS SUBROUTINE:
        // Calculates current version of constant variable parts of QTF equations.

        // METHODOLOGY EMPLOYED:
        // For given current surface temperatures the terms of the QTF equations can be
        // grouped into constant terms, and those depending on the current source flux.
        // This routine calculates the current coefficient values for the bottom flux
        // equation.

        // REFERENCES:
        // Strand, R.K. 1995. "Heat Source Transfer Functions and Their Application to
        //   Low Temperature Radiant Heating Systems", Ph.D. dissertation, University
        //   of Illinois at Urbana-Champaign, Department of Mechanical and Industrial
        //   Engineering.

        // SUBROUTINE LOCAL VARIABLE DECLARATIONS:
        int Term;

        // add current surface temperatures to history data
        this->TbtmHistory(0) = Tbottom;
        this->TtopHistory(0) = Ttop;

        // Bottom Surface Coefficients
        this->QbtmConstCoef = 0.0;
        for (Term = 0; Term <= this->NumCTFTerms - 1; ++Term) {

            this->QbtmConstCoef += (-this->CTFin(Term) * this->TbtmHistory(Term)) + (this->CTFcross(Term) * this->TtopHistory(Term)) +
                                   (this->CTFflux(Term) * this->QbtmHistory(Term)) + (this->CTFSourceIn(Term) * this->QsrcHistory(Term));
        }

        // correct for extra bottom surface flux term
        this->QbtmConstCoef -= this->CTFSourceIn(0) * this->QsrcHistory(0);
        // source flux current coefficient
        this->QbtmVarCoef = this->CTFSourceIn(0);
    }

    void SurfaceGroundHeatExchangerData::CalcTopFluxCoefficents(Real64 const Tbottom, // current bottom (lower) surface temperature
                                                                Real64 const Ttop     // current top (upper) surface temperature
    )
    {

        //       AUTHOR         Simon Rees
        //       DATE WRITTEN   August 2002
        //       MODIFIED       na
        //       RE-ENGINEERED  na

        // PURPOSE OF THIS SUBROUTINE:
        // Calculates current version of constant variable parts of QTF equations.

        // METHODOLOGY EMPLOYED:
        // For given current surface temperatures the terms of the QTF equations can be
        // grouped into constant terms, and those depending on the current source flux.
        // This routine calculates the current coefficient values for the top flux
        // equation.

        // REFERENCES:
        // Strand, R.K. 1995. "Heat Source Transfer Functions and Their Application to
        //   Low Temperature Radiant Heating Systems", Ph.D. dissertation, University
        //   of Illinois at Urbana-Champaign, Department of Mechanical and Industrial
        //   Engineering.

        // add current surface temperatures to history data
        this->TbtmHistory(0) = Tbottom;
        this->TtopHistory(0) = Ttop;

        // Top Surface Coefficients
        this->QtopConstCoef = 0.0;
        for (int Term = 0; Term <= this->NumCTFTerms - 1; ++Term) {

            this->QtopConstCoef += (this->CTFout(Term) * this->TtopHistory(Term)) - (this->CTFcross(Term) * this->TbtmHistory(Term)) +
                                   (this->CTFflux(Term) * this->QtopHistory(Term)) + (this->CTFSourceOut(Term) * this->QsrcHistory(Term));
        }

        // correct for extra top surface flux term
        this->QtopConstCoef -= (this->CTFSourceOut(0) * this->QsrcHistory(0));
        // surface flux current coefficient
        this->QtopVarCoef = this->CTFSourceOut(0);
    }

    void SurfaceGroundHeatExchangerData::CalcSourceTempCoefficents(Real64 const Tbottom, // current bottom (lower) surface temperature
                                                                   Real64 const Ttop     // current top (upper) surface temperature
    )
    {

        //       AUTHOR         Simon Rees
        //       DATE WRITTEN   August 2002
        //       MODIFIED       na
        //       RE-ENGINEERED  na

        // PURPOSE OF THIS SUBROUTINE:
        // Calculates current version of constant variable parts of QTF equations.

        // METHODOLOGY EMPLOYED:
        // For given current surface temperatures the terms of the QTF equations can be
        // grouped into constant terms, and those depending on the current source flux.
        // This routine calculates the current coefficient values for the source temperature
        // equation.

        // REFERENCES:
        // Strand, R.K. 1995. "Heat Source Transfer Functions and Their Application to
        //   Low Temperature Radiant Heating Systems", Ph.D. dissertation, University
        //   of Illinois at Urbana-Champaign, Department of Mechanical and Industrial
        //   Engineering.

        // SUBROUTINE LOCAL VARIABLE DECLARATIONS:
        int Term;

        // add current surface temperatures to history data
        this->TbtmHistory(0) = Tbottom;
        this->TtopHistory(0) = Ttop;

        this->TsrcConstCoef = 0.0;
        for (Term = 0; Term <= this->NumCTFTerms - 1; ++Term) {

            this->TsrcConstCoef += (this->CTFTSourceIn(Term) * this->TbtmHistory(Term)) + (this->CTFTSourceOut(Term) * this->TtopHistory(Term)) +
                                   (this->CTFflux(Term) * this->TsrcHistory(Term)) + (this->CTFTSourceQ(Term) * this->QsrcHistory(Term));
        }

        // correct for extra source flux term
        this->TsrcConstCoef -= this->CTFTSourceQ(0) * this->QsrcHistory(0);
        // source flux current coefficient
        this->TsrcVarCoef = this->CTFTSourceQ(0);
    }

    Real64 SurfaceGroundHeatExchangerData::CalcSourceFlux(EnergyPlusData &state) // component number
    {

        //       AUTHOR         Simon Rees
        //       DATE WRITTEN   August 2002
        //       MODIFIED       na
        //       RE-ENGINEERED  na

        // PURPOSE OF THIS SUBROUTINE:
        // This calculates the source flux given the inlet fluid temperature. A
        // heat exchanger analogy is used, with the surface as a 'Fixed' fluid.

        // METHODOLOGY EMPLOYED:

        // REFERENCES:
        // Strand, R.K. 1995. "Heat Source Transfer Functions and Their Application to
        //   Low Temperature Radiant Heating Systems", Ph.D. dissertation, University
        //   of Illinois at Urbana-Champaign, Department of Mechanical and Industrial
        //   Engineering.

        // Return value
        Real64 CalcSourceFlux;

        // SUBROUTINE LOCAL VARIABLE DECLARATIONS:
        Real64 EpsMdotCp; // Epsilon (heat exchanger terminology) times water mass flow rate times water specific heat

        // Effectiveness * Modot * specific heat
        if (state.dataSurfaceGroundHeatExchangers->FlowRate > 0.0) {
            EpsMdotCp = CalcHXEffectTerm(state, this->InletTemp, state.dataSurfaceGroundHeatExchangers->FlowRate);
            // calc flux
            CalcSourceFlux = (this->InletTemp - this->TsrcConstCoef) / (this->SurfaceArea / EpsMdotCp + this->TsrcVarCoef);
        } else {
            CalcSourceFlux = 0.0;
        }

        return CalcSourceFlux;
    }

    void SurfaceGroundHeatExchangerData::UpdateHistories(Real64 const TopFlux,    // current top (top) surface flux
                                                         Real64 const BottomFlux, // current bottom (bottom) surface flux
                                                         Real64 const sourceFlux, // current source surface flux
                                                         Real64 const sourceTemp  // current source temperature
    )
    {

        //       AUTHOR         Simon Rees
        //       DATE WRITTEN   August 2002
        //       MODIFIED       na
        //       RE-ENGINEERED  na

        // PURPOSE OF THIS SUBROUTINE:
        // This is used to update the temperature and flux records for the QTF
        // calculations. This is called at the start of each zone timestep.

        // METHODOLOGY EMPLOYED:
        // Just shift along and replace zero index element with current value.

        // update top surface temps
        this->TtopHistory = eoshift(this->TtopHistory, -1);

        // update bottom surface temps
        this->TbtmHistory = eoshift(this->TbtmHistory, -1);

        // update bottom surface temps
        this->TsrcHistory = eoshift(this->TsrcHistory, -1);
        this->TsrcHistory(1) = sourceTemp;

        // update bottom surface fluxes
        this->QbtmHistory = eoshift(this->QbtmHistory, -1);
        this->QbtmHistory(1) = BottomFlux;

        // update bottom surface fluxes
        this->QtopHistory = eoshift(this->QtopHistory, -1);
        this->QtopHistory(1) = TopFlux;

        // update bottom surface fluxes
        this->QsrcHistory = eoshift(this->QsrcHistory, -1);
        this->QsrcHistory(1) = sourceFlux;
    }

    Real64 SurfaceGroundHeatExchangerData::CalcHXEffectTerm(EnergyPlusData &state,
                                                            Real64 const Temperature,  // Temperature of water entering the surface, in C
                                                            Real64 const WaterMassFlow // Mass flow rate, in kg/s
    )
    {

        // SUBROUTINE INFORMATION:
        //       AUTHOR         Rick Strand
        //       DATE WRITTEN   December 2000
        //       MODIFIED       Simon Rees, August 2002
        //       RE-ENGINEERED  na

        // PURPOSE OF THIS SUBROUTINE:
        // This subroutine calculates the "heat exchanger"
        // effectiveness term.  This is equal to the mass flow rate of water
        // times the specific heat of water times the effectiveness of
        // the surface heat exchanger. This routine is adapted from that in
        // the low temp radiant surface model.

        // METHODOLOGY EMPLOYED:
        // Assumes that the only REAL(r64) heat transfer term that we have to
        // deal with is the convection from the water to the tube.  The
        // other assumptions are that the tube bottom surface temperature
        // is equal to the "source location temperature" and that it is
        // a CONSTANT throughout the surface.

        // REFERENCES:
        // See RadiantSystemLowTemp module.
        // Property data for water shown below as parameters taken from
        //   Incropera and DeWitt, Introduction to Heat Transfer, Table A.6.
        // Heat exchanger information also from Incropera and DeWitt.
        // Code based loosely on code from IBLAST program (research version)

        // Using/Aliasing
        using FluidProperties::GetSpecificHeatGlycol;

        // Return value
        Real64 CalcHXEffectTerm;

        Real64 const MaxLaminarRe(2300.0); // Maximum Reynolds number for laminar flow
        int const NumOfPropDivisions(13);  // intervals in property correlation
        static Array1D<Real64> const Temps(
            NumOfPropDivisions, {1.85, 6.85, 11.85, 16.85, 21.85, 26.85, 31.85, 36.85, 41.85, 46.85, 51.85, 56.85, 61.85}); // Temperature, in C
        static Array1D<Real64> const Mu(NumOfPropDivisions,
                                        {0.001652,
                                         0.001422,
                                         0.001225,
                                         0.00108,
                                         0.000959,
                                         0.000855,
                                         0.000769,
                                         0.000695,
                                         0.000631,
                                         0.000577,
                                         0.000528,
                                         0.000489,
                                         0.000453}); // Viscosity, in Ns/m2
        static Array1D<Real64> const Conductivity(
            NumOfPropDivisions, {0.574, 0.582, 0.590, 0.598, 0.606, 0.613, 0.620, 0.628, 0.634, 0.640, 0.645, 0.650, 0.656}); // Conductivity, in W/mK
        static Array1D<Real64> const Pr(
            NumOfPropDivisions, {12.22, 10.26, 8.81, 7.56, 6.62, 5.83, 5.20, 4.62, 4.16, 3.77, 3.42, 3.15, 2.88}); // Prandtl number (dimensionless)
        int const WaterIndex(1);
        static constexpr std::string_view RoutineName("SurfaceGroundHeatExchanger:CalcHXEffectTerm");

        // SUBROUTINE LOCAL VARIABLE DECLARATIONS:
        int Index;
        Real64 InterpFrac;
        Real64 NuD;
        Real64 ReD;
        Real64 NTU;
        Real64 CpWater;
        Real64 Kactual;
        Real64 MUactual;
        Real64 PRactual;
        Real64 PipeLength;

        // First find out where we are in the range of temperatures
        Index = 1;
        while (Index <= NumOfPropDivisions) {
            if (Temperature < Temps(Index)) break; // DO loop
            ++Index;
        }

        // Initialize thermal properties of water
        if (Index == 1) {
            MUactual = Mu(Index);
            Kactual = Conductivity(Index);
            PRactual = Pr(Index);
        } else if (Index > NumOfPropDivisions) {
            Index = NumOfPropDivisions;
            MUactual = Mu(Index);
            Kactual = Conductivity(Index);
            PRactual = Pr(Index);
        } else {
            InterpFrac = (Temperature - Temps(Index - 1)) / (Temps(Index) - Temps(Index - 1));
            MUactual = Mu(Index - 1) + InterpFrac * (Mu(Index) - Mu(Index - 1));
            Kactual = Conductivity(Index - 1) + InterpFrac * (Conductivity(Index) - Conductivity(Index - 1));
            PRactual = Pr(Index - 1) + InterpFrac * (Pr(Index) - Pr(Index - 1));
        }
        // arguments are glycol name, temperature, and concentration
        if (Temperature < 0.0) { // check if fluid is water and would be freezing
            if (state.dataPlnt->PlantLoop(this->LoopNum).FluidIndex == WaterIndex) {
                if (this->FrozenErrIndex1 == 0) {
                    ShowWarningMessage(
                        state,
                        format("GroundHeatExchanger:Surface=\"{}\", water is frozen; Model not valid. Calculated Water Temperature=[{:.2R}] C",
                               this->Name,
                               this->InletTemp));
                    ShowContinueErrorTimeStamp(state, "");
                }
                ShowRecurringWarningErrorAtEnd(state,
                                               "GroundHeatExchanger:Surface=\"" + this->Name + "\", water is frozen",
                                               this->FrozenErrIndex1,
                                               this->InletTemp,
                                               this->InletTemp,
                                               _,
                                               "[C]",
                                               "[C]");
                this->InletTemp = max(this->InletTemp, 0.0);
            }
        }
        CpWater = GetSpecificHeatGlycol(
            state, state.dataPlnt->PlantLoop(this->LoopNum).FluidName, Temperature, state.dataPlnt->PlantLoop(this->LoopNum).FluidIndex, RoutineName);

        // Calculate the Reynold's number from RE=(4*Mdot)/(Pi*Mu*Diameter)
        ReD = 4.0 * WaterMassFlow / (DataGlobalConstants::Pi * MUactual * this->TubeDiameter * this->TubeCircuits);

        // Calculate the Nusselt number based on what flow regime one is in
        if (ReD >= MaxLaminarRe) { // Turbulent flow --> use Colburn equation
            NuD = 0.023 * std::pow(ReD, 0.8) * std::pow(PRactual, 1.0 / 3.0);
        } else { // Laminar flow --> use constant surface temperature relation
            NuD = 3.66;
        }
        // Calculate the NTU parameter
        // NTU = UA/[(Mdot*Cp)min]
        // where: U = h (convection coefficient) and h = (k)(Nu)/D
        //        A = Pi*D*TubeLength
        //  NTU = PI * Kactual * NuD * SurfaceGHE(SurfaceGHENum)%TubeLength / (WaterMassFlow * CpWater)

        PipeLength = this->SurfaceLength * this->SurfaceWidth / this->TubeSpacing;

        NTU = DataGlobalConstants::Pi * Kactual * NuD * PipeLength / (WaterMassFlow * CpWater);
        // Calculate Epsilon*MassFlowRate*Cp
        if (-NTU >= DataPrecisionGlobals::EXP_LowerLimit) {
            CalcHXEffectTerm = (1.0 - std::exp(-NTU)) * WaterMassFlow * CpWater;
        } else {
            CalcHXEffectTerm = 1.0 * WaterMassFlow * CpWater;
        }

        return CalcHXEffectTerm;
    }

    void SurfaceGroundHeatExchangerData::CalcTopSurfTemp(Real64 const FluxTop,             // top surface flux
                                                         Real64 &TempTop,                  // top surface temperature
                                                         Real64 const ThisDryBulb,         // dry bulb temperature
                                                         Real64 const ThisWetBulb,         // wet bulb temperature
                                                         Real64 const ThisSkyTemp,         // sky temperature
                                                         Real64 const ThisBeamSolarRad,    // beam solar radiation
                                                         Real64 const ThisDifSolarRad,     // diffuse solar radiation
                                                         Real64 const ThisSolarDirCosVert, // vertical component of solar normal
                                                         Real64 const ThisWindSpeed,       // wind speed
                                                         bool const ThisIsRain,            // rain flag
                                                         bool const ThisIsSnow             // snow flag
    )
    {

        //       AUTHOR         Simon Rees
        //       DATE WRITTEN   August 2002
        //       MODIFIED       na
        //       RE-ENGINEERED  na

        // PURPOSE OF THIS SUBROUTINE:
        // This subroutine is used to calculate the top surface
        // temperature for the given surface flux.

        // METHODOLOGY EMPLOYED:
        // calc surface heat balance

        // Using/Aliasing
        using ConvectionCoefficients::CalcASHRAESimpExtConvectCoeff;

        // SUBROUTINE LOCAL VARIABLE DECLARATIONS:
        Real64 ConvCoef;     // convection coefficient
        Real64 RadCoef;      // radiation coefficient
        Real64 ExternalTemp; // external environmental temp - drybulb or wetbulb
        Real64 OldSurfTemp;  // previous surface temperature
        Real64 QSolAbsorbed; // absorbed solar flux
        Real64 SurfTempAbs;  // absolute value of surface temp
        Real64 SkyTempAbs;   // absolute value of sky temp

        // make a surface heat balance and solve for temperature

        // set appropriate external temp
        if (ThisIsSnow || ThisIsRain) {
            ExternalTemp = ThisWetBulb;
        } else { // normal dry conditions
            ExternalTemp = ThisDryBulb;
        }

        // set previous surface temp
        OldSurfTemp = this->TtopHistory(1);
        // absolute temperatures
        SurfTempAbs = OldSurfTemp + DataGlobalConstants::KelvinConv;
        SkyTempAbs = ThisSkyTemp + DataGlobalConstants::KelvinConv;

        // ASHRAE simple convection coefficient model for external surfaces.
        ConvCoef = CalcASHRAESimpExtConvectCoeff(this->TopRoughness, ThisWindSpeed);
        // radiation coefficient using surf temp from past time step
        if (std::abs(SurfTempAbs - SkyTempAbs) > SmallNum) {
            RadCoef = StefBoltzmann * this->TopThermAbs * (pow_4(SurfTempAbs) - pow_4(SkyTempAbs)) / (SurfTempAbs - SkyTempAbs);
        } else {
            RadCoef = 0.0;
        }

        // total absorbed solar - no ground solar
        QSolAbsorbed = this->TopSolarAbs * (max(ThisSolarDirCosVert, 0.0) * ThisBeamSolarRad + ThisDifSolarRad);

        // solve for temperature
        TempTop = (FluxTop + ConvCoef * ExternalTemp + RadCoef * ThisSkyTemp + QSolAbsorbed) / (ConvCoef + RadCoef);
    }

    void SurfaceGroundHeatExchangerData::CalcBottomSurfTemp(Real64 const FluxBtm,       // bottom surface flux
                                                            Real64 &TempBtm,            // bottom surface temperature
                                                            Real64 const ThisDryBulb,   // dry bulb temperature
                                                            Real64 const ThisWindSpeed, // wind speed
                                                            Real64 const ThisGroundTemp // ground temperature
    )
    {

        //       AUTHOR         Simon Rees
        //       DATE WRITTEN   August 2002
        //       MODIFIED       na
        //       RE-ENGINEERED  na

        // PURPOSE OF THIS SUBROUTINE:
        // This subroutine is used to calculate the bottom surface
        // temperature for the given surface flux.

        // METHODOLOGY EMPLOYED:
        // calc surface heat balances

        // Using/Aliasing
        using ConvectionCoefficients::CalcASHRAESimpExtConvectCoeff;

        Real64 ConvCoef;    // convection coefficient
        Real64 RadCoef;     // radiation coefficient
        Real64 OldSurfTemp; // previous surface temperature
        Real64 SurfTempAbs; // absolute value of surface temp
        Real64 ExtTempAbs;  // absolute value of sky temp

        if (this->LowerSurfCond == SurfCond_Exposed) {

            // make a surface heat balance and solve for temperature
            OldSurfTemp = this->TbtmHistory(1);
            // absolute temperatures
            SurfTempAbs = OldSurfTemp + DataGlobalConstants::KelvinConv;
            ExtTempAbs = ThisDryBulb + DataGlobalConstants::KelvinConv;

            // ASHRAE simple convection coefficient model for external surfaces.
            ConvCoef = CalcASHRAESimpExtConvectCoeff(this->TopRoughness, ThisWindSpeed);

            // radiation coefficient using surf temp from past time step
            if (std::abs(SurfTempAbs - ExtTempAbs) > SmallNum) {
                RadCoef = StefBoltzmann * this->TopThermAbs * (pow_4(SurfTempAbs) - pow_4(ExtTempAbs)) / (SurfTempAbs - ExtTempAbs);
            } else {
                RadCoef = 0.0;
            }

            // total absorbed solar - no ground solar
            TempBtm = (FluxBtm + ConvCoef * ThisDryBulb + RadCoef * ThisDryBulb) / (ConvCoef + RadCoef);

        } else { // ground coupled
            // just use the supplied ground temperature
            TempBtm = ThisGroundTemp;
        }
    }

    void SurfaceGroundHeatExchangerData::UpdateSurfaceGroundHeatExchngr(EnergyPlusData &state) // Index for the surface
    {

        // SUBROUTINE INFORMATION:
        //       AUTHOR         Simon Rees
        //       DATE WRITTEN   August 2002
        //       MODIFIED       na
        //       RE-ENGINEERED  na

        // PURPOSE OF THIS SUBROUTINE:
        // This subroutine does any updating that needs to be done for surface
        // ground heat exchangers.  One of the most important functions of
        // this routine is to update the average heat source/sink for a
        // particular system over the various system time steps that make up
        // the zone time step. This routine must also set the outlet water conditions.

        // METHODOLOGY EMPLOYED:
        // For the source/sink average update, if the system time step elapsed
        // is still what it used to be, then either we are still iterating or
        // we had to go back and shorten the time step.  As a result, we have
        // to subtract out the previous value that we added.  If the system
        // time step elapsed is different, then we just need to add the new
        // values to the running average.

        // Using/Aliasing
        auto &SysTimeElapsed = state.dataHVACGlobal->SysTimeElapsed;
        auto &TimeStepSys = state.dataHVACGlobal->TimeStepSys;
        using FluidProperties::GetSpecificHeatGlycol;
        using PlantUtilities::SafeCopyPlantNode;

        // SUBROUTINE PARAMETER DEFINITIONS:
        static constexpr std::string_view RoutineName("SurfaceGroundHeatExchanger:Update");

        // SUBROUTINE LOCAL VARIABLE DECLARATIONS:
        Real64 CpFluid; // Specific heat of working fluid

        // update flux
        this->QSrc = state.dataSurfaceGroundHeatExchangers->SourceFlux;

        if (this->LastSysTimeElapsed == SysTimeElapsed) { // only update in normal mode
            if (this->LastSysTimeElapsed == SysTimeElapsed) {
                // Still iterating or reducing system time step, so subtract old values which were
                // not valid
                this->QSrcAvg -= this->LastQSrc * this->LastTimeStepSys / state.dataGlobal->TimeStepZone;
            }

            // Update the running average and the "last" values with the current values of the appropriate variables
            this->QSrcAvg += this->QSrc * TimeStepSys / state.dataGlobal->TimeStepZone;

            this->LastQSrc = state.dataSurfaceGroundHeatExchangers->SourceFlux;
            this->LastSysTimeElapsed = SysTimeElapsed;
            this->LastTimeStepSys = TimeStepSys;
        }

        // Calculate the water side outlet conditions and set the
        // appropriate conditions on the correct HVAC node.
        if (state.dataPlnt->PlantLoop(this->LoopNum).FluidName == "WATER") {
            if (InletTemp < 0.0) {
                ShowRecurringWarningErrorAtEnd(state,
                                               "UpdateSurfaceGroundHeatExchngr: Water is frozen in Surf HX=" + this->Name,
                                               this->FrozenErrIndex2,
                                               this->InletTemp,
                                               this->InletTemp);
            }
            this->InletTemp = max(this->InletTemp, 0.0);
        }

        CpFluid = GetSpecificHeatGlycol(state,
                                        state.dataPlnt->PlantLoop(this->LoopNum).FluidName,
                                        this->InletTemp,
                                        state.dataPlnt->PlantLoop(this->LoopNum).FluidIndex,
                                        RoutineName);

        SafeCopyPlantNode(state, this->InletNodeNum, this->OutletNodeNum);
        // check for flow
        if ((CpFluid > 0.0) && (state.dataSurfaceGroundHeatExchangers->FlowRate > 0.0)) {
            state.dataLoopNodes->Node(this->OutletNodeNum).Temp = this->InletTemp - this->SurfaceArea *
                                                                                        state.dataSurfaceGroundHeatExchangers->SourceFlux /
                                                                                        (state.dataSurfaceGroundHeatExchangers->FlowRate * CpFluid);
            state.dataLoopNodes->Node(this->OutletNodeNum).Enthalpy = state.dataLoopNodes->Node(this->OutletNodeNum).Temp * CpFluid;
        }
    }

    void SurfaceGroundHeatExchangerData::ReportSurfaceGroundHeatExchngr(EnergyPlusData &state) // Index for the surface under consideration
    {

        // SUBROUTINE INFORMATION:
        //       AUTHOR         Simon Rees
        //       DATE WRITTEN   August 2002
        //       MODIFIED       na
        //       RE-ENGINEERED  na

        // PURPOSE OF THIS SUBROUTINE:
        // This subroutine simply produces output for Surface ground heat exchangers

        // Using/Aliasing
        auto &TimeStepSys = state.dataHVACGlobal->TimeStepSys;

        // update flows and temps from node data
        this->InletTemp = state.dataLoopNodes->Node(this->InletNodeNum).Temp;
        this->OutletTemp = state.dataLoopNodes->Node(this->OutletNodeNum).Temp;
        this->MassFlowRate = state.dataLoopNodes->Node(this->InletNodeNum).MassFlowRate;

        // update other variables from module variables
        this->HeatTransferRate = state.dataSurfaceGroundHeatExchangers->SourceFlux * this->SurfaceArea;
        this->SurfHeatTransferRate =
            this->SurfaceArea * (state.dataSurfaceGroundHeatExchangers->TopSurfFlux + state.dataSurfaceGroundHeatExchangers->BtmSurfFlux);
        this->Energy = state.dataSurfaceGroundHeatExchangers->SourceFlux * this->SurfaceArea * TimeStepSys * DataGlobalConstants::SecInHour;
        this->TopSurfaceTemp = state.dataSurfaceGroundHeatExchangers->TopSurfTemp;
        this->BtmSurfaceTemp = state.dataSurfaceGroundHeatExchangers->BtmSurfTemp;
        this->TopSurfaceFlux = state.dataSurfaceGroundHeatExchangers->TopSurfFlux;
        this->BtmSurfaceFlux = state.dataSurfaceGroundHeatExchangers->BtmSurfFlux;
        this->SurfEnergy = SurfaceArea * (state.dataSurfaceGroundHeatExchangers->TopSurfFlux + state.dataSurfaceGroundHeatExchangers->BtmSurfFlux) *
                           TimeStepSys * DataGlobalConstants::SecInHour;
    }
    void SurfaceGroundHeatExchangerData::oneTimeInit(EnergyPlusData &state)
    {
        using DataPlant::TypeOf_GrndHtExchgSurface;
        using FluidProperties::GetDensityGlycol;
        using PlantUtilities::InitComponentNodes;
        using PlantUtilities::RegisterPlantCompDesignFlow;
        using PlantUtilities::ScanPlantLoopsForObject;

        // SUBROUTINE PARAMETER DEFINITIONS:
        Real64 const DesignVelocity(0.5); // Hypothetical design max pipe velocity [m/s]
        Real64 rho;                       // local fluid density
        bool errFlag;
        static std::string const RoutineName("InitSurfaceGroundHeatExchanger");

        if (this->MyFlag) {
            // Locate the hx on the plant loops for later usage
            errFlag = false;
            ScanPlantLoopsForObject(state,
                                    this->Name,
                                    TypeOf_GrndHtExchgSurface,
                                    this->LoopNum,
                                    this->LoopSideNum,
                                    this->BranchNum,
                                    this->CompNum,
                                    errFlag,
                                    _,
                                    _,
                                    _,
                                    _,
                                    _);

            if (errFlag) {
                ShowFatalError(state, "InitSurfaceGroundHeatExchanger: Program terminated due to previous condition(s).");
            }
            rho = GetDensityGlycol(state,
                                   state.dataPlnt->PlantLoop(this->LoopNum).FluidName,
                                   DataPrecisionGlobals::constant_zero,
                                   state.dataPlnt->PlantLoop(this->LoopNum).FluidIndex,
                                   RoutineName);
            this->DesignMassFlowRate = DataGlobalConstants::Pi / 4.0 * pow_2(this->TubeDiameter) * DesignVelocity * rho * this->TubeCircuits;
            InitComponentNodes(state,
                               0.0,
                               this->DesignMassFlowRate,
                               this->InletNodeNum,
                               this->OutletNodeNum,
                               this->LoopNum,
                               this->LoopSideNum,
                               this->BranchNum,
                               this->CompNum);
            RegisterPlantCompDesignFlow(state, this->InletNodeNum, this->DesignMassFlowRate / rho);

            this->MyFlag = false;
        }
    }

} // namespace SurfaceGroundHeatExchanger

} // namespace EnergyPlus<|MERGE_RESOLUTION|>--- conflicted
+++ resolved
@@ -464,13 +464,6 @@
         using PlantUtilities::RegulateCondenserCompFlowReqOp;
         using PlantUtilities::SetComponentFlowRate;
 
-<<<<<<< HEAD
-        // SUBROUTINE PARAMETER DEFINITIONS:
-        Real64 const DesignVelocity(0.5); // Hypothetical design max pipe velocity [m/s]
-        static constexpr std::string_view RoutineName("InitSurfaceGroundHeatExchanger");
-
-=======
->>>>>>> 6a974fc4
         // SUBROUTINE LOCAL VARIABLE DECLARATIONS:
 
         Real64 DesignFlow; // Hypothetical design flow rate
