--- conflicted
+++ resolved
@@ -121,22 +121,6 @@
         Real64 VolumeRatio;   // Built-in-volume ratio [~]
         Real64 LeakRateCoeff; // Coefficient for the relationship between
         // Pressure Ratio and Leakage Rate [~]
-<<<<<<< HEAD
-        Real64 SourceSideHTR1;  // Source Side Heat Transfer Resistance coefficient 1 [~]
-        Real64 SourceSideHTR2;  // Source Side Heat Transfer Resistance coefficient 2 [k/kW]
-        Real64 HighPressCutoff; // High Pressure Cut-off [Pa]
-        Real64 LowPressCutoff;  // Low Pressure Cut-off [Pa]
-        int CompressorType;     // Type of Compressor ie. Reciprocating,Rotary or Scroll
-        int AirInletNodeNum;    // air side coil inlet node number
-        int AirOutletNodeNum;   // air side coil outlet node number
-        int WaterInletNodeNum;  // water side coil inlet node number
-        int WaterOutletNodeNum; // water side coil outlet node number
-        int LowPressClgError;   // count for low pressure errors (cooling)
-        int HighPressClgError;  // count for high pressure errors (cooling)
-        int LowPressHtgError;   // count for low pressure errors (heating)
-        int HighPressHtgError;  // count for high pressure errors (heating)
-        PlantLocation plantLoc{};
-=======
         Real64 SourceSideHTR1;                // Source Side Heat Transfer Resistance coefficient 1 [~]
         Real64 SourceSideHTR2;                // Source Side Heat Transfer Resistance coefficient 2 [k/kW]
         Real64 HighPressCutoff;               // High Pressure Cut-off [Pa]
@@ -150,11 +134,7 @@
         int HighPressClgError;                // count for high pressure errors (cooling)
         int LowPressHtgError;                 // count for low pressure errors (heating)
         int HighPressHtgError;                // count for high pressure errors (heating)
-        int LoopNum;                          // plant loop index for water side
-        DataPlant::LoopSideLocation LoopSide; // plant loop side index
-        int BranchNum;                        // plant branch index
-        int CompNum;                          // plant component index
->>>>>>> 96bedded
+        PlantLocation plantLoc{};
 
         // Default Constructor
         WatertoAirHPEquipConditions()
@@ -168,12 +148,7 @@
               CompPistonDisp(0.0), CompClearanceFactor(0.0), CompSucPressDrop(0.0), SuperheatTemp(0.0), PowerLosses(0.0), LossFactor(0.0),
               RefVolFlowRate(0.0), VolumeRatio(0.0), LeakRateCoeff(0.0), SourceSideHTR1(0.0), SourceSideHTR2(0.0), HighPressCutoff(0.0),
               LowPressCutoff(0.0), CompressorType(0), AirInletNodeNum(0), AirOutletNodeNum(0), WaterInletNodeNum(0), WaterOutletNodeNum(0),
-<<<<<<< HEAD
               LowPressClgError(0), HighPressClgError(0), LowPressHtgError(0), HighPressHtgError(0)
-=======
-              LowPressClgError(0), HighPressClgError(0), LowPressHtgError(0), HighPressHtgError(0), LoopNum(0),
-              LoopSide(DataPlant::LoopSideLocation::Invalid), BranchNum(0), CompNum(0)
->>>>>>> 96bedded
         {
         }
     };
