--- conflicted
+++ resolved
@@ -245,17 +245,10 @@
 
     state->dataSurface->Surface(winNum).OutDryBulbTemp = T_out;
     state->dataHeatBal->TempEffBulkAir(winNum) = T_in;
-<<<<<<< HEAD
-    DataSurfaces::SurfWinIRfromParentZone(winNum) = DataGlobalConstants::StefanBoltzmann * std::pow(T_in + DataGlobalConstants::KelvinConv, 4);
+    state->dataSurface->SurfWinIRfromParentZone(winNum) = DataGlobalConstants::StefanBoltzmann * std::pow(T_in + DataGlobalConstants::KelvinConv, 4);
     state->dataHeatBalFanSys->ZoneAirHumRatAvg.dimension(1, 0.01);
     state->dataHeatBalFanSys->ZoneAirHumRat.dimension(1, 0.01);
     state->dataHeatBalFanSys->MAT.dimension(1, T_in);
-=======
-    state->dataSurface->SurfWinIRfromParentZone(winNum) = DataGlobalConstants::StefanBoltzmann * std::pow(T_in + DataGlobalConstants::KelvinConv, 4);
-    DataHeatBalFanSys::ZoneAirHumRatAvg.dimension(1, 0.01);
-    DataHeatBalFanSys::ZoneAirHumRat.dimension(1, 0.01);
-    DataHeatBalFanSys::MAT.dimension(1, T_in);
->>>>>>> acf6f6ab
 
     // initial guess temperatures
     int numTemps = 2 + 2 * state->dataConstruction->Construct(cNum).TotGlassLayers;
@@ -595,19 +588,11 @@
     state->dataHeatBal->SurfWinQRadSWwinAbs = 0.0;
     state->dataHeatBal->SurfQRadThermInAbs = 0.0;
 
-<<<<<<< HEAD
     state->dataHeatBalFanSys->QHTRadSysSurf = 0.0;
     state->dataHeatBalFanSys->QHWBaseboardSurf = 0.0;
     state->dataHeatBalFanSys->QSteamBaseboardSurf = 0.0;
     state->dataHeatBalFanSys->QElecBaseboardSurf = 0.0;
-    DataSurfaces::SurfWinTransSolar = 0.0;
-=======
-    DataHeatBalFanSys::QHTRadSysSurf = 0.0;
-    DataHeatBalFanSys::QHWBaseboardSurf = 0.0;
-    DataHeatBalFanSys::QSteamBaseboardSurf = 0.0;
-    DataHeatBalFanSys::QElecBaseboardSurf = 0.0;
     state->dataSurface->SurfWinTransSolar = 0.0;
->>>>>>> acf6f6ab
     state->dataHeatBal->QS = 0.0;
 
     Real64 inSurfTemp;
@@ -2830,19 +2815,11 @@
     state->dataHeatBal->SurfWinQRadSWwinAbs = 0.0;
     state->dataHeatBal->SurfQRadThermInAbs = 0.0;
 
-<<<<<<< HEAD
     state->dataHeatBalFanSys->QHTRadSysSurf = 0.0;
     state->dataHeatBalFanSys->QHWBaseboardSurf = 0.0;
     state->dataHeatBalFanSys->QSteamBaseboardSurf = 0.0;
     state->dataHeatBalFanSys->QElecBaseboardSurf = 0.0;
-    DataSurfaces::SurfWinTransSolar = 0.0;
-=======
-    DataHeatBalFanSys::QHTRadSysSurf = 0.0;
-    DataHeatBalFanSys::QHWBaseboardSurf = 0.0;
-    DataHeatBalFanSys::QSteamBaseboardSurf = 0.0;
-    DataHeatBalFanSys::QElecBaseboardSurf = 0.0;
     state->dataSurface->SurfWinTransSolar = 0.0;
->>>>>>> acf6f6ab
     state->dataHeatBal->QS = 0.0;
 
     Real64 inSurfTemp;
