--- conflicted
+++ resolved
@@ -203,45 +203,11 @@
             //       MODIFIED       by Sushobhit Acharya, March 2015
             //       RE-ENGINEERED  na
 
-<<<<<<< HEAD
-        // Using/Aliasing
-        using DataGlobals::AnyBasementsInModel;
-        using DataGlobals::BeginEnvrnFlag;
-        using DataGlobals::BeginSimFlag;
-        using DataGlobals::DayOfSim;
-        using DataGlobals::HourOfDay;
-        using DataGlobals::OutputFileInits;
-        using DataGlobals::SecInHour;
-        using DataGlobals::TimeStep;
-        using DataGlobals::TimeStepZone;
-        using DataHeatBalFanSys::ZTAV;
-        using DataHVACGlobals::SysTimeElapsed;
-
-        // SUBROUTINE PARAMETER DEFINITIONS:
-        static std::string const RoutineName("InitAndSimGroundDomain");
-
-        // SUBROUTINE LOCAL VARIABLE DECLARATIONS:
-        static bool WriteEIOFlag(true); // Set to false once eio information is written
-
-        static ObjexxFCL::gio::Fmt DomainCellsToEIOHeader(
-            "('! <Domain Name>, Total Number of Domain Cells, Total Number of Ground Surface Cells, Total Number of Insulation Cells')");
-        static ObjexxFCL::gio::Fmt DomainCellsToEIO("(A,',',I5',',I5',',I5)");
-
-        // int ZoneNum( 0 );
-        int SurfCtr(0);
-
-        // Read input if necessary
-        if (GetInputFlag) {
-            GetPipingSystemsAndGroundDomainsInput();
-            GetInputFlag = false;
-        }
-=======
             static std::string const RoutineName("InitAndSimGroundDomain");
->>>>>>> 30f4d47a
-
-            static gio::Fmt DomainCellsToEIOHeader(
+
+            static ObjexxFCL::gio::Fmt DomainCellsToEIOHeader(
                     "('! <Domain Name>, Total Number of Domain Cells, Total Number of Ground Surface Cells, Total Number of Insulation Cells')");
-            static gio::Fmt DomainCellsToEIO("(A,',',I5',',I5',',I5)");
+            static ObjexxFCL::gio::Fmt DomainCellsToEIO("(A,',',I5',',I5',',I5)");
 
             // Read input if necessary
             if (GetInputFlag) {
@@ -352,23 +318,14 @@
 
                         int yMax = ubound(thisDomain.Cells, 2);
 
-<<<<<<< HEAD
-                    for (int Z = lbound(thisDomain.Cells, 3); Z <= ubound(thisDomain.Cells, 3); ++Z) {
-                        for (int X = lbound(thisDomain.Cells, 1); X <= ubound(thisDomain.Cells, 1); ++X) {
-                            // Zone interface cells
-                            if (thisDomain.Cells(X, Ymax, Z).cellType == CellType::ZoneGroundInterface) {
-                                thisDomain.WeightingFactor(X, Z) =
-                                    std::abs((ZoneTemp - thisDomain.Cells(X, Ymax, Z).Temperature_PrevTimeStep) / (ZoneTemp - AvgSlabTemp));
-=======
                         for (int Z = lbound(thisDomain.Cells, 3); Z <= ubound(thisDomain.Cells, 3); ++Z) {
                             for (int X = lbound(thisDomain.Cells, 1); X <= ubound(thisDomain.Cells, 1); ++X) {
                                 // Zone interface cells
                                 if (thisDomain.Cells(X, yMax, Z).cellType == CellType::ZoneGroundInterface) {
                                     thisDomain.WeightingFactor(X, Z) =
-                                            abs((ZoneTemp - thisDomain.Cells(X, yMax, Z).Temperature_PrevTimeStep) /
+                                            std::abs((ZoneTemp - thisDomain.Cells(X, yMax, Z).Temperature_PrevTimeStep) /
                                                 (ZoneTemp - AvgSlabTemp));
                                 }
->>>>>>> 30f4d47a
                             }
                         }
 
@@ -435,29 +392,17 @@
                 }
             }
 
-<<<<<<< HEAD
-        if (WriteEIOFlag) {
-            // Write eio header
-            ObjexxFCL::gio::write(OutputFileInits, DomainCellsToEIOHeader);
-
-            // Write eio data
-            for (int DomainNum = 1; DomainNum <= isize(PipingSystemDomains); ++DomainNum) {
-                auto &thisDomain(PipingSystemDomains(DomainNum));
-                ObjexxFCL::gio::write(OutputFileInits, DomainCellsToEIO)
-                    << thisDomain.Name << thisDomain.NumDomainCells << thisDomain.NumGroundSurfCells << thisDomain.NumInsulationCells;
-=======
             if (WriteEIOFlag) {
                 // Write eio header
-                gio::write(DataGlobals::OutputFileInits, DomainCellsToEIOHeader);
+                ObjexxFCL::gio::write(DataGlobals::OutputFileInits, DomainCellsToEIOHeader);
 
                 // Write eio data
                 for (auto &thisDomain : domains) {
-                    gio::write(DataGlobals::OutputFileInits, DomainCellsToEIO)
+                    ObjexxFCL::gio::write(DataGlobals::OutputFileInits, DomainCellsToEIO)
                             << thisDomain.Name << thisDomain.NumDomainCells << thisDomain.NumGroundSurfCells
                             << thisDomain.NumInsulationCells;
                 }
                 WriteEIOFlag = false;
->>>>>>> 30f4d47a
             }
         }
 
@@ -1744,128 +1689,11 @@
                 ReadPipeSegmentInputs(errorsFound);
                 GetSegmentInputFlag = false;
             }
-<<<<<<< HEAD
-        };
-
-        // Object Data
-        Array1D<HorizontalTrenchData> HGHX(NumHorizontalTrenchesInInput);
-
-        // initialize these counters properly so they can be incremented within the DO loop
-        DomainCtr = StartingDomainNumForHorizontal - 1;
-        CircuitCtr = StartingCircuitNumForHorizontal - 1;
-        SegmentCtr = StartingSegmentNumForHorizontal - 1;
-
-        // For each horizontal, we need to process the inputs into a local array of derived type,
-        //  then resolve each one, creating definitions for a pipe domain, pipe circuit, and series of pipe segments
-        // This way, the outer get input routines can handle it as though they were generalized routines
-
-        // Read in all pipe segments
-        for (HorizontalGHXCtr = 1; HorizontalGHXCtr <= NumHorizontalTrenchesInInput; ++HorizontalGHXCtr) {
-
-            // Increment the domain and circuit counters here
-            ++DomainCtr;
-            ++CircuitCtr;
-
-            // Read all inputs for this pipe segment
-            inputProcessor->getObjectItem(ObjName_HorizTrench,
-                                          HorizontalGHXCtr,
-                                          cAlphaArgs,
-                                          NumAlphas,
-                                          rNumericArgs,
-                                          NumNumbers,
-                                          IOStatus,
-                                          lNumericFieldBlanks,
-                                          lAlphaFieldBlanks,
-                                          cAlphaFieldNames,
-                                          cNumericFieldNames);
-
-            // Get the name, validate
-            HGHX(HorizontalGHXCtr).ObjName = cAlphaArgs(1);
-            UtilityRoutines::IsNameEmpty(cAlphaArgs(1), cCurrentModuleObject, ErrorsFound);
-
-            // Read in the rest of the inputs into the local type for clarity during transition
-            HGHX(HorizontalGHXCtr).InletNodeName = cAlphaArgs(2);
-            HGHX(HorizontalGHXCtr).OutletNodeName = cAlphaArgs(3);
-            HGHX(HorizontalGHXCtr).DesignFlowRate = rNumericArgs(1);
-            HGHX(HorizontalGHXCtr).AxialLength = rNumericArgs(2);
-            HGHX(HorizontalGHXCtr).NumPipes = rNumericArgs(3);
-            HGHX(HorizontalGHXCtr).InterPipeSpacing = rNumericArgs(4);
-            HGHX(HorizontalGHXCtr).PipeID = rNumericArgs(5);
-            HGHX(HorizontalGHXCtr).PipeOD = rNumericArgs(6);
-            HGHX(HorizontalGHXCtr).BurialDepth = rNumericArgs(7);
-            HGHX(HorizontalGHXCtr).SoilConductivity = rNumericArgs(8);
-            HGHX(HorizontalGHXCtr).SoilDensity = rNumericArgs(9);
-            HGHX(HorizontalGHXCtr).SoilSpecificHeat = rNumericArgs(10);
-            HGHX(HorizontalGHXCtr).PipeConductivity = rNumericArgs(11);
-            HGHX(HorizontalGHXCtr).PipeDensity = rNumericArgs(12);
-            HGHX(HorizontalGHXCtr).PipeSpecificHeat = rNumericArgs(13);
-            HGHX(HorizontalGHXCtr).MoistureContent = rNumericArgs(14);
-            HGHX(HorizontalGHXCtr).SaturationMoistureContent = rNumericArgs(15);
-            HGHX(HorizontalGHXCtr).EvapotranspirationCoeff = rNumericArgs(16);
-
-            //******* We'll first set up the domain ********
-            // the extents will be: Zmax = axial length; Ymax = burial depth*2; Xmax = ( NumPipes+1 )*HorizontalPipeSpacing
-            PipingSystemDomains(DomainCtr).IsActuallyPartOfAHorizontalTrench = true;
-            ObjexxFCL::gio::write(PipingSystemDomains(DomainCtr).Name, "( 'HorizontalTrenchDomain',I4 )") << HorizontalGHXCtr;
-            PipingSystemDomains(DomainCtr).Extents.Xmax = (double(HGHX(HorizontalGHXCtr).NumPipes) + 1.0) * HGHX(HorizontalGHXCtr).InterPipeSpacing;
-            PipingSystemDomains(DomainCtr).Extents.Ymax = 2.0 * HGHX(HorizontalGHXCtr).BurialDepth;
-            PipingSystemDomains(DomainCtr).Extents.Zmax = HGHX(HorizontalGHXCtr).AxialLength;
-
-            // set up the mesh with some default parameters
-            PipingSystemDomains(DomainCtr).Mesh.X.RegionMeshCount = 4;
-            PipingSystemDomains(DomainCtr).Mesh.X.thisMeshDistribution = MeshDistribution::Uniform;
-            PipingSystemDomains(DomainCtr).Mesh.Y.RegionMeshCount = 4;
-            PipingSystemDomains(DomainCtr).Mesh.Y.thisMeshDistribution = MeshDistribution::Uniform;
-            PipingSystemDomains(DomainCtr).Mesh.Z.RegionMeshCount = 4;
-            PipingSystemDomains(DomainCtr).Mesh.Z.thisMeshDistribution = MeshDistribution::Uniform;
-
-            // Soil properties
-            PipingSystemDomains(DomainCtr).GroundProperties.Conductivity = HGHX(HorizontalGHXCtr).SoilConductivity;
-            PipingSystemDomains(DomainCtr).GroundProperties.Density = HGHX(HorizontalGHXCtr).SoilDensity;
-            PipingSystemDomains(DomainCtr).GroundProperties.SpecificHeat = HGHX(HorizontalGHXCtr).SoilSpecificHeat;
-
-            // Moisture properties
-            PipingSystemDomains(DomainCtr).Moisture.Theta_liq = HGHX(HorizontalGHXCtr).MoistureContent / 100.0;
-            PipingSystemDomains(DomainCtr).Moisture.Theta_sat = HGHX(HorizontalGHXCtr).SaturationMoistureContent / 100.0;
-
-            // Farfield model parameters
-            PipingSystemDomains(DomainCtr).Farfield.groundTempModel = GetGroundTempModelAndInit(cAlphaArgs(4), cAlphaArgs(5));
-
-            // Other parameters
-            PipingSystemDomains(DomainCtr).SimControls.Convergence_CurrentToPrevIteration = 0.001;
-            PipingSystemDomains(DomainCtr).SimControls.MaxIterationsPerTS = 250;
-
-            // additional evapotranspiration parameter, min/max validated by IP
-            PipingSystemDomains(DomainCtr).Moisture.GroundCoverCoefficient = HGHX(HorizontalGHXCtr).EvapotranspirationCoeff;
-
-            // Allocate the circuit placeholder arrays
-            PipingSystemDomains(DomainCtr).CircuitNames.allocate(1);
-            PipingSystemDomains(DomainCtr).CircuitIndeces.allocate(1);
-            PipingSystemDomains(DomainCtr).CircuitNames(1) = HGHX(HorizontalGHXCtr).ObjName;
-
-            //******* We'll next set up the circuit ********
-            PipingSystemCircuits(CircuitCtr).IsActuallyPartOfAHorizontalTrench = true;
-            PipingSystemCircuits(CircuitCtr).Name = HGHX(HorizontalGHXCtr).ObjName;
-
-            // Read pipe thermal properties
-            PipingSystemCircuits(CircuitCtr).PipeProperties.Conductivity = HGHX(HorizontalGHXCtr).PipeConductivity;
-            PipingSystemCircuits(CircuitCtr).PipeProperties.Density = HGHX(HorizontalGHXCtr).PipeDensity;
-            PipingSystemCircuits(CircuitCtr).PipeProperties.SpecificHeat = HGHX(HorizontalGHXCtr).PipeSpecificHeat;
-
-            // Pipe sizing
-            PipingSystemCircuits(CircuitCtr).PipeSize.InnerDia = HGHX(HorizontalGHXCtr).PipeID;
-            PipingSystemCircuits(CircuitCtr).PipeSize.OuterDia = HGHX(HorizontalGHXCtr).PipeOD;
-            if (PipingSystemCircuits(CircuitCtr).PipeSize.InnerDia >= PipingSystemCircuits(CircuitCtr).PipeSize.OuterDia) {
-                // CurIndex = 5
-                // CALL IssueSevereInputFieldErrorStringEntry( RoutineName, ObjName_Circuit, cAlphaArgs( 1 ), cAlphaFieldNames( CurIndex ), &
-                //                            cAlphaArgs( CurIndex ), 'Outer diameter must be greater than inner diameter.', ErrorsFound )
-=======
             // Now look for this particular segment in the list
             for (auto &segment : segments) {
                 if (segment.Name == segmentName) {
                     return &segment;
                 }
->>>>>>> 30f4d47a
             }
             // If we didn't find it, fatal
             ShowFatalError(
@@ -1879,54 +1707,10 @@
                 ReadPipeCircuitInputs(errorsFound);
                 GetCircuitInputFlag = false;
             }
-<<<<<<< HEAD
-            TestCompSet(ObjName_HorizTrench,
-                        HGHX(HorizontalGHXCtr).ObjName,
-                        PipingSystemCircuits(CircuitCtr).InletNodeName,
-                        PipingSystemCircuits(CircuitCtr).OutletNodeName,
-                        "Piping System Circuit Nodes");
-
-            // Convergence tolerance values, validated by IP
-            PipingSystemCircuits(CircuitCtr).Convergence_CurrentToPrevIteration = 0.001;
-            PipingSystemCircuits(CircuitCtr).MaxIterationsPerTS = 100;
-
-            // Radial mesh inputs, validated by IP
-            // -- mesh thickness should be considered slightly dangerous until mesh dev engine can trap erroneous values
-            PipingSystemCircuits(CircuitCtr).NumRadialCells = 4;
-            PipingSystemCircuits(CircuitCtr).RadialMeshThickness = PipingSystemCircuits(CircuitCtr).PipeSize.InnerDia / 2.0;
-
-            // Read number of pipe segments for this circuit, allocate arrays
-            NumPipeSegments = HGHX(HorizontalGHXCtr).NumPipes;
-            PipingSystemCircuits(CircuitCtr).PipeSegmentIndeces.allocate(NumPipeSegments);
-            PipingSystemCircuits(CircuitCtr).PipeSegmentNames.allocate(NumPipeSegments);
-
-            // Hard-code the segments
-            for (ThisCircuitPipeSegmentCounter = 1; ThisCircuitPipeSegmentCounter <= NumPipeSegments; ++ThisCircuitPipeSegmentCounter) {
-                ObjexxFCL::gio::write(PipingSystemCircuits(CircuitCtr).PipeSegmentNames(ThisCircuitPipeSegmentCounter),
-                           "( 'HorizontalTrenchCircuit',I4,'Segment',I4 )")
-                    << HorizontalGHXCtr << ThisCircuitPipeSegmentCounter;
-            }
-
-            //******* Then we'll do the segments *******!
-            for (ThisCircuitPipeSegmentCounter = 1; ThisCircuitPipeSegmentCounter <= NumPipeSegments; ++ThisCircuitPipeSegmentCounter) {
-                ++SegmentCtr;
-                ObjexxFCL::gio::write(PipingSystemSegments(SegmentCtr).Name, "( 'HorizontalTrenchCircuit',I4,'Segment',I4 )")
-                    << HorizontalGHXCtr << ThisCircuitPipeSegmentCounter;
-
-                PipingSystemSegments(SegmentCtr).IsActuallyPartOfAHorizontalTrench = true;
-                PipingSystemSegments(SegmentCtr).PipeLocation =
-                    PointF(ThisCircuitPipeSegmentCounter * HGHX(HorizontalGHXCtr).InterPipeSpacing, HGHX(HorizontalGHXCtr).BurialDepth);
-
-                if (mod(ThisCircuitPipeSegmentCounter, 2) != 0) {
-                    PipingSystemSegments(SegmentCtr).FlowDirection = SegmentFlow::IncreasingZ;
-                } else {
-                    PipingSystemSegments(SegmentCtr).FlowDirection = SegmentFlow::DecreasingZ;
-=======
             // Now look for this particular segment in the list
             for (auto &circuit : circuits) {
                 if (circuit.Name == circuitName) {
                     return &circuit;
->>>>>>> 30f4d47a
                 }
             }
             // If we didn't find it, fatal
@@ -2067,7 +1851,7 @@
                 //******* We'll first set up the domain ********
                 // the extents will be: zMax = axial length; yMax = burial depth*2; xMax = ( NumPipes+1 )*HorizontalPipeSpacing
                 thisDomain.IsActuallyPartOfAHorizontalTrench = true;
-                gio::write(thisDomain.Name, "( 'HorizontalTrenchDomain',I4 )") << HorizontalGHXCtr;
+                ObjexxFCL::gio::write(thisDomain.Name, "( 'HorizontalTrenchDomain',I4 )") << HorizontalGHXCtr;
                 thisDomain.Extents.xMax = (double(NumPipeSegments) + 1.0) * thisInterPipeSpacing;
                 thisDomain.Extents.yMax = 2.0 * thisBurialDepth;
                 thisDomain.Extents.zMax = DataIPShortCuts::rNumericArgs(2);
