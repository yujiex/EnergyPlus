--- conflicted
+++ resolved
@@ -5680,15 +5680,9 @@
     OAController(1).CalcOAController(state, 1, true);
     EXPECT_NEAR(0.006, OAController(1).OAMassFlow, 0.0001);
     std::string const error_string = delimited_string({
-<<<<<<< HEAD
-        "   ** Warning ** Min OA fraction > Mechanical vetilation min OA fraction for OA controller=OA CONTROLLER 1, Min OA fraction is used",
-        "   ** Warning ** Therefore, Mechanical vetilation is not effective as desired.",
-        "   **   ~~~   ** Min OA fraction = 2.9412E-003, Min Mech Vent OA fraction = 1.5603E-003",
-=======
         "   ** Warning ** CalcOAController: Minimum OA fraction > Mechanical Ventilation Controller request for Controller:OutdoorAir=OA CONTROLLER 1, Min OA fraction is used.",
         "   **   ~~~   ** This may be overriding desired ventilation controls. Check inputs for Minimum Outdoor Air Flow Rate, Minimum Outdoor Air Schedule Name and Controller:MechanicalVentilation",
         "   **   ~~~   ** Minimum OA fraction = 2.9412E-003, Mech Vent OA fraction = 1.5603E-003",
->>>>>>> b43af848
         "   **   ~~~   **  Environment=, at Simulation time= 00:00 - 00:00",
     });
 
