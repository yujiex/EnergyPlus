// EnergyPlus, Copyright (c) 1996-2024, The Board of Trustees of the University of Illinois,
// The Regents of the University of California, through Lawrence Berkeley National Laboratory
// (subject to receipt of any required approvals from the U.S. Dept. of Energy), Oak Ridge
// National Laboratory, managed by UT-Battelle, Alliance for Sustainable Energy, LLC, and other
// contributors. All rights reserved.
//
// NOTICE: This Software was developed under funding from the U.S. Department of Energy and the
// U.S. Government consequently retains certain rights. As such, the U.S. Government has been
// granted for itself and others acting on its behalf a paid-up, nonexclusive, irrevocable,
// worldwide license in the Software to reproduce, distribute copies to the public, prepare
// derivative works, and perform publicly and display publicly, and to permit others to do so.
//
// Redistribution and use in source and binary forms, with or without modification, are permitted
// provided that the following conditions are met:
//
// (1) Redistributions of source code must retain the above copyright notice, this list of
//     conditions and the following disclaimer.
//
// (2) Redistributions in binary form must reproduce the above copyright notice, this list of
//     conditions and the following disclaimer in the documentation and/or other materials
//     provided with the distribution.
//
// (3) Neither the name of the University of California, Lawrence Berkeley National Laboratory,
//     the University of Illinois, U.S. Dept. of Energy nor the names of its contributors may be
//     used to endorse or promote products derived from this software without specific prior
//     written permission.
//
// (4) Use of EnergyPlus(TM) Name. If Licensee (i) distributes the software in stand-alone form
//     without changes from the version obtained under this License, or (ii) Licensee makes a
//     reference solely to the software portion of its product, Licensee must refer to the
//     software as "EnergyPlus version X" software, where "X" is the version number Licensee
//     obtained under this License and may not use a different name for the software. Except as
//     specifically required in this Section (4), Licensee shall not use in a company name, a
//     product name, in advertising, publicity, or other promotional activities any name, trade
//     name, trademark, logo, or other designation of "EnergyPlus", "E+", "e+" or confusingly
//     similar designation, without the U.S. Department of Energy's prior written consent.
//
// THIS SOFTWARE IS PROVIDED BY THE COPYRIGHT HOLDERS AND CONTRIBUTORS "AS IS" AND ANY EXPRESS OR
// IMPLIED WARRANTIES, INCLUDING, BUT NOT LIMITED TO, THE IMPLIED WARRANTIES OF MERCHANTABILITY
// AND FITNESS FOR A PARTICULAR PURPOSE ARE DISCLAIMED. IN NO EVENT SHALL THE COPYRIGHT OWNER OR
// CONTRIBUTORS BE LIABLE FOR ANY DIRECT, INDIRECT, INCIDENTAL, SPECIAL, EXEMPLARY, OR
// CONSEQUENTIAL DAMAGES (INCLUDING, BUT NOT LIMITED TO, PROCUREMENT OF SUBSTITUTE GOODS OR
// SERVICES; LOSS OF USE, DATA, OR PROFITS; OR BUSINESS INTERRUPTION) HOWEVER CAUSED AND ON ANY
// THEORY OF LIABILITY, WHETHER IN CONTRACT, STRICT LIABILITY, OR TORT (INCLUDING NEGLIGENCE OR
// OTHERWISE) ARISING IN ANY WAY OUT OF THE USE OF THIS SOFTWARE, EVEN IF ADVISED OF THE
// POSSIBILITY OF SUCH DAMAGE.

// C++ headers
#include <algorithm>
#include <string>
#include <utility>
#include <vector>

// EnergyPlus headers
#include <EnergyPlus/Autosizing/Base.hh>
#include <EnergyPlus/BranchNodeConnections.hh>
#include <EnergyPlus/CurveManager.hh>
#include <EnergyPlus/Data/EnergyPlusData.hh>
#include <EnergyPlus/DataEnvironment.hh>
#include <EnergyPlus/DataHVACGlobals.hh>
#include <EnergyPlus/DataIPShortCuts.hh>
#include <EnergyPlus/DataLoopNode.hh>
#include <EnergyPlus/DataPrecisionGlobals.hh>
#include <EnergyPlus/DataSizing.hh>
#include <EnergyPlus/FluidProperties.hh>
#include <EnergyPlus/General.hh>
#include <EnergyPlus/InputProcessing/InputProcessor.hh>
#include <EnergyPlus/NodeInputManager.hh>
#include <EnergyPlus/OutAirNodeManager.hh>
#include <EnergyPlus/OutputProcessor.hh>
#include <EnergyPlus/OutputReportPredefined.hh>
#include <EnergyPlus/Plant/DataPlant.hh>
#include <EnergyPlus/PlantComponent.hh>
#include <EnergyPlus/PlantLoopHeatPumpEIR.hh>
#include <EnergyPlus/PlantUtilities.hh>
#include <EnergyPlus/Psychrometrics.hh>
#include <EnergyPlus/UtilityRoutines.hh>

namespace EnergyPlus::EIRPlantLoopHeatPumps {

constexpr Real64 Fahrenheit2Celsius(Real64 F)
{
    return (F - 32.0) * 5.0 / 9.0;
}

void EIRPlantLoopHeatPump::simulate(
    EnergyPlusData &state, const EnergyPlus::PlantLocation &calledFromLocation, bool const FirstHVACIteration, Real64 &CurLoad, bool const RunFlag)
{

    // Call initialize to set flow rates, run flag, and entering temperatures
    this->running = RunFlag;

    this->loadSideInletTemp = state.dataLoopNodes->Node(this->loadSideNodes.inlet).Temp;
    this->sourceSideInletTemp = state.dataLoopNodes->Node(this->sourceSideNodes.inlet).Temp;
    if (this->heatRecoveryAvailable) {
        this->heatRecoveryInletTemp = state.dataLoopNodes->Node(this->heatRecoveryNodes.inlet).Temp;
    }

    if (this->waterSource) {
        this->setOperatingFlowRatesWSHP(state, FirstHVACIteration);
        if (calledFromLocation.loopNum == this->sourceSidePlantLoc.loopNum) { // condenser side
            Real64 sourceQdotArg = 0.0;                                       // pass negative if heat pump heating
            if (this->EIRHPType == DataPlant::PlantEquipmentType::HeatPumpEIRHeating) {
                sourceQdotArg = this->sourceSideHeatTransfer * DataPrecisionGlobals::constant_minusone;
            } else {
                sourceQdotArg = this->sourceSideHeatTransfer;
            }
            PlantUtilities::UpdateChillerComponentCondenserSide(state,
                                                                this->sourceSidePlantLoc.loopNum,
                                                                this->sourceSidePlantLoc.loopSideNum,
                                                                this->EIRHPType,
                                                                this->sourceSideNodes.inlet,
                                                                this->sourceSideNodes.outlet,
                                                                this->sourceSideHeatTransfer,
                                                                this->sourceSideInletTemp,
                                                                this->sourceSideOutletTemp,
                                                                this->sourceSideMassFlowRate,
                                                                FirstHVACIteration);
            return;
        }
    } else if (this->airSource) {
        this->setHeatRecoveryOperatingStatusASHP(state, FirstHVACIteration);
        this->setOperatingFlowRatesASHP(state, FirstHVACIteration);

        if (calledFromLocation.loopNum == this->heatRecoveryPlantLoc.loopNum) {
            if (this->heatRecoveryAvailable) {
                PlantUtilities::UpdateChillerComponentCondenserSide(state,
                                                                    this->heatRecoveryPlantLoc.loopNum,
                                                                    this->heatRecoveryPlantLoc.loopSideNum,
                                                                    this->EIRHPType,
                                                                    this->heatRecoveryNodes.inlet,
                                                                    this->heatRecoveryNodes.outlet,
                                                                    this->heatRecoveryRate,
                                                                    this->heatRecoveryInletTemp,
                                                                    this->heatRecoveryOutletTemp,
                                                                    this->heatRecoveryMassFlowRate,
                                                                    FirstHVACIteration);
            }
        }
    }

    if (this->running) {
        if (this->sysControlType == ControlType::Setpoint) {
            Real64 leavingSetpoint = state.dataLoopNodes->Node(this->loadSideNodes.outlet).TempSetPoint;
            Real64 CurSpecHeat = FluidProperties::GetSpecificHeatGlycol(state,
                                                                        state.dataPlnt->PlantLoop(this->loadSidePlantLoc.loopNum).FluidName,
                                                                        loadSideInletTemp,
                                                                        state.dataPlnt->PlantLoop(this->loadSidePlantLoc.loopNum).FluidIndex,
                                                                        "EIRPlantLoopHeatPump::simulate");
            Real64 controlLoad = this->loadSideMassFlowRate * CurSpecHeat * (leavingSetpoint - loadSideInletTemp);

            this->doPhysics(state, controlLoad);
        } else {
            this->doPhysics(state, CurLoad);
        }
    } else {
        this->resetReportingVariables();
    }

    // update report variables and nodes
    this->report(state);
}

Real64 EIRPlantLoopHeatPump::getLoadSideOutletSetPointTemp(EnergyPlusData &state) const
{
    auto &thisLoadPlantLoop = state.dataPlnt->PlantLoop(this->loadSidePlantLoc.loopNum);
    auto &thisLoadLoopSide = thisLoadPlantLoop.LoopSide(this->loadSidePlantLoc.loopSideNum);
    auto &thisLoadBranch = thisLoadLoopSide.Branch(this->loadSidePlantLoc.branchNum);
    auto &thisLoadComp = thisLoadBranch.Comp(this->loadSidePlantLoc.compNum);
    if (thisLoadPlantLoop.LoopDemandCalcScheme == DataPlant::LoopDemandCalcScheme::SingleSetPoint) {
        if (thisLoadComp.CurOpSchemeType == DataPlant::OpScheme::CompSetPtBased) {
            // there will be a valid set-point on outlet
            return state.dataLoopNodes->Node(this->loadSideNodes.outlet).TempSetPoint;
        } else { // use plant loop overall set-point
            return state.dataLoopNodes->Node(thisLoadPlantLoop.TempSetPointNodeNum).TempSetPoint;
        }
    } else if (thisLoadPlantLoop.LoopDemandCalcScheme == DataPlant::LoopDemandCalcScheme::DualSetPointDeadBand) {
        if (thisLoadComp.CurOpSchemeType == DataPlant::OpScheme::CompSetPtBased) {
            // there will be a valid set-point on outlet
            if (this->EIRHPType == DataPlant::PlantEquipmentType::HeatPumpEIRCooling) {
                return state.dataLoopNodes->Node(this->loadSideNodes.outlet).TempSetPointHi;
            } else {
                return state.dataLoopNodes->Node(this->loadSideNodes.outlet).TempSetPointLo;
            }
        } else { // use plant loop overall set-point
            if (this->EIRHPType == DataPlant::PlantEquipmentType::HeatPumpEIRCooling) {
                return state.dataLoopNodes->Node(thisLoadPlantLoop.TempSetPointNodeNum).TempSetPointHi;
            } else {
                return state.dataLoopNodes->Node(thisLoadPlantLoop.TempSetPointNodeNum).TempSetPointLo;
            }
        }
    } else {
        // there's no other enums for loop demand calcs, so I don't have a reasonable unit test for these
        // lines, they simply should not be able to get here.  But a fatal is here anyway just in case,
        // and the lines are excluded from coverage.
        ShowFatalError(state, "Unsupported loop demand calculation scheme in EIR heat pump"); // LCOV_EXCL_LINE
        return -999; // not actually returned with Fatal Error call above  // LCOV_EXCL_LINE
    }
}

void EIRPlantLoopHeatPump::resetReportingVariables()
{
    this->loadSideHeatTransfer = 0.0;
    this->loadSideEnergy = 0.0;
    this->loadSideOutletTemp = this->loadSideInletTemp;
    this->powerUsage = 0.0;
    this->powerEnergy = 0.0;
    this->sourceSideHeatTransfer = 0.0;
    this->sourceSideOutletTemp = this->sourceSideInletTemp;
    this->sourceSideEnergy = 0.0;
    this->defrostEnergyRate = 0.0;
    this->defrostEnergy = 0.0;
    this->loadDueToDefrost = 0.0;
    this->fractionalDefrostTime = 0.0;
    this->partLoadRatio = 0.0;
    this->cyclingRatio = 0.0;
    this->defrostPowerMultiplier = 1.0;
<<<<<<< HEAD
    this->thermosiphonStatus = 0;
=======
    this->heatRecoveryRate = 0.0;
    this->heatRecoveryEnergy = 0.0;
    this->heatRecoveryMassFlowRate = 0.0;
    this->heatRecoveryOutletTemp = this->heatRecoveryInletTemp;
    this->heatRecoveryIsActive = false;
    this->heatRecoveryOperatingStatus = 0;
>>>>>>> 1033bdc6
}

void EIRPlantLoopHeatPump::setOperatingFlowRatesWSHP(EnergyPlusData &state, bool FirstHVACIteration)
{
    if (!this->running) {
        this->loadSideMassFlowRate = 0.0;
        this->sourceSideMassFlowRate = 0.0;

        PlantUtilities::SetComponentFlowRate(
            state, this->loadSideMassFlowRate, this->loadSideNodes.inlet, this->loadSideNodes.outlet, this->loadSidePlantLoc);
        PlantUtilities::SetComponentFlowRate(
            state, this->sourceSideMassFlowRate, this->sourceSideNodes.inlet, this->sourceSideNodes.outlet, this->sourceSidePlantLoc);
        PlantUtilities::PullCompInterconnectTrigger(state,
                                                    this->loadSidePlantLoc,
                                                    this->condMassFlowRateTriggerIndex,
                                                    this->sourceSidePlantLoc,
                                                    DataPlant::CriteriaType::MassFlowRate,
                                                    this->sourceSideMassFlowRate);
        // Set flows if the heat pump is running
    } else { // the heat pump must run
        // apply min/max operating limits based on source side entering fluid temperature
        if (this->minSourceTempLimit > this->sourceSideInletTemp || this->maxSourceTempLimit < this->sourceSideInletTemp) {
            this->loadSideMassFlowRate = (this->heatRecoveryHeatPump) ? state.dataLoopNodes->Node(this->loadSideNodes.inlet).MassFlowRate : 0.0;
            this->sourceSideMassFlowRate = (this->heatRecoveryHeatPump) ? state.dataLoopNodes->Node(this->sourceSideNodes.inlet).MassFlowRate : 0.0;
            this->running = false;
        } else {
            this->loadSideMassFlowRate =
                (this->heatRecoveryHeatPump) ? state.dataLoopNodes->Node(this->loadSideNodes.inlet).MassFlowRate : this->loadSideDesignMassFlowRate;
            this->sourceSideMassFlowRate = (this->heatRecoveryHeatPump) ? state.dataLoopNodes->Node(this->sourceSideNodes.inlet).MassFlowRate
                                                                        : this->sourceSideDesignMassFlowRate;

            if (!FirstHVACIteration && this->flowControl == DataPlant::FlowMode::VariableSpeedPump) {
                if ((this->loadVSBranchPump || this->loadVSLoopPump) && !this->heatRecoveryHeatPump) {
                    this->loadSideMassFlowRate *= std::max(this->partLoadRatio, this->minimumPLR);
                    if (this->loadVSBranchPump) {
                        this->loadSideMassFlowRate = std::max(this->loadSideMassFlowRate, this->loadVSPumpMinLimitMassFlow);
                    }
                }
                if ((this->sourceVSBranchPump || this->sourceVSLoopPump) && !this->heatRecoveryHeatPump) {
                    this->sourceSideMassFlowRate *= std::max(this->partLoadRatio, this->minimumPLR);
                    if (this->sourceVSBranchPump) {
                        this->sourceSideMassFlowRate = std::max(this->sourceSideMassFlowRate, this->sourceVSPumpMinLimitMassFlow);
                    }
                }
            }

            PlantUtilities::SetComponentFlowRate(
                state, this->loadSideMassFlowRate, this->loadSideNodes.inlet, this->loadSideNodes.outlet, this->loadSidePlantLoc);
            PlantUtilities::SetComponentFlowRate(
                state, this->sourceSideMassFlowRate, this->sourceSideNodes.inlet, this->sourceSideNodes.outlet, this->sourceSidePlantLoc);
        }

        // if there's no flow in one, try to turn the entire heat pump off
        if (this->loadSideMassFlowRate <= 0.0 || this->sourceSideMassFlowRate <= 0.0) {
            this->loadSideMassFlowRate = 0.0;
            this->sourceSideMassFlowRate = 0.0;
            this->running = false;
            PlantUtilities::SetComponentFlowRate(
                state, this->loadSideMassFlowRate, this->loadSideNodes.inlet, this->loadSideNodes.outlet, this->loadSidePlantLoc);
            PlantUtilities::SetComponentFlowRate(
                state, this->sourceSideMassFlowRate, this->sourceSideNodes.inlet, this->sourceSideNodes.outlet, this->sourceSidePlantLoc);
        }
        PlantUtilities::PullCompInterconnectTrigger(state,
                                                    this->loadSidePlantLoc,
                                                    this->condMassFlowRateTriggerIndex,
                                                    this->sourceSidePlantLoc,
                                                    DataPlant::CriteriaType::MassFlowRate,
                                                    this->sourceSideMassFlowRate);
    }
}

void EIRPlantLoopHeatPump::setOperatingFlowRatesASHP(EnergyPlusData &state, bool FirstHVACIteration)
{
    if (!this->running) {
        this->loadSideMassFlowRate = 0.0;
        this->sourceSideMassFlowRate = 0.0;
        PlantUtilities::SetComponentFlowRate(
            state, this->loadSideMassFlowRate, this->loadSideNodes.inlet, this->loadSideNodes.outlet, this->loadSidePlantLoc);
        if (this->heatRecoveryAvailable) {
            // set the HR flow to zero if the heat pump is off
            this->heatRecoveryMassFlowRate = 0.0;
            PlantUtilities::SetComponentFlowRate(
                state, this->heatRecoveryMassFlowRate, this->heatRecoveryNodes.inlet, this->heatRecoveryNodes.outlet, this->heatRecoveryPlantLoc);
        }
        // Set flows if the heat pump is running
    } else { // the heat pump must run
        // apply min/max operating limits based on source side entering fluid temperature
        if ((this->minSourceTempLimit > this->sourceSideInletTemp || this->maxSourceTempLimit < this->sourceSideInletTemp) &&
            !this->heatRecoveryIsActive) {
            this->loadSideMassFlowRate = 0.0;
            this->sourceSideMassFlowRate = 0.0;
            this->running = false;
            PlantUtilities::SetComponentFlowRate(
                state, this->loadSideMassFlowRate, this->loadSideNodes.inlet, this->loadSideNodes.outlet, this->loadSidePlantLoc);
            if (this->heatRecoveryAvailable) {
                this->heatRecoveryMassFlowRate = 0.0;
                PlantUtilities::SetComponentFlowRate(
                    state, this->heatRecoveryMassFlowRate, this->heatRecoveryNodes.inlet, this->heatRecoveryNodes.outlet, this->heatRecoveryPlantLoc);
            }
        } else {
            this->loadSideMassFlowRate = this->loadSideDesignMassFlowRate;
            this->sourceSideMassFlowRate = this->sourceSideDesignMassFlowRate;

            if (!FirstHVACIteration && this->flowControl == DataPlant::FlowMode::VariableSpeedPump) {
                if (this->loadVSBranchPump || this->loadVSLoopPump) {
                    this->loadSideMassFlowRate *= std::max(this->partLoadRatio, this->minimumPLR);
                    if (this->loadVSBranchPump) {
                        this->loadSideMassFlowRate = std::max(this->loadSideMassFlowRate, this->loadVSPumpMinLimitMassFlow);
                    }
                }
            }

            PlantUtilities::SetComponentFlowRate(
                state, this->loadSideMassFlowRate, this->loadSideNodes.inlet, this->loadSideNodes.outlet, this->loadSidePlantLoc);

            if (this->heatRecoveryIsActive) {
                this->heatRecoveryMassFlowRate = this->heatRecoveryDesignMassFlowRate;
                PlantUtilities::SetComponentFlowRate(
                    state, this->heatRecoveryMassFlowRate, this->heatRecoveryNodes.inlet, this->heatRecoveryNodes.outlet, this->heatRecoveryPlantLoc);
            }
        }

        // if there's no flow in one, try to turn the entire heat pump off
        if (this->loadSideMassFlowRate <= 0.0) {
            this->loadSideMassFlowRate = 0.0;
            this->sourceSideMassFlowRate = 0.0;
            this->running = false;
            PlantUtilities::SetComponentFlowRate(
                state, this->loadSideMassFlowRate, this->loadSideNodes.inlet, this->loadSideNodes.outlet, this->loadSidePlantLoc);
            // if heat recovery is connected to plant loop
            if (this->heatRecoveryAvailable) {
                this->heatRecoveryMassFlowRate = 0.0;
                PlantUtilities::SetComponentFlowRate(
                    state, this->heatRecoveryMassFlowRate, this->heatRecoveryNodes.inlet, this->heatRecoveryNodes.outlet, this->heatRecoveryPlantLoc);
            }
        }
        if (this->heatRecoveryAvailable) {
            PlantUtilities::PullCompInterconnectTrigger(state,
                                                        this->loadSidePlantLoc,
                                                        this->condMassFlowRateTriggerIndex,
                                                        this->heatRecoveryPlantLoc,
                                                        DataPlant::CriteriaType::MassFlowRate,
                                                        this->heatRecoveryMassFlowRate);
        }
    }
}

void EIRPlantLoopHeatPump::doPhysics(EnergyPlusData &state, Real64 currentLoad)
{
    // ideally the plant is going to ensure that we don't have a runflag=true when the load is invalid, but
    // I'm not sure we can count on that so we will do one check here to make sure we don't calculate things badly
    if ((this->EIRHPType == DataPlant::PlantEquipmentType::HeatPumpEIRCooling && currentLoad >= 0.0) ||
        (this->EIRHPType == DataPlant::PlantEquipmentType::HeatPumpEIRHeating && currentLoad <= 0.0)) {
        this->resetReportingVariables();
        return;
    }

    // dispatch to specific physics calculations based on the heat pump type
    if (this->waterSource) {
        this->doPhysicsWSHP(state, currentLoad);
    } else if (this->airSource) {
        this->doPhysicsASHP(state, currentLoad);
    }
}

void EIRPlantLoopHeatPump::doPhysicsWSHP(EnergyPlusData &state, Real64 currentLoad)
{

    // add free cooling at some point, compressor is off during free cooling, temp limits restrict free cooling range

    Real64 availableCapacity = this->referenceCapacity;
    Real64 partLoadRatio = 0.0;

    this->calcAvailableCapacity(state, currentLoad, availableCapacity, partLoadRatio);
    this->setPartLoadAndCyclingRatio(state, partLoadRatio);

    // evaluate the actual current operating load side heat transfer rate
    this->calcLoadSideHeatTransfer(state, availableCapacity);

    // no defrost calculation for WSHP
    // calculate power usage from EIR curves
    this->calcPowerUsage(state);

    // evaluate the source side heat transfer rate
    this->calcSourceSideHeatTransferWSHP(state);
}

void EIRPlantLoopHeatPump::doPhysicsASHP(EnergyPlusData &state, Real64 currentLoad)
{
    // add free cooling at some point, compressor is off during free cooling, temp limits restrict free cooling range

    Real64 availableCapacity = this->referenceCapacity;
    Real64 partLoadRatio = 0.0;

    this->calcAvailableCapacity(state, currentLoad, availableCapacity, partLoadRatio);
    this->setPartLoadAndCyclingRatio(state, partLoadRatio);

    // do defrost calculation if applicable
    this->doDefrost(state, availableCapacity);

    // evaluate the actual current operating load side heat transfer rate
    this->calcLoadSideHeatTransfer(state, availableCapacity);

    //  calculate power usage from EIR curves
    this->calcPowerUsage(state);

    if (this->heatRecoveryIsActive) {
        // evaluate the heat recovery side heat transfer rate
        this->calcHeatRecoveryHeatTransferASHP(state);
    } else {
        // evaluate the source side heat transfer rate
        this->calcSourceSideHeatTransferASHP(state);
    }
}

void EIRPlantLoopHeatPump::calcAvailableCapacity(EnergyPlusData &state, Real64 const currentLoad, Real64 &availableCapacity, Real64 &partLoadRatio)
{
    // get setpoint on the load side outlet
    Real64 loadSideOutletSetpointTemp = this->getLoadSideOutletSetPointTemp(state);
    Real64 originalLoadSideOutletSPTemp = loadSideOutletSetpointTemp;

    // add free cooling at some point, compressor is off during free cooling, temp limits restrict free cooling range

    Real64 capacityModifierFuncTemp = 1.0;
    bool waterTempExceeded = false;

    // evaluate capacity modifier curve and determine load side heat transfer
    // any adjustment to outlet water temp set point requires some form of iteration
    for (int loop = 0; loop < 2; ++loop) {

        if (this->heatRecoveryIsActive) {
            if (this->heatRecoveryCapFTempCurveIndex > 0) {
                capacityModifierFuncTemp =
                    Curve::CurveValue(state, this->heatRecoveryCapFTempCurveIndex, loadSideOutletSetpointTemp, this->heatRecoveryInletTemp);
            } else {
                capacityModifierFuncTemp =
                    Curve::CurveValue(state, this->capFuncTempCurveIndex, loadSideOutletSetpointTemp, this->heatRecoveryInletTemp);
            }
            availableCapacity = this->referenceCapacity * capacityModifierFuncTemp;
        } else {
            capacityModifierFuncTemp = Curve::CurveValue(state, this->capFuncTempCurveIndex, loadSideOutletSetpointTemp, this->sourceSideInletTemp);
            availableCapacity = this->referenceCapacity * capacityModifierFuncTemp;
            // apply air source HP dry air heating capacity correction
            availableCapacity *= heatingCapacityModifierASHP(state);
        }

        if (availableCapacity > 0) {
            partLoadRatio = std::clamp(std::abs(currentLoad) / availableCapacity, 0.0, 1.0);
        }

        if (this->minSupplyWaterTempCurveIndex > 0) {
            Real64 minWaterTemp = Curve::CurveValue(state, this->minSupplyWaterTempCurveIndex, state.dataEnvrn->OutDryBulbTemp);
            if (loadSideOutletSetpointTemp < minWaterTemp) {
                loadSideOutletSetpointTemp = originalLoadSideOutletSPTemp + (1.0 - partLoadRatio) * (minWaterTemp - originalLoadSideOutletSPTemp);
                waterTempExceeded = true;
            }
        }
        if (this->maxSupplyWaterTempCurveIndex > 0) {
            Real64 maxWaterTemp = Curve::CurveValue(state, this->maxSupplyWaterTempCurveIndex, state.dataEnvrn->OutDryBulbTemp);
            if (loadSideOutletSetpointTemp > maxWaterTemp) {
                loadSideOutletSetpointTemp = maxWaterTemp + (1.0 - partLoadRatio) * (originalLoadSideOutletSPTemp - maxWaterTemp);
                waterTempExceeded = true;
            }
        }
        if (this->heatRecoveryHeatPump) {
            // check to see if souce side outlet temp exceeds limit and reduce PLR if necessary
            auto &thisSourcePlantLoop = state.dataPlnt->PlantLoop(this->sourceSidePlantLoc.loopNum);
            Real64 const CpSrc = FluidProperties::GetSpecificHeatGlycol(
                state, thisSourcePlantLoop.FluidName, this->sourceSideInletTemp, thisSourcePlantLoop.FluidIndex, "EIRPlantLoopHeatPump::doPhysics()");
            Real64 const sourceMCp = this->sourceSideMassFlowRate * CpSrc;
            Real64 const tempSourceOutletTemp =
                this->calcSourceOutletTemp(this->sourceSideInletTemp, (availableCapacity * partLoadRatio) / sourceMCp);
            if (this->EIRHPType == DataPlant::PlantEquipmentType::HeatPumpEIRHeating && tempSourceOutletTemp < this->minSourceTempLimit) {
                partLoadRatio *= (this->sourceSideInletTemp - this->minSourceTempLimit) / (this->sourceSideInletTemp - tempSourceOutletTemp);
            } else if (tempSourceOutletTemp > this->maxSourceTempLimit) {
                partLoadRatio *= (this->maxSourceTempLimit - this->sourceSideInletTemp) / (tempSourceOutletTemp - this->sourceSideInletTemp);
            }
        }
        if (!waterTempExceeded) {
            break;
        }
    }

    // check the curve values, reset to zero if negative
    if (this->heatRecoveryIsActive && this->heatRecoveryCapFTempCurveIndex > 0) {
        this->heatRecoveryCapModFTCurveCheck(state, loadSideOutletSetpointTemp, capacityModifierFuncTemp);
    } else {
        this->capModFTCurveCheck(state, loadSideOutletSetpointTemp, capacityModifierFuncTemp);
    }
}

Real64 EIRPlantLoopHeatPump::heatingCapacityModifierASHP(EnergyPlusData &state) const
{
    Real64 constexpr RH90 = 90.0;
    Real64 constexpr RH60 = 60.0;
    Real64 constexpr rangeRH = 30.0;

    // apply heating mode dry outdoor (evaporator) coil correction factor for air-cooled equipment
    if (this->capacityDryAirCurveIndex > 0 && this->airSource && state.dataEnvrn->OutRelHum < RH90) { // above 90% RH yields full capacity
        Real64 dryCorrectionFactor = std::min(1.0, Curve::CurveValue(state, this->capacityDryAirCurveIndex, state.dataEnvrn->OutDryBulbTemp));
        if (state.dataEnvrn->OutRelHum <= RH60) {
            // dry heating capacity correction factor is a function of outdoor dry-bulb temperature
            return dryCorrectionFactor;
        } else {
            // interpolation of heating capacity between wet and dry is based on outdoor relative humidity over 60%-90% range
            Real64 semiDryFactor = dryCorrectionFactor + (1.0 - dryCorrectionFactor) * (1.0 - ((RH90 - state.dataEnvrn->OutRelHum) / rangeRH));
            return semiDryFactor;
        }
    } else {
        // no correction needed, use full capacity
        return 1.0;
    }
}

void EIRPlantLoopHeatPump::setPartLoadAndCyclingRatio(EnergyPlusData &state, Real64 &partLoadRatio)
{
    // Initialize cycling ratio to 1.0
    Real64 cyclingRatio = 1.0;

    // Check if part load ratio is below the minimum threshold
    if (partLoadRatio < this->minimumPLR) {
        // Adjust cycling ratio and set part load ratio to minimum
        cyclingRatio = partLoadRatio / this->minimumPLR;
        partLoadRatio = this->minimumPLR;
    }

    // update class member variables
    this->partLoadRatio = partLoadRatio;
    this->cyclingRatio = cyclingRatio;
}

void EIRPlantLoopHeatPump::calcLoadSideHeatTransfer(EnergyPlusData &state, Real64 const availableCapacity)
{
    // evaluate the actual current operating load side heat transfer rate
    auto &thisLoadPlantLoop = state.dataPlnt->PlantLoop(this->loadSidePlantLoc.loopNum);
    Real64 CpLoad = FluidProperties::GetSpecificHeatGlycol(state,
                                                           thisLoadPlantLoop.FluidName,
                                                           state.dataLoopNodes->Node(this->loadSideNodes.inlet).Temp,
                                                           thisLoadPlantLoop.FluidIndex,
                                                           "EIRPlantLoopHeatPump::calcLoadSideHeatTransfer()");

    Real64 const operatingPLR = this->partLoadRatio * this->cyclingRatio;
    this->loadSideHeatTransfer = availableCapacity * operatingPLR;

    // calculate load side outlet conditions
    Real64 const loadMCp = this->loadSideMassFlowRate * CpLoad;
    this->loadSideOutletTemp = this->calcLoadOutletTemp(this->loadSideInletTemp, this->loadSideHeatTransfer / loadMCp);

    // now what to do here if outlet water temp exceeds limit based on HW supply temp limit curves?
    // currentLoad will be met and there should? be some adjustment based on outlet water temp limit?
}

void EIRPlantLoopHeatPump::calcPowerUsage(EnergyPlusData &state)
{
    // calculate power usage from EIR curves
    Real64 eirModifierFuncTemp = 0.0;
    if (this->airSource && this->heatRecoveryIsActive) {
        if (this->heatRecoveryEIRFTempCurveIndex > 0) {
            eirModifierFuncTemp =
                Curve::CurveValue(state, this->heatRecoveryEIRFTempCurveIndex, this->loadSideOutletTemp, this->heatRecoveryInletTemp);
            // check cap func of temp curve value and reset to zero if negative
            this->heatRecoveryEIRModCurveCheck(state, eirModifierFuncTemp);
        } else {
            eirModifierFuncTemp = Curve::CurveValue(state, this->powerRatioFuncTempCurveIndex, this->loadSideOutletTemp, this->sourceSideInletTemp);
            // check cap func of temp curve value and reset to zero if negative
            this->eirModCurveCheck(state, eirModifierFuncTemp);
        }
    } else {
        eirModifierFuncTemp = Curve::CurveValue(state, this->powerRatioFuncTempCurveIndex, this->loadSideOutletTemp, this->sourceSideInletTemp);
        // check curves value and resets to zero if negative
        this->eirModCurveCheck(state, eirModifierFuncTemp);
    }
    Real64 eirModifierFuncPLR = Curve::CurveValue(state, this->powerRatioFuncPLRCurveIndex, this->partLoadRatio);
    // check EIR func of PLR curve value and resets to zero if negative
    this->eirModFPLRCurveCheck(state, eirModifierFuncPLR);

    // compute power usage
    if (this->thermosiphonDisabled(state)) {
        this->powerUsage = (this->loadSideHeatTransfer / this->referenceCOP) * eirModifierFuncPLR * eirModifierFuncTemp *
                           this->defrostPowerMultiplier * this->cyclingRatio;
    }
}

void EIRPlantLoopHeatPump::calcSourceSideHeatTransferWSHP(EnergyPlusData &state)
{

    // energy balance on heat pump
    this->sourceSideHeatTransfer = this->calcQsource(this->loadSideHeatTransfer, this->powerUsage);

    // calculate source side outlet conditions
    auto &thisSourcePlantLoop = state.dataPlnt->PlantLoop(this->sourceSidePlantLoc.loopNum);
    Real64 const CpSrc = FluidProperties::GetSpecificHeatGlycol(state,
                                                                thisSourcePlantLoop.FluidName,
                                                                this->sourceSideInletTemp,
                                                                thisSourcePlantLoop.FluidIndex,
                                                                "EIRPlantLoopHeatPump::calcSourceSideHeatTransferWSHP()");
    Real64 const sourceMCp = this->sourceSideMassFlowRate * CpSrc;
    this->sourceSideOutletTemp = this->calcSourceOutletTemp(this->sourceSideInletTemp, this->sourceSideHeatTransfer / sourceMCp);

    if (this->waterSource && abs(this->sourceSideOutletTemp - this->sourceSideInletTemp) > 100.0) { // whoaa out of range happenings on water loop
        //
        // TODO setup recurring error warning?
        // lets do something different than fatal the simulation
        if ((this->sourceSideMassFlowRate / this->sourceSideDesignMassFlowRate) < 0.01) { // current source side flow is 1% of design max
            // just send it all to skin losses and leave the fluid temperature alone
            this->sourceSideOutletTemp = this->sourceSideInletTemp;
        } else if (this->sourceSideOutletTemp > this->sourceSideInletTemp) {
            this->sourceSideOutletTemp = this->sourceSideInletTemp + 100.0; // cap it at 100C delta

        } else if (this->sourceSideOutletTemp < this->sourceSideInletTemp) {
            this->sourceSideOutletTemp = this->sourceSideInletTemp - 100.0; // cap it at 100C delta
        }
    }
}

void EIRPlantLoopHeatPump::calcSourceSideHeatTransferASHP(EnergyPlusData &state)
{
    // energy balance on heat pump
    this->sourceSideHeatTransfer = this->calcQsource(this->loadSideHeatTransfer, this->powerUsage);

    // calculate source side outlet conditions
    Real64 const CpSrc = Psychrometrics::PsyCpAirFnW(state.dataEnvrn->OutHumRat);
    Real64 const sourceMCp = this->sourceSideMassFlowRate * CpSrc;
    this->sourceSideOutletTemp = this->calcSourceOutletTemp(this->sourceSideInletTemp, this->sourceSideHeatTransfer / sourceMCp);
    if (this->heatRecoveryAvailable && !this->heatRecoveryIsActive) {
        // reset the HR report variables
        this->heatRecoveryRate = 0.0;
        this->heatRecoveryOutletTemp = this->heatRecoveryInletTemp;
    }
}

void EIRPlantLoopHeatPump::calcHeatRecoveryHeatTransferASHP(EnergyPlusData &state)
{
    // energy balance on heat pump
    this->heatRecoveryRate = this->calcQheatRecovery(this->loadSideHeatTransfer, this->powerUsage);
    Real64 heatRecoverRateTot = this->heatRecoveryRate;

    // calculate heat recovery side outlet conditions
    auto &thisHeatRecoveryPlantLoop = state.dataPlnt->PlantLoop(this->heatRecoveryPlantLoc.loopNum);
    Real64 const CpHR = FluidProperties::GetSpecificHeatGlycol(state,
                                                               thisHeatRecoveryPlantLoop.FluidName,
                                                               this->heatRecoveryInletTemp,
                                                               thisHeatRecoveryPlantLoop.FluidIndex,
                                                               "EIRPlantLoopHeatPump::calcHeatRecoveryHeatTransferASHP()");
    Real64 const hRecoveryMCp = this->heatRecoveryMassFlowRate * CpHR;
    if (this->heatRecoveryMassFlowRate > 0.0) {
        this->heatRecoveryOutletTemp = this->calcHROutletTemp(this->heatRecoveryInletTemp, this->heatRecoveryRate / hRecoveryMCp);
    } else {
        this->heatRecoveryOutletTemp = this->heatRecoveryInletTemp;
        this->heatRecoveryRate = 0.0;
    }
    // limit the HR HW outlet temperature to the maximum allowed (HW Recovery)
    if (this->heatRecoveryOutletTemp > this->maxHeatRecoveryTempLimit) {
        if (this->heatRecoveryInletTemp < this->maxHeatRecoveryTempLimit) {
            this->heatRecoveryOutletTemp = this->maxHeatRecoveryTempLimit;
            this->heatRecoveryRate = hRecoveryMCp * (this->heatRecoveryOutletTemp - this->heatRecoveryInletTemp);
        } else {
            this->heatRecoveryRate = 0.0;
            this->heatRecoveryOutletTemp = this->heatRecoveryInletTemp;
        }
    }
    // limit the HR CW outlet temp to the minimum allowed (CW Recovery)
    if (this->heatRecoveryOutletTemp < this->minHeatRecoveryTempLimit) {
        if (this->heatRecoveryInletTemp > this->minHeatRecoveryTempLimit) {
            this->heatRecoveryOutletTemp = this->minHeatRecoveryTempLimit;
            this->heatRecoveryRate = hRecoveryMCp * (this->heatRecoveryInletTemp - this->heatRecoveryOutletTemp);
        } else {
            this->heatRecoveryRate = 0.0;
            this->heatRecoveryOutletTemp = this->heatRecoveryInletTemp;
        }
    }
    // report the net heat balance as source side heat transfer
    Real64 heatReoveryRateUnused = std::max(0.0, (heatRecoverRateTot - this->heatRecoveryRate));
    if (heatReoveryRateUnused > 0.0) {
        this->sourceSideHeatTransfer = heatReoveryRateUnused;
        // calculate source side outlet conditions
        Real64 const CpSrc = Psychrometrics::PsyCpAirFnW(state.dataEnvrn->OutHumRat);
        Real64 const sourceMCp = this->sourceSideMassFlowRate * CpSrc;
        this->sourceSideOutletTemp = this->calcSourceOutletTemp(this->sourceSideInletTemp, this->sourceSideHeatTransfer / sourceMCp);
    } else {
        // reset the source side report variables
        this->sourceSideHeatTransfer = 0.0;
        this->sourceSideOutletTemp = this->sourceSideInletTemp;
    }
}

void EIRPlantLoopHeatPump::setHeatRecoveryOperatingStatusASHP(EnergyPlusData &state, bool FirstHVACIteration)
{
    if (!this->running) {
        if (this->heatRecoveryAvailable) {
            // set the HR operation off
            this->heatRecoveryIsActive = false;
            this->heatRecoveryOperatingStatus = 0;
        }
    } else { // the heat pump must be running
        if (this->heatRecoveryAvailable) {
            // apply min/max HR operating limits based on heat recovery entering fluid temperature
            if (this->minHeatRecoveryTempLimit > this->heatRecoveryInletTemp || this->maxHeatRecoveryTempLimit < this->heatRecoveryInletTemp) {
                // set the HR operation off
                this->heatRecoveryIsActive = false;
                this->heatRecoveryOperatingStatus = 0;
            } else {
                // set the HR operation on
                this->heatRecoveryIsActive = true;
                this->heatRecoveryOperatingStatus = 1;
            }
        }
    }
}

void EIRPlantLoopHeatPump::capModFTCurveCheck(EnergyPlusData &state, const Real64 loadSideOutletSetpointTemp, Real64 &capacityModifierFuncTemp)
{
    if (capacityModifierFuncTemp < 0.0) {
        if (this->capModFTErrorIndex == 0) {
            ShowSevereMessage(state, format("{} \"{}\":", DataPlant::PlantEquipTypeNames[static_cast<int>(this->EIRHPType)], this->name));
            ShowContinueError(state,
                              format(" Capacity Modifier curve (function of Temperatures) output is negative ({:.3T}).", capacityModifierFuncTemp));
            ShowContinueError(state,
                              format(" Negative value occurs using a water temperature of {:.2T}C and an outdoor air temperature of {:.2T}C.",
                                     loadSideOutletSetpointTemp,
                                     this->sourceSideInletTemp));
            ShowContinueErrorTimeStamp(state, " Resetting curve output to zero and continuing simulation.");
        }
        ShowRecurringWarningErrorAtEnd(state,
                                       format("{} \"{}\": Capacity Modifier curve (function of Temperatures) output is negative warning continues...",
                                              DataPlant::PlantEquipTypeNames[static_cast<int>(this->EIRHPType)],
                                              this->name),
                                       this->capModFTErrorIndex,
                                       capacityModifierFuncTemp,
                                       capacityModifierFuncTemp);
        capacityModifierFuncTemp = 0.0;
    }
}

void EIRPlantLoopHeatPump::heatRecoveryCapModFTCurveCheck(EnergyPlusData &state,
                                                          const Real64 loadSideOutletSetpointTemp,
                                                          Real64 &capacityModifierFuncTemp)
{
    if (capacityModifierFuncTemp < 0.0) {
        if (this->heatRecCapModFTErrorIndex == 0) {
            ShowSevereMessage(state, format("{} \"{}\":", DataPlant::PlantEquipTypeNames[static_cast<int>(this->EIRHPType)], this->name));
            ShowContinueError(state,
                              format(" Heat Recovery mode Capacity Modifier curve (function of Temperatures) output is negative ({:.3T}).",
                                     capacityModifierFuncTemp));
            ShowContinueError(
                state,
                format(
                    " Negative value occurs using a load side water temperature of {:.2T}C and heat recovery entering water temperature of {:.2T}C.",
                    loadSideOutletSetpointTemp,
                    this->heatRecoveryInletTemp));
            ShowContinueErrorTimeStamp(state, " Resetting curve output to zero and continuing simulation.");
        }
        ShowRecurringWarningErrorAtEnd(
            state,
            format("{} \"{}\": Heat Recovery mode Capacity Modifier curve (function of Temperatures) output is negative warning continues...",
                   DataPlant::PlantEquipTypeNames[static_cast<int>(this->EIRHPType)],
                   this->name),
            this->heatRecCapModFTErrorIndex,
            capacityModifierFuncTemp,
            capacityModifierFuncTemp);
        capacityModifierFuncTemp = 0.0;
    }
}

void EIRPlantLoopHeatPump::eirModCurveCheck(EnergyPlusData &state, Real64 &eirModifierFuncTemp)
{
    if (eirModifierFuncTemp < 0.0) {
        if (this->eirModFTErrorIndex == 0) {
            ShowSevereMessage(state, format("{} \"{}\":", DataPlant::PlantEquipTypeNames[static_cast<int>(this->EIRHPType)], this->name));
            ShowContinueError(state, format(" EIR Modifier curve (function of Temperatures) output is negative ({:.3T}).", eirModifierFuncTemp));
            ShowContinueError(state,
                              format(" Negative value occurs using a water temperature of {:.2T}C and an outdoor air temperature of {:.2T}C.",
                                     this->loadSideOutletTemp,
                                     this->sourceSideInletTemp));
            ShowContinueErrorTimeStamp(state, " Resetting curve output to zero and continuing simulation.");
        }
        ShowRecurringWarningErrorAtEnd(state,
                                       format("{} \"{}\": EIR Modifier curve (function of Temperatures) output is negative warning continues...",
                                              DataPlant::PlantEquipTypeNames[static_cast<int>(this->EIRHPType)],
                                              this->name),
                                       this->eirModFTErrorIndex,
                                       eirModifierFuncTemp,
                                       eirModifierFuncTemp);
        eirModifierFuncTemp = 0.0;
    }
}

void EIRPlantLoopHeatPump::heatRecoveryEIRModCurveCheck(EnergyPlusData &state, Real64 &eirModifierFuncTemp)
{
    if (eirModifierFuncTemp < 0.0) {
        if (this->heatRecEIRModFTErrorIndex == 0 && heatRecoveryEIRFTempCurveIndex > 0) {
            ShowSevereMessage(state, format("{} \"{}\":", DataPlant::PlantEquipTypeNames[static_cast<int>(this->EIRHPType)], this->name));
            ShowContinueError(
                state, format(" Heat Recovery mode EIR Modifier curve (function of Temperatures) output is negative ({:.3T}).", eirModifierFuncTemp));
            ShowContinueError(
                state,
                format(
                    " Negative value occurs using a load side water temperature of {:.2T}C and heat recovery entering water temperature of {:.2T}C.",
                    this->loadSideOutletTemp,
                    this->heatRecoveryInletTemp));
            ShowContinueErrorTimeStamp(state, " Resetting curve output to zero and continuing simulation.");
        }
        ShowRecurringWarningErrorAtEnd(
            state,
            format("{} \"{}\": Heat Recovery mode EIR Modifier curve (function of Temperatures) output is negative warning continues...",
                   DataPlant::PlantEquipTypeNames[static_cast<int>(this->EIRHPType)],
                   this->name),
            this->eirModFTErrorIndex,
            eirModifierFuncTemp,
            eirModifierFuncTemp);
        eirModifierFuncTemp = 0.0;
    }
}

void EIRPlantLoopHeatPump::eirModFPLRCurveCheck(EnergyPlusData &state, Real64 &eirModifierFuncPLR)
{
    if (eirModifierFuncPLR < 0.0) {
        if (this->eirModFPLRErrorIndex == 0) {
            ShowSevereMessage(state, format("{} \"{}\":", DataPlant::PlantEquipTypeNames[static_cast<int>(this->EIRHPType)], this->name));
            ShowContinueError(state, format(" EIR Modifier curve (function of PLR) output is negative ({:.3T}).", eirModifierFuncPLR));
            ShowContinueError(state, format(" Negative value occurs using a Part Load Ratio of {:.2T}", this->partLoadRatio));
            ShowContinueErrorTimeStamp(state, " Resetting curve output to zero and continuing simulation.");
        }
        ShowRecurringWarningErrorAtEnd(state,
                                       format("{} \"{}\": EIR Modifier curve (function of PLR) output is negative warning continues...",
                                              DataPlant::PlantEquipTypeNames[static_cast<int>(this->EIRHPType)],
                                              this->name),
                                       this->eirModFPLRErrorIndex,
                                       eirModifierFuncPLR,
                                       eirModifierFuncPLR);
        eirModifierFuncPLR = 0.0;
    }
}

void EIRPlantLoopHeatPump::doDefrost(EnergyPlusData &state, Real64 &availableCapacity)
{
    // Initializing defrost adjustment factors
    Real64 InputPowerMultiplier = 1.0;
    Real64 HeatingCapacityMultiplier = 1.0;

    // Check outdoor temperature to determine of defrost is active
    if (this->defrostAvailable && state.dataEnvrn->OutDryBulbTemp <= this->maxOutdoorTemperatureDefrost) {
        // Calculate defrost adjustment factors depending on defrost control type
        // Calculate delta w through outdoor coil by assuming a coil temp of 0.82*DBT-9.7(F) per DOE2.1E
        Real64 OutdoorCoilT = 0.82 * state.dataEnvrn->OutDryBulbTemp - 8.589;
        Real64 OutdoorCoildw =
            max(1.0e-6, (state.dataEnvrn->OutHumRat - Psychrometrics::PsyWFnTdpPb(state, OutdoorCoilT, state.dataEnvrn->OutBaroPress)));
        if (this->defrostStrategy == DefrostControl::Timed) {
            if (this->defrostTime > 0.0) {
                this->fractionalDefrostTime = this->defrostTime; // DefrostTime in hours
                HeatingCapacityMultiplier = 0.909 - 107.33 * OutdoorCoildw;
                InputPowerMultiplier = 0.90 - 36.45 * OutdoorCoildw;
                this->loadDueToDefrost =
                    (0.01 * this->fractionalDefrostTime) * (7.222 - state.dataEnvrn->OutDryBulbTemp) * (this->referenceCapacity / 1.01667);
                Real64 defrostEIRFT = 1.0 / this->referenceCOP;
                if (defrostEIRFTIndex > 0) {
                    defrostEIRFT = Curve::CurveValue(
                        state, this->defrostEIRFTIndex, max(15.555, state.dataEnvrn->OutWetBulbTemp), max(15.555, state.dataEnvrn->OutDryBulbTemp));
                }
                this->defrostEnergyRate = defrostEIRFT * (this->referenceCapacity / 1.01667) * this->fractionalDefrostTime;
            } else {
                this->loadDueToDefrost = 0.0;
                this->defrostEnergyRate = 0.0;
                this->fractionalDefrostTime = 0.0;
            }
        } else if (this->defrostStrategy == DefrostControl::OnDemand) {
            this->fractionalDefrostTime = 1.0 / (1.0 + 0.01446 / OutdoorCoildw);
            HeatingCapacityMultiplier = 0.875 * (1.0 - this->fractionalDefrostTime);
            InputPowerMultiplier = 0.954 * (1.0 - this->fractionalDefrostTime);
            this->loadDueToDefrost =
                (0.01 * this->fractionalDefrostTime) * (7.222 - state.dataEnvrn->OutDryBulbTemp) * (this->referenceCapacity / 1.01667);
            Real64 defrostEIRFT = 0.0;
            if (defrostEIRFTIndex > 0) {
                defrostEIRFT = Curve::CurveValue(
                    state, this->defrostEIRFTIndex, max(15.555, state.dataEnvrn->OutWetBulbTemp), max(15.555, state.dataEnvrn->OutDryBulbTemp));
            }
            this->defrostEnergyRate = defrostEIRFT * (this->referenceCapacity / 1.01667) * this->fractionalDefrostTime;
        } else if (this->defrostStrategy == DefrostControl::TimedEmpirical) {
            // cycles of defrost per hour
            Real64 thisHourDefrostCycles = Curve::CurveValue(state, this->defrostFreqCurveIndex, state.dataEnvrn->OutDryBulbTemp);
            // is directly proportional to the ratio of capacity used for that hour (PLR)
            Real64 const operatingPLR = this->partLoadRatio * this->cyclingRatio;
            thisHourDefrostCycles *= operatingPLR;
            // fraction of heat load per cycle of defrost
            Real64 thisHourDefrostHeatLoad = 0.0;
            if (this->defrostLoadCurveDims == 2) { // BiQuadratic
                thisHourDefrostHeatLoad =
                    Curve::CurveValue(state, this->defrostHeatLoadCurveIndex, state.dataEnvrn->OutWetBulbTemp, state.dataEnvrn->OutDryBulbTemp);
            } else {
                thisHourDefrostHeatLoad = Curve::CurveValue(state, this->defrostHeatLoadCurveIndex, state.dataEnvrn->OutDryBulbTemp);
            }
            // heat load is applied to full load (not rated) and is proportional to defrost cycles per hour
            this->loadDueToDefrost = availableCapacity * thisHourDefrostHeatLoad * thisHourDefrostCycles;
            // electric input fraction due to defrost
            Real64 defrostHeatEnergyFraction = 0.0;
            if (this->defrostEnergyCurveDims == 2) { // BiQuadratic
                defrostHeatEnergyFraction =
                    Curve::CurveValue(state, this->defrostHeatEnergyCurveIndex, state.dataEnvrn->OutWetBulbTemp, state.dataEnvrn->OutDryBulbTemp);
            } else {
                defrostHeatEnergyFraction = Curve::CurveValue(state, this->defrostHeatEnergyCurveIndex, state.dataEnvrn->OutDryBulbTemp);
            }
            // defrost energy rate is applied to rated power and is proportional to defrost cycles per hour
            this->defrostEnergyRate = (this->referenceCapacity / this->referenceCOP) * defrostHeatEnergyFraction * thisHourDefrostCycles;

            // question on how these multipliers are accounted for with capacity and power (e.g., 1+ or 1-)
            InputPowerMultiplier = 1.0 + thisHourDefrostHeatLoad;
            HeatingCapacityMultiplier = 1.0 + (thisHourDefrostHeatLoad * thisHourDefrostCycles);
            this->fractionalDefrostTime = thisHourDefrostCycles * this->fractionalDefrostTime;
        }
    } else {
        this->defrostEnergyRate = 0.0;
        this->loadDueToDefrost = 0.0;
        this->fractionalDefrostTime = 0.0;
    }
    availableCapacity *= HeatingCapacityMultiplier;
    // update class member variables
    this->defrostPowerMultiplier = InputPowerMultiplier;
}

void EIRPlantLoopHeatPump::onInitLoopEquip(EnergyPlusData &state, [[maybe_unused]] const PlantLocation &calledFromLocation)
{
    // This function does all one-time and begin-environment initialization
    std::string static const routineName = std::string("EIRPlantLoopHeatPump :") + __FUNCTION__;

    this->oneTimeInit(state);          // plant setup
    this->isPlantInletOrOutlet(state); // check location

    if (calledFromLocation.loopNum == this->loadSidePlantLoc.loopNum) {
        this->sizeLoadSide(state);
        if (this->waterSource) {
            this->sizeSrcSideWSHP(state);
        } else if (this->airSource) {
            this->sizeSrcSideASHP(state);
            this->sizeHeatRecoveryASHP(state);
        }
    }

    if (state.dataGlobal->BeginEnvrnFlag && this->envrnInit && state.dataPlnt->PlantFirstSizesOkayToFinalize) {

        Real64 rho = FluidProperties::GetDensityGlycol(state,
                                                       state.dataPlnt->PlantLoop(this->loadSidePlantLoc.loopNum).FluidName,
                                                       Constant::InitConvTemp,
                                                       state.dataPlnt->PlantLoop(this->loadSidePlantLoc.loopNum).FluidIndex,
                                                       routineName);
        this->loadSideDesignMassFlowRate = rho * this->loadSideDesignVolFlowRate;
        PlantUtilities::InitComponentNodes(state, 0.0, this->loadSideDesignMassFlowRate, this->loadSideNodes.inlet, this->loadSideNodes.outlet);

        if (this->waterSource) {
            rho = FluidProperties::GetDensityGlycol(state,
                                                    state.dataPlnt->PlantLoop(this->sourceSidePlantLoc.loopNum).FluidName,
                                                    Constant::InitConvTemp,
                                                    state.dataPlnt->PlantLoop(this->sourceSidePlantLoc.loopNum).FluidIndex,
                                                    routineName);
            this->sourceSideDesignMassFlowRate = rho * this->sourceSideDesignVolFlowRate;
            PlantUtilities::InitComponentNodes(
                state, 0.0, this->sourceSideDesignMassFlowRate, this->sourceSideNodes.inlet, this->sourceSideNodes.outlet);
        } else if (this->airSource) {
            rho = Psychrometrics::PsyRhoAirFnPbTdbW(state, state.dataEnvrn->StdBaroPress, state.dataEnvrn->OutDryBulbTemp, 0.0, routineName);
            this->sourceSideDesignMassFlowRate = rho * this->sourceSideDesignVolFlowRate;
            // heat recovery
            if (this->heatRecoveryAvailable) {
                rho = FluidProperties::GetDensityGlycol(state,
                                                        state.dataPlnt->PlantLoop(this->heatRecoveryPlantLoc.loopNum).FluidName,
                                                        Constant::InitConvTemp,
                                                        state.dataPlnt->PlantLoop(this->heatRecoveryPlantLoc.loopNum).FluidIndex,
                                                        routineName);
                this->heatRecoveryDesignMassFlowRate = rho * this->heatRecoveryDesignVolFlowRate;
                PlantUtilities::InitComponentNodes(
                    state, 0.0, this->heatRecoveryDesignMassFlowRate, this->heatRecoveryNodes.inlet, this->heatRecoveryNodes.outlet);
            }
        }

        if (this->flowControl == DataPlant::FlowMode::VariableSpeedPump) {
            this->loadVSPumpMinLimitMassFlow =
                PlantUtilities::MinFlowIfBranchHasVSPump(state, this->loadSidePlantLoc, this->loadVSBranchPump, this->loadVSLoopPump, true);
            if (this->waterSource) {
                this->sourceVSPumpMinLimitMassFlow = PlantUtilities::MinFlowIfBranchHasVSPump(
                    state, this->sourceSidePlantLoc, this->sourceVSBranchPump, this->sourceVSLoopPump, false);
            }
        }

        if (state.dataPlnt->PlantFinalSizesOkayToReport) {
            this->envrnInit = false;
        }
    }
    if (!state.dataGlobal->BeginEnvrnFlag) {
        this->envrnInit = true;
    }
}

void EIRPlantLoopHeatPump::getDesignCapacities(
    [[maybe_unused]] EnergyPlusData &state, const PlantLocation &calledFromLocation, Real64 &MaxLoad, Real64 &MinLoad, Real64 &OptLoad)
{
    if (calledFromLocation.loopNum == this->loadSidePlantLoc.loopNum) {
        MinLoad = 0.0;
        MaxLoad = this->referenceCapacity;
        OptLoad = this->referenceCapacity;
    } else {
        MinLoad = 0.0;
        MaxLoad = 0.0;
        OptLoad = 0.0;
    }
}

void EIRPlantLoopHeatPump::sizeLoadSide(EnergyPlusData &state)
{
    // Tries to size the load side flow rate and capacity, source side flow, and the rated power usage
    // There are two major sections to this function, one if plant sizing is available, and one if not
    // If plant sizing is available, then we can generate sizes for the equipment.  This is done for not-only
    //   autosized fields, but also hard-sized fields so that we can report out significant deviations between
    //   the two values.
    // If plant sizing is not available, it tries to use a companion heat pump coil to do sizing

    bool errorsFound = false;

    // these variables will be used throughout this function as a temporary value of that physical state
    Real64 tmpCapacity = this->referenceCapacity;
    Real64 tmpLoadVolFlow = this->loadSideDesignVolFlowRate;
    HeatSizingType heatingSizingMethod = this->heatSizingMethod;

    std::string_view const typeName = DataPlant::PlantEquipTypeNames[static_cast<int>(this->EIRHPType)];
    Real64 loadSideInitTemp =
        (this->EIRHPType == DataPlant::PlantEquipmentType::HeatPumpEIRHeating) ? Constant::HWInitConvTemp : Constant::CWInitConvTemp;
    // I guess I can assume the plant fluids are the same for HW and CW. So only the sizing type is an issue on which to use.

    Real64 rho = FluidProperties::GetDensityGlycol(state,
                                                   state.dataPlnt->PlantLoop(this->loadSidePlantLoc.loopNum).FluidName,
                                                   loadSideInitTemp,
                                                   state.dataPlnt->PlantLoop(this->loadSidePlantLoc.loopNum).FluidIndex,
                                                   "EIRPlantLoopHeatPump::sizeLoadSide()");
    Real64 Cp = FluidProperties::GetSpecificHeatGlycol(state,
                                                       state.dataPlnt->PlantLoop(this->loadSidePlantLoc.loopNum).FluidName,
                                                       loadSideInitTemp,
                                                       state.dataPlnt->PlantLoop(this->loadSidePlantLoc.loopNum).FluidIndex,
                                                       "EIRPlantLoopHeatPump::sizeLoadSide()");

    int pltLoadSizNum = state.dataPlnt->PlantLoop(this->loadSidePlantLoc.loopNum).PlantSizNum;
    if (pltLoadSizNum > 0) {
        // this first IF block is really just about calculating the local tmpCapacity and tmpLoadVolFlow values
        // these represent what the unit would size those to, whether it is doing auto-sizing or not
        if (state.dataSize->PlantSizData(pltLoadSizNum).DesVolFlowRate > HVAC::SmallWaterVolFlow) {
            tmpLoadVolFlow = state.dataSize->PlantSizData(pltLoadSizNum).DesVolFlowRate * this->sizingFactor;
            Real64 deltaT = state.dataSize->PlantSizData(pltLoadSizNum).DeltaT;
            if (this->companionHeatPumpCoil) {
                if (this->companionHeatPumpCoil->EIRHPType == DataPlant::PlantEquipmentType::HeatPumpEIRHeating) {
                    heatingSizingMethod = this->companionHeatPumpCoil->heatSizingMethod;
                }
                Real64 companionVolFlowRate = this->companionHeatPumpCoil->loadSideDesignVolFlowRate;
                int compLoopNum = this->companionHeatPumpCoil->loadSidePlantLoc.loopNum;
                if (compLoopNum > 0) {
                    companionVolFlowRate = state.dataSize->PlantSizData(compLoopNum).DesVolFlowRate * this->companionHeatPumpCoil->sizingFactor;
                }
                Real64 compRefCapacity = this->companionHeatPumpCoil->referenceCapacity;
                Real64 compRho = rho;
                Real64 compCp = Cp;
                Real64 compDeltaT = deltaT;
                if (compLoopNum > 0) {
                    compRho = FluidProperties::GetDensityGlycol(
                        state,
                        state.dataPlnt->PlantLoop(compLoopNum).FluidName,
                        this->EIRHPType == DataPlant::PlantEquipmentType::HeatPumpEIRCooling ? Constant::HWInitConvTemp : Constant::CWInitConvTemp,
                        state.dataPlnt->PlantLoop(compLoopNum).FluidIndex,
                        "EIRPlantLoopHeatPump::sizeLoadSide()");
                    compCp = FluidProperties::GetSpecificHeatGlycol(
                        state,
                        state.dataPlnt->PlantLoop(compLoopNum).FluidName,
                        this->EIRHPType == DataPlant::PlantEquipmentType::HeatPumpEIRCooling ? Constant::HWInitConvTemp : Constant::CWInitConvTemp,
                        state.dataPlnt->PlantLoop(compLoopNum).FluidIndex,
                        "EIRPlantLoopHeatPump::sizeLoadSide()");
                    compDeltaT = state.dataSize->PlantSizData(compLoopNum).DeltaT;
                }
                if (this->EIRHPType == DataPlant::PlantEquipmentType::HeatPumpEIRCooling) {
                    tmpCapacity = Cp * rho * deltaT * tmpLoadVolFlow;
                    if (heatingSizingMethod == HeatSizingType::Heating) {
                        tmpCapacity = (compCp * compRho * compDeltaT * companionVolFlowRate) / this->companionHeatPumpCoil->heatSizingRatio;
                    } else if (heatingSizingMethod == HeatSizingType::GreaterOfCoolingOrHeating) {
                        compRefCapacity = compCp * compRho * compDeltaT * companionVolFlowRate;
                        if (compRefCapacity > tmpCapacity) {
                            rho = compRho;
                            tmpLoadVolFlow = companionVolFlowRate;
                            tmpCapacity = compRefCapacity / this->companionHeatPumpCoil->heatSizingRatio;
                        }
                    }
                } else { // size heating side based on sizing method
                    if (heatingSizingMethod == HeatSizingType::Heating) {
                        tmpCapacity = Cp * rho * deltaT * tmpLoadVolFlow;
                    } else {
                        compRefCapacity = compCp * compRho * compDeltaT * companionVolFlowRate;
                        if (heatingSizingMethod == HeatSizingType::Cooling) {
                            tmpCapacity = compRefCapacity * this->heatSizingRatio;
                            rho = compRho;
                            tmpLoadVolFlow = companionVolFlowRate;
                        } else { // else GreaterOfHeatingOrCooling
                            tmpCapacity = Cp * rho * deltaT * tmpLoadVolFlow;
                            if (compRefCapacity > tmpCapacity) {
                                tmpCapacity = compRefCapacity * this->heatSizingRatio;
                                rho = compRho;
                                tmpLoadVolFlow = companionVolFlowRate;
                            }
                        }
                    }
                }
            } else {
                tmpCapacity = Cp * rho * deltaT * tmpLoadVolFlow * this->heatSizingRatio;
            }
        } else if (this->companionHeatPumpCoil && this->companionHeatPumpCoil->loadSideDesignVolFlowRate > 0.0) {
            tmpLoadVolFlow = this->companionHeatPumpCoil->loadSideDesignVolFlowRate;
            if (this->companionHeatPumpCoil->referenceCapacity == DataSizing::AutoSize) {
                // use reverse init temp, e.g., if this is cooling use HWInitConvTemp
                Real64 compLoadSideInitTemp =
                    (this->EIRHPType == DataPlant::PlantEquipmentType::HeatPumpEIRCooling) ? Constant::HWInitConvTemp : Constant::CWInitConvTemp;
                int compLoopNum = this->companionHeatPumpCoil->loadSidePlantLoc.loopNum;
                if (compLoopNum > 0) {
                    Real64 const compRho = FluidProperties::GetDensityGlycol(state,
                                                                             state.dataPlnt->PlantLoop(compLoopNum).FluidName,
                                                                             compLoadSideInitTemp,
                                                                             state.dataPlnt->PlantLoop(compLoopNum).FluidIndex,
                                                                             "EIRPlantLoopHeatPump::sizeLoadSide()");
                    Real64 const compCp = FluidProperties::GetSpecificHeatGlycol(state,
                                                                                 state.dataPlnt->PlantLoop(compLoopNum).FluidName,
                                                                                 Constant::CWInitConvTemp,
                                                                                 state.dataPlnt->PlantLoop(compLoopNum).FluidIndex,
                                                                                 "EIRPlantLoopHeatPump::sizeLoadSide()");
                    rho = compRho;
                    Cp = compCp;
                }
                tmpCapacity = Cp * rho * state.dataSize->PlantSizData(pltLoadSizNum).DeltaT * tmpLoadVolFlow * this->heatSizingRatio;
            } else {
                tmpCapacity = this->companionHeatPumpCoil->referenceCapacity;
            }
        } else {
            if (this->referenceCapacityWasAutoSized) tmpCapacity = 0.0;
            if (this->loadSideDesignVolFlowRateWasAutoSized) tmpLoadVolFlow = 0.0;
        }
        if (this->heatRecoveryHeatPump) {
            tmpLoadVolFlow = state.dataSize->PlantSizData(pltLoadSizNum).DesVolFlowRate;
        }
        if (this->loadSideDesignVolFlowRateWasAutoSized) this->loadSideDesignVolFlowRate = tmpLoadVolFlow;
        if (this->referenceCapacityWasAutoSized) {
            this->referenceCapacity = tmpCapacity;
        }
        // now we actually need to store and report out the values
        if (state.dataPlnt->PlantFirstSizesOkayToFinalize) {
            // handle the auto-sizable reference capacity
            if (this->referenceCapacityWasAutoSized) {
                // if auto-sized, we just need to store the sized value and then report out the capacity when plant is ready
                this->referenceCapacity = tmpCapacity;
                if (state.dataPlnt->PlantFinalSizesOkayToReport) {
                    BaseSizer::reportSizerOutput(state, typeName, this->name, "Design Size Nominal Capacity [W]", tmpCapacity);
                }
                if (state.dataPlnt->PlantFirstSizesOkayToReport) {
                    BaseSizer::reportSizerOutput(state, typeName, this->name, "Initial Design Size Nominal Capacity [W]", tmpCapacity);
                }
            } else {
                // this blocks means the capacity value was hard-sized
                if (this->referenceCapacity > 0.0 && tmpCapacity > 0.0) {
                    // then the capacity was hard-sized to a good value and the tmpCapacity was calculated to a good value too
                    Real64 hardSizedCapacity = this->referenceCapacity;
                    if (state.dataPlnt->PlantFinalSizesOkayToReport) {
                        if (state.dataGlobal->DoPlantSizing) {
                            BaseSizer::reportSizerOutput(state,
                                                         typeName,
                                                         this->name,
                                                         "Design Size Nominal Capacity [W]",
                                                         tmpCapacity,
                                                         "User-Specified Nominal Capacity [W]",
                                                         hardSizedCapacity);
                        } else {
                            BaseSizer::reportSizerOutput(state, typeName, this->name, "User-Specified Nominal Capacity [W]", hardSizedCapacity);
                        }
                        // we can warn here if there is a bit mismatch between hard- and auto-sized
                        if (state.dataGlobal->DisplayExtraWarnings) {
                            if ((std::abs(tmpCapacity - hardSizedCapacity) / hardSizedCapacity) > state.dataSize->AutoVsHardSizingThreshold) {
                                ShowWarningMessage(state,
                                                   format("EIRPlantLoopHeatPump::size(): Potential issue with equipment sizing for {}", this->name));
                                ShowContinueError(state, format("User-Specified Nominal Capacity of {:.2R} [W]", hardSizedCapacity));
                                ShowContinueError(state, format("differs from Design Size Nominal Capacity of {:.2R} [W]", tmpCapacity));
                                ShowContinueError(state, "This may, or may not, indicate mismatched component sizes.");
                                ShowContinueError(state, "Verify that the value entered is intended and is consistent with other components.");
                            }
                        }
                    }
                    // moving forward with more calculations, we need to update the 'tmp' capacity to the hard-sized value
                    tmpCapacity = hardSizedCapacity;
                }
            }
            // now handle the auto-sizable load side flow rate
            if (this->loadSideDesignVolFlowRateWasAutoSized) {
                this->loadSideDesignVolFlowRate = tmpLoadVolFlow;
                this->loadSideDesignMassFlowRate = rho * this->loadSideDesignVolFlowRate;
                if (state.dataPlnt->PlantFinalSizesOkayToReport) {
                    BaseSizer::reportSizerOutput(state, typeName, this->name, "Design Size Load Side Volume Flow Rate [m3/s]", tmpLoadVolFlow);
                }
                if (state.dataPlnt->PlantFirstSizesOkayToReport) {
                    BaseSizer::reportSizerOutput(
                        state, typeName, this->name, "Initial Design Size Load Side Volume Flow Rate [m3/s]", tmpLoadVolFlow);
                }
            } else {
                if (this->loadSideDesignVolFlowRate > 0.0 && tmpLoadVolFlow > 0.0) {
                    Real64 hardSizedLoadSideFlow = this->loadSideDesignVolFlowRate;
                    if (state.dataPlnt->PlantFinalSizesOkayToReport) {
                        if (state.dataGlobal->DoPlantSizing) {
                            BaseSizer::reportSizerOutput(state,
                                                         typeName,
                                                         this->name,
                                                         "Design Size Load Side Volume Flow Rate [m3/s]",
                                                         tmpLoadVolFlow,
                                                         "User-Specified Load Side Volume Flow Rate [m3/s]",
                                                         hardSizedLoadSideFlow);
                        } else {
                            BaseSizer::reportSizerOutput(
                                state, typeName, this->name, "User-Specified Load Side Volume Flow Rate [m3/s]", hardSizedLoadSideFlow);
                        }
                        if (state.dataGlobal->DisplayExtraWarnings) {
                            if ((std::abs(tmpLoadVolFlow - hardSizedLoadSideFlow) / hardSizedLoadSideFlow) >
                                state.dataSize->AutoVsHardSizingThreshold) {
                                ShowMessage(state, format("EIRPlantLoopHeatPump::size(): Potential issue with equipment sizing for {}", this->name));
                                ShowContinueError(state, format("User-Specified Load Side Volume Flow Rate of {:.2R} [m3/s]", hardSizedLoadSideFlow));
                                ShowContinueError(state,
                                                  format("differs from Design Size Load Side Volume Flow Rate of {:.2R} [m3/s]", tmpLoadVolFlow));
                                ShowContinueError(state, "This may, or may not, indicate mismatched component sizes.");
                                ShowContinueError(state, "Verify that the value entered is intended and is consistent with other components.");
                            }
                        }
                    }
                    tmpLoadVolFlow = hardSizedLoadSideFlow;
                }
            }
        }
    } else {
        // no plant sizing available...try to use the companion coil
        if (this->companionHeatPumpCoil) {
            if (this->companionHeatPumpCoil->loadSideDesignVolFlowRateWasAutoSized && this->companionHeatPumpCoil->loadSideDesignVolFlowRate > 0.0) {
                tmpLoadVolFlow = this->companionHeatPumpCoil->loadSideDesignVolFlowRate;
                if (state.dataPlnt->PlantFirstSizesOkayToFinalize) {
                    this->loadSideDesignVolFlowRate = tmpLoadVolFlow;
                    if (state.dataPlnt->PlantFinalSizesOkayToReport) {
                        BaseSizer::reportSizerOutput(state, typeName, this->name, "Design Size Load Side Volume Flow Rate [m3/s]", tmpLoadVolFlow);
                    }
                    if (state.dataPlnt->PlantFirstSizesOkayToReport) {
                        BaseSizer::reportSizerOutput(
                            state, typeName, this->name, "Initial Design Size Load Side Volume Flow Rate [m3/s]", tmpLoadVolFlow);
                    }
                }
            }
            if (this->companionHeatPumpCoil->referenceCapacityWasAutoSized && this->companionHeatPumpCoil->referenceCapacity > 0.0) {
                tmpCapacity = this->companionHeatPumpCoil->referenceCapacity;
                if (state.dataPlnt->PlantFirstSizesOkayToFinalize) {
                    this->referenceCapacity = tmpCapacity;
                    if (state.dataPlnt->PlantFinalSizesOkayToReport) {
                        BaseSizer::reportSizerOutput(state, typeName, this->name, "Design Size Nominal Capacity [W]", tmpCapacity);
                    }
                    if (state.dataPlnt->PlantFirstSizesOkayToReport) {
                        BaseSizer::reportSizerOutput(state, typeName, this->name, "Initial Design Size Nominal Capacity [W]", tmpCapacity);
                    }
                }
            }
        } else {
            // no companion coil, and no plant sizing, so can't do anything
            if ((this->loadSideDesignVolFlowRateWasAutoSized || this->referenceCapacityWasAutoSized) &&
                state.dataPlnt->PlantFirstSizesOkayToFinalize) {
                ShowSevereError(state, "EIRPlantLoopHeatPump::size(): Autosizing requires a loop Sizing:Plant object.");
                ShowContinueError(state, format("Occurs in HeatPump:PlantLoop:EquationFit:Cooling object = {}", this->name));
                errorsFound = true;
            }
        }
        if (!this->loadSideDesignVolFlowRateWasAutoSized && state.dataPlnt->PlantFinalSizesOkayToReport) {
            BaseSizer::reportSizerOutput(state, typeName, this->name, "User-Specified Load Side Flow Rate [m3/s]", this->loadSideDesignVolFlowRate);
        }
        if (!this->referenceCapacityWasAutoSized && state.dataPlnt->PlantFinalSizesOkayToReport) {
            BaseSizer::reportSizerOutput(state, typeName, this->name, "User-Specified Nominal Capacity [W]", this->referenceCapacity);
        }
    }
    if (errorsFound) {
        ShowFatalError(state, "Preceding sizing errors cause program termination");
    }
}

void EIRPlantLoopHeatPump::sizeSrcSideWSHP(EnergyPlusData &state)
{
    // size the source-side for the water-source HP
    bool errorsFound = false;

    // these variables will be used throughout this function as a temporary value of that physical state
    Real64 tmpCapacity = this->referenceCapacity;
    Real64 tmpLoadVolFlow = this->loadSideDesignVolFlowRate;
    Real64 tmpSourceVolFlow;

    std::string_view const typeName = DataPlant::PlantEquipTypeNames[static_cast<int>(this->EIRHPType)];
    Real64 sourceSideInitTemp =
        (this->EIRHPType == DataPlant::PlantEquipmentType::HeatPumpEIRCooling) ? Constant::CWInitConvTemp : Constant::HWInitConvTemp;

    Real64 const rhoSrc = FluidProperties::GetDensityGlycol(state,
                                                            state.dataPlnt->PlantLoop(this->loadSidePlantLoc.loopNum).FluidName,
                                                            sourceSideInitTemp,
                                                            state.dataPlnt->PlantLoop(this->loadSidePlantLoc.loopNum).FluidIndex,
                                                            "EIRPlantLoopHeatPump::sizeSrcSideWSHP()");
    Real64 const CpSrc = FluidProperties::GetSpecificHeatGlycol(state,
                                                                state.dataPlnt->PlantLoop(this->loadSidePlantLoc.loopNum).FluidName,
                                                                sourceSideInitTemp,
                                                                state.dataPlnt->PlantLoop(this->loadSidePlantLoc.loopNum).FluidIndex,
                                                                "EIRPlantLoopHeatPump::sizeSrcSideWSHP()");

    // To start we need to override the calculated load side flow
    // rate if it was actually hard-sized
    if (!this->loadSideDesignVolFlowRateWasAutoSized) tmpLoadVolFlow = this->loadSideDesignVolFlowRate;

    // calculate an auto-sized value for source design flow regardless of whether it was auto-sized or not
    int plantSourceSizingIndex = state.dataPlnt->PlantLoop(this->sourceSidePlantLoc.loopNum).PlantSizNum;
    if (plantSourceSizingIndex > 0) {
        // to get the source flow, we first must calculate the required heat impact on the source side
        // First the definition of COP: COP = Qload/Power, therefore Power = Qload/COP
        // Then the energy balance:     Qsrc = Qload + Power
        // Substituting for Power:      Qsrc = Qload + Qload/COP, therefore Qsrc = Qload (1 + 1/COP)
        Real64 designSourceSideHeatTransfer = 0.0;
        if (this->EIRHPType == DataPlant::PlantEquipmentType::HeatPumpEIRHeating) {
            designSourceSideHeatTransfer = tmpCapacity * (1 - 1 / this->referenceCOP);
        } else {
            designSourceSideHeatTransfer = tmpCapacity * (1 + 1 / this->referenceCOP);
        }
        // To get the design source flow rate, just apply the sensible heat rate equation:
        //                              Qsrc = rho_src * Vdot_src * Cp_src * DeltaT_src
        //                              Vdot_src = Q_src / (rho_src * Cp_src * DeltaT_src)
        tmpSourceVolFlow = designSourceSideHeatTransfer / (state.dataSize->PlantSizData(plantSourceSizingIndex).DeltaT * CpSrc * rhoSrc);
        if (this->waterSource && this->heatRecoveryHeatPump) {
            // If component is on plant outlet branch, use plant flow rate.
            tmpSourceVolFlow = state.dataSize->PlantSizData(plantSourceSizingIndex).DesVolFlowRate;
        }
    } else {
        // just assume it's the same as the load side if we don't have any sizing information
        tmpSourceVolFlow = tmpLoadVolFlow;
    }
    if (this->sourceSideDesignVolFlowRateWasAutoSized) {
        this->sourceSideDesignVolFlowRate = tmpSourceVolFlow;
        if (state.dataPlnt->PlantFinalSizesOkayToReport) {
            BaseSizer::reportSizerOutput(state, typeName, this->name, "Design Size Source Side Volume Flow Rate [m3/s]", tmpSourceVolFlow);
        }
        if (state.dataPlnt->PlantFirstSizesOkayToReport) {
            BaseSizer::reportSizerOutput(state, typeName, this->name, "Initial Design Size Source Side Volume Flow Rate [m3/s]", tmpSourceVolFlow);
        }
    } else {
        // source design flow was hard-sized
        if (this->sourceSideDesignVolFlowRate > 0.0 && tmpSourceVolFlow > 0.0) {
            Real64 const hardSizedSourceSideFlow = this->sourceSideDesignVolFlowRate;
            if (state.dataPlnt->PlantFinalSizesOkayToReport) {
                if (state.dataGlobal->DoPlantSizing) {
                    BaseSizer::reportSizerOutput(state,
                                                 typeName,
                                                 this->name,
                                                 "Design Size Source Side Volume Flow Rate [m3/s]",
                                                 tmpSourceVolFlow,
                                                 "User-Specified Source Side Volume Flow Rate [m3/s]",
                                                 hardSizedSourceSideFlow);
                } else {
                    BaseSizer::reportSizerOutput(
                        state, typeName, this->name, "User-Specified Source Side Volume Flow Rate [m3/s]", hardSizedSourceSideFlow);
                }
                if (state.dataGlobal->DisplayExtraWarnings) {
                    if ((std::abs(tmpSourceVolFlow - hardSizedSourceSideFlow) / hardSizedSourceSideFlow) >
                        state.dataSize->AutoVsHardSizingThreshold) {
                        ShowMessage(state, format("EIRPlantLoopHeatPump::size(): Potential issue with equipment sizing for {}", this->name));
                        ShowContinueError(state, format("User-Specified Source Side Volume Flow Rate of {:.2R} [m3/s]", hardSizedSourceSideFlow));
                        ShowContinueError(state, format("differs from Design Size Source Side Volume Flow Rate of {:.2R} [m3/s]", tmpSourceVolFlow));
                        ShowContinueError(state, "This may, or may not, indicate mismatched component sizes.");
                        ShowContinueError(state, "Verify that the value entered is intended and is consistent with other components.");
                    }
                }
            }
            tmpSourceVolFlow = hardSizedSourceSideFlow;
        }
    }
    if (this->companionHeatPumpCoil) {
        tmpSourceVolFlow *= this->companionHeatPumpCoil->heatSizingRatio;
    } else {
        tmpSourceVolFlow *= this->heatSizingRatio;
    }

    // skipping autosized power section

    // register the design volume flows with the plant, only doing half of source because the companion
    // is generally on the same loop
    if (!this->heatRecoveryHeatPump) {
        PlantUtilities::RegisterPlantCompDesignFlow(state, this->loadSideNodes.inlet, tmpLoadVolFlow);
    }
    if (!this->heatRecoveryHeatPump) {
        PlantUtilities::RegisterPlantCompDesignFlow(state, this->sourceSideNodes.inlet, tmpSourceVolFlow / 0.5);
    }

    if (state.dataPlnt->PlantFinalSizesOkayToReport) {
        // create predefined report
        OutputReportPredefined::PreDefTableEntry(state, state.dataOutRptPredefined->pdchMechType, this->name, typeName);
        OutputReportPredefined::PreDefTableEntry(state, state.dataOutRptPredefined->pdchMechNomEff, this->name, this->referenceCOP);
        OutputReportPredefined::PreDefTableEntry(state, state.dataOutRptPredefined->pdchMechNomCap, this->name, this->referenceCapacity);
    }

    if (errorsFound) {
        ShowFatalError(state, "Preceding sizing errors cause program termination");
    }
}

void EIRPlantLoopHeatPump::sizeSrcSideASHP(EnergyPlusData &state)
{
    // size the source-side for the air-source HP
    bool errorsFound = false;

    // these variables will be used throughout this function as a temporary value of that physical state
    Real64 tmpCapacity = this->referenceCapacity;
    Real64 tmpLoadVolFlow = this->loadSideDesignVolFlowRate;
    Real64 tmpSourceVolFlow = 0.0;

    // will leave like this for now
    // need to update these to better values later
    Real64 sourceSideInitTemp = 20;
    Real64 sourceSideHumRat = 0.0;
    if (this->EIRHPType == DataPlant::PlantEquipmentType::HeatPumpEIRHeating) {
        // same here; update later
        sourceSideInitTemp = 20;
    }

    Real64 const rhoSrc = Psychrometrics::PsyRhoAirFnPbTdbW(state, state.dataEnvrn->StdBaroPress, sourceSideInitTemp, sourceSideHumRat);
    Real64 const CpSrc = Psychrometrics::PsyCpAirFnW(sourceSideHumRat);

    // set the source-side flow rate
    if (this->sourceSideDesignVolFlowRateWasAutoSized) {
        // load-side capacity should already be set, so unless the flow rate is specified, we can set
        // an assumed reasonable flow rate since this doesn't affect downstream components
        Real64 DeltaT_src = 10;
        // to get the source flow, we first must calculate the required heat impact on the source side
        // First the definition of COP: COP = Qload/Power, therefore Power = Qload/COP
        // Then the energy balance:     Qsrc = Qload + Power
        // Substituting for Power:      Qsrc = Qload + Qload/COP, therefore Qsrc = Qload (1 + 1/COP)
        Real64 designSourceSideHeatTransfer = 0.0;
        if (this->EIRHPType == DataPlant::PlantEquipmentType::HeatPumpEIRHeating) {
            designSourceSideHeatTransfer = tmpCapacity * (1 - 1 / this->referenceCOP);
        } else {
            designSourceSideHeatTransfer = tmpCapacity * (1 + 1 / this->referenceCOP);
        }
        // To get the design source flow rate, just apply the sensible heat rate equation:
        //                              Qsrc = rho_src * Vdot_src * Cp_src * DeltaT_src
        //                              Vdot_src = Q_src / (rho_src * Cp_src * DeltaT_src)
        tmpSourceVolFlow = designSourceSideHeatTransfer / (rhoSrc * CpSrc * DeltaT_src);
    } else if (!this->sourceSideDesignVolFlowRateWasAutoSized && this->sourceSideDesignVolFlowRate > 0) {
        // given the value by the user
        // set it directly
        tmpSourceVolFlow = this->sourceSideDesignVolFlowRate;
    } else if (!this->sourceSideDesignVolFlowRateWasAutoSized && this->sourceSideDesignVolFlowRate == 0) { // LCOV_EXCL_LINE
        // user gave a flow rate of 0
        // protected by the input processor to be >0.0
        // fatal out just in case
        errorsFound = true; // LCOV_EXCL_LINE
        ShowSevereError(state,
                        format("Invalid condenser flow rate for EIR PLHP (name={}; entered value: {}",
                               this->name,
                               this->sourceSideDesignVolFlowRate)); // LCOV_EXCL_LINE
    } else {
        // can't imagine how it would ever get to this point
        // just assume it's the same as the load side if we don't have any sizing information
        tmpSourceVolFlow = tmpLoadVolFlow; // LCOV_EXCL_LINE
    }

    if (this->companionHeatPumpCoil) {
        tmpSourceVolFlow *= this->companionHeatPumpCoil->heatSizingRatio;
    } else {
        tmpSourceVolFlow *= this->heatSizingRatio;
    }
    this->sourceSideDesignVolFlowRate = tmpSourceVolFlow;
    this->sourceSideDesignMassFlowRate = rhoSrc * this->sourceSideDesignVolFlowRate;

    std::string_view const typeName = DataPlant::PlantEquipTypeNames[static_cast<int>(this->EIRHPType)];
    if (this->sourceSideDesignVolFlowRateWasAutoSized) {
        this->sourceSideDesignVolFlowRate = tmpSourceVolFlow;
        if (state.dataPlnt->PlantFinalSizesOkayToReport) {
            BaseSizer::reportSizerOutput(state, typeName, this->name, "Design Size Source Side Volume Flow Rate [m3/s]", tmpSourceVolFlow);
        }
        if (state.dataPlnt->PlantFirstSizesOkayToReport) {
            BaseSizer::reportSizerOutput(state, typeName, this->name, "Initial Design Size Source Side Volume Flow Rate [m3/s]", tmpSourceVolFlow);
        }
    } else {
        // source design flow was hard-sized
        if (this->sourceSideDesignVolFlowRate > 0.0) {
            if (state.dataPlnt->PlantFinalSizesOkayToReport) {
                if (state.dataGlobal->DoPlantSizing) {
                    BaseSizer::reportSizerOutput(state,
                                                 typeName,
                                                 this->name,
                                                 "Design Size Source Side Volume Flow Rate [m3/s]",
                                                 tmpSourceVolFlow,
                                                 "User-Specified Source Side Volume Flow Rate [m3/s]",
                                                 this->sourceSideDesignVolFlowRate);
                } else {
                    BaseSizer::reportSizerOutput(
                        state, typeName, this->name, "User-Specified Source Side Volume Flow Rate [m3/s]", this->sourceSideDesignVolFlowRate);
                }
            }
        }
    }

    if (errorsFound) {
        ShowFatalError(state, "Preceding sizing errors cause program termination"); // LCOV_EXCL_LINE
    }
}

void EIRPlantLoopHeatPump::sizeHeatRecoveryASHP(EnergyPlusData &state)
{
    // size heat recovery side volume flow rate for air-source HP
    if (!this->heatRecoveryAvailable) {
        return;
    }

    // these variables will be used throughout this function as a temporary value
    Real64 tmpCapacity = this->referenceCapacity;
    Real64 tmpLoadVolFlow = this->loadSideDesignVolFlowRate;
    Real64 tmpHeatRecoveryVolFlow = 0.0;
    // size the heat-recovery flow rate
    std::string_view const typeName = DataPlant::PlantEquipTypeNames[static_cast<int>(this->EIRHPType)];
    Real64 heatRecoveryInitTemp =
        (this->EIRHPType == DataPlant::PlantEquipmentType::HeatPumpEIRCooling) ? Constant::HWInitConvTemp : Constant::CWInitConvTemp;
    Real64 const rhoHR = FluidProperties::GetDensityGlycol(state,
                                                           state.dataPlnt->PlantLoop(this->heatRecoveryPlantLoc.loopNum).FluidName,
                                                           heatRecoveryInitTemp,
                                                           state.dataPlnt->PlantLoop(this->heatRecoveryPlantLoc.loopNum).FluidIndex,
                                                           "EIRPlantLoopHeatPump::sizeHeatRecoveryASHP()");
    Real64 const CpHR = FluidProperties::GetSpecificHeatGlycol(state,
                                                               state.dataPlnt->PlantLoop(this->heatRecoveryPlantLoc.loopNum).FluidName,
                                                               heatRecoveryInitTemp,
                                                               state.dataPlnt->PlantLoop(this->heatRecoveryPlantLoc.loopNum).FluidIndex,
                                                               "EIRPlantLoopHeatPump::sizeHeatRecoveryASHP()");

    // calculate an auto-sized value for heat recovery design flow regardless of whether it was auto-sized or not
    int plantHRSizingIndex = state.dataPlnt->PlantLoop(this->heatRecoveryPlantLoc.loopNum).PlantSizNum;
    if (plantHRSizingIndex > 0) {
        // Definition of COP:           COP = Qload/Power, therefore Power = Qload/COP
        // Energy balance:              Qhr = Qload + Power = Qload(1 + 1/COP), cooling mode (recovers hot water)
        //                              Qhr = Qload - Power = Qload(1 - 1/COP), heating mode (recovers chilled water)
        Real64 designHeatRecoveryHeatTransfer = 0.0;
        if (this->EIRHPType == DataPlant::PlantEquipmentType::HeatPumpEIRHeating) {
            designHeatRecoveryHeatTransfer = tmpCapacity * (1 - 1 / this->referenceCOP);
        } else {
            designHeatRecoveryHeatTransfer = tmpCapacity * (1 + 1 / this->referenceCOP);
        }
        // calculate the design heat recovery flow rate, by applying the sensible heat rate equation:
        tmpHeatRecoveryVolFlow = designHeatRecoveryHeatTransfer / (state.dataSize->PlantSizData(plantHRSizingIndex).DeltaT * CpHR * rhoHR);
        // not sure about this
        // if (this->airSource && this->heatRecoveryHeatPump) {
        //    // If component is on plant outlet branch, use plant flow rate
        //    tmpHeatRecoveryVolFlow = state.dataSize->PlantSizData(plantHRSizingIndex).DesVolFlowRate;
        //}
    } else {
        // set it to the load side if there is plant sizing information
        tmpHeatRecoveryVolFlow = tmpLoadVolFlow;
    }
    // check if the sizing ratio is based on the this->EIRHPType
    if (this->companionHeatPumpCoil) {
        tmpHeatRecoveryVolFlow *= this->companionHeatPumpCoil->heatSizingRatio;
    } else {
        tmpHeatRecoveryVolFlow *= this->heatSizingRatio;
    }
    this->heatRecoveryDesignMassFlowRate = rhoHR * this->heatRecoveryDesignVolFlowRate;

    if (this->heatRecoveryDesignVolFlowRateWasAutoSized) {
        this->heatRecoveryDesignVolFlowRate = tmpHeatRecoveryVolFlow;
        if (state.dataPlnt->PlantFinalSizesOkayToReport) {
            BaseSizer::reportSizerOutput(
                state, typeName, this->name, "Design Size Heat Recovery Side Volume Flow Rate [m3/s]", tmpHeatRecoveryVolFlow);
        }
        if (state.dataPlnt->PlantFirstSizesOkayToReport) {
            BaseSizer::reportSizerOutput(
                state, typeName, this->name, "Initial Design Size Heat Recovery Side Volume Flow Rate [m3/s]", tmpHeatRecoveryVolFlow);
        }
    } else {
        // heat recovery design volume flow rate was hard-sized
        if (this->heatRecoveryDesignVolFlowRate > 0.0 && tmpHeatRecoveryVolFlow > 0.0) {
            Real64 const hardSizedHeatRecoveryFlow = this->heatRecoveryDesignVolFlowRate;
            if (state.dataPlnt->PlantFinalSizesOkayToReport) {
                if (state.dataGlobal->DoPlantSizing) {
                    BaseSizer::reportSizerOutput(state,
                                                 typeName,
                                                 this->name,
                                                 "Design Size Heat Recovery Side Volume Flow Rate [m3/s]",
                                                 tmpHeatRecoveryVolFlow,
                                                 "User-Specified Heat Recovery Side Volume Flow Rate [m3/s]",
                                                 hardSizedHeatRecoveryFlow);
                } else {
                    BaseSizer::reportSizerOutput(
                        state, typeName, this->name, "User-Specified Heat Recovery Side Volume Flow Rate [m3/s]", hardSizedHeatRecoveryFlow);
                }
                if (state.dataGlobal->DisplayExtraWarnings) {
                    if ((std::abs(tmpHeatRecoveryVolFlow - hardSizedHeatRecoveryFlow) / hardSizedHeatRecoveryFlow) >
                        state.dataSize->AutoVsHardSizingThreshold) {
                        ShowMessage(state, format("EIRPlantLoopHeatPump::size(): Potential issue with equipment sizing for {}", this->name));
                        ShowContinueError(state,
                                          format("User-Specified Heat Recovery Side Volume Flow Rate of {:.2R} [m3/s]", hardSizedHeatRecoveryFlow));
                        ShowContinueError(
                            state, format("differs from Design Size Heat Recovery Side Volume Flow Rate of {:.2R} [m3/s]", tmpHeatRecoveryVolFlow));
                        ShowContinueError(state, "This may, or may not, indicate mismatched component sizes.");
                        ShowContinueError(state, "Verify that the value entered is intended and is consistent with other components.");
                    }
                }
            }
        }
    }
}

PlantComponent *EIRPlantLoopHeatPump::factory(EnergyPlusData &state, DataPlant::PlantEquipmentType hp_type, const std::string &hp_name)
{
    if (state.dataEIRPlantLoopHeatPump->getInputsPLHP) {
        EIRPlantLoopHeatPump::processInputForEIRPLHP(state);
        EIRPlantLoopHeatPump::pairUpCompanionCoils(state);
        state.dataEIRPlantLoopHeatPump->getInputsPLHP = false;
    }

    for (auto &plhp : state.dataEIRPlantLoopHeatPump->heatPumps) {
        if (plhp.name == Util::makeUPPER(hp_name) && plhp.EIRHPType == hp_type) {
            return &plhp;
        }
    }

    ShowFatalError(state, format("EIR Plant Loop Heat Pump factory: Error getting inputs for PLHP named: {}", hp_name));
    return nullptr; // LCOV_EXCL_LINE
}

void EIRPlantLoopHeatPump::pairUpCompanionCoils(EnergyPlusData &state)
{
    for (auto &thisHP : state.dataEIRPlantLoopHeatPump->heatPumps) {
        if (!thisHP.companionCoilName.empty()) {
            std::string const thisCoilName = Util::makeUPPER(thisHP.name);
            DataPlant::PlantEquipmentType thisCoilType = thisHP.EIRHPType;
            std::string const targetCompanionName = Util::makeUPPER(thisHP.companionCoilName);
            for (auto &potentialCompanionCoil : state.dataEIRPlantLoopHeatPump->heatPumps) {
                DataPlant::PlantEquipmentType potentialCompanionType = potentialCompanionCoil.EIRHPType;
                std::string potentialCompanionName = Util::makeUPPER(potentialCompanionCoil.name);
                if (potentialCompanionName == thisCoilName) {
                    // skip the current coil
                    continue;
                }
                if (potentialCompanionName == targetCompanionName) {
                    if (thisCoilType == potentialCompanionType) {
                        ShowSevereError(state, format("Invalid companion specification for EIR Plant Loop Heat Pump named \"{}\"", thisCoilName));
                        ShowContinueError(state, "For heating objects, the companion must be a cooling object, and vice-versa");
                        ShowFatalError(state, "Invalid companion object causes program termination");
                    }
                    thisHP.companionHeatPumpCoil = &potentialCompanionCoil;
                    break;
                }
            }
            if (!thisHP.companionHeatPumpCoil) {
                ShowSevereError(state, "Could not find matching companion heat pump coil.");
                ShowContinueError(state, format("Base coil: {}", thisCoilName));
                ShowContinueError(state, format("Looking for companion coil named: {}", targetCompanionName));
                ShowFatalError(state, "Simulation aborts due to previous severe error");
            }
        }
    }
}

void EIRPlantLoopHeatPump::processInputForEIRPLHP(EnergyPlusData &state)
{

    struct ClassType
    {
        DataPlant::PlantEquipmentType thisType;
        std::string nodesType;
        std::function<Real64(Real64, Real64)> calcLoadOutletTemp;
        std::function<Real64(Real64, Real64)> calcQsource;
        std::function<Real64(Real64, Real64)> calcSourceOutletTemp;
        std::function<Real64(Real64, Real64)> calcQheatRecovery;
        std::function<Real64(Real64, Real64)> calcHROutletTemp;

        ClassType(DataPlant::PlantEquipmentType _thisType,
                  std::string _nodesType,
                  std::function<Real64(Real64, Real64)> _tLoadOutFunc,
                  std::function<Real64(Real64, Real64)> _qSrcFunc,
                  std::function<Real64(Real64, Real64)> _tSrcOutFunc,
                  std::function<Real64(Real64, Real64)> _qHeatRecovery,
                  std::function<Real64(Real64, Real64)> _tHROutFunc)
            : thisType(_thisType), nodesType(std::move(_nodesType)), calcLoadOutletTemp(_tLoadOutFunc), calcQsource(_qSrcFunc),
              calcSourceOutletTemp(_tSrcOutFunc), calcQheatRecovery(_qHeatRecovery), calcHROutletTemp(_tHROutFunc)
        {
        }
    };
    std::array<ClassType, 2> classesToInput = {ClassType{DataPlant::PlantEquipmentType::HeatPumpEIRCooling,
                                                         "Chilled Water Nodes",
                                                         EIRPlantLoopHeatPumps::EIRPlantLoopHeatPump::subtract,
                                                         EIRPlantLoopHeatPumps::EIRPlantLoopHeatPump::add,
                                                         EIRPlantLoopHeatPumps::EIRPlantLoopHeatPump::add,
                                                         EIRPlantLoopHeatPumps::EIRPlantLoopHeatPump::add,
                                                         EIRPlantLoopHeatPumps::EIRPlantLoopHeatPump::add},
                                               ClassType{DataPlant::PlantEquipmentType::HeatPumpEIRHeating,
                                                         "Hot Water Nodes",
                                                         EIRPlantLoopHeatPumps::EIRPlantLoopHeatPump::add,
                                                         EIRPlantLoopHeatPumps::EIRPlantLoopHeatPump::subtract,
                                                         EIRPlantLoopHeatPumps::EIRPlantLoopHeatPump::subtract,
                                                         EIRPlantLoopHeatPumps::EIRPlantLoopHeatPump::subtract,
                                                         EIRPlantLoopHeatPumps::EIRPlantLoopHeatPump::subtract}};

    bool errorsFound = false;
    std::string &cCurrentModuleObject = state.dataIPShortCut->cCurrentModuleObject;
    for (auto const &classToInput : classesToInput) {
        cCurrentModuleObject = DataPlant::PlantEquipTypeNames[static_cast<int>(classToInput.thisType)];
        DataLoopNode::ConnectionObjectType objType = static_cast<DataLoopNode::ConnectionObjectType>(
            getEnumValue(BranchNodeConnections::ConnectionObjectTypeNamesUC, Util::makeUPPER(cCurrentModuleObject)));
        int numPLHP = state.dataInputProcessing->inputProcessor->getNumObjectsFound(state, cCurrentModuleObject);
        if (numPLHP > 0) {
            auto const instances = state.dataInputProcessing->inputProcessor->epJSON.find(cCurrentModuleObject);
            if (instances == state.dataInputProcessing->inputProcessor->epJSON.end()) continue;
            auto &instancesValue = instances.value();
            auto const &schemaProps = state.dataInputProcessing->inputProcessor->getObjectSchemaProps(state, cCurrentModuleObject);
            for (auto instance = instancesValue.begin(); instance != instancesValue.end(); ++instance) {
                auto const &fields = instance.value();
                std::string const &thisObjectName = instance.key();
                state.dataInputProcessing->inputProcessor->markObjectAsUsed(cCurrentModuleObject, thisObjectName);

                EIRPlantLoopHeatPump thisPLHP;
                thisPLHP.EIRHPType = classToInput.thisType;
                thisPLHP.name = Util::makeUPPER(thisObjectName);
                std::string loadSideInletNodeName = Util::makeUPPER(fields.at("load_side_inlet_node_name").get<std::string>());
                std::string loadSideOutletNodeName = Util::makeUPPER(fields.at("load_side_outlet_node_name").get<std::string>());
                std::string condenserType = Util::makeUPPER(fields.at("condenser_type").get<std::string>());
                std::string sourceSideInletNodeName = Util::makeUPPER(fields.at("source_side_inlet_node_name").get<std::string>());
                std::string sourceSideOutletNodeName = Util::makeUPPER(fields.at("source_side_outlet_node_name").get<std::string>());
                thisPLHP.companionCoilName =
                    Util::makeUPPER(state.dataInputProcessing->inputProcessor->getAlphaFieldValue(fields, schemaProps, "companion_heat_pump_name"));

                thisPLHP.loadSideDesignVolFlowRate =
                    state.dataInputProcessing->inputProcessor->getRealFieldValue(fields, schemaProps, "load_side_reference_flow_rate");
                if (thisPLHP.loadSideDesignVolFlowRate == DataSizing::AutoSize) {
                    thisPLHP.loadSideDesignVolFlowRateWasAutoSized = true;
                }

                thisPLHP.sourceSideDesignVolFlowRate =
                    state.dataInputProcessing->inputProcessor->getRealFieldValue(fields, schemaProps, "source_side_reference_flow_rate");
                if (thisPLHP.sourceSideDesignVolFlowRate == DataSizing::AutoSize) {
                    thisPLHP.sourceSideDesignVolFlowRateWasAutoSized = true;
                }

                thisPLHP.referenceCapacity = state.dataInputProcessing->inputProcessor->getRealFieldValue(fields, schemaProps, "reference_capacity");
                if (thisPLHP.referenceCapacity == DataSizing::AutoSize) {
                    thisPLHP.referenceCapacityWasAutoSized = true;
                }

                thisPLHP.referenceCOP =
                    state.dataInputProcessing->inputProcessor->getRealFieldValue(fields, schemaProps, "reference_coefficient_of_performance");

                thisPLHP.sizingFactor = state.dataInputProcessing->inputProcessor->getRealFieldValue(fields, schemaProps, "sizing_factor");

                std::string const capFtName = Util::makeUPPER(fields.at("capacity_modifier_function_of_temperature_curve_name").get<std::string>());
                thisPLHP.capFuncTempCurveIndex = Curve::GetCurveIndex(state, capFtName);
                if (thisPLHP.capFuncTempCurveIndex == 0) {
                    ShowSevereError(state, format("Invalid curve name for EIR PLHP (name={}; entered curve name: {}", thisPLHP.name, capFtName));
                    errorsFound = true;
                }

                std::string const eirFtName =
                    Util::makeUPPER(fields.at("electric_input_to_output_ratio_modifier_function_of_temperature_curve_name").get<std::string>());
                thisPLHP.powerRatioFuncTempCurveIndex = Curve::GetCurveIndex(state, eirFtName);
                if (thisPLHP.powerRatioFuncTempCurveIndex == 0) {
                    ShowSevereError(state, format("Invalid curve name for EIR PLHP (name={}; entered curve name: {}", thisPLHP.name, eirFtName));
                    errorsFound = true;
                }

                std::string const eirFplrName =
                    Util::makeUPPER(fields.at("electric_input_to_output_ratio_modifier_function_of_part_load_ratio_curve_name").get<std::string>());
                thisPLHP.powerRatioFuncPLRCurveIndex = Curve::GetCurveIndex(state, eirFplrName);
                if (thisPLHP.powerRatioFuncPLRCurveIndex == 0) {
                    ShowSevereError(state, format("Invalid curve name for EIR PLHP (name={}; entered curve name: {}", thisPLHP.name, eirFplrName));
                    errorsFound = true;
                }

                // inputs are past min-fields
                // fields common to both objects
                thisPLHP.minimumPLR = state.dataInputProcessing->inputProcessor->getRealFieldValue(fields, schemaProps, "minimum_part_load_ratio");
                thisPLHP.minSourceTempLimit =
                    state.dataInputProcessing->inputProcessor->getRealFieldValue(fields, schemaProps, "minimum_source_inlet_temperature");
                thisPLHP.maxSourceTempLimit =
                    state.dataInputProcessing->inputProcessor->getRealFieldValue(fields, schemaProps, "maximum_source_inlet_temperature");

                auto const minimumSupplyWaterTempCurveName = fields.find("minimum_supply_water_temperature_curve_name");
                if (minimumSupplyWaterTempCurveName != fields.end()) {
                    thisPLHP.minSupplyWaterTempCurveIndex =
                        Curve::GetCurveIndex(state, Util::makeUPPER(minimumSupplyWaterTempCurveName.value().get<std::string>()));
                }

                auto const maximumSupplyWaterTempCurveName = fields.find("maximum_supply_water_temperature_curve_name");
                if (maximumSupplyWaterTempCurveName != fields.end()) {
                    thisPLHP.maxSupplyWaterTempCurveIndex =
                        Curve::GetCurveIndex(state, Util::makeUPPER(maximumSupplyWaterTempCurveName.value().get<std::string>()));
                }
                // fields only in cooling object
                if (thisPLHP.EIRHPType == DataPlant::PlantEquipmentType::HeatPumpEIRCooling) {
                    auto const thermosiphonTempCurveName = fields.find("thermosiphon_temperature_difference_curve_name");
                    if (thermosiphonTempCurveName != fields.end()) {
                        thisPLHP.thermosiphonTempCurveIndex =
                            Curve::GetCurveIndex(state, Util::makeUPPER(thermosiphonTempCurveName.value().get<std::string>()));
                    }
                    thisPLHP.thermosiphonMinTempDiff = state.dataInputProcessing->inputProcessor->getRealFieldValue(
                        fields, schemaProps, "thermosiphon_minimum_temperature_difference");
                }

                std::string flowControlTypeName =
                    Util::makeUPPER(state.dataInputProcessing->inputProcessor->getAlphaFieldValue(fields, schemaProps, "flow_mode"));
                thisPLHP.flowControl = static_cast<DataPlant::FlowMode>(getEnumValue(DataPlant::FlowModeNamesUC, flowControlTypeName));

                // fields only in heating object
                if (thisPLHP.EIRHPType == DataPlant::PlantEquipmentType::HeatPumpEIRHeating) {
                    thisPLHP.heatSizingRatio =
                        state.dataInputProcessing->inputProcessor->getRealFieldValue(fields, schemaProps, "heating_to_cooling_capacity_sizing_ratio");
                    thisPLHP.maxOutdoorTemperatureDefrost = state.dataInputProcessing->inputProcessor->getRealFieldValue(
                        fields, schemaProps, "maximum_outdoor_dry_bulb_temperature_for_defrost_operation");
                }

                constexpr std::array<std::string_view, static_cast<int>(HeatSizingType::Num)> PLHPHeatSizTypeNamesUC = {
                    "HEATINGCAPACITY", "COOLINGCAPACITY", "GREATEROFHEATINGORCOOLING"};
                auto const heatSizingType = fields.find("heat_pump_sizing_method");
                if (heatSizingType != fields.end()) {
                    thisPLHP.heatSizingMethod =
                        static_cast<HeatSizingType>(getEnumValue(PLHPHeatSizTypeNamesUC, Util::makeUPPER(heatSizingType.value().get<std::string>())));
                } else {
                    // revert to legacy sizing method, if no companion coil and this coil type is heating, set to heating
                    if (thisPLHP.companionCoilName.empty() && thisPLHP.EIRHPType == DataPlant::PlantEquipmentType::HeatPumpEIRHeating) {
                        thisPLHP.heatSizingMethod = HeatSizingType::Heating;
                    } else {
                        thisPLHP.heatSizingMethod = HeatSizingType::Cooling;
                    }
                }

                constexpr std::array<std::string_view, static_cast<int>(ControlType::Num)> PLHPCtrlTypeNamesUC = {"SETPOINT", "LOAD"};
                auto const controlType = fields.find("control_type");
                if (controlType != fields.end()) {
                    thisPLHP.sysControlType =
                        static_cast<ControlType>(getEnumValue(PLHPCtrlTypeNamesUC, Util::makeUPPER(controlType.value().get<std::string>())));
                } else {
                    thisPLHP.sysControlType = ControlType::Load;
                }
                auto const capacityDryAirCurveName = fields.find("dry_outdoor_correction_factor_curve_name");
                if (capacityDryAirCurveName != fields.end()) {
                    thisPLHP.capacityDryAirCurveIndex =
                        Curve::GetCurveIndex(state, Util::makeUPPER(capacityDryAirCurveName.value().get<std::string>()));
                }

                constexpr std::array<std::string_view, static_cast<int>(DefrostControl::Num)> PLHPDefrostTypeNamesUC = {
                    "NONE", "TIMED", "ONDEMAND", "TIMEDEMPIRICAL"};
                auto const defrostControlStrategy = fields.find("heat_pump_defrost_control");
                if (defrostControlStrategy != fields.end()) {
                    thisPLHP.defrostStrategy = static_cast<DefrostControl>(
                        getEnumValue(PLHPDefrostTypeNamesUC, Util::makeUPPER(defrostControlStrategy.value().get<std::string>())));
                } else {
                    thisPLHP.defrostStrategy = DefrostControl::None;
                }

                if (thisPLHP.EIRHPType == DataPlant::PlantEquipmentType::HeatPumpEIRHeating &&
                    (thisPLHP.defrostStrategy == DefrostControl::Timed || thisPLHP.defrostStrategy == DefrostControl::TimedEmpirical)) {
                    auto const timePeriod = fields.find("heat_pump_defrost_time_period_fraction");
                    if (timePeriod != fields.end()) {
                        thisPLHP.defrostTime = timePeriod.value().get<Real64>();
                    } else {
                        Real64 defaultVal = 0.0;
                        if (!state.dataInputProcessing->inputProcessor->getDefaultValue(
                                state, cCurrentModuleObject, "heat_pump_defrost_time_period_fraction", defaultVal)) {
                            // excluding from coverage
                            ShowSevereError(state, // LCOV_EXCL_LINE
                                            format("EIR PLHP \"{}\": Heat Pump Defrost Time Period Fraction not entered and default value not found.",
                                                   thisPLHP.name)); // LCOV_EXCL_LINE
                            errorsFound = true;                     // LCOV_EXCL_LINE
                        } else {
                            thisPLHP.defrostTime = defaultVal;
                        }
                    }
                }

                if (thisPLHP.defrostStrategy == DefrostControl::TimedEmpirical) {
                    auto const timedEmpiricalDefFreqStratCurveName = fields.find("timed_empirical_defrost_frequency_curve_name");
                    if (timedEmpiricalDefFreqStratCurveName != fields.end()) {
                        thisPLHP.defrostFreqCurveIndex =
                            Curve::GetCurveIndex(state, Util::makeUPPER(timedEmpiricalDefFreqStratCurveName.value().get<std::string>()));
                    }
                    auto const timedEmpiricalDefHeatLoadPenaltyCurveName = fields.find("timed_empirical_defrost_heat_load_penalty_curve_name");
                    if (timedEmpiricalDefHeatLoadPenaltyCurveName != fields.end()) {
                        thisPLHP.defrostHeatLoadCurveIndex =
                            Curve::GetCurveIndex(state, Util::makeUPPER(timedEmpiricalDefHeatLoadPenaltyCurveName.value().get<std::string>()));
                        thisPLHP.defrostLoadCurveDims = state.dataCurveManager->PerfCurve(thisPLHP.defrostHeatLoadCurveIndex)->numDims;
                    }
                    auto const defrostHeatEnergyCurveIndexCurveName = fields.find("timed_empirical_defrost_heat_input_energy_fraction_curve_name");
                    if (defrostHeatEnergyCurveIndexCurveName != fields.end()) {
                        thisPLHP.defrostHeatEnergyCurveIndex =
                            Curve::GetCurveIndex(state, Util::makeUPPER(defrostHeatEnergyCurveIndexCurveName.value().get<std::string>()));
                        thisPLHP.defrostEnergyCurveDims = state.dataCurveManager->PerfCurve(thisPLHP.defrostHeatEnergyCurveIndex)->numDims;
                    }
                } else if (thisPLHP.EIRHPType == DataPlant::PlantEquipmentType::HeatPumpEIRHeating) { // used for Timed or OnDemand
                    auto const defEIRFTCurveName = fields.find("defrost_energy_input_ratio_function_of_temperature_curve_name");
                    if (defEIRFTCurveName != fields.end()) {
                        thisPLHP.defrostEIRFTIndex = Curve::GetCurveIndex(state, Util::makeUPPER(defEIRFTCurveName.value().get<std::string>()));
                    }
                }

                bool nodeErrorsFound = false;
                thisPLHP.loadSideNodes.inlet = NodeInputManager::GetOnlySingleNode(state,
                                                                                   loadSideInletNodeName,
                                                                                   nodeErrorsFound,
                                                                                   objType,
                                                                                   thisPLHP.name,
                                                                                   DataLoopNode::NodeFluidType::Water,
                                                                                   DataLoopNode::ConnectionType::Inlet,
                                                                                   NodeInputManager::CompFluidStream::Primary,
                                                                                   DataLoopNode::ObjectIsNotParent);
                thisPLHP.loadSideNodes.outlet = NodeInputManager::GetOnlySingleNode(state,
                                                                                    loadSideOutletNodeName,
                                                                                    nodeErrorsFound,
                                                                                    objType,
                                                                                    thisPLHP.name,
                                                                                    DataLoopNode::NodeFluidType::Water,
                                                                                    DataLoopNode::ConnectionType::Outlet,
                                                                                    NodeInputManager::CompFluidStream::Primary,
                                                                                    DataLoopNode::ObjectIsNotParent);
                DataLoopNode::NodeFluidType condenserNodeType = DataLoopNode::NodeFluidType::Blank;
                DataLoopNode::ConnectionType condenserNodeConnectionType_Inlet = DataLoopNode::ConnectionType::Blank;
                DataLoopNode::ConnectionType condenserNodeConnectionType_Outlet = DataLoopNode::ConnectionType::Blank;
                if (condenserType == "WATERSOURCE") {
                    thisPLHP.waterSource = true;
                    condenserNodeType = DataLoopNode::NodeFluidType::Water;
                    condenserNodeConnectionType_Inlet = DataLoopNode::ConnectionType::Inlet;
                    condenserNodeConnectionType_Outlet = DataLoopNode::ConnectionType::Outlet;
                } else if (condenserType == "AIRSOURCE") {
                    thisPLHP.airSource = true;
                    condenserNodeType = DataLoopNode::NodeFluidType::Air;
                    condenserNodeConnectionType_Inlet = DataLoopNode::ConnectionType::Inlet;
                    condenserNodeConnectionType_Outlet = DataLoopNode::ConnectionType::Outlet;
                    if (sourceSideInletNodeName == sourceSideOutletNodeName) {
                        ShowSevereError(state, format("PlantLoopHeatPump {} has the same inlet and outlet node.", thisObjectName));
                        ShowContinueError(state, format("Node Name: {}", sourceSideInletNodeName));
                        errorsFound = true;
                    }
                } else {
                    // Again, this should be protected by the input processor
                    ShowErrorMessage(
                        state, format("Invalid heat pump condenser type (name={}; entered type: {}", thisPLHP.name, condenserType)); // LCOV_EXCL_LINE
                    errorsFound = true;                                                                                              // LCOV_EXCL_LINE
                }
                thisPLHP.sourceSideNodes.inlet = NodeInputManager::GetOnlySingleNode(state,
                                                                                     sourceSideInletNodeName,
                                                                                     nodeErrorsFound,
                                                                                     objType,
                                                                                     thisPLHP.name,
                                                                                     condenserNodeType,
                                                                                     condenserNodeConnectionType_Inlet,
                                                                                     NodeInputManager::CompFluidStream::Secondary,
                                                                                     DataLoopNode::ObjectIsNotParent);
                thisPLHP.sourceSideNodes.outlet = NodeInputManager::GetOnlySingleNode(state,
                                                                                      sourceSideOutletNodeName,
                                                                                      nodeErrorsFound,
                                                                                      objType,
                                                                                      thisPLHP.name,
                                                                                      condenserNodeType,
                                                                                      condenserNodeConnectionType_Outlet,
                                                                                      NodeInputManager::CompFluidStream::Secondary,
                                                                                      DataLoopNode::ObjectIsNotParent);

                // heat recovery inputs
                std::string heatRecoveryInletNodeName;
                std::string heatRecoveryOutletNodeName;
                auto const hrInletNodeName = fields.find("heat_recovery_inlet_node_name");
                auto const hrOutletNodeName = fields.find("heat_recovery_outlet_node_name");
                if (hrInletNodeName != fields.end() && hrOutletNodeName != fields.end()) {
                    heatRecoveryInletNodeName = Util::makeUPPER(fields.at("heat_recovery_inlet_node_name").get<std::string>());
                    heatRecoveryOutletNodeName = Util::makeUPPER(fields.at("heat_recovery_outlet_node_name").get<std::string>());
                    thisPLHP.heatRecoveryAvailable = true;
                } else {
                    thisPLHP.heatRecoveryAvailable = false;
                }

                if (thisPLHP.airSource && thisPLHP.heatRecoveryAvailable) {
                    thisPLHP.heatRecoveryNodes.inlet = NodeInputManager::GetOnlySingleNode(state,
                                                                                           heatRecoveryInletNodeName,
                                                                                           nodeErrorsFound,
                                                                                           objType,
                                                                                           thisPLHP.name,
                                                                                           DataLoopNode::NodeFluidType::Water,
                                                                                           DataLoopNode::ConnectionType::Inlet,
                                                                                           NodeInputManager::CompFluidStream::Tertiary,
                                                                                           DataLoopNode::ObjectIsNotParent);
                    thisPLHP.heatRecoveryNodes.outlet = NodeInputManager::GetOnlySingleNode(state,
                                                                                            heatRecoveryOutletNodeName,
                                                                                            nodeErrorsFound,
                                                                                            objType,
                                                                                            thisPLHP.name,
                                                                                            DataLoopNode::NodeFluidType::Water,
                                                                                            DataLoopNode::ConnectionType::Outlet,
                                                                                            NodeInputManager::CompFluidStream::Tertiary,
                                                                                            DataLoopNode::ObjectIsNotParent);

                    thisPLHP.heatRecoveryDesignVolFlowRate =
                        state.dataInputProcessing->inputProcessor->getRealFieldValue(fields, schemaProps, "heat_recovery_reference_flow_rate");
                    if (thisPLHP.heatRecoveryDesignVolFlowRate == DataSizing::AutoSize) {
                        thisPLHP.heatRecoveryDesignVolFlowRateWasAutoSized = true;
                    }

                    // fields only in cooling object
                    if (thisPLHP.heatRecoveryAvailable && thisPLHP.EIRHPType == DataPlant::PlantEquipmentType::HeatPumpEIRCooling) {
                        thisPLHP.maxHeatRecoveryTempLimit = state.dataInputProcessing->inputProcessor->getRealFieldValue(
                            fields, schemaProps, "maximum_heat_recovery_outlet_temperature");
                    }
                    // fields only in heating object
                    if (thisPLHP.heatRecoveryAvailable && thisPLHP.EIRHPType == DataPlant::PlantEquipmentType::HeatPumpEIRHeating) {
                        thisPLHP.minHeatRecoveryTempLimit = state.dataInputProcessing->inputProcessor->getRealFieldValue(
                            fields, schemaProps, "minimum_heat_recovery_outlet_temperature");
                    }
                }

                if (nodeErrorsFound) errorsFound = true;
                BranchNodeConnections::TestCompSet(
                    state, cCurrentModuleObject, thisPLHP.name, loadSideInletNodeName, loadSideOutletNodeName, classToInput.nodesType);

                if (thisPLHP.waterSource) {
                    BranchNodeConnections::TestCompSet(
                        state, cCurrentModuleObject, thisPLHP.name, sourceSideInletNodeName, sourceSideOutletNodeName, "Condenser Water Nodes");
                }

                if (thisPLHP.airSource && thisPLHP.heatRecoveryAvailable) {
                    BranchNodeConnections::TestCompSet(state,
                                                       cCurrentModuleObject,
                                                       thisPLHP.name,
                                                       heatRecoveryInletNodeName,
                                                       heatRecoveryOutletNodeName,
                                                       "Heat Recovery Water Nodes");

                    auto const heatRecoveryCapFTempCurveName = fields.find("heat_recovery_capacity_modifier_function_of_temperature_curve_name");
                    if (heatRecoveryCapFTempCurveName != fields.end()) {
                        thisPLHP.heatRecoveryCapFTempCurveIndex =
                            Curve::GetCurveIndex(state, Util::makeUPPER(heatRecoveryCapFTempCurveName.value().get<std::string>()));
                    }
                    auto const heatRecoveryEIRFTempCurveName =
                        fields.find("heat_recovery_electric_input_to_output_ratio_modifier_function_of_temperature_curve_name");
                    if (heatRecoveryEIRFTempCurveName != fields.end()) {
                        thisPLHP.heatRecoveryEIRFTempCurveIndex =
                            Curve::GetCurveIndex(state, Util::makeUPPER(heatRecoveryEIRFTempCurveName.value().get<std::string>()));
                    }
                }

                if (thisPLHP.airSource && thisPLHP.EIRHPType == DataPlant::PlantEquipmentType::HeatPumpEIRHeating &&
                    thisPLHP.defrostStrategy != DefrostControl::None) {
                    thisPLHP.defrostAvailable = true;
                }
                // store the worker functions that generalized the heating/cooling sides
                thisPLHP.calcLoadOutletTemp = classToInput.calcLoadOutletTemp;
                thisPLHP.calcQsource = classToInput.calcQsource;
                thisPLHP.calcSourceOutletTemp = classToInput.calcSourceOutletTemp;
                // heat recovery
                thisPLHP.calcQheatRecovery = classToInput.calcQheatRecovery;
                thisPLHP.calcHROutletTemp = classToInput.calcHROutletTemp;

                if (!errorsFound) {
                    state.dataEIRPlantLoopHeatPump->heatPumps.push_back(thisPLHP);
                }
            }
        }
    }
    if (errorsFound) {
        // currently there are no straightforward unit tests possible to get here
        // all curves are required and inputs are validated by the input processor
        // obviously this will stay here but I don't feel like counting it against coverage
        ShowFatalError(state, "Previous EIR PLHP errors cause program termination"); // LCOV_EXCL_LINE
    }
}

void EIRPlantLoopHeatPump::checkConcurrentOperation(EnergyPlusData &state)
{
    // This will do a recurring warning for concurrent companion operation.
    // This function should be called at the end of the time-step to ensure any iteration-level operation
    //  is worked out and the results are final.
    // This function does not try to be intelligent about only reporting for one of the companions.  The only
    //  way I could think of was to have a vector, either static here or in the namespace, that would hold
    //  companion index values as I warn against their partner, so then I would have to add the values to the
    //  vector each pass, and check then each loop.  This seemed really bulky and inefficient, so I chose to
    //  leave a tight loop here of just reporting for each coil if it and the companion are running.
    for (auto &thisPLHP : state.dataEIRPlantLoopHeatPump->heatPumps) {
        if (!thisPLHP.companionHeatPumpCoil) {
            continue;
        }
        if (thisPLHP.running && thisPLHP.companionHeatPumpCoil->running && !thisPLHP.companionHeatPumpCoil->heatRecoveryAvailable) {
            ShowRecurringWarningErrorAtEnd(state,
                                           "Companion heat pump objects running concurrently, check operation.  Base object name: " + thisPLHP.name,
                                           thisPLHP.recurringConcurrentOperationWarningIndex);
        }
    }
}

void EIRPlantLoopHeatPump::isPlantInletOrOutlet(EnergyPlusData &state)
{
    // check to see if component is on a plant inlet or outlet branch to determine if flow should be registered
    // only components on plant parallel component branches should be registered
    // this check for the load side on a plant inlet branch and source side on a plant outlet branch
    // likely will need more checking here but this works for now with existing test file
    bool loadSideIsPlantInlet = false;
    bool sourceSideIsPlantOutlet = false;
    for (auto thisPlant : state.dataPlnt->PlantLoop) {
        for (auto thisLoopSide : thisPlant.LoopSide) {
            if (this->loadSideNodes.inlet == thisLoopSide.NodeNumIn) {
                loadSideIsPlantInlet = true;
                break;
            }
            if (this->sourceSideNodes.outlet == thisLoopSide.NodeNumOut) {
                sourceSideIsPlantOutlet = true;
                break;
            }
            if (loadSideIsPlantInlet && sourceSideIsPlantOutlet) {
                this->heatRecoveryHeatPump = true;
                break;
            }
        }
    }
}

void EIRPlantLoopHeatPump::oneTimeInit(EnergyPlusData &state)
{
    // This function does all the one-time initialization
    constexpr std::string_view routineName = "EIRPlantLoopHeatPump : oneTimeInit"; // + __FUNCTION__;

    if (this->oneTimeInitFlag) {
        bool errFlag = false;

        // setup output variables
        SetupOutputVariable(state,
                            "Heat Pump Part Load Ratio",
                            Constant::Units::None,
                            this->partLoadRatio,
                            OutputProcessor::TimeStepType::System,
                            OutputProcessor::StoreType::Average,
                            this->name);
        SetupOutputVariable(state,
                            "Heat Pump Cycling Ratio",
                            Constant::Units::None,
                            this->cyclingRatio,
                            OutputProcessor::TimeStepType::System,
                            OutputProcessor::StoreType::Average,
                            this->name);
        SetupOutputVariable(state,
                            "Heat Pump Load Side Heat Transfer Rate",
                            Constant::Units::W,
                            this->loadSideHeatTransfer,
                            OutputProcessor::TimeStepType::System,
                            OutputProcessor::StoreType::Average,
                            this->name);
        SetupOutputVariable(state,
                            "Heat Pump Load Side Heat Transfer Energy",
                            Constant::Units::J,
                            this->loadSideEnergy,
                            OutputProcessor::TimeStepType::System,
                            OutputProcessor::StoreType::Sum,
                            this->name,
                            Constant::eResource::EnergyTransfer,
                            OutputProcessor::Group::Plant);
        SetupOutputVariable(state,
                            "Heat Pump Source Side Heat Transfer Rate",
                            Constant::Units::W,
                            this->sourceSideHeatTransfer,
                            OutputProcessor::TimeStepType::System,
                            OutputProcessor::StoreType::Average,
                            this->name);
        SetupOutputVariable(state,
                            "Heat Pump Source Side Heat Transfer Energy",
                            Constant::Units::J,
                            this->sourceSideEnergy,
                            OutputProcessor::TimeStepType::System,
                            OutputProcessor::StoreType::Sum,
                            this->name);
        SetupOutputVariable(state,
                            "Heat Pump Load Side Inlet Temperature",
                            Constant::Units::C,
                            this->loadSideInletTemp,
                            OutputProcessor::TimeStepType::System,
                            OutputProcessor::StoreType::Average,
                            this->name);
        SetupOutputVariable(state,
                            "Heat Pump Load Side Outlet Temperature",
                            Constant::Units::C,
                            this->loadSideOutletTemp,
                            OutputProcessor::TimeStepType::System,
                            OutputProcessor::StoreType::Average,
                            this->name);
        SetupOutputVariable(state,
                            "Heat Pump Source Side Inlet Temperature",
                            Constant::Units::C,
                            this->sourceSideInletTemp,
                            OutputProcessor::TimeStepType::System,
                            OutputProcessor::StoreType::Average,
                            this->name);
        SetupOutputVariable(state,
                            "Heat Pump Source Side Outlet Temperature",
                            Constant::Units::C,
                            this->sourceSideOutletTemp,
                            OutputProcessor::TimeStepType::System,
                            OutputProcessor::StoreType::Average,
                            this->name);
        SetupOutputVariable(state,
                            "Heat Pump Electricity Rate",
                            Constant::Units::W,
                            this->powerUsage,
                            OutputProcessor::TimeStepType::System,
                            OutputProcessor::StoreType::Average,
                            this->name);
        if (this->EIRHPType == DataPlant::PlantEquipmentType::HeatPumpEIRCooling) { // energy from HeatPump:PlantLoop:EIR:Cooling object
            SetupOutputVariable(state,
                                "Heat Pump Electricity Energy",
                                Constant::Units::J,
                                this->powerEnergy,
                                OutputProcessor::TimeStepType::System,
                                OutputProcessor::StoreType::Sum,
                                this->name,
                                Constant::eResource::Electricity,
                                OutputProcessor::Group::Plant,
                                OutputProcessor::EndUseCat::Cooling,
                                "Heat Pump");
            SetupOutputVariable(state,
                                "Heat Pump Thermosiphon Status",
                                Constant::Units::None,
                                this->thermosiphonStatus,
                                OutputProcessor::TimeStepType::System,
                                OutputProcessor::StoreType::Average,
                                this->name);
        } else if (this->EIRHPType == DataPlant::PlantEquipmentType::HeatPumpEIRHeating) { // energy from HeatPump:PlantLoop:EIR:Heating object
            SetupOutputVariable(state,
                                "Heat Pump Electricity Energy",
                                Constant::Units::J,
                                this->powerEnergy,
                                OutputProcessor::TimeStepType::System,
                                OutputProcessor::StoreType::Sum,
                                this->name,
                                Constant::eResource::Electricity,
                                OutputProcessor::Group::Plant,
                                OutputProcessor::EndUseCat::Heating,
                                "Heat Pump");
            if (this->defrostAvailable) {
                SetupOutputVariable(state,
                                    "Heat Pump Load Due To Defrost",
                                    Constant::Units::W,
                                    this->loadDueToDefrost,
                                    OutputProcessor::TimeStepType::System,
                                    OutputProcessor::StoreType::Average,
                                    this->name);
                SetupOutputVariable(state,
                                    "Heat Pump Fractioal Defrost Time",
                                    Constant::Units::W,
                                    this->fractionalDefrostTime,
                                    OutputProcessor::TimeStepType::System,
                                    OutputProcessor::StoreType::Average,
                                    this->name);
                SetupOutputVariable(state,
                                    "Heat Pump Defrost Electricity Rate",
                                    Constant::Units::W,
                                    this->defrostEnergyRate,
                                    OutputProcessor::TimeStepType::System,
                                    OutputProcessor::StoreType::Average,
                                    this->name);
                SetupOutputVariable(state,
                                    "Heat Pump Defrost Electricity Energy",
                                    Constant::Units::J,
                                    this->defrostEnergy,
                                    OutputProcessor::TimeStepType::System,
                                    OutputProcessor::StoreType::Sum,
                                    this->name,
                                    Constant::eResource::Electricity,
                                    OutputProcessor::Group::Plant,
                                    OutputProcessor::EndUseCat::Heating,
                                    "Heat Pump");
            }
        }
        SetupOutputVariable(state,
                            "Heat Pump Load Side Mass Flow Rate",
                            Constant::Units::kg_s,
                            this->loadSideMassFlowRate,
                            OutputProcessor::TimeStepType::System,
                            OutputProcessor::StoreType::Average,
                            this->name);
        SetupOutputVariable(state,
                            "Heat Pump Source Side Mass Flow Rate",
                            Constant::Units::kg_s,
                            this->sourceSideMassFlowRate,
                            OutputProcessor::TimeStepType::System,
                            OutputProcessor::StoreType::Average,
                            this->name);
        // report variable used for debugging, System Node Specific Heat can also report the node Cp
        // added spaces to SetupOutputVariable to avoid issue with variable parsing script
        // Setup Output Variable(state,
        //                   "Heat Pump Source Side Specific Heat",
        //                   Constant::Units::J_kgK,
        //                   this->sourceSideCp,
        //                   OutputProcessor::TimeStepType::System,
        //                   OutputProcessor::StoreType::Average,
        //                   this->name);

        if (this->heatRecoveryAvailable) {
            SetupOutputVariable(state,
                                "Heat Pump Heat Recovery Heat Transfer Rate",
                                Constant::Units::W,
                                this->heatRecoveryRate,
                                OutputProcessor::TimeStepType::System,
                                OutputProcessor::StoreType::Average,
                                this->name);
            SetupOutputVariable(state,
                                "Heat Pump Heat Recovery Heat Transfer Energy",
                                Constant::Units::J,
                                this->heatRecoveryEnergy,
                                OutputProcessor::TimeStepType::System,
                                OutputProcessor::StoreType::Sum,
                                this->name);

            SetupOutputVariable(state,
                                "Heat Pump Heat Recovery Inlet Temperature",
                                Constant::Units::C,
                                this->heatRecoveryInletTemp,
                                OutputProcessor::TimeStepType::System,
                                OutputProcessor::StoreType::Average,
                                this->name);
            SetupOutputVariable(state,
                                "Heat Pump Heat Recovery Outlet Temperature",
                                Constant::Units::C,
                                this->heatRecoveryOutletTemp,
                                OutputProcessor::TimeStepType::System,
                                OutputProcessor::StoreType::Average,
                                this->name);
            SetupOutputVariable(state,
                                "Heat Pump Heat Recovery Mass Flow Rate",
                                Constant::Units::kg_s,
                                this->heatRecoveryMassFlowRate,
                                OutputProcessor::TimeStepType::System,
                                OutputProcessor::StoreType::Average,
                                this->name);
            SetupOutputVariable(state,
                                "Heat Pump Heat Recovery Operation Status",
                                Constant::Units::None,
                                this->heatRecoveryOperatingStatus,
                                OutputProcessor::TimeStepType::System,
                                OutputProcessor::StoreType::Average,
                                this->name);
        }

        // find this component on the plant
        bool thisErrFlag = false;
        PlantUtilities::ScanPlantLoopsForObject(
            state, this->name, this->EIRHPType, this->loadSidePlantLoc, thisErrFlag, _, _, _, this->loadSideNodes.inlet, _);

        if (thisErrFlag) {
            ShowSevereError(state,
                            format("{}: Plant topology problem for {} name = \"{}\"",
                                   routineName,
                                   DataPlant::PlantEquipTypeNames[static_cast<int>(this->EIRHPType)],
                                   this->name));
            ShowContinueError(state, "Could not locate component's load side connections on a plant loop");
            errFlag = true;
        } else if (this->loadSidePlantLoc.loopSideNum != DataPlant::LoopSideLocation::Supply) { // only check if !thisErrFlag
            ShowSevereError(state,
                            format("{}: Invalid connections for {} name = \"{}\"",
                                   routineName,
                                   DataPlant::PlantEquipTypeNames[static_cast<int>(this->EIRHPType)],
                                   this->name));
            ShowContinueError(state, "The load side connections are not on the Supply Side of a plant loop");
            errFlag = true;
        }

        thisErrFlag = false;
        if (this->waterSource) {
            PlantUtilities::ScanPlantLoopsForObject(
                state, this->name, this->EIRHPType, this->sourceSidePlantLoc, thisErrFlag, _, _, _, this->sourceSideNodes.inlet, _);

            if (thisErrFlag) {
                ShowSevereError(state,
                                format("{}: Plant topology problem for {} name = \"{}\"",
                                       routineName,
                                       DataPlant::PlantEquipTypeNames[static_cast<int>(this->EIRHPType)],
                                       this->name));
                ShowContinueError(state, "Could not locate component's source side connections on a plant loop");
                errFlag = true;
            } else if (this->sourceSidePlantLoc.loopSideNum != DataPlant::LoopSideLocation::Demand) { // only check if !thisErrFlag
                ShowSevereError(state,
                                format("{}: Invalid connections for {} name = \"{}\"",
                                       routineName,
                                       DataPlant::PlantEquipTypeNames[static_cast<int>(this->EIRHPType)],
                                       this->name));
                ShowContinueError(state, "The source side connections are not on the Demand Side of a plant loop");
                errFlag = true;
            }

            // make sure it is not the same loop on both sides.
            if (this->loadSidePlantLoc.loopNum == this->sourceSidePlantLoc.loopNum) { // user is being too tricky, don't allow
                ShowSevereError(state,
                                format("{}: Invalid connections for {} name = \"{}\"",
                                       routineName,
                                       DataPlant::PlantEquipTypeNames[static_cast<int>(this->EIRHPType)],
                                       this->name));
                ShowContinueError(state, "The load and source sides need to be on different loops.");
                errFlag = true;
            } else {

                PlantUtilities::InterConnectTwoPlantLoopSides(state, this->loadSidePlantLoc, this->sourceSidePlantLoc, this->EIRHPType, true);
            }
        } else if (this->airSource) {
            // nothing to do here ? not any more
            if (this->heatRecoveryAvailable) {
                PlantUtilities::ScanPlantLoopsForObject(
                    state, this->name, this->EIRHPType, this->heatRecoveryPlantLoc, thisErrFlag, _, _, _, this->heatRecoveryNodes.inlet, _);

                if (thisErrFlag) {
                    ShowSevereError(state,
                                    format("{}: Plant topology problem for {} name = \"{}\"",
                                           routineName,
                                           DataPlant::PlantEquipTypeNames[static_cast<int>(this->EIRHPType)],
                                           this->name));
                    ShowContinueError(state, "Could not locate component's heat recovery side connections on a plant loop.");
                    errFlag = true;
                } else if (this->heatRecoveryPlantLoc.loopSideNum != DataPlant::LoopSideLocation::Demand) { // only check if !thisErrFlag
                    ShowSevereError(state,
                                    format("{}: Invalid connections for {} name = \"{}\"",
                                           routineName,
                                           DataPlant::PlantEquipTypeNames[static_cast<int>(this->EIRHPType)],
                                           this->name));
                    ShowContinueError(state, "The heat recovery side connections are not on the Demand Side of a plant loop.");
                    errFlag = true;
                }

                // make sure it is not the same loop on both sides.
                if (this->loadSidePlantLoc.loopNum == this->heatRecoveryPlantLoc.loopNum) { // user is being too tricky, don't allow
                    ShowSevereError(state,
                                    format("{}: Invalid connections for {} name = \"{}\"",
                                           routineName,
                                           DataPlant::PlantEquipTypeNames[static_cast<int>(this->EIRHPType)],
                                           this->name));
                    ShowContinueError(state, "The load and heat recovery sides need to be on different loops.");
                    errFlag = true;
                } else {

                    PlantUtilities::InterConnectTwoPlantLoopSides(state, this->loadSidePlantLoc, this->heatRecoveryPlantLoc, this->EIRHPType, true);
                }
            }
        }

        if (errFlag) {
            ShowFatalError(state, format("{}: Program terminated due to previous condition(s).", routineName));
        }
        this->oneTimeInitFlag = false;
    }
}

bool EIRPlantLoopHeatPump::thermosiphonDisabled(EnergyPlusData &state)
{
    if (this->thermosiphonTempCurveIndex > 0) {
        this->thermosiphonStatus = 0;
        Real64 dT = this->loadSideOutletTemp - this->sourceSideInletTemp;
        if (dT < this->thermosiphonMinTempDiff) {
            return true;
        }
        Real64 thermosiphonCapFrac = Curve::CurveValue(state, this->thermosiphonTempCurveIndex, dT);
        Real64 capFrac = this->partLoadRatio * this->cyclingRatio;
        if (thermosiphonCapFrac > capFrac && this->loadSideHeatTransfer > 0.0) {
            this->thermosiphonStatus = 1;
            this->powerUsage = 0.0;
            return false;
        }
        return true;
    } else {
        return true;
    }
}

void EIRPlantLoopHeatPump::report(EnergyPlusData &state)
{

    Real64 const reportingInterval = state.dataHVACGlobal->TimeStepSysSec;

    this->defrostEnergy = this->defrostEnergyRate * reportingInterval;
    this->loadSideEnergy = this->loadSideHeatTransfer * reportingInterval;
    this->powerEnergy = this->powerUsage * reportingInterval;
    this->sourceSideEnergy = this->sourceSideHeatTransfer * reportingInterval;
    this->heatRecoveryEnergy = this->heatRecoveryRate * reportingInterval;

    // update nodes
    PlantUtilities::SafeCopyPlantNode(state, this->loadSideNodes.inlet, this->loadSideNodes.outlet);
    state.dataLoopNodes->Node(this->loadSideNodes.outlet).Temp = this->loadSideOutletTemp;
    if (this->waterSource) {
        PlantUtilities::SafeCopyPlantNode(state, this->sourceSideNodes.inlet, this->sourceSideNodes.outlet);
    }
    state.dataLoopNodes->Node(this->sourceSideNodes.outlet).Temp = this->sourceSideOutletTemp;
    if (this->heatRecoveryAvailable) {
        PlantUtilities::SafeCopyPlantNode(state, this->heatRecoveryNodes.inlet, this->heatRecoveryNodes.outlet);
        state.dataLoopNodes->Node(this->heatRecoveryNodes.outlet).Temp = this->heatRecoveryOutletTemp;
    }
}

// From here on, the Fuel Fired Heat Pump module EIRFuelFiredHeatPump
// Enum string definitions
static constexpr std::array<std::string_view, static_cast<int>(EIRFuelFiredHeatPump::OATempCurveVar::Num)> OATempCurveVarNamesUC = {"DRYBULB",
                                                                                                                                    "WETBULB"};
static constexpr std::array<std::string_view, static_cast<int>(EIRFuelFiredHeatPump::WaterTempCurveVar::Num)> WaterTempCurveVarNamesUC = {
    "ENTERINGCONDENSER", "LEAVINGCONDENSER", "ENTERINGEVAPORATOR", "LEAVINGEVAPORATOR"};
static constexpr std::array<std::string_view, static_cast<int>(EIRFuelFiredHeatPump::DefrostType::Num)> DefrostTypeNamesUC = {"TIMED", "ONDEMAND"};

void EIRFuelFiredHeatPump::doPhysics(EnergyPlusData &state, Real64 currentLoad)
{
    Real64 const reportingInterval = state.dataHVACGlobal->TimeStepSysSec;

    // ideally the plant is going to ensure that we don't have a runflag=true when the load is invalid, but
    // I'm not sure we can count on that so we will do one check here to make sure we don't calculate things badly
    if ((this->EIRHPType == DataPlant::PlantEquipmentType::HeatPumpFuelFiredCooling && currentLoad >= 0.0) ||
        (this->EIRHPType == DataPlant::PlantEquipmentType::HeatPumpFuelFiredHeating && currentLoad <= 0.0)) {
        this->resetReportingVariables();
        return;
    }

    // get setpoint on the load side outlet
    // Real64 loadSideOutletSetpointTemp = this->getLoadSideOutletSetPointTemp(state);

    // Use a logic similar to that for a boilder: If the specified load is 0.0 or the boiler should not run
    // then we leave this subroutine. Before leaving
    // if the component control is SERIESACTIVE we set the component flow to inlet flow so that flow resolver
    // will not shut down the branch
    auto &thisInletNode = state.dataLoopNodes->Node(this->loadSideNodes.inlet);
    auto &thisOutletNode = state.dataLoopNodes->Node(this->loadSideNodes.outlet);
    auto &sim_component = DataPlant::CompData::getPlantComponent(state, this->loadSidePlantLoc);
    if ((this->EIRHPType == DataPlant::PlantEquipmentType::HeatPumpFuelFiredHeating && currentLoad <= 0.0)) {
        if (sim_component.FlowCtrl == DataBranchAirLoopPlant::ControlType::SeriesActive) this->loadSideMassFlowRate = thisInletNode.MassFlowRate;
        this->resetReportingVariables();
        return;
    }

    DataPlant::PlantLoopData &thisLoadPlantLoop = state.dataPlnt->PlantLoop(this->loadSidePlantLoc.loopNum);
    Real64 CpLoad = FluidProperties::GetSpecificHeatGlycol(
        state, thisLoadPlantLoop.FluidName, thisInletNode.Temp, thisLoadPlantLoop.FluidIndex, "PLFFHPEIR::simulate()");

    // Set the current load equal to the FFHP load
    Real64 FFHPloadSideLoad = currentLoad; // this->loadSidePlantLoad = MyLoad;

    if (this->EIRHPType == DataPlant::PlantEquipmentType::HeatPumpFuelFiredHeating) {

        // Initialize the delta temperature to zero
        Real64 FFHPDeltaTemp = 0.0; // C - FFHP inlet to outlet temperature difference, set in all necessary code paths so no initialization required

        if (thisLoadPlantLoop.LoopSide(this->loadSidePlantLoc.loopSideNum).FlowLock == DataPlant::FlowLock::Unlocked) {
            // Either set the flow to the Constant value or calculate the flow for the variable volume
            if (this->flowMode == DataPlant::FlowMode::Constant) {
                // Then find the flow rate and outlet temp
                this->loadSideMassFlowRate = this->loadSideDesignMassFlowRate;
                PlantUtilities::SetComponentFlowRate(
                    state, this->loadSideMassFlowRate, this->loadSideNodes.inlet, this->loadSideNodes.outlet, this->loadSidePlantLoc);

                if ((this->loadSideMassFlowRate != 0.0) &&
                    ((this->EIRHPType == DataPlant::PlantEquipmentType::HeatPumpFuelFiredHeating && currentLoad > 0.0))) {
                    FFHPDeltaTemp = currentLoad / (this->loadSideMassFlowRate * CpLoad);
                } else {
                    FFHPDeltaTemp = 0.0;
                }
                this->loadSideOutletTemp = FFHPDeltaTemp + thisInletNode.Temp;

            } else if (this->flowMode == DataPlant::FlowMode::LeavingSetpointModulated) {
                // Calculate the Delta Temp from the inlet temp to the FFHP outlet setpoint
                // Then find the flow rate and outlet temp

                if (thisLoadPlantLoop.LoopDemandCalcScheme == DataPlant::LoopDemandCalcScheme::SingleSetPoint) {
                    FFHPDeltaTemp = thisOutletNode.TempSetPoint - thisInletNode.Temp;
                } else { // DataPlant::LoopDemandCalcScheme::DualSetPointDeadBand
                    FFHPDeltaTemp = thisOutletNode.TempSetPointLo - thisInletNode.Temp;
                }

                this->loadSideOutletTemp = FFHPDeltaTemp + thisInletNode.Temp;

                if ((FFHPDeltaTemp > 0.0) && ((this->EIRHPType == DataPlant::PlantEquipmentType::HeatPumpFuelFiredHeating && currentLoad > 0.0))) {
                    this->loadSideMassFlowRate = currentLoad / (CpLoad * FFHPDeltaTemp);
                    this->loadSideMassFlowRate = min(this->loadSideDesignMassFlowRate, this->loadSideMassFlowRate);
                } else {
                    this->loadSideMassFlowRate = 0.0;
                }
                PlantUtilities::SetComponentFlowRate(
                    state, this->loadSideMassFlowRate, this->loadSideNodes.inlet, this->loadSideNodes.outlet, this->loadSidePlantLoc);

            }    // End of Constant/Variable Flow If Block
        } else { // If FlowLock is True
            // Set the boiler flow rate from inlet node and then check performance
            this->loadSideMassFlowRate = thisInletNode.MassFlowRate;

            if ((this->loadSideMassFlowRate > 0.0) &&
                ((this->EIRHPType == DataPlant::PlantEquipmentType::HeatPumpFuelFiredHeating && currentLoad > 0.0))) { // this FFHP has a heat load
                // FFHPloadSideLoad = currentLoad;
                // if (FFHPloadSideLoad > this->referenceCapacity * this->maxPLR) FFHPloadSideLoad = this->referenceCapacity * this->maxPLR;
                // if (FFHPloadSideLoad < this->referenceCapacity * this->minPLR) FFHPloadSideLoad = this->referenceCapacity * this->minPLR;
                FFHPloadSideLoad = std::clamp(FFHPloadSideLoad, this->referenceCapacity * this->minPLR, this->referenceCapacity * this->maxPLR);
                this->loadSideOutletTemp = thisInletNode.Temp + FFHPloadSideLoad / (this->loadSideMassFlowRate * CpLoad);
            } else {
                FFHPloadSideLoad = 0.0;
                this->loadSideOutletTemp = thisInletNode.Temp;
            }
        }
    } else if (this->EIRHPType == DataPlant::PlantEquipmentType::HeatPumpFuelFiredCooling) {
        if (thisLoadPlantLoop.LoopSide(this->loadSidePlantLoc.loopSideNum).FlowLock == DataPlant::FlowLock::Unlocked) {
            // this->PossibleSubcooling =
            //    !(state.dataPlnt->PlantLoop(PlantLoopNum).LoopSide(LoopSideNum).Branch(BranchNum).Comp(CompNum).CurOpSchemeType ==
            //      DataPlant::OpScheme::CompSetPtBased);
            Real64 evapDeltaTemp = 0.0; // Evaporator temperature difference [C]

            // Either set the flow to the Constant value or calculate the flow for the variable volume case
            if (this->flowMode == DataPlant::FlowMode::Constant) {
                // Set the evaporator mass flow rate to design
                // Start by assuming max (design) flow
                this->loadSideMassFlowRate = this->loadSideDesignMassFlowRate;
                // Use PlantUtilities::SetComponentFlowRate to decide actual flow
                PlantUtilities::SetComponentFlowRate(
                    state, this->loadSideMassFlowRate, this->loadSideNodes.inlet, this->loadSideNodes.outlet, this->loadSidePlantLoc);
                if (this->loadSideMassFlowRate != 0.0) {
                    evapDeltaTemp = std::abs(currentLoad) / (this->loadSideMassFlowRate * CpLoad); // MyLoad = net evaporator capacity, QEvaporator
                } else {
                    evapDeltaTemp = 0.0;
                }
                this->loadSideOutletTemp = thisInletNode.Temp - evapDeltaTemp;
            } else if (this->flowMode == DataPlant::FlowMode::LeavingSetpointModulated) {
                switch (thisLoadPlantLoop.LoopDemandCalcScheme) {
                case DataPlant::LoopDemandCalcScheme::SingleSetPoint: {
                    // Calculate the Delta Temp from the inlet temp to the chiller outlet setpoint
                    evapDeltaTemp = thisInletNode.Temp - thisOutletNode.TempSetPoint;
                } break;
                case DataPlant::LoopDemandCalcScheme::DualSetPointDeadBand: {
                    evapDeltaTemp = thisInletNode.Temp - thisOutletNode.TempSetPointHi;
                } break;
                default: {
                    assert(false);
                } break;
                }

                if (evapDeltaTemp != 0) {
                    this->loadSideMassFlowRate = max(0.0, (std::abs(currentLoad) / (CpLoad * evapDeltaTemp)));
                    // Check to see if the Maximum is exceeded, if so set to maximum
                    this->loadSideMassFlowRate = min(this->loadSideDesignMassFlowRate, this->loadSideMassFlowRate);
                    // Use PlantUtilities::SetComponentFlowRate to decide actual flow
                    PlantUtilities::SetComponentFlowRate(
                        state, this->loadSideMassFlowRate, this->loadSideNodes.inlet, this->loadSideNodes.outlet, this->loadSidePlantLoc);
                    // Should we recalculate this with the corrected setpoint?
                    switch (thisLoadPlantLoop.LoopDemandCalcScheme) {
                    case DataPlant::LoopDemandCalcScheme::SingleSetPoint: {
                        this->loadSideOutletTemp = thisOutletNode.TempSetPoint;
                    } break;
                    case DataPlant::LoopDemandCalcScheme::DualSetPointDeadBand: {
                        this->loadSideOutletTemp = thisOutletNode.TempSetPointHi;
                    } break;
                    default:
                        break;
                    }
                } else {
                    // Try to request zero flow
                    this->loadSideMassFlowRate = 0.0;
                    // Use PlantUtilities::SetComponentFlowRate to decide actual flow
                    PlantUtilities::SetComponentFlowRate(
                        state, this->loadSideMassFlowRate, this->loadSideNodes.inlet, this->loadSideNodes.outlet, this->loadSidePlantLoc);
                    // No deltaT since component is not running
                    this->loadSideOutletTemp = thisInletNode.Temp;
                    // this->QEvaporator = 0.0;
                    // PartLoadRat = 0.0;
                    // this->ChillerPartLoadRatio = 0.0;

                    // if (this->DeltaTErrCount < 1 && !state.dataGlobal->WarmupFlag) {
                    if (!state.dataGlobal->WarmupFlag) {
                        // ++this->DeltaTErrCount;
                        ShowWarningError(state, "FFHP evaporator DeltaTemp = 0 in mass flow calculation (Tevapin = Tevapout setpoint temp).");
                        ShowContinueErrorTimeStamp(state, "");
                        // } else if (!state.dataGlobal->WarmupFlag) {
                        // ++this->ChillerCapFTError;
                        ShowWarningError( // RecurringWarningErrorAtEnd(
                            state,
                            format("{} \"{}\": FFHP evaporator DeltaTemp = 0 in mass flow calculation warning continues...",
                                   DataPlant::PlantEquipTypeNames[static_cast<int>(this->EIRHPType)],
                                   this->name));
                        // this->DeltaTErrCountIndex,
                        // evapDeltaTemp,
                        // evapDeltaTemp);
                    }
                }
            }
        } else { // If FlowLock is True
            this->loadSideMassFlowRate = thisInletNode.MassFlowRate;
            PlantUtilities::SetComponentFlowRate(
                state, this->loadSideMassFlowRate, this->loadSideNodes.inlet, this->loadSideNodes.outlet, this->loadSidePlantLoc);
            //       Some other component set the flow to 0. No reason to continue with calculations.
            if (this->loadSideMassFlowRate == 0.0) {
                FFHPloadSideLoad = 0.0;
                // return;
            }
        } // This is the end of the FlowLock Block
    }

    // Determine which air variable to use for GAHP:
    // Source (air) side variable to use
    // auto &thisloadsideinletnode = state.dataLoopNodes->Node(this->loadSideNodes.inlet);
    Real64 oaTempforCurve = thisInletNode.Temp; // state.dataLoopNodes->Node(this->loadSideNodes.inlet).Temp;
    if (this->oaTempCurveInputVar == OATempCurveVar::WetBulb) {
        oaTempforCurve =
            Psychrometrics::PsyTwbFnTdbWPb(state, thisInletNode.Temp, thisInletNode.HumRat, thisInletNode.Press, "PLFFHPEIR::doPhysics()");
    }

    // Load (water) side temperature variable
    Real64 waterTempforCurve = this->loadSideInletTemp;
    if (this->waterTempCurveInputVar == WaterTempCurveVar::LeavingCondenser || this->waterTempCurveInputVar == WaterTempCurveVar::LeavingEvaporator) {
        waterTempforCurve = this->loadSideOutletTemp;
    }

    // evaluate capacity modifier curve and determine load side heat transfer
    Real64 capacityModifierFuncTemp =
        // CurveManager::CurveValue(state, this->capFuncTempCurveIndex, loadSideOutletSetpointTemp, this->sourceSideInletTemp);
        // CurveManager::CurveValue(state, this->capFuncTempCurveIndex, loadSideOutletSetpointTemp, oaTempforCurve);
        Curve::CurveValue(state, this->capFuncTempCurveIndex, waterTempforCurve, oaTempforCurve);

    if (capacityModifierFuncTemp < 0.0) {
        if (this->capModFTErrorIndex == 0) {
            ShowSevereMessage(state, format("{} \"{}\":", DataPlant::PlantEquipTypeNames[static_cast<int>(this->EIRHPType)], this->name));
            ShowContinueError(state,
                              format(" Capacity Modifier curve (function of Temperatures) output is negative ({:.3T}).", capacityModifierFuncTemp));
            ShowContinueError(state,
                              format(" Negative value occurs using a water temperature of {:.2T}C and an outdoor air temperature of {:.2T}C.",
                                     waterTempforCurve,
                                     oaTempforCurve));
            ShowContinueErrorTimeStamp(state, " Resetting curve output to zero and continuing simulation.");
        }
        ShowRecurringWarningErrorAtEnd(state,
                                       format("{} \"{}\": Capacity Modifier curve (function of Temperatures) output is negative warning continues...",
                                              DataPlant::PlantEquipTypeNames[static_cast<int>(this->EIRHPType)],
                                              this->name),
                                       this->capModFTErrorIndex,
                                       capacityModifierFuncTemp,
                                       capacityModifierFuncTemp);
        capacityModifierFuncTemp = 0.0;
    }

    Real64 availableCapacity = this->referenceCapacity * capacityModifierFuncTemp;
    Real64 partLoadRatio = 0.0;
    if (availableCapacity > 0) {
        partLoadRatio = std::clamp(
            std::abs(FFHPloadSideLoad) / availableCapacity, 0.0, 1.0); // max(0.0, min(std::abs(FFHPloadSideLoad) / availableCapacity, 1.0));
    }

    // evaluate the actual current operating load side heat transfer rate

    // this->loadSideHeatTransfer = availableCapacity * partLoadRatio;
    this->loadSideHeatTransfer = availableCapacity * partLoadRatio; // (partLoadRatio >= this->minPLR ? partLoadRatio : 0.0);

    // calculate load side outlet conditions
    Real64 const loadMCp = this->loadSideMassFlowRate * CpLoad;
    this->loadSideOutletTemp = this->calcLoadOutletTemp(this->loadSideInletTemp, this->loadSideHeatTransfer / loadMCp);

    // calculate power usage from EIR curves
    Real64 eirModifierFuncTemp = Curve::CurveValue(state,
                                                   this->powerRatioFuncTempCurveIndex,
                                                   waterTempforCurve,
                                                   oaTempforCurve); // CurveManager::CurveValue(state, this->powerRatioFuncTempCurveIndex,
                                                                    // this->loadSideOutletTemp, this->sourceSideInletTemp);

    if (eirModifierFuncTemp < 0.0) {
        if (this->eirModFTErrorIndex == 0) {
            ShowSevereMessage(state, format("{} \"{}\":", DataPlant::PlantEquipTypeNames[static_cast<int>(this->EIRHPType)], this->name));
            ShowContinueError(state, format(" EIR Modifier curve (function of Temperatures) output is negative ({:.3T}).", eirModifierFuncTemp));
            ShowContinueError(state,
                              format(" Negative value occurs using a water temperature of {:.2T}C and an outdoor air temperature of {:.2T}C.",
                                     waterTempforCurve,
                                     oaTempforCurve));
            ShowContinueErrorTimeStamp(state, " Resetting curve output to zero and continuing simulation.");
        }
        ShowRecurringWarningErrorAtEnd(state,
                                       format("{} \"{}\": EIR Modifier curve (function of Temperatures) output is negative warning continues...",
                                              DataPlant::PlantEquipTypeNames[static_cast<int>(this->EIRHPType)],
                                              this->name),
                                       this->eirModFTErrorIndex,
                                       eirModifierFuncTemp,
                                       eirModifierFuncTemp);
        eirModifierFuncTemp = 0.0;
    }

    Real64 miniPLR_mod = this->minPLR;
    Real64 PLFf = max(miniPLR_mod, partLoadRatio);

    Real64 eirModifierFuncPLR = Curve::CurveValue(state, this->powerRatioFuncPLRCurveIndex, PLFf);
    // this->powerUsage = (this->loadSideHeatTransfer / this->referenceCOP) * eirModifierFuncPLR * eirModifierFuncTemp;
    // this->powerEnergy = this->powerUsage * reportingInterval;

    if (eirModifierFuncPLR < 0.0) {
        if (this->eirModFPLRErrorIndex == 0) {
            ShowSevereMessage(state, format("{} \"{}\":", DataPlant::PlantEquipTypeNames[static_cast<int>(this->EIRHPType)], this->name));
            ShowContinueError(state, format(" EIR Modifier curve (function of PLR) output is negative ({:.3T}).", eirModifierFuncPLR));
            ShowContinueError(state, format(" Negative value occurs using a Part Load Ratio of {:.2T}", PLFf));
            ShowContinueErrorTimeStamp(state, " Resetting curve output to zero and continuing simulation.");
        }
        ShowRecurringWarningErrorAtEnd(state,
                                       format("{} \"{}\": EIR Modifier curve (function of PLR) output is negative warning continues...",
                                              DataPlant::PlantEquipTypeNames[static_cast<int>(this->EIRHPType)],
                                              this->name),
                                       this->eirModFPLRErrorIndex,
                                       eirModifierFuncPLR,
                                       eirModifierFuncPLR);
        eirModifierFuncPLR = 0.0;
    }

    constexpr Real64 minDefrostT = Fahrenheit2Celsius(16.0); // (16.0 - 32.0) * 5.0 / 9.0; // 16F
    constexpr Real64 maxDefrostT = Fahrenheit2Celsius(38.0); // (38.0 - 32.0) * 5.0 / 9.0; // 38F

    Real64 oaTemp2 = std::clamp(oaTempforCurve, minDefrostT, maxDefrostT); // max(minDefrostT, min(maxDefrostT, oaTempforCurve));
    Real64 eirDefrost = 1.0;

    if ((state.dataEnvrn->OutDryBulbTemp <= this->defrostMaxOADBT) && this->defrostType == DefrostType::OnDemand) {
        if (this->defrostEIRCurveIndex > 0) {
            eirDefrost = Curve::CurveValue(state, this->defrostEIRCurveIndex, oaTemp2);
        }

        if (eirDefrost < 1.0) {
            if (this->eirDefrostFTErrorIndex == 0) {
                ShowSevereMessage(state, format("{} \"{}\":", DataPlant::PlantEquipTypeNames[static_cast<int>(this->EIRHPType)], this->name));
                ShowContinueError(state,
                                  format(" EIR defrost Modifier curve (function of Temperature) output is less than 1.0 ({:.3T}).", eirDefrost));
                ShowContinueError(state, format(" Negative value occurs using an outdoor air temperature of {:.2T}", oaTemp2));
                ShowContinueErrorTimeStamp(state, " Resetting curve output to 1.0 and continuing simulation.");
            }
            ShowRecurringWarningErrorAtEnd(state,
                                           format("{} \"{}\": EIR Modifier curve (function of PLR) output out of range warning continues...",
                                                  DataPlant::PlantEquipTypeNames[static_cast<int>(this->EIRHPType)],
                                                  this->name),
                                           this->eirDefrostFTErrorIndex,
                                           eirDefrost,
                                           eirDefrost);
            eirDefrost = 1.0;
        }
    }

    // Cycling Ratio
    constexpr Real64 CR_min = 0.0;
    constexpr Real64 CR_max = 1.0;
    Real64 CR = std::clamp(max(this->minPLR, partLoadRatio) / miniPLR_mod,
                           CR_min,
                           CR_max); // min(max(0.0, max(this->minPLR, partLoadRatio) / miniPLR_mod), 1.0); // partLoadRatio / this->minPLR;

    constexpr Real64 CRF_Slope = 0.4167;
    constexpr Real64 CRF_Intercept = 0.5833;
    Real64 CRF = CRF_Slope * CR + CRF_Intercept; // Use the the fixed eqn in the paper as the default curve (or maybe choose constant 1 as default)
    if (this->cycRatioCurveIndex > 0) {
        CRF = Curve::CurveValue(state, this->cycRatioCurveIndex, CR);
    }
    if (CRF <= Constant::rTinyValue) CRF = CRF_Intercept; // What could a proper default for too tiny CRF?

    // aux elec
    Real64 eirAuxElecFuncTemp = 0.0;
    if (this->auxElecEIRFoTempCurveIndex > 0) {
        eirAuxElecFuncTemp = Curve::CurveValue(state, this->auxElecEIRFoTempCurveIndex, waterTempforCurve, oaTempforCurve);
    }

    if (eirAuxElecFuncTemp < 0.0) {
        if (this->eirAuxElecFTErrorIndex == 0) {
            ShowSevereMessage(state, format("{} \"{}\":", DataPlant::PlantEquipTypeNames[static_cast<int>(this->EIRHPType)], this->name));
            ShowContinueError(state,
                              format(" Auxillary EIR Modifier curve (function of Temperatures) output is negative ({:.3T}).", eirAuxElecFuncTemp));
            ShowContinueError(state,
                              format(" Negative value occurs using a water temperature of {:.2T}C and an outdoor air temperature of {:.2T}C.",
                                     waterTempforCurve,
                                     oaTempforCurve));
            ShowContinueErrorTimeStamp(state, " Resetting curve output to zero and continuing simulation.");
        }
        ShowRecurringWarningErrorAtEnd(
            state,
            format("{} \"{}\": Auxillary EIR Modifier curve (function of Temperatures) output is negative warning continues...",
                   DataPlant::PlantEquipTypeNames[static_cast<int>(this->EIRHPType)],
                   this->name),
            this->eirAuxElecFTErrorIndex,
            eirAuxElecFuncTemp,
            eirAuxElecFuncTemp);
        eirAuxElecFuncTemp = 0.0;
    }

    Real64 eirAuxElecFuncPLR = 0.0;
    if (this->auxElecEIRFoPLRCurveIndex > 0) {
        eirAuxElecFuncPLR = Curve::CurveValue(state, this->auxElecEIRFoPLRCurveIndex, partLoadRatio);
    }

    if (eirAuxElecFuncPLR < 0.0) {
        if (this->eirAuxElecFPLRErrorIndex == 0) {
            ShowSevereMessage(state, format("{} \"{}\":", DataPlant::PlantEquipTypeNames[static_cast<int>(this->EIRHPType)], this->name));
            ShowContinueError(state,
                              format(" Auxillary EIR Modifier curve (function of Temperatures) output is negative ({:.3T}).", eirAuxElecFuncPLR));
            ShowContinueError(state, format(" Negative value occurs using a Part Load Ratio of {:.2T}.", partLoadRatio));
            ShowContinueErrorTimeStamp(state, " Resetting curve output to zero and continuing simulation.");
        }
        ShowRecurringWarningErrorAtEnd(state,
                                       format("{} \"{}\": Auxillary EIR Modifier curve (function of PLR) output is negative warning continues...",
                                              DataPlant::PlantEquipTypeNames[static_cast<int>(this->EIRHPType)],
                                              this->name),
                                       this->eirAuxElecFPLRErrorIndex,
                                       eirAuxElecFuncPLR,
                                       eirAuxElecFuncPLR);
        eirAuxElecFuncPLR = 0.0;
    }

    if (partLoadRatio < this->minPLR) {
        this->fuelRate = 0.0;
        this->powerUsage = 0.0;
    } else {
        this->fuelRate = this->loadSideHeatTransfer / (this->referenceCOP * CRF) * eirModifierFuncPLR * eirModifierFuncTemp * eirDefrost;

        this->powerUsage = this->nominalAuxElecPower * eirAuxElecFuncTemp * eirAuxElecFuncPLR;
        if (this->defrostType == DefrostType::Timed) {
            this->powerUsage += this->defrostResistiveHeaterCap * this->defrostOpTimeFrac * reportingInterval;
        }
    }
    this->powerUsage += this->standbyElecPower;

    // energy balance on heat pump
    // this->sourceSideHeatTransfer = this->calcQsource(this->loadSideHeatTransfer, this->powerUsage);
    this->sourceSideHeatTransfer = this->calcQsource(this->loadSideHeatTransfer, this->fuelRate + this->powerUsage - this->standbyElecPower);

    // calculate source side outlet conditions
    Real64 CpSrc = 0.0;
    if (this->waterSource) {
        auto &thisSourcePlantLoop = state.dataPlnt->PlantLoop(this->sourceSidePlantLoc.loopNum);
        CpSrc = FluidProperties::GetSpecificHeatGlycol(
            state, thisSourcePlantLoop.FluidName, this->sourceSideInletTemp, thisSourcePlantLoop.FluidIndex, "PLFFHPEIR::simulate()");
    } else if (this->airSource) {
        CpSrc = Psychrometrics::PsyCpAirFnW(state.dataEnvrn->OutHumRat);
    }
    // this->sourceSideCp = CpSrc; // debuging variable
    // Real64 const sourceMCp = this->sourceSideMassFlowRate * CpSrc;
    Real64 const sourceMCp = (this->sourceSideMassFlowRate < 1e-6 ? 1.0 : this->sourceSideMassFlowRate) * CpSrc;
    this->sourceSideOutletTemp = this->calcSourceOutletTemp(this->sourceSideInletTemp, this->sourceSideHeatTransfer / sourceMCp);
}

void EIRFuelFiredHeatPump::sizeSrcSideASHP(EnergyPlusData &state)
{
    // size the source-side for the air-source HP
    bool errorsFound = false;

    // these variables will be used throughout this function as a temporary value of that physical state
    Real64 tmpCapacity = this->referenceCapacity;
    Real64 tmpLoadVolFlow = this->loadSideDesignVolFlowRate;
    Real64 tmpSourceVolFlow = 0.0;

    // will leave like this for now
    // need to update these to better values later
    Real64 sourceSideInitTemp = 20.0;
    Real64 sourceSideHumRat = 0.0;
    if (this->EIRHPType == DataPlant::PlantEquipmentType::HeatPumpEIRHeating) {
        // same here; update later
        sourceSideInitTemp = 20.0;
    }

    Real64 const rhoSrc = Psychrometrics::PsyRhoAirFnPbTdbW(state, state.dataEnvrn->StdBaroPress, sourceSideInitTemp, sourceSideHumRat);
    Real64 const CpSrc = Psychrometrics::PsyCpAirFnW(sourceSideHumRat);

    // set the source-side flow rate
    if (this->sourceSideDesignVolFlowRateWasAutoSized) {
        // load-side capacity should already be set, so unless the flow rate is specified, we can set
        // an assumed reasonable flow rate since this doesn't affect downstream components
        Real64 DeltaT_src = 10.0;
        // to get the source flow, we first must calculate the required heat impact on the source side
        // First the definition of COP: COP = Qload/Power, therefore Power = Qload/COP
        // Then the energy balance:     Qsrc = Qload + Power
        // Substituting for Power:      Qsrc = Qload + Qload/COP, therefore Qsrc = Qload (1 + 1/COP)
        Real64 const designSourceSideHeatTransfer = tmpCapacity * (1.0 + 1.0 / this->referenceCOP);
        // To get the design source flow rate, just apply the sensible heat rate equation:
        //                              Qsrc = rho_src * Vdot_src * Cp_src * DeltaT_src
        //                              Vdot_src = Q_src / (rho_src * Cp_src * DeltaT_src)
        tmpSourceVolFlow = designSourceSideHeatTransfer / (rhoSrc * CpSrc * DeltaT_src);
    } else if (!this->sourceSideDesignVolFlowRateWasAutoSized && this->sourceSideDesignVolFlowRate > 0.0) {
        // given the value by the user
        // set it directly
        tmpSourceVolFlow = this->sourceSideDesignVolFlowRate;
    } else if (!this->sourceSideDesignVolFlowRateWasAutoSized && this->sourceSideDesignVolFlowRate == 0.0) { // LCOV_EXCL_LINE
        // user gave a flow rate of 0
        // protected by the input processor to be >0.0
        // fatal out just in case
        errorsFound = true; // LCOV_EXCL_LINE
        ShowSevereError(state,
                        format("Invalid condenser flow rate for EIR PLHP (name={}; entered value: {}",
                               this->name,
                               this->sourceSideDesignVolFlowRate)); // LCOV_EXCL_LINE
    } else {
        // can't imagine how it would ever get to this point
        // just assume it's the same as the load side if we don't have any sizing information
        tmpSourceVolFlow = tmpLoadVolFlow; // LCOV_EXCL_LINE
    }

    this->sourceSideDesignVolFlowRate = tmpSourceVolFlow;

    if (errorsFound) {
        ShowFatalError(state, "Preceding sizing errors cause program termination"); // LCOV_EXCL_LINE
    }
}

void EIRFuelFiredHeatPump::resetReportingVariables()
{
    this->loadSideHeatTransfer = 0.0;
    this->loadSideEnergy = 0.0;
    this->loadSideOutletTemp = this->loadSideInletTemp;
    this->fuelRate = 0.0;
    this->fuelEnergy = 0.0;
    this->powerUsage = 0.0;
    this->powerEnergy = 0.0;
    this->sourceSideHeatTransfer = 0.0;
    this->sourceSideOutletTemp = this->sourceSideInletTemp;
    this->sourceSideEnergy = 0.0;
}

PlantComponent *EIRFuelFiredHeatPump::factory(EnergyPlusData &state, DataPlant::PlantEquipmentType hp_type, const std::string &hp_name)
{
    if (state.dataEIRFuelFiredHeatPump->getInputsFFHP) {
        EIRFuelFiredHeatPump::processInputForEIRPLHP(state);
        EIRFuelFiredHeatPump::pairUpCompanionCoils(state);
        state.dataEIRFuelFiredHeatPump->getInputsFFHP = false;
    }

    for (auto &plhp : state.dataEIRFuelFiredHeatPump->heatPumps) {
        if (plhp.name == Util::makeUPPER(hp_name) && plhp.EIRHPType == hp_type) {
            return &plhp;
        }
    }

    ShowFatalError(state, format("EIR Fuel-Fired Heat Pump factory: Error getting inputs for PLFFHP named: {}.", hp_name));
    return nullptr; // LCOV_EXCL_LINE
}

void EIRFuelFiredHeatPump::pairUpCompanionCoils(EnergyPlusData &state)
{
    for (auto &thisHP : state.dataEIRFuelFiredHeatPump->heatPumps) {
        if (!thisHP.companionCoilName.empty()) {
            std::string thisCoilName = Util::makeUPPER(thisHP.name);
            DataPlant::PlantEquipmentType thisCoilType = thisHP.EIRHPType;
            std::string targetCompanionName = Util::makeUPPER(thisHP.companionCoilName);
            for (auto &potentialCompanionCoil : state.dataEIRFuelFiredHeatPump->heatPumps) {
                DataPlant::PlantEquipmentType potentialCompanionType = potentialCompanionCoil.EIRHPType;
                std::string potentialCompanionName = Util::makeUPPER(potentialCompanionCoil.name);
                if (potentialCompanionName == thisCoilName) {
                    // skip the current coil
                    continue;
                }
                if (potentialCompanionName == targetCompanionName) {
                    if (thisCoilType == potentialCompanionType) {
                        ShowSevereError(state,
                                        format("Invalid companion specification for EIR Plant Loop Fuel-Fired Heat Pump named \"{}\"", thisCoilName));
                        ShowContinueError(state, "For heating objects, the companion must be a cooling object, and vice-versa");
                        ShowFatalError(state, "Invalid companion object causes program termination");
                    }
                    thisHP.companionHeatPumpCoil = &potentialCompanionCoil;
                    break;
                }
            }
            if (!thisHP.companionHeatPumpCoil) {
                ShowSevereError(state, "Could not find matching companion heat pump coil.");
                ShowContinueError(state, format("Base coil: {}", thisCoilName));
                ShowContinueError(state, format("Looking for companion coil named: {}", targetCompanionName));
                ShowFatalError(state, "Simulation aborts due to previous severe error");
            }
        }
    }
}

void EIRFuelFiredHeatPump::processInputForEIRPLHP(EnergyPlusData &state)
{
    struct ClassType
    {
        DataPlant::PlantEquipmentType thisType;
        std::string nodesType;
        std::function<Real64(Real64, Real64)> calcLoadOutletTemp;
        std::function<Real64(Real64, Real64)> calcQsource;
        std::function<Real64(Real64, Real64)> calcSourceOutletTemp;

        ClassType(DataPlant::PlantEquipmentType _thisType,
                  std::string _nodesType,
                  std::function<Real64(Real64, Real64)> _tLoadOutFunc,
                  std::function<Real64(Real64, Real64)> _qSrcFunc,
                  std::function<Real64(Real64, Real64)> _tSrcOutFunc)
            : thisType(_thisType), nodesType(std::move(_nodesType)), calcLoadOutletTemp(_tLoadOutFunc), calcQsource(_qSrcFunc),
              calcSourceOutletTemp(_tSrcOutFunc)
        {
        }
    };
    std::array<ClassType, 2> classesToInput = {
        ClassType{DataPlant::PlantEquipmentType::HeatPumpFuelFiredCooling,
                  "Chilled Water Nodes",
                  EIRPlantLoopHeatPumps::EIRFuelFiredHeatPump::subtract,
                  EIRPlantLoopHeatPumps::EIRFuelFiredHeatPump::add,
                  EIRPlantLoopHeatPumps::EIRFuelFiredHeatPump::add},
        ClassType{DataPlant::PlantEquipmentType::HeatPumpFuelFiredHeating,
                  "Hot Water Nodes",
                  EIRPlantLoopHeatPumps::EIRFuelFiredHeatPump::add,
                  EIRPlantLoopHeatPumps::EIRFuelFiredHeatPump::subtract,
                  EIRPlantLoopHeatPumps::EIRFuelFiredHeatPump::subtract},
    };

    bool errorsFound = false;
    std::string &cCurrentModuleObject = state.dataIPShortCut->cCurrentModuleObject;
    for (auto &classToInput : classesToInput) {
        cCurrentModuleObject = DataPlant::PlantEquipTypeNames[static_cast<int>(classToInput.thisType)];

        DataLoopNode::ConnectionObjectType objType = static_cast<DataLoopNode::ConnectionObjectType>(
            getEnumValue(BranchNodeConnections::ConnectionObjectTypeNamesUC, Util::makeUPPER(cCurrentModuleObject)));

        auto const instances = state.dataInputProcessing->inputProcessor->epJSON.find(cCurrentModuleObject);
        if (instances == state.dataInputProcessing->inputProcessor->epJSON.end()) continue;
        auto &instancesValue = instances.value();
        for (auto instance = instancesValue.begin(); instance != instancesValue.end(); ++instance) {
            auto const &fields = instance.value();
            auto const &thisObjectName = instance.key();
            state.dataInputProcessing->inputProcessor->markObjectAsUsed(cCurrentModuleObject, thisObjectName);

            EIRFuelFiredHeatPump thisPLHP;

            thisPLHP.EIRHPType = classToInput.thisType;
            std::string companionCoilFieldTag = "companion_heating_heat_pump_name";
            std::string refCapFieldTag = "nominal_cooling_capacity";
            if (thisPLHP.EIRHPType == DataPlant::PlantEquipmentType::HeatPumpFuelFiredHeating) {
                companionCoilFieldTag = "companion_cooling_heat_pump_name";
                refCapFieldTag = "nominal_heating_capacity";
            }

            // A1-A3
            thisPLHP.name = Util::makeUPPER(thisObjectName);
            std::string loadSideInletNodeName = Util::makeUPPER(fields.at("water_inlet_node_name").get<std::string>());
            std::string loadSideOutletNodeName = Util::makeUPPER(fields.at("water_outlet_node_name").get<std::string>());
            // Implicit
            // std::string condenserType = "AIRSOURCE"; // Util::makeUPPER(fields.at("condenser_type").get<std::string>());
            thisPLHP.airSource = true;
            thisPLHP.waterSource = false;

            // A4
            std::string sourceSideInletNodeName = Util::makeUPPER(fields.at("air_source_node_name").get<std::string>());
            // Util::makeUPPER(fields.at("source_side_outlet_node_name").get<std::string>());
            std::string sourceSideOutletNodeName = format("{}_SOURCE_SIDE_OUTLET_NODE", thisPLHP.name);

            // A5
            auto compCoilFound = fields.find(companionCoilFieldTag);
            if (compCoilFound != fields.end()) { // optional field
                thisPLHP.companionCoilName = Util::makeUPPER(compCoilFound.value().get<std::string>());
            }

            // A6 Fuel Type
            std::string tempRsrStr = Util::makeUPPER(fields.at("fuel_type").get<std::string>());
            thisPLHP.fuelType = static_cast<Constant::eFuel>(getEnumValue(Constant::eFuelNamesUC, tempRsrStr));
            // Validate fuel type input
            static constexpr std::string_view RoutineName("processInputForEIRPLHP: ");
            if (thisPLHP.fuelType == Constant::eFuel::Invalid) {
                ShowSevereError(state, format("{}{}=\"{}\",", RoutineName, cCurrentModuleObject, thisPLHP.name));
                ShowContinueError(state, format("Invalid Fuel Type = {}", tempRsrStr));
                ShowContinueError(state, "Reset the Fuel Type to \"NaturalGas\".");
                thisPLHP.fuelType = Constant::eFuel::NaturalGas;
                errorsFound = true;
            }

            // A7 End use category
            thisPLHP.endUseSubcat = Util::makeUPPER(fields.at("end_use_subcategory").get<std::string>());
            if (thisPLHP.endUseSubcat == "") {
                thisPLHP.endUseSubcat = "Heat Pump Fuel Fired"; // or "General"?
            }

            // N1 Nominal heating capacity
            auto &tmpRefCapacity = fields.at(refCapFieldTag);

            if (tmpRefCapacity == "Autosize") {
                thisPLHP.referenceCapacity = DataSizing::AutoSize;
                thisPLHP.referenceCapacityWasAutoSized = true;
            } else {
                thisPLHP.referenceCapacity = tmpRefCapacity.get<Real64>();
            }

            // N2 Nominal heating capacity
            thisPLHP.referenceCOP = fields.at("nominal_cop").get<Real64>();
            if (thisPLHP.referenceCOP <= 0.0) thisPLHP.referenceCOP = 1.0;

            // N3 Design flow rate
            auto &tmpFlowRate = fields.at("design_flow_rate");
            if (tmpFlowRate == "Autosize") {
                thisPLHP.loadSideDesignVolFlowRate = DataSizing::AutoSize;
                thisPLHP.loadSideDesignVolFlowRateWasAutoSized = true;
            } else {
                thisPLHP.loadSideDesignVolFlowRate = tmpFlowRate.get<Real64>();
            }

            // GAHP: Add a default source side flow rate, not from input
            Real64 defDummyASDesVolFlowRate = 1.0;
            thisPLHP.sourceSideDesignVolFlowRate = defDummyASDesVolFlowRate;

            // N4 Design supply temperature
            auto &tmpDesSupTemp = fields.at("design_supply_temperature");
            if (tmpDesSupTemp == "Autosize") {
                // sizing
            } else {
                thisPLHP.desSupplyTemp = tmpDesSupTemp.get<Real64>();
            }

            // N5 Design temperature lift
            auto &tmpDesTempLift = fields.at("design_temperature_lift");
            if (tmpDesTempLift == "Autosize") {
                // sizing
            } else {
                thisPLHP.desTempLift = tmpDesTempLift.get<Real64>();
            }

            // N6 Sizing factor
            auto sizeFactorFound = fields.find("sizing_factor");
            if (sizeFactorFound != fields.end()) {
                thisPLHP.sizingFactor = sizeFactorFound.value().get<Real64>();
                if (thisPLHP.sizingFactor <= 0.0) thisPLHP.sizingFactor = 1.0;
            } else {
                Real64 defaultVal_sizeFactor = 1.0;
                if (!state.dataInputProcessing->inputProcessor->getDefaultValue(
                        state, cCurrentModuleObject, "sizing_factor", defaultVal_sizeFactor)) {
                    ShowSevereError(state, "EIR FFHP: Sizing factor not entered and could not get default value");
                    errorsFound = true;
                } else {
                    thisPLHP.sizingFactor = defaultVal_sizeFactor;
                }
            }

            // A8 flow mode
            thisPLHP.flowMode = static_cast<DataPlant::FlowMode>(
                getEnumValue(DataPlant::FlowModeNamesUC, Util::makeUPPER(fields.at("flow_mode").get<std::string>())));

            // A9 outdoor_air_temperature_curve_input_variable
            std::string oaTempCurveInputVar = Util::makeUPPER(fields.at("outdoor_air_temperature_curve_input_variable").get<std::string>());
            thisPLHP.oaTempCurveInputVar = static_cast<OATempCurveVar>(getEnumValue(OATempCurveVarNamesUC, oaTempCurveInputVar));

            // A10 water_temperature_curve_input_variable
            std::string waterTempCurveInputVar = Util::makeUPPER(fields.at("water_temperature_curve_input_variable").get<std::string>());
            thisPLHP.waterTempCurveInputVar = static_cast<WaterTempCurveVar>(getEnumValue(WaterTempCurveVarNamesUC, waterTempCurveInputVar));

            // A11 normalized_capacity_function_of_temperature_curve_name
            std::string const &capFtName = Util::makeUPPER(fields.at("normalized_capacity_function_of_temperature_curve_name").get<std::string>());

            thisPLHP.capFuncTempCurveIndex = Curve::GetCurveIndex(state, capFtName);
            if (thisPLHP.capFuncTempCurveIndex == 0) {
                ShowSevereError(state, format("Invalid curve name for EIR PLFFHP (name={}; entered curve name: {}", thisPLHP.name, capFtName));
                errorsFound = true;
            }

            // A12 fuel_energy_input_ratio_function_of_temperature_curve_name
            std::string const &eirFtName =
                Util::makeUPPER(fields.at("fuel_energy_input_ratio_function_of_temperature_curve_name").get<std::string>());
            thisPLHP.powerRatioFuncTempCurveIndex = Curve::GetCurveIndex(state, eirFtName);
            if (thisPLHP.capFuncTempCurveIndex == 0) {
                ShowSevereError(state, format("Invalid curve name for EIR PLFFHP (name={}; entered curve name: {}", thisPLHP.name, eirFtName));
                errorsFound = true;
            }
            // A13 fuel_energy_input_ratio_function_of_plr_curve_name
            std::string const &eirFplrName = Util::makeUPPER(fields.at("fuel_energy_input_ratio_function_of_plr_curve_name").get<std::string>());
            thisPLHP.powerRatioFuncPLRCurveIndex = Curve::GetCurveIndex(state, eirFplrName);
            if (thisPLHP.capFuncTempCurveIndex == 0) {
                ShowSevereError(state, format("Invalid curve name for EIR PLFFHP (name={}; entered curve name: {}", thisPLHP.name, eirFplrName));
                errorsFound = true;
            }

            // N7 min PLR
            auto minPLRFound = fields.find("minimum_part_load_ratio");
            if (minPLRFound != fields.end()) {
                thisPLHP.minPLR = minPLRFound.value().get<Real64>();
            } else {
                Real64 defaultVal = 0.1;
                if (!state.dataInputProcessing->inputProcessor->getDefaultValue(state, cCurrentModuleObject, "minimum_part_load_ratio", defaultVal)) {
                    ShowSevereError(state, "EIR PLFFHP: minimum PLR not entered and could not get default value.");
                    errorsFound = true;
                } else {
                    thisPLHP.minPLR = defaultVal;
                }
            }

            // N8 max PLR
            auto maxPLRFound = fields.find("maximum_part_load_ratio");
            if (maxPLRFound != fields.end()) {
                thisPLHP.maxPLR = maxPLRFound.value().get<Real64>();
            } else {
                Real64 defaultVal = 1.0;
                if (!state.dataInputProcessing->inputProcessor->getDefaultValue(state, cCurrentModuleObject, "maximum_part_load_ratio", defaultVal)) {
                    ShowSevereError(state, "EIR PLFFHP: maximum PLR not entered and could not get default value.");
                    errorsFound = true;
                } else {
                    thisPLHP.maxPLR = defaultVal;
                }
            }

            // A14 fuel_energy_input_ratio_defrost_adjustment_curve_name
            if (thisPLHP.EIRHPType == DataPlant::PlantEquipmentType::HeatPumpFuelFiredCooling) {
                thisPLHP.defrostEIRCurveIndex = 0;
            } else {
                auto eirDefrostCurveFound = fields.find("fuel_energy_input_ratio_defrost_adjustment_curve_name");
                if (eirDefrostCurveFound != fields.end()) {
                    std::string const eirDefrostCurveName = Util::makeUPPER(eirDefrostCurveFound.value().get<std::string>());
                    thisPLHP.defrostEIRCurveIndex = Curve::GetCurveIndex(state, eirDefrostCurveName);
                    if (thisPLHP.defrostEIRCurveIndex == 0) {
                        ShowSevereError(
                            state, format("Invalid curve name for EIR FFHP (name={}; entered curve name: {}", thisPLHP.name, eirDefrostCurveName));
                        errorsFound = true;
                    }
                } else {
                    thisPLHP.defrostEIRCurveIndex = 0;
                }
            }

            // A15 defrost_control_type
            if (thisPLHP.EIRHPType == DataPlant::PlantEquipmentType::HeatPumpFuelFiredCooling) {
                thisPLHP.defrostType = DefrostType::Invalid;
            } else {
                thisPLHP.defrostType =
                    static_cast<DefrostType>(getEnumValue(DefrostTypeNamesUC, Util::makeUPPER(fields.at("defrost_control_type").get<std::string>())));
                if (thisPLHP.defrostType == DefrostType::Invalid) {
                    thisPLHP.defrostType = DefrostType::OnDemand; // set to default
                    thisPLHP.defrostOpTimeFrac = 0.0;
                    ShowWarningError(state, format("Invalid Defrost Control Type for EIR PLFFHP ({} name={})", cCurrentModuleObject, thisPLHP.name));
                    ShowContinueError(state,
                                      format("The Input Variable is reset to: {}", DefrostTypeNamesUC[static_cast<int>(thisPLHP.defrostType)]));
                }
            }

            // N9 defrost_operation_time_fraction
            if (thisPLHP.EIRHPType == DataPlant::PlantEquipmentType::HeatPumpFuelFiredCooling) {
                thisPLHP.defrostOpTimeFrac = 0.0;
            } else {
                auto defrostOpTimeFracFound = fields.find("defrost_operation_time_fraction");
                if (defrostOpTimeFracFound != fields.end()) {
                    thisPLHP.defrostOpTimeFrac = defrostOpTimeFracFound.value().get<Real64>();
                } else {
                    Real64 defaultVal = 0.0;
                    if (!state.dataInputProcessing->inputProcessor->getDefaultValue(
                            state, cCurrentModuleObject, "defrost_operation_time_fraction", defaultVal)) {
                        ShowSevereError(state, "EIR PLFFHP: defrost time fraction not entered and could not get default value.");
                        errorsFound = true;
                    } else {
                        thisPLHP.defrostOpTimeFrac = defaultVal;
                    }
                }
            }

            // N10 Resistive Defrost Heater Capacity
            if (thisPLHP.EIRHPType == DataPlant::PlantEquipmentType::HeatPumpFuelFiredCooling) {
                thisPLHP.defrostResistiveHeaterCap = 0.0;
            } else {
                auto resDefrostHeaterCapFound = fields.find("resistive_defrost_heater_capacity");
                if (resDefrostHeaterCapFound != fields.end()) {
                    thisPLHP.defrostResistiveHeaterCap = resDefrostHeaterCapFound.value().get<Real64>();
                } else {
                    Real64 defaultVal = 0.0;
                    if (!state.dataInputProcessing->inputProcessor->getDefaultValue(
                            state, cCurrentModuleObject, "resistive_defrost_heater_capacity", defaultVal)) {
                        ShowSevereError(state, "EIR PLFFHP: Resistive Defrost Heater Capacity not entered and could not get default value.");
                        errorsFound = true;
                    } else {
                        thisPLHP.defrostResistiveHeaterCap = defaultVal;
                    }
                }
            }

            // N11 maximum_outdoor_dry_bulb_temperature_for_defrost_operation
            if (thisPLHP.EIRHPType == DataPlant::PlantEquipmentType::HeatPumpFuelFiredCooling) {
                thisPLHP.defrostMaxOADBT = -99.0;
            } else {
                auto maxOADBTFound = fields.find("maximum_outdoor_dry_bulb_temperature_for_defrost_operation");
                if (maxOADBTFound != fields.end()) {
                    thisPLHP.defrostMaxOADBT = maxOADBTFound.value().get<Real64>();
                } else {
                    Real64 defaultVal = 5.0;
                    if (!state.dataInputProcessing->inputProcessor->getDefaultValue(
                            state, cCurrentModuleObject, "maximum_outdoor_dry_bulb_temperature_for_defrost_operation", defaultVal)) {
                        ShowSevereError(state, "EIR PLFFHP: max defrost operation OA temperature not entered and could not get default value.");
                        errorsFound = true;
                    } else {
                        thisPLHP.defrostMaxOADBT = defaultVal;
                    }
                }
            }

            // A16 cycling_ratio_factor_curve_name
            auto crfCurveFound = fields.find("cycling_ratio_factor_curve_name");
            if (crfCurveFound != fields.end()) {
                std::string const cycRatioCurveName = Util::makeUPPER(crfCurveFound.value().get<std::string>());
                thisPLHP.cycRatioCurveIndex = Curve::GetCurveIndex(state, cycRatioCurveName);
                if (thisPLHP.cycRatioCurveIndex == 0) {
                    ShowSevereError(state,
                                    format("Invalid curve name for EIR PLFFHP (name={}; entered curve name: {})", thisPLHP.name, cycRatioCurveName));
                    errorsFound = true;
                }
            } else {
                thisPLHP.cycRatioCurveIndex = 0;
            }

            // N12 nominal_auxiliary_electric_power
            auto nomAuxElecPowerFound = fields.find("nominal_auxiliary_electric_power");
            if (nomAuxElecPowerFound != fields.end()) {
                thisPLHP.nominalAuxElecPower = nomAuxElecPowerFound.value().get<Real64>();
            } else {
                Real64 defaultVal = 0.0;
                if (!state.dataInputProcessing->inputProcessor->getDefaultValue(
                        state, cCurrentModuleObject, "nominal_auxiliary_electric_power", defaultVal)) {
                    ShowSevereError(state, "EIR PLFFHP: nominal auxiliary electric power not entered and could not get default value.");
                    errorsFound = true;
                } else {
                    thisPLHP.nominalAuxElecPower = defaultVal;
                }
            }

            // A17 auxiliary_electric_energy_input_ratio_function_of_temperature_curve_name
            auto auxElecEIRFTCurveFound = fields.find("auxiliary_electric_energy_input_ratio_function_of_temperature_curve_name");
            if (auxElecEIRFTCurveFound != fields.end()) {
                std::string const &auxEIRFTName = Util::makeUPPER(auxElecEIRFTCurveFound.value().get<std::string>());
                thisPLHP.auxElecEIRFoTempCurveIndex = Curve::GetCurveIndex(state, auxEIRFTName);
                if (thisPLHP.auxElecEIRFoTempCurveIndex == 0) {
                    ShowSevereError(state, format("Invalid curve name for EIR FFHP (name={}; entered curve name: {}", thisPLHP.name, auxEIRFTName));
                    errorsFound = true;
                }
            } else {
                thisPLHP.auxElecEIRFoTempCurveIndex = 0;
            }

            // A18 auxiliary_electric_energy_input_ratio_function_of_plr_curve_name
            auto auxElecEIRFPLRCurveFound = fields.find("auxiliary_electric_energy_input_ratio_function_of_plr_curve_name");
            if (auxElecEIRFPLRCurveFound != fields.end()) {
                std::string const &auxEIRFPLRName = Util::makeUPPER(auxElecEIRFPLRCurveFound.value().get<std::string>());
                thisPLHP.auxElecEIRFoPLRCurveIndex = Curve::GetCurveIndex(state, auxEIRFPLRName);
                if (thisPLHP.auxElecEIRFoPLRCurveIndex == 0) {
                    ShowSevereError(state, format("Invalid curve name for EIR FFHP (name={}; entered curve name: {}", thisPLHP.name, auxEIRFPLRName));
                    errorsFound = true;
                }
            } else {
                thisPLHP.auxElecEIRFoPLRCurveIndex = 0;
            }

            // N13 standby_electric_power
            auto stdElecPwrFound = fields.find("standby_electric_power");
            if (stdElecPwrFound != fields.end()) {
                thisPLHP.standbyElecPower = stdElecPwrFound.value().get<Real64>();
            } else {
                Real64 defaultVal = 0.0;
                if (!state.dataInputProcessing->inputProcessor->getDefaultValue(state, cCurrentModuleObject, "standby_electric_power", defaultVal)) {
                    ShowSevereError(state, "EIR FFHP: standby electric power not entered and could not get default value.");
                    errorsFound = true;
                } else {
                    thisPLHP.standbyElecPower = defaultVal;
                }
            }

            bool nodeErrorsFound = false;
            thisPLHP.loadSideNodes.inlet = NodeInputManager::GetOnlySingleNode(state,
                                                                               loadSideInletNodeName,
                                                                               nodeErrorsFound,
                                                                               objType,
                                                                               thisPLHP.name,
                                                                               DataLoopNode::NodeFluidType::Water,
                                                                               DataLoopNode::ConnectionType::Inlet,
                                                                               NodeInputManager::CompFluidStream::Primary,
                                                                               DataLoopNode::ObjectIsNotParent);
            thisPLHP.loadSideNodes.outlet = NodeInputManager::GetOnlySingleNode(state,
                                                                                loadSideOutletNodeName,
                                                                                nodeErrorsFound,
                                                                                objType,
                                                                                thisPLHP.name,
                                                                                DataLoopNode::NodeFluidType::Water,
                                                                                DataLoopNode::ConnectionType::Outlet,
                                                                                NodeInputManager::CompFluidStream::Primary,
                                                                                DataLoopNode::ObjectIsNotParent);

            thisPLHP.airSource = true;    // this is always true, at least for now, for Fuel-Fired PlantLoop Heat Pump
            thisPLHP.waterSource = false; // this is always false, at least for now, for Fuel-Fired PlantLoop Heat Pump
            thisPLHP.sourceSideNodes.inlet = NodeInputManager::GetOnlySingleNode(state,
                                                                                 sourceSideInletNodeName,
                                                                                 nodeErrorsFound,
                                                                                 objType,
                                                                                 thisPLHP.name,
                                                                                 DataLoopNode::NodeFluidType::Air,
                                                                                 DataLoopNode::ConnectionType::OutsideAir,
                                                                                 NodeInputManager::CompFluidStream::Secondary,
                                                                                 DataLoopNode::ObjectIsNotParent);
            thisPLHP.sourceSideNodes.outlet = NodeInputManager::GetOnlySingleNode(state,
                                                                                  sourceSideOutletNodeName,
                                                                                  nodeErrorsFound,
                                                                                  objType,
                                                                                  thisPLHP.name,
                                                                                  DataLoopNode::NodeFluidType::Air,
                                                                                  DataLoopNode::ConnectionType::OutsideAir,
                                                                                  NodeInputManager::CompFluidStream::Secondary,
                                                                                  DataLoopNode::ObjectIsNotParent);

            if (nodeErrorsFound) errorsFound = true;
            BranchNodeConnections::TestCompSet(
                state, cCurrentModuleObject, thisPLHP.name, loadSideInletNodeName, loadSideOutletNodeName, classToInput.nodesType);

            // store the worker functions that generalized the heating/cooling sides
            thisPLHP.calcLoadOutletTemp = classToInput.calcLoadOutletTemp;
            thisPLHP.calcQsource = classToInput.calcQsource;
            thisPLHP.calcSourceOutletTemp = classToInput.calcSourceOutletTemp;

            if (!errorsFound) {
                state.dataEIRFuelFiredHeatPump->heatPumps.push_back(thisPLHP);
            }
        }
    }
    if (errorsFound) {
        ShowFatalError(state, "Previous EIR PLFFHP errors cause program termination."); // LCOV_EXCL_LINE
    }
}

void EIRFuelFiredHeatPump::oneTimeInit(EnergyPlusData &state)
{
    // This function does all the one-time initialization
    constexpr std::string_view routineName = "EIRFuelFiredHeatPump : oneTimeInit"; // + __FUNCTION__;

    if (this->oneTimeInitFlag) {
        bool errFlag = false;

        // setup output variables
        SetupOutputVariable(state,
                            "Fuel-fired Absorption HeatPump Load Side Heat Transfer Rate",
                            Constant::Units::W,
                            this->loadSideHeatTransfer,
                            OutputProcessor::TimeStepType::System,
                            OutputProcessor::StoreType::Average,
                            this->name);
        SetupOutputVariable(state,
                            "Fuel-fired Absorption HeatPump Load Side Heat Transfer Energy",
                            Constant::Units::J,
                            this->loadSideEnergy,
                            OutputProcessor::TimeStepType::System,
                            OutputProcessor::StoreType::Sum,
                            this->name,
                            Constant::eResource::EnergyTransfer,
                            OutputProcessor::Group::Plant);
        // Setup Output Variable(state,
        //                    "Fuel-fired Absorption Heat Pump Source Side Heat Transfer Rate",
        //                    Constant::Units::W,
        //                    this->sourceSideHeatTransfer,
        //                    OutputProcessor::TimeStepType::System,
        //                    OutputProcessor::StoreType::Average,
        //                    this->name);
        // Setup Output Variable(state,
        //                    "Fuel-fired Absorption Heat Pump Source Side Heat Transfer Energy",
        //                    Constant::Units::J,
        //                    this->sourceSideEnergy,
        //                    OutputProcessor::TimeStepType::System,
        //                    OutputProcessor::StoreType::Sum,
        //                    this->name);
        SetupOutputVariable(state,
                            "Fuel-fired Absorption HeatPump Inlet Temperature", // "Heat Pump Load Side Inlet Temperature",
                            Constant::Units::C,
                            this->loadSideInletTemp,
                            OutputProcessor::TimeStepType::System,
                            OutputProcessor::StoreType::Average,
                            this->name);
        SetupOutputVariable(state,
                            "Fuel-fired Absorption HeatPump Outlet Temperature", // "Heat Pump Load Side Outlet Temperature",
                            Constant::Units::C,
                            this->loadSideOutletTemp,
                            OutputProcessor::TimeStepType::System,
                            OutputProcessor::StoreType::Average,
                            this->name);
        // Setup Output Variable(state,
        //                    "Fuel-fired Absorption Heat Pump Source Side Inlet Temperature",
        //                    Constant::Units::C,
        //                    this->sourceSideInletTemp,
        //                    OutputProcessor::TimeStepType::System,
        //                    OutputProcessor::StoreType::Average,
        //                    this->name);
        // Setup Output Variable(state,
        //                    "Heat Pump Source Side Outlet Temperature",
        //                    Constant::Units::C,
        //                    this->sourceSideOutletTemp,
        //                    OutputProcessor::TimeStepType::System,
        //                    OutputProcessor::StoreType::Average,
        //                    this->name);
        SetupOutputVariable(state,
                            "Fuel-fired Absorption HeatPump Fuel Rate",
                            Constant::Units::W,
                            this->fuelRate,
                            OutputProcessor::TimeStepType::System,
                            OutputProcessor::StoreType::Average,
                            this->name);
        SetupOutputVariable(state,
                            "Fuel-fired Absorption HeatPump Electricity Rate",
                            Constant::Units::W,
                            this->powerUsage,
                            OutputProcessor::TimeStepType::System,
                            OutputProcessor::StoreType::Average,
                            this->name);
        if (this->EIRHPType == DataPlant::PlantEquipmentType::HeatPumpFuelFiredCooling) { // energy from HeatPump:AirToWater:FuelFired:Cooling object
            SetupOutputVariable(state,
                                "Fuel-fired Absorption HeatPump Fuel Energy",
                                Constant::Units::J,
                                this->fuelEnergy,
                                OutputProcessor::TimeStepType::System,
                                OutputProcessor::StoreType::Sum,
                                this->name,
                                Constant::eFuel2eResource[(int)this->fuelType],
                                OutputProcessor::Group::Plant,
                                OutputProcessor::EndUseCat::Cooling,
                                this->endUseSubcat); //"Heat Pump",
            SetupOutputVariable(state,
                                "Fuel-fired Absorption HeatPump Electricity Energy",
                                Constant::Units::J,
                                this->powerEnergy,
                                OutputProcessor::TimeStepType::System,
                                OutputProcessor::StoreType::Sum,
                                this->name,
                                Constant::eResource::Electricity,
                                OutputProcessor::Group::Plant,
                                OutputProcessor::EndUseCat::Cooling,
                                this->endUseSubcat); // "Heat Pump",
        } else if (this->EIRHPType ==
                   DataPlant::PlantEquipmentType::HeatPumpFuelFiredHeating) { // energy from HeatPump:AirToWater:FuelFired:Heating object
            SetupOutputVariable(state,
                                "Fuel-fired Absorption HeatPump Fuel Energy",
                                Constant::Units::J,
                                this->fuelEnergy,
                                OutputProcessor::TimeStepType::System,
                                OutputProcessor::StoreType::Sum,
                                this->name,
                                Constant::eFuel2eResource[(int)this->fuelType],
                                OutputProcessor::Group::Plant,
                                OutputProcessor::EndUseCat::Heating,
                                this->endUseSubcat); // "Heat Pump",
            SetupOutputVariable(state,
                                "Fuel-fired Absorption HeatPump Electricity Energy",
                                Constant::Units::J,
                                this->powerEnergy,
                                OutputProcessor::TimeStepType::System,
                                OutputProcessor::StoreType::Sum,
                                this->name,
                                Constant::eResource::Electricity,
                                OutputProcessor::Group::Plant,
                                OutputProcessor::EndUseCat::Heating,
                                this->endUseSubcat); // "Heat Pump",
        }
        SetupOutputVariable(state,
                            "Fuel-fired Absorption HeatPump Mass Flow Rate",
                            Constant::Units::kg_s,
                            this->loadSideMassFlowRate,
                            OutputProcessor::TimeStepType::System,
                            OutputProcessor::StoreType::Average,
                            this->name);
        SetupOutputVariable(state,
                            "Fuel-fired Absorption HeatPump Volumetric Flow Rate",
                            Constant::Units::m3_s,
                            this->loadSideVolumeFlowRate,
                            OutputProcessor::TimeStepType::System,
                            OutputProcessor::StoreType::Average,
                            this->name);

        // find this component on the plant
        bool thisErrFlag = false;
        PlantUtilities::ScanPlantLoopsForObject(
            state, this->name, this->EIRHPType, this->loadSidePlantLoc, thisErrFlag, _, _, _, this->loadSideNodes.inlet, _);

        if (thisErrFlag) {
            ShowSevereError(state,
                            format("{}: Plant topology problem for {} name = \"{}\"",
                                   routineName,
                                   DataPlant::PlantEquipTypeNames[static_cast<int>(this->EIRHPType)],
                                   this->name));
            ShowContinueError(state, "Could not locate component's load side connections on a plant loop");
            errFlag = true;
        } else if (this->loadSidePlantLoc.loopSideNum != DataPlant::LoopSideLocation::Supply) { // only check if !thisErrFlag
            ShowSevereError(state,
                            format("{}: Invalid connections for {} name = \"{}\"",
                                   routineName,
                                   DataPlant::PlantEquipTypeNames[static_cast<int>(this->EIRHPType)],
                                   this->name));
            ShowContinueError(state, "The load side connections are not on the Supply Side of a plant loop");
            errFlag = true;
        }

        thisErrFlag = false;
        if (this->waterSource) {
            PlantUtilities::ScanPlantLoopsForObject(
                state, this->name, this->EIRHPType, this->sourceSidePlantLoc, thisErrFlag, _, _, _, this->sourceSideNodes.inlet, _);

            if (thisErrFlag) {
                ShowSevereError(state,
                                format("{}: Plant topology problem for {} name = \"{}\"",
                                       routineName,
                                       DataPlant::PlantEquipTypeNames[static_cast<int>(this->EIRHPType)],
                                       this->name));
                ShowContinueError(state, "Could not locate component's source side connections on a plant loop.");
                errFlag = true;
            } else if (this->sourceSidePlantLoc.loopSideNum != DataPlant::LoopSideLocation::Demand) { // only check if !thisErrFlag
                ShowSevereError(state,
                                format("{}: Invalid connections for {} name = \"{}\"",
                                       routineName,
                                       DataPlant::PlantEquipTypeNames[static_cast<int>(this->EIRHPType)],
                                       this->name));
                ShowContinueError(state, "The source side connections are not on the Demand Side of a plant loop.");
                errFlag = true;
            }

            // make sure it is not the same loop on both sides.
            if (this->loadSidePlantLoc.loopNum == this->sourceSidePlantLoc.loopNum) { // user is being too tricky, don't allow
                ShowSevereError(state,
                                format("{}: Invalid connections for {} name = \"{}\"",
                                       routineName,
                                       DataPlant::PlantEquipTypeNames[static_cast<int>(this->EIRHPType)],
                                       this->name));
                ShowContinueError(state, "The load and source sides need to be on different loops.");
                errFlag = true;
            } else {

                PlantUtilities::InterConnectTwoPlantLoopSides(state, this->loadSidePlantLoc, this->sourceSidePlantLoc, this->EIRHPType, true);
            }
        } else if (this->airSource) {
            // nothing to do here ?
        }

        if (errFlag) {
            ShowFatalError(state, format("{}: Program terminated due to previous condition(s).", routineName));
        }
        this->oneTimeInitFlag = false;
    }
}

void EIRFuelFiredHeatPump::report(EnergyPlusData &state)
{
    Real64 const reportingInterval = state.dataHVACGlobal->TimeStepSysSec;

    this->fuelEnergy = this->fuelRate * reportingInterval;
    this->loadSideEnergy = this->loadSideHeatTransfer * reportingInterval;
    this->powerEnergy = this->powerUsage * reportingInterval;
    this->sourceSideEnergy = this->sourceSideHeatTransfer * reportingInterval;

    // update nodes
    PlantUtilities::SafeCopyPlantNode(state, this->loadSideNodes.inlet, this->loadSideNodes.outlet);
    state.dataLoopNodes->Node(this->loadSideNodes.outlet).Temp = this->loadSideOutletTemp;
    state.dataLoopNodes->Node(this->sourceSideNodes.outlet).Temp = this->sourceSideOutletTemp;
}

} // namespace EnergyPlus::EIRPlantLoopHeatPumps<|MERGE_RESOLUTION|>--- conflicted
+++ resolved
@@ -215,16 +215,13 @@
     this->partLoadRatio = 0.0;
     this->cyclingRatio = 0.0;
     this->defrostPowerMultiplier = 1.0;
-<<<<<<< HEAD
-    this->thermosiphonStatus = 0;
-=======
     this->heatRecoveryRate = 0.0;
     this->heatRecoveryEnergy = 0.0;
     this->heatRecoveryMassFlowRate = 0.0;
     this->heatRecoveryOutletTemp = this->heatRecoveryInletTemp;
     this->heatRecoveryIsActive = false;
     this->heatRecoveryOperatingStatus = 0;
->>>>>>> 1033bdc6
+    this->thermosiphonStatus = 0;
 }
 
 void EIRPlantLoopHeatPump::setOperatingFlowRatesWSHP(EnergyPlusData &state, bool FirstHVACIteration)
