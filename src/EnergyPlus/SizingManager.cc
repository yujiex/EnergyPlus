// EnergyPlus, Copyright (c) 1996-2023, The Board of Trustees of the University of Illinois,
// The Regents of the University of California, through Lawrence Berkeley National Laboratory
// (subject to receipt of any required approvals from the U.S. Dept. of Energy), Oak Ridge
// National Laboratory, managed by UT-Battelle, Alliance for Sustainable Energy, LLC, and other
// contributors. All rights reserved.
//
// NOTICE: This Software was developed under funding from the U.S. Department of Energy and the
// U.S. Government consequently retains certain rights. As such, the U.S. Government has been
// granted for itself and others acting on its behalf a paid-up, nonexclusive, irrevocable,
// worldwide license in the Software to reproduce, distribute copies to the public, prepare
// derivative works, and perform publicly and display publicly, and to permit others to do so.
//
// Redistribution and use in source and binary forms, with or without modification, are permitted
// provided that the following conditions are met:
//
// (1) Redistributions of source code must retain the above copyright notice, this list of
//     conditions and the following disclaimer.
//
// (2) Redistributions in binary form must reproduce the above copyright notice, this list of
//     conditions and the following disclaimer in the documentation and/or other materials
//     provided with the distribution.
//
// (3) Neither the name of the University of California, Lawrence Berkeley National Laboratory,
//     the University of Illinois, U.S. Dept. of Energy nor the names of its contributors may be
//     used to endorse or promote products derived from this software without specific prior
//     written permission.
//
// (4) Use of EnergyPlus(TM) Name. If Licensee (i) distributes the software in stand-alone form
//     without changes from the version obtained under this License, or (ii) Licensee makes a
//     reference solely to the software portion of its product, Licensee must refer to the
//     software as "EnergyPlus version X" software, where "X" is the version number Licensee
//     obtained under this License and may not use a different name for the software. Except as
//     specifically required in this Section (4), Licensee shall not use in a company name, a
//     product name, in advertising, publicity, or other promotional activities any name, trade
//     name, trademark, logo, or other designation of "EnergyPlus", "E+", "e+" or confusingly
//     similar designation, without the U.S. Department of Energy's prior written consent.
//
// THIS SOFTWARE IS PROVIDED BY THE COPYRIGHT HOLDERS AND CONTRIBUTORS "AS IS" AND ANY EXPRESS OR
// IMPLIED WARRANTIES, INCLUDING, BUT NOT LIMITED TO, THE IMPLIED WARRANTIES OF MERCHANTABILITY
// AND FITNESS FOR A PARTICULAR PURPOSE ARE DISCLAIMED. IN NO EVENT SHALL THE COPYRIGHT OWNER OR
// CONTRIBUTORS BE LIABLE FOR ANY DIRECT, INDIRECT, INCIDENTAL, SPECIAL, EXEMPLARY, OR
// CONSEQUENTIAL DAMAGES (INCLUDING, BUT NOT LIMITED TO, PROCUREMENT OF SUBSTITUTE GOODS OR
// SERVICES; LOSS OF USE, DATA, OR PROFITS; OR BUSINESS INTERRUPTION) HOWEVER CAUSED AND ON ANY
// THEORY OF LIABILITY, WHETHER IN CONTRACT, STRICT LIABILITY, OR TORT (INCLUDING NEGLIGENCE OR
// OTHERWISE) ARISING IN ANY WAY OUT OF THE USE OF THIS SOFTWARE, EVEN IF ADVISED OF THE
// POSSIBILITY OF SUCH DAMAGE.

// C++ Headers
#include <cmath>
#include <string>

// EnergyPlus Headers
#include <EnergyPlus/Autosizing/Base.hh>
#include <EnergyPlus/Data/EnergyPlusData.hh>
#include <EnergyPlus/DataDefineEquip.hh>
#include <EnergyPlus/DataEnvironment.hh>
#include <EnergyPlus/DataGlobalConstants.hh>
#include <EnergyPlus/DataHVACGlobals.hh>
#include <EnergyPlus/DataHeatBalance.hh>
#include <EnergyPlus/DataIPShortCuts.hh>
#include <EnergyPlus/DataSizing.hh>
#include <EnergyPlus/DataStringGlobals.hh>
#include <EnergyPlus/DataZoneEquipment.hh>
#include <EnergyPlus/DisplayRoutines.hh>
#include <EnergyPlus/DualDuct.hh>
#include <EnergyPlus/EMSManager.hh>
#include <EnergyPlus/General.hh>
#include <EnergyPlus/HVACCooledBeam.hh>
#include <EnergyPlus/HVACSingleDuctInduc.hh>
#include <EnergyPlus/HeatBalanceManager.hh>
#include <EnergyPlus/InputProcessing/InputProcessor.hh>
#include <EnergyPlus/OutputReportPredefined.hh>
#include <EnergyPlus/OutputReportTabular.hh>
#include <EnergyPlus/PoweredInductionUnits.hh>
#include <EnergyPlus/SQLiteProcedures.hh>
#include <EnergyPlus/ScheduleManager.hh>
#include <EnergyPlus/SimAirServingZones.hh>
#include <EnergyPlus/SingleDuct.hh>
#include <EnergyPlus/SizingManager.hh>
#include <EnergyPlus/UtilityRoutines.hh>
#include <EnergyPlus/WeatherManager.hh>
#include <EnergyPlus/ZoneEquipmentManager.hh>

namespace EnergyPlus::SizingManager {

// MODULE INFORMATION:
//       AUTHOR         Fred Buhl
//       DATE WRITTEN   December 2000
//       MODIFIED       na
//       RE-ENGINEERED  na

// PURPOSE OF THIS MODULE:
// This module contains the data and routines relating to managing the sizing
// simulations.

// Using/Aliasing
using namespace HeatBalanceManager;
using namespace DataSizing;
using DataStringGlobals::CharComma;
using DataStringGlobals::CharSpace;
using DataStringGlobals::CharTab;

constexpr std::array<std::string_view, (int)DataSizing::OAFlowCalcMethod::Num> OAFlowCalcMethodNamesUC{
    "FLOW/PERSON",
    "FLOW/ZONE",
    "FLOW/AREA",
    "AIRCHANGES/HOUR",
    "SUM",
    "MAXIMUM",
    "INDOORAIRQUALITYPROCEDURE",
    "PROPORTIONALCONTROLBASEDONOCCUPANCYSCHEDULE",
    "PROPORTIONALCONTROLBASEDONDESIGNOCCUPANCY"};

void ManageSizing(EnergyPlusData &state)
{

    // SUBROUTINE INFORMATION:
    //       AUTHOR         Fred Buhl
    //       DATE WRITTEN   December 2000

    // PURPOSE OF THIS SUBROUTINE:
    // This subroutine manages the sizing simulations (using design day condiions)
    // for zones, central air systems, and central plants and zone heating and cooling

    // METHODOLOGY EMPLOYED:
    // Design day simulations are run with the zones supplied with "Ideal Loads",
    // yielding zone design supply air flow rates and zone heating and cooling capacities.
    // Design day simulations are run again with central air systems supplied by
    // purchased hot and cold water, yielding central heating and cooling capacities.

    auto &CalcSysSizing = state.dataSize->CalcSysSizing;
    auto &SysSizPeakDDNum = state.dataSize->SysSizPeakDDNum;

    // Using/Aliasing
    using SimAirServingZones::ManageAirLoops;
    using SimAirServingZones::UpdateSysSizing;
    using ZoneEquipmentManager::ManageZoneEquipment;
    using ZoneEquipmentManager::RezeroZoneSizingArrays;
    using ZoneEquipmentManager::UpdateZoneSizing;
    using namespace OutputReportPredefined;

    using OutputReportTabular::AllocateLoadComponentArrays;
    using OutputReportTabular::ComputeLoadComponentDecayCurve;
    using OutputReportTabular::DeallocateLoadComponentArrays;
    using OutputReportTabular::hasSizingPeriodsDays;
    using OutputReportTabular::isCompLoadRepReq;

    // SUBROUTINE PARAMETER DEFINITIONS:
    static constexpr std::string_view RoutineName("ManageSizing: ");

    // SUBROUTINE LOCAL VARIABLE DECLARATIONS:
    bool Available(false); // an environment is available to process
    bool ErrorsFound(false);
    bool SimAir(false);
    bool SimZoneEquip(false);
    int TimeStepInDay(0); // time step number
    int LastMonth(0);
    int LastDayOfMonth(0);
    Real64 TempAtPeak(0.0);   // Outside temperature at peak cooling/heating for reporting
    Real64 HumRatAtPeak(0.0); // Outside humidity ratio at peak cooling/heating for reporting
    int TimeStepAtPeak(0);    // time step number at heat or cool peak
    int DDNum(0);             // Design Day index
    int AirLoopNum(0);        // air loop index
    //  EXTERNAL            ReportZoneSizing
    //  EXTERNAL            ReportSysSizing
    std::string curName;
    int NumSizingPeriodsPerformed;
    int numZoneSizeIter; // number of times to repeat zone sizing calcs. 1 normal, 2 load component reporting
    int iZoneCalcIter;   // index for repeating the zone sizing calcs
    bool isUserReqCompLoadReport;
    Real64 DOASHeatGainRateAtHtPk(0.0); // zone heat gain rate from the DOAS at the heating peak [W]
    Real64 DOASHeatGainRateAtClPk(0.0); // zone heat gain rate from the DOAS at the cooling peak [W]
    Real64 TStatSetPtAtPk(0.0);         // thermostat set point at peak

    auto &FinalSysSizing = state.dataSize->FinalSysSizing;

    TimeStepInDay = 0;
    state.dataSize->SysSizingRunDone = false;
    state.dataSize->ZoneSizingRunDone = false;
    curName = "Unknown";
    GetOARequirements(state);      // get the OA requirements object
    GetZoneAirDistribution(state); // get zone air distribution objects
    GetZoneHVACSizing(state);      // get zone HVAC sizing object
    GetAirTerminalSizing(state);   // get air terminal sizing object
    GetSizingParams(state);        // get the building level sizing paramets
    GetZoneSizingInput(state);     // get the Zone Sizing input
    GetSystemSizingInput(state);   // get the System Sizing input
    GetPlantSizingInput(state);    // get the Plant Sizing input

    // okay, check sizing inputs vs desires vs requirements
    if (state.dataGlobal->DoZoneSizing || state.dataGlobal->DoSystemSizing) {
        if ((state.dataSize->NumSysSizInput > 0 && state.dataSize->NumZoneSizingInput == 0) ||
            (!state.dataGlobal->DoZoneSizing && state.dataGlobal->DoSystemSizing && state.dataSize->NumSysSizInput > 0)) {
            ShowSevereError(state, format("{}Requested System Sizing but did not request Zone Sizing.", RoutineName));
            ShowContinueError(state, "System Sizing cannot be done without Zone Sizing");
            ShowFatalError(state, "Program terminates for preceding conditions.");
        }
    }

    // determine if the second set of zone sizing calculations should be performed
    // that include a pulse for the load component reporting
    isUserReqCompLoadReport = isCompLoadRepReq(state); // check getinput structure if load component report is requested
    bool fileHasSizingPeriodDays =
        hasSizingPeriodsDays(state); // check getinput if SizingPeriod:DesignDays or SizingPeriod:WeatherFileDays are present
    if (state.dataGlobal->DoZoneSizing && (state.dataSize->NumZoneSizingInput > 0) && fileHasSizingPeriodDays) {
        state.dataGlobal->CompLoadReportIsReq = isUserReqCompLoadReport;
    } else { // produce a warning if the user asked for the report but it will not be generated because sizing is not done
        if (isUserReqCompLoadReport) {
            if (fileHasSizingPeriodDays) {
                ShowWarningError(
                    state,
                    format("{}The ZoneComponentLoadSummary report was requested but no sizing objects were found so that report cannot be generated.",
                           RoutineName));
            } else {
                ShowWarningError(state,
                                 format("{}The ZoneComponentLoadSummary report was requested but no SizingPeriod:DesignDay or "
                                        "SizingPeriod:WeatherFileDays objects were found so that report cannot be generated.",
                                        RoutineName));
            }
        }
    }
    if (state.dataGlobal->CompLoadReportIsReq) { // if that report is created then zone sizing calculations are repeated
        numZoneSizeIter = 2;
    } else {
        numZoneSizeIter = 1;
    }

    if ((state.dataGlobal->DoZoneSizing) && (state.dataSize->NumZoneSizingInput == 0)) {
        ShowWarningError(
            state,
            format("{}For a zone sizing run, there must be at least 1 Sizing:Zone input object. SimulationControl Zone Sizing option ignored.",
                   RoutineName));
    }

    if ((state.dataSize->NumZoneSizingInput > 0) &&
        (state.dataGlobal->DoZoneSizing || state.dataGlobal->DoSystemSizing || state.dataGlobal->DoPlantSizing)) {

        if (state.dataGlobal->DoDesDaySim || state.dataGlobal->DoWeathSim) {
            state.dataGlobal->DoOutputReporting = false;
        }
        state.dataGlobal->DoOutputReporting = false;
        state.dataGlobal->ZoneSizingCalc = true;
        Available = true;

        if (state.dataSize->SizingFileColSep == CharComma) {
            state.files.zsz.filePath = state.files.outputZszCsvFilePath;
        } else if (state.dataSize->SizingFileColSep == CharTab) {
            state.files.zsz.filePath = state.files.outputZszTabFilePath;
        } else {
            state.files.zsz.filePath = state.files.outputZszTxtFilePath;
        }

        state.files.zsz.ensure_open(state, "ManageSizing", state.files.outputControl.zsz);

        ShowMessage(state, "Beginning Zone Sizing Calculations");

        Weather::ResetEnvironmentCounter(state);
        state.dataGlobal->KickOffSizing = true;
        SetupZoneSizing(state, ErrorsFound); // Should only be done ONCE
        state.dataGlobal->KickOffSizing = false;

        for (iZoneCalcIter = 1; iZoneCalcIter <= numZoneSizeIter; ++iZoneCalcIter) { // normally this is performed once but if load component
            // report is requested, these are repeated with a pulse in
            // each zone.

            // set flag if performing a "pulse" set of sizing calcs
            // the pulse simulation needs to be done first (the 1 in the following line) otherwise
            // the difference seen in the loads in the epluspls and epluszsz files are not
            // simple decreasing curves but appear as amost random fluctuations.
            state.dataGlobal->isPulseZoneSizing = (state.dataGlobal->CompLoadReportIsReq && (iZoneCalcIter == 1));
            if (state.dataGlobal->DoPureLoadCalc && !state.dataGlobal->isPulseZoneSizing) {
                state.dataGlobal->DoOutputReporting = true;
            }

            Available = true;

            Weather::ResetEnvironmentCounter(state);
            state.dataSize->CurOverallSimDay = 0;
            NumSizingPeriodsPerformed = 0;
            while (Available) { // loop over environments

                Weather::GetNextEnvironment(state, Available, ErrorsFound); // get an environment

                if (!Available) break;
                if (ErrorsFound) break;

                // check that environment is one of the design days
                if (state.dataGlobal->KindOfSim == Constant::KindOfSim::RunPeriodWeather) {
                    continue;
                }

                ++NumSizingPeriodsPerformed;

                if (state.dataGlobal->DoPureLoadCalc && !state.dataGlobal->isPulseZoneSizing) {
                    if (state.dataSQLiteProcedures->sqlite) {
                        state.dataSQLiteProcedures->sqlite->sqliteBegin();
                        state.dataSQLiteProcedures->sqlite->createSQLiteEnvironmentPeriodRecord(
                            state.dataEnvrn->CurEnvirNum, state.dataEnvrn->EnvironmentName, state.dataGlobal->KindOfSim);
                        state.dataSQLiteProcedures->sqlite->sqliteCommit();
                    }
                }

                state.dataGlobal->BeginEnvrnFlag = true;
                state.dataGlobal->EndEnvrnFlag = false;
                state.dataEnvrn->EndMonthFlag = false;
                state.dataGlobal->WarmupFlag = true;
                state.dataGlobal->DayOfSim = 0;
                state.dataGlobal->DayOfSimChr = "0";
                state.dataSize->CurEnvirNumSimDay = 1;
                ++state.dataSize->CurOverallSimDay;
                while ((state.dataGlobal->DayOfSim < state.dataGlobal->NumOfDayInEnvrn) || (state.dataGlobal->WarmupFlag)) { // Begin day loop ...

                    ++state.dataGlobal->DayOfSim;
                    if (!state.dataGlobal->WarmupFlag && state.dataGlobal->DayOfSim > 1) {
                        ++state.dataSize->CurEnvirNumSimDay;
                    }

                    state.dataGlobal->DayOfSimChr = fmt::to_string(state.dataGlobal->DayOfSim);
                    state.dataGlobal->BeginDayFlag = true;
                    state.dataGlobal->EndDayFlag = false;

                    if (state.dataGlobal->WarmupFlag) {
                        DisplayString(state, "Warming up");
                    } else { // (.NOT.WarmupFlag)
                        if (state.dataGlobal->DayOfSim == 1) {
                            if (!state.dataGlobal->isPulseZoneSizing) {
                                DisplayString(state, "Performing Zone Sizing Simulation");
                            } else {
                                DisplayString(state, "Performing Zone Sizing Simulation for Load Component Report");
                            }
                            DisplayString(state,
                                          fmt::format("...for Sizing Period: #{} {}", NumSizingPeriodsPerformed, state.dataEnvrn->EnvironmentName));
                        }
                        UpdateZoneSizing(state, Constant::CallIndicator::BeginDay);
                        UpdateFacilitySizing(state, Constant::CallIndicator::BeginDay);
                    }

                    for (state.dataGlobal->HourOfDay = 1; state.dataGlobal->HourOfDay <= 24; ++state.dataGlobal->HourOfDay) { // Begin hour loop ...

                        state.dataGlobal->BeginHourFlag = true;
                        state.dataGlobal->EndHourFlag = false;

                        for (state.dataGlobal->TimeStep = 1; state.dataGlobal->TimeStep <= state.dataGlobal->NumOfTimeStepInHour;
                             ++state.dataGlobal->TimeStep) { // Begin time step (TINC) loop ...

                            state.dataGlobal->BeginTimeStepFlag = true;

                            // Set the End__Flag variables to true if necessary.  Note that
                            // each flag builds on the previous level.  EndDayFlag cannot be
                            // .TRUE. unless EndHourFlag is also .TRUE., etc.  Note that the
                            // EndEnvrnFlag and the EndSimFlag cannot be set during warmup.
                            // Note also that BeginTimeStepFlag, EndTimeStepFlag, and the
                            // SubTimeStepFlags can/will be set/reset in the HVAC Manager.

                            if (state.dataGlobal->TimeStep == state.dataGlobal->NumOfTimeStepInHour) {
                                state.dataGlobal->EndHourFlag = true;
                                if (state.dataGlobal->HourOfDay == 24) {
                                    state.dataGlobal->EndDayFlag = true;
                                    if ((!state.dataGlobal->WarmupFlag) && (state.dataGlobal->DayOfSim == state.dataGlobal->NumOfDayInEnvrn)) {
                                        state.dataGlobal->EndEnvrnFlag = true;
                                    }
                                }
                            }

                            // set flag for pulse used in load component reporting
                            state.dataGlobal->doLoadComponentPulseNow = CalcdoLoadComponentPulseNow(state,
                                                                                                    state.dataGlobal->isPulseZoneSizing,
                                                                                                    state.dataGlobal->WarmupFlag,
                                                                                                    state.dataGlobal->HourOfDay,
                                                                                                    state.dataGlobal->TimeStep,
                                                                                                    state.dataGlobal->KindOfSim);

                            Weather::ManageWeather(state);

                            if (!state.dataGlobal->WarmupFlag) {
                                TimeStepInDay =
                                    (state.dataGlobal->HourOfDay - 1) * state.dataGlobal->NumOfTimeStepInHour + state.dataGlobal->TimeStep;
                                if (state.dataGlobal->HourOfDay == 1 && state.dataGlobal->TimeStep == 1) {
                                    state.dataSize->DesDayWeath(state.dataSize->CurOverallSimDay).DateString =
                                        fmt::format("{}/{}", state.dataEnvrn->Month, state.dataEnvrn->DayOfMonth);
                                }
                                state.dataSize->DesDayWeath(state.dataSize->CurOverallSimDay).Temp(TimeStepInDay) = state.dataEnvrn->OutDryBulbTemp;
                                state.dataSize->DesDayWeath(state.dataSize->CurOverallSimDay).HumRat(TimeStepInDay) = state.dataEnvrn->OutHumRat;
                                state.dataSize->DesDayWeath(state.dataSize->CurOverallSimDay).Press(TimeStepInDay) = state.dataEnvrn->OutBaroPress;
                            }

                            ManageHeatBalance(state);

                            state.dataGlobal->BeginHourFlag = false;
                            state.dataGlobal->BeginDayFlag = false;
                            state.dataGlobal->BeginEnvrnFlag = false;
                            state.dataGlobal->BeginSimFlag = false;

                        } // ... End time step (TINC) loop.

                        state.dataGlobal->PreviousHour = state.dataGlobal->HourOfDay;

                    } // ... End hour loop.

                    if (state.dataGlobal->EndDayFlag && !state.dataGlobal->WarmupFlag) {
                        UpdateZoneSizing(state, Constant::CallIndicator::EndDay);
                        UpdateFacilitySizing(state, Constant::CallIndicator::EndDay);
                    }

                    if (!state.dataGlobal->WarmupFlag && (state.dataGlobal->DayOfSim > 0) &&
                        (state.dataGlobal->DayOfSim < state.dataGlobal->NumOfDayInEnvrn)) {
                        ++state.dataSize->CurOverallSimDay;
                    }

                } // ... End day loop.

                LastMonth = state.dataEnvrn->Month;
                LastDayOfMonth = state.dataEnvrn->DayOfMonth;

            } // ... End environment loop

            if (NumSizingPeriodsPerformed > 0) {
                UpdateZoneSizing(state, Constant::CallIndicator::EndZoneSizingCalc);
                UpdateFacilitySizing(state, Constant::CallIndicator::EndZoneSizingCalc);
                state.dataSize->ZoneSizingRunDone = true;
            } else {
                ShowSevereError(state, format("{}No Sizing periods were performed for Zone Sizing. No Zone Sizing calculations saved.", RoutineName));
                ErrorsFound = true;
            }

            if (state.dataGlobal->isPulseZoneSizing && state.dataSizingManager->runZeroingOnce) {
                RezeroZoneSizingArrays(state); // zero all arrays related to zone sizing.
                state.dataSizingManager->runZeroingOnce = false;
            }
        } // loop that repeats the zone sizing calcs for the load component report, if requested

        // both the pulse and normal zone sizing is complete so now post processing of the results is performed
        if (state.dataGlobal->CompLoadReportIsReq) {
            // call the routine that computes the decay curve
            ComputeLoadComponentDecayCurve(state);
            // remove some of the arrays used to derive the decay curves
            DeallocateLoadComponentArrays(state);
        }
    }

    state.dataGlobal->ZoneSizingCalc = false;
    state.dataGlobal->DoOutputReporting = false;
    state.dataEnvrn->Month = LastMonth;
    state.dataEnvrn->DayOfMonth = LastDayOfMonth;

    if ((state.dataGlobal->DoSystemSizing) && (state.dataSize->NumSysSizInput == 0) && (state.dataSizingManager->NumAirLoops > 0)) {
        ShowWarningError(
            state,
            format("{}For a system sizing run, there must be at least 1 Sizing:System object input. SimulationControl System Sizing option ignored.",
                   RoutineName));
    }

    if ((state.dataSize->NumSysSizInput > 0) && (state.dataGlobal->DoSystemSizing || state.dataGlobal->DoPlantSizing) && !ErrorsFound) {

        ShowMessage(state, "Beginning System Sizing Calculations");

        state.dataGlobal->SysSizingCalc = true;
        Available = true;
        if (state.dataSize->SizingFileColSep == CharComma) {
            state.files.ssz.filePath = state.files.outputSszCsvFilePath;
        } else if (state.dataSize->SizingFileColSep == CharTab) {
            state.files.ssz.filePath = state.files.outputSszTabFilePath;
        } else {
            state.files.ssz.filePath = state.files.outputSszTxtFilePath;
        }
        state.files.ssz.ensure_open(state, "ManageSizing", state.files.outputControl.ssz);

        SimAir = true;
        SimZoneEquip = true;

        ManageZoneEquipment(state, true, SimZoneEquip, SimAir);
        ManageAirLoops(state, true, SimAir, SimZoneEquip);
        SizingManager::UpdateTermUnitFinalZoneSizing(state); // AirDistUnits have been loaded now so TermUnitSizing values are all in place
        SimAirServingZones::SizeSysOutdoorAir(state);        // System OA can be sized now that TermUnitFinalZoneSizing is initialized
        Weather::ResetEnvironmentCounter(state);
        state.dataSize->CurEnvirNumSimDay = 0;
        state.dataSize->CurOverallSimDay = 0;
        NumSizingPeriodsPerformed = 0;
        while (Available) { // loop over environments

            Weather::GetNextEnvironment(state, Available, ErrorsFound); // get an environment

            // check that environment is one of the design days
            if (state.dataGlobal->KindOfSim == Constant::KindOfSim::RunPeriodWeather) {
                continue;
            }

            if (!Available) break;
            if (ErrorsFound) break;

            ++NumSizingPeriodsPerformed;

            state.dataGlobal->BeginEnvrnFlag = true;
            state.dataGlobal->EndEnvrnFlag = false;
            state.dataGlobal->WarmupFlag = false;
            state.dataGlobal->DayOfSim = 0;
            state.dataGlobal->DayOfSimChr = "0";
            state.dataSize->CurEnvirNumSimDay = 1;
            ++state.dataSize->CurOverallSimDay;

            while ((state.dataGlobal->DayOfSim < state.dataGlobal->NumOfDayInEnvrn) || (state.dataGlobal->WarmupFlag)) { // Begin day loop ...

                ++state.dataGlobal->DayOfSim;
                if (!state.dataGlobal->WarmupFlag && state.dataGlobal->DayOfSim > 1) {
                    ++state.dataSize->CurEnvirNumSimDay;
                }
                state.dataGlobal->DayOfSimChr = fmt::to_string(state.dataGlobal->DayOfSim);
                state.dataGlobal->BeginDayFlag = true;
                state.dataGlobal->EndDayFlag = false;

                if (state.dataGlobal->WarmupFlag) {
                    DisplayString(state, "Warming up");
                } else { // (.NOT.WarmupFlag)
                    if (state.dataGlobal->DayOfSim == 1) {
                        DisplayString(state, "Calculating System sizing");
                        DisplayString(state,
                                      fmt::format("...for Sizing Period: #{} {}", NumSizingPeriodsPerformed, state.dataEnvrn->EnvironmentName));
                    }
                    UpdateSysSizing(state, Constant::CallIndicator::BeginDay);
                }

                for (state.dataGlobal->HourOfDay = 1; state.dataGlobal->HourOfDay <= 24; ++state.dataGlobal->HourOfDay) { // Begin hour loop ...

                    state.dataGlobal->BeginHourFlag = true;
                    state.dataGlobal->EndHourFlag = false;

                    for (state.dataGlobal->TimeStep = 1; state.dataGlobal->TimeStep <= state.dataGlobal->NumOfTimeStepInHour;
                         ++state.dataGlobal->TimeStep) { // Begin time step (TINC) loop ...

                        state.dataGlobal->BeginTimeStepFlag = true;

                        // Set the End__Flag variables to true if necessary.  Note that
                        // each flag builds on the previous level.  EndDayFlag cannot be
                        // .TRUE. unless EndHourFlag is also .TRUE., etc.  Note that the
                        // EndEnvrnFlag and the EndSimFlag cannot be set during warmup.

                        if (state.dataGlobal->TimeStep == state.dataGlobal->NumOfTimeStepInHour) {
                            state.dataGlobal->EndHourFlag = true;
                            if (state.dataGlobal->HourOfDay == 24) {
                                state.dataGlobal->EndDayFlag = true;
                                if ((!state.dataGlobal->WarmupFlag) && (state.dataGlobal->DayOfSim == state.dataGlobal->NumOfDayInEnvrn)) {
                                    state.dataGlobal->EndEnvrnFlag = true;
                                }
                            }
                        }

                        Weather::ManageWeather(state);

                        UpdateSysSizing(state, Constant::CallIndicator::DuringDay);

                        state.dataGlobal->BeginHourFlag = false;
                        state.dataGlobal->BeginDayFlag = false;
                        state.dataGlobal->BeginEnvrnFlag = false;

                    } // ... End time step (TINC) loop.

                    state.dataGlobal->PreviousHour = state.dataGlobal->HourOfDay;

                } // ... End hour loop.

                if (state.dataGlobal->EndDayFlag) UpdateSysSizing(state, Constant::CallIndicator::EndDay);

                if (!state.dataGlobal->WarmupFlag && (state.dataGlobal->DayOfSim > 0) &&
                    (state.dataGlobal->DayOfSim < state.dataGlobal->NumOfDayInEnvrn)) {
                    ++state.dataSize->CurOverallSimDay;
                }

            } // ... End day loop.

        } // ... End environment loop

        if (NumSizingPeriodsPerformed > 0) {
            UpdateSysSizing(state, Constant::CallIndicator::EndSysSizingCalc);
            state.dataSize->SysSizingRunDone = true;
        } else {
            ShowSevereError(state, format("{}No Sizing periods were performed for System Sizing. No System Sizing calculations saved.", RoutineName));
            ErrorsFound = true;
        }
    } else if ((state.dataSize->NumZoneSizingInput > 0) &&
               (state.dataGlobal->DoZoneSizing || state.dataGlobal->DoSystemSizing || state.dataGlobal->DoPlantSizing)) {
        // If zone sizing but no system sizing - still need to set up system zone equipment and transfer zone sizing data to
        // TermUnitFinalZoneSizing
        state.dataGlobal->SysSizingCalc = true; // set true here so equipment does not try to size yet
        SimAir = true;
        SimZoneEquip = true;

        ManageZoneEquipment(state, true, SimZoneEquip, SimAir);
        SizingManager::UpdateTermUnitFinalZoneSizing(state); // AirDistUnits have been loaded now so TermUnitSizing values are all in place
    }
    state.dataGlobal->SysSizingCalc = false;

    // report sizing results to eio file
    if (state.dataSize->ZoneSizingRunDone) {
        for (int CtrlZoneNum = 1; CtrlZoneNum <= state.dataGlobal->NumOfZones; ++CtrlZoneNum) {
            if (!state.dataZoneEquip->ZoneEquipConfig(CtrlZoneNum).IsControlled) continue;
            if (state.dataSize->FinalZoneSizing(CtrlZoneNum).DesCoolVolFlow > 0.0) {
                TimeStepAtPeak = state.dataSize->FinalZoneSizing(CtrlZoneNum).TimeStepNumAtCoolMax;
                DDNum = state.dataSize->FinalZoneSizing(CtrlZoneNum).CoolDDNum;
                if (DDNum > 0 && TimeStepAtPeak > 0) {
                    TempAtPeak = state.dataSize->DesDayWeath(DDNum).Temp(TimeStepAtPeak);
                    HumRatAtPeak = state.dataSize->DesDayWeath(DDNum).HumRat(TimeStepAtPeak);
                    DOASHeatGainRateAtClPk = state.dataSize->CalcZoneSizing(DDNum, CtrlZoneNum).DOASHeatAddSeq(TimeStepAtPeak);
                    TStatSetPtAtPk = state.dataSize->ZoneSizing(DDNum, CtrlZoneNum).CoolTstatTempSeq(TimeStepAtPeak);
                } else {
                    TempAtPeak = 0.0;
                    HumRatAtPeak = 0.0;
                    DOASHeatGainRateAtClPk = 0.0;
                    TStatSetPtAtPk = 0.0;
                }
                ReportZoneSizing(state,
                                 state.dataSize->FinalZoneSizing(CtrlZoneNum).ZoneName,
                                 state.dataSize->CalcFinalZoneSizing(CtrlZoneNum).CoolSizingType,
                                 state.dataSize->CalcFinalZoneSizing(CtrlZoneNum).DesCoolLoad,
                                 state.dataSize->FinalZoneSizing(CtrlZoneNum).DesCoolLoad,
                                 state.dataSize->CalcFinalZoneSizing(CtrlZoneNum).DesCoolVolFlow,
                                 state.dataSize->FinalZoneSizing(CtrlZoneNum).DesCoolVolFlow,
                                 state.dataSize->FinalZoneSizing(CtrlZoneNum).CoolDesDay,
                                 state.dataSize->CoolPeakDateHrMin(CtrlZoneNum),
                                 TempAtPeak,
                                 HumRatAtPeak,
                                 state.dataHeatBal->Zone(CtrlZoneNum).FloorArea,
                                 state.dataHeatBal->Zone(CtrlZoneNum).TotOccupants,
                                 state.dataSize->FinalZoneSizing(CtrlZoneNum).MinOA,
                                 DOASHeatGainRateAtClPk);
                curName = state.dataSize->FinalZoneSizing(CtrlZoneNum).ZoneName;
                PreDefTableEntry(
                    state, state.dataOutRptPredefined->pdchZnClCalcDesLd, curName, state.dataSize->CalcFinalZoneSizing(CtrlZoneNum).DesCoolLoad);
                PreDefTableEntry(
                    state, state.dataOutRptPredefined->pdchZnClUserDesLd, curName, state.dataSize->FinalZoneSizing(CtrlZoneNum).DesCoolLoad);
                if (state.dataHeatBal->Zone(CtrlZoneNum).FloorArea != 0.0) {
                    PreDefTableEntry(state,
                                     state.dataOutRptPredefined->pdchZnClUserDesLdPerArea,
                                     curName,
                                     state.dataSize->FinalZoneSizing(CtrlZoneNum).DesCoolLoad / state.dataHeatBal->Zone(CtrlZoneNum).FloorArea);
                }
                PreDefTableEntry(state,
                                 state.dataOutRptPredefined->pdchZnClCalcDesAirFlow,
                                 curName,
                                 state.dataSize->CalcFinalZoneSizing(CtrlZoneNum).DesCoolVolFlow,
                                 3);
                PreDefTableEntry(state,
                                 state.dataOutRptPredefined->pdchZnClUserDesAirFlow,
                                 curName,
                                 state.dataSize->FinalZoneSizing(CtrlZoneNum).DesCoolVolFlow,
                                 3);
                PreDefTableEntry(state, state.dataOutRptPredefined->pdchZnClDesDay, curName, state.dataSize->FinalZoneSizing(CtrlZoneNum).CoolDesDay);
                PreDefTableEntry(state, state.dataOutRptPredefined->pdchZnClPkTime, curName, state.dataSize->CoolPeakDateHrMin(CtrlZoneNum));
                PreDefTableEntry(state, state.dataOutRptPredefined->pdchZnClPkTstatTemp, curName, TStatSetPtAtPk);
                PreDefTableEntry(state,
                                 state.dataOutRptPredefined->pdchZnClPkIndTemp,
                                 curName,
                                 state.dataSize->CalcFinalZoneSizing(CtrlZoneNum).ZoneTempAtCoolPeak);
                PreDefTableEntry(state,
                                 state.dataOutRptPredefined->pdchZnClPkIndHum,
                                 curName,
                                 state.dataSize->CalcFinalZoneSizing(CtrlZoneNum).ZoneHumRatAtCoolPeak,
                                 5);
                PreDefTableEntry(state, state.dataOutRptPredefined->pdchZnClPkOATemp, curName, TempAtPeak);
                PreDefTableEntry(state, state.dataOutRptPredefined->pdchZnClPkOAHum, curName, HumRatAtPeak, 5);
                PreDefTableEntry(
                    state, state.dataOutRptPredefined->pdchZnClPkOAMinFlow, curName, state.dataSize->FinalZoneSizing(CtrlZoneNum).MinOA, 3);
                PreDefTableEntry(state, state.dataOutRptPredefined->pdchZnClPkDOASHeatGain, curName, DOASHeatGainRateAtClPk);
            } else {
                curName = state.dataSize->FinalZoneSizing(CtrlZoneNum).ZoneName;
                PreDefTableEntry(state, state.dataOutRptPredefined->pdchZnClCalcDesLd, curName, 0.0, 1);
                PreDefTableEntry(state, state.dataOutRptPredefined->pdchZnClUserDesLd, curName, 0.0, 1);
                PreDefTableEntry(state, state.dataOutRptPredefined->pdchZnClUserDesLdPerArea, curName, 0.0, 1);
                PreDefTableEntry(state, state.dataOutRptPredefined->pdchZnClCalcDesAirFlow, curName, 0.0, 1);
                PreDefTableEntry(state, state.dataOutRptPredefined->pdchZnClUserDesAirFlow, curName, 0.0, 1);
                PreDefTableEntry(state, state.dataOutRptPredefined->pdchZnClDesDay, curName, "N/A");
                PreDefTableEntry(state, state.dataOutRptPredefined->pdchZnClPkTime, curName, "N/A");
                PreDefTableEntry(state, state.dataOutRptPredefined->pdchZnClPkTstatTemp, curName, 0.0, 1);
                PreDefTableEntry(state, state.dataOutRptPredefined->pdchZnClPkIndTemp, curName, 0.0, 1);
                PreDefTableEntry(state, state.dataOutRptPredefined->pdchZnClPkIndHum, curName, 0.0, 1);
                PreDefTableEntry(state, state.dataOutRptPredefined->pdchZnClPkOATemp, curName, 0.0, 1);
                PreDefTableEntry(state, state.dataOutRptPredefined->pdchZnClPkOAHum, curName, 0.0, 1);
                PreDefTableEntry(state, state.dataOutRptPredefined->pdchZnClPkOAMinFlow, curName, 0.0, 1);
                PreDefTableEntry(state, state.dataOutRptPredefined->pdchZnClPkDOASHeatGain, curName, 0.0, 1);
            }
            if (state.dataSize->FinalZoneSizing(CtrlZoneNum).DesHeatVolFlow > 0.0) {
                TimeStepAtPeak = state.dataSize->FinalZoneSizing(CtrlZoneNum).TimeStepNumAtHeatMax;
                DDNum = state.dataSize->FinalZoneSizing(CtrlZoneNum).HeatDDNum;
                if (DDNum > 0 && TimeStepAtPeak > 0) {
                    TempAtPeak = state.dataSize->DesDayWeath(DDNum).Temp(TimeStepAtPeak);
                    HumRatAtPeak = state.dataSize->DesDayWeath(DDNum).HumRat(TimeStepAtPeak);
                    DOASHeatGainRateAtHtPk = state.dataSize->CalcZoneSizing(DDNum, CtrlZoneNum).DOASHeatAddSeq(TimeStepAtPeak);
                    TStatSetPtAtPk = state.dataSize->ZoneSizing(DDNum, CtrlZoneNum).HeatTstatTempSeq(TimeStepAtPeak);
                } else {
                    TempAtPeak = 0.0;
                    HumRatAtPeak = 0.0;
                    DOASHeatGainRateAtHtPk = 0.0;
                    TStatSetPtAtPk = 0.0;
                }
                ReportZoneSizing(state,
                                 state.dataSize->FinalZoneSizing(CtrlZoneNum).ZoneName,
                                 state.dataSize->CalcFinalZoneSizing(CtrlZoneNum).HeatSizingType,
                                 state.dataSize->CalcFinalZoneSizing(CtrlZoneNum).DesHeatLoad,
                                 state.dataSize->FinalZoneSizing(CtrlZoneNum).DesHeatLoad,
                                 state.dataSize->CalcFinalZoneSizing(CtrlZoneNum).DesHeatVolFlow,
                                 state.dataSize->FinalZoneSizing(CtrlZoneNum).DesHeatVolFlow,
                                 state.dataSize->FinalZoneSizing(CtrlZoneNum).HeatDesDay,
                                 state.dataSize->HeatPeakDateHrMin(CtrlZoneNum),
                                 TempAtPeak,
                                 HumRatAtPeak,
                                 state.dataHeatBal->Zone(CtrlZoneNum).FloorArea,
                                 state.dataHeatBal->Zone(CtrlZoneNum).TotOccupants,
                                 state.dataSize->FinalZoneSizing(CtrlZoneNum).MinOA,
                                 DOASHeatGainRateAtHtPk);
                curName = state.dataSize->FinalZoneSizing(CtrlZoneNum).ZoneName;
                PreDefTableEntry(
                    state, state.dataOutRptPredefined->pdchZnHtCalcDesLd, curName, state.dataSize->CalcFinalZoneSizing(CtrlZoneNum).DesHeatLoad);
                PreDefTableEntry(
                    state, state.dataOutRptPredefined->pdchZnHtUserDesLd, curName, state.dataSize->FinalZoneSizing(CtrlZoneNum).DesHeatLoad);
                if (state.dataHeatBal->Zone(CtrlZoneNum).FloorArea != 0.0) {
                    PreDefTableEntry(state,
                                     state.dataOutRptPredefined->pdchZnHtUserDesLdPerArea,
                                     curName,
                                     state.dataSize->FinalZoneSizing(CtrlZoneNum).DesHeatLoad / state.dataHeatBal->Zone(CtrlZoneNum).FloorArea);
                }
                PreDefTableEntry(state,
                                 state.dataOutRptPredefined->pdchZnHtCalcDesAirFlow,
                                 curName,
                                 state.dataSize->CalcFinalZoneSizing(CtrlZoneNum).DesHeatVolFlow,
                                 3);
                PreDefTableEntry(state,
                                 state.dataOutRptPredefined->pdchZnHtUserDesAirFlow,
                                 curName,
                                 state.dataSize->FinalZoneSizing(CtrlZoneNum).DesHeatVolFlow,
                                 3);
                PreDefTableEntry(state, state.dataOutRptPredefined->pdchZnHtDesDay, curName, state.dataSize->FinalZoneSizing(CtrlZoneNum).HeatDesDay);
                PreDefTableEntry(state, state.dataOutRptPredefined->pdchZnHtPkTime, curName, state.dataSize->HeatPeakDateHrMin(CtrlZoneNum));
                PreDefTableEntry(state, state.dataOutRptPredefined->pdchZnHtPkTstatTemp, curName, TStatSetPtAtPk);
                PreDefTableEntry(state,
                                 state.dataOutRptPredefined->pdchZnHtPkIndTemp,
                                 curName,
                                 state.dataSize->CalcFinalZoneSizing(CtrlZoneNum).ZoneTempAtHeatPeak);
                PreDefTableEntry(state,
                                 state.dataOutRptPredefined->pdchZnHtPkIndHum,
                                 curName,
                                 state.dataSize->CalcFinalZoneSizing(CtrlZoneNum).ZoneHumRatAtHeatPeak,
                                 5);
                PreDefTableEntry(state, state.dataOutRptPredefined->pdchZnHtPkOATemp, curName, TempAtPeak);
                PreDefTableEntry(state, state.dataOutRptPredefined->pdchZnHtPkOAHum, curName, HumRatAtPeak, 5);
                PreDefTableEntry(
                    state, state.dataOutRptPredefined->pdchZnHtPkOAMinFlow, curName, state.dataSize->FinalZoneSizing(CtrlZoneNum).MinOA, 3);
                PreDefTableEntry(state, state.dataOutRptPredefined->pdchZnHtPkDOASHeatGain, curName, DOASHeatGainRateAtHtPk);
            } else {
                curName = state.dataSize->FinalZoneSizing(CtrlZoneNum).ZoneName;
                PreDefTableEntry(state, state.dataOutRptPredefined->pdchZnHtCalcDesLd, curName, 0.0, 1);
                PreDefTableEntry(state, state.dataOutRptPredefined->pdchZnHtUserDesLd, curName, 0.0, 1);
                PreDefTableEntry(state, state.dataOutRptPredefined->pdchZnHtUserDesLdPerArea, curName, 0.0, 1);
                PreDefTableEntry(state, state.dataOutRptPredefined->pdchZnHtCalcDesAirFlow, curName, 0.0, 1);
                PreDefTableEntry(state, state.dataOutRptPredefined->pdchZnHtUserDesAirFlow, curName, 0.0, 1);
                PreDefTableEntry(state, state.dataOutRptPredefined->pdchZnHtDesDay, curName, "N/A");
                PreDefTableEntry(state, state.dataOutRptPredefined->pdchZnHtPkTime, curName, "N/A");
                PreDefTableEntry(state, state.dataOutRptPredefined->pdchZnHtPkTstatTemp, curName, 0.0, 1);
                PreDefTableEntry(state, state.dataOutRptPredefined->pdchZnHtPkIndTemp, curName, 0.0, 1);
                PreDefTableEntry(state, state.dataOutRptPredefined->pdchZnHtPkIndHum, curName, 0.0, 1);
                PreDefTableEntry(state, state.dataOutRptPredefined->pdchZnHtPkOATemp, curName, 0.0, 1);
                PreDefTableEntry(state, state.dataOutRptPredefined->pdchZnHtPkOAHum, curName, 0.0, 1);
                PreDefTableEntry(state, state.dataOutRptPredefined->pdchZnHtPkOAMinFlow, curName, 0.0, 1);
                PreDefTableEntry(state, state.dataOutRptPredefined->pdchZnHtPkDOASHeatGain, curName, 0.0, 1);
            }
        }
        // Deallocate arrays no longer needed
        state.dataSize->ZoneSizing.deallocate();
        // CalcZoneSizing.deallocate();
    }
    if (state.dataSize->SysSizingRunDone) {
        for (AirLoopNum = 1; AirLoopNum <= state.dataHVACGlobal->NumPrimaryAirSys; ++AirLoopNum) {
            curName = FinalSysSizing(AirLoopNum).AirPriLoopName;
            PreDefTableEntry(state, state.dataOutRptPredefined->pdchSysSizCalcClAir, curName, CalcSysSizing(AirLoopNum).DesCoolVolFlow);
            if (std::abs(CalcSysSizing(AirLoopNum).DesCoolVolFlow) <= 1.e-8) {
                ShowWarningError(state,
                                 format("{}Calculated Cooling Design Air Flow Rate for System={} is zero.",
                                        RoutineName,
                                        FinalSysSizing(AirLoopNum).AirPriLoopName));
                ShowContinueError(state, "Check Sizing:Zone and ZoneControl:Thermostat inputs.");
            }
            PreDefTableEntry(state, state.dataOutRptPredefined->pdchSysSizUserClAir, curName, FinalSysSizing(AirLoopNum).DesCoolVolFlow);
            PreDefTableEntry(state, state.dataOutRptPredefined->pdchSysSizCalcHtAir, curName, CalcSysSizing(AirLoopNum).DesHeatVolFlow);
            if (std::abs(CalcSysSizing(AirLoopNum).DesHeatVolFlow) <= 1.e-8) {
                ShowWarningError(state,
                                 format("{}Calculated Heating Design Air Flow Rate for System={} is zero.",
                                        RoutineName,
                                        FinalSysSizing(AirLoopNum).AirPriLoopName));
                ShowContinueError(state, "Check Sizing:Zone and ZoneControl:Thermostat inputs.");
            }
            std::string_view coolPeakLoadKind;
            std::string coolPeakDDDate;
            int coolPeakDD = 0;
            Real64 coolCap = 0.;
            int timeStepIndexAtPeakCoolLoad = 0;
            if (FinalSysSizing(AirLoopNum).coolingPeakLoad == DataSizing::PeakLoad::SensibleCooling) {
                coolPeakLoadKind = "Sensible";
                coolPeakDDDate = SysSizPeakDDNum(AirLoopNum).cSensCoolPeakDDDate;
                coolPeakDD = SysSizPeakDDNum(AirLoopNum).SensCoolPeakDD;
                coolCap = FinalSysSizing(AirLoopNum).SensCoolCap;
                if (coolPeakDD > 0) timeStepIndexAtPeakCoolLoad = SysSizPeakDDNum(AirLoopNum).TimeStepAtSensCoolPk(coolPeakDD);
            } else if (FinalSysSizing(AirLoopNum).coolingPeakLoad == DataSizing::PeakLoad::TotalCooling) {
                if (FinalSysSizing(AirLoopNum).loadSizingType == DataSizing::LoadSizing::Latent && state.dataHeatBal->DoLatentSizing) {
                    coolPeakLoadKind = "Total Based on Latent";
                } else {
                    coolPeakLoadKind = "Total";
                }
                coolPeakDDDate = SysSizPeakDDNum(AirLoopNum).cTotCoolPeakDDDate;
                coolPeakDD = SysSizPeakDDNum(AirLoopNum).TotCoolPeakDD;
                coolCap = FinalSysSizing(AirLoopNum).TotCoolCap;
                if (coolPeakDD > 0) timeStepIndexAtPeakCoolLoad = SysSizPeakDDNum(AirLoopNum).TimeStepAtTotCoolPk(coolPeakDD);
            }
            if (coolPeakDD > 0) {
                ReportSysSizing(state,
                                curName,
                                "Cooling",
                                coolPeakLoadKind,
                                coolCap,
                                CalcSysSizing(AirLoopNum).DesCoolVolFlow,
                                FinalSysSizing(AirLoopNum).DesCoolVolFlow,
                                FinalSysSizing(AirLoopNum).CoolDesDay,
                                coolPeakDDDate,
                                timeStepIndexAtPeakCoolLoad);
            } else {
                ReportSysSizing(state,
                                curName,
                                "Cooling",
                                coolPeakLoadKind,
                                coolCap,
                                CalcSysSizing(AirLoopNum).DesCoolVolFlow,
                                FinalSysSizing(AirLoopNum).DesCoolVolFlow,
                                FinalSysSizing(AirLoopNum).CoolDesDay,
                                coolPeakDDDate,
                                0);
            }
            int heatPeakDD = SysSizPeakDDNum(AirLoopNum).HeatPeakDD;
            if (heatPeakDD > 0) {
                ReportSysSizing(state,
                                curName,
                                "Heating",
                                "Sensible",
                                FinalSysSizing(AirLoopNum).HeatCap,
                                CalcSysSizing(AirLoopNum).DesHeatVolFlow,
                                FinalSysSizing(AirLoopNum).DesHeatVolFlow,
                                FinalSysSizing(AirLoopNum).HeatDesDay,
                                SysSizPeakDDNum(AirLoopNum).cHeatPeakDDDate,
                                SysSizPeakDDNum(AirLoopNum).TimeStepAtHeatPk(heatPeakDD));
            } else {
                ReportSysSizing(state,
                                curName,
                                "Heating",
                                "Sensible",
                                FinalSysSizing(AirLoopNum).HeatCap,
                                CalcSysSizing(AirLoopNum).DesHeatVolFlow,
                                FinalSysSizing(AirLoopNum).DesHeatVolFlow,
                                FinalSysSizing(AirLoopNum).HeatDesDay,
                                SysSizPeakDDNum(AirLoopNum).cHeatPeakDDDate,
                                0);
            }
            PreDefTableEntry(state, state.dataOutRptPredefined->pdchSysSizUserHtAir, curName, FinalSysSizing(AirLoopNum).DesHeatVolFlow);
        }
        // Deallocate arrays no longer needed
        state.dataSize->SysSizing.deallocate();
    }

    if ((state.dataGlobal->DoPlantSizing) && (state.dataSize->NumPltSizInput == 0)) {
        ShowWarningError(
            state,
            format("{}For a plant sizing run, there must be at least 1 Sizing:Plant object input. SimulationControl Plant Sizing option ignored.",
                   RoutineName));
    }

    if ((state.dataSize->NumPltSizInput > 0) && (state.dataGlobal->DoPlantSizing) && !ErrorsFound) {

        ShowMessage(state, "Beginning Plant Sizing Calculations");
    }

    if (ErrorsFound) {
        ShowFatalError(state, "Program terminates due to preceding conditions.");
    }
}

bool CalcdoLoadComponentPulseNow(EnergyPlusData &state,
                                 bool const isPulseZoneSizing,
                                 bool const WarmupFlag,
                                 int const HourOfDay,
                                 int const TimeStep,
                                 Constant::KindOfSim const KindOfSim)
{
    // This routine decides whether or not to do a Load Component Pulse.  True when yes it should, false when in shouldn't
    // This check looks to do the pulse at the first time step of the 10th hour of the day while not in warmup mode.
    // This needs to be done not just on the first day of a simulation because when the user picks a design day derived from
    // an attached weather file the design day is not necessarily the first day of the simulation.

    int constexpr HourDayToPulse(10);
    int constexpr TimeStepToPulse(1);

    if ((isPulseZoneSizing) && (!WarmupFlag) && (HourOfDay == HourDayToPulse) && (TimeStep == TimeStepToPulse) &&
        ((KindOfSim == Constant::KindOfSim::RunPeriodDesign) || (state.dataGlobal->DayOfSim == 1))) {
        return true;
    } else {
        return false;
    }
}

void ManageSystemSizingAdjustments(EnergyPlusData &state)
{
    // This routine adjusts system sizing outcomes based on how the zone air terminals finish out their sizing.
    // The zone models are executed to trigger their sizing routines
    // Then the air terminal units are scanned to sum design flow rates. Every air terminal connected to a particular air loop is summed for
    //  1. minimum heating flow rate, 2. maximum heating flow rate, and 3. maximum flow rate.
    // the summed values are used to "Adjust" the system sizing results
    // the corrected values are used to autosize the central heating flow ratio, if set to autosize by the user.

    // Also store zone level flow information for Standard 62.1 calculations, Vpz, Vpz_min, Vdz, and Vdz_min for both cooling and heating

    auto &AirDistUnit = state.dataDefineEquipment->AirDistUnit;
    auto &FinalSysSizing = state.dataSize->FinalSysSizing;
    auto &sd_airterminal = state.dataSingleDuct->sd_airterminal;

    if ((state.dataSize->NumSysSizInput > 0) && (state.dataGlobal->DoSystemSizing)) { // only if there is system sizing

        // call zone component models to execute their component sizing routines
        bool t_SimZoneEquip(true);
        bool t_SimAir(false);
        state.dataGlobal->BeginEnvrnFlag = true; // trigger begin envrn blocks in zone equipment models
        ZoneEquipmentManager::ManageZoneEquipment(state, true, t_SimZoneEquip, t_SimAir);
        state.dataGlobal->BeginEnvrnFlag = false;

        for (int AirLoopNum = 1; AirLoopNum <= state.dataHVACGlobal->NumPrimaryAirSys; ++AirLoopNum) {
            // Mine data from ATUs to find new design heating flow rates and new maximum flow rates
            Real64 airLoopMaxFlowRateSum(0.0);
            Real64 airLoopHeatingMinimumFlowRateSum(0.0);
            Real64 airLoopHeatingMaximumFlowRateSum(0.0);

            // sum up heating and max flows for any single duct systems, store 62.1 values by zone
            if (allocated(sd_airterminal) && state.dataSingleDuct->NumSDAirTerminal > 0) {
                for (int singleDuctATUNum = 1; singleDuctATUNum <= state.dataSingleDuct->NumSDAirTerminal; ++singleDuctATUNum) {
                    if (AirLoopNum == sd_airterminal(singleDuctATUNum).AirLoopNum) {
                        int termUnitSizingIndex = AirDistUnit(sd_airterminal(singleDuctATUNum).ADUNum).TermUnitSizingNum;
                        airLoopMaxFlowRateSum += sd_airterminal(singleDuctATUNum).MaxAirVolFlowRate;

                        state.dataSize->VpzClgByZone(termUnitSizingIndex) =
                            sd_airterminal(singleDuctATUNum).MaxAirVolFlowRate; // store std 62.1 values

                        if (sd_airterminal(singleDuctATUNum).SysType_Num == SingleDuct::SysType::SingleDuctConstVolReheat ||
                            sd_airterminal(singleDuctATUNum).SysType_Num == SingleDuct::SysType::SingleDuctConstVolNoReheat) {
                            airLoopHeatingMinimumFlowRateSum += sd_airterminal(singleDuctATUNum).MaxAirVolFlowRate;
                            airLoopHeatingMaximumFlowRateSum += sd_airterminal(singleDuctATUNum).MaxAirVolFlowRate;

                            state.dataSize->VpzHtgByZone(termUnitSizingIndex) =
                                sd_airterminal(singleDuctATUNum).MaxAirVolFlowRate; // store std 62.1 values
                            state.dataSize->VpzMinClgByZone(termUnitSizingIndex) =
                                sd_airterminal(singleDuctATUNum).MaxAirVolFlowRate; // store std 62.1 values
                            state.dataSize->VpzMinHtgByZone(termUnitSizingIndex) =
                                sd_airterminal(singleDuctATUNum).MaxAirVolFlowRate; // store std 62.1 values

                        } else {
                            airLoopHeatingMinimumFlowRateSum +=
                                sd_airterminal(singleDuctATUNum).MaxAirVolFlowRate * sd_airterminal(singleDuctATUNum).ZoneMinAirFrac;
                            state.dataSize->VpzMinClgByZone(termUnitSizingIndex) =
                                sd_airterminal(singleDuctATUNum).MaxAirVolFlowRate *
                                sd_airterminal(singleDuctATUNum).ZoneMinAirFrac; // store std 62.1 values
                            state.dataSize->VpzMinHtgByZone(termUnitSizingIndex) =
                                sd_airterminal(singleDuctATUNum).MaxAirVolFlowRate *
                                sd_airterminal(singleDuctATUNum).ZoneMinAirFrac;                // store std 62.1 values
                            if (sd_airterminal(singleDuctATUNum).MaxHeatAirVolFlowRate > 0.0) { // VS fan ATU has this non zero, so use it
                                airLoopHeatingMaximumFlowRateSum += sd_airterminal(singleDuctATUNum).MaxHeatAirVolFlowRate;
                                state.dataSize->VpzHtgByZone(termUnitSizingIndex) =
                                    sd_airterminal(singleDuctATUNum).MaxHeatAirVolFlowRate; // store std 62.1 values
                            } else {
                                if (sd_airterminal(singleDuctATUNum).DamperHeatingAction == SingleDuct::Action::Reverse) {
                                    airLoopHeatingMaximumFlowRateSum += sd_airterminal(singleDuctATUNum).MaxAirVolFlowRate;
                                    state.dataSize->VpzHtgByZone(termUnitSizingIndex) =
                                        sd_airterminal(singleDuctATUNum).MaxAirVolFlowRate; // store std 62.1 values
                                } else if (sd_airterminal(singleDuctATUNum).DamperHeatingAction == SingleDuct::Action::ReverseWithLimits) {
                                    airLoopHeatingMaximumFlowRateSum +=
                                        max(sd_airterminal(singleDuctATUNum).MaxAirVolFlowRateDuringReheat,
                                            (sd_airterminal(singleDuctATUNum).MaxAirVolFlowRate * sd_airterminal(singleDuctATUNum).ZoneMinAirFrac));
                                    state.dataSize->VpzHtgByZone(termUnitSizingIndex) =
                                        max(sd_airterminal(singleDuctATUNum).MaxAirVolFlowRateDuringReheat,
                                            (sd_airterminal(singleDuctATUNum).MaxAirVolFlowRate *
                                             sd_airterminal(singleDuctATUNum).ZoneMinAirFrac)); // store std 62.1 values
                                } else {
                                    airLoopHeatingMaximumFlowRateSum +=
                                        sd_airterminal(singleDuctATUNum).MaxAirVolFlowRate * sd_airterminal(singleDuctATUNum).ZoneMinAirFrac;
                                    state.dataSize->VpzHtgByZone(termUnitSizingIndex) =
                                        sd_airterminal(singleDuctATUNum).MaxAirVolFlowRate *
                                        sd_airterminal(singleDuctATUNum).ZoneMinAirFrac; // store std 62.1 values
                                }
                            }
                        }
                        // single-path air terminal so Vdz = Vpz
                        state.dataSize->VdzClgByZone(termUnitSizingIndex) =
                            state.dataSize->VpzClgByZone(termUnitSizingIndex); // store std 62.1 values
                        state.dataSize->VdzMinClgByZone(termUnitSizingIndex) =
                            state.dataSize->VpzMinClgByZone(termUnitSizingIndex); // store std 62.1 values
                        state.dataSize->VdzHtgByZone(termUnitSizingIndex) =
                            state.dataSize->VpzHtgByZone(termUnitSizingIndex); // store std 62.1 values
                        state.dataSize->VdzMinHtgByZone(termUnitSizingIndex) =
                            state.dataSize->VpzMinHtgByZone(termUnitSizingIndex); // store std 62.1 values
                    }
                }
            }

            // sum up heating and max flows for any dual duct air terminals
            if (allocated(state.dataDualDuct->dd_airterminal) && state.dataDualDuct->NumDDAirTerminal > 0) {
                for (int dualDuctATUNum = 1; dualDuctATUNum <= state.dataDualDuct->NumDDAirTerminal; ++dualDuctATUNum) {
                    if (AirLoopNum == state.dataDualDuct->dd_airterminal(dualDuctATUNum).AirLoopNum) {
                        int termUnitSizingIndex = AirDistUnit(state.dataDualDuct->dd_airterminal(dualDuctATUNum).ADUNum).TermUnitSizingNum;
                        airLoopMaxFlowRateSum += state.dataDualDuct->dd_airterminal(dualDuctATUNum).MaxAirVolFlowRate;
                        state.dataSize->VpzClgByZone(termUnitSizingIndex) =
                            state.dataDualDuct->dd_airterminal(dualDuctATUNum).MaxAirVolFlowRate; // store std 62.1 value

                        if (state.dataDualDuct->dd_airterminal(dualDuctATUNum).DamperType == DualDuct::DualDuctDamper::ConstantVolume) {
                            airLoopHeatingMaximumFlowRateSum += state.dataDualDuct->dd_airterminal(dualDuctATUNum).MaxAirVolFlowRate;
                            airLoopHeatingMinimumFlowRateSum += state.dataDualDuct->dd_airterminal(dualDuctATUNum).MaxAirVolFlowRate;
                            state.dataSize->VpzMinClgByZone(termUnitSizingIndex) =
                                state.dataDualDuct->dd_airterminal(dualDuctATUNum).MaxAirVolFlowRate; // store std 62.1 value
                            state.dataSize->VpzHtgByZone(termUnitSizingIndex) =
                                state.dataDualDuct->dd_airterminal(dualDuctATUNum).MaxAirVolFlowRate; // store std 62.1 value
                            state.dataSize->VpzMinHtgByZone(termUnitSizingIndex) =
                                state.dataDualDuct->dd_airterminal(dualDuctATUNum).MaxAirVolFlowRate; // store std 62.1 value
                            state.dataSize->VdzClgByZone(termUnitSizingIndex) = state.dataSize->VpzClgByZone(termUnitSizingIndex);
                            state.dataSize->VdzMinClgByZone(termUnitSizingIndex) = state.dataSize->VpzMinClgByZone(termUnitSizingIndex);
                            state.dataSize->VdzHtgByZone(termUnitSizingIndex) = state.dataSize->VpzHtgByZone(termUnitSizingIndex);
                            state.dataSize->VdzMinHtgByZone(termUnitSizingIndex) = state.dataSize->VpzMinHtgByZone(termUnitSizingIndex);

                        } else if (state.dataDualDuct->dd_airterminal(dualDuctATUNum).DamperType == DualDuct::DualDuctDamper::VariableVolume) {
                            airLoopHeatingMaximumFlowRateSum += state.dataDualDuct->dd_airterminal(dualDuctATUNum).MaxAirVolFlowRate;
                            airLoopHeatingMinimumFlowRateSum += state.dataDualDuct->dd_airterminal(dualDuctATUNum).MaxAirVolFlowRate *
                                                                state.dataDualDuct->dd_airterminal(dualDuctATUNum).ZoneMinAirFrac;
                            state.dataSize->VpzMinClgByZone(termUnitSizingIndex) =
                                state.dataDualDuct->dd_airterminal(dualDuctATUNum).MaxAirVolFlowRate *
                                state.dataDualDuct->dd_airterminal(dualDuctATUNum).ZoneMinAirFrac; // store std 62.1 value
                            state.dataSize->VpzHtgByZone(termUnitSizingIndex) =
                                state.dataDualDuct->dd_airterminal(dualDuctATUNum).MaxAirVolFlowRate; // store std 62.1 value
                            state.dataSize->VpzMinHtgByZone(termUnitSizingIndex) =
                                state.dataDualDuct->dd_airterminal(dualDuctATUNum).MaxAirVolFlowRate *
                                state.dataDualDuct->dd_airterminal(dualDuctATUNum).ZoneMinAirFrac; // store std 62.1 value
                            state.dataSize->VdzClgByZone(termUnitSizingIndex) = state.dataSize->VpzClgByZone(termUnitSizingIndex);
                            state.dataSize->VdzMinClgByZone(termUnitSizingIndex) = state.dataSize->VpzMinClgByZone(termUnitSizingIndex);
                            state.dataSize->VdzHtgByZone(termUnitSizingIndex) = state.dataSize->VpzHtgByZone(termUnitSizingIndex);
                            state.dataSize->VdzMinHtgByZone(termUnitSizingIndex) = state.dataSize->VpzMinHtgByZone(termUnitSizingIndex);
                        } else if (state.dataDualDuct->dd_airterminal(dualDuctATUNum).DamperType == DualDuct::DualDuctDamper::OutdoorAir) {
                            airLoopHeatingMaximumFlowRateSum += state.dataDualDuct->dd_airterminal(dualDuctATUNum).MaxAirVolFlowRate;
                            // Calculate the design OA flow rate for this zone
                            bool UseOccSchFlag = false;
                            bool UseMinOASchFlag = false;
                            Real64 designOAductFlow(0.0);
                            designOAductFlow =
                                DataSizing::calcDesignSpecificationOutdoorAir(state,
                                                                              state.dataDualDuct->dd_airterminal(dualDuctATUNum).OARequirementsPtr,
                                                                              state.dataDualDuct->dd_airterminal(dualDuctATUNum).CtrlZoneNum,
                                                                              UseOccSchFlag,
                                                                              UseMinOASchFlag);
                            airLoopHeatingMinimumFlowRateSum += designOAductFlow;
                            // is this a dual duct is dual path for Std 62.1 ?? not sure, assume not because Vpz = Vdz
                            // anyDualPathAirTerminals = true;
                            state.dataSize->VpzMinClgByZone(termUnitSizingIndex) = designOAductFlow; // not sure about this
                            state.dataSize->VpzHtgByZone(termUnitSizingIndex) = designOAductFlow;    // no heating for this terminal
                            state.dataSize->VpzMinHtgByZone(termUnitSizingIndex) = designOAductFlow;
                            state.dataSize->VdzClgByZone(termUnitSizingIndex) = state.dataDualDuct->dd_airterminal(dualDuctATUNum).MaxAirVolFlowRate;
                            state.dataSize->VdzMinClgByZone(termUnitSizingIndex) = designOAductFlow;
                            state.dataSize->VdzHtgByZone(termUnitSizingIndex) = designOAductFlow;
                            state.dataSize->VdzMinHtgByZone(termUnitSizingIndex) = designOAductFlow;
                        }
                    }
                }
            }

            // sum up heating and max flows for any PIU air terminals
            if (allocated(state.dataPowerInductionUnits->PIU) && state.dataPowerInductionUnits->NumPIUs > 0) {
                for (int pIUATUNum = 1; pIUATUNum <= state.dataPowerInductionUnits->NumPIUs; ++pIUATUNum) {
                    if (AirLoopNum == state.dataPowerInductionUnits->PIU(pIUATUNum).AirLoopNum) {
                        int termUnitSizingIndex = AirDistUnit(state.dataPowerInductionUnits->PIU(pIUATUNum).ADUNum).TermUnitSizingNum;
                        airLoopMaxFlowRateSum += state.dataPowerInductionUnits->PIU(pIUATUNum).MaxPriAirVolFlow;
                        if (state.dataPowerInductionUnits->PIU(pIUATUNum).UnitType_Num ==
                            DataDefineEquip::ZnAirLoopEquipType::SingleDuct_SeriesPIU_Reheat) {
                            airLoopHeatingMaximumFlowRateSum += state.dataPowerInductionUnits->PIU(pIUATUNum).MinPriAirFlowFrac *
                                                                state.dataPowerInductionUnits->PIU(pIUATUNum).MaxPriAirVolFlow;
                            airLoopHeatingMinimumFlowRateSum += state.dataPowerInductionUnits->PIU(pIUATUNum).MinPriAirFlowFrac *
                                                                state.dataPowerInductionUnits->PIU(pIUATUNum).MaxPriAirVolFlow;

                            // dual path for std 62.1
                            state.dataSize->VpzClgByZone(termUnitSizingIndex) = state.dataPowerInductionUnits->PIU(pIUATUNum).MaxPriAirVolFlow;
                            state.dataSize->VpzMinClgByZone(termUnitSizingIndex) = state.dataPowerInductionUnits->PIU(pIUATUNum).MinPriAirFlowFrac *
                                                                                   state.dataPowerInductionUnits->PIU(pIUATUNum).MaxPriAirVolFlow;
                            state.dataSize->VdzClgByZone(termUnitSizingIndex) =
                                state.dataPowerInductionUnits->PIU(pIUATUNum).MaxTotAirVolFlow; // which is constant for series PIU
                            state.dataSize->VdzMinClgByZone(termUnitSizingIndex) =
                                state.dataPowerInductionUnits->PIU(pIUATUNum)
                                    .MaxTotAirVolFlow; // min dz is the same as max because series PIU has constant discharge volume

                            state.dataSize->VpzHtgByZone(termUnitSizingIndex) =
                                state.dataPowerInductionUnits->PIU(pIUATUNum).MinPriAirFlowFrac *
                                state.dataPowerInductionUnits->PIU(pIUATUNum).MaxPriAirVolFlow; // runs at minimum primary for heating always
                            state.dataSize->VpzMinHtgByZone(termUnitSizingIndex) =
                                state.dataPowerInductionUnits->PIU(pIUATUNum).MinPriAirFlowFrac *
                                state.dataPowerInductionUnits->PIU(pIUATUNum).MaxPriAirVolFlow; // runs at minimum primary for heating always
                            state.dataSize->VdzHtgByZone(termUnitSizingIndex) =
                                state.dataPowerInductionUnits->PIU(pIUATUNum).MaxTotAirVolFlow; // which is constant for series PIU
                            state.dataSize->VdzMinHtgByZone(termUnitSizingIndex) =
                                state.dataPowerInductionUnits->PIU(pIUATUNum).MaxTotAirVolFlow; // which is constant for series PIU

                            // store Ep for 62.1 calculations
                            state.dataSize->TermUnitFinalZoneSizing(termUnitSizingIndex).ZonePrimaryAirFraction =
                                state.dataSize->VpzMinClgByZone(termUnitSizingIndex) /
                                state.dataSize->VdzClgByZone(termUnitSizingIndex); // min primary divided by max total
                            state.dataSize->TermUnitFinalZoneSizing(termUnitSizingIndex).ZonePrimaryAirFractionHtg =
                                state.dataSize->VpzMinHtgByZone(termUnitSizingIndex) / state.dataSize->VdzHtgByZone(termUnitSizingIndex);

                        } else if (state.dataPowerInductionUnits->PIU(pIUATUNum).UnitType_Num ==
                                   DataDefineEquip::ZnAirLoopEquipType::SingleDuct_ParallelPIU_Reheat) {
                            airLoopHeatingMaximumFlowRateSum += state.dataPowerInductionUnits->PIU(pIUATUNum).MinPriAirFlowFrac *
                                                                state.dataPowerInductionUnits->PIU(pIUATUNum).MaxPriAirVolFlow;
                            airLoopHeatingMinimumFlowRateSum += state.dataPowerInductionUnits->PIU(pIUATUNum).MinPriAirFlowFrac *
                                                                state.dataPowerInductionUnits->PIU(pIUATUNum).MaxPriAirVolFlow;

                            // dual path for std 62.1
                            state.dataSize->VpzClgByZone(termUnitSizingIndex) = state.dataPowerInductionUnits->PIU(pIUATUNum).MaxPriAirVolFlow;
                            state.dataSize->VpzMinClgByZone(termUnitSizingIndex) = state.dataPowerInductionUnits->PIU(pIUATUNum).MinPriAirFlowFrac *
                                                                                   state.dataPowerInductionUnits->PIU(pIUATUNum).MaxPriAirVolFlow;
                            state.dataSize->VdzClgByZone(termUnitSizingIndex) =
                                state.dataPowerInductionUnits->PIU(pIUATUNum)
                                    .MaxPriAirVolFlow; // for Parallel PIU expect Fan off durign max cooling, so discharge is all primary
                            state.dataSize->VdzMinClgByZone(termUnitSizingIndex) =
                                state.dataPowerInductionUnits->PIU(pIUATUNum).MinPriAirFlowFrac *
                                    state.dataPowerInductionUnits->PIU(pIUATUNum).MaxPriAirVolFlow +
                                state.dataPowerInductionUnits->PIU(pIUATUNum)
                                    .MaxSecAirVolFlow; // expect secondary fan to be running at min cooling, for reheat

                            state.dataSize->VpzHtgByZone(termUnitSizingIndex) =
                                state.dataPowerInductionUnits->PIU(pIUATUNum).MinPriAirFlowFrac *
                                state.dataPowerInductionUnits->PIU(pIUATUNum).MaxPriAirVolFlow; // primary at minimum
                            state.dataSize->VpzMinHtgByZone(termUnitSizingIndex) =
                                state.dataPowerInductionUnits->PIU(pIUATUNum).MinPriAirFlowFrac *
                                state.dataPowerInductionUnits->PIU(pIUATUNum).MaxPriAirVolFlow; // primary at minimum
                            state.dataSize->VdzHtgByZone(termUnitSizingIndex) =
                                state.dataPowerInductionUnits->PIU(pIUATUNum).MinPriAirFlowFrac *
                                    state.dataPowerInductionUnits->PIU(pIUATUNum).MaxPriAirVolFlow +
                                state.dataPowerInductionUnits->PIU(pIUATUNum).MaxSecAirVolFlow; // expect min primary and CV fan running
                            state.dataSize->VdzMinHtgByZone(termUnitSizingIndex) =
                                state.dataPowerInductionUnits->PIU(pIUATUNum).MinPriAirFlowFrac *
                                    state.dataPowerInductionUnits->PIU(pIUATUNum).MaxPriAirVolFlow +
                                state.dataPowerInductionUnits->PIU(pIUATUNum).MaxSecAirVolFlow; // expect min primary and CV fan running

                            state.dataSize->TermUnitFinalZoneSizing(termUnitSizingIndex).ZonePrimaryAirFraction =
                                state.dataSize->VpzMinClgByZone(termUnitSizingIndex) /
                                state.dataSize->VdzClgByZone(termUnitSizingIndex); // min primary divided by max total
                            state.dataSize->TermUnitFinalZoneSizing(termUnitSizingIndex).ZonePrimaryAirFractionHtg =
                                state.dataSize->VpzMinHtgByZone(termUnitSizingIndex) / state.dataSize->VdzHtgByZone(termUnitSizingIndex);
                        }
                    }
                }
            }

            auto &IndUnit = state.dataHVACSingleDuctInduc->IndUnit;
            int NumIndUnits = state.dataHVACSingleDuctInduc->NumIndUnits;

            // sum up heating and max flows for any four pipe induction units
            // dual path for std 62.1
            if (allocated(IndUnit) && (NumIndUnits > 0)) {
                for (int indUnitNum = 1; indUnitNum <= NumIndUnits; ++indUnitNum) {
                    if (AirLoopNum == IndUnit(indUnitNum).AirLoopNum) {
                        int termUnitSizingIndex = AirDistUnit(IndUnit(indUnitNum).ADUNum).TermUnitSizingNum;
                        airLoopHeatingMaximumFlowRateSum += IndUnit(indUnitNum).MaxPriAirMassFlow / state.dataEnvrn->StdRhoAir;
                        airLoopHeatingMinimumFlowRateSum += IndUnit(indUnitNum).MaxPriAirMassFlow / state.dataEnvrn->StdRhoAir;
                        airLoopMaxFlowRateSum += IndUnit(indUnitNum).MaxPriAirMassFlow / state.dataEnvrn->StdRhoAir;
                        // store Std 62.1 values, CV system
                        state.dataSize->VpzClgByZone(termUnitSizingIndex) = IndUnit(indUnitNum).MaxPriAirMassFlow / state.dataEnvrn->StdRhoAir;
                        state.dataSize->VpzMinClgByZone(termUnitSizingIndex) = IndUnit(indUnitNum).MaxPriAirMassFlow / state.dataEnvrn->StdRhoAir;
                        state.dataSize->VdzClgByZone(termUnitSizingIndex) = IndUnit(indUnitNum).MaxTotAirVolFlow;
                        state.dataSize->VdzMinClgByZone(termUnitSizingIndex) = IndUnit(indUnitNum).MaxTotAirVolFlow;
                        state.dataSize->VpzHtgByZone(termUnitSizingIndex) = IndUnit(indUnitNum).MaxPriAirMassFlow / state.dataEnvrn->StdRhoAir;
                        state.dataSize->VpzMinHtgByZone(termUnitSizingIndex) = IndUnit(indUnitNum).MaxPriAirMassFlow / state.dataEnvrn->StdRhoAir;
                        state.dataSize->VdzHtgByZone(termUnitSizingIndex) = IndUnit(indUnitNum).MaxTotAirVolFlow;
                        state.dataSize->VdzMinHtgByZone(termUnitSizingIndex) = IndUnit(indUnitNum).MaxTotAirVolFlow;
                    }
                }
            }

            // sum up heating and max flows for any two pipe constant volume cooled beam terminal units
            if (allocated(state.dataHVACCooledBeam->CoolBeam) && (state.dataHVACCooledBeam->NumCB > 0)) {
                for (int coolBeamNum = 1; coolBeamNum <= state.dataHVACCooledBeam->NumCB; ++coolBeamNum) {
                    if (AirLoopNum == state.dataHVACCooledBeam->CoolBeam(coolBeamNum).AirLoopNum) {
                        int termUnitSizingIndex = AirDistUnit(state.dataHVACCooledBeam->CoolBeam(coolBeamNum).ADUNum).TermUnitSizingNum;
                        airLoopHeatingMaximumFlowRateSum += state.dataHVACCooledBeam->CoolBeam(coolBeamNum).MaxAirVolFlow;
                        airLoopHeatingMinimumFlowRateSum += state.dataHVACCooledBeam->CoolBeam(coolBeamNum).MaxAirVolFlow;
                        airLoopMaxFlowRateSum += state.dataHVACCooledBeam->CoolBeam(coolBeamNum).MaxAirVolFlow;

                        // store std 62.1 values, beam will actually have secondary flow but that is not part of the model since it uses non air
                        // system term, we have no secondary flow rate information to work with
                        state.dataSize->VpzClgByZone(termUnitSizingIndex) = state.dataHVACCooledBeam->CoolBeam(coolBeamNum).MaxAirVolFlow;
                        state.dataSize->VpzMinClgByZone(termUnitSizingIndex) = state.dataHVACCooledBeam->CoolBeam(coolBeamNum).MaxAirVolFlow;
                        state.dataSize->VpzHtgByZone(termUnitSizingIndex) = state.dataHVACCooledBeam->CoolBeam(coolBeamNum).MaxAirVolFlow;
                        state.dataSize->VpzMinHtgByZone(termUnitSizingIndex) = state.dataHVACCooledBeam->CoolBeam(coolBeamNum).MaxAirVolFlow;
                        state.dataSize->VdzClgByZone(termUnitSizingIndex) = state.dataHVACCooledBeam->CoolBeam(coolBeamNum).MaxAirVolFlow;
                        state.dataSize->VdzMinClgByZone(termUnitSizingIndex) = state.dataHVACCooledBeam->CoolBeam(coolBeamNum).MaxAirVolFlow;
                        state.dataSize->VdzHtgByZone(termUnitSizingIndex) = state.dataHVACCooledBeam->CoolBeam(coolBeamNum).MaxAirVolFlow;
                        state.dataSize->VdzMinHtgByZone(termUnitSizingIndex) = state.dataHVACCooledBeam->CoolBeam(coolBeamNum).MaxAirVolFlow;
                    }
                }
            }

            // sum up heating and max flows for any four pipe cooled beam terminal units (the only one using the airTerminalPtr at this point)
            if (allocated(AirDistUnit) && (int)state.dataDefineEquipment->AirDistUnit.size() > 0) {
                for (int aDUNum = 1; aDUNum <= (int)state.dataDefineEquipment->AirDistUnit.size(); ++aDUNum) {
                    if (AirDistUnit(aDUNum).airTerminalPtr.get() != nullptr) {
                        if (AirLoopNum == AirDistUnit(aDUNum).airTerminalPtr->getAirLoopNum()) {
                            airLoopHeatingMaximumFlowRateSum += AirDistUnit(aDUNum).airTerminalPtr->getPrimAirDesignVolFlow();
                            airLoopHeatingMinimumFlowRateSum += AirDistUnit(aDUNum).airTerminalPtr->getPrimAirDesignVolFlow();
                            airLoopMaxFlowRateSum += AirDistUnit(aDUNum).airTerminalPtr->getPrimAirDesignVolFlow();
                            // store Std 62.1 values, have no modeling of secondary flow rates for induced flow from beam
                            int termUnitSizingIndex = AirDistUnit(aDUNum).airTerminalPtr->getTermUnitSizingIndex();
                            state.dataSize->VpzClgByZone(termUnitSizingIndex) = AirDistUnit(aDUNum).airTerminalPtr->getPrimAirDesignVolFlow();
                            state.dataSize->VpzMinClgByZone(termUnitSizingIndex) = AirDistUnit(aDUNum).airTerminalPtr->getPrimAirDesignVolFlow();
                            state.dataSize->VpzHtgByZone(termUnitSizingIndex) = AirDistUnit(aDUNum).airTerminalPtr->getPrimAirDesignVolFlow();
                            state.dataSize->VpzMinHtgByZone(termUnitSizingIndex) = AirDistUnit(aDUNum).airTerminalPtr->getPrimAirDesignVolFlow();
                            state.dataSize->VdzClgByZone(termUnitSizingIndex) = AirDistUnit(aDUNum).airTerminalPtr->getPrimAirDesignVolFlow();
                            state.dataSize->VdzMinClgByZone(termUnitSizingIndex) = AirDistUnit(aDUNum).airTerminalPtr->getPrimAirDesignVolFlow();
                            state.dataSize->VdzHtgByZone(termUnitSizingIndex) = AirDistUnit(aDUNum).airTerminalPtr->getPrimAirDesignVolFlow();
                            state.dataSize->VdzMinHtgByZone(termUnitSizingIndex) = AirDistUnit(aDUNum).airTerminalPtr->getPrimAirDesignVolFlow();
                        }
                    }
                }
            }

            // sum up flows for any air terminal mixers
            if (allocated(state.dataSingleDuct->SysATMixer) && (state.dataSingleDuct->NumATMixers > 0)) {
                for (int aTMixerNum = 1; aTMixerNum <= state.dataSingleDuct->NumATMixers; ++aTMixerNum) {
                    if (AirLoopNum == state.dataSingleDuct->SysATMixer(aTMixerNum).AirLoopNum) {
                        int termUnitSizingIndex = AirDistUnit(state.dataSingleDuct->SysATMixer(aTMixerNum).ADUNum).TermUnitSizingNum;
                        airLoopHeatingMaximumFlowRateSum += state.dataSingleDuct->SysATMixer(aTMixerNum).DesignPrimaryAirVolRate;
                        airLoopHeatingMinimumFlowRateSum += state.dataSingleDuct->SysATMixer(aTMixerNum).DesignPrimaryAirVolRate;
                        airLoopMaxFlowRateSum += state.dataSingleDuct->SysATMixer(aTMixerNum).DesignPrimaryAirVolRate;

                        state.dataSize->VpzClgByZone(termUnitSizingIndex) = state.dataSingleDuct->SysATMixer(aTMixerNum).DesignPrimaryAirVolRate;
                        state.dataSize->VpzMinClgByZone(termUnitSizingIndex) = state.dataSingleDuct->SysATMixer(aTMixerNum).DesignPrimaryAirVolRate;
                        state.dataSize->VpzHtgByZone(termUnitSizingIndex) = state.dataSingleDuct->SysATMixer(aTMixerNum).DesignPrimaryAirVolRate;
                        state.dataSize->VpzMinHtgByZone(termUnitSizingIndex) = state.dataSingleDuct->SysATMixer(aTMixerNum).DesignPrimaryAirVolRate;
                        // the ZoneHVAC devices will have secondary flow but how to get it, future work
                        state.dataSize->VdzClgByZone(termUnitSizingIndex) = state.dataSingleDuct->SysATMixer(aTMixerNum).DesignPrimaryAirVolRate;
                        state.dataSize->VdzMinClgByZone(termUnitSizingIndex) = state.dataSingleDuct->SysATMixer(aTMixerNum).DesignPrimaryAirVolRate;
                        state.dataSize->VdzHtgByZone(termUnitSizingIndex) = state.dataSingleDuct->SysATMixer(aTMixerNum).DesignPrimaryAirVolRate;
                        state.dataSize->VdzMinHtgByZone(termUnitSizingIndex) = state.dataSingleDuct->SysATMixer(aTMixerNum).DesignPrimaryAirVolRate;
                    }
                }
            }

            std::string curName = FinalSysSizing(AirLoopNum).AirPriLoopName;
            BaseSizer::reportSizerOutput(
                state, "AirLoopHVAC", curName, "Sum of Air Terminal Maximum Heating Flow Rates [m3/s]", airLoopHeatingMaximumFlowRateSum);
            BaseSizer::reportSizerOutput(
                state, "AirLoopHVAC", curName, "Sum of Air Terminal Minimum Heating Flow Rates [m3/s]", airLoopHeatingMinimumFlowRateSum);
            BaseSizer::reportSizerOutput(state, "AirLoopHVAC", curName, "Sum of Air Terminal Maximum Flow Rates [m3/s]", airLoopMaxFlowRateSum);

            // Adjust system sizing info
            if (allocated(FinalSysSizing)) {
                // correct sizing design heating volume flow rate based on finalized air terminal unit operation

                if (FinalSysSizing(AirLoopNum).SizingOption ==
                    NonCoincident) { // If non-coincident sizing method for this air loop, the we can use these sum's from air terminals directly
                    FinalSysSizing(AirLoopNum).DesHeatVolFlow = max(airLoopHeatingMaximumFlowRateSum, FinalSysSizing(AirLoopNum).DesHeatVolFlow);
                    FinalSysSizing(AirLoopNum).DesMainVolFlow = max(airLoopMaxFlowRateSum, FinalSysSizing(AirLoopNum).DesMainVolFlow);
                    if (FinalSysSizing(AirLoopNum).sysSizeCoolingDominant) {
                        FinalSysSizing(AirLoopNum).DesCoolVolFlow = FinalSysSizing(AirLoopNum).DesMainVolFlow;
                        FinalSysSizing(AirLoopNum).MassFlowAtCoolPeak = FinalSysSizing(AirLoopNum).DesCoolVolFlow * state.dataEnvrn->StdRhoAir;
                    } else if (FinalSysSizing(AirLoopNum).sysSizeHeatingDominant) { // make sure cooling is at least at minimum.
                        FinalSysSizing(AirLoopNum).DesCoolVolFlow = max(airLoopHeatingMinimumFlowRateSum, FinalSysSizing(AirLoopNum).DesCoolVolFlow);
                        FinalSysSizing(AirLoopNum).MassFlowAtCoolPeak = FinalSysSizing(AirLoopNum).DesCoolVolFlow * state.dataEnvrn->StdRhoAir;
                    }
                } else if (FinalSysSizing(AirLoopNum).SizingOption == Coincident) {

                    if (FinalSysSizing(AirLoopNum).sysSizeCoolingDominant) { // use minimum heating flow sum from air terminals
                        // know that minimum heating flow is a hard minimum regardless of concurrence situation, so make sure that design is at
                        // least that high.
                        FinalSysSizing(AirLoopNum).DesHeatVolFlow = max(airLoopHeatingMinimumFlowRateSum, FinalSysSizing(AirLoopNum).DesHeatVolFlow);
                        FinalSysSizing(AirLoopNum).DesMainVolFlow = max(airLoopHeatingMinimumFlowRateSum, FinalSysSizing(AirLoopNum).DesMainVolFlow);
                        FinalSysSizing(AirLoopNum).DesCoolVolFlow = FinalSysSizing(AirLoopNum).DesMainVolFlow;
                        FinalSysSizing(AirLoopNum).MassFlowAtCoolPeak = FinalSysSizing(AirLoopNum).DesCoolVolFlow * state.dataEnvrn->StdRhoAir;
                    } else if (FinalSysSizing(AirLoopNum).sysSizeHeatingDominant) { // use maximum heating flow sum from air terminals
                        FinalSysSizing(AirLoopNum).DesHeatVolFlow = max(airLoopHeatingMaximumFlowRateSum, FinalSysSizing(AirLoopNum).DesHeatVolFlow);
                        FinalSysSizing(AirLoopNum).DesMainVolFlow = max(airLoopHeatingMaximumFlowRateSum, FinalSysSizing(AirLoopNum).DesMainVolFlow);
                        // make sure cooling is at least at minimum.
                        FinalSysSizing(AirLoopNum).DesCoolVolFlow = max(airLoopHeatingMinimumFlowRateSum, FinalSysSizing(AirLoopNum).DesCoolVolFlow);
                        FinalSysSizing(AirLoopNum).MassFlowAtCoolPeak = FinalSysSizing(AirLoopNum).DesCoolVolFlow * state.dataEnvrn->StdRhoAir;
                    }
                }
                // report out adjusted design flow rates
                BaseSizer::reportSizerOutput(
                    state, "AirLoopHVAC", curName, "Adjusted Heating Design Air Flow Rate [m3/s]", FinalSysSizing(AirLoopNum).DesHeatVolFlow);
                OutputReportPredefined::PreDefTableEntry(
                    state, state.dataOutRptPredefined->pdchSysSizAdjustedHtAir, curName, FinalSysSizing(AirLoopNum).DesHeatVolFlow, 4);
                BaseSizer::reportSizerOutput(
                    state, "AirLoopHVAC", curName, "Adjusted Cooling Design Air Flow Rate [m3/s]", FinalSysSizing(AirLoopNum).DesCoolVolFlow);
                OutputReportPredefined::PreDefTableEntry(
                    state, state.dataOutRptPredefined->pdchSysSizAdjustedClAir, curName, FinalSysSizing(AirLoopNum).DesCoolVolFlow, 4);
                BaseSizer::reportSizerOutput(
                    state, "AirLoopHVAC", curName, "Adjusted Main Design Air Flow Rate [m3/s]", FinalSysSizing(AirLoopNum).DesMainVolFlow);
                OutputReportPredefined::PreDefTableEntry(
                    state, state.dataOutRptPredefined->pdchSysSizAdjustedMainAir, curName, FinalSysSizing(AirLoopNum).DesMainVolFlow, 4);

                // Autosize central heating min system air flow rate, using corrected design heating flow, using maximum heating flow summation
                if (FinalSysSizing(AirLoopNum).SysAirMinFlowRatWasAutoSized) {
                    if (FinalSysSizing(AirLoopNum).DesMainVolFlow > 0.0) { // protect div by zero
                        FinalSysSizing(AirLoopNum).SysAirMinFlowRat =
                            FinalSysSizing(AirLoopNum).DesHeatVolFlow / FinalSysSizing(AirLoopNum).DesMainVolFlow;
                    } else { // big trouble anyway.
                        FinalSysSizing(AirLoopNum).SysAirMinFlowRat = 1.0;
                    }
                    BaseSizer::reportSizerOutput(
                        state, "AirLoopHVAC", curName, "Calculated Heating Air Flow Ratio []", FinalSysSizing(AirLoopNum).SysAirMinFlowRat);
                    OutputReportPredefined::PreDefTableEntry(
                        state, state.dataOutRptPredefined->pdchSysSizCalcHeatFlowRatio, curName, FinalSysSizing(AirLoopNum).SysAirMinFlowRat, 4);
                    BaseSizer::reportSizerOutput(
                        state, "AirLoopHVAC", curName, "User Heating Air Flow Ratio []", FinalSysSizing(AirLoopNum).SysAirMinFlowRat);
                    OutputReportPredefined::PreDefTableEntry(
                        state, state.dataOutRptPredefined->pdchSysSizUserHeatFlowRatio, curName, FinalSysSizing(AirLoopNum).SysAirMinFlowRat, 4);
                } else {
                    BaseSizer::reportSizerOutput(
                        state, "AirLoopHVAC", curName, "User Heating Air Flow Ratio []", FinalSysSizing(AirLoopNum).SysAirMinFlowRat);
                    OutputReportPredefined::PreDefTableEntry(
                        state, state.dataOutRptPredefined->pdchSysSizUserHeatFlowRatio, curName, FinalSysSizing(AirLoopNum).SysAirMinFlowRat, 4);
                    Real64 calcSysAirMinFlowRat(0.0);
                    if (FinalSysSizing(AirLoopNum).DesMainVolFlow > 0.0) { // protect div by zero
                        calcSysAirMinFlowRat = FinalSysSizing(AirLoopNum).DesHeatVolFlow / FinalSysSizing(AirLoopNum).DesMainVolFlow;
                    }
                    BaseSizer::reportSizerOutput(state, "AirLoopHVAC", curName, "Calculated Heating Air Flow Ratio []", calcSysAirMinFlowRat);
                    OutputReportPredefined::PreDefTableEntry(
                        state, state.dataOutRptPredefined->pdchSysSizCalcHeatFlowRatio, curName, calcSysAirMinFlowRat, 4);
                }
            }
        }

    } // if doing any system sizing
}

void ManageSystemVentilationAdjustments(EnergyPlusData &state)
{
    auto &AirDistUnit = state.dataDefineEquipment->AirDistUnit;
    auto &FinalSysSizing = state.dataSize->FinalSysSizing;
    auto &VbzByZone = state.dataSize->VbzByZone;
    auto &AirToZoneNodeInfo = state.dataAirLoop->AirToZoneNodeInfo;

    // redo std 62.1 calculations using latest information on zone flows and report to tables

    // redo 62.1 zone calculations with final (or user) zone terminal flow sizes, only redo calculations that might change with final flows
    for (int AirLoopNum = 1; AirLoopNum <= state.dataHVACGlobal->NumPrimaryAirSys; ++AirLoopNum) {
        int SysSizNum = Util::FindItemInList(
            FinalSysSizing(AirLoopNum).AirPriLoopName, state.dataSize->SysSizInput, &SystemSizingInputData::AirPriLoopName);
        if (SysSizNum == 0) SysSizNum = 1; // use first when none applicable
        if (FinalSysSizing(AirLoopNum).OAAutoSized &&
            (state.dataSize->SysSizInput(SysSizNum).SystemOAMethod == SysOAMethod::VRP ||
             state.dataSize->SysSizInput(SysSizNum).SystemOAMethod == SysOAMethod::SP) &&
            state.dataAirLoop->AirLoopZoneInfo(AirLoopNum).NumZones > 1 &&
            FinalSysSizing(AirLoopNum).loadSizingType != DataSizing::LoadSizing::Ventilation) {

            // Loop over all zones connected to air loop, redo both cooling and heating calcs for Zdz minimum discharge outdoor air fraction for
            // each zone
            for (int zoneNum = 1; zoneNum <= AirToZoneNodeInfo(AirLoopNum).NumZonesCooled; ++zoneNum) {
                int termUnitSizingIndex = AirToZoneNodeInfo(AirLoopNum).TermUnitCoolSizingIndex(zoneNum);
                auto &thisTermUnitFinalZoneSizing = state.dataSize->TermUnitFinalZoneSizing(termUnitSizingIndex);
                if (state.dataSize->VdzMinClgByZone(termUnitSizingIndex) > 0.0) {
                    state.dataSize->ZdzClgByZone(termUnitSizingIndex) =
                        min(1.0, thisTermUnitFinalZoneSizing.VozClgByZone / state.dataSize->VdzMinClgByZone(termUnitSizingIndex));
                } else { // would divide by zero, so set to max ??
                    state.dataSize->ZdzClgByZone(termUnitSizingIndex) = 1.0;
                }
                if (state.dataSize->VdzMinHtgByZone(termUnitSizingIndex) > 0.0) {
                    state.dataSize->ZdzHtgByZone(termUnitSizingIndex) =
                        min(1.0, thisTermUnitFinalZoneSizing.VozHtgByZone / state.dataSize->VdzMinHtgByZone(termUnitSizingIndex));
                } else { // would divide by zero, so set to max
                    state.dataSize->ZdzHtgByZone(termUnitSizingIndex) = 1.0;
                }
            }
            for (int zoneNum = 1; zoneNum <= AirToZoneNodeInfo(AirLoopNum).NumZonesHeated; ++zoneNum) {
                int termUnitSizingIndex = AirToZoneNodeInfo(AirLoopNum).TermUnitHeatSizingIndex(zoneNum);
                auto &thisTermUnitFinalZoneSizing = state.dataSize->TermUnitFinalZoneSizing(termUnitSizingIndex);
                if (state.dataSize->VdzMinClgByZone(termUnitSizingIndex) > 0.0) {
                    state.dataSize->ZdzClgByZone(termUnitSizingIndex) =
                        min(1.0, thisTermUnitFinalZoneSizing.VozClgByZone / state.dataSize->VdzMinClgByZone(termUnitSizingIndex));
                } else { // would divide by zero, so set to max ??
                    state.dataSize->ZdzClgByZone(termUnitSizingIndex) = 1.0;
                }
                if (state.dataSize->VdzMinHtgByZone(termUnitSizingIndex) > 0.0) {
                    state.dataSize->ZdzHtgByZone(termUnitSizingIndex) =
                        min(1.0, thisTermUnitFinalZoneSizing.VozHtgByZone / state.dataSize->VdzMinHtgByZone(termUnitSizingIndex));
                } else { // would divide by zero, so set to max
                    state.dataSize->ZdzHtgByZone(termUnitSizingIndex) = 1.0;
                }
            } // end loop over zones on air loop to calculate Zdz values

            // Sum Voz values for System Vou, in E+ the Vbz value has now been corrected to remove population Diversity, so we add the term back
            // in here directly to get Vou, now corrected again to only apply D to the people part
            state.dataSize->VouBySys(AirLoopNum) =
                state.dataSize->DBySys(AirLoopNum) * state.dataSize->SumRpxPzBySys(AirLoopNum) + state.dataSize->SumRaxAzBySys(AirLoopNum);
            // redo VpzClgSumBySys( AirLoopNum ) with latest values, for reporting
            state.dataSize->VpzClgSumBySys(AirLoopNum) = 0.0;
            for (int zoneNum = 1; zoneNum <= AirToZoneNodeInfo(AirLoopNum).NumZonesCooled; ++zoneNum) {
                int termUnitSizingIndex = AirToZoneNodeInfo(AirLoopNum).TermUnitCoolSizingIndex(zoneNum);
                state.dataSize->VpzClgSumBySys(AirLoopNum) += state.dataSize->VdzClgByZone(termUnitSizingIndex);
            }
            for (int zoneNum = 1; zoneNum <= AirToZoneNodeInfo(AirLoopNum).NumZonesHeated; ++zoneNum) {
                int termUnitSizingIndex = AirToZoneNodeInfo(AirLoopNum).TermUnitHeatSizingIndex(zoneNum);
                int MatchingCooledZoneNum = General::FindNumberInList(
                    termUnitSizingIndex, AirToZoneNodeInfo(AirLoopNum).TermUnitCoolSizingIndex, AirToZoneNodeInfo(AirLoopNum).NumZonesCooled);
                if (MatchingCooledZoneNum == 0) {
                    state.dataSize->VpzClgSumBySys(AirLoopNum) += state.dataSize->VdzClgByZone(termUnitSizingIndex);
                }
            }

            // Fill Vps for cooling VRP calculation, use cooling design flow rate as adjusted in ManageSystemSizingAdjustments ( to use
            // conincident sizing result if available for block air flow
            state.dataSize->VpsClgBySys(AirLoopNum) = FinalSysSizing(AirLoopNum).DesCoolVolFlow;

            // Fill Vps for heating VRP calculation, use heating min by zone from air terminal scan in ManageSystemSizingAdjustments
            state.dataSize->VpsHtgBySys(AirLoopNum) = 0.0;
            state.dataSize->VpzHtgSumBySys(AirLoopNum) = 0.0; // for reporting only
            for (int zoneNum = 1; zoneNum <= AirToZoneNodeInfo(AirLoopNum).NumZonesCooled; ++zoneNum) {
                int termUnitSizingIndex = AirToZoneNodeInfo(AirLoopNum).TermUnitCoolSizingIndex(zoneNum);
                state.dataSize->VpsHtgBySys(AirLoopNum) += state.dataSize->VpzMinHtgByZone(termUnitSizingIndex);
                state.dataSize->VpzHtgSumBySys(AirLoopNum) += state.dataSize->VpzHtgByZone(termUnitSizingIndex);
            }
            for (int zoneNum = 1; zoneNum <= AirToZoneNodeInfo(AirLoopNum).NumZonesHeated; ++zoneNum) {
                int termUnitSizingIndex = AirToZoneNodeInfo(AirLoopNum).TermUnitHeatSizingIndex(zoneNum);
                int MatchingCooledZoneNum = General::FindNumberInList(
                    termUnitSizingIndex, AirToZoneNodeInfo(AirLoopNum).TermUnitCoolSizingIndex, AirToZoneNodeInfo(AirLoopNum).NumZonesCooled);
                if (MatchingCooledZoneNum == 0) {
                    state.dataSize->VpsHtgBySys(AirLoopNum) += state.dataSize->VpzMinHtgByZone(termUnitSizingIndex);
                    state.dataSize->VpzHtgSumBySys(AirLoopNum) += state.dataSize->VpzHtgByZone(termUnitSizingIndex);
                }
            }
            // Fill Xs values
            state.dataSize->XsBySysCool(AirLoopNum) = state.dataSize->VouBySys(AirLoopNum) / state.dataSize->VpsClgBySys(AirLoopNum);
            state.dataSize->XsBySysHeat(AirLoopNum) = state.dataSize->VouBySys(AirLoopNum) / state.dataSize->VpsHtgBySys(AirLoopNum);

            // Loop over zones and calculate Evz for each for both cooling and heating, and find mins
            state.dataSize->EvzMinBySysCool(AirLoopNum) = 1.0;
            state.dataSize->EvzMinBySysHeat(AirLoopNum) = 1.0;

            // make two passes, one for cooled zone and one for heated zones, if some zones are duplicate, it's OK, it'll just redo the same calcs
            for (int coolHeatPass = 1; coolHeatPass <= 2; ++coolHeatPass) {
                int numZones = 0;
                if (coolHeatPass == 1) {
                    numZones = AirToZoneNodeInfo(AirLoopNum).NumZonesCooled;
                } else {
                    numZones = AirToZoneNodeInfo(AirLoopNum).NumZonesHeated;
                }
                for (int zoneNum = 1; zoneNum <= numZones; ++zoneNum) {
                    int termUnitSizingIndex = 0;
                    if (coolHeatPass == 1) {
                        termUnitSizingIndex = AirToZoneNodeInfo(AirLoopNum).TermUnitCoolSizingIndex(zoneNum);
                    } else {
                        termUnitSizingIndex = AirToZoneNodeInfo(AirLoopNum).TermUnitHeatSizingIndex(zoneNum);
                    }
                    auto &thisTermUnitFinalZoneSizing = state.dataSize->TermUnitFinalZoneSizing(termUnitSizingIndex);
                    Real64 Er = thisTermUnitFinalZoneSizing.ZoneSecondaryRecirculation; // user input in Zone Air Distribution design spec object

                    if (state.dataSize->SysSizInput(SysSizNum).SystemOAMethod == SysOAMethod::SP) { // 62.1 simplified procedure
                        if (state.dataSize->DBySys(AirLoopNum) < 0.60) {
                            state.dataSize->EvzByZoneHeat(termUnitSizingIndex) = 0.88 * state.dataSize->DBySys(AirLoopNum) + 0.22;
                        } else {
                            state.dataSize->EvzByZoneHeat(termUnitSizingIndex) = 0.75;
                        }
                        state.dataSize->EvzByZoneCool(termUnitSizingIndex) = state.dataSize->EvzByZoneHeat(termUnitSizingIndex);
                    } else if (Er > 0.0) { // 62.1 ventilation rate procedure - multi path zone
                        // Find Evz for cooling
                        Real64 Ep_Clg = thisTermUnitFinalZoneSizing.ZonePrimaryAirFraction; // as adjusted in ManageSystemSizingAdjustments();
                        Real64 Fa_Clg = Ep_Clg + (1.0 - Ep_Clg) * Er;
                        state.dataSize->FaByZoneCool(termUnitSizingIndex) = Fa_Clg;
                        Real64 Fb_Clg = Ep_Clg;
                        state.dataSize->FbByZoneCool(termUnitSizingIndex) = Fb_Clg;
                        Real64 Ez_Clg = thisTermUnitFinalZoneSizing.ZoneADEffCooling; // user input in Zone Air Distribution design spec object
                        Real64 Fc_Clg = 1.0 - (1.0 - Ez_Clg) * (1.0 - Er) * (1 - Ep_Clg);
                        state.dataSize->FcByZoneCool(termUnitSizingIndex) = Fc_Clg;
                        state.dataSize->EvzByZoneCool(termUnitSizingIndex) =
                            (Fa_Clg + state.dataSize->XsBySysCool(AirLoopNum) * Fb_Clg - state.dataSize->ZdzClgByZone(termUnitSizingIndex) * Fc_Clg) /
                            Fa_Clg;
                        // note that SimAirServingZones::LimitZoneVentEff is intended only for single path per I/O ref

                        // find Evz for heating
                        Real64 Ep_Htg = thisTermUnitFinalZoneSizing.ZonePrimaryAirFractionHtg; // as adjusted in ManageSystemSizingAdjustments();
                        Real64 Fa_Htg = Ep_Htg + (1.0 - Ep_Htg) * Er;
                        state.dataSize->FaByZoneHeat(termUnitSizingIndex) = Fa_Htg;
                        Real64 Fb_Htg = Ep_Htg;
                        state.dataSize->FbByZoneCool(termUnitSizingIndex) = Fb_Htg;
                        Real64 Ez_Htg = thisTermUnitFinalZoneSizing.ZoneADEffHeating; // user input in Zone Air Distribution design spec object
                        Real64 Fc_Htg = 1.0 - (1.0 - Ez_Htg) * (1.0 - Er) * (1 - Ep_Htg);
                        state.dataSize->FcByZoneHeat(termUnitSizingIndex) = Fc_Htg;
                        state.dataSize->EvzByZoneHeat(termUnitSizingIndex) =
                            (Fa_Htg + state.dataSize->XsBySysHeat(AirLoopNum) * Fb_Htg - state.dataSize->ZdzHtgByZone(termUnitSizingIndex) * Fc_Htg) /
                            Fa_Htg;

                    } else { // 62.1 ventilation rate procedure - single path zone
                        state.dataSize->EvzByZoneCool(termUnitSizingIndex) =
                            1.0 + state.dataSize->XsBySysCool(AirLoopNum) - state.dataSize->ZdzClgByZone(termUnitSizingIndex);
                        SimAirServingZones::LimitZoneVentEff(state,
                                                             state.dataSize->XsBySysCool(AirLoopNum),
                                                             VbzByZone(termUnitSizingIndex) / state.dataSize->EvzByZoneCool(termUnitSizingIndex),
                                                             termUnitSizingIndex,
                                                             state.dataSize->EvzByZoneCool(termUnitSizingIndex));
                        state.dataSize->EvzByZoneHeat(termUnitSizingIndex) =
                            1.0 + state.dataSize->XsBySysHeat(AirLoopNum) - state.dataSize->ZdzHtgByZone(termUnitSizingIndex);
                        SimAirServingZones::LimitZoneVentEff(state,
                                                             state.dataSize->XsBySysHeat(AirLoopNum),
                                                             VbzByZone(termUnitSizingIndex) / state.dataSize->EvzByZoneHeat(termUnitSizingIndex),
                                                             termUnitSizingIndex,
                                                             state.dataSize->EvzByZoneHeat(termUnitSizingIndex));
                    }

                    if (state.dataSize->EvzByZoneCool(termUnitSizingIndex) < state.dataSize->EvzMinBySysCool(AirLoopNum)) {
                        state.dataSize->EvzMinBySysCool(AirLoopNum) = state.dataSize->EvzByZoneCool(termUnitSizingIndex);
                    }
                    if (state.dataSize->EvzByZoneHeat(termUnitSizingIndex) < state.dataSize->EvzMinBySysHeat(AirLoopNum)) {
                        state.dataSize->EvzMinBySysHeat(AirLoopNum) = state.dataSize->EvzByZoneHeat(termUnitSizingIndex);
                    }
                } // end loop over zones on air loop to calculate Evz by zone and find mins

                // calculate Vot for both cooling and heating
                state.dataSize->VotClgBySys(AirLoopNum) = state.dataSize->VouBySys(AirLoopNum) / state.dataSize->EvzMinBySysCool(AirLoopNum);
                state.dataSize->VotHtgBySys(AirLoopNum) = state.dataSize->VouBySys(AirLoopNum) / state.dataSize->EvzMinBySysHeat(AirLoopNum);
                // the design zone ventilation value is based on the larger of the system-level cooling Vot and/or heating Vot
                FinalSysSizing(AirLoopNum).DesOutAirVolFlow = max(state.dataSize->VotClgBySys(AirLoopNum), state.dataSize->VotHtgBySys(AirLoopNum));
            }
        } // system OA is autosized and VRP
        else if ((FinalSysSizing(AirLoopNum).OAAutoSized && state.dataSize->SysSizInput(SysSizNum).SystemOAMethod == SysOAMethod::VRP &&
                  state.dataAirLoop->AirLoopZoneInfo(AirLoopNum).NumZones == 1)) { // single zone VRP
            int termUnitSizingIndex = 0;
            termUnitSizingIndex = AirToZoneNodeInfo(AirLoopNum).TermUnitCoolSizingIndex(1);
            if (termUnitSizingIndex == 0) {
                termUnitSizingIndex = AirToZoneNodeInfo(AirLoopNum).TermUnitHeatSizingIndex(1);
            }
            auto &thisTermUnitFinalZoneSizing = state.dataSize->TermUnitFinalZoneSizing(termUnitSizingIndex);
            // single zone cooling
            state.dataSize->VotClgBySys(AirLoopNum) = VbzByZone(termUnitSizingIndex) / thisTermUnitFinalZoneSizing.ZoneADEffCooling;
            state.dataSize->EvzByZoneCool(termUnitSizingIndex) = thisTermUnitFinalZoneSizing.ZoneADEffCooling;
            state.dataSize->EvzMinBySysCool(AirLoopNum) = state.dataSize->EvzByZoneCool(termUnitSizingIndex);
            state.dataSize->VpsClgBySys(AirLoopNum) = FinalSysSizing(AirLoopNum).DesCoolVolFlow;
            state.dataSize->VpzClgSumBySys(AirLoopNum) = state.dataSize->VdzClgByZone(termUnitSizingIndex);
            // single zone heating
            state.dataSize->VotHtgBySys(AirLoopNum) = VbzByZone(termUnitSizingIndex) / thisTermUnitFinalZoneSizing.ZoneADEffHeating;
            state.dataSize->EvzByZoneHeat(termUnitSizingIndex) = thisTermUnitFinalZoneSizing.ZoneADEffHeating;
            state.dataSize->EvzMinBySysHeat(AirLoopNum) = state.dataSize->EvzByZoneHeat(termUnitSizingIndex);
            state.dataSize->VpsHtgBySys(AirLoopNum) = state.dataSize->VpzMinHtgByZone(termUnitSizingIndex);
            state.dataSize->VpzHtgSumBySys(AirLoopNum) = state.dataSize->VpzHtgByZone(termUnitSizingIndex);

            // the design zone ventilation value is based on the larger of the system-level cooling Vot and/or heating Vot
            FinalSysSizing(AirLoopNum).DesOutAirVolFlow = max(state.dataSize->VotClgBySys(AirLoopNum), state.dataSize->VotHtgBySys(AirLoopNum));
            // Fill Xs values for reporting
            state.dataSize->XsBySysCool(AirLoopNum) = FinalSysSizing(AirLoopNum).DesOutAirVolFlow / state.dataSize->VpsClgBySys(AirLoopNum);
            state.dataSize->XsBySysHeat(AirLoopNum) = FinalSysSizing(AirLoopNum).DesOutAirVolFlow / state.dataSize->VpsHtgBySys(AirLoopNum);

        } else { // not vrp, zone sum, fill out values that still apply
            // redo VpzClgSumBySys( AirLoopNum ) with latest values, for reporting
            state.dataSize->VpzClgSumBySys(AirLoopNum) = 0.0;
            // Fill Vps for cooling VRP calculation, use cooling design flow rate as adjusted in ManageSystemSizingAdjustments ( to use
            // conincident sizing result if available for block air flow
            state.dataSize->VpsClgBySys(AirLoopNum) = FinalSysSizing(AirLoopNum).DesCoolVolFlow;
            // Fill Vps for heating VRP calculation, use heating min by zone from air terminal scan in ManageSystemSizingAdjustments
            state.dataSize->VpsHtgBySys(AirLoopNum) = 0.0;
            state.dataSize->VpzHtgSumBySys(AirLoopNum) = 0.0; // for reporting only
            for (int zoneNum = 1; zoneNum <= AirToZoneNodeInfo(AirLoopNum).NumZonesCooled; ++zoneNum) {
                int termUnitSizingIndex = AirToZoneNodeInfo(AirLoopNum).TermUnitCoolSizingIndex(zoneNum);
                state.dataSize->VpzClgSumBySys(AirLoopNum) += state.dataSize->VdzClgByZone(termUnitSizingIndex);
                state.dataSize->VpsHtgBySys(AirLoopNum) += state.dataSize->VpzMinHtgByZone(termUnitSizingIndex);
                state.dataSize->VpzHtgSumBySys(AirLoopNum) += state.dataSize->VpzHtgByZone(termUnitSizingIndex);
            }
            for (int zoneNum = 1; zoneNum <= AirToZoneNodeInfo(AirLoopNum).NumZonesHeated; ++zoneNum) {
                int termUnitSizingIndex = AirToZoneNodeInfo(AirLoopNum).TermUnitHeatSizingIndex(zoneNum);
                int MatchingCooledZoneNum = General::FindNumberInList(
                    termUnitSizingIndex, AirToZoneNodeInfo(AirLoopNum).TermUnitCoolSizingIndex, AirToZoneNodeInfo(AirLoopNum).NumZonesCooled);
                if (MatchingCooledZoneNum == 0) {
                    state.dataSize->VpzClgSumBySys(AirLoopNum) += state.dataSize->VdzClgByZone(termUnitSizingIndex);
                    state.dataSize->VpsHtgBySys(AirLoopNum) += state.dataSize->VpzMinHtgByZone(termUnitSizingIndex);
                    state.dataSize->VpzHtgSumBySys(AirLoopNum) += state.dataSize->VpzHtgByZone(termUnitSizingIndex);
                }
            }
        }
    } // airloop loop

    // write out predefined standard 62.1 report data, total of 8 tables
    for (int AirLoopNum = 1; AirLoopNum <= state.dataHVACGlobal->NumPrimaryAirSys; ++AirLoopNum) {

        // System Ventilation Requirements for Cooling (table 1)
        OutputReportPredefined::PreDefTableEntry(state,
                                                 state.dataOutRptPredefined->pdchS62svrClSumVpz,
                                                 FinalSysSizing(AirLoopNum).AirPriLoopName,
                                                 state.dataSize->VpzClgSumBySys(AirLoopNum),
                                                 4); // Vpz-sum
        OutputReportPredefined::PreDefTableEntry(state,
                                                 state.dataOutRptPredefined->pdchS62svrClPs,
                                                 FinalSysSizing(AirLoopNum).AirPriLoopName,
                                                 state.dataSize->PsBySys(AirLoopNum),
                                                 4); // Ps
        OutputReportPredefined::PreDefTableEntry(state,
                                                 state.dataOutRptPredefined->pdchS62svrClSumPz,
                                                 FinalSysSizing(AirLoopNum).AirPriLoopName,
                                                 state.dataSize->PzSumBySys(AirLoopNum),
                                                 4); // Pz-sum
        OutputReportPredefined::PreDefTableEntry(
            state, state.dataOutRptPredefined->pdchS62svrClD, FinalSysSizing(AirLoopNum).AirPriLoopName, state.dataSize->DBySys(AirLoopNum), 4); // D
        // Origin of D
        int SysSizNum = Util::FindItemInList(
            FinalSysSizing(AirLoopNum).AirPriLoopName, state.dataSize->SysSizInput, &SystemSizingInputData::AirPriLoopName);
        if (SysSizNum == 0) SysSizNum = 1; // use first when none applicable
        if (state.dataSize->SysSizInput(SysSizNum).OccupantDiversity == AutoSize) {
            OutputReportPredefined::PreDefTableEntry(
                state, state.dataOutRptPredefined->pdchS62svrClDorg, FinalSysSizing(AirLoopNum).AirPriLoopName, "Calculated from schedules");
        } else {
            OutputReportPredefined::PreDefTableEntry(
                state, state.dataOutRptPredefined->pdchS62svrClDorg, FinalSysSizing(AirLoopNum).AirPriLoopName, "User-specified");
        }
        OutputReportPredefined::PreDefTableEntry(state,
                                                 state.dataOutRptPredefined->pdchS62svrClVou,
                                                 FinalSysSizing(AirLoopNum).AirPriLoopName,
                                                 state.dataSize->VouBySys(AirLoopNum),
                                                 4); // Vou
        OutputReportPredefined::PreDefTableEntry(state,
                                                 state.dataOutRptPredefined->pdchS62svrClVps,
                                                 FinalSysSizing(AirLoopNum).AirPriLoopName,
                                                 state.dataSize->VpsClgBySys(AirLoopNum),
                                                 4); // Vps
        OutputReportPredefined::PreDefTableEntry(state,
                                                 state.dataOutRptPredefined->pdchS62svrClXs,
                                                 FinalSysSizing(AirLoopNum).AirPriLoopName,
                                                 state.dataSize->XsBySysCool(AirLoopNum),
                                                 4); // Xs
        OutputReportPredefined::PreDefTableEntry(state,
                                                 state.dataOutRptPredefined->pdchS62svrClEv,
                                                 FinalSysSizing(AirLoopNum).AirPriLoopName,
                                                 state.dataSize->EvzMinBySysCool(AirLoopNum),
                                                 4); // Ev
        // Ev Calculation Methodology
        if (state.dataSize->SysSizInput(SysSizNum).SystemOAMethod == SysOAMethod::VRP) {
            OutputReportPredefined::PreDefTableEntry(state,
                                                     state.dataOutRptPredefined->pdchS62svrClEvMthd,
                                                     FinalSysSizing(AirLoopNum).AirPriLoopName,
                                                     "Standard 62.1 Ventilation Rate Procedure");
        } else if (state.dataSize->SysSizInput(SysSizNum).SystemOAMethod == SysOAMethod::SP) {
            OutputReportPredefined::PreDefTableEntry(state,
                                                     state.dataOutRptPredefined->pdchS62svrClEvMthd,
                                                     FinalSysSizing(AirLoopNum).AirPriLoopName,
                                                     "Standard 62.1 Simplified Procedure");
        } else {
            OutputReportPredefined::PreDefTableEntry(
                state, state.dataOutRptPredefined->pdchS62svrClEvMthd, FinalSysSizing(AirLoopNum).AirPriLoopName, "Not calculated");
        }
        OutputReportPredefined::PreDefTableEntry(state,
                                                 state.dataOutRptPredefined->pdchS62svrClVot,
                                                 FinalSysSizing(AirLoopNum).AirPriLoopName,
                                                 state.dataSize->VotClgBySys(AirLoopNum),
                                                 4);          // Vot
        if (state.dataSize->VpsClgBySys(AirLoopNum) != 0.0) { // Move here
            OutputReportPredefined::PreDefTableEntry(state,
                                                     state.dataOutRptPredefined->pdchS62svrClPercOA,
                                                     FinalSysSizing(AirLoopNum).AirPriLoopName,
                                                     state.dataSize->VotClgBySys(AirLoopNum) / state.dataSize->VpsClgBySys(AirLoopNum),
                                                     4); //%OA
        }
        OutputReportPredefined::PreDefTableEntry(state,
                                                 state.dataOutRptPredefined->pdchS62svrClEnvironmentOfPs,
                                                 FinalSysSizing(AirLoopNum).AirPriLoopName,
                                                 state.dataSize->PeakPsOccurrenceEnvironmentStringBySys(AirLoopNum));
        OutputReportPredefined::PreDefTableEntry(state,
                                                 state.dataOutRptPredefined->pdchS62svrClTimeOfPs,
                                                 FinalSysSizing(AirLoopNum).AirPriLoopName,
                                                 state.dataSize->PeakPsOccurrenceDateTimeStringBySys(AirLoopNum));

        // system ventilation requirements for heating ( table 2 )
        OutputReportPredefined::PreDefTableEntry(state,
                                                 state.dataOutRptPredefined->pdchS62svrHtSumVpz,
                                                 FinalSysSizing(AirLoopNum).AirPriLoopName,
                                                 state.dataSize->VpzHtgSumBySys(AirLoopNum),
                                                 4); // Vpz-sum
        OutputReportPredefined::PreDefTableEntry(state,
                                                 state.dataOutRptPredefined->pdchS62svrHtPs,
                                                 FinalSysSizing(AirLoopNum).AirPriLoopName,
                                                 state.dataSize->PsBySys(AirLoopNum),
                                                 4); // Ps
        OutputReportPredefined::PreDefTableEntry(state,
                                                 state.dataOutRptPredefined->pdchS62svrHtSumPz,
                                                 FinalSysSizing(AirLoopNum).AirPriLoopName,
                                                 state.dataSize->PzSumBySys(AirLoopNum),
                                                 4); // Pz-sum
        OutputReportPredefined::PreDefTableEntry(
            state, state.dataOutRptPredefined->pdchS62svrHtD, FinalSysSizing(AirLoopNum).AirPriLoopName, state.dataSize->DBySys(AirLoopNum), 4); // D
        // Origin of D
        if (state.dataSize->SysSizInput(SysSizNum).OccupantDiversity == AutoSize) {
            OutputReportPredefined::PreDefTableEntry(
                state, state.dataOutRptPredefined->pdchS62svrHtDorg, FinalSysSizing(AirLoopNum).AirPriLoopName, "Calculated from schedules");
        } else {
            OutputReportPredefined::PreDefTableEntry(
                state, state.dataOutRptPredefined->pdchS62svrHtDorg, FinalSysSizing(AirLoopNum).AirPriLoopName, "User-specified");
        }
        OutputReportPredefined::PreDefTableEntry(state,
                                                 state.dataOutRptPredefined->pdchS62svrHtVou,
                                                 FinalSysSizing(AirLoopNum).AirPriLoopName,
                                                 state.dataSize->VouBySys(AirLoopNum),
                                                 4); // Vou
        OutputReportPredefined::PreDefTableEntry(state,
                                                 state.dataOutRptPredefined->pdchS62svrHtVps,
                                                 FinalSysSizing(AirLoopNum).AirPriLoopName,
                                                 state.dataSize->VpsHtgBySys(AirLoopNum),
                                                 4); // Vps
        OutputReportPredefined::PreDefTableEntry(state,
                                                 state.dataOutRptPredefined->pdchS62svrHtXs,
                                                 FinalSysSizing(AirLoopNum).AirPriLoopName,
                                                 state.dataSize->XsBySysHeat(AirLoopNum),
                                                 4); // Xs
        OutputReportPredefined::PreDefTableEntry(state,
                                                 state.dataOutRptPredefined->pdchS62svrHtEv,
                                                 FinalSysSizing(AirLoopNum).AirPriLoopName,
                                                 state.dataSize->EvzMinBySysHeat(AirLoopNum),
                                                 4); // Ev
        // Ev Calculation Methodology
        if (state.dataSize->SysSizInput(SysSizNum).SystemOAMethod == SysOAMethod::VRP) {
            OutputReportPredefined::PreDefTableEntry(state,
                                                     state.dataOutRptPredefined->pdchS62svrHtEvMthd,
                                                     FinalSysSizing(AirLoopNum).AirPriLoopName,
                                                     "Standard 62.1 Ventilation Rate Procedure");
        } else if (state.dataSize->SysSizInput(SysSizNum).SystemOAMethod == SysOAMethod::SP) {
            OutputReportPredefined::PreDefTableEntry(state,
                                                     state.dataOutRptPredefined->pdchS62svrHtEvMthd,
                                                     FinalSysSizing(AirLoopNum).AirPriLoopName,
                                                     "Standard 62.1 Simplified Procedure");
        } else {
            OutputReportPredefined::PreDefTableEntry(
                state, state.dataOutRptPredefined->pdchS62svrHtEvMthd, FinalSysSizing(AirLoopNum).AirPriLoopName, "Not calculated");
        }
        OutputReportPredefined::PreDefTableEntry(state,
                                                 state.dataOutRptPredefined->pdchS62svrHtVot,
                                                 FinalSysSizing(AirLoopNum).AirPriLoopName,
                                                 state.dataSize->VotHtgBySys(AirLoopNum),
                                                 4); // Vot
        if (state.dataSize->VpsHtgBySys(AirLoopNum) != 0.0) {
            OutputReportPredefined::PreDefTableEntry(state,
                                                     state.dataOutRptPredefined->pdchS62svrHtPercOA,
                                                     FinalSysSizing(AirLoopNum).AirPriLoopName,
                                                     state.dataSize->VotHtgBySys(AirLoopNum) / state.dataSize->VpsHtgBySys(AirLoopNum),
                                                     4); //%OA
        }
        // heating time of peak Ps is the same as for cooling (for now)
        OutputReportPredefined::PreDefTableEntry(state,
                                                 state.dataOutRptPredefined->pdchS62svrHtEnvironmentOfPs,
                                                 FinalSysSizing(AirLoopNum).AirPriLoopName,
                                                 state.dataSize->PeakPsOccurrenceEnvironmentStringBySys(AirLoopNum));
        OutputReportPredefined::PreDefTableEntry(state,
                                                 state.dataOutRptPredefined->pdchS62svrHtTimeOfPs,
                                                 FinalSysSizing(AirLoopNum).AirPriLoopName,
                                                 state.dataSize->PeakPsOccurrenceDateTimeStringBySys(AirLoopNum));

        // Zone ventilation parameters, (table 3)
        // make two passes, one for cooled zones and one for heated zones, if a zone is the same on the second pass, skip it
        for (int coolHeatPass = 1; coolHeatPass <= 2; ++coolHeatPass) {
            int numZones = 0;
            if (coolHeatPass == 1) {
                numZones = AirToZoneNodeInfo(AirLoopNum).NumZonesCooled;
            } else {
                numZones = AirToZoneNodeInfo(AirLoopNum).NumZonesHeated;
            }
            for (int zoneNum = 1; zoneNum <= numZones; ++zoneNum) {
                int termUnitSizingIndex = 0;
                int MatchingCooledZoneNum = 0;
                if (coolHeatPass == 1) {
                    termUnitSizingIndex = AirToZoneNodeInfo(AirLoopNum).TermUnitCoolSizingIndex(zoneNum);
                } else {
                    termUnitSizingIndex = AirToZoneNodeInfo(AirLoopNum).TermUnitHeatSizingIndex(zoneNum);
                    MatchingCooledZoneNum = General::FindNumberInList(
                        termUnitSizingIndex, AirToZoneNodeInfo(AirLoopNum).TermUnitCoolSizingIndex, AirToZoneNodeInfo(AirLoopNum).NumZonesCooled);
                }
                if (MatchingCooledZoneNum == 0) {
                    auto &thisTermUnitFinalZoneSizing = state.dataSize->TermUnitFinalZoneSizing(termUnitSizingIndex);
                    OutputReportPredefined::PreDefTableEntry(state,
                                                             state.dataOutRptPredefined->pdchS62zvpAlN,
                                                             thisTermUnitFinalZoneSizing.ZoneName,
                                                             state.dataAirSystemsData->PrimaryAirSystems(AirLoopNum).Name); // Air loop name
                    OutputReportPredefined::PreDefTableEntry(state,
                                                             state.dataOutRptPredefined->pdchS62zvpRp,
                                                             thisTermUnitFinalZoneSizing.ZoneName,
                                                             thisTermUnitFinalZoneSizing.DesOAFlowPPer,
                                                             6); // Rp
                    OutputReportPredefined::PreDefTableEntry(state,
                                                             state.dataOutRptPredefined->pdchS62zvpPz,
                                                             thisTermUnitFinalZoneSizing.ZoneName,
                                                             thisTermUnitFinalZoneSizing.TotPeopleInZone,
                                                             4); // Pz
                    OutputReportPredefined::PreDefTableEntry(state,
                                                             state.dataOutRptPredefined->pdchS62zvpRa,
                                                             thisTermUnitFinalZoneSizing.ZoneName,
                                                             thisTermUnitFinalZoneSizing.DesOAFlowPerArea,
                                                             6); // Ra
                    OutputReportPredefined::PreDefTableEntry(state,
                                                             state.dataOutRptPredefined->pdchS62zvpAz,
                                                             thisTermUnitFinalZoneSizing.ZoneName,
                                                             thisTermUnitFinalZoneSizing.TotalZoneFloorArea); // Az
                    OutputReportPredefined::PreDefTableEntry(
                        state,
                        state.dataOutRptPredefined->pdchS62zvpVbz,
                        thisTermUnitFinalZoneSizing.ZoneName,
                        VbzByZone(termUnitSizingIndex),
                        4); // Vbz, now corrected so that Vbz does not already have system population term multiplied into it
                    OutputReportPredefined::PreDefTableEntry(state,
                                                             state.dataOutRptPredefined->pdchS62zvpClEz,
                                                             thisTermUnitFinalZoneSizing.ZoneName,
                                                             thisTermUnitFinalZoneSizing.ZoneADEffCooling,
                                                             4); // Ez-clg
                    if (thisTermUnitFinalZoneSizing.ZoneADEffCooling > 0.0) {
                        OutputReportPredefined::PreDefTableEntry(state,
                                                                 state.dataOutRptPredefined->pdchS62zvpClVoz,
                                                                 thisTermUnitFinalZoneSizing.ZoneName,
                                                                 VbzByZone(termUnitSizingIndex) / thisTermUnitFinalZoneSizing.ZoneADEffCooling,
                                                                 4); // Voz-clg
                    }
                    OutputReportPredefined::PreDefTableEntry(state,
                                                             state.dataOutRptPredefined->pdchS62zvpHtEz,
                                                             thisTermUnitFinalZoneSizing.ZoneName,
                                                             thisTermUnitFinalZoneSizing.ZoneADEffHeating,
                                                             3); // Ez-htg
                    if (thisTermUnitFinalZoneSizing.ZoneADEffHeating != 0.0) {
                        OutputReportPredefined::PreDefTableEntry(state,
                                                                 state.dataOutRptPredefined->pdchS62zvpHtVoz,
                                                                 thisTermUnitFinalZoneSizing.ZoneName,
                                                                 VbzByZone(termUnitSizingIndex) / thisTermUnitFinalZoneSizing.ZoneADEffHeating,
                                                                 4); // Voz-htg
                    }
                }
            }
        }

        // System Ventilation Parameters, (Table 4)

        // first do some summations needed
        Real64 RpPzSum(0.0);
        Real64 RaAzSum(0.0);
        Real64 AzSum(0.0);
        Real64 VbzSum(0.0);
        Real64 VozClgSum(0.0);
        Real64 VozHtgSum(0.0);
        Real64 VdzClgSum(0.0);
        Real64 VdzHtgSum(0.0);
        Real64 VpzMinClgSum(0.0);
        Real64 VpzMinHtgSum(0.0);
        // make two passes, one for cooled zones and one for heated zones, if a zone is the same on the second pass, skip it
        for (int coolHeatPass = 1; coolHeatPass <= 2; ++coolHeatPass) {
            int numZones = 0;
            if (coolHeatPass == 1) {
                numZones = AirToZoneNodeInfo(AirLoopNum).NumZonesCooled;
            } else {
                numZones = AirToZoneNodeInfo(AirLoopNum).NumZonesHeated;
            }
            for (int airLoopZoneNum = 1; airLoopZoneNum <= numZones; ++airLoopZoneNum) {
                int termUnitSizingIndex = 0;
                int MatchingCooledZoneNum = 0;
                if (coolHeatPass == 1) {
                    termUnitSizingIndex = AirToZoneNodeInfo(AirLoopNum).TermUnitCoolSizingIndex(airLoopZoneNum);
                } else {
                    termUnitSizingIndex = AirToZoneNodeInfo(AirLoopNum).TermUnitHeatSizingIndex(airLoopZoneNum);
                    MatchingCooledZoneNum = General::FindNumberInList(
                        termUnitSizingIndex, AirToZoneNodeInfo(AirLoopNum).TermUnitCoolSizingIndex, AirToZoneNodeInfo(AirLoopNum).NumZonesCooled);
                }
                if (MatchingCooledZoneNum == 0) {
                    auto &thisTermUnitFinalZoneSizing = state.dataSize->TermUnitFinalZoneSizing(termUnitSizingIndex);
                    // Zone ventilation parameters, (table 3)
                    RpPzSum += thisTermUnitFinalZoneSizing.DesOAFlowPPer * thisTermUnitFinalZoneSizing.TotPeopleInZone;
                    RaAzSum += thisTermUnitFinalZoneSizing.DesOAFlowPerArea * thisTermUnitFinalZoneSizing.TotalZoneFloorArea;
                    AzSum += thisTermUnitFinalZoneSizing.TotalZoneFloorArea;
                    VbzSum += VbzByZone(termUnitSizingIndex);
                    if (thisTermUnitFinalZoneSizing.ZoneADEffCooling != 0.0) {
                        VozClgSum += VbzByZone(termUnitSizingIndex) / thisTermUnitFinalZoneSizing.ZoneADEffCooling;
                    }
                    if (thisTermUnitFinalZoneSizing.ZoneADEffHeating != 0.0) {
                        VozHtgSum += VbzByZone(termUnitSizingIndex) / thisTermUnitFinalZoneSizing.ZoneADEffHeating;
                    }

                    VpzMinClgSum += state.dataSize->VpzMinClgByZone(termUnitSizingIndex);
                    VdzClgSum += state.dataSize->VdzClgByZone(termUnitSizingIndex);
                    VpzMinHtgSum += state.dataSize->VpzMinHtgByZone(termUnitSizingIndex);
                    VdzHtgSum += state.dataSize->VdzMinHtgByZone(termUnitSizingIndex);

                    // Zone Ventilation Calculations for Cooling Design, (Table 5)
                    OutputReportPredefined::PreDefTableEntry(state,
                                                             state.dataOutRptPredefined->pdchS62zcdAlN,
                                                             thisTermUnitFinalZoneSizing.ZoneName,
                                                             AirToZoneNodeInfo(AirLoopNum).AirLoopName); // Air loop name
                    for (int iAirDistUnit = 1; iAirDistUnit <= (int)state.dataDefineEquipment->AirDistUnit.size(); ++iAirDistUnit) {
                        if (AirDistUnit(iAirDistUnit).TermUnitSizingNum == termUnitSizingIndex) {
                            OutputReportPredefined::PreDefTableEntry(state,
                                                                     state.dataOutRptPredefined->pdchS62zcdBox,
                                                                     thisTermUnitFinalZoneSizing.ZoneName,
                                                                     AirDistUnit(iAirDistUnit).EquipType(1)); // use first type of equipment listed
                            break; // if it has been found no more searching is needed
                        }
                    }
                    OutputReportPredefined::PreDefTableEntry(state,
                                                             state.dataOutRptPredefined->pdchS62zcdVpz,
                                                             thisTermUnitFinalZoneSizing.ZoneName,
                                                             state.dataSize->VpzClgByZone(termUnitSizingIndex),
                                                             4); // Vpz LS:
                    OutputReportPredefined::PreDefTableEntry(state,
                                                             state.dataOutRptPredefined->pdchS62zcdVdz,
                                                             thisTermUnitFinalZoneSizing.ZoneName,
                                                             state.dataSize->VdzClgByZone(termUnitSizingIndex),
                                                             4); // Vdz
                    OutputReportPredefined::PreDefTableEntry(state,
                                                             state.dataOutRptPredefined->pdchS62zcdVpzmin,
                                                             thisTermUnitFinalZoneSizing.ZoneName,
                                                             state.dataSize->VpzMinClgByZone(termUnitSizingIndex),
                                                             4); // Vpz-min
                    // Vpz-min, simplified procedure?
                    if (thisTermUnitFinalZoneSizing.VpzMinByZoneSPSized) {
                        OutputReportPredefined::PreDefTableEntry(
                            state, state.dataOutRptPredefined->pdchS62zcdVpzminSPSize, thisTermUnitFinalZoneSizing.ZoneName, "Yes");
                    } else {
                        OutputReportPredefined::PreDefTableEntry(
                            state, state.dataOutRptPredefined->pdchS62zcdVpzminSPSize, thisTermUnitFinalZoneSizing.ZoneName, "No");
                    }
                    Real64 VozClg = 0.0;
                    if (thisTermUnitFinalZoneSizing.ZoneADEffCooling > 0.0) {
                        VozClg = VbzByZone(termUnitSizingIndex) / thisTermUnitFinalZoneSizing.ZoneADEffCooling;
                        OutputReportPredefined::PreDefTableEntry(state,
                                                                 state.dataOutRptPredefined->pdchS62zcdVozclg,
                                                                 thisTermUnitFinalZoneSizing.ZoneName,
                                                                 VozClg,
                                                                 4); // Voz-clg
                    }
                    OutputReportPredefined::PreDefTableEntry(state,
                                                             state.dataOutRptPredefined->pdchS62zcdZpz,
                                                             thisTermUnitFinalZoneSizing.ZoneName,
                                                             state.dataSize->ZdzClgByZone(termUnitSizingIndex),
                                                             4); // Zpz = Voz/Vpz (see eq 6-5 in 62.1-2010)
                    OutputReportPredefined::PreDefTableEntry(state,
                                                             state.dataOutRptPredefined->pdchS62zcdEp,
                                                             thisTermUnitFinalZoneSizing.ZoneName,
                                                             thisTermUnitFinalZoneSizing.ZonePrimaryAirFraction,
                                                             4); // Ep
                    OutputReportPredefined::PreDefTableEntry(state,
                                                             state.dataOutRptPredefined->pdchS62zcdEr,
                                                             thisTermUnitFinalZoneSizing.ZoneName,
                                                             thisTermUnitFinalZoneSizing.ZoneSecondaryRecirculation,
                                                             4); // Er
                    OutputReportPredefined::PreDefTableEntry(state,
                                                             state.dataOutRptPredefined->pdchS62zcdFa,
                                                             thisTermUnitFinalZoneSizing.ZoneName,
                                                             state.dataSize->FaByZoneCool(termUnitSizingIndex),
                                                             4); // Fa
                    OutputReportPredefined::PreDefTableEntry(state,
                                                             state.dataOutRptPredefined->pdchS62zcdFb,
                                                             thisTermUnitFinalZoneSizing.ZoneName,
                                                             state.dataSize->FbByZoneCool(termUnitSizingIndex),
                                                             4); // Fb
                    OutputReportPredefined::PreDefTableEntry(state,
                                                             state.dataOutRptPredefined->pdchS62zcdFc,
                                                             thisTermUnitFinalZoneSizing.ZoneName,
                                                             state.dataSize->FcByZoneCool(termUnitSizingIndex),
                                                             4); // Fc
                    OutputReportPredefined::PreDefTableEntry(state,
                                                             state.dataOutRptPredefined->pdchS62zcdEvz,
                                                             thisTermUnitFinalZoneSizing.ZoneName,
                                                             state.dataSize->EvzByZoneCool(termUnitSizingIndex),
                                                             4); // Evz

                    // Zone Ventilation Calculations for Heating Design (Table 7)
                    OutputReportPredefined::PreDefTableEntry(state,
                                                             state.dataOutRptPredefined->pdchS62zhdAlN,
                                                             thisTermUnitFinalZoneSizing.ZoneName,
                                                             AirToZoneNodeInfo(AirLoopNum).AirLoopName); // Air loop name
                    for (int iAirDistUnit = 1; iAirDistUnit <= (int)state.dataDefineEquipment->AirDistUnit.size(); ++iAirDistUnit) {
                        if (AirDistUnit(iAirDistUnit).TermUnitSizingNum == termUnitSizingIndex) {
                            OutputReportPredefined::PreDefTableEntry(state,
                                                                     state.dataOutRptPredefined->pdchS62zhdBox,
                                                                     thisTermUnitFinalZoneSizing.ZoneName,
                                                                     AirDistUnit(iAirDistUnit).EquipType(1)); // use first type of equipment listed
                            break; // if it has been found no more searching is needed
                        }
                    }
                    OutputReportPredefined::PreDefTableEntry(state,
                                                             state.dataOutRptPredefined->pdchS62zhdVpz,
                                                             thisTermUnitFinalZoneSizing.ZoneName,
                                                             state.dataSize->VpzHtgByZone(termUnitSizingIndex),
                                                             4); // Vpz
                    OutputReportPredefined::PreDefTableEntry(state,
                                                             state.dataOutRptPredefined->pdchS62zhdVdz,
                                                             thisTermUnitFinalZoneSizing.ZoneName,
                                                             state.dataSize->VdzHtgByZone(termUnitSizingIndex),
                                                             4); // Vdz
                    OutputReportPredefined::PreDefTableEntry(state,
                                                             state.dataOutRptPredefined->pdchS62zhdVpzmin,
                                                             thisTermUnitFinalZoneSizing.ZoneName,
                                                             state.dataSize->VpzMinHtgByZone(termUnitSizingIndex),
                                                             4); // Vpz-min
                    // Vpz-min, simplified procedure?
                    if (thisTermUnitFinalZoneSizing.VpzMinByZoneSPSized) {
                        OutputReportPredefined::PreDefTableEntry(
                            state, state.dataOutRptPredefined->pdchS62zhdVpzminSPSize, thisTermUnitFinalZoneSizing.ZoneName, "Yes");
                    } else {
                        OutputReportPredefined::PreDefTableEntry(
                            state, state.dataOutRptPredefined->pdchS62zhdVpzminSPSize, thisTermUnitFinalZoneSizing.ZoneName, "No");
                    }
                    Real64 VozHtg = 0.0;
                    if (thisTermUnitFinalZoneSizing.ZoneADEffHeating != 0.0) {
                        VozHtg = VbzByZone(termUnitSizingIndex) / thisTermUnitFinalZoneSizing.ZoneADEffHeating;
                        OutputReportPredefined::PreDefTableEntry(state,
                                                                 state.dataOutRptPredefined->pdchS62zhdVozhtg,
                                                                 thisTermUnitFinalZoneSizing.ZoneName,
                                                                 VozHtg,
                                                                 4); // Voz-htg
                    }
                    // Outdoor Air Details Report - Design Zone Outdoor Airflow - Voz
                    Real64 VozMax = std::max(VozHtg, VozClg); // take larger of the heating and cooling Voz values
                    OutputReportPredefined::PreDefTableEntry(
                        state, state.dataOutRptPredefined->pdchOaMvDesZnOa, thisTermUnitFinalZoneSizing.ZoneName, VozMax, 4);
                    state.dataOutRptPredefined->TotalVozMax += VozMax * state.dataHeatBal->Zone(thisTermUnitFinalZoneSizing.ZoneNum).Multiplier *
                                                               state.dataHeatBal->Zone(thisTermUnitFinalZoneSizing.ZoneNum).ListMultiplier;
                    OutputReportPredefined::PreDefTableEntry(state,
                                                             state.dataOutRptPredefined->pdchS62zhdZpz,
                                                             thisTermUnitFinalZoneSizing.ZoneName,
                                                             thisTermUnitFinalZoneSizing.ZpzHtgByZone,
                                                             4); // Zpz = Voz/Vpz (see eq 6-5 in 62.1-2010)
                    OutputReportPredefined::PreDefTableEntry(state,
                                                             state.dataOutRptPredefined->pdchS62zhdEp,
                                                             thisTermUnitFinalZoneSizing.ZoneName,
                                                             thisTermUnitFinalZoneSizing.ZonePrimaryAirFractionHtg,
                                                             4); // Ep
                    OutputReportPredefined::PreDefTableEntry(state,
                                                             state.dataOutRptPredefined->pdchS62zhdEr,
                                                             thisTermUnitFinalZoneSizing.ZoneName,
                                                             thisTermUnitFinalZoneSizing.ZoneSecondaryRecirculation,
                                                             4); // Er
                    OutputReportPredefined::PreDefTableEntry(state,
                                                             state.dataOutRptPredefined->pdchS62zhdFa,
                                                             thisTermUnitFinalZoneSizing.ZoneName,
                                                             state.dataSize->FaByZoneHeat(termUnitSizingIndex),
                                                             4); // Fa
                    OutputReportPredefined::PreDefTableEntry(state,
                                                             state.dataOutRptPredefined->pdchS62zhdFb,
                                                             thisTermUnitFinalZoneSizing.ZoneName,
                                                             state.dataSize->FbByZoneHeat(termUnitSizingIndex),
                                                             4); // Fb
                    OutputReportPredefined::PreDefTableEntry(state,
                                                             state.dataOutRptPredefined->pdchS62zhdFc,
                                                             thisTermUnitFinalZoneSizing.ZoneName,
                                                             state.dataSize->FcByZoneHeat(termUnitSizingIndex),
                                                             4); // Fc
                    OutputReportPredefined::PreDefTableEntry(state,
                                                             state.dataOutRptPredefined->pdchS62zhdEvz,
                                                             thisTermUnitFinalZoneSizing.ZoneName,
                                                             state.dataSize->EvzByZoneHeat(termUnitSizingIndex),
                                                             4); // Evz
                }
            }
        }

        // System Ventilation Parameters, (Table 4)
        if (state.dataSize->PzSumBySys(AirLoopNum) != 0.0) {
            OutputReportPredefined::PreDefTableEntry(state,
                                                     state.dataOutRptPredefined->pdchS62svpRp,
                                                     FinalSysSizing(AirLoopNum).AirPriLoopName,
                                                     RpPzSum / state.dataSize->PzSumBySys(AirLoopNum),
                                                     6); // Average Rp for system
        }
        OutputReportPredefined::PreDefTableEntry(
            state, state.dataOutRptPredefined->pdchS62svpPz, FinalSysSizing(AirLoopNum).AirPriLoopName, state.dataSize->PzSumBySys(AirLoopNum));
        if (AzSum != 0.0) {
            OutputReportPredefined::PreDefTableEntry(state,
                                                     state.dataOutRptPredefined->pdchS62svpRa,
                                                     FinalSysSizing(AirLoopNum).AirPriLoopName,
                                                     RaAzSum / AzSum,
                                                     6); // average Ra for system
        }
        OutputReportPredefined::PreDefTableEntry(state,
                                                 state.dataOutRptPredefined->pdchS62svpAz,
                                                 FinalSysSizing(AirLoopNum).AirPriLoopName,
                                                 AzSum,
                                                 4); // Az sum
        OutputReportPredefined::PreDefTableEntry(
            state, state.dataOutRptPredefined->pdchS62svpVbz, FinalSysSizing(AirLoopNum).AirPriLoopName, VbzSum, 4);
        OutputReportPredefined::PreDefTableEntry(state,
                                                 state.dataOutRptPredefined->pdchS62svpClVoz,
                                                 FinalSysSizing(AirLoopNum).AirPriLoopName,
                                                 VozClgSum,
                                                 4); // Voz-clg
        OutputReportPredefined::PreDefTableEntry(state,
                                                 state.dataOutRptPredefined->pdchS62svpHtVoz,
                                                 FinalSysSizing(AirLoopNum).AirPriLoopName,
                                                 VozHtgSum,
                                                 4); // Voz-htg

        // System Ventilation Calculations for Cooling Design (Table 6)
        OutputReportPredefined::PreDefTableEntry(state,
                                                 state.dataOutRptPredefined->pdchS62scdVpz,
                                                 FinalSysSizing(AirLoopNum).AirPriLoopName,
                                                 state.dataSize->VpzClgSumBySys(AirLoopNum),
                                                 4); // Vpz-sum
        OutputReportPredefined::PreDefTableEntry(state,
                                                 state.dataOutRptPredefined->pdchS62scdVps,
                                                 FinalSysSizing(AirLoopNum).AirPriLoopName,
                                                 state.dataSize->VpsClgBySys(AirLoopNum),
                                                 4); // Vps
        OutputReportPredefined::PreDefTableEntry(
            state, state.dataOutRptPredefined->pdchS62scdVpzmin, FinalSysSizing(AirLoopNum).AirPriLoopName, VpzMinClgSum, 4); // Vpz-min
        OutputReportPredefined::PreDefTableEntry(state,
                                                 state.dataOutRptPredefined->pdchS62scdVdz,
                                                 FinalSysSizing(AirLoopNum).AirPriLoopName,
                                                 VdzClgSum,
                                                 4); // Vdz-sum
        OutputReportPredefined::PreDefTableEntry(state,
                                                 state.dataOutRptPredefined->pdchS62scdVozclg,
                                                 FinalSysSizing(AirLoopNum).AirPriLoopName,
                                                 VozClgSum,
                                                 4); // Voz-clg
        OutputReportPredefined::PreDefTableEntry(state,
                                                 state.dataOutRptPredefined->pdchS62scdEvz,
                                                 FinalSysSizing(AirLoopNum).AirPriLoopName,
                                                 state.dataSize->EvzMinBySysCool(AirLoopNum),
                                                 4); // Evz-min

        // System Ventilation Calculations for Heating Design (Table 8)
        OutputReportPredefined::PreDefTableEntry(state,
                                                 state.dataOutRptPredefined->pdchS62shdVpz,
                                                 FinalSysSizing(AirLoopNum).AirPriLoopName,
                                                 state.dataSize->VpzHtgSumBySys(AirLoopNum),
                                                 4); // Vpz-sum
        OutputReportPredefined::PreDefTableEntry(state,
                                                 state.dataOutRptPredefined->pdchS62shdVps,
                                                 FinalSysSizing(AirLoopNum).AirPriLoopName,
                                                 state.dataSize->VpsHtgBySys(AirLoopNum),
                                                 4); // Vps
        OutputReportPredefined::PreDefTableEntry(state,
                                                 state.dataOutRptPredefined->pdchS62shdVdz,
                                                 FinalSysSizing(AirLoopNum).AirPriLoopName,
                                                 VdzHtgSum,
                                                 4); // Vdz-sum
        OutputReportPredefined::PreDefTableEntry(
            state, state.dataOutRptPredefined->pdchS62shdVpzmin, FinalSysSizing(AirLoopNum).AirPriLoopName, VpzMinHtgSum, 4); // Vpz-min
        OutputReportPredefined::PreDefTableEntry(state,
                                                 state.dataOutRptPredefined->pdchS62shdVozhtg,
                                                 FinalSysSizing(AirLoopNum).AirPriLoopName,
                                                 VozHtgSum,
                                                 4); // Voz-htg
        OutputReportPredefined::PreDefTableEntry(state,
                                                 state.dataOutRptPredefined->pdchS62shdEvz,
                                                 FinalSysSizing(AirLoopNum).AirPriLoopName,
                                                 state.dataSize->EvzMinBySysHeat(AirLoopNum),
                                                 4); // Evz-min

    } // loop over air loops for table writing
}

void DetermineSystemPopulationDiversity(EnergyPlusData &state)
{

    auto &FinalSysSizing = state.dataSize->FinalSysSizing;
    auto &SysSizInput = state.dataSize->SysSizInput;

    // determine Pz sum, Ps, and D for each air system for standard 62.1

    // first determine if any airloops use VRP, if not then don't need to march thru year of schedules for performance
    bool anyVRPinModel(false);
    for (int AirLoopNum = 1; AirLoopNum <= state.dataHVACGlobal->NumPrimaryAirSys; ++AirLoopNum) {
        if (FinalSysSizing(AirLoopNum).SystemOAMethod == SysOAMethod::VRP || FinalSysSizing(AirLoopNum).SystemOAMethod == SysOAMethod::SP) {
            anyVRPinModel = true;
            break;
        }
    }
    // First get the design (max) level of people in all zones connected to air loop
    for (int AirLoopNum = 1; AirLoopNum <= state.dataHVACGlobal->NumPrimaryAirSys; ++AirLoopNum) {
        int SysSizNum = Util::FindItemInList(
            FinalSysSizing(AirLoopNum).AirPriLoopName, state.dataSize->SysSizInput, &SystemSizingInputData::AirPriLoopName);
        if (SysSizNum == 0) SysSizNum = 1; // use first when none applicable
        // only retrieve data if the occupant density is set to be autosized
        if (FinalSysSizing(AirLoopNum).OAAutoSized && SysSizInput(SysSizNum).OccupantDiversity == AutoSize) {
            state.dataSize->PzSumBySys(AirLoopNum) = 0.0;
            state.dataSize->PsBySys(AirLoopNum) = 0.0;
            for (int zoneNumOnLoop = 1; zoneNumOnLoop <= state.dataAirLoop->AirLoopZoneInfo(AirLoopNum).NumZones; ++zoneNumOnLoop) {
                int CtrlZoneNum = state.dataAirLoop->AirLoopZoneInfo(AirLoopNum).ActualZoneNumber(zoneNumOnLoop);
                for (int PeopleNum = 1; PeopleNum <= state.dataHeatBal->TotPeople; ++PeopleNum) {
                    if (state.dataHeatBal->People(PeopleNum).ZonePtr == state.dataSize->FinalZoneSizing(CtrlZoneNum).ZoneNum) {
                        state.dataSize->PzSumBySys(AirLoopNum) +=
                            (state.dataHeatBal->People(PeopleNum).NumberOfPeople *
                             state.dataHeatBal->Zone(state.dataSize->FinalZoneSizing(CtrlZoneNum).ZoneNum).Multiplier *
                             state.dataHeatBal->Zone(state.dataSize->FinalZoneSizing(CtrlZoneNum).ZoneNum).ListMultiplier);
                    }
                }
            }
        }
    }

    if (!anyVRPinModel) {
        for (int AirLoopNum = 1; AirLoopNum <= state.dataHVACGlobal->NumPrimaryAirSys; ++AirLoopNum) {
            state.dataSize->DBySys(AirLoopNum) = 1.0;
        }
        return; // early return to not march through schedules
    }

    DisplayString(state, "Standard 62.1 Ventilation Rate Procedure: Determine System Occupant Diversity");
    // now march through all zone timesteps for entire year to find the concurrent max
    int DaysInYear(366);  // assume leap year
    int dayOfWeekType(1); // assume year starts on Sunday
    Weather::CalcSpecialDayTypes(state);
    for (int DayLoop = 1; DayLoop <= DaysInYear; ++DayLoop) { // loop over all days in year
        state.dataEnvrn->HolidayIndex = state.dataWeather->SpecialDayTypes(DayLoop);
        state.dataEnvrn->DayOfYear_Schedule = DayLoop;
        state.dataEnvrn->DayOfWeek = dayOfWeekType;
        ++dayOfWeekType;
        if (dayOfWeekType > 7) dayOfWeekType = 1;
        for (int hrOfDay = 1; hrOfDay <= 24; ++hrOfDay) {                         // loop over all hours in day
            state.dataGlobal->HourOfDay = hrOfDay;                                // avoid crash in schedule manager
            for (int TS = 1; TS <= state.dataGlobal->NumOfTimeStepInHour; ++TS) { // loop over all timesteps in hour
                state.dataGlobal->TimeStep = TS;                                  // avoid crash in schedule manager
                Real64 TSfraction(0.0);
                if (state.dataGlobal->NumOfTimeStepInHour > 0.0) TSfraction = 1.0 / double(state.dataGlobal->NumOfTimeStepInHour);
                for (int AirLoopNum = 1; AirLoopNum <= state.dataHVACGlobal->NumPrimaryAirSys; ++AirLoopNum) { // loop over all the air systems
                    int SysSizNum = Util::FindItemInList(
                        FinalSysSizing(AirLoopNum).AirPriLoopName, state.dataSize->SysSizInput, &SystemSizingInputData::AirPriLoopName);
                    if (SysSizNum == 0) SysSizNum = 1; // use first when none applicable
                    if (FinalSysSizing(AirLoopNum).OAAutoSized && SysSizInput(SysSizNum).OccupantDiversity == AutoSize) {

                        // Loop over all zones connected to air loop
                        Real64 TotConcurrentPeopleOnSys = 0.0;
                        for (int zoneNumOnLoop = 1; zoneNumOnLoop <= state.dataAirLoop->AirLoopZoneInfo(AirLoopNum).NumZones; ++zoneNumOnLoop) {
                            int CtrlZoneNum = state.dataAirLoop->AirLoopZoneInfo(AirLoopNum).ActualZoneNumber(zoneNumOnLoop);

                            for (int PeopleNum = 1; PeopleNum <= state.dataHeatBal->TotPeople; ++PeopleNum) {
                                if (state.dataHeatBal->People(PeopleNum).ZonePtr == state.dataSize->FinalZoneSizing(CtrlZoneNum).ZoneNum) {
                                    Real64 PeopleInZone =
                                        (state.dataHeatBal->People(PeopleNum).NumberOfPeople *
                                         state.dataHeatBal->Zone(state.dataSize->FinalZoneSizing(CtrlZoneNum).ZoneNum).Multiplier *
                                         state.dataHeatBal->Zone(state.dataSize->FinalZoneSizing(CtrlZoneNum).ZoneNum).ListMultiplier);
                                    Real64 schMultiplier = ScheduleManager::LookUpScheduleValue(
                                        state, state.dataHeatBal->People(PeopleNum).NumberOfPeoplePtr, hrOfDay, TS);
                                    PeopleInZone = PeopleInZone * schMultiplier;
                                    TotConcurrentPeopleOnSys += PeopleInZone;
                                }
                            }
                        }
                        if (TotConcurrentPeopleOnSys >= state.dataSize->PsBySys(AirLoopNum)) {
                            state.dataSize->PsBySys(AirLoopNum) = TotConcurrentPeopleOnSys; // store max concurrent occupancy on system
                            // store timing description of Last occurrence of max
                            int Month(0);
                            int DayOfMonth(0);
                            General::InvOrdinalDay(DayLoop, Month, DayOfMonth, 1);
                            Real64 TimeHrsFraction = (double(hrOfDay) - 1.0) + double(TS) * TSfraction;
                            int TimeHrsInt = int(TimeHrsFraction);
                            int TimeMinsInt = nint((TimeHrsFraction - TimeHrsInt) * 60.0);
                            if (TimeMinsInt == 60) {
                                ++TimeHrsInt;
                                TimeMinsInt = 0;
                            }
                            state.dataSize->PeakPsOccurrenceDateTimeStringBySys(AirLoopNum) =
                                format("{:02}/{:02} {:02}:{:02}", Month, DayOfMonth, TimeHrsInt, TimeMinsInt);
                            state.dataSize->PeakPsOccurrenceEnvironmentStringBySys(AirLoopNum) = "Full Year Schedule";
                        }
                    } // if autosizied and VRP
                }     // air loops
            }
        }
    }

    // compute D for standard 62.1 by system
    for (int AirLoopNum = 1; AirLoopNum <= state.dataHVACGlobal->NumPrimaryAirSys; ++AirLoopNum) {
        int SysSizNum = Util::FindItemInList(
            FinalSysSizing(AirLoopNum).AirPriLoopName, state.dataSize->SysSizInput, &SystemSizingInputData::AirPriLoopName);
        if (SysSizNum == 0) SysSizNum = 1; // use first when none applicable

        // compute D if set to autosize
        if (SysSizInput(SysSizNum).OccupantDiversity == AutoSize) {
            if (state.dataSize->PzSumBySys(AirLoopNum) > 0.0) {
                state.dataSize->DBySys(AirLoopNum) = state.dataSize->PsBySys(AirLoopNum) / state.dataSize->PzSumBySys(AirLoopNum);
            } else {
                state.dataSize->DBySys(AirLoopNum) = 1.0;
            }
            state.dataSize->DBySys(AirLoopNum) = min(1.0, state.dataSize->DBySys(AirLoopNum));
        } else {
            // set the occupant diversity based on user-specified value
            state.dataSize->DBySys(AirLoopNum) = SysSizInput(SysSizNum).OccupantDiversity;
        }

        // For single zone systems, D should be 1.0.
        if (state.dataAirLoop->AirLoopZoneInfo(AirLoopNum).NumZones == 1) {
            state.dataSize->DBySys(AirLoopNum) = 1.0;
            ShowWarningError(
                state,
                format("The {} air loop serves a single zone. The Occupant Diversity was calculated or set to a value less than 1.0. Single-zone air "
                       "loops should have an Occupant Diversity of 1.0. The Occupant Diversity value for that air loop has been reset to 1.0",
                       FinalSysSizing(AirLoopNum).AirPriLoopName));
        }
    }
}

void GetOARequirements(EnergyPlusData &state)
{

    // SUBROUTINE INFORMATION:
    //       AUTHOR         R. Raustad - FSEC
    //       DATE WRITTEN   February 2010

    // PURPOSE OF THIS SUBROUTINE:
    // Obtains input data for the OA Requirements object and stores it in
    // appropriate data structure.

    // METHODOLOGY EMPLOYED:
    // Uses InputProcessor "Get" routines to obtain data.
    // This object requires only a name where the default values are assumed
    // if subsequent fields are not entered.

    using ScheduleManager::CheckScheduleValueMinMax;
    using ScheduleManager::GetScheduleIndex;
    using ScheduleManager::GetScheduleMaxValue;

    static constexpr std::string_view RoutineName("GetOARequirements: "); // include trailing blank space

    int NumAlphas;           // Number of Alphas for each GetObjectItem call
    int NumNumbers;          // Number of Numbers for each GetObjectItem call
    int TotalArgs;           // Total number of alpha and numeric arguments (max) for a
    int IOStatus;            // Used in GetObjectItem
    bool ErrorsFound(false); // If errors detected in input

    std::string CurrentModuleObject; // for ease in getting objects
    Array1D_string Alphas;           // Alpha input items for object
    Array1D_string cAlphaFields;     // Alpha field names
    Array1D_string cNumericFields;   // Numeric field names
    Array1D<Real64> Numbers;         // Numeric input items for object
    Array1D_bool lAlphaBlanks;       // Logical array, alpha field input BLANK = .TRUE.
    Array1D_bool lNumericBlanks;     // Logical array, numeric field input BLANK = .TRUE.

    CurrentModuleObject = "DesignSpecification:OutdoorAir";
    int numOARequirements = state.dataInputProcessing->inputProcessor->getNumObjectsFound(state, CurrentModuleObject);
    state.dataInputProcessing->inputProcessor->getObjectDefMaxArgs(state, CurrentModuleObject, TotalArgs, NumAlphas, NumNumbers);
    std::string cCurrentModuleObject2 = "DesignSpecification:OutdoorAir:SpaceList";
    int numOARequirementsLists = state.dataInputProcessing->inputProcessor->getNumObjectsFound(state, cCurrentModuleObject2);
    state.dataSize->NumOARequirements = numOARequirements + numOARequirementsLists;

    Alphas.allocate(NumAlphas);
    cAlphaFields.allocate(NumAlphas);
    cNumericFields.allocate(NumNumbers);
    Numbers.dimension(NumNumbers, 0.0);
    lAlphaBlanks.dimension(NumAlphas, true);
    lNumericBlanks.dimension(NumNumbers, true);

    if (state.dataSize->NumOARequirements > 0) {
        state.dataSize->OARequirements.allocate(state.dataSize->NumOARequirements);

        // Start Loading the System Input
        for (int OAIndex = 1; OAIndex <= numOARequirements; ++OAIndex) {

            state.dataInputProcessing->inputProcessor->getObjectItem(state,
                                                                     CurrentModuleObject,
                                                                     OAIndex,
                                                                     Alphas,
                                                                     NumAlphas,
                                                                     Numbers,
                                                                     NumNumbers,
                                                                     IOStatus,
                                                                     lNumericBlanks,
                                                                     lAlphaBlanks,
                                                                     cAlphaFields,
                                                                     cNumericFields);
            Util::IsNameEmpty(state, Alphas(1), CurrentModuleObject, ErrorsFound);

            state.dataSize->OARequirements(OAIndex).Name = Alphas(1);

            ProcessInputOARequirements(
                state, CurrentModuleObject, OAIndex, Alphas, NumAlphas, Numbers, NumNumbers, lAlphaBlanks, cAlphaFields, ErrorsFound);
        }

        Alphas.deallocate();
        cAlphaFields.deallocate();
        cNumericFields.deallocate();
        Numbers.deallocate();
        lAlphaBlanks.deallocate();
        lNumericBlanks.deallocate();

        // DesignSpecification:OutdoorAir:SpaceList
        auto &ip = state.dataInputProcessing->inputProcessor;
        auto const instances = ip->epJSON.find(cCurrentModuleObject2);
        if (instances != ip->epJSON.end()) {
            auto const &objectSchemaProps = ip->getObjectSchemaProps(state, cCurrentModuleObject2);
            auto &instancesValue = instances.value();
            int oaIndex = numOARequirements; // add lists to the end of the same array

            for (auto instance = instancesValue.begin(); instance != instancesValue.end(); ++instance) {
                ++oaIndex;
                auto const &objectFields = instance.value();
                auto &thisOAReq = state.dataSize->OARequirements(oaIndex);
                ip->markObjectAsUsed(cCurrentModuleObject2, instance.key());
<<<<<<< HEAD
                std::string thisOAReqName = Util::MakeUPPERCase(instance.key());
=======
                std::string thisOAReqName = UtilityRoutines::makeUPPER(instance.key());
>>>>>>> 07b51a2c

                if (Util::FindItemInList(thisOAReqName, state.dataSize->OARequirements) > 0) {
                    ShowSevereError(
                        state,
                        format("{}{}=\"{}\" is a duplicate DesignSpecification:OutdoorAir name.", RoutineName, cCurrentModuleObject2, thisOAReqName));
                    ErrorsFound = true;
                }
                thisOAReq.Name = thisOAReqName;

                // List of spaces and DSOA names
                thisOAReq.numDSOA = 0;
                auto extensibles = objectFields.find("space_specs");
                auto const &extensionSchemaProps = objectSchemaProps["space_specs"]["items"]["properties"];
                if (extensibles != objectFields.end()) {
                    auto &extensiblesArray = extensibles.value();
                    for (auto &extensibleInstance : extensiblesArray) {
                        // Zones and spaces are not created yet, validate space names in ZoneEquipmentManager::SetupZoneSizingArrays
                        std::string thisSpaceName = ip->getAlphaFieldValue(extensibleInstance, extensionSchemaProps, "space_name");
                        thisOAReq.dsoaSpaceNames.emplace_back(thisSpaceName);
                        std::string thisDsoaName =
                            ip->getAlphaFieldValue(extensibleInstance, extensionSchemaProps, "space_design_specification_outdoor_air_object_name");
                        int thisDsoaNum = Util::FindItemInList(thisDsoaName, state.dataSize->OARequirements, oaIndex);
                        if (thisDsoaNum > 0) {
                            thisOAReq.dsoaIndexes.emplace_back(thisDsoaNum);
                            ++thisOAReq.numDSOA;
                        } else {
                            ShowSevereError(state, format("{}{}={}", RoutineName, cCurrentModuleObject2, thisOAReq.Name));
                            ShowContinueError(state, format("DesignSpecification:OutdoorAir={} not found.", thisDsoaName));
                            ErrorsFound = true;
                        }
                    }
                } else {
                    ShowSevereError(state, format("{}{}={} is empty.", RoutineName, cCurrentModuleObject2, thisOAReq.Name));
                    ShowContinueError(state, "At least one pair of Space Name and Space Design Specification Outdoor Air Object Name is required.");
                    ErrorsFound = true;
                }
            }

            if (ErrorsFound) {
                ShowFatalError(state, format("{}Errors found in input.  Preceding condition(s) cause termination.", RoutineName));
            }
        }
    }
}

void ProcessInputOARequirements(EnergyPlusData &state,
                                std::string const &CurrentModuleObject,
                                int const OAIndex,
                                Array1D_string const &Alphas,
                                int &NumAlphas,
                                Array1D<Real64> const &Numbers,
                                int &NumNumbers,
                                Array1D_bool const &lAlphaBlanks,
                                Array1D_string const &cAlphaFields,
                                bool &ErrorsFound // If errors found in input
)
{

    // SUBROUTINE INFORMATION:
    //       AUTHOR         R. Raustad - FSEC
    //       DATE WRITTEN   February 2010
    //       MODIFIED       na
    //       RE-ENGINEERED  na

    // PURPOSE OF THIS SUBROUTINE:
    // Obtains input data for the OA Requirements object and stores it in
    // appropriate data structure.

    // METHODOLOGY EMPLOYED:
    // Uses InputProcessor "Get" routines to obtain data.
    // This object requires only a name where the default values are assumed
    // if subsequent fields are not entered.

    // REFERENCES:
    // na

    using ScheduleManager::CheckScheduleValueMinMax;
    using ScheduleManager::GetScheduleIndex;
    using ScheduleManager::GetScheduleMaxValue;

    // Locals
    // SUBROUTINE ARGUMENT DEFINITIONS:
    // na

    // SUBROUTINE PARAMETER DEFINITIONS:
    static constexpr std::string_view RoutineName("GetOARequirements: "); // include trailing blank space

    // INTERFACE BLOCK SPECIFICATIONS
    // na

    // DERIVED TYPE DEFINITIONS
    // na

    auto &thisOARequirements(state.dataSize->OARequirements(OAIndex));

    if (NumAlphas > 1) {
<<<<<<< HEAD
        thisOARequirements.OAFlowMethod =
            static_cast<OAFlowCalcMethod>(getEnumerationValue(OAFlowCalcMethodNamesUC, Util::MakeUPPERCase(Alphas(2))));
=======
        thisOARequirements.OAFlowMethod = static_cast<OAFlowCalcMethod>(getEnumValue(OAFlowCalcMethodNamesUC, UtilityRoutines::makeUPPER(Alphas(2))));
>>>>>>> 07b51a2c
        if (thisOARequirements.OAFlowMethod == OAFlowCalcMethod::Invalid) {
            ShowSevereError(state, format("{}{}=\"{}\",", RoutineName, CurrentModuleObject, state.dataSize->OARequirements(OAIndex).Name));
            ShowContinueError(state, format("...Invalid {}=\"{}\",", cAlphaFields(2), Alphas(2)));
            ShowContinueError(state,
                              "...Valid choices are Flow/Person, Flow/Zone, Flow/Area, AirChanges/Hour, Sum, Maximum, IndoorAirQualityProcedure, "
                              "ProportionalControlBasedOnDesignOccupancy, and ProportionalControlBasedOnOccupancySchedule.");
            ErrorsFound = true;
        }
    } else {
        // default value for Outdoor Air Method
        thisOARequirements.OAFlowMethod = OAFlowCalcMethod::PerPerson;
    }
    if (NumNumbers > 0) {
        state.dataSize->OARequirements(OAIndex).OAFlowPerPerson = Numbers(1);
    } else {
        // default value for Outdoor Air Flow per Person when per person flow is counted
        state.dataSize->OARequirements(OAIndex).OAFlowPerPerson = 0.00944;
    }
    // if one of the methods that should not use the flow per person field is chosen then zero out the flow per person to avoid it
    // being counted later #4378
    if (thisOARequirements.OAFlowMethod != OAFlowCalcMethod::PerPerson && thisOARequirements.OAFlowMethod != OAFlowCalcMethod::Sum &&
        thisOARequirements.OAFlowMethod != OAFlowCalcMethod::Max && thisOARequirements.OAFlowMethod != OAFlowCalcMethod::PCOccSch &&
        thisOARequirements.OAFlowMethod != OAFlowCalcMethod::PCDesOcc && thisOARequirements.OAFlowMethod != OAFlowCalcMethod::IAQProcedure) {
        state.dataSize->OARequirements(OAIndex).OAFlowPerPerson = 0.0;
    }
    // remaining fields default to 0
    if (NumNumbers > 1) {
        if (thisOARequirements.OAFlowMethod == OAFlowCalcMethod::PerArea || thisOARequirements.OAFlowMethod == OAFlowCalcMethod::Sum ||
            thisOARequirements.OAFlowMethod == OAFlowCalcMethod::Max) {
            state.dataSize->OARequirements(OAIndex).OAFlowPerArea = Numbers(2);
        } else if (thisOARequirements.OAFlowMethod == OAFlowCalcMethod::PCOccSch || thisOARequirements.OAFlowMethod == OAFlowCalcMethod::PCDesOcc ||
                   thisOARequirements.OAFlowMethod == OAFlowCalcMethod::IAQProcedure) {
            state.dataSize->OARequirements(OAIndex).OAFlowPerArea = Numbers(2);
        } else {
            state.dataSize->OARequirements(OAIndex).OAFlowPerArea = 0.0;
        }
    }
    if (NumNumbers > 2) {
        if (thisOARequirements.OAFlowMethod == OAFlowCalcMethod::PerZone || thisOARequirements.OAFlowMethod == OAFlowCalcMethod::Sum ||
            thisOARequirements.OAFlowMethod == OAFlowCalcMethod::Max || thisOARequirements.OAFlowMethod == OAFlowCalcMethod::IAQProcedure) {
            state.dataSize->OARequirements(OAIndex).OAFlowPerZone = Numbers(3);
        } else {
            state.dataSize->OARequirements(OAIndex).OAFlowPerZone = 0.0;
        }
    }

    if (NumNumbers > 3) {
        if (thisOARequirements.OAFlowMethod == OAFlowCalcMethod::ACH || thisOARequirements.OAFlowMethod == OAFlowCalcMethod::Sum ||
            thisOARequirements.OAFlowMethod == OAFlowCalcMethod::Max || thisOARequirements.OAFlowMethod == OAFlowCalcMethod::IAQProcedure) {
            state.dataSize->OARequirements(OAIndex).OAFlowACH = Numbers(4);
        } else {
            state.dataSize->OARequirements(OAIndex).OAFlowACH = 0.0;
        }
    }

    // Set default schedule
    state.dataSize->OARequirements(OAIndex).OAFlowFracSchPtr = ScheduleManager::ScheduleAlwaysOn;
    if (NumAlphas > 2) {
        if (!lAlphaBlanks(3)) {
            state.dataSize->OARequirements(OAIndex).OAFlowFracSchPtr = GetScheduleIndex(state, Alphas(3));
            if (state.dataSize->OARequirements(OAIndex).OAFlowFracSchPtr > 0) {
                if (!CheckScheduleValueMinMax(state, state.dataSize->OARequirements(OAIndex).OAFlowFracSchPtr, ">=", 0.0, "<=", 1.0)) {
                    ShowSevereError(state, format("{}{}=\"{}\",", RoutineName, CurrentModuleObject, state.dataSize->OARequirements(OAIndex).Name));
                    ShowContinueError(state, format("Error found in {} = {}", cAlphaFields(3), Alphas(3)));
                    ShowContinueError(state, "Schedule values must be (>=0., <=1.)");
                    ErrorsFound = true;
                }
            } else {
                ShowSevereError(state, format("{}{}=\"{}\",", RoutineName, CurrentModuleObject, state.dataSize->OARequirements(OAIndex).Name));
                ShowContinueError(state, format("...Not Found {}=\"{}\".", cAlphaFields(3), Alphas(3)));
                ErrorsFound = true;
            }
        }
    }

    if (NumAlphas > 3) {
        if (!lAlphaBlanks(4)) {
            state.dataSize->OARequirements(OAIndex).OAPropCtlMinRateSchPtr = GetScheduleIndex(state, Alphas(4));
            if (state.dataSize->OARequirements(OAIndex).OAPropCtlMinRateSchPtr > 0) {
                if (!CheckScheduleValueMinMax(state, state.dataSize->OARequirements(OAIndex).OAPropCtlMinRateSchPtr, ">=", 0.0, "<=", 1.0)) {
                    ShowSevereError(state, format("{}{}=\"{}\",", RoutineName, CurrentModuleObject, state.dataSize->OARequirements(OAIndex).Name));
                    ShowContinueError(state, format("Error found in {} = {}", cAlphaFields(4), Alphas(4)));
                    ShowContinueError(state, "Schedule values must be (>=0., <=1.)");
                    ErrorsFound = true;
                }
            } else {
                ShowSevereError(state, format("{}{}=\"{}\",", RoutineName, CurrentModuleObject, state.dataSize->OARequirements(OAIndex).Name));
                ShowContinueError(state, format("...Not Found {}=\"{}\".", cAlphaFields(4), Alphas(4)));
                ErrorsFound = true;
            }
        }
    }
}

void GetZoneAirDistribution(EnergyPlusData &state)
{

    // SUBROUTINE INFORMATION:
    //       AUTHOR         T. Hong - LBNL
    //       DATE WRITTEN   March 2012
    //       MODIFIED       na
    //       RE-ENGINEERED  na

    // PURPOSE OF THIS SUBROUTINE:
    // Obtains input data for the zone air distribution objects and stores it in
    // appropriate data structure.

    // METHODOLOGY EMPLOYED:
    // Uses InputProcessor "Get" routines to obtain data.
    // This object requires only a name where the default values are assumed
    // if subsequent fields are not entered.

    // Using/Aliasing
    using ScheduleManager::CheckScheduleValueMinMax;
    using ScheduleManager::GetScheduleIndex;

    // SUBROUTINE PARAMETER DEFINITIONS:
    static constexpr std::string_view RoutineName("GetZoneAirDistribution: "); // include trailing blank space

    // SUBROUTINE LOCAL VARIABLE DECLARATIONS:
    int NumAlphas;  // Number of Alphas for each GetObjectItem call
    int NumNumbers; // Number of Numbers for each GetObjectItem call
    int TotalArgs;  // Total number of alpha and numeric arguments (max) for a
    int IOStatus;   // Used in GetObjectItem
    int ZADIndex;
    bool ErrorsFound(false); // If errors detected in input

    std::string CurrentModuleObject; // for ease in getting objects
    Array1D_string Alphas;           // Alpha input items for object
    Array1D_string cAlphaFields;     // Alpha field names
    Array1D_string cNumericFields;   // Numeric field names
    Array1D<Real64> Numbers;         // Numeric input items for object
    Array1D_bool lAlphaBlanks;       // Logical array, alpha field input BLANK = .TRUE.
    Array1D_bool lNumericBlanks;     // Logical array, numeric field input BLANK = .TRUE.

    CurrentModuleObject = "DesignSpecification:ZoneAirDistribution";
    state.dataSize->NumZoneAirDistribution = state.dataInputProcessing->inputProcessor->getNumObjectsFound(state, CurrentModuleObject);
    state.dataInputProcessing->inputProcessor->getObjectDefMaxArgs(state, CurrentModuleObject, TotalArgs, NumAlphas, NumNumbers);

    Alphas.allocate(NumAlphas);
    cAlphaFields.allocate(NumAlphas);
    cNumericFields.allocate(NumNumbers);
    Numbers.dimension(NumNumbers, 0.0);
    lAlphaBlanks.dimension(NumAlphas, true);
    lNumericBlanks.dimension(NumNumbers, true);

    if (state.dataSize->NumZoneAirDistribution > 0) {
        state.dataSize->ZoneAirDistribution.allocate(state.dataSize->NumZoneAirDistribution);

        // Start Loading the zone air distribution input
        for (ZADIndex = 1; ZADIndex <= state.dataSize->NumZoneAirDistribution; ++ZADIndex) {

            state.dataInputProcessing->inputProcessor->getObjectItem(state,
                                                                     CurrentModuleObject,
                                                                     ZADIndex,
                                                                     Alphas,
                                                                     NumAlphas,
                                                                     Numbers,
                                                                     NumNumbers,
                                                                     IOStatus,
                                                                     lNumericBlanks,
                                                                     lAlphaBlanks,
                                                                     cAlphaFields,
                                                                     cNumericFields);
            Util::IsNameEmpty(state, Alphas(1), CurrentModuleObject, ErrorsFound);

            state.dataSize->ZoneAirDistribution(ZADIndex).Name = Alphas(1);

            // Zone Air Distribution Effectiveness in Cooling Mode
            if (NumNumbers > 0) {
                state.dataSize->ZoneAirDistribution(ZADIndex).ZoneADEffCooling = Numbers(1);
            } else {
                // default value
                state.dataSize->ZoneAirDistribution(ZADIndex).ZoneADEffCooling = 1.0;
            }

            // Zone Air Distribution Effectiveness in Heating Mode
            if (NumNumbers > 1) {
                state.dataSize->ZoneAirDistribution(ZADIndex).ZoneADEffHeating = Numbers(2);
            } else {
                // default value
                state.dataSize->ZoneAirDistribution(ZADIndex).ZoneADEffHeating = 1.0;
            }

            // Zone Secondary Recirculation Fraction
            if (NumNumbers > 2) {
                state.dataSize->ZoneAirDistribution(ZADIndex).ZoneSecondaryRecirculation = Numbers(3);
            } else {
                // default value
                state.dataSize->ZoneAirDistribution(ZADIndex).ZoneSecondaryRecirculation = 0.0;
            }

            // Zone Ventilation Efficiency
            if (NumNumbers > 3) {
                state.dataSize->ZoneAirDistribution(ZADIndex).ZoneVentilationEff = Numbers(4);
            } else {
                // default value
                state.dataSize->ZoneAirDistribution(ZADIndex).ZoneVentilationEff = 0.0;
            }

            if (NumAlphas > 1) {
                if (!lAlphaBlanks(2)) {
                    state.dataSize->ZoneAirDistribution(ZADIndex).ZoneADEffSchName = Alphas(2);
                    state.dataSize->ZoneAirDistribution(ZADIndex).ZoneADEffSchPtr = GetScheduleIndex(state, Alphas(2));
                    if (state.dataSize->ZoneAirDistribution(ZADIndex).ZoneADEffSchPtr > 0) {
                        if (!CheckScheduleValueMinMax(state, state.dataSize->ZoneAirDistribution(ZADIndex).ZoneADEffSchPtr, false, 0.0)) {
                            ShowSevereError(
                                state, format("{}{}=\"{}\",", RoutineName, CurrentModuleObject, state.dataSize->ZoneAirDistribution(ZADIndex).Name));
                            ShowContinueError(state, format("Error found in {} = {}", cAlphaFields(2), Alphas(2)));
                            ShowContinueError(state, "Schedule values must be >0.0)");
                            ErrorsFound = true;
                        }
                    } else {
                        ShowSevereError(state,
                                        format("{}{}=\"{}\",", RoutineName, CurrentModuleObject, state.dataSize->ZoneAirDistribution(ZADIndex).Name));
                        ShowContinueError(state, format("...Not Found {}=\"{}\".", cAlphaFields(2), Alphas(2)));
                        ErrorsFound = true;
                    }
                }
            }
        }

        Alphas.deallocate();
        cAlphaFields.deallocate();
        cNumericFields.deallocate();
        Numbers.deallocate();
        lAlphaBlanks.deallocate();
        lNumericBlanks.deallocate();

        if (ErrorsFound) {
            ShowFatalError(state, format("{}Errors found in input.  Preceding condition(s) cause termination.", RoutineName));
        }
    }
}

void GetSizingParams(EnergyPlusData &state)
{

    // SUBROUTINE INFORMATION:
    //       AUTHOR         Fred Buhl
    //       DATE WRITTEN   January 2002
    //       MODIFIED       na
    //       RE-ENGINEERED  na

    // PURPOSE OF THIS SUBROUTINE:
    // Obtains input data for the Sizing Parameters object and stores it in
    // appropriate data structure.

    // METHODOLOGY EMPLOYED:
    // Uses InputProcessor "Get" routines to obtain data.

    // Using/Aliasing

    // SUBROUTINE LOCAL VARIABLE DECLARATIONS:
    int NumAlphas;  // Number of Alphas for each GetObjectItem call
    int NumNumbers; // Number of Numbers for each GetObjectItem call
    int IOStatus;   // Used in GetObjectItem
    int NumSizParams;
    int Temp;
    auto &cCurrentModuleObject = state.dataIPShortCut->cCurrentModuleObject;
    cCurrentModuleObject = "Sizing:Parameters";
    NumSizParams = state.dataInputProcessing->inputProcessor->getNumObjectsFound(state, cCurrentModuleObject);

    if (NumSizParams == 1) {
        state.dataInputProcessing->inputProcessor->getObjectItem(state,
                                                                 cCurrentModuleObject,
                                                                 1,
                                                                 state.dataIPShortCut->cAlphaArgs,
                                                                 NumAlphas,
                                                                 state.dataIPShortCut->rNumericArgs,
                                                                 NumNumbers,
                                                                 IOStatus,
                                                                 state.dataIPShortCut->lNumericFieldBlanks,
                                                                 state.dataIPShortCut->lAlphaFieldBlanks,
                                                                 state.dataIPShortCut->cAlphaFieldNames,
                                                                 state.dataIPShortCut->cNumericFieldNames);
        if (state.dataIPShortCut->lNumericFieldBlanks(1) || state.dataIPShortCut->rNumericArgs(1) < 0.0) {
            state.dataSize->GlobalHeatSizingFactor = 1.0;
        } else {
            state.dataSize->GlobalHeatSizingFactor = state.dataIPShortCut->rNumericArgs(1);
        }
        if (state.dataIPShortCut->lNumericFieldBlanks(2) || state.dataIPShortCut->rNumericArgs(2) < 0.0) {
            state.dataSize->GlobalCoolSizingFactor = 1.0;
        } else {
            state.dataSize->GlobalCoolSizingFactor = state.dataIPShortCut->rNumericArgs(2);
        }
        if (state.dataIPShortCut->lNumericFieldBlanks(3) || state.dataIPShortCut->rNumericArgs(3) <= 0.0) {
            state.dataSize->NumTimeStepsInAvg = state.dataGlobal->NumOfTimeStepInHour;
        } else {
            state.dataSize->NumTimeStepsInAvg = int(state.dataIPShortCut->rNumericArgs(3));
        }
    } else if (NumSizParams == 0) {
        state.dataSize->GlobalHeatSizingFactor = 1.0;
        state.dataSize->GlobalCoolSizingFactor = 1.0;
        state.dataSize->NumTimeStepsInAvg = state.dataGlobal->NumOfTimeStepInHour;
    } else {
        ShowFatalError(state, format("{}: More than 1 occurrence of this object; only 1 allowed", cCurrentModuleObject));
    }
    if (state.dataGlobal->OverrideTimestep) {
        state.dataSize->NumTimeStepsInAvg = state.dataGlobal->NumOfTimeStepInHour;
        ShowWarningError(state,
                         "Due to the use of the fast simulation mode, the time step for simulation and averaging window of sizing is overwritten to "
                         "one hour. Original user inputs for averaging window and timestep are no longer used.");
    }
    if (state.dataSize->NumTimeStepsInAvg < state.dataGlobal->NumOfTimeStepInHour) {
        ShowWarningError(state,
                         format("{}: note {} entered value=[{}] is less than 1 hour (i.e., {} timesteps).",
                                cCurrentModuleObject,
                                state.dataIPShortCut->cNumericFieldNames(3),
                                state.dataSize->NumTimeStepsInAvg,
                                state.dataGlobal->NumOfTimeStepInHour));
    }

    cCurrentModuleObject = "OutputControl:Sizing:Style";
    Temp = state.dataInputProcessing->inputProcessor->getNumObjectsFound(state, cCurrentModuleObject);

    if (Temp == 0) {
        state.dataIPShortCut->cAlphaArgs(1) = "Comma";
        state.dataSize->SizingFileColSep = CharComma; // comma
    } else if (Temp == 1) {
        state.dataInputProcessing->inputProcessor->getObjectItem(state,
                                                                 cCurrentModuleObject,
                                                                 1,
                                                                 state.dataIPShortCut->cAlphaArgs,
                                                                 NumAlphas,
                                                                 state.dataIPShortCut->rNumericArgs,
                                                                 NumNumbers,
                                                                 IOStatus,
                                                                 state.dataIPShortCut->lNumericFieldBlanks,
                                                                 state.dataIPShortCut->lAlphaFieldBlanks,
                                                                 state.dataIPShortCut->cAlphaFieldNames,
                                                                 state.dataIPShortCut->cNumericFieldNames);
        if (state.dataIPShortCut->cAlphaArgs(1) == "COMMA") {
            state.dataSize->SizingFileColSep = CharComma; // comma
            state.dataIPShortCut->cAlphaArgs(1) = "Comma";
        } else if (state.dataIPShortCut->cAlphaArgs(1) == "TAB") {
            state.dataSize->SizingFileColSep = CharTab; // tab
            state.dataIPShortCut->cAlphaArgs(1) = "Tab";
        } else if (state.dataIPShortCut->cAlphaArgs(1) == "FIXED" || state.dataIPShortCut->cAlphaArgs(1) == "SPACE") {
            state.dataSize->SizingFileColSep = CharSpace; // space
            state.dataIPShortCut->cAlphaArgs(1) = "Space";
        } else {
            state.dataSize->SizingFileColSep = CharComma; // comma
            ShowWarningError(state,
                             format("{}: invalid {} entered value=\"{}\", Commas will be used to separate fields.",
                                    cCurrentModuleObject,
                                    state.dataIPShortCut->cAlphaFieldNames(1),
                                    state.dataIPShortCut->cAlphaArgs(1)));
            state.dataIPShortCut->cAlphaArgs(1) = "Comma";
        }
        print(state.files.eio, "! <Sizing Output Files>,Style\n");
        print(state.files.eio, "Sizing Output Files,{}\n", state.dataIPShortCut->cAlphaArgs(1));
    }
}

void GetZoneSizingInput(EnergyPlusData &state)
{

    // SUBROUTINE INFORMATION:
    //       AUTHOR         Fred Buhl
    //       DATE WRITTEN   December 2000
    //       MODIFIED       Mangesh Basarkar, 06/2011: Specifying zone outside air based on design specification object
    //       RE-ENGINEERED  na

    // PURPOSE OF THIS SUBROUTINE:
    // Obtains input data for zone sizing objects and stores it in
    // appropriate data structures.

    // METHODOLOGY EMPLOYED:
    // Uses InputProcessor "Get" routines to obtain data.

    // Using/Aliasing

    // SUBROUTINE LOCAL VARIABLE DECLARATIONS:
    int ZoneSizIndex;        // loop index
    int NumAlphas;           // Number of Alphas for each GetObjectItem call
    int NumNumbers;          // Number of Numbers for each GetObjectItem call
    int IOStatus;            // Used in GetObjectItem
    bool ErrorsFound(false); // Set to true if errors in input, fatal at end of routine
    int NumDesDays;          // Number of design days in input
    int NumSizingZoneStatements;
    int Item;
    int Item1;
    int ZLItem;
    bool errFlag;
    Array1D_string ZoneNames;
    int NumZones;
    int NumZoneLists;
    int OAIndex;  // Index of design specification object
    int ObjIndex; // Index of zone air distribution effectiveness object name
    bool DesHeatMaxAirFlowPerAreaUsrInp;
    bool DesHeatMaxAirFlowUsrInp;
    bool DesHeatMaxAirFlowFracUsrInp;

    struct GlobalMiscObject
    {
        // Members
        std::string Name;
        int ZoneOrZoneListPtr;
        int NumOfZones;
        int StartPtr;
        bool ZoneListActive;

        // Default Constructor
        GlobalMiscObject() : ZoneOrZoneListPtr(0), NumOfZones(0), StartPtr(0), ZoneListActive(false)
        {
        }
    };

    // Object Data
    Array1D<ZoneListData> ZoneListNames;
    Array1D<GlobalMiscObject> SizingZoneObjects;
    auto &cCurrentModuleObject = state.dataIPShortCut->cCurrentModuleObject;
    cCurrentModuleObject = "Sizing:Zone";
    NumSizingZoneStatements = state.dataInputProcessing->inputProcessor->getNumObjectsFound(state, cCurrentModuleObject);
    SizingZoneObjects.allocate(NumSizingZoneStatements);

    if (NumSizingZoneStatements > 0) {
        errFlag = false;
        GetZoneAndZoneListNames(state, errFlag, NumZones, ZoneNames, NumZoneLists, ZoneListNames);
    }

    cCurrentModuleObject = "Sizing:Zone";
    state.dataSize->NumZoneSizingInput = 0;
    errFlag = false;
    for (Item = 1; Item <= NumSizingZoneStatements; ++Item) {
        state.dataInputProcessing->inputProcessor->getObjectItem(state,
                                                                 cCurrentModuleObject,
                                                                 Item,
                                                                 state.dataIPShortCut->cAlphaArgs,
                                                                 NumAlphas,
                                                                 state.dataIPShortCut->rNumericArgs,
                                                                 NumNumbers,
                                                                 IOStatus,
                                                                 state.dataIPShortCut->lNumericFieldBlanks,
                                                                 state.dataIPShortCut->lAlphaFieldBlanks,
                                                                 state.dataIPShortCut->cAlphaFieldNames,
                                                                 state.dataIPShortCut->cNumericFieldNames);
        Util::IsNameEmpty(state, state.dataIPShortCut->cAlphaArgs(1), cCurrentModuleObject, ErrorsFound);

        SizingZoneObjects(Item).Name = state.dataIPShortCut->cAlphaArgs(1);

        Item1 = Util::FindItemInList(state.dataIPShortCut->cAlphaArgs(1), ZoneNames, NumZones);
        ZLItem = 0;
        if (Item1 == 0 && NumZoneLists > 0) ZLItem = Util::FindItemInList(state.dataIPShortCut->cAlphaArgs(1), ZoneListNames);
        if (Item1 > 0) {
            SizingZoneObjects(Item).StartPtr = state.dataSize->NumZoneSizingInput + 1;
            ++state.dataSize->NumZoneSizingInput;
            SizingZoneObjects(Item).NumOfZones = 1;
            SizingZoneObjects(Item).ZoneListActive = false;
            SizingZoneObjects(Item).ZoneOrZoneListPtr = Item1;
        } else if (ZLItem > 0) {
            SizingZoneObjects(Item).StartPtr = state.dataSize->NumZoneSizingInput + 1;
            state.dataSize->NumZoneSizingInput += ZoneListNames(ZLItem).NumOfZones;
            SizingZoneObjects(Item).NumOfZones = ZoneListNames(ZLItem).NumOfZones;
            SizingZoneObjects(Item).ZoneListActive = true;
            SizingZoneObjects(Item).ZoneOrZoneListPtr = ZLItem;
        } else {
            ShowSevereError(state,
                            format("{}=\"{}\" invalid {} not found.",
                                   cCurrentModuleObject,
                                   state.dataIPShortCut->cAlphaArgs(1),
                                   state.dataIPShortCut->cAlphaFieldNames(1)));
            ErrorsFound = true;
            errFlag = true;
        }
    }

    if (errFlag) {
        ShowSevereError(state, format("GetZoneSizingInput: Errors with invalid names in {} objects.", cCurrentModuleObject));
        ShowContinueError(state, "...These will not be read in.  Other errors may occur.");
        state.dataSize->NumZoneSizingInput = 0;
    }

    if (state.dataSize->NumZoneSizingInput > 0) {
        NumDesDays = state.dataInputProcessing->inputProcessor->getNumObjectsFound(state, "SizingPeriod:DesignDay") +
                     state.dataInputProcessing->inputProcessor->getNumObjectsFound(state, "SizingPeriod:WeatherFileDays") +
                     state.dataInputProcessing->inputProcessor->getNumObjectsFound(state, "SizingPeriod:WeatherFileConditionType");
        if (NumDesDays == 0 && (state.dataGlobal->DoZoneSizing || state.dataGlobal->DoSystemSizing || state.dataGlobal->DoPlantSizing)) {
            ShowSevereError(state, "Zone Sizing calculations need SizingPeriod:* input. None found.");
            ErrorsFound = true;
        }
        state.dataSize->ZoneSizingInput.allocate(state.dataSize->NumZoneSizingInput);

        ZoneSizIndex = 0;
        for (Item = 1; Item <= NumSizingZoneStatements; ++Item) {

            state.dataInputProcessing->inputProcessor->getObjectItem(state,
                                                                     cCurrentModuleObject,
                                                                     Item,
                                                                     state.dataIPShortCut->cAlphaArgs,
                                                                     NumAlphas,
                                                                     state.dataIPShortCut->rNumericArgs,
                                                                     NumNumbers,
                                                                     IOStatus,
                                                                     state.dataIPShortCut->lNumericFieldBlanks,
                                                                     state.dataIPShortCut->lAlphaFieldBlanks,
                                                                     state.dataIPShortCut->cAlphaFieldNames,
                                                                     state.dataIPShortCut->cNumericFieldNames);

            for (Item1 = 1; Item1 <= SizingZoneObjects(Item).NumOfZones; ++Item1) {
                ++ZoneSizIndex;
                auto &zoneSizingIndex = state.dataSize->ZoneSizingInput(ZoneSizIndex);
                if (!SizingZoneObjects(Item).ZoneListActive) {
                    if (SizingZoneObjects(Item).ZoneOrZoneListPtr > 0) {
                        state.dataSize->ZoneSizingInput(ZoneSizIndex).ZoneName = ZoneNames(SizingZoneObjects(Item).ZoneOrZoneListPtr);
                    } else {
                        // Invalid zone, will be caught later
                        state.dataSize->ZoneSizingInput(ZoneSizIndex).ZoneName = "Invalid Zone Name";
                    }
                } else { // Zone list active
                    if (SizingZoneObjects(Item).ZoneOrZoneListPtr > 0 && ZoneListNames(SizingZoneObjects(Item).ZoneOrZoneListPtr).Zones(Item1) > 0) {
                        state.dataSize->ZoneSizingInput(ZoneSizIndex).ZoneName =
                            ZoneNames(ZoneListNames(SizingZoneObjects(Item).ZoneOrZoneListPtr).Zones(Item1));
                    } else {
                        // Invalid zone, will be caught later
                        state.dataSize->ZoneSizingInput(ZoneSizIndex).ZoneName = "Invalid Zone Name";
                    }
                }
                bool const nameEmpty = Util::IsNameEmpty(state, state.dataIPShortCut->cAlphaArgs(1), cCurrentModuleObject, ErrorsFound);
                if (nameEmpty && !SizingZoneObjects(Item).ZoneListActive) {
                    ShowContinueError(state, "Zone may have been entered in a ZoneList assignment.");
                }

                //  A2, \field Zone Cooling Design Supply Air Temperature Input Method
                //      \required-field
                //      \type choice
                //      \key SupplyAirTemperature
                //      \key TemperatureDifference
                //      \default SupplyAirTemperature
                {
                    std::string const &coolingSATMethod = state.dataIPShortCut->cAlphaArgs(2);
                    if (coolingSATMethod == "SUPPLYAIRTEMPERATURE") {
                        state.dataSize->ZoneSizingInput(ZoneSizIndex).ZnCoolDgnSAMethod = SupplyAirTemperature;
                    } else if (coolingSATMethod == "TEMPERATUREDIFFERENCE") {
                        state.dataSize->ZoneSizingInput(ZoneSizIndex).ZnCoolDgnSAMethod = TemperatureDifference;
                    } else {
                        ShowSevereError(state, format("{}=\"{}\", invalid data.", cCurrentModuleObject, state.dataIPShortCut->cAlphaArgs(1)));
                        ShowContinueError(
                            state, format("... incorrect {}=\"{}\"", state.dataIPShortCut->cAlphaFieldNames(2), state.dataIPShortCut->cAlphaArgs(2)));
                        ShowContinueError(state, "... valid values are SupplyAirTemperature or TemperatureDifference.");
                        ErrorsFound = true;
                    }
                }
                //  N1, \field Zone Cooling Design Supply Air Temperature
                //      \type real
                //      \units C
                //      \note Zone Cooling Design Supply Air Temperature is only used when Zone Cooling Design
                //      \note Supply Air Temperature Input Method = SupplyAirTemperature
                Real64 lowTempLimit = 0.0;
                if (state.dataIPShortCut->lNumericFieldBlanks(1)) {
                    state.dataSize->ZoneSizingInput(ZoneSizIndex).CoolDesTemp = 0.0;
                } else if (state.dataSize->ZoneSizingInput(ZoneSizIndex).ZnCoolDgnSAMethod == SupplyAirTemperature) {
                    ReportTemperatureInputError(state, cCurrentModuleObject, 1, lowTempLimit, false, ErrorsFound);
                    state.dataSize->ZoneSizingInput(ZoneSizIndex).CoolDesTemp = state.dataIPShortCut->rNumericArgs(1);
                } else {
                    state.dataSize->ZoneSizingInput(ZoneSizIndex).CoolDesTemp = 0.0;
                }
                //  N2, \field Zone Cooling Design Supply Air Temperature Difference
                //      \type real
                //      \units delta C
                //      \note Zone Cooling Design Supply Air Temperature is only used when Zone Cooling Design
                //      \note Supply Air Temperature Input Method = TemperatureDifference
                //      \note The absolute of this value is value will be subtracted from room temperature
                //      \note at peak load to calculate Zone Cooling Design Supply Air Temperature.
                if (state.dataIPShortCut->lNumericFieldBlanks(2)) {
                    state.dataSize->ZoneSizingInput(ZoneSizIndex).CoolDesTempDiff = 0.0;
                } else if (state.dataSize->ZoneSizingInput(ZoneSizIndex).ZnCoolDgnSAMethod == TemperatureDifference) {
                    state.dataSize->ZoneSizingInput(ZoneSizIndex).CoolDesTempDiff = state.dataIPShortCut->rNumericArgs(2);
                } else {
                    state.dataSize->ZoneSizingInput(ZoneSizIndex).CoolDesTempDiff = 0.0;
                }
                //  A3, \field Zone Heating Design Supply Air Temperature Input Method
                //      \required-field
                //      \type choice
                //      \key SupplyAirTemperature
                //      \key TemperatureDifference
                //      \default SupplyAirTemperature
                {
                    std::string const &heatingSATMethod = state.dataIPShortCut->cAlphaArgs(3);
                    if (heatingSATMethod == "SUPPLYAIRTEMPERATURE") {
                        state.dataSize->ZoneSizingInput(ZoneSizIndex).ZnHeatDgnSAMethod = SupplyAirTemperature;
                    } else if (heatingSATMethod == "TEMPERATUREDIFFERENCE") {
                        state.dataSize->ZoneSizingInput(ZoneSizIndex).ZnHeatDgnSAMethod = TemperatureDifference;
                    }
                }
                //  N3, \field Zone Heating Design Supply Air Temperature
                //      \type real
                //      \units C
                //      \note Zone Heating Design Supply Air Temperature is only used when Zone Heating Design
                //      \note Supply Air Temperature Input Method = SupplyAirTemperature
                if (state.dataIPShortCut->lNumericFieldBlanks(3)) {
                    state.dataSize->ZoneSizingInput(ZoneSizIndex).HeatDesTemp = 0.0;
                } else if (state.dataSize->ZoneSizingInput(ZoneSizIndex).ZnHeatDgnSAMethod == SupplyAirTemperature) {
                    ReportTemperatureInputError(state, cCurrentModuleObject, 3, lowTempLimit, false, ErrorsFound);
                    ReportTemperatureInputError(
                        state, cCurrentModuleObject, 3, state.dataSize->ZoneSizingInput(ZoneSizIndex).CoolDesTemp, true, ErrorsFound);
                    state.dataSize->ZoneSizingInput(ZoneSizIndex).HeatDesTemp = state.dataIPShortCut->rNumericArgs(3);
                } else {
                    state.dataSize->ZoneSizingInput(ZoneSizIndex).HeatDesTemp = 0.0;
                }
                //  N4, \field Zone Heating Design Supply Air Temperature Difference
                //      \type real
                //      \units deltaC
                //      \note Zone Heating Design Supply Air Temperature is only used when Zone Heating Design
                //      \note Supply Air Temperature Input Method = TemperatureDifference
                //      \note The absolute of this value is value will be added to room temperature
                //      \note at peak load to calculate Zone Heating Design Supply Air Temperature.
                if (state.dataIPShortCut->lNumericFieldBlanks(4)) {
                    state.dataSize->ZoneSizingInput(ZoneSizIndex).HeatDesTempDiff = 0.0;
                } else if (state.dataSize->ZoneSizingInput(ZoneSizIndex).ZnHeatDgnSAMethod == TemperatureDifference) {
                    state.dataSize->ZoneSizingInput(ZoneSizIndex).HeatDesTempDiff = state.dataIPShortCut->rNumericArgs(4);
                } else {
                    state.dataSize->ZoneSizingInput(ZoneSizIndex).HeatDesTempDiff = 0.0;
                }
                //  N5, \field Zone Cooling Design Supply Air Humidity Ratio
                //      \required-field
                //      \minimum 0.0
                //      \type real
                //      \units kgWater/kgDryAir
                if (state.dataIPShortCut->lNumericFieldBlanks(5)) {
                    state.dataSize->ZoneSizingInput(ZoneSizIndex).CoolDesHumRat = 0.0;
                } else if (state.dataIPShortCut->rNumericArgs(5) < 0.0) {
                    ShowSevereError(state,
                                    format("{}: incorrect {}: {:.2R}",
                                           cCurrentModuleObject,
                                           state.dataIPShortCut->cNumericFieldNames(5),
                                           state.dataIPShortCut->rNumericArgs(5)));
                    ShowContinueError(state,
                                      format(".. value should not be negative. Occurs in Sizing Object={}", state.dataIPShortCut->cAlphaArgs(1)));
                    ErrorsFound = true;
                } else {
                    state.dataSize->ZoneSizingInput(ZoneSizIndex).CoolDesHumRat = state.dataIPShortCut->rNumericArgs(5);
                }
                //  N6, \field Zone Heating Design Supply Air Humidity Ratio
                //      \required-field
                //      \minimum 0.0
                //      \type real
                //      \units kgWater/kgDryAir
                if (state.dataIPShortCut->lNumericFieldBlanks(6)) {
                    state.dataSize->ZoneSizingInput(ZoneSizIndex).HeatDesHumRat = 0.0;
                } else if (state.dataIPShortCut->rNumericArgs(6) < 0.0) {
                    ShowSevereError(state,
                                    format("{}: incorrect {}: {:.2R}",
                                           cCurrentModuleObject,
                                           state.dataIPShortCut->cNumericFieldNames(6),
                                           state.dataIPShortCut->rNumericArgs(6)));
                    ShowContinueError(state,
                                      format(".. value should not be negative. Occurs in Sizing Object={}", state.dataIPShortCut->cAlphaArgs(1)));
                    ErrorsFound = true;
                } else {
                    state.dataSize->ZoneSizingInput(ZoneSizIndex).HeatDesHumRat = state.dataIPShortCut->rNumericArgs(6);
                }
                //  A4, \field Design Specification Outdoor Air Object Name
                //      \type object-list
                //      \object-list DesignSpecificationOutdoorAirNames
                state.dataSize->ZoneSizingInput(ZoneSizIndex).DesignSpecOAObjName = state.dataIPShortCut->cAlphaArgs(4);

                // Getting zone OA parameters from Design Specification object
                if (!state.dataIPShortCut->lAlphaFieldBlanks(4)) {
                    OAIndex = Util::FindItemInList(state.dataSize->ZoneSizingInput(ZoneSizIndex).DesignSpecOAObjName,
                                                              state.dataSize->OARequirements);
                    if (OAIndex > 0) {
                        state.dataSize->ZoneSizingInput(ZoneSizIndex).ZoneDesignSpecOAIndex = OAIndex;
                    } else {
                        ShowSevereError(state, format("{}=\"{}\", invalid data.", cCurrentModuleObject, state.dataIPShortCut->cAlphaArgs(1)));
                        ShowContinueError(
                            state,
                            format("... incorrect {}=\"{}\".", state.dataIPShortCut->cAlphaFieldNames(4), state.dataIPShortCut->cAlphaArgs(4)));
                        ErrorsFound = true;
                    }
                } else { // If no design spec object specified, i.e. no OA, then leave ZoneDesignSpecOAIndex = 0
                }

                //  N7, \field Zone Heating Sizing Factor
                //      \note if blank, global heating sizing factor from Sizing:Parameters is used.
                //      \minimum> 0
                if (state.dataIPShortCut->lNumericFieldBlanks(7) || state.dataIPShortCut->rNumericArgs(7) == 0.0) {
                    state.dataSize->ZoneSizingInput(ZoneSizIndex).HeatSizingFactor = state.dataSize->GlobalHeatSizingFactor;
                } else if (state.dataIPShortCut->rNumericArgs(7) < 0.0) {
                    ShowSevereError(state, format("{}=\"{}\", invalid data.", cCurrentModuleObject, state.dataIPShortCut->cAlphaArgs(1)));
                    ShowContinueError(state,
                                      format("... incorrect {}=[{:.2R}],  value should not be negative.",
                                             state.dataIPShortCut->cNumericFieldNames(7),
                                             state.dataIPShortCut->rNumericArgs(7)));
                    ErrorsFound = true;
                } else {
                    state.dataSize->ZoneSizingInput(ZoneSizIndex).HeatSizingFactor = state.dataIPShortCut->rNumericArgs(7);
                }
                //  N8, \field Zone Cooling Sizing Factor
                //      \note if blank, global cooling sizing factor from Sizing:Parameters is used.
                //      \minimum> 0
                if (state.dataIPShortCut->lNumericFieldBlanks(8) || state.dataIPShortCut->rNumericArgs(8) == 0.0) {
                    state.dataSize->ZoneSizingInput(ZoneSizIndex).CoolSizingFactor = state.dataSize->GlobalCoolSizingFactor;
                } else if (state.dataIPShortCut->rNumericArgs(8) < 0.0) {
                    ShowSevereError(state, format("{}=\"{}\", invalid data.", cCurrentModuleObject, state.dataIPShortCut->cAlphaArgs(1)));
                    ShowContinueError(state,
                                      format("... incorrect {}=[{:.2R}],  value should not be negative.",
                                             state.dataIPShortCut->cNumericFieldNames(8),
                                             state.dataIPShortCut->rNumericArgs(8)));
                    ErrorsFound = true;
                } else {
                    state.dataSize->ZoneSizingInput(ZoneSizIndex).CoolSizingFactor = state.dataIPShortCut->rNumericArgs(8);
                }
                //  N9, \field Cooling Design Air Flow Rate
                //      \type real
                //      \units m3/s
                //      \minimum 0
                //      \default 0
                //      \note This input is used if Cooling Design Air Flow Method is Flow/Zone
                //      \note This value will be multiplied by the global or zone sizing factor and
                //      \note by zone multipliers.
                if (state.dataIPShortCut->lNumericFieldBlanks(9)) {
                    state.dataSize->ZoneSizingInput(ZoneSizIndex).DesCoolAirFlow = 0.0;
                } else if (state.dataIPShortCut->rNumericArgs(9) < 0.0) {
                    ShowSevereError(state, format("{}=\"{}\", invalid data.", cCurrentModuleObject, state.dataIPShortCut->cAlphaArgs(1)));
                    ShowContinueError(state,
                                      format("... incorrect {}=[{:.2R}],  value should not be negative.",
                                             state.dataIPShortCut->cNumericFieldNames(9),
                                             state.dataIPShortCut->rNumericArgs(9)));
                    ErrorsFound = true;
                } else {
                    state.dataSize->ZoneSizingInput(ZoneSizIndex).DesCoolAirFlow = state.dataIPShortCut->rNumericArgs(9);
                }
                //  N10,\field Cooling Minimum Air Flow per Zone Floor Area
                //      \type real
                //      \units m3/s-m2
                //      \minimum 0
                //      \default .000762
                //      \note default is .15 cfm/ft2
                //      \note This input is used if Cooling Design Air Flow Method is design day with limit
                if (state.dataIPShortCut->lNumericFieldBlanks(10)) {
                    if (state.dataIPShortCut->rNumericArgs(10) <= 0.0) { // in case someone changes the default in the IDD
                        state.dataSize->ZoneSizingInput(ZoneSizIndex).DesCoolMinAirFlowPerArea = 0.000762;
                    } else {
                        state.dataSize->ZoneSizingInput(ZoneSizIndex).DesCoolMinAirFlowPerArea = state.dataIPShortCut->rNumericArgs(10);
                    }
                } else if (state.dataIPShortCut->rNumericArgs(10) < 0.0) {
                    ShowSevereError(state, format("{}=\"{}\", invalid data.", cCurrentModuleObject, state.dataIPShortCut->cAlphaArgs(1)));
                    ShowContinueError(state,
                                      format("... incorrect {}=[{:.2R}],  value should not be negative.",
                                             state.dataIPShortCut->cNumericFieldNames(108),
                                             state.dataIPShortCut->rNumericArgs(10)));
                    ErrorsFound = true;
                } else {
                    state.dataSize->ZoneSizingInput(ZoneSizIndex).DesCoolMinAirFlowPerArea = state.dataIPShortCut->rNumericArgs(10);
                }
                //  N11,\field Cooling Minimum Air Flow
                //      \type real
                //      \units m3/s
                //      \minimum 0
                //      \default 0
                //      \note This input is used if Cooling Design Air Flow Method is design day with limit
                if (state.dataIPShortCut->lNumericFieldBlanks(11)) {
                    state.dataSize->ZoneSizingInput(ZoneSizIndex).DesCoolMinAirFlow = 0.0;
                } else if (state.dataIPShortCut->rNumericArgs(11) < 0.0) {
                    ShowSevereError(state, format("{}=\"{}\", invalid data.", cCurrentModuleObject, state.dataIPShortCut->cAlphaArgs(1)));
                    ShowContinueError(state,
                                      format("... incorrect {}=[{:.2R}],  value should not be negative.",
                                             state.dataIPShortCut->cNumericFieldNames(11),
                                             state.dataIPShortCut->rNumericArgs(11)));
                    ErrorsFound = true;
                } else {
                    state.dataSize->ZoneSizingInput(ZoneSizIndex).DesCoolMinAirFlow = state.dataIPShortCut->rNumericArgs(11);
                }
                //  N12,\field Cooling Minimum Air Flow Fraction
                if (state.dataIPShortCut->rNumericArgs(12) < 0.0) {
                    ShowSevereError(state, format("{}=\"{}\", invalid data.", cCurrentModuleObject, state.dataIPShortCut->cAlphaArgs(1)));
                    ShowContinueError(state,
                                      format("... incorrect {}=[{:.2R}],  value should not be negative.",
                                             state.dataIPShortCut->cNumericFieldNames(12),
                                             state.dataIPShortCut->rNumericArgs(12)));
                    ErrorsFound = true;
                } else {
                    state.dataSize->ZoneSizingInput(ZoneSizIndex).DesCoolMinAirFlowFrac = state.dataIPShortCut->rNumericArgs(12);
                }

                //  N13,\field Heating Design Air Flow Rate
                //      \type real
                //      \units m3/s
                //      \minimum 0
                //      \default 0
                //      \note This input is used if Heating Design Air Flow Method is Flow/Zone.
                //      \note This value will be multiplied by the global or zone sizing factor and
                //      \note by zone multipliers.
                if (state.dataIPShortCut->lNumericFieldBlanks(13)) {
                    state.dataSize->ZoneSizingInput(ZoneSizIndex).DesHeatAirFlow = 0.0;
                } else if (state.dataIPShortCut->rNumericArgs(13) < 0.0) {
                    ShowSevereError(state, format("{}=\"{}\", invalid data.", cCurrentModuleObject, state.dataIPShortCut->cAlphaArgs(1)));
                    ShowContinueError(state,
                                      format("... incorrect {}=[{:.2R}],  value should not be negative.",
                                             state.dataIPShortCut->cNumericFieldNames(13),
                                             state.dataIPShortCut->rNumericArgs(13)));
                    ErrorsFound = true;
                } else {
                    state.dataSize->ZoneSizingInput(ZoneSizIndex).DesHeatAirFlow = state.dataIPShortCut->rNumericArgs(13);
                }
                //  N14,\field Heating Maximum Air Flow per Zone Floor Area
                //      \type real
                //      \units m3/s-m2
                //      \minimum 0
                //      \default .002032
                //      \note default is .40 cfm/ft2
                //      \note This input is not currently used for autosizing any of the components.
                DesHeatMaxAirFlowPerAreaUsrInp = false;
                if (state.dataIPShortCut->lNumericFieldBlanks(14)) {
                    if (state.dataIPShortCut->rNumericArgs(14) <= 0.0) { // in case someone changes the default in the IDD
                        state.dataSize->ZoneSizingInput(ZoneSizIndex).DesHeatMaxAirFlowPerArea = 0.002032;
                    } else {
                        state.dataSize->ZoneSizingInput(ZoneSizIndex).DesHeatMaxAirFlowPerArea = state.dataIPShortCut->rNumericArgs(14);
                    }
                } else if (state.dataIPShortCut->rNumericArgs(14) < 0.0) {
                    ShowSevereError(state, format("{}=\"{}\", invalid data.", cCurrentModuleObject, state.dataIPShortCut->cAlphaArgs(1)));
                    ShowContinueError(state,
                                      format("... incorrect {}=[{:.2R}],  value should not be negative.",
                                             state.dataIPShortCut->cNumericFieldNames(14),
                                             state.dataIPShortCut->rNumericArgs(14)));
                    ErrorsFound = true;
                } else {
                    state.dataSize->ZoneSizingInput(ZoneSizIndex).DesHeatMaxAirFlowPerArea = state.dataIPShortCut->rNumericArgs(14);
                    DesHeatMaxAirFlowPerAreaUsrInp = true;
                }
                //  N15,\field Heating Maximum Air Flow
                //      \type real
                //      \units m3/s
                //      \minimum 0
                //      \default .1415762
                //      \note default is 300 cfm
                //      \note This input is not currently used for autosizing any of the components.
                DesHeatMaxAirFlowUsrInp = false;
                if (state.dataIPShortCut->lNumericFieldBlanks(15)) {
                    if (state.dataIPShortCut->rNumericArgs(15) <= 0.0) { // in case someone changes the default in the IDD
                        state.dataSize->ZoneSizingInput(ZoneSizIndex).DesHeatMaxAirFlow = 0.1415762;
                    } else {
                        state.dataSize->ZoneSizingInput(ZoneSizIndex).DesHeatMaxAirFlow = state.dataIPShortCut->rNumericArgs(15);
                    }
                } else if (state.dataIPShortCut->rNumericArgs(15) < 0.0) {
                    ShowSevereError(state, format("{}=\"{}\", invalid data.", cCurrentModuleObject, state.dataIPShortCut->cAlphaArgs(1)));
                    ShowContinueError(state,
                                      format("... incorrect {}=[{:.2R}],  value should not be negative.",
                                             state.dataIPShortCut->cNumericFieldNames(15),
                                             state.dataIPShortCut->rNumericArgs(15)));
                    ErrorsFound = true;
                } else {
                    state.dataSize->ZoneSizingInput(ZoneSizIndex).DesHeatMaxAirFlow = state.dataIPShortCut->rNumericArgs(15);
                    DesHeatMaxAirFlowUsrInp = true;
                }
                //  N16;\field Heating Maximum Air Flow Fraction
                //      \note fraction of the Heating Design Air Flow Rate
                //      \note This input is not currently used for autosizing any of the components.
                //      \type real
                //      \minimum 0
                //      \default 0.3
                DesHeatMaxAirFlowFracUsrInp = false;
                if (state.dataIPShortCut->lNumericFieldBlanks(16)) {
                    if (state.dataIPShortCut->rNumericArgs(16) <= 0.0) { // in case someone changes the default in the IDD
                        state.dataSize->ZoneSizingInput(ZoneSizIndex).DesHeatMaxAirFlowFrac = 0.3;
                    } else {
                        state.dataSize->ZoneSizingInput(ZoneSizIndex).DesHeatMaxAirFlowFrac = state.dataIPShortCut->rNumericArgs(16);
                    }
                } else if (state.dataIPShortCut->rNumericArgs(16) < 0.0) {
                    ShowSevereError(state, format("{}=\"{}\", invalid data.", cCurrentModuleObject, state.dataIPShortCut->cAlphaArgs(1)));
                    ShowContinueError(state,
                                      format("... incorrect {}=[{:.2R}],  value should not be negative.",
                                             state.dataIPShortCut->cNumericFieldNames(16),
                                             state.dataIPShortCut->rNumericArgs(16)));
                    ErrorsFound = true;
                } else {
                    state.dataSize->ZoneSizingInput(ZoneSizIndex).DesHeatMaxAirFlowFrac = state.dataIPShortCut->rNumericArgs(16);
                    DesHeatMaxAirFlowFracUsrInp = true;
                }
                // make sure the user specified inputs of the previous 3 inputs override the defaults
                if (DesHeatMaxAirFlowPerAreaUsrInp || DesHeatMaxAirFlowUsrInp || DesHeatMaxAirFlowFracUsrInp) {
                    if (!DesHeatMaxAirFlowPerAreaUsrInp) {
                        state.dataSize->ZoneSizingInput(ZoneSizIndex).DesHeatMaxAirFlowPerArea = 0.0;
                    }
                    if (!DesHeatMaxAirFlowUsrInp) {
                        state.dataSize->ZoneSizingInput(ZoneSizIndex).DesHeatMaxAirFlow = 0.0;
                    }
                    if (!DesHeatMaxAirFlowFracUsrInp) {
                        state.dataSize->ZoneSizingInput(ZoneSizIndex).DesHeatMaxAirFlowFrac = 0.0;
                    }
                }

                //  A7, \field Zone Air Distribution Object Name and add its inputs
                if (!state.dataIPShortCut->lAlphaFieldBlanks(7)) {
                    state.dataSize->ZoneSizingInput(ZoneSizIndex).ZoneAirDistEffObjName = state.dataIPShortCut->cAlphaArgs(7);
                    ObjIndex = Util::FindItemInList(state.dataSize->ZoneSizingInput(ZoneSizIndex).ZoneAirDistEffObjName,
                                                               state.dataSize->ZoneAirDistribution);
                    if (ObjIndex > 0) {
                        state.dataSize->ZoneSizingInput(ZoneSizIndex).ZoneADEffCooling =
                            state.dataSize->ZoneAirDistribution(ObjIndex).ZoneADEffCooling;
                        state.dataSize->ZoneSizingInput(ZoneSizIndex).ZoneADEffHeating =
                            state.dataSize->ZoneAirDistribution(ObjIndex).ZoneADEffHeating;
                        state.dataSize->ZoneSizingInput(ZoneSizIndex).ZoneSecondaryRecirculation =
                            state.dataSize->ZoneAirDistribution(ObjIndex).ZoneSecondaryRecirculation;
                        state.dataSize->ZoneSizingInput(ZoneSizIndex).ZoneAirDistributionIndex = ObjIndex;
                        state.dataSize->ZoneSizingInput(ZoneSizIndex).ZoneVentilationEff =
                            state.dataSize->ZoneAirDistribution(ObjIndex).ZoneVentilationEff;
                    } else {
                        // generate a warning message
                        ShowSevereError(state, format("{}=\"{}\", invalid data.", cCurrentModuleObject, state.dataIPShortCut->cAlphaArgs(1)));
                        ShowContinueError(
                            state,
                            format("... not found {}=\"{}\".", state.dataIPShortCut->cAlphaFieldNames(7), state.dataIPShortCut->cAlphaArgs(7)));
                        ErrorsFound = true;
                    }
                } else {
                    // assume defaults
                    state.dataSize->ZoneSizingInput(ZoneSizIndex).ZoneADEffCooling = 1.0;
                    state.dataSize->ZoneSizingInput(ZoneSizIndex).ZoneADEffHeating = 1.0;
                    state.dataSize->ZoneSizingInput(ZoneSizIndex).ZoneSecondaryRecirculation = 0.0;
                }

                constexpr static std::array<std::string_view, static_cast<int>(DataSizing::AirflowSizingMethod::Num)> AirflowSizingMethodNamesUC = {
                    "DESIGNDAY", "FLOW/ZONE", "DESIGNDAYWITHLIMIT"};
                state.dataSize->ZoneSizingInput(ZoneSizIndex).CoolAirDesMethod = static_cast<AirflowSizingMethod>(
<<<<<<< HEAD
                    getEnumerationValue(AirflowSizingMethodNamesUC, Util::MakeUPPERCase(state.dataIPShortCut->cAlphaArgs(5))));
                assert(state.dataSize->ZoneSizingInput(ZoneSizIndex).CoolAirDesMethod != AirflowSizingMethod::Invalid);
                state.dataSize->ZoneSizingInput(ZoneSizIndex).HeatAirDesMethod = static_cast<AirflowSizingMethod>(
                    getEnumerationValue(AirflowSizingMethodNamesUC, Util::MakeUPPERCase(state.dataIPShortCut->cAlphaArgs(6))));
=======
                    getEnumValue(AirflowSizingMethodNamesUC, UtilityRoutines::makeUPPER(state.dataIPShortCut->cAlphaArgs(5))));
                assert(state.dataSize->ZoneSizingInput(ZoneSizIndex).CoolAirDesMethod != AirflowSizingMethod::Invalid);
                state.dataSize->ZoneSizingInput(ZoneSizIndex).HeatAirDesMethod = static_cast<AirflowSizingMethod>(
                    getEnumValue(AirflowSizingMethodNamesUC, UtilityRoutines::makeUPPER(state.dataIPShortCut->cAlphaArgs(6))));
>>>>>>> 07b51a2c
                assert(state.dataSize->ZoneSizingInput(ZoneSizIndex).HeatAirDesMethod != AirflowSizingMethod::Invalid);

                BooleanSwitch accountForDOAS = getYesNoValue(state.dataIPShortCut->cAlphaArgs(8));
                state.dataSize->ZoneSizingInput(ZoneSizIndex).AccountForDOAS = (accountForDOAS == BooleanSwitch::Yes) ? true : false;

                if (state.dataSize->ZoneSizingInput(ZoneSizIndex).AccountForDOAS) {
                    constexpr static std::array<std::string_view, static_cast<int>(DataSizing::DOASControl::Num)> DOASControlNamesUC = {
                        "NEUTRALSUPPLYAIR", "NEUTRALDEHUMIDIFIEDSUPPLYAIR", "COLDSUPPLYAIR"};
                    state.dataSize->ZoneSizingInput(ZoneSizIndex).DOASControlStrategy = static_cast<DataSizing::DOASControl>(
<<<<<<< HEAD
                        getEnumerationValue(DOASControlNamesUC, Util::MakeUPPERCase(state.dataIPShortCut->cAlphaArgs(9))));
=======
                        getEnumValue(DOASControlNamesUC, UtilityRoutines::makeUPPER(state.dataIPShortCut->cAlphaArgs(9))));
>>>>>>> 07b51a2c

                    state.dataSize->ZoneSizingInput(ZoneSizIndex).DOASLowSetpoint = state.dataIPShortCut->rNumericArgs(17);
                    state.dataSize->ZoneSizingInput(ZoneSizIndex).DOASHighSetpoint = state.dataIPShortCut->rNumericArgs(18);
                    if (state.dataIPShortCut->rNumericArgs(17) > 0.0 && state.dataIPShortCut->rNumericArgs(18) > 0.0 &&
                        state.dataIPShortCut->rNumericArgs(17) >= state.dataIPShortCut->rNumericArgs(18)) {
                        ShowSevereError(state, format("{}=\"{}\", invalid data.", cCurrentModuleObject, state.dataIPShortCut->cAlphaArgs(1)));
                        ShowContinueError(state, "... Dedicated Outside Air Low Setpoint for Design must be less than the High Setpoint");
                        ErrorsFound = true;
                    }
                }
                zoneSizingIndex.zoneSizingMethod =
                    static_cast<DataSizing::ZoneSizing>(getEnumValue(DataSizing::ZoneSizingMethodNamesUC, state.dataIPShortCut->cAlphaArgs(10)));
                if (zoneSizingIndex.zoneSizingMethod != ZoneSizing::SensibleOnly) {
                    zoneSizingIndex.zoneLatentSizing = true;
                    state.dataHeatBal->DoLatentSizing = true;
                }
                zoneSizingIndex.ZnLatCoolDgnSAMethod =
                    (state.dataIPShortCut->cAlphaArgs(11) == "SUPPLYAIRHUMIDITYRATIO") ? SupplyAirHumidityRatio : HumidityRatioDifference;
                zoneSizingIndex.LatentCoolDesHumRat = state.dataIPShortCut->rNumericArgs(19);
                zoneSizingIndex.CoolDesHumRatDiff = state.dataIPShortCut->rNumericArgs(20);
                zoneSizingIndex.ZnLatHeatDgnSAMethod =
                    (state.dataIPShortCut->cAlphaArgs(12) == "SUPPLYAIRHUMIDITYRATIO") ? SupplyAirHumidityRatio : HumidityRatioDifference;
                zoneSizingIndex.LatentHeatDesHumRat = state.dataIPShortCut->rNumericArgs(21);
                zoneSizingIndex.HeatDesHumRatDiff = state.dataIPShortCut->rNumericArgs(22);
                if (NumAlphas > 12 && !state.dataIPShortCut->lAlphaFieldBlanks(13)) {
                    zoneSizingIndex.zoneRHDehumidifySchIndex = ScheduleManager::GetScheduleIndex(state, state.dataIPShortCut->cAlphaArgs(13));
                    if (zoneSizingIndex.zoneRHDehumidifySchIndex == 0) {
                        ShowWarningError(state,
                                         format("{} = \"{}\", invalid Zone Humidistat Dehumidification Set Point Schedule Name = {}. Schedule will "
                                                "not be used and simulation continues.",
                                                cCurrentModuleObject,
                                                state.dataIPShortCut->cAlphaArgs(1),
                                                state.dataIPShortCut->cAlphaArgs(13)));
                    }
                }
                if (NumAlphas > 13 && !state.dataIPShortCut->lAlphaFieldBlanks(14)) {
                    zoneSizingIndex.zoneRHHumidifySchIndex = ScheduleManager::GetScheduleIndex(state, state.dataIPShortCut->cAlphaArgs(14));
                    if (zoneSizingIndex.zoneRHHumidifySchIndex == 0) {
                        ShowWarningError(state,
                                         format("{} = \"{}\", invalid Zone Humidistat Humidification Set Point Schedule Name = {}. Schedule will "
                                                "not be used and simulation continues.",
                                                cCurrentModuleObject,
                                                state.dataIPShortCut->cAlphaArgs(1),
                                                state.dataIPShortCut->cAlphaArgs(14)));
                    } else if (zoneSizingIndex.zoneRHDehumidifySchIndex) {
                        // check max and min of each schedule and compare RHHumidify > RHDehumidify and warn
                        Real64 maxHumidify = ScheduleManager::GetScheduleMaxValue(state, zoneSizingIndex.zoneRHHumidifySchIndex);
                        Real64 minDehumidify = ScheduleManager::GetScheduleMinValue(state, zoneSizingIndex.zoneRHDehumidifySchIndex);
                        if (maxHumidify > minDehumidify) {
                            ShowWarningError(
                                state,
                                format("{} = \"{}\", maximum value ({}%) of Zone Humidistat Humidification Set Point Schedule Name = {} is "
                                       "greater than minimum value ({}%) of Zone Humidistat Dehumidifcation Set Point Schedule Name = {}. "
                                       "Humidification set point will be limited by Dehumidification set point during zone sizing and simulation "
                                       "continues.",
                                       cCurrentModuleObject,
                                       state.dataIPShortCut->cAlphaArgs(1),
                                       maxHumidify,
                                       state.dataIPShortCut->cAlphaArgs(14),
                                       minDehumidify,
                                       state.dataIPShortCut->cAlphaArgs(13)));
                        }
                    }
                }
            }
        }
    }

    if (ErrorsFound) {
        ShowFatalError(state, format("{}: Errors found in getting input. Program terminates.", cCurrentModuleObject));
    }
}

void ReportTemperatureInputError(
    EnergyPlusData &state, std::string cObjectName, int const paramNum, Real64 comparisonTemperature, bool const shouldFlagSevere, bool &ErrorsFound)
{
    if (state.dataIPShortCut->rNumericArgs(paramNum) < comparisonTemperature) {
        if (shouldFlagSevere) { // heating supply air temperature is lower than cooling supply air temperature--not allowed
            ShowSevereError(state, format("{}=\"{}\" has invalid data.", cObjectName, state.dataIPShortCut->cAlphaArgs(1)));
            ShowContinueError(state,
                              format("... incorrect {}=[{:.2R}] is less than {}=[{:.2R}]",
                                     state.dataIPShortCut->cNumericFieldNames(paramNum),
                                     state.dataIPShortCut->rNumericArgs(paramNum),
                                     state.dataIPShortCut->cNumericFieldNames(paramNum - 2),
                                     state.dataIPShortCut->rNumericArgs(paramNum - 2)));
            ShowContinueError(state, "This is not allowed.  Please check and revise your input.");
            ErrorsFound = true;
        } else { // then input is lower than comparison tempeature--just produce a warning for user to check input
            ShowWarningError(state, format("{}=\"{}\" has invalid data.", cObjectName, state.dataIPShortCut->cAlphaArgs(1)));
            ShowContinueError(state,
                              format("... incorrect {}=[{:.2R}] is less than [{:.2R}]",
                                     state.dataIPShortCut->cNumericFieldNames(paramNum),
                                     state.dataIPShortCut->rNumericArgs(paramNum),
                                     comparisonTemperature));
            ShowContinueError(state, "Please check your input to make sure this is correct.");
        }
    }
}

void GetZoneAndZoneListNames(
    EnergyPlusData &state, bool &ErrorsFound, int &NumZones, Array1D_string &ZoneNames, int &NumZoneLists, Array1D<ZoneListData> &ZoneListNames)
{

    // SUBROUTINE INFORMATION:
    //       AUTHOR         Linda Lawrie
    //       DATE WRITTEN   October 2010
    //       MODIFIED       na
    //       RE-ENGINEERED  na

    // PURPOSE OF THIS SUBROUTINE:
    // Get Zone and ZoneList Names so Sizing:Zone can use global ZoneList.
    // This is not a full validation of these objects -- only enough to fill
    // structures for the Sizing:Zone object.

    // Using/Aliasing

    // SUBROUTINE LOCAL VARIABLE DECLARATIONS:
    int Item;
    int Found;
    int Item1;
    int NumAlphas;
    int NumNumbers;
    int IOStatus;
    bool InErrFlag; // Preserve (no current use) the input status of ErrorsFound

    InErrFlag = ErrorsFound;
    auto &cCurrentModuleObject = state.dataIPShortCut->cCurrentModuleObject;
    cCurrentModuleObject = "Zone";
    NumZones = state.dataInputProcessing->inputProcessor->getNumObjectsFound(state, cCurrentModuleObject);
    ZoneNames.allocate(NumZones);

    for (Item = 1; Item <= NumZones; ++Item) {
        state.dataInputProcessing->inputProcessor->getObjectItem(state,
                                                                 cCurrentModuleObject,
                                                                 Item,
                                                                 state.dataIPShortCut->cAlphaArgs,
                                                                 NumAlphas,
                                                                 state.dataIPShortCut->rNumericArgs,
                                                                 NumNumbers,
                                                                 IOStatus,
                                                                 state.dataIPShortCut->lNumericFieldBlanks,
                                                                 state.dataIPShortCut->lAlphaFieldBlanks,
                                                                 state.dataIPShortCut->cAlphaFieldNames,
                                                                 state.dataIPShortCut->cNumericFieldNames);
        // validation, but no error
        Found = Util::FindItemInList(state.dataIPShortCut->cAlphaArgs(1), ZoneNames, Item - 1);
        if (Found == 0) {
            ZoneNames(Item) = state.dataIPShortCut->cAlphaArgs(1);
        } else {
            ZoneNames(Item) = "xxxxx";
        }
    }

    cCurrentModuleObject = "ZoneList";
    NumZoneLists = state.dataInputProcessing->inputProcessor->getNumObjectsFound(state, cCurrentModuleObject);
    ZoneListNames.allocate(NumZoneLists);

    for (Item = 1; Item <= NumZoneLists; ++Item) {
        state.dataInputProcessing->inputProcessor->getObjectItem(state,
                                                                 cCurrentModuleObject,
                                                                 Item,
                                                                 state.dataIPShortCut->cAlphaArgs,
                                                                 NumAlphas,
                                                                 state.dataIPShortCut->rNumericArgs,
                                                                 NumNumbers,
                                                                 IOStatus,
                                                                 state.dataIPShortCut->lNumericFieldBlanks,
                                                                 state.dataIPShortCut->lAlphaFieldBlanks,
                                                                 state.dataIPShortCut->cAlphaFieldNames,
                                                                 state.dataIPShortCut->cNumericFieldNames);
        // validation, but no error
        Found = Util::FindItemInList(state.dataIPShortCut->cAlphaArgs(1), ZoneListNames, Item - 1);
        if (Found == 0) {
            ZoneListNames(Item).Name = state.dataIPShortCut->cAlphaArgs(1);
        } else {
            ZoneListNames(Item).Name = "xxxxx";
        }
        ZoneListNames(Item).Zones.allocate(NumAlphas - 1);
        ZoneListNames(Item).NumOfZones = NumAlphas - 1;
        for (Item1 = 2; Item1 <= NumAlphas; ++Item1) {
            Found = Util::FindItemInList(state.dataIPShortCut->cAlphaArgs(Item1), ZoneNames, NumZones);
            ZoneListNames(Item).Zones(Item1 - 1) = Found;
        }
    }
}

void GetSystemSizingInput(EnergyPlusData &state)
{

    // SUBROUTINE INFORMATION:
    //       AUTHOR         Fred Buhl
    //       DATE WRITTEN   January 2001
    //       MODIFIED       na
    //       RE-ENGINEERED  na

    // PURPOSE OF THIS SUBROUTINE:
    // Obtains input data for System Sizing objects and stores it in
    // appropriate data structures.

    // METHODOLOGY EMPLOYED:
    // Uses InputProcessor "Get" routines to obtain data.

    // Using/Aliasing

    // Sizing:System;
    constexpr int iNameAlphaNum = 1;                          // A1, \field AirLoop Name
    constexpr int iLoadTypeSizeAlphaNum = 2;                  // A2, \field Type of Load to Size On
    constexpr int iCoolCapControlAlphaNum = 11;               // A11 \field Central Cooling Capacity Control Method
    constexpr int iDesignOAVolFlowNumericNum = 1;             // N1, \field Design Outdoor Air Flow Rate
    constexpr int iMinSysAirFlowRatioNumericNum = 2;          // N2, \field Minimum System Air Flow Ratio
    constexpr int iPreheatDesignTempNumericNum = 3;           // N3, \field Preheat Design Temperature
    constexpr int iPreheatDesignHumRatNumericNum = 4;         // N4, \field Preheat Design Humidity Ratio
    constexpr int iPrecoolDesignTempNumericNum = 5;           // N5, \field Precool Design Temperature
    constexpr int iPrecoolDesignHumRatNumericNum = 6;         // N6, \field Precool Design Humidity Ratio
    constexpr int iCentralCoolDesignSATempNumericNum = 7;     // N7, \field Central Cooling Design Supply Air Temperature
    constexpr int iCentralHeatDesignSATempNumericNum = 8;     // N8, \field Central Heating Design Supply Air Temperature
    constexpr int iSizingOptionAlphaNum = 3;                  //  A3, \field Sizing Option
    constexpr int i100PercentOACoolingAlphaNum = 4;           //  A4, \field 100% Outdoor Air in Cooling
    constexpr int i100PercentOAHeatingAlphaNum = 5;           //  A5, \field 100% Outdoor Air in Heating
    constexpr int iCentralCoolDesignSAHumRatNumericNum = 9;   // N9, \field Central Cooling Design Supply Air Humidity Ratio
    constexpr int iCentralHeatDesignSAHumRatNumericNum = 10;  // N10, \field Central Heating Design Supply Air Humidity Ratio
    constexpr int iCoolSAFMAlphaNum = 6;                      // A6, \field Cooling Design Air Flow Method
    constexpr int iMaxCoolAirVolFlowNumericNum = 11;          // N11, \field Cooling Design Air Flow Rate {m3/s}
    constexpr int iCoolFlowPerFloorAreaNumericNum = 12;       // N12, \field Supply Air Flow Rate Per Floor Area During Cooling Operation {m3/s-m2}
    constexpr int iCoolFlowPerFracCoolNumericNum = 13;        // N13, \field Fraction of Autosized Design Cooling Supply Air Flow Rate {-}
    constexpr int iCoolFlowPerCoolCapNumericNum = 14;         // N14, \field Design Supply Air Flow Rate Per Unit Cooling Capacity {m3/s-W}
    constexpr int iHeatSAFMAlphaNum = 7;                      // A7, \field Heating Design Air Flow Method
    constexpr int iMaxHeatAirVolFlowNumericNum = 15;          // N15, \field Heating Design Air Flow Rate {m3/s}
    constexpr int iHeatFlowPerFloorAreaNumericNum = 16;       // N16, \field Supply Air Flow Rate Per Floor Area During Heating Operation {m3/s-m2}
    constexpr int iHeatFlowPerFracHeatNumericNum = 17;        // N17, \field Fraction of Autosized Design Heating Supply Air Flow Rate {-}
    constexpr int iHeatFlowPerFracCoolNumericNum = 18;        // N18, \field Fraction of Autosized Design Cooling Supply Air Flow Rate {-}
    constexpr int iHeatFlowPerHeatCapNumericNum = 19;         // N19, \field Design Supply Air Flow Rate Per Unit Heating Capacity {m3/s-W}
    constexpr int iSystemOASMethodAlphaNum = 8;               // A8,  \field System Outdoor Air Method
    constexpr int iZoneMaxOAFractionNumericNum = 20;          // N20, \field Zone Maximum Outdoor Air Fraction
    constexpr int iCoolCAPMAlphaNum(9);                       // A9, \field Cooling Design Capacity Method
    constexpr int iCoolDesignCapacityNumericNum(21);          // N21, \field Cooling Design Capacity {W}
    constexpr int iCoolCapacityPerFloorAreaNumericNum(22);    // N22, \field Cooling Design Capacity Per Floor Area {W/m2}
    constexpr int iCoolFracOfAutosizedCapacityNumericNum(23); // N23, \field Fraction of Autosized Cooling Design Capacity {-}
    constexpr int iHeatCAPMAlphaNum(10);                      // A10, \field Heating Design Capacity Method
    constexpr int iHeatDesignCapacityNumericNum(24);          // N24, \field Heating Design Capacity {W}
    constexpr int iHeatCapacityPerFloorAreaNumericNum(25);    // N25, \field Heating Design Capacity Per Floor Area {W/m2}
    constexpr int iHeatFracOfAutosizedCapacityNumericNum(26); // N26, \field Fraction of Autosized Cooling Design Capacity {-}
    constexpr int iOccupantDiversity = 27;                    // N26, \field Occupant Diversity

    // SUBROUTINE LOCAL VARIABLE DECLARATIONS:
    int SysSizIndex;         // loop index
    int NumAlphas;           // Number of Alphas for each GetObjectItem call
    int NumNumbers;          // Number of Numbers for each GetObjectItem call
    int IOStatus;            // Used in GetObjectItem
    bool ErrorsFound(false); // Set to true if errors in input, fatal at end of routine
    int NumDesDays;          // Number of design days in input

    auto &SysSizInput = state.dataSize->SysSizInput;

    state.dataSizingManager->NumAirLoops = state.dataInputProcessing->inputProcessor->getNumObjectsFound(state, "AirLoopHVAC");
    auto &cCurrentModuleObject = state.dataIPShortCut->cCurrentModuleObject;
    cCurrentModuleObject = "Sizing:System";
    state.dataSize->NumSysSizInput = state.dataInputProcessing->inputProcessor->getNumObjectsFound(state, cCurrentModuleObject);

    if (state.dataSize->NumSysSizInput > 0) {
        NumDesDays = state.dataInputProcessing->inputProcessor->getNumObjectsFound(state, "SizingPeriod:DesignDay") +
                     state.dataInputProcessing->inputProcessor->getNumObjectsFound(state, "SizingPeriod:WeatherFileDays") +
                     state.dataInputProcessing->inputProcessor->getNumObjectsFound(state, "SizingPeriod:WeatherFileConditionType");
        if (NumDesDays == 0 && (state.dataGlobal->DoSystemSizing || state.dataGlobal->DoPlantSizing)) {
            ShowSevereError(state, "System Sizing calculations need SizingPeriod:* input. None found.");
            ErrorsFound = true;
        }
        SysSizInput.allocate(state.dataSize->NumSysSizInput);
    }

    for (SysSizIndex = 1; SysSizIndex <= state.dataSize->NumSysSizInput; ++SysSizIndex) {
        state.dataInputProcessing->inputProcessor->getObjectItem(state,
                                                                 cCurrentModuleObject,
                                                                 SysSizIndex,
                                                                 state.dataIPShortCut->cAlphaArgs,
                                                                 NumAlphas,
                                                                 state.dataIPShortCut->rNumericArgs,
                                                                 NumNumbers,
                                                                 IOStatus,
                                                                 state.dataIPShortCut->lNumericFieldBlanks,
                                                                 state.dataIPShortCut->lAlphaFieldBlanks,
                                                                 state.dataIPShortCut->cAlphaFieldNames,
                                                                 state.dataIPShortCut->cNumericFieldNames);
        assert(!state.dataIPShortCut->cAlphaArgs(iNameAlphaNum).empty());

        SysSizInput(SysSizIndex).AirPriLoopName = state.dataIPShortCut->cAlphaArgs(iNameAlphaNum);

        constexpr std::array<std::string_view, static_cast<int>(DataSizing::LoadSizing::Num)> LoadSizingNamesUC{
            "SENSIBLE", "LATENT", "TOTAL", "VENTILATIONREQUIREMENT"};
        SysSizInput(SysSizIndex).loadSizingType = static_cast<DataSizing::LoadSizing>(
<<<<<<< HEAD
            getEnumerationValue(LoadSizingNamesUC, Util::MakeUPPERCase(state.dataIPShortCut->cAlphaArgs(iLoadTypeSizeAlphaNum))));
=======
            getEnumValue(LoadSizingNamesUC, UtilityRoutines::makeUPPER(state.dataIPShortCut->cAlphaArgs(iLoadTypeSizeAlphaNum))));
>>>>>>> 07b51a2c

        // assign PeakLoad based on LoadSizing for now
        if (SysSizInput(SysSizIndex).loadSizingType == DataSizing::LoadSizing::Sensible) {
            SysSizInput(SysSizIndex).coolingPeakLoad = DataSizing::PeakLoad::SensibleCooling;
        } else if (SysSizInput(SysSizIndex).loadSizingType == DataSizing::LoadSizing::Total ||
                   (SysSizInput(SysSizIndex).loadSizingType == DataSizing::LoadSizing::Latent && state.dataHeatBal->DoLatentSizing)) {
            SysSizInput(SysSizIndex).coolingPeakLoad = DataSizing::PeakLoad::TotalCooling;
        } else {
            SysSizInput(SysSizIndex).coolingPeakLoad = DataSizing::PeakLoad::SensibleCooling;
        }
        // set the CoolCapControl input
        constexpr std::array<std::string_view, static_cast<int>(CapacityControl::Num)> CapacityControlNamesUC{"VAV", "BYPASS", "VT", "ONOFF"};
        SysSizInput(SysSizIndex).CoolCapControl = static_cast<CapacityControl>(
<<<<<<< HEAD
            getEnumerationValue(CapacityControlNamesUC, Util::MakeUPPERCase(state.dataIPShortCut->cAlphaArgs(iCoolCapControlAlphaNum))));
=======
            getEnumValue(CapacityControlNamesUC, UtilityRoutines::makeUPPER(state.dataIPShortCut->cAlphaArgs(iCoolCapControlAlphaNum))));
>>>>>>> 07b51a2c

        {
            std::string const &sizingOption = state.dataIPShortCut->cAlphaArgs(iSizingOptionAlphaNum);
            if (sizingOption == "COINCIDENT") {
                SysSizInput(SysSizIndex).SizingOption = Coincident;
            } else if (sizingOption == "NONCOINCIDENT") {
                SysSizInput(SysSizIndex).SizingOption = NonCoincident;
            } else {
                ShowSevereError(state, format("{}=\"{}\", invalid data.", cCurrentModuleObject, state.dataIPShortCut->cAlphaArgs(iNameAlphaNum)));
                ShowContinueError(state,
                                  format("... incorrect {}=\"{}\".",
                                         state.dataIPShortCut->cAlphaFieldNames(iSizingOptionAlphaNum),
                                         state.dataIPShortCut->cAlphaArgs(iSizingOptionAlphaNum)));
                ShowContinueError(state, "... valid values are Coincident or NonCoincident.");
                ErrorsFound = true;
            }
        }

        BooleanSwitch is100PctOACooling = getYesNoValue(state.dataIPShortCut->cAlphaArgs(i100PercentOACoolingAlphaNum));
        SysSizInput(SysSizIndex).CoolOAOption = (is100PctOACooling == BooleanSwitch::Yes) ? OAControl::AllOA : OAControl::MinOA;

        BooleanSwitch is100PctOAHeating = getYesNoValue(state.dataIPShortCut->cAlphaArgs(i100PercentOAHeatingAlphaNum));
        SysSizInput(SysSizIndex).HeatOAOption = (is100PctOAHeating == BooleanSwitch::Yes) ? OAControl::AllOA : OAControl::MinOA;

        //  N1, \field Design Outdoor Air Flow Rate
        //      \type real
        //      \default autosize
        //      \minimum 0.0
        // int const  iDesignOAVolFlowNumericNum = 1;     // N1, \field Design Outdoor Air Flow Rate
        if (state.dataIPShortCut->lNumericFieldBlanks(iDesignOAVolFlowNumericNum)) {
            SysSizInput(SysSizIndex).DesOutAirVolFlow = AutoSize;
        } else if (state.dataIPShortCut->rNumericArgs(iDesignOAVolFlowNumericNum) < 0.0 &&
                   state.dataIPShortCut->rNumericArgs(iDesignOAVolFlowNumericNum) != AutoSize) {
            ShowSevereError(state, format("{}=\"{}\", invalid data.", cCurrentModuleObject, state.dataIPShortCut->cAlphaArgs(iNameAlphaNum)));
            ShowContinueError(state,
                              format("... incorrect {}=[{:.2R}],  value should not be negative.",
                                     state.dataIPShortCut->cNumericFieldNames(iDesignOAVolFlowNumericNum),
                                     state.dataIPShortCut->rNumericArgs(iDesignOAVolFlowNumericNum)));
            ErrorsFound = true;
        } else {
            SysSizInput(SysSizIndex).DesOutAirVolFlow = state.dataIPShortCut->rNumericArgs(iDesignOAVolFlowNumericNum);
        }
        if (SysSizInput(SysSizIndex).DesOutAirVolFlow == AutoSize) {
            SysSizInput(SysSizIndex).OAAutoSized = true;
        }

        //  N2, \field Minimum System Air Flow Ratio
        //      \required-field
        //      \type real
        //      \minimum 0.0
        //      \maximum 1.0
        // int const iMinSysAirFlowRatioNumericNum = 2;  // N2, \field Minimum System Air Flow Ratio
        if (state.dataIPShortCut->lNumericFieldBlanks(iMinSysAirFlowRatioNumericNum)) {
            SysSizInput(SysSizIndex).SysAirMinFlowRat = 0.0;
        } else if ((state.dataIPShortCut->rNumericArgs(iMinSysAirFlowRatioNumericNum) < 0.0) &&
                   (state.dataIPShortCut->rNumericArgs(iMinSysAirFlowRatioNumericNum) != DataSizing::AutoSize)) {
            ShowSevereError(
                state, format("{}=\"{}\", invalid data.", cCurrentModuleObject, state.dataIPShortCut->cAlphaArgs(iMinSysAirFlowRatioNumericNum)));
            ShowContinueError(state,
                              format("... incorrect {}=[{:.2R}],  value should not be negative.",
                                     state.dataIPShortCut->cNumericFieldNames(iMinSysAirFlowRatioNumericNum),
                                     state.dataIPShortCut->rNumericArgs(iMinSysAirFlowRatioNumericNum)));
            ErrorsFound = true;
        } else {
            SysSizInput(SysSizIndex).SysAirMinFlowRat = state.dataIPShortCut->rNumericArgs(iMinSysAirFlowRatioNumericNum);
            if (state.dataIPShortCut->rNumericArgs(iMinSysAirFlowRatioNumericNum) == DataSizing::AutoSize) {
                SysSizInput(SysSizIndex).SysAirMinFlowRatWasAutoSized = true;
            }
        }
        // int const iPreheatDesignTempNumericNum = 3; // N3, \field Preheat Design Temperature
        // int const iPreheatDesignHumRatNumericNum = 4; // N4, \field Preheat Design Humidity Ratio
        // int const iPrecoolDesignTempNumericNum = 5; // N5, \field Precool Design Temperature
        // int const iPrecoolDesignHumRatNumericNum = 6; // N6, \field Precool Design Humidity Ratio
        // int const iCentralCoolDesignSATempNumericNum = 7; // N7, \field Central Cooling Design Supply Air Temperature
        // int const iCentralHeatDesignSATempNumericNum = 8; // N8, \field Central Heating Design Supply Air Temperature
        // int const iCentralCoolDesignSAHumRatNumericNum = 9; // N9, \field Central Cooling Design Supply Air Humidity Ratio
        // int const iCentralHeatDesignSAHumRatNumericNum = 10; // N10, \field Central Heating Design Supply Air Humidity Ratio
        SysSizInput(SysSizIndex).PreheatTemp = state.dataIPShortCut->rNumericArgs(iPreheatDesignTempNumericNum);
        SysSizInput(SysSizIndex).PreheatHumRat = state.dataIPShortCut->rNumericArgs(iPreheatDesignHumRatNumericNum);
        SysSizInput(SysSizIndex).PrecoolTemp = state.dataIPShortCut->rNumericArgs(iPrecoolDesignTempNumericNum);
        SysSizInput(SysSizIndex).PrecoolHumRat = state.dataIPShortCut->rNumericArgs(iPrecoolDesignHumRatNumericNum);
        SysSizInput(SysSizIndex).CoolSupTemp = state.dataIPShortCut->rNumericArgs(iCentralCoolDesignSATempNumericNum);
        SysSizInput(SysSizIndex).HeatSupTemp = state.dataIPShortCut->rNumericArgs(iCentralHeatDesignSATempNumericNum);
        SysSizInput(SysSizIndex).CoolSupHumRat = state.dataIPShortCut->rNumericArgs(iCentralCoolDesignSAHumRatNumericNum);
        SysSizInput(SysSizIndex).HeatSupHumRat = state.dataIPShortCut->rNumericArgs(iCentralHeatDesignSAHumRatNumericNum);
        //  N11, \field Cooling Design Air Flow Rate
        //      \note This input is used if Cooling Design Air Flow Method is Flow/System
        //      \note This value will *not* be multiplied by any sizing factor or by zone multipliers.
        //      \note If using zone multipliers, this value must be large enough to serve the multiplied zones.
        //      \type real
        //      \units m3/s
        //      \minimum 0
        //      \default 0
        // int const iCoolSAFMAlphaNum = 6; // A6, \field Cooling Design Air Flow Method
        // int const iMaxCoolAirVolFlowNumericNum = 11; // N11, \field Cooling Design Air Flow Rate {m3/s}
        // int const iCoolFlowPerFloorAreaNumericNum = 12; // N12, \field Supply Air Flow Rate Per Floor Area During Cooling Operation {m3/s-m2}
        // int const iCoolFlowPerFracCoolNumericNum = 13; // N13, \field Fraction of Autosized Design Cooling Supply Air Flow Rate {-}
        // int const iCoolFlowPerCoolCapNumericNum = 14; // N14, \field Design Supply Air Flow Rate Per Unit Cooling Capacity {m3/s-W}

        if (state.dataIPShortCut->lNumericFieldBlanks(iMaxCoolAirVolFlowNumericNum)) {
            SysSizInput(SysSizIndex).DesCoolAirFlow = 0.0;
        } else if (state.dataIPShortCut->rNumericArgs(iMaxCoolAirVolFlowNumericNum) < 0.0) {
            ShowSevereError(state, format("{}=\"{}\", invalid data.", cCurrentModuleObject, state.dataIPShortCut->cAlphaArgs(iNameAlphaNum)));
            ShowContinueError(state,
                              format("... incorrect {}=[{:.2R}],  value should not be negative.",
                                     state.dataIPShortCut->cNumericFieldNames(iMaxCoolAirVolFlowNumericNum),
                                     state.dataIPShortCut->rNumericArgs(iMaxCoolAirVolFlowNumericNum)));
            ErrorsFound = true;
        } else {
            SysSizInput(SysSizIndex).DesCoolAirFlow = state.dataIPShortCut->rNumericArgs(iMaxCoolAirVolFlowNumericNum);
        }
        //  N12;\field Heating Design Air Flow Rate
        //      \note This input is used if Heating Design Air Flow Method is Flow/System
        //      \note This value will *not* be multiplied by any sizing factor or by zone multipliers.
        //      \note If using zone multipliers, this value must be large enough to serve the multiplied zones.
        //      \type real
        //      \units m3/s
        //      \minimum 0
        //      \default 0
        // int const iHeatSAFMAlphaNum = 7; // A7, \field Heating Design Air Flow Method
        // int const iMaxHeatAirVolFlowNumericNum = 12; // N15, \field Heating Design Air Flow Rate {m3/s}
        // int const iHeatFlowPerFloorAreaNumericNum = 16; // N16, \field Supply Air Flow Rate Per Floor Area During Heating Operation {m3/s-m2}
        // int const iHeatFlowPerFracHeatNumericNum = 17; // N17, \field Fraction of Autosized Design Heating Supply Air Flow Rate {-}
        // int const iHeatFlowPerFracCoolNumericNum = 18; // N18, \field Fraction of Autosized Design Cooling Supply Air Flow Rate {-}
        // int const iHeatFlowPerHeatCapNumericNum = 19; // N19, \field Design Supply Air Flow Rate Per Unit Heating Capacity {m3/s-W}
        // add input fields for other cooling sizing methods
        if (state.dataIPShortCut->lNumericFieldBlanks(iMaxHeatAirVolFlowNumericNum)) {
            SysSizInput(SysSizIndex).DesHeatAirFlow = 0.0;
        } else if (state.dataIPShortCut->rNumericArgs(iMaxHeatAirVolFlowNumericNum) < 0.0) {
            ShowSevereError(state, format("{}=\"{}\", invalid data.", cCurrentModuleObject, state.dataIPShortCut->cAlphaArgs(iNameAlphaNum)));
            ShowContinueError(state,
                              format("... incorrect {}=[{:.2R}],  value should not be negative.",
                                     state.dataIPShortCut->cNumericFieldNames(iMaxHeatAirVolFlowNumericNum),
                                     state.dataIPShortCut->rNumericArgs(iMaxHeatAirVolFlowNumericNum)));
            ErrorsFound = true;
        } else {
            SysSizInput(SysSizIndex).DesHeatAirFlow = state.dataIPShortCut->rNumericArgs(iMaxHeatAirVolFlowNumericNum);
        }
        //  N13;\field Maximum Zone Outdoor Air Fraction
        //      \type real
        //      \default 1.0
        //      \minimum> 0.0
        //      \units dimensionless
        // int const iSystemOASMethodAlphaNum = 8; // A8,  \field System Outdoor Air Method
        // int const iZoneMaxOAFractionNumericNum = 13; // N20, \field Zone Maximum Outdoor Air Fraction

        // add input fields for other heating sizing methods
        if (state.dataIPShortCut->lNumericFieldBlanks(iZoneMaxOAFractionNumericNum)) {
            SysSizInput(SysSizIndex).MaxZoneOAFraction = 0.0;
        } else if (state.dataIPShortCut->rNumericArgs(iZoneMaxOAFractionNumericNum) < 0.0) {
            ShowSevereError(state, format("{}=\"{}\", invalid data.", cCurrentModuleObject, state.dataIPShortCut->cAlphaArgs(iNameAlphaNum)));
            ShowContinueError(state,
                              format("... incorrect {}=[{:.2R}],  value should not be negative.",
                                     state.dataIPShortCut->cNumericFieldNames(iZoneMaxOAFractionNumericNum),
                                     state.dataIPShortCut->rNumericArgs(iZoneMaxOAFractionNumericNum)));
            ErrorsFound = true;
        } else {
            SysSizInput(SysSizIndex).MaxZoneOAFraction = state.dataIPShortCut->rNumericArgs(iZoneMaxOAFractionNumericNum);
        }
        {
            std::string const &coolAirDesMethod = state.dataIPShortCut->cAlphaArgs(iCoolSAFMAlphaNum);
            if (coolAirDesMethod == "DESIGNDAY") {
                SysSizInput(SysSizIndex).CoolAirDesMethod = AirflowSizingMethod::FromDDCalc;
            } else if (coolAirDesMethod == "FLOW/SYSTEM") {
                SysSizInput(SysSizIndex).CoolAirDesMethod = AirflowSizingMethod::InpDesAirFlow;
            } else if (coolAirDesMethod == "FLOWPERFLOORAREA") {
                SysSizInput(SysSizIndex).CoolAirDesMethod = AirflowSizingMethod::InpDesAirFlow;
                SysSizInput(SysSizIndex).ScaleCoolSAFMethod = FlowPerFloorArea;
                SysSizInput(SysSizIndex).FlowPerFloorAreaCooled = state.dataIPShortCut->rNumericArgs(iCoolFlowPerFloorAreaNumericNum);
            } else if (coolAirDesMethod == "FRACTIONOFAUTOSIZEDCOOLINGAIRFLOW") {
                SysSizInput(SysSizIndex).CoolAirDesMethod = AirflowSizingMethod::FromDDCalc;
                SysSizInput(SysSizIndex).ScaleCoolSAFMethod = FractionOfAutosizedCoolingAirflow;
                SysSizInput(SysSizIndex).FractionOfAutosizedCoolingAirflow = state.dataIPShortCut->rNumericArgs(iCoolFlowPerFracCoolNumericNum);
            } else if (coolAirDesMethod == "FLOWPERCOOLINGCAPACITY") {
                SysSizInput(SysSizIndex).CoolAirDesMethod = AirflowSizingMethod::FromDDCalc;
                SysSizInput(SysSizIndex).ScaleCoolSAFMethod = FlowPerCoolingCapacity;
                SysSizInput(SysSizIndex).FlowPerCoolingCapacity = state.dataIPShortCut->rNumericArgs(iCoolFlowPerCoolCapNumericNum);
            } else {
                ShowSevereError(state, format("{}=\"{}\", invalid data.", cCurrentModuleObject, state.dataIPShortCut->cAlphaArgs(iNameAlphaNum)));
                ShowContinueError(state,
                                  format("... incorrect {}=\"{}\".",
                                         state.dataIPShortCut->cAlphaFieldNames(iCoolSAFMAlphaNum),
                                         state.dataIPShortCut->cAlphaArgs(iCoolSAFMAlphaNum)));
                ShowContinueError(state,
                                  "... valid values are DesignDay, Flow/System, FlowPerFloorArea, FractionOfAutosizedCoolingAirflow, or "
                                  "FlowPerCoolingCapacity.");
                ErrorsFound = true;
            }
        }
        {
            std::string const &heatAirDesMethod = state.dataIPShortCut->cAlphaArgs(iHeatSAFMAlphaNum);
            if (heatAirDesMethod == "DESIGNDAY") {
                SysSizInput(SysSizIndex).HeatAirDesMethod = AirflowSizingMethod::FromDDCalc;
            } else if (heatAirDesMethod == "FLOW/SYSTEM") {
                SysSizInput(SysSizIndex).HeatAirDesMethod = AirflowSizingMethod::InpDesAirFlow;
            } else if (heatAirDesMethod == "FLOWPERFLOORAREA") {
                SysSizInput(SysSizIndex).HeatAirDesMethod = AirflowSizingMethod::InpDesAirFlow;
                SysSizInput(SysSizIndex).ScaleHeatSAFMethod = FlowPerFloorArea;
                SysSizInput(SysSizIndex).FlowPerFloorAreaHeated = state.dataIPShortCut->rNumericArgs(iHeatFlowPerFloorAreaNumericNum);
            } else if (heatAirDesMethod == "FRACTIONOFAUTOSIZEDHEATINGAIRFLOW") {
                SysSizInput(SysSizIndex).HeatAirDesMethod = AirflowSizingMethod::FromDDCalc;
                SysSizInput(SysSizIndex).ScaleHeatSAFMethod = FractionOfAutosizedHeatingAirflow;
                SysSizInput(SysSizIndex).FractionOfAutosizedHeatingAirflow = state.dataIPShortCut->rNumericArgs(iHeatFlowPerFracHeatNumericNum);
            } else if (heatAirDesMethod == "FRACTIONOFAUTOSIZEDCOOLINGAIRFLOW") {
                SysSizInput(SysSizIndex).HeatAirDesMethod = AirflowSizingMethod::FromDDCalc;
                SysSizInput(SysSizIndex).ScaleHeatSAFMethod = FractionOfAutosizedCoolingAirflow;
                SysSizInput(SysSizIndex).FractionOfAutosizedCoolingAirflow = state.dataIPShortCut->rNumericArgs(iHeatFlowPerFracCoolNumericNum);
            } else if (heatAirDesMethod == "FLOWPERHEATINGCAPACITY") {
                SysSizInput(SysSizIndex).HeatAirDesMethod = AirflowSizingMethod::FromDDCalc;
                SysSizInput(SysSizIndex).ScaleHeatSAFMethod = FlowPerHeatingCapacity;
                SysSizInput(SysSizIndex).FlowPerHeatingCapacity = state.dataIPShortCut->rNumericArgs(iHeatFlowPerHeatCapNumericNum);
            } else {
                ShowSevereError(state, format("{}=\"{}\", invalid data.", cCurrentModuleObject, state.dataIPShortCut->cAlphaArgs(iNameAlphaNum)));
                ShowContinueError(state,
                                  format("... incorrect {}=\"{}\".",
                                         state.dataIPShortCut->cAlphaFieldNames(iHeatSAFMAlphaNum),
                                         state.dataIPShortCut->cAlphaArgs(iHeatSAFMAlphaNum)));
                ShowContinueError(state,
                                  "... valid values are DesignDay, Flow/System, FlowPerFloorArea, FractionOfAutosizedHeatingAirflow, or "
                                  "FlowPerHeatingCapacity.");
                ErrorsFound = true;
            }
        }
        {
            std::string const &systemOAMethod = state.dataIPShortCut->cAlphaArgs(iSystemOASMethodAlphaNum);
            if (systemOAMethod == "ZONESUM") {
                SysSizInput(SysSizIndex).SystemOAMethod = SysOAMethod::ZoneSum;
            } else if (systemOAMethod == "STANDARD62.1VENTILATIONRATEPROCEDURE") {
                SysSizInput(SysSizIndex).SystemOAMethod = SysOAMethod::VRP;
                if (SysSizInput(SysSizIndex).loadSizingType == DataSizing::LoadSizing::Ventilation) {
                    ShowWarningError(
                        state,
                        format("{}=\"{}\", invalid combination of inputs.", cCurrentModuleObject, state.dataIPShortCut->cAlphaArgs(iNameAlphaNum)));
                    ShowContinueError(state,
                                      format("{} = {} and {} = {}.",
                                             state.dataIPShortCut->cAlphaFieldNames(iLoadTypeSizeAlphaNum),
                                             state.dataIPShortCut->cAlphaArgs(iLoadTypeSizeAlphaNum),
                                             state.dataIPShortCut->cAlphaFieldNames(iSystemOASMethodAlphaNum),
                                             state.dataIPShortCut->cAlphaArgs(iSystemOASMethodAlphaNum)));
                    ShowContinueError(state, "Resetting System Outdoor Air Method to ZoneSum.");
                    SysSizInput(SysSizIndex).SystemOAMethod = SysOAMethod::ZoneSum;
                } else {
                    if (SysSizInput(SysSizIndex).DesOutAirVolFlow > 0) {
                        ShowSevereError(state,
                                        format("{}=\"{}\", invalid data.", cCurrentModuleObject, state.dataIPShortCut->cAlphaArgs(iNameAlphaNum)));
                        ShowContinueError(state,
                                          format("SystemOAMethod is set to VRP and {} > 0, user entry will be ignored.",
                                                 state.dataIPShortCut->cNumericFieldNames(iDesignOAVolFlowNumericNum)));
                    }
                }
            } else if (systemOAMethod == "STANDARD62.1SIMPLIFIEDPROCEDURE") {
                SysSizInput(SysSizIndex).SystemOAMethod = SysOAMethod::SP;
            } else {
                ShowSevereError(state, format("{}=\"{}\", invalid data.", cCurrentModuleObject, state.dataIPShortCut->cAlphaArgs(iNameAlphaNum)));
                ShowContinueError(state,
                                  format("... incorrect {}=\"{}\".",
                                         state.dataIPShortCut->cAlphaFieldNames(iSystemOASMethodAlphaNum),
                                         state.dataIPShortCut->cAlphaArgs(iSystemOASMethodAlphaNum)));
                ShowContinueError(state, "... valid values are ZoneSum or Standard62.1VentilationRateProcedure.");
                ErrorsFound = true;
            }
        }

        // Determine SysSizInput electric Cooling design capacity sizing method
        if (Util::SameString(state.dataIPShortCut->cAlphaArgs(iCoolCAPMAlphaNum), "COOLINGDESIGNCAPACITY")) {
            SysSizInput(SysSizIndex).CoolingCapMethod = CoolingDesignCapacity;
            // SysSizInput( SysSizIndex ).ScaledCoolingCapacity = AutoSize can be set to autosize cooling capacity
            SysSizInput(SysSizIndex).ScaledCoolingCapacity = state.dataIPShortCut->rNumericArgs(iCoolDesignCapacityNumericNum);
            if (SysSizInput(SysSizIndex).ScaledCoolingCapacity < 0.0 && SysSizInput(SysSizIndex).ScaledCoolingCapacity != AutoSize) {
                ShowSevereError(state, format("{} = {}", cCurrentModuleObject, SysSizInput(SysSizIndex).AirPriLoopName));
                ShowContinueError(state,
                                  format("Illegal {} = {:.7T}",
                                         state.dataIPShortCut->cNumericFieldNames(iCoolDesignCapacityNumericNum),
                                         state.dataIPShortCut->rNumericArgs(iCoolDesignCapacityNumericNum)));
                ErrorsFound = true;
            }
        } else if (Util::SameString(state.dataIPShortCut->cAlphaArgs(iCoolCAPMAlphaNum), "CAPACITYPERFLOORAREA")) {
            SysSizInput(SysSizIndex).CoolingCapMethod = CapacityPerFloorArea;
            if (!state.dataIPShortCut->lNumericFieldBlanks(iCoolCapacityPerFloorAreaNumericNum)) {
                SysSizInput(SysSizIndex).ScaledCoolingCapacity = state.dataIPShortCut->rNumericArgs(iCoolCapacityPerFloorAreaNumericNum);
                if (SysSizInput(SysSizIndex).ScaledCoolingCapacity <= 0.0) {
                    ShowSevereError(state, format("{} = {}", cCurrentModuleObject, SysSizInput(SysSizIndex).AirPriLoopName));
                    ShowContinueError(state,
                                      format("Input for {} = {}",
                                             state.dataIPShortCut->cAlphaFieldNames(iCoolCAPMAlphaNum),
                                             state.dataIPShortCut->cAlphaArgs(iCoolCAPMAlphaNum)));
                    ShowContinueError(state,
                                      format("Illegal {} = {:.7T}",
                                             state.dataIPShortCut->cNumericFieldNames(iCoolCapacityPerFloorAreaNumericNum),
                                             state.dataIPShortCut->rNumericArgs(iCoolCapacityPerFloorAreaNumericNum)));
                    ErrorsFound = true;
                } else if (SysSizInput(SysSizIndex).ScaledCoolingCapacity == AutoSize) {
                    ShowSevereError(state, format("{} = {}", cCurrentModuleObject, SysSizInput(SysSizIndex).AirPriLoopName));
                    ShowContinueError(state,
                                      format("Input for {} = {}",
                                             state.dataIPShortCut->cAlphaFieldNames(iCoolCAPMAlphaNum),
                                             state.dataIPShortCut->cAlphaArgs(iCoolCAPMAlphaNum)));
                    ShowContinueError(state,
                                      format("Illegal {} = Autosize", state.dataIPShortCut->cNumericFieldNames(iCoolCapacityPerFloorAreaNumericNum)));
                    ErrorsFound = true;
                }
            } else {
                ShowSevereError(state, format("{} = {}", cCurrentModuleObject, SysSizInput(SysSizIndex).AirPriLoopName));
                ShowContinueError(state,
                                  format("Input for {} = {}",
                                         state.dataIPShortCut->cAlphaFieldNames(iCoolCAPMAlphaNum),
                                         state.dataIPShortCut->cAlphaArgs(iCoolCAPMAlphaNum)));
                ShowContinueError(
                    state, format("Blank field not allowed for {}", state.dataIPShortCut->cNumericFieldNames(iCoolCapacityPerFloorAreaNumericNum)));
                ErrorsFound = true;
            }
        } else if (Util::SameString(state.dataIPShortCut->cAlphaArgs(iCoolCAPMAlphaNum), "FRACTIONOFAUTOSIZEDCOOLINGCAPACITY")) {
            SysSizInput(SysSizIndex).CoolingCapMethod = FractionOfAutosizedCoolingCapacity;
            if (!state.dataIPShortCut->lNumericFieldBlanks(iCoolFracOfAutosizedCapacityNumericNum)) {
                SysSizInput(SysSizIndex).ScaledCoolingCapacity = state.dataIPShortCut->rNumericArgs(iCoolFracOfAutosizedCapacityNumericNum);
                if (SysSizInput(SysSizIndex).ScaledCoolingCapacity < 0.0) {
                    ShowSevereError(state, format("{} = {}", cCurrentModuleObject, SysSizInput(SysSizIndex).AirPriLoopName));
                    ShowContinueError(state,
                                      format("Illegal {} = {:.7T}",
                                             state.dataIPShortCut->cNumericFieldNames(iCoolFracOfAutosizedCapacityNumericNum),
                                             state.dataIPShortCut->rNumericArgs(iCoolFracOfAutosizedCapacityNumericNum)));
                    ErrorsFound = true;
                }
            } else {
                ShowSevereError(state, format("{} = {}", cCurrentModuleObject, SysSizInput(SysSizIndex).AirPriLoopName));
                ShowContinueError(state,
                                  format("Input for {} = {}",
                                         state.dataIPShortCut->cAlphaFieldNames(iCoolCAPMAlphaNum),
                                         state.dataIPShortCut->cAlphaArgs(iCoolCAPMAlphaNum)));
                ShowContinueError(
                    state,
                    format("Blank field not allowed for {}", state.dataIPShortCut->cNumericFieldNames(iCoolFracOfAutosizedCapacityNumericNum)));
                ErrorsFound = true;
            }
        } else if (Util::SameString(state.dataIPShortCut->cAlphaArgs(iCoolCAPMAlphaNum), "NONE")) {
            SysSizInput(SysSizIndex).CoolingCapMethod = None;
            SysSizInput(SysSizIndex).ScaledCoolingCapacity = 0.0;
        } else {
            ShowSevereError(state, format("{}=\"{}\", invalid data.", cCurrentModuleObject, state.dataIPShortCut->cAlphaArgs(iNameAlphaNum)));
            ShowContinueError(state,
                              format("... incorrect {}=\"{}\".",
                                     state.dataIPShortCut->cAlphaFieldNames(iCoolCAPMAlphaNum),
                                     state.dataIPShortCut->cAlphaArgs(iCoolCAPMAlphaNum)));
            ShowContinueError(state,
                              "... valid values are CoolingDesignCapacity, CapacityPerFloorArea, FractionOfAutosizedCoolingCapacity, or None.");
            ErrorsFound = true;
        }

        // Determine SysSizInput electric heating design capacity sizing method
        if (Util::SameString(state.dataIPShortCut->cAlphaArgs(iHeatCAPMAlphaNum), "HEATINGDESIGNCAPACITY")) {
            SysSizInput(SysSizIndex).HeatingCapMethod = HeatingDesignCapacity;
            // SysSizInput( SysSizIndex ).ScaledHeatingCapacity = AutoSize can be set to autosize heating capacity
            SysSizInput(SysSizIndex).ScaledHeatingCapacity = state.dataIPShortCut->rNumericArgs(iHeatDesignCapacityNumericNum);
            if (SysSizInput(SysSizIndex).ScaledHeatingCapacity < 0.0 && SysSizInput(SysSizIndex).ScaledHeatingCapacity != AutoSize) {
                ShowSevereError(state, format("{} = {}", cCurrentModuleObject, SysSizInput(SysSizIndex).AirPriLoopName));
                ShowContinueError(state,
                                  format("Illegal {} = {:.7T}",
                                         state.dataIPShortCut->cNumericFieldNames(iHeatDesignCapacityNumericNum),
                                         state.dataIPShortCut->rNumericArgs(iHeatDesignCapacityNumericNum)));
                ErrorsFound = true;
            }
        } else if (Util::SameString(state.dataIPShortCut->cAlphaArgs(iHeatCAPMAlphaNum), "CAPACITYPERFLOORAREA")) {
            SysSizInput(SysSizIndex).HeatingCapMethod = CapacityPerFloorArea;
            if (!state.dataIPShortCut->lNumericFieldBlanks(iHeatCapacityPerFloorAreaNumericNum)) {
                SysSizInput(SysSizIndex).ScaledHeatingCapacity = state.dataIPShortCut->rNumericArgs(iHeatCapacityPerFloorAreaNumericNum);
                if (SysSizInput(SysSizIndex).ScaledHeatingCapacity <= 0.0) {
                    ShowSevereError(state, format("{} = {}", cCurrentModuleObject, SysSizInput(SysSizIndex).AirPriLoopName));
                    ShowContinueError(state,
                                      format("Input for {} = {}",
                                             state.dataIPShortCut->cAlphaFieldNames(iHeatCAPMAlphaNum),
                                             state.dataIPShortCut->cAlphaArgs(iHeatCAPMAlphaNum)));
                    ShowContinueError(state,
                                      format("Illegal {} = {:.7T}",
                                             state.dataIPShortCut->cNumericFieldNames(iHeatCapacityPerFloorAreaNumericNum),
                                             state.dataIPShortCut->rNumericArgs(iHeatCapacityPerFloorAreaNumericNum)));
                    ErrorsFound = true;
                } else if (SysSizInput(SysSizIndex).ScaledHeatingCapacity == AutoSize) {
                    ShowSevereError(state, format("{} = {}", cCurrentModuleObject, SysSizInput(SysSizIndex).AirPriLoopName));
                    ShowContinueError(state,
                                      format("Input for {} = {}",
                                             state.dataIPShortCut->cAlphaFieldNames(iHeatCAPMAlphaNum),
                                             state.dataIPShortCut->cAlphaArgs(iHeatCAPMAlphaNum)));
                    ShowContinueError(state,
                                      format("Illegal {} = Autosize", state.dataIPShortCut->cNumericFieldNames(iHeatCapacityPerFloorAreaNumericNum)));
                    ErrorsFound = true;
                }
            } else {
                ShowSevereError(state, format("{} = {}", cCurrentModuleObject, SysSizInput(SysSizIndex).AirPriLoopName));
                ShowContinueError(state,
                                  format("Input for {} = {}",
                                         state.dataIPShortCut->cAlphaFieldNames(iHeatCAPMAlphaNum),
                                         state.dataIPShortCut->cAlphaArgs(iHeatCAPMAlphaNum)));
                ShowContinueError(
                    state, format("Blank field not allowed for {}", state.dataIPShortCut->cNumericFieldNames(iHeatCapacityPerFloorAreaNumericNum)));
                ErrorsFound = true;
            }
        } else if (Util::SameString(state.dataIPShortCut->cAlphaArgs(iHeatCAPMAlphaNum), "FRACTIONOFAUTOSIZEDHEATINGCAPACITY")) {
            SysSizInput(SysSizIndex).HeatingCapMethod = FractionOfAutosizedHeatingCapacity;
            if (!state.dataIPShortCut->lNumericFieldBlanks(iHeatFracOfAutosizedCapacityNumericNum)) {
                SysSizInput(SysSizIndex).ScaledHeatingCapacity = state.dataIPShortCut->rNumericArgs(iHeatFracOfAutosizedCapacityNumericNum);
                if (SysSizInput(SysSizIndex).ScaledHeatingCapacity < 0.0) {
                    ShowSevereError(state, format("{} = {}", cCurrentModuleObject, SysSizInput(SysSizIndex).AirPriLoopName));
                    ShowContinueError(state,
                                      format("Illegal {} = {:.7T}",
                                             state.dataIPShortCut->cNumericFieldNames(iHeatFracOfAutosizedCapacityNumericNum),
                                             state.dataIPShortCut->rNumericArgs(iHeatFracOfAutosizedCapacityNumericNum)));
                    ErrorsFound = true;
                }
            } else {
                ShowSevereError(state, format("{} = {}", cCurrentModuleObject, SysSizInput(SysSizIndex).AirPriLoopName));
                ShowContinueError(state,
                                  format("Input for {} = {}",
                                         state.dataIPShortCut->cAlphaFieldNames(iHeatCAPMAlphaNum),
                                         state.dataIPShortCut->cAlphaArgs(iHeatCAPMAlphaNum)));
                ShowContinueError(
                    state,
                    format("Blank field not allowed for {}", state.dataIPShortCut->cNumericFieldNames(iHeatFracOfAutosizedCapacityNumericNum)));
                ErrorsFound = true;
            }
        } else if (Util::SameString(state.dataIPShortCut->cAlphaArgs(iHeatCAPMAlphaNum), "NONE")) {
            SysSizInput(SysSizIndex).HeatingCapMethod = None;
            SysSizInput(SysSizIndex).ScaledHeatingCapacity = 0.0;
        } else {
            ShowSevereError(state, format("{}=\"{}\", invalid data.", cCurrentModuleObject, state.dataIPShortCut->cAlphaArgs(iNameAlphaNum)));
            ShowContinueError(state,
                              format("... incorrect {}=\"{}\".",
                                     state.dataIPShortCut->cAlphaFieldNames(iHeatCAPMAlphaNum),
                                     state.dataIPShortCut->cAlphaArgs(iHeatCAPMAlphaNum)));
            ShowContinueError(state,
                              "... valid values are HeatingDesignCapacity, CapacityPerFloorArea, FractionOfAutosizedHeatingCapacity, or None.");
            ErrorsFound = true;
        }

        //  N27; \field Occupant Diversity
        //      \type real
        //      \maximum 1.0
        //      \minimum> 0.0
        // int const  iOccupantDiversity = 27;     // N27, \field Occupant Diversity
        if (state.dataIPShortCut->lNumericFieldBlanks(iOccupantDiversity)) {
            SysSizInput(SysSizIndex).OccupantDiversity = AutoSize;
        } else if (state.dataIPShortCut->rNumericArgs(iOccupantDiversity) <= 0.0 &&
                   state.dataIPShortCut->rNumericArgs(iOccupantDiversity) != AutoSize) {
            ShowSevereError(state, format("{}=\"{}\", invalid data.", cCurrentModuleObject, state.dataIPShortCut->cAlphaArgs(iNameAlphaNum)));
            ShowContinueError(state,
                              format("... incorrect {}=[{:.2R}],  value should not be negative.",
                                     state.dataIPShortCut->cNumericFieldNames(iOccupantDiversity),
                                     state.dataIPShortCut->rNumericArgs(iOccupantDiversity)));
            ErrorsFound = true;
        } else if (state.dataIPShortCut->rNumericArgs(iOccupantDiversity) > 1.0 &&
                   state.dataIPShortCut->rNumericArgs(iOccupantDiversity) != AutoSize) {
            ShowSevereError(state, format("{}=\"{}\", invalid data.", cCurrentModuleObject, state.dataIPShortCut->cAlphaArgs(iNameAlphaNum)));
            ShowContinueError(state,
                              format("... incorrect {}=[{:.2R}],  value should not be greater than 1.0.",
                                     state.dataIPShortCut->cNumericFieldNames(iOccupantDiversity),
                                     state.dataIPShortCut->rNumericArgs(iOccupantDiversity)));
            ErrorsFound = true;
        } else {
            SysSizInput(SysSizIndex).OccupantDiversity = state.dataIPShortCut->rNumericArgs(iOccupantDiversity);
        }
    }

    if (ErrorsFound) {
        ShowFatalError(state, format("{}: Errors found in getting input. Program terminates.", cCurrentModuleObject));
    }
}

void GetPlantSizingInput(EnergyPlusData &state)
{

    // SUBROUTINE INFORMATION:
    //       AUTHOR         Fred Buhl
    //       DATE WRITTEN   October 2001
    //       MODIFIED       na
    //       RE-ENGINEERED  na

    // PURPOSE OF THIS SUBROUTINE:
    // Obtains input data for Plant Sizing objects and stores it in
    // appropriate data structures.

    // METHODOLOGY EMPLOYED:
    // Uses InputProcessor "Get" routines to obtain data.

    // Using/Aliasing

    // SUBROUTINE LOCAL VARIABLE DECLARATIONS:
    int PltSizIndex;         // loop index
    int NumAlphas;           // Number of Alphas for each GetObjectItem call
    int NumNumbers;          // Number of Numbers for each GetObjectItem call
    int IOStatus;            // Used in GetObjectItem
    bool ErrorsFound(false); // Set to true if errors in input, fatal at end of routine
    int NumDesDays;          // Number of design days in input
    auto &cCurrentModuleObject = state.dataIPShortCut->cCurrentModuleObject;
    cCurrentModuleObject = "Sizing:Plant";
    state.dataSize->NumPltSizInput = state.dataInputProcessing->inputProcessor->getNumObjectsFound(state, cCurrentModuleObject);

    if (state.dataSize->NumPltSizInput > 0) {
        NumDesDays = state.dataInputProcessing->inputProcessor->getNumObjectsFound(state, "SizingPeriod:DesignDay") +
                     state.dataInputProcessing->inputProcessor->getNumObjectsFound(state, "SizingPeriod:WeatherFileDays") +
                     state.dataInputProcessing->inputProcessor->getNumObjectsFound(state, "SizingPeriod:WeatherFileConditionType");
        if (NumDesDays == 0 && state.dataGlobal->DoPlantSizing) {
            ShowSevereError(state, "Plant Sizing calculations need SizingPeriod:* input");
            ErrorsFound = true;
        }
        state.dataSize->PlantSizData.allocate(state.dataSize->NumPltSizInput);
        for (auto &e : state.dataSize->PlantSizData) {
            e.PlantLoopName.clear();
            e.ExitTemp = 0.0;
            e.DeltaT = 0.0;
            e.LoopType = DataSizing::TypeOfPlantLoop::Invalid;
            e.DesVolFlowRate = 0.0;
        }
        for (int i = 1; i <= state.dataSize->NumPltSizInput; ++i) {
            state.dataSize->PlantSizData(i).ConcurrenceOption = NonCoincident;
            state.dataSize->PlantSizData(i).NumTimeStepsInAvg = 1;
        }
    }

    for (PltSizIndex = 1; PltSizIndex <= state.dataSize->NumPltSizInput; ++PltSizIndex) {
        state.dataInputProcessing->inputProcessor->getObjectItem(state,
                                                                 cCurrentModuleObject,
                                                                 PltSizIndex,
                                                                 state.dataIPShortCut->cAlphaArgs,
                                                                 NumAlphas,
                                                                 state.dataIPShortCut->rNumericArgs,
                                                                 NumNumbers,
                                                                 IOStatus,
                                                                 state.dataIPShortCut->lNumericFieldBlanks,
                                                                 state.dataIPShortCut->lAlphaFieldBlanks,
                                                                 state.dataIPShortCut->cAlphaFieldNames,
                                                                 state.dataIPShortCut->cNumericFieldNames);
        Util::IsNameEmpty(state, state.dataIPShortCut->cAlphaArgs(1), cCurrentModuleObject, ErrorsFound);

        state.dataSize->PlantSizData(PltSizIndex).PlantLoopName = state.dataIPShortCut->cAlphaArgs(1);
        state.dataSize->PlantSizData(PltSizIndex).ExitTemp = state.dataIPShortCut->rNumericArgs(1);
        state.dataSize->PlantSizData(PltSizIndex).DeltaT = state.dataIPShortCut->rNumericArgs(2);
        if (NumNumbers > 2) {
            state.dataSize->PlantSizData(PltSizIndex).NumTimeStepsInAvg = state.dataIPShortCut->rNumericArgs(3);
        } else {
            state.dataSize->PlantSizData(PltSizIndex).NumTimeStepsInAvg = 1.0;
        }

        constexpr static std::array<std::string_view, static_cast<int>(DataSizing::TypeOfPlantLoop::Num)> TypeOfPlantLoopNamesUC = {
            "HEATING", "COOLING", "CONDENSER", "STEAM"};
<<<<<<< HEAD
        state.dataSize->PlantSizData(PltSizIndex).LoopType = static_cast<TypeOfPlantLoop>(
            getEnumerationValue(TypeOfPlantLoopNamesUC, Util::MakeUPPERCase(state.dataIPShortCut->cAlphaArgs(2))));
=======
        state.dataSize->PlantSizData(PltSizIndex).LoopType =
            static_cast<TypeOfPlantLoop>(getEnumValue(TypeOfPlantLoopNamesUC, UtilityRoutines::makeUPPER(state.dataIPShortCut->cAlphaArgs(2))));
>>>>>>> 07b51a2c
        assert(state.dataSize->PlantSizData(PltSizIndex).LoopType != TypeOfPlantLoop::Invalid);

        if (NumAlphas > 2) {
            {
                std::string const &concurrenceOption = state.dataIPShortCut->cAlphaArgs(3);
                if (concurrenceOption == "NONCOINCIDENT") {
                    state.dataSize->PlantSizData(PltSizIndex).ConcurrenceOption = NonCoincident;
                } else if (concurrenceOption == "COINCIDENT") {
                    state.dataSize->PlantSizData(PltSizIndex).ConcurrenceOption = Coincident;
                } else {
                    ShowSevereError(state, format("{}=\"{}\", invalid data.", cCurrentModuleObject, state.dataIPShortCut->cAlphaArgs(1)));
                    ShowContinueError(
                        state, format("...incorrect {}=\"{}\".", state.dataIPShortCut->cAlphaFieldNames(3), state.dataIPShortCut->cAlphaArgs(3)));
                    ShowContinueError(state, R"(...Valid values are "NonCoincident" or "Coincident".)");
                    ErrorsFound = true;
                }
            }
        }
        if (NumAlphas > 3) {
            {
                std::string const &sizingFactorOption = state.dataIPShortCut->cAlphaArgs(4);
                if (sizingFactorOption == "NONE") {
                    state.dataSize->PlantSizData(PltSizIndex).SizingFactorOption = NoSizingFactorMode;
                } else if (sizingFactorOption == "GLOBALHEATINGSIZINGFACTOR") {
                    state.dataSize->PlantSizData(PltSizIndex).SizingFactorOption = GlobalHeatingSizingFactorMode;
                } else if (sizingFactorOption == "GLOBALCOOLINGSIZINGFACTOR") {
                    state.dataSize->PlantSizData(PltSizIndex).SizingFactorOption = GlobalCoolingSizingFactorMode;
                } else if (sizingFactorOption == "LOOPCOMPONENTSIZINGFACTOR") {
                    state.dataSize->PlantSizData(PltSizIndex).SizingFactorOption = LoopComponentSizingFactorMode;
                }
            }
        }
        SetupEMSInternalVariable(state,
                                 "Plant Design Volume Flow Rate",
                                 state.dataSize->PlantSizData(PltSizIndex).PlantLoopName,
                                 "[m3/s]",
                                 state.dataSize->PlantSizData(PltSizIndex).DesVolFlowRate);
    }

    if (ErrorsFound) {
        ShowFatalError(state, format("{}: Errors found in getting input. Program terminates.", cCurrentModuleObject));
    }
}

void SetupZoneSizing(EnergyPlusData &state, bool &ErrorsFound)
{

    // SUBROUTINE INFORMATION:
    //       AUTHOR         L. Lawrie/F. Buhl
    //       DATE WRITTEN   March 2010
    //       MODIFIED       na
    //       RE-ENGINEERED  na

    // PURPOSE OF THIS SUBROUTINE:
    //  execute a few (1) time steps of a simulation to facilitate setting up model for zone sizing
    //  developed to resolve reverse DD problems caused be the differences
    //  that stem from setup and information gathering that occurs during the first pass.

    // METHODOLOGY EMPLOYED:
    // Using global flag (kickoff sizing simulation), only a few time steps are executed.
    // global flag is used in other parts of simulation to terminate quickly.

    bool Available = true;

    state.dataSize->CurOverallSimDay = 0;
    while (Available) { // do for each environment

        Weather::GetNextEnvironment(state, Available, ErrorsFound);

        if (!Available) break;
        if (ErrorsFound) break;

        // check that environment is one of the design days
        if (state.dataGlobal->KindOfSim == Constant::KindOfSim::RunPeriodWeather) {
            continue;
        }

        state.dataGlobal->BeginEnvrnFlag = true;
        state.dataGlobal->EndEnvrnFlag = false;
        state.dataEnvrn->EndMonthFlag = false;
        state.dataGlobal->WarmupFlag = true;
        state.dataGlobal->DayOfSim = 0;

        state.dataSize->CurEnvirNumSimDay = 1;
        ++state.dataSize->CurOverallSimDay;

        ++state.dataGlobal->DayOfSim;
        state.dataGlobal->BeginDayFlag = true;
        state.dataGlobal->EndDayFlag = false;

        state.dataGlobal->HourOfDay = 1;

        state.dataGlobal->BeginHourFlag = true;
        state.dataGlobal->EndHourFlag = false;

        state.dataGlobal->TimeStep = 1;

        state.dataGlobal->BeginTimeStepFlag = true;

        Weather::ManageWeather(state);

        ManageHeatBalance(state);

        state.dataGlobal->BeginHourFlag = false;
        state.dataGlobal->BeginDayFlag = false;
        state.dataGlobal->BeginEnvrnFlag = false;
        state.dataGlobal->BeginSimFlag = false;

        //          ! do another timestep=1
        Weather::ManageWeather(state);

        ManageHeatBalance(state);

        //         do an end of day, end of environment time step

        state.dataGlobal->HourOfDay = 24;
        state.dataGlobal->TimeStep = state.dataGlobal->NumOfTimeStepInHour;
        state.dataGlobal->EndEnvrnFlag = true;

        Weather::ManageWeather(state);

        ManageHeatBalance(state);

    } // ... End environment loop.
}

void ReportZoneSizing(EnergyPlusData &state,
                      std::string const &ZoneName,   // the name of the zone
                      std::string const &LoadType,   // the description of the input variable
                      Real64 const CalcDesLoad,      // the value from the sizing calculation [W]
                      Real64 const UserDesLoad,      // the value from the sizing calculation modified by user input [W]
                      Real64 const CalcDesFlow,      // calculated design air flow rate [m3/s]
                      Real64 const UserDesFlow,      // user input or modified design air flow rate [m3/s]
                      std::string const &DesDayName, // the name of the design day that produced the peak
                      std::string const &PeakHrMin,  // time stamp of the peak
                      Real64 const PeakTemp,         // temperature at peak [C]
                      Real64 const PeakHumRat,       // humidity ratio at peak [kg water/kg dry air]
                      Real64 const FloorArea,        // zone floor area [m2]
                      Real64 const TotOccs,          // design number of occupants for the zone
                      Real64 const MinOAVolFlow,     // zone design minimum outside air flow rate [m3/s]
                      Real64 const DOASHeatAddRate   // zone design heat addition rate from the DOAS [W]
)
{

    // SUBROUTINE INFORMATION:
    //       AUTHOR         Fred Buhl
    //       DATE WRITTEN   Decenber 2001
    //       MODIFIED       August 2008, Greg Stark
    //       RE-ENGINEERED  na

    // PURPOSE OF THIS SUBROUTINE:
    // This subroutine writes one item of zone sizing data to the "eio" file..

    if (state.dataSizingManager->ReportZoneSizingMyOneTimeFlag) {
        static constexpr std::string_view Format_990(
            "! <Zone Sizing Information>, Zone Name, Load Type, Calc Des Load {W}, User Des Load {W}, Calc Des Air Flow "
            "Rate {m3/s}, User Des Air Flow Rate {m3/s}, Design Day Name, Date/Time of Peak, Temperature at Peak {C}, "
            "Humidity Ratio at Peak {kgWater/kgDryAir}, Floor Area {m2}, # Occupants, Calc Outdoor Air Flow Rate {m3/s}, "
            "Calc DOAS Heat Addition Rate {W}");
        print(state.files.eio, "{}\n", Format_990);
        state.dataSizingManager->ReportZoneSizingMyOneTimeFlag = false;
    }

    static constexpr std::string_view Format_991(
        " Zone Sizing Information, {}, {}, {:.5R}, {:.5R}, {:.5R}, {:.5R}, {}, {}, {:.5R}, {:.5R}, {:.5R}, {:.5R}, {:.5R}, {:.5R}\n");
    print(state.files.eio,
          Format_991,
          ZoneName,
          LoadType,
          CalcDesLoad,
          UserDesLoad,
          CalcDesFlow,
          UserDesFlow,
          DesDayName,
          PeakHrMin,
          PeakTemp,
          PeakHumRat,
          FloorArea,
          TotOccs,
          MinOAVolFlow,
          DOASHeatAddRate);

    // BSLLC Start
    if (state.dataSQLiteProcedures->sqlite) {
        state.dataSQLiteProcedures->sqlite->addSQLiteZoneSizingRecord(ZoneName,
                                                                      LoadType,
                                                                      CalcDesLoad,
                                                                      UserDesLoad,
                                                                      CalcDesFlow,
                                                                      UserDesFlow,
                                                                      DesDayName,
                                                                      PeakHrMin,
                                                                      PeakTemp,
                                                                      PeakHumRat,
                                                                      MinOAVolFlow,
                                                                      DOASHeatAddRate);
    }
    // BSLLC Finish
}

// Writes system sizing data to EIO file using one row per system
void ReportSysSizing(EnergyPlusData &state,
                     std::string const &SysName,    // the name of the zone
                     std::string_view LoadType,     // either "Cooling" or "Heating"
                     std::string_view PeakLoadKind, // either "Sensible" or "Total"
                     Real64 const UserDesCap,       // User  Design Capacity
                     Real64 const CalcDesVolFlow,   // Calculated  Design Air Flow Rate
                     Real64 const UserDesVolFlow,   // User Design Air Flow Rate
                     std::string const &DesDayName, // the name of the design day that produced the peak
                     std::string const &DesDayDate, // the date that produced the peak
                     int const TimeStepIndex        // time step of the peak
)
{

    if (state.dataSizingManager->ReportSysSizingMyOneTimeFlag) {
        print(state.files.eio,
              "{}\n",
              "! <System Sizing Information>, System Name, Load Type, Peak Load Kind, User Design Capacity [W], Calc Des Air "
              "Flow Rate [m3/s], User Des Air Flow Rate [m3/s], Design Day Name, Date/Time of Peak");
        state.dataSizingManager->ReportSysSizingMyOneTimeFlag = false;
    }
    std::string dateHrMin = DesDayDate + " " + TimeIndexToHrMinString(state, TimeStepIndex);
    print(state.files.eio,
          " System Sizing Information, {}, {}, {}, {:.2R}, {:.5R}, {:.5R}, {}, {}\n",
          SysName,
          LoadType,
          PeakLoadKind,
          UserDesCap,
          CalcDesVolFlow,
          UserDesVolFlow,
          DesDayName,
          dateHrMin);

    // BSLLC Start
    if (state.dataSQLiteProcedures->sqlite)
        state.dataSQLiteProcedures->sqlite->addSQLiteSystemSizingRecord(
            SysName, LoadType, PeakLoadKind, UserDesCap, CalcDesVolFlow, UserDesVolFlow, DesDayName, dateHrMin);
    // BSLLC Finish
}

// convert an index for the timestep of the day into a hour minute string in the format 00:00
std::string TimeIndexToHrMinString(EnergyPlusData &state, int timeIndex)
{
    int tMinOfDay = timeIndex * state.dataGlobal->MinutesPerTimeStep;
    int tHr = int(tMinOfDay / 60.);
    int tMin = tMinOfDay - tHr * 60;
    return format(PeakHrMinFmt, tHr, tMin);
}

void GetZoneHVACSizing(EnergyPlusData &state)
{
    // SUBROUTINE INFORMATION:
    //       AUTHOR         B. Nigusse - FSEC
    //       DATE WRITTEN   July 2014
    //       MODIFIED       na
    //       RE-ENGINEERED  na

    // PURPOSE OF THIS SUBROUTINE:
    // Obtains input data for the ZoneHVAC sizing methods object and stores it in
    // appropriate data structure.

    // METHODOLOGY EMPLOYED:
    // Uses InputProcessor "Get" routines to obtain data.
    // This object requires only a name where the default values are assumed
    // if subsequent fields are not entered.

    // Using/Aliasing

    // SUBROUTINE PARAMETER DEFINITIONS:
    static constexpr std::string_view RoutineName("GetZoneHVACSizing: "); // include trailing blank space

    // SUBROUTINE LOCAL VARIABLE DECLARATIONS:

    int iHeatSAFMAlphaNum;                     // get input index to Zone HVAC sizing heat supp air flow method
    int iCoolSAFMAlphaNum;                     // get input index to Zone HVAC sizing cool supp air flow method
    int iMaxCoolAirVolFlowNumericNum;          // get input index to Zone HVAC sizing cool supply air flow
    int iMaxHeatAirVolFlowNumericNum;          // get input index to Zone HVAC sizing heat supply air flow
    int iNoCoolHeatSAFMAlphaNum;               // get input index to Zone HVAC sizing no cool/heat supply air flow
    int iMaxNoCoolHeatAirVolFlowNumericNum;    // get input index to Zone HVAC sizing no cool/heat supply air flow
    int iCoolFlowPerFloorAreaNumericNum;       // get input index to Zone HVAC sizing cool flow per floor area
    int iCoolFlowPerFracCoolNumericNum;        // get input index to Zone HVAC sizing cool flow per fraction cool
    int iCoolFlowPerCoolCapNumericNum;         // get input index to Zone HVAC sizing cool flow per cooling cap
    int iHeatFlowPerFloorAreaNumericNum;       // get input index to Zone HVAC sizing heat flow per floor area
    int iHeatFlowPerFracCoolNumericNum;        // get input index to Zone HVAC sizing heat flow per fraction heat
    int iHeatFlowPerHeatCapNumericNum;         // get input index to Zone HVAC sizing heat flow per heating cap
    int iNoCoolHeatFlowPerFloorAreaNumericNum; // get input index to Zone HVAC sizing no cool/heat FPA
    int iNoCoolHeatFlowPerFracCoolNumericNum;  // get input index to Zone HVAC sizing no cool/heat FPFC
    int iNoCoolHeatFlowPerFracHeatNumericNum;  // get input index to Zone HVAC sizing no cool/heat FPFH

    int iCoolCAPMAlphaNum;                      // get input index to Zone HVAC sizing chilled water flow method
    int iCoolDesignCapacityNumericNum;          // get input index to Zone HVAC sizing chilled water flow
    int iCoolCapacityPerFloorAreaNumericNum;    // get input index to Zone HVAC sizing cooling capacity per floor area
    int iCoolFracOfAutosizedCapacityNumericNum; // get input index to Zone HVAC sizing capacity as fraction autozized cooling capacity

    int iHeatCAPMAlphaNum;                      // get input index to Zone HVAC sizing heating capacity
    int iHeatDesignCapacityNumericNum;          // get input index to Zone HVAC sizing heating design capacity
    int iHeatCapacityPerFloorAreaNumericNum;    // get input index to Zone HVAC sizing heating capacity per floor area
    int iHeatFracOfAutosizedCapacityNumericNum; // get input index to Zone HVAC sizing capacity as fraction autozized cooling capacity

    iCoolSAFMAlphaNum = 2;               // get input index to Zone HVAC sizing heat supp air flow method
    iMaxCoolAirVolFlowNumericNum = 1;    // get input index to Zone HVAC sizing cool supply air flow
    iCoolFlowPerFloorAreaNumericNum = 2; // get input index to Zone HVAC sizing cool flow per floor area
    iCoolFlowPerFracCoolNumericNum = 3;  // get input index to Zone HVAC sizing cool flow per fraction cool
    iCoolFlowPerCoolCapNumericNum = 4;   // get input index to Zone HVAC sizing cool flow per cooling cap

    iNoCoolHeatSAFMAlphaNum = 3;               // get input index to Zone HVAC sizing no cool/heat supply air flow
    iMaxNoCoolHeatAirVolFlowNumericNum = 5;    // get input index to Zone HVAC sizing no cool/heat supply air flow
    iNoCoolHeatFlowPerFloorAreaNumericNum = 6; // get input index to Zone HVAC sizing no cool/heat FPA
    iNoCoolHeatFlowPerFracCoolNumericNum = 7;  // get input index to Zone HVAC sizing no cool/heat FPFC
    iNoCoolHeatFlowPerFracHeatNumericNum = 8;  // get input index to Zone HVAC sizing no cool/heat FPFH

    iHeatSAFMAlphaNum = 4;                // get input index to Zone HVAC sizing cool supp air flow method
    iMaxHeatAirVolFlowNumericNum = 9;     // get input index to Zone HVAC sizing heat supply air flow
    iHeatFlowPerFloorAreaNumericNum = 10; // get input index to Zone HVAC sizing heat flow per floor area
    iHeatFlowPerFracCoolNumericNum = 11;  // get input index to Zone HVAC sizing heat flow per fraction heat
    iHeatFlowPerHeatCapNumericNum = 12;   // get input index to Zone HVAC sizing heat flow per heating cap

    iCoolCAPMAlphaNum = 5;                       // get input index to Zone HVAC sizing cooling design capacity method
    iCoolDesignCapacityNumericNum = 13;          // get input index to Zone HVAC sizing cooling design capacity
    iCoolCapacityPerFloorAreaNumericNum = 14;    // get input index to Zone HVAC sizing cooling design capacity per floor area
    iCoolFracOfAutosizedCapacityNumericNum = 15; // get input index to Zone HVAC sizing as a fraction of cooling design capacity

    iHeatCAPMAlphaNum = 6;                       // get input index to Zone HVAC sizing heating capacity
    iHeatDesignCapacityNumericNum = 16;          // get input index to Zone HVAC sizing heating design capacity
    iHeatCapacityPerFloorAreaNumericNum = 17;    // get input index to Zone HVAC sizing heating capacity per floor area
    iHeatFracOfAutosizedCapacityNumericNum = 18; // get input index to Zone HVAC sizing capacity as fraction autozized heating capacity

    int NumAlphas;           // Number of Alphas for each GetObjectItem call
    int NumNumbers;          // Number of Numbers for each GetObjectItem call
    int TotalArgs;           // Total number of alpha and numeric arguments (max) for a
    int IOStatus;            // Used in GetObjectItem
    int zSIndex;             // index of "DesignSpecification:ZoneHVAC:Sizing" objects
    bool ErrorsFound(false); // If errors detected in input
    //  REAL(r64) :: CalcAmt

    std::string CurrentModuleObject; // for ease in getting objects
    Array1D_string Alphas;           // Alpha input items for object
    Array1D_string cAlphaFields;     // Alpha field names
    Array1D_string cNumericFields;   // Numeric field names
    Array1D<Real64> Numbers;         // Numeric input items for object
    Array1D_bool lAlphaBlanks;       // Logical array, alpha field input BLANK = .TRUE.
    Array1D_bool lNumericBlanks;     // Logical array, numeric field input BLANK = .TRUE.

    CurrentModuleObject = "DesignSpecification:ZoneHVAC:Sizing";
    state.dataSize->NumZoneHVACSizing = state.dataInputProcessing->inputProcessor->getNumObjectsFound(state, CurrentModuleObject);
    state.dataInputProcessing->inputProcessor->getObjectDefMaxArgs(state, CurrentModuleObject, TotalArgs, NumAlphas, NumNumbers);

    Alphas.allocate(NumAlphas);
    cAlphaFields.allocate(NumAlphas);
    cNumericFields.allocate(NumNumbers);
    Numbers.dimension(NumNumbers, 0.0);
    lAlphaBlanks.dimension(NumAlphas, true);
    lNumericBlanks.dimension(NumNumbers, true);

    if (state.dataSize->NumZoneHVACSizing > 0) {
        state.dataSize->ZoneHVACSizing.allocate(state.dataSize->NumZoneHVACSizing);

        // Start Loading the System Input
        for (zSIndex = 1; zSIndex <= state.dataSize->NumZoneHVACSizing; ++zSIndex) {

            Alphas = "";
            cAlphaFields = "";
            cNumericFields = "";
            Numbers = 0;
            lAlphaBlanks = true;
            lNumericBlanks = true;

            state.dataInputProcessing->inputProcessor->getObjectItem(state,
                                                                     CurrentModuleObject,
                                                                     zSIndex,
                                                                     Alphas,
                                                                     NumAlphas,
                                                                     Numbers,
                                                                     NumNumbers,
                                                                     IOStatus,
                                                                     lNumericBlanks,
                                                                     lAlphaBlanks,
                                                                     cAlphaFields,
                                                                     cNumericFields);
            Util::IsNameEmpty(state, Alphas(1), CurrentModuleObject, ErrorsFound);

            state.dataSize->ZoneHVACSizing(zSIndex).Name = Alphas(1);

            // Determine supply air flow rate sizing method for cooling mode
            if (Util::SameString(Alphas(iCoolSAFMAlphaNum), "SupplyAirFlowRate")) {
                state.dataSize->ZoneHVACSizing(zSIndex).CoolingSAFMethod = SupplyAirFlowRate;

                if (!lNumericBlanks(iMaxCoolAirVolFlowNumericNum)) {
                    state.dataSize->ZoneHVACSizing(zSIndex).MaxCoolAirVolFlow = Numbers(iMaxCoolAirVolFlowNumericNum);
                    if (state.dataSize->ZoneHVACSizing(zSIndex).MaxCoolAirVolFlow == AutoSize)
                        state.dataSize->ZoneHVACSizing(zSIndex).RequestAutoSize = true;
                    if (state.dataSize->ZoneHVACSizing(zSIndex).MaxCoolAirVolFlow <= 0.0 &&
                        state.dataSize->ZoneHVACSizing(zSIndex).MaxCoolAirVolFlow != AutoSize) {
                        ShowSevereError(state, format("{} = {}", CurrentModuleObject, state.dataSize->ZoneHVACSizing(zSIndex).Name));
                        ShowContinueError(
                            state,
                            format("Illegal {} = {:.7T}", cNumericFields(iMaxCoolAirVolFlowNumericNum), Numbers(iMaxCoolAirVolFlowNumericNum)));
                        ErrorsFound = true;
                    }
                } else {
                    ShowSevereError(state, format("{} = {}", CurrentModuleObject, state.dataSize->ZoneHVACSizing(zSIndex).Name));
                    ShowContinueError(state, format("Input for {} = {}", cAlphaFields(iCoolSAFMAlphaNum), Alphas(iCoolSAFMAlphaNum)));
                    ShowContinueError(state, format("Blank field not allowed for {}", cNumericFields(iMaxCoolAirVolFlowNumericNum)));
                    ErrorsFound = true;
                }
            } else if (Util::SameString(Alphas(iCoolSAFMAlphaNum), "FlowPerFloorArea")) {
                state.dataSize->ZoneHVACSizing(zSIndex).CoolingSAFMethod = FlowPerFloorArea;
                if (!lNumericBlanks(iCoolFlowPerFloorAreaNumericNum)) {
                    state.dataSize->ZoneHVACSizing(zSIndex).MaxCoolAirVolFlow = Numbers(iCoolFlowPerFloorAreaNumericNum);
                    if (state.dataSize->ZoneHVACSizing(zSIndex).MaxCoolAirVolFlow <= 0.0 &&
                        state.dataSize->ZoneHVACSizing(zSIndex).MaxCoolAirVolFlow != AutoSize) {
                        ShowSevereError(state, format("{} = {}", CurrentModuleObject, state.dataSize->ZoneHVACSizing(zSIndex).Name));
                        ShowContinueError(state, format("Input for {} = {}", cAlphaFields(iCoolSAFMAlphaNum), Alphas(iCoolSAFMAlphaNum)));
                        ShowContinueError(
                            state,
                            format("Illegal {} = {:.7T}", cNumericFields(iCoolFlowPerFloorAreaNumericNum), Numbers(iCoolFlowPerFloorAreaNumericNum)));
                        ErrorsFound = true;
                        // Autosized input is not allowed
                    } else if (state.dataSize->ZoneHVACSizing(zSIndex).MaxCoolAirVolFlow == AutoSize) {
                        ShowSevereError(state, format("{} = {}", CurrentModuleObject, state.dataSize->ZoneHVACSizing(zSIndex).Name));
                        ShowContinueError(state, format("Input for {} = {}", cAlphaFields(iCoolSAFMAlphaNum), Alphas(iCoolSAFMAlphaNum)));
                        ShowContinueError(state, format("Illegal {} = Autosize", cNumericFields(iCoolFlowPerFloorAreaNumericNum)));
                        ErrorsFound = true;
                    } else {
                        // user input cooling supply air flow per unit conditioned area is saved in ZoneHVACSizing(zSIndex).MaxCoolAirVolFlow
                        state.dataSize->ZoneHVACSizing(zSIndex).RequestAutoSize = true;
                    }
                } else {
                    ShowSevereError(state, format("{} = {}", CurrentModuleObject, state.dataSize->ZoneHVACSizing(zSIndex).Name));
                    ShowContinueError(state, format("Input for {} = {}", cAlphaFields(iCoolSAFMAlphaNum), Alphas(iCoolSAFMAlphaNum)));
                    ShowContinueError(state, format("Blank field not allowed for {}", cNumericFields(iCoolFlowPerFloorAreaNumericNum)));
                    ErrorsFound = true;
                }
            } else if (Util::SameString(Alphas(iCoolSAFMAlphaNum), "FractionOfAutosizedCoolingAirflow")) {
                state.dataSize->ZoneHVACSizing(zSIndex).CoolingSAFMethod = FractionOfAutosizedCoolingAirflow;
                if (!lNumericBlanks(iCoolFlowPerFracCoolNumericNum)) {
                    state.dataSize->ZoneHVACSizing(zSIndex).MaxCoolAirVolFlow = Numbers(iCoolFlowPerFracCoolNumericNum);
                    if (state.dataSize->ZoneHVACSizing(zSIndex).MaxCoolAirVolFlow <= 0.0 &&
                        state.dataSize->ZoneHVACSizing(zSIndex).MaxCoolAirVolFlow != AutoSize) {
                        ShowSevereError(state, format("{} = {}", CurrentModuleObject, state.dataSize->ZoneHVACSizing(zSIndex).Name));
                        ShowContinueError(state, format("Input for {} = {}", cAlphaFields(iCoolSAFMAlphaNum), Alphas(iCoolSAFMAlphaNum)));
                        ShowContinueError(
                            state,
                            format("Illegal {} = {:.7T}", cNumericFields(iCoolFlowPerFracCoolNumericNum), Numbers(iCoolFlowPerFracCoolNumericNum)));
                        ErrorsFound = true;
                        // Autosized input is not allowed
                    } else if (state.dataSize->ZoneHVACSizing(zSIndex).MaxCoolAirVolFlow == AutoSize) {
                        ShowSevereError(state, format("{} = {}", CurrentModuleObject, state.dataSize->ZoneHVACSizing(zSIndex).Name));
                        ShowContinueError(state, format("Input for {} = {}", cAlphaFields(iCoolSAFMAlphaNum), Alphas(iCoolSAFMAlphaNum)));
                        ShowContinueError(state, format("Illegal {} = Autosize", cNumericFields(iCoolFlowPerFracCoolNumericNum)));
                        ErrorsFound = true;
                    } else {
                        // user input fraction of cooling supply air flow rate is saved in ZoneHVACSizing(zSIndex).MaxCoolAirVolFlow
                        state.dataSize->ZoneHVACSizing(zSIndex).RequestAutoSize = true;
                    }
                } else {
                    ShowSevereError(state, format("{} = {}", CurrentModuleObject, state.dataSize->ZoneHVACSizing(zSIndex).Name));
                    ShowContinueError(state, format("Input for {} = {}", cAlphaFields(iCoolSAFMAlphaNum), Alphas(iCoolSAFMAlphaNum)));
                    ShowContinueError(state, format("Blank field not allowed for {}", cNumericFields(iCoolFlowPerFracCoolNumericNum)));
                    ErrorsFound = true;
                }
            } else if (Util::SameString(Alphas(iCoolSAFMAlphaNum), "FlowPerCoolingCapacity")) {

                state.dataSize->ZoneHVACSizing(zSIndex).CoolingSAFMethod = FlowPerCoolingCapacity;
                if (!lNumericBlanks(iCoolFlowPerCoolCapNumericNum)) {
                    state.dataSize->ZoneHVACSizing(zSIndex).MaxCoolAirVolFlow = Numbers(iCoolFlowPerCoolCapNumericNum);
                    if (state.dataSize->ZoneHVACSizing(zSIndex).MaxCoolAirVolFlow <= 0.0 &&
                        state.dataSize->ZoneHVACSizing(zSIndex).MaxCoolAirVolFlow != AutoSize) {
                        ShowSevereError(state, format("{} = {}", CurrentModuleObject, state.dataSize->ZoneHVACSizing(zSIndex).Name));
                        ShowContinueError(state, format("Input for {} = {}", cAlphaFields(iCoolSAFMAlphaNum), Alphas(iCoolSAFMAlphaNum)));
                        ShowContinueError(
                            state,
                            format("Illegal {} = {:.7T}", cNumericFields(iCoolFlowPerCoolCapNumericNum), Numbers(iCoolFlowPerCoolCapNumericNum)));
                        ErrorsFound = true;
                        // Autosized input is not allowed
                    } else if (state.dataSize->ZoneHVACSizing(zSIndex).MaxCoolAirVolFlow == AutoSize) {
                        ShowSevereError(state, format("{} = {}", CurrentModuleObject, state.dataSize->ZoneHVACSizing(zSIndex).Name));
                        ShowContinueError(state, format("Input for {} = {}", cAlphaFields(iCoolSAFMAlphaNum), Alphas(iCoolSAFMAlphaNum)));
                        ShowContinueError(state, format("Illegal {} = Autosize", cNumericFields(iCoolFlowPerCoolCapNumericNum)));
                        ErrorsFound = true;
                    } else {
                        // user input cooling supply air flow per unit cooling capacity is saved in ZoneHVACSizing(zSIndex).MaxCoolAirVolFlow
                        state.dataSize->ZoneHVACSizing(zSIndex).RequestAutoSize = true;
                    }
                } else {
                    ShowSevereError(state, format("{} = {}", CurrentModuleObject, state.dataSize->ZoneHVACSizing(zSIndex).Name));
                    ShowContinueError(state, format("Input for {} = {}", cAlphaFields(iCoolSAFMAlphaNum), Alphas(iCoolSAFMAlphaNum)));
                    ShowContinueError(state, format("Blank field not allowed for {}", cNumericFields(iCoolFlowPerCoolCapNumericNum)));
                    ErrorsFound = true;
                }
            } else if (Util::SameString(Alphas(iCoolSAFMAlphaNum), "None") || lAlphaBlanks(iCoolSAFMAlphaNum)) {
                state.dataSize->ZoneHVACSizing(zSIndex).CoolingSAFMethod = None;
                state.dataSize->ZoneHVACSizing(zSIndex).MaxCoolAirVolFlow = 0.0;
                // cooling supply air flow rate will not be sized, may be cooling coil does not exist
            } else {
                ShowSevereError(state, format("{} = {}", CurrentModuleObject, state.dataSize->ZoneHVACSizing(zSIndex).Name));
                ShowContinueError(state, format("Illegal {} = {}", cAlphaFields(iCoolSAFMAlphaNum), Alphas(iCoolSAFMAlphaNum)));
                ErrorsFound = true;
            }
            // Determine supply air flow rate sizing method for heating mode
            if (Util::SameString(Alphas(iHeatSAFMAlphaNum), "SupplyAirFlowRate")) {
                state.dataSize->ZoneHVACSizing(zSIndex).HeatingSAFMethod = SupplyAirFlowRate;
                if (!lNumericBlanks(iMaxHeatAirVolFlowNumericNum)) {
                    state.dataSize->ZoneHVACSizing(zSIndex).MaxHeatAirVolFlow = Numbers(iMaxHeatAirVolFlowNumericNum);
                    if (state.dataSize->ZoneHVACSizing(zSIndex).MaxHeatAirVolFlow == AutoSize)
                        state.dataSize->ZoneHVACSizing(zSIndex).RequestAutoSize = true;

                    if (state.dataSize->ZoneHVACSizing(zSIndex).MaxHeatAirVolFlow <= 0.0 &&
                        state.dataSize->ZoneHVACSizing(zSIndex).MaxHeatAirVolFlow != AutoSize) {
                        ShowSevereError(state, format("{} = {}", CurrentModuleObject, state.dataSize->ZoneHVACSizing(zSIndex).Name));
                        ShowContinueError(
                            state,
                            format("Illegal {} = {:.7T}", cNumericFields(iMaxHeatAirVolFlowNumericNum), Numbers(iMaxHeatAirVolFlowNumericNum)));
                        ErrorsFound = true;
                    }
                } else {
                    ShowSevereError(state, format("{} = {}", CurrentModuleObject, state.dataSize->ZoneHVACSizing(zSIndex).Name));
                    ShowContinueError(state, format("Input for {} = {}", cAlphaFields(iHeatSAFMAlphaNum), Alphas(iHeatSAFMAlphaNum)));
                    ShowContinueError(state, format("Blank field not allowed for {}", cNumericFields(iMaxHeatAirVolFlowNumericNum)));
                    ErrorsFound = true;
                }
            } else if (Util::SameString(Alphas(iHeatSAFMAlphaNum), "FlowPerFloorArea")) {
                state.dataSize->ZoneHVACSizing(zSIndex).HeatingSAFMethod = FlowPerFloorArea;
                if (!lNumericBlanks(iHeatFlowPerFloorAreaNumericNum)) {
                    state.dataSize->ZoneHVACSizing(zSIndex).MaxHeatAirVolFlow = Numbers(iHeatFlowPerFloorAreaNumericNum);
                    if (state.dataSize->ZoneHVACSizing(zSIndex).MaxHeatAirVolFlow <= 0.0 &&
                        state.dataSize->ZoneHVACSizing(zSIndex).MaxHeatAirVolFlow != AutoSize) {
                        ShowSevereError(state, format("{} = {}", CurrentModuleObject, state.dataSize->ZoneHVACSizing(zSIndex).Name));
                        ShowContinueError(state, format("Input for {} = {}", cAlphaFields(iHeatSAFMAlphaNum), Alphas(iHeatSAFMAlphaNum)));
                        ShowContinueError(
                            state,
                            format("Illegal {} = {:.7T}", cNumericFields(iHeatFlowPerFloorAreaNumericNum), Numbers(iHeatFlowPerFloorAreaNumericNum)));
                        ErrorsFound = true;
                        // Autosized input is not allowed
                    } else if (state.dataSize->ZoneHVACSizing(zSIndex).MaxHeatAirVolFlow == AutoSize) {
                        ShowSevereError(state, format("{} = {}", CurrentModuleObject, state.dataSize->ZoneHVACSizing(zSIndex).Name));
                        ShowContinueError(state, format("Input for {} = {}", cAlphaFields(iHeatSAFMAlphaNum), Alphas(iHeatSAFMAlphaNum)));
                        ShowContinueError(state, format("Illegal {} = Autosize", cNumericFields(iHeatFlowPerFloorAreaNumericNum)));
                        ErrorsFound = true;
                    } else {
                        // user input heating supply air flow per unit conditioned area is saved in ZoneHVACSizing(zSIndex).MaxHeatAirVolFlow
                        state.dataSize->ZoneHVACSizing(zSIndex).RequestAutoSize = true;
                    }
                } else {
                    ShowSevereError(state, format("{} = {}", CurrentModuleObject, state.dataSize->ZoneHVACSizing(zSIndex).Name));
                    ShowContinueError(state, format("Input for {} = {}", cAlphaFields(iHeatSAFMAlphaNum), Alphas(iHeatSAFMAlphaNum)));
                    ShowContinueError(state, format("Blank field not allowed for {}", cNumericFields(iHeatFlowPerFloorAreaNumericNum)));
                    ErrorsFound = true;
                }
            } else if (Util::SameString(Alphas(iHeatSAFMAlphaNum), "FractionOfAutosizedHeatingAirflow")) {
                state.dataSize->ZoneHVACSizing(zSIndex).HeatingSAFMethod = FractionOfAutosizedHeatingAirflow;
                if (!lNumericBlanks(iHeatFlowPerFracCoolNumericNum)) {
                    state.dataSize->ZoneHVACSizing(zSIndex).MaxHeatAirVolFlow = Numbers(iHeatFlowPerFracCoolNumericNum);
                    if (state.dataSize->ZoneHVACSizing(zSIndex).MaxHeatAirVolFlow <= 0.0 &&
                        state.dataSize->ZoneHVACSizing(zSIndex).MaxHeatAirVolFlow != AutoSize) {
                        ShowSevereError(state, format("{} = {}", CurrentModuleObject, state.dataSize->ZoneHVACSizing(zSIndex).Name));
                        ShowContinueError(state, format("Input for {} = {}", cAlphaFields(iHeatSAFMAlphaNum), Alphas(iHeatSAFMAlphaNum)));
                        ShowContinueError(
                            state,
                            format("Illegal {} = {:.7T}", cNumericFields(iHeatFlowPerFracCoolNumericNum), Numbers(iHeatFlowPerFracCoolNumericNum)));
                        ErrorsFound = true;
                        // Autosized input is not allowed
                    } else if (state.dataSize->ZoneHVACSizing(zSIndex).MaxHeatAirVolFlow == AutoSize) {
                        ShowSevereError(state, format("{} = {}", CurrentModuleObject, state.dataSize->ZoneHVACSizing(zSIndex).Name));
                        ShowContinueError(state, format("Input for {} = {}", cAlphaFields(iHeatSAFMAlphaNum), Alphas(iHeatSAFMAlphaNum)));
                        ShowContinueError(state, format("Illegal {} = Autosize", cNumericFields(iHeatFlowPerFracCoolNumericNum)));
                        ErrorsFound = true;
                    } else {
                        // user input fraction of heating supply air flow rate is saved in ZoneHVACSizing(zSIndex).MaxHeatAirVolFlow
                        state.dataSize->ZoneHVACSizing(zSIndex).RequestAutoSize = true;
                    }
                } else {
                    ShowSevereError(state, format("{} = {}", CurrentModuleObject, state.dataSize->ZoneHVACSizing(zSIndex).Name));
                    ShowContinueError(state, format("Input for {} = {}", cAlphaFields(iHeatSAFMAlphaNum), Alphas(iHeatSAFMAlphaNum)));
                    ShowContinueError(state, format("Blank field not allowed for {}", cNumericFields(iHeatFlowPerFracCoolNumericNum)));
                    ErrorsFound = true;
                }
            } else if (Util::SameString(Alphas(iHeatSAFMAlphaNum), "FlowPerHeatingCapacity")) {
                state.dataSize->ZoneHVACSizing(zSIndex).HeatingSAFMethod = FlowPerHeatingCapacity;
                if (!lNumericBlanks(iHeatFlowPerHeatCapNumericNum)) {
                    state.dataSize->ZoneHVACSizing(zSIndex).MaxHeatAirVolFlow = Numbers(iHeatFlowPerHeatCapNumericNum);
                    if (state.dataSize->ZoneHVACSizing(zSIndex).MaxHeatAirVolFlow <= 0.0 &&
                        state.dataSize->ZoneHVACSizing(zSIndex).MaxHeatAirVolFlow != AutoSize) {
                        ShowSevereError(state, format("{} = {}", CurrentModuleObject, state.dataSize->ZoneHVACSizing(zSIndex).Name));
                        ShowContinueError(state, format("Input for {} = {}", cAlphaFields(iHeatSAFMAlphaNum), Alphas(iHeatSAFMAlphaNum)));
                        ShowContinueError(
                            state,
                            format("Illegal {} = {:.7T}", cNumericFields(iHeatFlowPerHeatCapNumericNum), Numbers(iHeatFlowPerHeatCapNumericNum)));
                        ErrorsFound = true;
                        // Autosized input is not allowed
                    } else if (state.dataSize->ZoneHVACSizing(zSIndex).MaxHeatAirVolFlow == AutoSize) {
                        ShowSevereError(state, format("{} = {}", CurrentModuleObject, state.dataSize->ZoneHVACSizing(zSIndex).Name));
                        ShowContinueError(state, format("Input for {} = {}", cAlphaFields(iHeatSAFMAlphaNum), Alphas(iHeatSAFMAlphaNum)));
                        ShowContinueError(state, format("Illegal {} = Autosize", cNumericFields(iHeatFlowPerHeatCapNumericNum)));
                        ErrorsFound = true;
                    } else {
                        // user input heating supply air flow per unit heating capacity is saved in ZoneHVACSizing(zSIndex).MaxHeatAirVolFlow
                        state.dataSize->ZoneHVACSizing(zSIndex).RequestAutoSize = true;
                    }
                } else {
                    ShowSevereError(state, format("{} = {}", CurrentModuleObject, state.dataSize->ZoneHVACSizing(zSIndex).Name));
                    ShowContinueError(state, format("Input for {} = {}", cAlphaFields(iHeatSAFMAlphaNum), Alphas(iHeatSAFMAlphaNum)));
                    ShowContinueError(state, format("Blank field not allowed for {}", cNumericFields(iHeatFlowPerHeatCapNumericNum)));
                    ErrorsFound = true;
                }
            } else if (Util::SameString(Alphas(iHeatSAFMAlphaNum), "None") || lAlphaBlanks(iHeatSAFMAlphaNum)) {
                state.dataSize->ZoneHVACSizing(zSIndex).HeatingSAFMethod = None;
                state.dataSize->ZoneHVACSizing(zSIndex).MaxHeatAirVolFlow = 0.0;
            } else {
                ShowSevereError(state, format("{} = {}", CurrentModuleObject, state.dataSize->ZoneHVACSizing(zSIndex).Name));
                ShowContinueError(state, format("Illegal {} = {}", cAlphaFields(iHeatSAFMAlphaNum), Alphas(iHeatSAFMAlphaNum)));
                ErrorsFound = true;
            }

            // Determine supply air flow rate sizing method when cooling or heating is not needed
            if (Util::SameString(Alphas(iNoCoolHeatSAFMAlphaNum), "SupplyAirFlowRate")) {
                state.dataSize->ZoneHVACSizing(zSIndex).NoCoolHeatSAFMethod = SupplyAirFlowRate;
                if (!lNumericBlanks(iMaxNoCoolHeatAirVolFlowNumericNum)) {
                    state.dataSize->ZoneHVACSizing(zSIndex).MaxNoCoolHeatAirVolFlow = Numbers(iMaxNoCoolHeatAirVolFlowNumericNum);
                    if (state.dataSize->ZoneHVACSizing(zSIndex).MaxNoCoolHeatAirVolFlow == AutoSize)
                        state.dataSize->ZoneHVACSizing(zSIndex).RequestAutoSize = true;
                    if (state.dataSize->ZoneHVACSizing(zSIndex).MaxNoCoolHeatAirVolFlow < 0.0 &&
                        state.dataSize->ZoneHVACSizing(zSIndex).MaxNoCoolHeatAirVolFlow != AutoSize) {
                        ShowSevereError(state, format("{} = {}", CurrentModuleObject, state.dataSize->ZoneHVACSizing(zSIndex).Name));
                        ShowContinueError(state,
                                          format("Illegal {} = {:.7T}",
                                                 cNumericFields(iMaxNoCoolHeatAirVolFlowNumericNum),
                                                 Numbers(iMaxNoCoolHeatAirVolFlowNumericNum)));
                        ErrorsFound = true;
                    }
                } else {
                    ShowSevereError(state, format("{} = {}", CurrentModuleObject, state.dataSize->ZoneHVACSizing(zSIndex).Name));
                    ShowContinueError(state, format("Input for {} = {}", cAlphaFields(iNoCoolHeatSAFMAlphaNum), Alphas(iNoCoolHeatSAFMAlphaNum)));
                    ShowContinueError(state, format("Blank field not allowed for {}", cNumericFields(iMaxNoCoolHeatAirVolFlowNumericNum)));
                    ErrorsFound = true;
                }
            } else if (Util::SameString(Alphas(iNoCoolHeatSAFMAlphaNum), "FlowPerFloorArea")) {
                state.dataSize->ZoneHVACSizing(zSIndex).NoCoolHeatSAFMethod = FlowPerFloorArea;
                if (!lNumericBlanks(iNoCoolHeatFlowPerFloorAreaNumericNum)) {
                    state.dataSize->ZoneHVACSizing(zSIndex).MaxNoCoolHeatAirVolFlow = Numbers(iNoCoolHeatFlowPerFloorAreaNumericNum);
                    if (state.dataSize->ZoneHVACSizing(zSIndex).MaxNoCoolHeatAirVolFlow < 0.0 &&
                        state.dataSize->ZoneHVACSizing(zSIndex).MaxNoCoolHeatAirVolFlow != AutoSize) {
                        ShowSevereError(state, format("{} = {}", CurrentModuleObject, state.dataSize->ZoneHVACSizing(zSIndex).Name));
                        ShowContinueError(state, format("Input for {} = {}", cAlphaFields(iNoCoolHeatSAFMAlphaNum), Alphas(iNoCoolHeatSAFMAlphaNum)));
                        ShowContinueError(state,
                                          format("Illegal {} = {:.7T}",
                                                 cNumericFields(iNoCoolHeatFlowPerFloorAreaNumericNum),
                                                 Numbers(iNoCoolHeatFlowPerFloorAreaNumericNum)));
                        ErrorsFound = true;
                        // Autosized input is not allowed
                    } else if (state.dataSize->ZoneHVACSizing(zSIndex).MaxNoCoolHeatAirVolFlow == AutoSize) {
                        ShowSevereError(state, format("{} = {}", CurrentModuleObject, state.dataSize->ZoneHVACSizing(zSIndex).Name));
                        ShowContinueError(state, format("Input for {} = {}", cAlphaFields(iNoCoolHeatSAFMAlphaNum), Alphas(iNoCoolHeatSAFMAlphaNum)));
                        ShowContinueError(state, format("Illegal {} = Autosize", cNumericFields(iNoCoolHeatFlowPerFloorAreaNumericNum)));
                        ErrorsFound = true;
                    } else {
                        // user input supply air flow per unit floor area during no cooling or heating area is saved in
                        // ZoneHVACSizing(zSIndex).MaxNoCoolHeatAirVolFlow
                        state.dataSize->ZoneHVACSizing(zSIndex).RequestAutoSize = true;
                    }
                } else {
                    ShowSevereError(state, format("{} = {}", CurrentModuleObject, state.dataSize->ZoneHVACSizing(zSIndex).Name));
                    ShowContinueError(state, format("Input for {} = {}", cAlphaFields(iNoCoolHeatSAFMAlphaNum), Alphas(iNoCoolHeatSAFMAlphaNum)));
                    ShowContinueError(state, format("Blank field not allowed for {}", cNumericFields(iNoCoolHeatFlowPerFloorAreaNumericNum)));
                    ErrorsFound = true;
                }
            } else if (Util::SameString(Alphas(iNoCoolHeatSAFMAlphaNum), "FractionOfAutosizedCoolingAirflow")) {
                state.dataSize->ZoneHVACSizing(zSIndex).NoCoolHeatSAFMethod = FractionOfAutosizedCoolingAirflow;
                if (!lNumericBlanks(iNoCoolHeatFlowPerFracCoolNumericNum)) {
                    state.dataSize->ZoneHVACSizing(zSIndex).MaxNoCoolHeatAirVolFlow = Numbers(iNoCoolHeatFlowPerFracCoolNumericNum);
                    if (state.dataSize->ZoneHVACSizing(zSIndex).MaxNoCoolHeatAirVolFlow < 0.0 &&
                        state.dataSize->ZoneHVACSizing(zSIndex).MaxNoCoolHeatAirVolFlow != AutoSize) {
                        ShowSevereError(state, format("{} = {}", CurrentModuleObject, state.dataSize->ZoneHVACSizing(zSIndex).Name));
                        ShowContinueError(state, format("Input for {} = {}", cAlphaFields(iNoCoolHeatSAFMAlphaNum), Alphas(iNoCoolHeatSAFMAlphaNum)));
                        ShowContinueError(state,
                                          format("Illegal {} = {:.7T}",
                                                 cNumericFields(iNoCoolHeatFlowPerFracCoolNumericNum),
                                                 Numbers(iNoCoolHeatFlowPerFracCoolNumericNum)));
                        ErrorsFound = true;
                        // Autosized input is not allowed
                    } else if (state.dataSize->ZoneHVACSizing(zSIndex).MaxNoCoolHeatAirVolFlow == AutoSize) {
                        ShowSevereError(state, format("{} = {}", CurrentModuleObject, state.dataSize->ZoneHVACSizing(zSIndex).Name));
                        ShowContinueError(state, format("Input for {} = {}", cAlphaFields(iNoCoolHeatSAFMAlphaNum), Alphas(iNoCoolHeatSAFMAlphaNum)));
                        ShowContinueError(state, format("Illegal {} = Autosize", cNumericFields(iNoCoolHeatFlowPerFracCoolNumericNum)));
                        ErrorsFound = true;
                    } else {
                        // user input frcation of cooling supply air flow rate during no cooling or heating area is saved in
                        // ZoneHVACSizing(zSIndex).MaxNoCoolHeatAirVolFlow
                        state.dataSize->ZoneHVACSizing(zSIndex).RequestAutoSize = true;
                    }
                } else {
                    ShowSevereError(state, format("{} = {}", CurrentModuleObject, state.dataSize->ZoneHVACSizing(zSIndex).Name));
                    ShowContinueError(state, format("Input for {} = {}", cAlphaFields(iNoCoolHeatSAFMAlphaNum), Alphas(iNoCoolHeatSAFMAlphaNum)));
                    ShowContinueError(state, format("Blank field not allowed for {}", cNumericFields(iNoCoolHeatFlowPerFracCoolNumericNum)));
                    ErrorsFound = true;
                }
            } else if (Util::SameString(Alphas(iNoCoolHeatSAFMAlphaNum), "FractionOfAutosizedHeatingAirflow")) {
                state.dataSize->ZoneHVACSizing(zSIndex).NoCoolHeatSAFMethod = FractionOfAutosizedHeatingAirflow;
                if (!lNumericBlanks(iNoCoolHeatFlowPerFracHeatNumericNum)) {
                    state.dataSize->ZoneHVACSizing(zSIndex).MaxNoCoolHeatAirVolFlow = Numbers(iNoCoolHeatFlowPerFracHeatNumericNum);
                    if (state.dataSize->ZoneHVACSizing(zSIndex).MaxNoCoolHeatAirVolFlow < 0.0 &&
                        state.dataSize->ZoneHVACSizing(zSIndex).MaxNoCoolHeatAirVolFlow != AutoSize) {
                        ShowSevereError(state, format("{} = {}", CurrentModuleObject, state.dataSize->ZoneHVACSizing(zSIndex).Name));
                        ShowContinueError(state, format("Input for {} = {}", cAlphaFields(iNoCoolHeatSAFMAlphaNum), Alphas(iNoCoolHeatSAFMAlphaNum)));
                        ShowContinueError(state,
                                          format("Illegal {} = {:.7T}",
                                                 cNumericFields(iNoCoolHeatFlowPerFracHeatNumericNum),
                                                 Numbers(iNoCoolHeatFlowPerFracHeatNumericNum)));
                        ErrorsFound = true;
                        // Autosized input is not allowed
                    } else if (state.dataSize->ZoneHVACSizing(zSIndex).MaxNoCoolHeatAirVolFlow == AutoSize) {
                        ShowSevereError(state, format("{} = {}", CurrentModuleObject, state.dataSize->ZoneHVACSizing(zSIndex).Name));
                        ShowContinueError(state, format("Input for {} = {}", cAlphaFields(iNoCoolHeatSAFMAlphaNum), Alphas(iNoCoolHeatSAFMAlphaNum)));
                        ShowContinueError(state, format("Illegal {} = Autosize", cNumericFields(iNoCoolHeatFlowPerFracHeatNumericNum)));
                        ErrorsFound = true;
                    } else {
                        // user input frcation of heating supply air flow rate during no cooling or heating area is saved in
                        // ZoneHVACSizing(zSIndex).MaxNoCoolHeatAirVolFlow
                        state.dataSize->ZoneHVACSizing(zSIndex).RequestAutoSize = true;
                    }
                } else {
                    ShowSevereError(state, format("{} = {}", CurrentModuleObject, state.dataSize->ZoneHVACSizing(zSIndex).Name));
                    ShowContinueError(state, format("Input for {} = {}", cAlphaFields(iNoCoolHeatSAFMAlphaNum), Alphas(iNoCoolHeatSAFMAlphaNum)));
                    ShowContinueError(state, format("Blank field not allowed for {}", cNumericFields(iNoCoolHeatFlowPerFracHeatNumericNum)));
                    ErrorsFound = true;
                }
            } else if (Util::SameString(Alphas(iNoCoolHeatSAFMAlphaNum), "None") || lAlphaBlanks(iNoCoolHeatSAFMAlphaNum)) {
                state.dataSize->ZoneHVACSizing(zSIndex).NoCoolHeatSAFMethod = None;
                state.dataSize->ZoneHVACSizing(zSIndex).MaxNoCoolHeatAirVolFlow = 0.0;
            } else {
                ShowSevereError(state, format("{} = {}", CurrentModuleObject, state.dataSize->ZoneHVACSizing(zSIndex).Name));
                ShowContinueError(state, format("Illegal {} = {}", cAlphaFields(iNoCoolHeatSAFMAlphaNum), Alphas(iNoCoolHeatSAFMAlphaNum)));
                ErrorsFound = true;
            }

            // Determine cooling design capacity of zoneHVAC equipment
            if (Util::SameString(Alphas(iCoolCAPMAlphaNum), "CoolingDesignCapacity")) {
                state.dataSize->ZoneHVACSizing(zSIndex).CoolingCapMethod = CoolingDesignCapacity;
                if (!lNumericBlanks(iCoolDesignCapacityNumericNum)) {
                    state.dataSize->ZoneHVACSizing(zSIndex).ScaledCoolingCapacity = Numbers(iCoolDesignCapacityNumericNum);
                    if (state.dataSize->ZoneHVACSizing(zSIndex).ScaledCoolingCapacity == AutoSize)
                        state.dataSize->ZoneHVACSizing(zSIndex).RequestAutoSize = true;
                    if (state.dataSize->ZoneHVACSizing(zSIndex).ScaledCoolingCapacity < 0.0 &&
                        state.dataSize->ZoneHVACSizing(zSIndex).ScaledCoolingCapacity != AutoSize) {
                        ShowSevereError(state, format("{} = {}", CurrentModuleObject, state.dataSize->ZoneHVACSizing(zSIndex).Name));
                        ShowContinueError(
                            state,
                            format("Illegal {} = {:.7T}", cNumericFields(iCoolDesignCapacityNumericNum), Numbers(iCoolDesignCapacityNumericNum)));
                        ErrorsFound = true;
                    }
                } else {
                    ShowSevereError(state, format("{} = {}", CurrentModuleObject, state.dataSize->ZoneHVACSizing(zSIndex).Name));
                    ShowContinueError(state, format("Input for {} = {}", cAlphaFields(iCoolCAPMAlphaNum), Alphas(iCoolCAPMAlphaNum)));
                    ShowContinueError(state, format("Blank field not allowed for {}", cNumericFields(iCoolDesignCapacityNumericNum)));
                    ErrorsFound = true;
                }
            } else if (Util::SameString(Alphas(iCoolCAPMAlphaNum), "CapacityPerFloorArea")) {
                state.dataSize->ZoneHVACSizing(zSIndex).CoolingCapMethod = CapacityPerFloorArea;
                if (!lNumericBlanks(iCoolCapacityPerFloorAreaNumericNum)) {
                    state.dataSize->ZoneHVACSizing(zSIndex).ScaledCoolingCapacity = Numbers(iCoolCapacityPerFloorAreaNumericNum);
                    if (state.dataSize->ZoneHVACSizing(zSIndex).ScaledCoolingCapacity <= 0.0) {
                        ShowSevereError(state, format("{} = {}", CurrentModuleObject, state.dataSize->ZoneHVACSizing(zSIndex).Name));
                        ShowContinueError(state, format("Input for {} = {}", cAlphaFields(iCoolCAPMAlphaNum), Alphas(iCoolCAPMAlphaNum)));
                        ShowContinueError(state,
                                          format("Illegal {} = {:.7T}",
                                                 cNumericFields(iCoolCapacityPerFloorAreaNumericNum),
                                                 Numbers(iCoolCapacityPerFloorAreaNumericNum)));
                        ErrorsFound = true;
                        // Autosized input is not allowed
                    } else if (state.dataSize->ZoneHVACSizing(zSIndex).ScaledCoolingCapacity == AutoSize) {
                        ShowSevereError(state, format("{} = {}", CurrentModuleObject, state.dataSize->ZoneHVACSizing(zSIndex).Name));
                        ShowContinueError(state, format("Input for {} = {}", cAlphaFields(iCoolCAPMAlphaNum), Alphas(iCoolCAPMAlphaNum)));
                        ShowContinueError(state, format("Illegal {} = Autosize", cNumericFields(iCoolCapacityPerFloorAreaNumericNum)));
                        ErrorsFound = true;
                    }
                } else {
                    ShowSevereError(state, format("{} = {}", CurrentModuleObject, state.dataSize->ZoneHVACSizing(zSIndex).Name));
                    ShowContinueError(state, format("Input for {} = {}", cAlphaFields(iCoolCAPMAlphaNum), Alphas(iCoolCAPMAlphaNum)));
                    ShowContinueError(state, format("Blank field not allowed for {}", cNumericFields(iCoolCapacityPerFloorAreaNumericNum)));
                    ErrorsFound = true;
                }
            } else if (Util::SameString(Alphas(iCoolCAPMAlphaNum), "FractionOfAutosizedCoolingCapacity")) {
                state.dataSize->ZoneHVACSizing(zSIndex).CoolingCapMethod = FractionOfAutosizedCoolingCapacity;
                if (!lNumericBlanks(iCoolFracOfAutosizedCapacityNumericNum)) {
                    state.dataSize->ZoneHVACSizing(zSIndex).ScaledCoolingCapacity = Numbers(iCoolFracOfAutosizedCapacityNumericNum);
                    if (state.dataSize->ZoneHVACSizing(zSIndex).ScaledCoolingCapacity == AutoSize)
                        state.dataSize->ZoneHVACSizing(zSIndex).RequestAutoSize = true;
                    if (state.dataSize->ZoneHVACSizing(zSIndex).ScaledCoolingCapacity < 0.0 &&
                        state.dataSize->ZoneHVACSizing(zSIndex).ScaledCoolingCapacity != AutoSize) {
                        ShowSevereError(state, format("{} = {}", CurrentModuleObject, state.dataSize->ZoneHVACSizing(zSIndex).Name));
                        ShowContinueError(state,
                                          format("Illegal {} = {:.7T}",
                                                 cNumericFields(iCoolFracOfAutosizedCapacityNumericNum),
                                                 Numbers(iCoolFracOfAutosizedCapacityNumericNum)));
                        ErrorsFound = true;
                    }
                } else {
                    ShowSevereError(state, format("{} = {}", CurrentModuleObject, state.dataSize->ZoneHVACSizing(zSIndex).Name));
                    ShowContinueError(state, format("Input for {} = {}", cAlphaFields(iCoolCAPMAlphaNum), Alphas(iCoolCAPMAlphaNum)));
                    ShowContinueError(state, format("Blank field not allowed for {}", cNumericFields(iCoolFracOfAutosizedCapacityNumericNum)));
                    ErrorsFound = true;
                }
            } else if (Util::SameString(Alphas(iCoolCAPMAlphaNum), "None") || lAlphaBlanks(iCoolCAPMAlphaNum)) {
                state.dataSize->ZoneHVACSizing(zSIndex).CoolingCapMethod = None;
            } else {
                ShowSevereError(state, format("{} = {}", CurrentModuleObject, state.dataSize->ZoneHVACSizing(zSIndex).Name));
                ShowContinueError(state, format("Illegal {} = {}", cAlphaFields(iCoolCAPMAlphaNum), Alphas(iCoolCAPMAlphaNum)));
                ErrorsFound = true;
            }

            // Determine heating design capacity of zone HVAC equipment
            if (Util::SameString(Alphas(iHeatCAPMAlphaNum), "HeatingDesignCapacity")) {
                state.dataSize->ZoneHVACSizing(zSIndex).HeatingCapMethod = HeatingDesignCapacity;
                if (!lNumericBlanks(iHeatDesignCapacityNumericNum)) {
                    state.dataSize->ZoneHVACSizing(zSIndex).ScaledHeatingCapacity = Numbers(iHeatDesignCapacityNumericNum);
                    if (state.dataSize->ZoneHVACSizing(zSIndex).ScaledHeatingCapacity == AutoSize)
                        state.dataSize->ZoneHVACSizing(zSIndex).RequestAutoSize = true;
                    if (state.dataSize->ZoneHVACSizing(zSIndex).ScaledHeatingCapacity < 0.0 &&
                        state.dataSize->ZoneHVACSizing(zSIndex).ScaledHeatingCapacity != AutoSize) {
                        ShowSevereError(state, format("{} = {}", CurrentModuleObject, state.dataSize->ZoneHVACSizing(zSIndex).Name));
                        ShowContinueError(
                            state,
                            format("Illegal {} = {:.7T}", cNumericFields(iHeatDesignCapacityNumericNum), Numbers(iHeatDesignCapacityNumericNum)));
                        ErrorsFound = true;
                    }
                } else {
                    ShowSevereError(state, format("{} = {}", CurrentModuleObject, state.dataSize->ZoneHVACSizing(zSIndex).Name));
                    ShowContinueError(state, format("Input for {} = {}", cAlphaFields(iHeatCAPMAlphaNum), Alphas(iHeatCAPMAlphaNum)));
                    ShowContinueError(state, format("Blank field not allowed for {}", cNumericFields(iHeatDesignCapacityNumericNum)));
                    ErrorsFound = true;
                }
            } else if (Util::SameString(Alphas(iHeatCAPMAlphaNum), "CapacityPerFloorArea")) {
                state.dataSize->ZoneHVACSizing(zSIndex).HeatingCapMethod = CapacityPerFloorArea;
                if (!lNumericBlanks(iHeatCapacityPerFloorAreaNumericNum)) {
                    state.dataSize->ZoneHVACSizing(zSIndex).ScaledHeatingCapacity = Numbers(iHeatCapacityPerFloorAreaNumericNum);
                    if (state.dataSize->ZoneHVACSizing(zSIndex).ScaledHeatingCapacity <= 0.0) {
                        ShowSevereError(state, format("{} = {}", CurrentModuleObject, state.dataSize->ZoneHVACSizing(zSIndex).Name));
                        ShowContinueError(state, format("Input for {} = {}", cAlphaFields(iHeatCAPMAlphaNum), Alphas(iHeatCAPMAlphaNum)));
                        ShowContinueError(state,
                                          format("Illegal {} = {:.7T}",
                                                 cNumericFields(iHeatCapacityPerFloorAreaNumericNum),
                                                 Numbers(iHeatCapacityPerFloorAreaNumericNum)));
                        ErrorsFound = true;
                        // Autosized input is not allowed
                    } else if (state.dataSize->ZoneHVACSizing(zSIndex).ScaledHeatingCapacity == AutoSize) {
                        ShowSevereError(state, format("{} = {}", CurrentModuleObject, state.dataSize->ZoneHVACSizing(zSIndex).Name));
                        ShowContinueError(state, format("Input for {} = {}", cAlphaFields(iHeatCAPMAlphaNum), Alphas(iHeatCAPMAlphaNum)));
                        ShowContinueError(state, format("Illegal {} = Autosize", cNumericFields(iHeatCapacityPerFloorAreaNumericNum)));
                        ErrorsFound = true;
                    }
                } else {
                    ShowSevereError(state, format("{} = {}", CurrentModuleObject, state.dataSize->ZoneHVACSizing(zSIndex).Name));
                    ShowContinueError(state, format("Input for {} = {}", cAlphaFields(iHeatCAPMAlphaNum), Alphas(iHeatCAPMAlphaNum)));
                    ShowContinueError(state, format("Blank field not allowed for {}", cNumericFields(iHeatCapacityPerFloorAreaNumericNum)));
                    ErrorsFound = true;
                }
            } else if (Util::SameString(Alphas(iHeatCAPMAlphaNum), "FractionOfAutosizedHeatingCapacity")) {
                state.dataSize->ZoneHVACSizing(zSIndex).HeatingCapMethod = FractionOfAutosizedHeatingCapacity;
                if (!lNumericBlanks(iHeatFracOfAutosizedCapacityNumericNum)) {
                    state.dataSize->ZoneHVACSizing(zSIndex).ScaledHeatingCapacity = Numbers(iHeatFracOfAutosizedCapacityNumericNum);
                    if (state.dataSize->ZoneHVACSizing(zSIndex).ScaledHeatingCapacity == AutoSize)
                        state.dataSize->ZoneHVACSizing(zSIndex).RequestAutoSize = true;
                    if (state.dataSize->ZoneHVACSizing(zSIndex).ScaledHeatingCapacity < 0.0 &&
                        state.dataSize->ZoneHVACSizing(zSIndex).ScaledCoolingCapacity != AutoSize) {
                        ShowSevereError(state, format("{} = {}", CurrentModuleObject, state.dataSize->ZoneHVACSizing(zSIndex).Name));
                        ShowContinueError(state,
                                          format("Illegal {} = {:.7T}",
                                                 cNumericFields(iHeatFracOfAutosizedCapacityNumericNum),
                                                 Numbers(iHeatFracOfAutosizedCapacityNumericNum)));
                        ErrorsFound = true;
                    }
                } else {
                    ShowSevereError(state, format("{} = {}", CurrentModuleObject, state.dataSize->ZoneHVACSizing(zSIndex).Name));
                    ShowContinueError(state, format("Input for {} = {}", cAlphaFields(iHeatCAPMAlphaNum), Alphas(iHeatCAPMAlphaNum)));
                    ShowContinueError(state, format("Blank field not allowed for {}", cNumericFields(iHeatFracOfAutosizedCapacityNumericNum)));
                    ErrorsFound = true;
                }
            } else if (Util::SameString(Alphas(iHeatCAPMAlphaNum), "None") || lAlphaBlanks(iHeatCAPMAlphaNum)) {
                state.dataSize->ZoneHVACSizing(zSIndex).HeatingCapMethod = None;
            } else {
                ShowSevereError(state, format("{} = {}", CurrentModuleObject, state.dataSize->ZoneHVACSizing(zSIndex).Name));
                ShowContinueError(state, format("Illegal {} = {}", cAlphaFields(iHeatCAPMAlphaNum), Alphas(iHeatCAPMAlphaNum)));
                ErrorsFound = true;
            }
        }
    }

    Alphas.deallocate();
    cAlphaFields.deallocate();
    cNumericFields.deallocate();
    Numbers.deallocate();
    lAlphaBlanks.deallocate();
    lNumericBlanks.deallocate();

    if (ErrorsFound) {
        ShowFatalError(state, format("{}Errors found in input.  Preceding condition(s) cause termination.", RoutineName));
    }
}

void GetAirTerminalSizing(EnergyPlusData &state)
{
    // SUBROUTINE INFORMATION:
    //       AUTHOR         M.J. Witte
    //       DATE WRITTEN   February 2017

    // PURPOSE OF THIS SUBROUTINE:
    // Obtains input data for the AirTerminal sizing methods object and stores it in
    // appropriate data structure.

    static constexpr std::string_view RoutineName("GetAirTerminalSizing: "); // include trailing blank space

    int NumAlphas;           // Number of Alphas for each GetObjectItem call
    int NumNumbers;          // Number of Numbers for each GetObjectItem call
    int TotalArgs;           // Total number of alpha and numeric arguments (max) for a
    int IOStatus;            // Used in GetObjectItem
    bool ErrorsFound(false); // If errors detected in input
    auto &cCurrentModuleObject = state.dataIPShortCut->cCurrentModuleObject;
    cCurrentModuleObject = "DesignSpecification:AirTerminal:Sizing";
    state.dataSize->NumAirTerminalSizingSpec = state.dataInputProcessing->inputProcessor->getNumObjectsFound(state, cCurrentModuleObject);
    state.dataInputProcessing->inputProcessor->getObjectDefMaxArgs(state, cCurrentModuleObject, TotalArgs, NumAlphas, NumNumbers);

    if (state.dataSize->NumAirTerminalSizingSpec > 0) {
        state.dataSize->AirTerminalSizingSpec.allocate(state.dataSize->NumAirTerminalSizingSpec);

        // Start Loading the System Input
        for (int zSIndex = 1; zSIndex <= state.dataSize->NumAirTerminalSizingSpec; ++zSIndex) {

            state.dataInputProcessing->inputProcessor->getObjectItem(state,
                                                                     cCurrentModuleObject,
                                                                     zSIndex,
                                                                     state.dataIPShortCut->cAlphaArgs,
                                                                     NumAlphas,
                                                                     state.dataIPShortCut->rNumericArgs,
                                                                     NumNumbers,
                                                                     IOStatus,
                                                                     state.dataIPShortCut->lNumericFieldBlanks,
                                                                     state.dataIPShortCut->lAlphaFieldBlanks,
                                                                     state.dataIPShortCut->cAlphaFieldNames,
                                                                     state.dataIPShortCut->cNumericFieldNames);

            Util::IsNameEmpty(state, state.dataIPShortCut->cAlphaArgs(1), cCurrentModuleObject, ErrorsFound);

            auto &thisATSizing = state.dataSize->AirTerminalSizingSpec(zSIndex);
            thisATSizing.Name = state.dataIPShortCut->cAlphaArgs(1);
            thisATSizing.DesSensCoolingFrac = state.dataIPShortCut->rNumericArgs(1);
            thisATSizing.DesCoolSATRatio = state.dataIPShortCut->rNumericArgs(2);
            thisATSizing.DesSensHeatingFrac = state.dataIPShortCut->rNumericArgs(3);
            thisATSizing.DesHeatSATRatio = state.dataIPShortCut->rNumericArgs(4);
            thisATSizing.MinOAFrac = state.dataIPShortCut->rNumericArgs(5);
        }
    }

    if (ErrorsFound) {
        ShowFatalError(state, format("{}Errors found in input.  Preceding condition(s) cause termination.", RoutineName));
    }
}

// Update the sizing for the entire facilty to gather values for reporting - Glazer January 2017
void UpdateFacilitySizing([[maybe_unused]] EnergyPlusData &state, Constant::CallIndicator const CallIndicator)
{
    int NumOfTimeStepInDay = state.dataGlobal->NumOfTimeStepInHour * 24;

    auto &CalcFacilitySizing = state.dataSize->CalcFacilitySizing;
    auto &CalcFinalFacilitySizing = state.dataSize->CalcFinalFacilitySizing;

    //  test if allocated here
    if (!CalcFacilitySizing.allocated()) {
        CalcFacilitySizing.allocate(state.dataEnvrn->TotDesDays + state.dataEnvrn->TotRunDesPersDays);
        for (int DDNum = 1; DDNum <= state.dataEnvrn->TotDesDays + state.dataEnvrn->TotRunDesPersDays; ++DDNum) {
            CalcFacilitySizing(DDNum).DOASHeatAddSeq.allocate(NumOfTimeStepInDay);
            CalcFacilitySizing(DDNum).DOASLatAddSeq.allocate(NumOfTimeStepInDay);
            CalcFacilitySizing(DDNum).CoolOutHumRatSeq.allocate(NumOfTimeStepInDay);
            CalcFacilitySizing(DDNum).CoolOutTempSeq.allocate(NumOfTimeStepInDay);
            CalcFacilitySizing(DDNum).CoolZoneTempSeq.allocate(NumOfTimeStepInDay);
            CalcFacilitySizing(DDNum).CoolLoadSeq.allocate(NumOfTimeStepInDay);
            CalcFacilitySizing(DDNum).HeatOutHumRatSeq.allocate(NumOfTimeStepInDay);
            CalcFacilitySizing(DDNum).HeatOutTempSeq.allocate(NumOfTimeStepInDay);
            CalcFacilitySizing(DDNum).HeatZoneTempSeq.allocate(NumOfTimeStepInDay);
            CalcFacilitySizing(DDNum).HeatLoadSeq.allocate(NumOfTimeStepInDay);

            CalcFacilitySizing(DDNum).DOASHeatAddSeq = 0.;
            CalcFacilitySizing(DDNum).DOASLatAddSeq = 0.;
            CalcFacilitySizing(DDNum).CoolOutHumRatSeq = 0.;
            CalcFacilitySizing(DDNum).CoolOutTempSeq = 0.;
            CalcFacilitySizing(DDNum).CoolZoneTempSeq = 0.;
            CalcFacilitySizing(DDNum).CoolLoadSeq = 0.;
            CalcFacilitySizing(DDNum).HeatOutHumRatSeq = 0.;
            CalcFacilitySizing(DDNum).HeatOutTempSeq = 0.;
            CalcFacilitySizing(DDNum).HeatZoneTempSeq = 0.;
            CalcFacilitySizing(DDNum).HeatLoadSeq = 0.;
        }
    }
    if (!CalcFinalFacilitySizing.DOASHeatAddSeq.allocated()) {
        CalcFinalFacilitySizing.DOASHeatAddSeq.allocate(NumOfTimeStepInDay);
        CalcFinalFacilitySizing.DOASLatAddSeq.allocate(NumOfTimeStepInDay);
        CalcFinalFacilitySizing.CoolOutHumRatSeq.allocate(NumOfTimeStepInDay);
        CalcFinalFacilitySizing.CoolOutTempSeq.allocate(NumOfTimeStepInDay);
        CalcFinalFacilitySizing.CoolZoneTempSeq.allocate(NumOfTimeStepInDay);
        CalcFinalFacilitySizing.CoolLoadSeq.allocate(NumOfTimeStepInDay);
        CalcFinalFacilitySizing.HeatOutHumRatSeq.allocate(NumOfTimeStepInDay);
        CalcFinalFacilitySizing.HeatOutTempSeq.allocate(NumOfTimeStepInDay);
        CalcFinalFacilitySizing.HeatZoneTempSeq.allocate(NumOfTimeStepInDay);
        CalcFinalFacilitySizing.HeatLoadSeq.allocate(NumOfTimeStepInDay);

        CalcFinalFacilitySizing.DOASHeatAddSeq = 0.;
        CalcFinalFacilitySizing.DOASLatAddSeq = 0.;
        CalcFinalFacilitySizing.CoolOutHumRatSeq = 0.;
        CalcFinalFacilitySizing.CoolOutTempSeq = 0.;
        CalcFinalFacilitySizing.CoolZoneTempSeq = 0.;
        CalcFinalFacilitySizing.CoolLoadSeq = 0.;
        CalcFinalFacilitySizing.HeatOutHumRatSeq = 0.;
        CalcFinalFacilitySizing.HeatOutTempSeq = 0.;
        CalcFinalFacilitySizing.HeatZoneTempSeq = 0.;
        CalcFinalFacilitySizing.HeatLoadSeq = 0.;
    }
    if (CallIndicator == Constant::CallIndicator::BeginDay) {
        CalcFacilitySizing(state.dataSize->CurOverallSimDay).HeatDDNum = state.dataSize->CurOverallSimDay;
        CalcFacilitySizing(state.dataSize->CurOverallSimDay).CoolDDNum = state.dataSize->CurOverallSimDay;
    } else if (CallIndicator == Constant::CallIndicator::DuringDay) {
        int TimeStepInDay = (state.dataGlobal->HourOfDay - 1) * state.dataGlobal->NumOfTimeStepInHour + state.dataGlobal->TimeStep;
        // save the results of the ideal zone component calculation in the CalcZoneSizing sequence variables
        Real64 sumCoolLoad = 0.;
        Real64 sumHeatLoad = 0.;
        Real64 wghtdCoolZoneTemp = 0.;
        Real64 wghtdHeatZoneTemp = 0.;
        Real64 wghtdCoolHumRat = 0.;
        Real64 wghtdHeatHumRat = 0.;
        Real64 wghtdCoolDOASHeatAdd = 0.;
        Real64 wghtdCoolDOASLatAdd = 0.;
        for (int CtrlZoneNum = 1; CtrlZoneNum <= state.dataGlobal->NumOfZones; ++CtrlZoneNum) {
            if (!state.dataZoneEquip->ZoneEquipConfig(CtrlZoneNum).IsControlled) continue;
            Real64 curCoolLoad = state.dataSize->CalcZoneSizing(state.dataSize->CurOverallSimDay, CtrlZoneNum).CoolLoadSeq(TimeStepInDay);
            if (curCoolLoad > 0.0) {
                sumCoolLoad += curCoolLoad;
                wghtdCoolZoneTemp +=
                    state.dataSize->CalcZoneSizing(state.dataSize->CurOverallSimDay, CtrlZoneNum).CoolZoneTempSeq(TimeStepInDay) * curCoolLoad;
                wghtdCoolHumRat +=
                    state.dataSize->CalcZoneSizing(state.dataSize->CurOverallSimDay, CtrlZoneNum).CoolZoneHumRatSeq(TimeStepInDay) * curCoolLoad;
                wghtdCoolDOASHeatAdd +=
                    state.dataSize->CalcZoneSizing(state.dataSize->CurOverallSimDay, CtrlZoneNum).DOASHeatAddSeq(TimeStepInDay) * curCoolLoad;
                wghtdCoolDOASLatAdd +=
                    state.dataSize->CalcZoneSizing(state.dataSize->CurOverallSimDay, CtrlZoneNum).DOASLatAddSeq(TimeStepInDay) * curCoolLoad;
            }
            Real64 curHeatLoad = state.dataSize->CalcZoneSizing(state.dataSize->CurOverallSimDay, CtrlZoneNum).HeatLoadSeq(TimeStepInDay);
            if (curHeatLoad > 0.0) {
                sumHeatLoad += curHeatLoad;
                wghtdHeatZoneTemp +=
                    state.dataSize->CalcZoneSizing(state.dataSize->CurOverallSimDay, CtrlZoneNum).HeatZoneTempSeq(TimeStepInDay) * curHeatLoad;
                wghtdHeatHumRat +=
                    state.dataSize->CalcZoneSizing(state.dataSize->CurOverallSimDay, CtrlZoneNum).HeatZoneHumRatSeq(TimeStepInDay) * curHeatLoad;
            }
        }

        CalcFacilitySizing(state.dataSize->CurOverallSimDay).CoolLoadSeq(TimeStepInDay) = sumCoolLoad;
        CalcFacilitySizing(state.dataSize->CurOverallSimDay).HeatLoadSeq(TimeStepInDay) = sumHeatLoad;

        if (sumCoolLoad != 0.) {
            CalcFacilitySizing(state.dataSize->CurOverallSimDay).CoolZoneTempSeq(TimeStepInDay) = wghtdCoolZoneTemp / sumCoolLoad;
            CalcFacilitySizing(state.dataSize->CurOverallSimDay).CoolOutHumRatSeq(TimeStepInDay) = wghtdCoolHumRat / sumCoolLoad;
            CalcFacilitySizing(state.dataSize->CurOverallSimDay).DOASHeatAddSeq(TimeStepInDay) = wghtdCoolDOASHeatAdd / sumCoolLoad;
            CalcFacilitySizing(state.dataSize->CurOverallSimDay).DOASLatAddSeq(TimeStepInDay) = wghtdCoolDOASLatAdd / sumCoolLoad;
        }
        if (sumHeatLoad != 0.) {
            CalcFacilitySizing(state.dataSize->CurOverallSimDay).HeatZoneTempSeq(TimeStepInDay) = wghtdHeatZoneTemp / sumHeatLoad;
            CalcFacilitySizing(state.dataSize->CurOverallSimDay).HeatOutHumRatSeq(TimeStepInDay) = wghtdHeatHumRat / sumHeatLoad;
        }

    } else if (CallIndicator == Constant::CallIndicator::EndDay) {
        for (int TimeStepIndex = 1; TimeStepIndex <= NumOfTimeStepInDay; ++TimeStepIndex) {
            if (CalcFacilitySizing(state.dataSize->CurOverallSimDay).CoolLoadSeq(TimeStepIndex) >
                CalcFacilitySizing(state.dataSize->CurOverallSimDay).DesCoolLoad) {
                CalcFacilitySizing(state.dataSize->CurOverallSimDay).DesCoolLoad =
                    CalcFacilitySizing(state.dataSize->CurOverallSimDay).CoolLoadSeq(TimeStepIndex);
                CalcFacilitySizing(state.dataSize->CurOverallSimDay).TimeStepNumAtCoolMax = TimeStepIndex;
            }
            if (CalcFacilitySizing(state.dataSize->CurOverallSimDay).HeatLoadSeq(TimeStepIndex) >
                CalcFacilitySizing(state.dataSize->CurOverallSimDay).DesHeatLoad) {
                CalcFacilitySizing(state.dataSize->CurOverallSimDay).DesHeatLoad =
                    CalcFacilitySizing(state.dataSize->CurOverallSimDay).HeatLoadSeq(TimeStepIndex);
                CalcFacilitySizing(state.dataSize->CurOverallSimDay).TimeStepNumAtHeatMax = TimeStepIndex;
            }
        }

    } else if (CallIndicator == Constant::CallIndicator::EndZoneSizingCalc) {
        for (int DDNum = 1; DDNum <= state.dataEnvrn->TotDesDays + state.dataEnvrn->TotRunDesPersDays; ++DDNum) {
            if (CalcFacilitySizing(DDNum).DesCoolLoad > CalcFinalFacilitySizing.DesCoolLoad) {
                CalcFinalFacilitySizing.DesCoolLoad = CalcFacilitySizing(DDNum).DesCoolLoad;
                CalcFinalFacilitySizing.TimeStepNumAtCoolMax = CalcFacilitySizing(DDNum).TimeStepNumAtCoolMax;
                CalcFinalFacilitySizing.CoolDDNum = CalcFacilitySizing(DDNum).CoolDDNum;
                for (int TimeStepIndex = 1; TimeStepIndex <= NumOfTimeStepInDay; ++TimeStepIndex) {
                    CalcFinalFacilitySizing.CoolOutHumRatSeq(TimeStepIndex) = CalcFacilitySizing(DDNum).CoolOutHumRatSeq(TimeStepIndex);
                    CalcFinalFacilitySizing.CoolOutTempSeq(TimeStepIndex) = CalcFacilitySizing(DDNum).CoolOutTempSeq(TimeStepIndex);
                    CalcFinalFacilitySizing.CoolZoneTempSeq(TimeStepIndex) = CalcFacilitySizing(DDNum).CoolZoneTempSeq(TimeStepIndex);
                    CalcFinalFacilitySizing.DOASHeatAddSeq(TimeStepIndex) = CalcFacilitySizing(DDNum).DOASHeatAddSeq(TimeStepIndex);
                    CalcFinalFacilitySizing.DOASLatAddSeq(TimeStepIndex) = CalcFacilitySizing(DDNum).DOASLatAddSeq(TimeStepIndex);
                }
            }
            if (CalcFacilitySizing(DDNum).DesHeatLoad > CalcFinalFacilitySizing.DesHeatLoad) {
                CalcFinalFacilitySizing.DesHeatLoad = CalcFacilitySizing(DDNum).DesHeatLoad;
                CalcFinalFacilitySizing.TimeStepNumAtHeatMax = CalcFacilitySizing(DDNum).TimeStepNumAtHeatMax;
                CalcFinalFacilitySizing.HeatDDNum = CalcFacilitySizing(DDNum).HeatDDNum;
                for (int TimeStepIndex = 1; TimeStepIndex <= NumOfTimeStepInDay; ++TimeStepIndex) {
                    CalcFinalFacilitySizing.HeatOutHumRatSeq(TimeStepIndex) = CalcFacilitySizing(DDNum).HeatOutHumRatSeq(TimeStepIndex);
                    CalcFinalFacilitySizing.HeatOutTempSeq(TimeStepIndex) = CalcFacilitySizing(DDNum).HeatOutTempSeq(TimeStepIndex);
                    CalcFinalFacilitySizing.HeatZoneTempSeq(TimeStepIndex) = CalcFacilitySizing(DDNum).HeatZoneTempSeq(TimeStepIndex);
                }
            }
        }
    }
}

void UpdateTermUnitFinalZoneSizing(EnergyPlusData &state)
{
    // Move data from FinalZoneSizing to TermUnitFinalZoneSizing and apply terminal unit sizing adjustments
    // Called once to initialize before system sizing
    // M.J. Witte, July 2017

    for (int termUnitSizingIndex = 1; termUnitSizingIndex <= state.dataSize->NumAirTerminalUnits; ++termUnitSizingIndex) {
        auto &thisTUFZSizing = state.dataSize->TermUnitFinalZoneSizing(termUnitSizingIndex);
        auto &thisTUSizing = state.dataSize->TermUnitSizing(termUnitSizingIndex);
        int ctrlZoneNum = thisTUSizing.CtrlZoneNum;
        auto const &thisFZSizing = state.dataSize->FinalZoneSizing(ctrlZoneNum);

        // Copy everything from FinalZoneSizing to TermUnitFinalZoneSizing
        thisTUFZSizing = thisFZSizing;
        thisTUFZSizing.ADUName = thisTUSizing.ADUName;

        if (state.dataSize->NumAirTerminalSizingSpec > 0) {
            // Apply DesignSpecification:AirTerminal:Sizing adjustments - default ratios are 1.0
            Real64 minOAFrac = thisTUSizing.SpecMinOAFrac;
            // Outdoor air
            thisTUFZSizing.MinOA = thisFZSizing.MinOA * minOAFrac;
            thisTUFZSizing.TotalOAFromPeople = thisFZSizing.TotalOAFromPeople * minOAFrac;
            thisTUFZSizing.TotalOAFromArea = thisFZSizing.TotalOAFromArea * minOAFrac;
            Real64 minOACoolMassFlow = thisTUFZSizing.MinOA * thisFZSizing.DesCoolDens;
            Real64 minOAHeatMassFlow = thisTUFZSizing.MinOA * thisFZSizing.DesHeatDens;
            // Cooling
            Real64 coolFlowRatio = 1.0;
            if (thisTUSizing.SpecDesCoolSATRatio > 0.0) {
                coolFlowRatio = thisTUSizing.SpecDesSensCoolingFrac / thisTUSizing.SpecDesCoolSATRatio;
            } else {
                coolFlowRatio = thisTUSizing.SpecDesSensCoolingFrac;
            }
            Real64 coolLoadRatio = thisTUSizing.SpecDesSensCoolingFrac;
            thisTUFZSizing.DesCoolLoad = thisFZSizing.DesCoolLoad * coolLoadRatio;
            thisTUFZSizing.CoolMassFlow = thisFZSizing.CoolMassFlow * coolFlowRatio; // this field in TUFSizing doesn't appear to be used
            thisTUFZSizing.CoolLoadSeq = thisFZSizing.CoolLoadSeq * coolLoadRatio;   // this field in TUFSizing doesn't appear to be used
            thisTUFZSizing.NonAirSysDesCoolLoad = thisFZSizing.NonAirSysDesCoolLoad * coolLoadRatio;
            thisTUFZSizing.NonAirSysDesCoolVolFlow = thisFZSizing.NonAirSysDesCoolVolFlow * coolFlowRatio;
            // Adjust DesCoolVolFlow, DesCoolMassFlow, and CoolFlowSeq with cooling frac, SAT ratio, and minOA frac adjustments
            thisTUFZSizing.DesCoolVolFlow = thisTUSizing.applyTermUnitSizingCoolFlow(thisFZSizing.DesCoolVolFlow, thisFZSizing.DesCoolVolFlowNoOA);
            thisTUFZSizing.DesCoolVolFlow = max(thisTUFZSizing.DesCoolVolFlow, thisTUFZSizing.MinOA);
            thisTUFZSizing.DesCoolVolFlowNoOA = thisFZSizing.DesCoolVolFlowNoOA * coolFlowRatio;
            thisTUFZSizing.DesCoolMassFlow = thisTUFZSizing.DesCoolVolFlow * thisFZSizing.DesCoolDens;
            thisTUFZSizing.DesCoolMassFlow = max(thisTUFZSizing.DesCoolMassFlow, minOACoolMassFlow);
            thisTUFZSizing.DesCoolMassFlowNoOA = thisTUFZSizing.DesCoolVolFlowNoOA * thisFZSizing.DesCoolDens;
            for (int timeIndex = 1; timeIndex <= (state.dataGlobal->NumOfTimeStepInHour * 24); ++timeIndex) {
                thisTUFZSizing.CoolFlowSeq(timeIndex) =
                    thisTUSizing.applyTermUnitSizingCoolFlow(thisFZSizing.CoolFlowSeq(timeIndex), thisFZSizing.CoolFlowSeqNoOA(timeIndex));
                thisTUFZSizing.CoolFlowSeq(timeIndex) = max(thisTUFZSizing.CoolFlowSeq(timeIndex), minOACoolMassFlow);
                thisTUFZSizing.CoolFlowSeqNoOA(timeIndex) = thisFZSizing.CoolFlowSeqNoOA(timeIndex) * coolFlowRatio;
            }
            // Adjust for possible MinOA impact on DesCoolVolFlowMin, with cooling frac adjustment but no SAT adjustment
            thisTUFZSizing.DesCoolMinAirFlow =
                thisFZSizing.DesCoolMinAirFlow * thisTUSizing.SpecDesSensCoolingFrac; // no SAT adjustment, this is a straight flow rate input
            thisTUFZSizing.DesCoolMinAirFlow2 =
                thisFZSizing.DesCoolMinAirFlow2 * thisTUSizing.SpecDesSensCoolingFrac; // no SAT adjustment, this is based on area
            thisTUFZSizing.DesCoolVolFlowMin = max(thisTUFZSizing.DesCoolMinAirFlow,
                                                   thisTUFZSizing.DesCoolMinAirFlow2,
                                                   thisTUFZSizing.DesCoolVolFlow * thisTUFZSizing.DesCoolMinAirFlowFrac);

            // Heating
            Real64 heatFlowRatio = 1.0;
            if (thisTUSizing.SpecDesHeatSATRatio > 0.0) {
                heatFlowRatio = thisTUSizing.SpecDesSensHeatingFrac / thisTUSizing.SpecDesHeatSATRatio;
            } else {
                heatFlowRatio = thisTUSizing.SpecDesSensHeatingFrac;
            }
            Real64 heatLoadRatio = thisTUSizing.SpecDesSensHeatingFrac;
            thisTUFZSizing.DesHeatLoad = thisFZSizing.DesHeatLoad * heatLoadRatio;
            thisTUFZSizing.HeatMassFlow = thisFZSizing.HeatMassFlow * heatFlowRatio; // this field in TUFSizing doesn't appear to be used
            thisTUFZSizing.HeatLoadSeq = thisFZSizing.HeatLoadSeq * heatLoadRatio;   // this field in TUFSizing doesn't appear to be used
            thisTUFZSizing.NonAirSysDesHeatLoad = thisFZSizing.NonAirSysDesHeatLoad * heatLoadRatio;
            thisTUFZSizing.NonAirSysDesHeatVolFlow = thisFZSizing.NonAirSysDesHeatVolFlow * heatFlowRatio;
            // Adjust DesHeatVolFlow, DesHeatMassFlow, and HeatFlowSeq with Heating frac, SAT ratio, and minOA frac adjustments
            thisTUFZSizing.DesHeatVolFlow = thisTUSizing.applyTermUnitSizingHeatFlow(thisFZSizing.DesHeatVolFlow, thisFZSizing.DesHeatVolFlowNoOA);
            thisTUFZSizing.DesHeatVolFlow = max(thisTUFZSizing.DesHeatVolFlow, thisTUFZSizing.MinOA);
            thisTUFZSizing.DesHeatVolFlowNoOA = thisFZSizing.DesHeatVolFlowNoOA * heatFlowRatio;
            thisTUFZSizing.DesHeatMassFlow = thisTUFZSizing.DesHeatVolFlow * thisFZSizing.DesHeatDens;
            thisTUFZSizing.DesHeatMassFlow = max(thisTUFZSizing.DesHeatMassFlow, minOAHeatMassFlow);
            thisTUFZSizing.DesHeatMassFlowNoOA = thisTUFZSizing.DesHeatVolFlowNoOA * thisFZSizing.DesHeatDens;
            for (int timeIndex = 1; timeIndex <= (state.dataGlobal->NumOfTimeStepInHour * 24); ++timeIndex) {
                thisTUFZSizing.HeatFlowSeq(timeIndex) =
                    thisTUSizing.applyTermUnitSizingHeatFlow(thisFZSizing.HeatFlowSeq(timeIndex), thisFZSizing.HeatFlowSeqNoOA(timeIndex));
                thisTUFZSizing.HeatFlowSeq(timeIndex) = max(thisTUFZSizing.HeatFlowSeq(timeIndex), minOAHeatMassFlow);
                thisTUFZSizing.HeatFlowSeqNoOA(timeIndex) = thisFZSizing.HeatFlowSeqNoOA(timeIndex) * heatFlowRatio;
            }
            // DesHeatVolFlowMax is a mixed bag, so just repeat the original comparison from UpdateZoneSizing using the new flows
            thisTUFZSizing.DesHeatMaxAirFlow =
                thisFZSizing.DesHeatMaxAirFlow * thisTUSizing.SpecDesSensHeatingFrac; // no SAT adjustment, this is a straight flow rate input
            thisTUFZSizing.DesHeatMaxAirFlow2 =
                thisFZSizing.DesHeatMaxAirFlow2 * thisTUSizing.SpecDesSensHeatingFrac; // no SAT adjustment, this is based on area
            thisTUFZSizing.DesHeatVolFlowMax =
                max(thisTUFZSizing.DesHeatMaxAirFlow,
                    thisTUFZSizing.DesHeatMaxAirFlow2,
                    max(thisTUFZSizing.DesCoolVolFlow, thisTUFZSizing.DesHeatVolFlow) * thisTUFZSizing.DesHeatMaxAirFlowFrac);
            // Outdoor air fractions
            if (thisTUFZSizing.DesCoolVolFlow > 0.0) {
                thisTUFZSizing.DesCoolOAFlowFrac = min(thisFZSizing.MinOA / thisTUFZSizing.DesCoolVolFlow, 1.0);
            } else {
                thisTUFZSizing.DesCoolOAFlowFrac = 0.0;
            }
            if (thisTUFZSizing.DesHeatVolFlow > 0.0) {
                thisTUFZSizing.DesHeatOAFlowFrac = min(thisFZSizing.MinOA / thisTUFZSizing.DesHeatVolFlow, 1.0);
            } else {
                thisTUFZSizing.DesHeatOAFlowFrac = 0.0;
            }
        }
    }
}
} // namespace EnergyPlus::SizingManager<|MERGE_RESOLUTION|>--- conflicted
+++ resolved
@@ -2382,11 +2382,7 @@
                 auto const &objectFields = instance.value();
                 auto &thisOAReq = state.dataSize->OARequirements(oaIndex);
                 ip->markObjectAsUsed(cCurrentModuleObject2, instance.key());
-<<<<<<< HEAD
-                std::string thisOAReqName = Util::MakeUPPERCase(instance.key());
-=======
-                std::string thisOAReqName = UtilityRoutines::makeUPPER(instance.key());
->>>>>>> 07b51a2c
+                std::string thisOAReqName = Util::makeUPPER(instance.key());
 
                 if (Util::FindItemInList(thisOAReqName, state.dataSize->OARequirements) > 0) {
                     ShowSevereError(
@@ -2483,12 +2479,7 @@
     auto &thisOARequirements(state.dataSize->OARequirements(OAIndex));
 
     if (NumAlphas > 1) {
-<<<<<<< HEAD
-        thisOARequirements.OAFlowMethod =
-            static_cast<OAFlowCalcMethod>(getEnumerationValue(OAFlowCalcMethodNamesUC, Util::MakeUPPERCase(Alphas(2))));
-=======
-        thisOARequirements.OAFlowMethod = static_cast<OAFlowCalcMethod>(getEnumValue(OAFlowCalcMethodNamesUC, UtilityRoutines::makeUPPER(Alphas(2))));
->>>>>>> 07b51a2c
+        thisOARequirements.OAFlowMethod = static_cast<OAFlowCalcMethod>(getEnumValue(OAFlowCalcMethodNamesUC, Util::makeUPPER(Alphas(2))));
         if (thisOARequirements.OAFlowMethod == OAFlowCalcMethod::Invalid) {
             ShowSevereError(state, format("{}{}=\"{}\",", RoutineName, CurrentModuleObject, state.dataSize->OARequirements(OAIndex).Name));
             ShowContinueError(state, format("...Invalid {}=\"{}\",", cAlphaFields(2), Alphas(2)));
@@ -3406,17 +3397,10 @@
                 constexpr static std::array<std::string_view, static_cast<int>(DataSizing::AirflowSizingMethod::Num)> AirflowSizingMethodNamesUC = {
                     "DESIGNDAY", "FLOW/ZONE", "DESIGNDAYWITHLIMIT"};
                 state.dataSize->ZoneSizingInput(ZoneSizIndex).CoolAirDesMethod = static_cast<AirflowSizingMethod>(
-<<<<<<< HEAD
-                    getEnumerationValue(AirflowSizingMethodNamesUC, Util::MakeUPPERCase(state.dataIPShortCut->cAlphaArgs(5))));
+                    getEnumValue(AirflowSizingMethodNamesUC, Util::makeUPPER(state.dataIPShortCut->cAlphaArgs(5))));
                 assert(state.dataSize->ZoneSizingInput(ZoneSizIndex).CoolAirDesMethod != AirflowSizingMethod::Invalid);
                 state.dataSize->ZoneSizingInput(ZoneSizIndex).HeatAirDesMethod = static_cast<AirflowSizingMethod>(
-                    getEnumerationValue(AirflowSizingMethodNamesUC, Util::MakeUPPERCase(state.dataIPShortCut->cAlphaArgs(6))));
-=======
-                    getEnumValue(AirflowSizingMethodNamesUC, UtilityRoutines::makeUPPER(state.dataIPShortCut->cAlphaArgs(5))));
-                assert(state.dataSize->ZoneSizingInput(ZoneSizIndex).CoolAirDesMethod != AirflowSizingMethod::Invalid);
-                state.dataSize->ZoneSizingInput(ZoneSizIndex).HeatAirDesMethod = static_cast<AirflowSizingMethod>(
-                    getEnumValue(AirflowSizingMethodNamesUC, UtilityRoutines::makeUPPER(state.dataIPShortCut->cAlphaArgs(6))));
->>>>>>> 07b51a2c
+                    getEnumValue(AirflowSizingMethodNamesUC, Util::makeUPPER(state.dataIPShortCut->cAlphaArgs(6))));
                 assert(state.dataSize->ZoneSizingInput(ZoneSizIndex).HeatAirDesMethod != AirflowSizingMethod::Invalid);
 
                 BooleanSwitch accountForDOAS = getYesNoValue(state.dataIPShortCut->cAlphaArgs(8));
@@ -3426,11 +3410,7 @@
                     constexpr static std::array<std::string_view, static_cast<int>(DataSizing::DOASControl::Num)> DOASControlNamesUC = {
                         "NEUTRALSUPPLYAIR", "NEUTRALDEHUMIDIFIEDSUPPLYAIR", "COLDSUPPLYAIR"};
                     state.dataSize->ZoneSizingInput(ZoneSizIndex).DOASControlStrategy = static_cast<DataSizing::DOASControl>(
-<<<<<<< HEAD
-                        getEnumerationValue(DOASControlNamesUC, Util::MakeUPPERCase(state.dataIPShortCut->cAlphaArgs(9))));
-=======
-                        getEnumValue(DOASControlNamesUC, UtilityRoutines::makeUPPER(state.dataIPShortCut->cAlphaArgs(9))));
->>>>>>> 07b51a2c
+                        getEnumValue(DOASControlNamesUC, Util::makeUPPER(state.dataIPShortCut->cAlphaArgs(9))));
 
                     state.dataSize->ZoneSizingInput(ZoneSizIndex).DOASLowSetpoint = state.dataIPShortCut->rNumericArgs(17);
                     state.dataSize->ZoneSizingInput(ZoneSizIndex).DOASHighSetpoint = state.dataIPShortCut->rNumericArgs(18);
@@ -3721,11 +3701,7 @@
         constexpr std::array<std::string_view, static_cast<int>(DataSizing::LoadSizing::Num)> LoadSizingNamesUC{
             "SENSIBLE", "LATENT", "TOTAL", "VENTILATIONREQUIREMENT"};
         SysSizInput(SysSizIndex).loadSizingType = static_cast<DataSizing::LoadSizing>(
-<<<<<<< HEAD
-            getEnumerationValue(LoadSizingNamesUC, Util::MakeUPPERCase(state.dataIPShortCut->cAlphaArgs(iLoadTypeSizeAlphaNum))));
-=======
-            getEnumValue(LoadSizingNamesUC, UtilityRoutines::makeUPPER(state.dataIPShortCut->cAlphaArgs(iLoadTypeSizeAlphaNum))));
->>>>>>> 07b51a2c
+            getEnumValue(LoadSizingNamesUC, Util::makeUPPER(state.dataIPShortCut->cAlphaArgs(iLoadTypeSizeAlphaNum))));
 
         // assign PeakLoad based on LoadSizing for now
         if (SysSizInput(SysSizIndex).loadSizingType == DataSizing::LoadSizing::Sensible) {
@@ -3739,11 +3715,7 @@
         // set the CoolCapControl input
         constexpr std::array<std::string_view, static_cast<int>(CapacityControl::Num)> CapacityControlNamesUC{"VAV", "BYPASS", "VT", "ONOFF"};
         SysSizInput(SysSizIndex).CoolCapControl = static_cast<CapacityControl>(
-<<<<<<< HEAD
-            getEnumerationValue(CapacityControlNamesUC, Util::MakeUPPERCase(state.dataIPShortCut->cAlphaArgs(iCoolCapControlAlphaNum))));
-=======
-            getEnumValue(CapacityControlNamesUC, UtilityRoutines::makeUPPER(state.dataIPShortCut->cAlphaArgs(iCoolCapControlAlphaNum))));
->>>>>>> 07b51a2c
+            getEnumValue(CapacityControlNamesUC, Util::makeUPPER(state.dataIPShortCut->cAlphaArgs(iCoolCapControlAlphaNum))));
 
         {
             std::string const &sizingOption = state.dataIPShortCut->cAlphaArgs(iSizingOptionAlphaNum);
@@ -4287,13 +4259,8 @@
 
         constexpr static std::array<std::string_view, static_cast<int>(DataSizing::TypeOfPlantLoop::Num)> TypeOfPlantLoopNamesUC = {
             "HEATING", "COOLING", "CONDENSER", "STEAM"};
-<<<<<<< HEAD
-        state.dataSize->PlantSizData(PltSizIndex).LoopType = static_cast<TypeOfPlantLoop>(
-            getEnumerationValue(TypeOfPlantLoopNamesUC, Util::MakeUPPERCase(state.dataIPShortCut->cAlphaArgs(2))));
-=======
         state.dataSize->PlantSizData(PltSizIndex).LoopType =
-            static_cast<TypeOfPlantLoop>(getEnumValue(TypeOfPlantLoopNamesUC, UtilityRoutines::makeUPPER(state.dataIPShortCut->cAlphaArgs(2))));
->>>>>>> 07b51a2c
+            static_cast<TypeOfPlantLoop>(getEnumValue(TypeOfPlantLoopNamesUC, Util::makeUPPER(state.dataIPShortCut->cAlphaArgs(2))));
         assert(state.dataSize->PlantSizData(PltSizIndex).LoopType != TypeOfPlantLoop::Invalid);
 
         if (NumAlphas > 2) {
