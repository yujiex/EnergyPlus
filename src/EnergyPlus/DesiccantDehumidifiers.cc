--- conflicted
+++ resolved
@@ -714,31 +714,19 @@
             ErrorsFound2 = false;
             if (UtilityRoutines::SameString(DesicDehum(DesicDehumNum).RegenFanType, "Fan:SystemModel")) {
                 DesicDehum(DesicDehumNum).regenFanType_Num = DataHVACGlobals::FanType_SystemModelObject;
-<<<<<<< HEAD
-                HVACFan::fanObjs.emplace_back(new HVACFan::FanSystem(state.files, DesicDehum(DesicDehumNum).RegenFanName)); // call constructor
-=======
                 HVACFan::fanObjs.emplace_back(new HVACFan::FanSystem(state, DesicDehum(DesicDehumNum).RegenFanName)); // call constructor
->>>>>>> b3ea0f9b
                 DesicDehum(DesicDehumNum).RegenFanIndex = HVACFan::getFanObjectVectorIndex(DesicDehum(DesicDehumNum).RegenFanName);
                 DesicDehum(DesicDehumNum).RegenFanInNode = HVACFan::fanObjs[DesicDehum(DesicDehumNum).RegenFanIndex]->inletNodeNum;
                 DesicDehum(DesicDehumNum).RegenFanOutNode = HVACFan::fanObjs[DesicDehum(DesicDehumNum).RegenFanIndex]->outletNodeNum;
 
             } else {
-<<<<<<< HEAD
-                GetFanType(state.fans, state.files, DesicDehum(DesicDehumNum).RegenFanName,
-=======
-                GetFanType(state, state.fans, DesicDehum(DesicDehumNum).RegenFanName,
->>>>>>> b3ea0f9b
+                GetFanType(state, DesicDehum(DesicDehumNum).RegenFanName,
                            DesicDehum(DesicDehumNum).regenFanType_Num,
                            errFlag,
                            CurrentModuleObject,
                            DesicDehum(DesicDehumNum).Name);
                 DesicDehum(DesicDehumNum).RegenFanInNode =
-<<<<<<< HEAD
-                    GetFanInletNode(state.fans, state.files, DesicDehum(DesicDehumNum).RegenFanType, DesicDehum(DesicDehumNum).RegenFanName, ErrorsFound2);
-=======
-                    GetFanInletNode(state, state.fans, DesicDehum(DesicDehumNum).RegenFanType, DesicDehum(DesicDehumNum).RegenFanName, ErrorsFound2);
->>>>>>> b3ea0f9b
+                    GetFanInletNode(state, DesicDehum(DesicDehumNum).RegenFanType, DesicDehum(DesicDehumNum).RegenFanName, ErrorsFound2);
                 if (ErrorsFound2) {
                     ShowContinueError("...occurs in " + DesicDehum(DesicDehumNum).DehumType + " \"" + DesicDehum(DesicDehumNum).Name + "\"");
                     ErrorsFoundGeneric = true;
@@ -746,15 +734,9 @@
 
                 ErrorsFound2 = false;
                 DesicDehum(DesicDehumNum).RegenFanOutNode =
-<<<<<<< HEAD
-                    GetFanOutletNode(state.fans, state.files, DesicDehum(DesicDehumNum).RegenFanType, DesicDehum(DesicDehumNum).RegenFanName, ErrorsFound2);
-                GetFanIndex(state.fans,
-                            state.files,
+                    GetFanOutletNode(state, DesicDehum(DesicDehumNum).RegenFanType, DesicDehum(DesicDehumNum).RegenFanName, ErrorsFound2);
+                GetFanIndex(state,
                             DesicDehum(DesicDehumNum).RegenFanName,
-=======
-                    GetFanOutletNode(state, state.fans, DesicDehum(DesicDehumNum).RegenFanType, DesicDehum(DesicDehumNum).RegenFanName, ErrorsFound2);
-                GetFanIndex(state, state.fans, DesicDehum(DesicDehumNum).RegenFanName,
->>>>>>> b3ea0f9b
                             DesicDehum(DesicDehumNum).RegenFanIndex,
                             ErrorsFound2,
                             DesicDehum(DesicDehumNum).RegenFanType);
@@ -927,30 +909,18 @@
             ErrorsFound2 = false;
             if (UtilityRoutines::SameString(DesicDehum(DesicDehumNum).RegenFanType, "Fan:SystemModel")) {
                 DesicDehum(DesicDehumNum).regenFanType_Num = DataHVACGlobals::FanType_SystemModelObject;
-<<<<<<< HEAD
-                HVACFan::fanObjs.emplace_back(new HVACFan::FanSystem(state.files, DesicDehum(DesicDehumNum).RegenFanName)); // call constructor
-=======
                 HVACFan::fanObjs.emplace_back(new HVACFan::FanSystem(state, DesicDehum(DesicDehumNum).RegenFanName)); // call constructor
->>>>>>> b3ea0f9b
                 DesicDehum(DesicDehumNum).RegenFanIndex = HVACFan::getFanObjectVectorIndex(DesicDehum(DesicDehumNum).RegenFanName);
                 DesicDehum(DesicDehumNum).RegenFanInNode = HVACFan::fanObjs[DesicDehum(DesicDehumNum).RegenFanIndex]->inletNodeNum;
                 DesicDehum(DesicDehumNum).RegenFanOutNode = HVACFan::fanObjs[DesicDehum(DesicDehumNum).RegenFanIndex]->outletNodeNum;
             } else {
-<<<<<<< HEAD
-                GetFanType(state.fans, state.files, DesicDehum(DesicDehumNum).RegenFanName,
-=======
-                GetFanType(state, state.fans, DesicDehum(DesicDehumNum).RegenFanName,
->>>>>>> b3ea0f9b
+                GetFanType(state, DesicDehum(DesicDehumNum).RegenFanName,
                            DesicDehum(DesicDehumNum).regenFanType_Num,
                            errFlag,
                            CurrentModuleObject,
                            DesicDehum(DesicDehumNum).Name);
                 DesicDehum(DesicDehumNum).RegenFanInNode =
-<<<<<<< HEAD
-                    GetFanInletNode(state.fans, state.files, DesicDehum(DesicDehumNum).RegenFanType, DesicDehum(DesicDehumNum).RegenFanName, ErrorsFound2);
-=======
-                    GetFanInletNode(state, state.fans, DesicDehum(DesicDehumNum).RegenFanType, DesicDehum(DesicDehumNum).RegenFanName, ErrorsFound2);
->>>>>>> b3ea0f9b
+                    GetFanInletNode(state, DesicDehum(DesicDehumNum).RegenFanType, DesicDehum(DesicDehumNum).RegenFanName, ErrorsFound2);
                 if (ErrorsFound2) {
                     ShowContinueError("...occurs in " + DesicDehum(DesicDehumNum).DehumType + " \"" + DesicDehum(DesicDehumNum).Name + "\"");
                     ErrorsFoundGeneric = true;
@@ -958,15 +928,9 @@
 
                 ErrorsFound2 = false;
                 DesicDehum(DesicDehumNum).RegenFanOutNode =
-<<<<<<< HEAD
-                    GetFanOutletNode(state.fans, state.files, DesicDehum(DesicDehumNum).RegenFanType, DesicDehum(DesicDehumNum).RegenFanName, ErrorsFound2);
-                GetFanIndex(state.fans,
-                            state.files,
+                    GetFanOutletNode(state, DesicDehum(DesicDehumNum).RegenFanType, DesicDehum(DesicDehumNum).RegenFanName, ErrorsFound2);
+                GetFanIndex(state,
                             DesicDehum(DesicDehumNum).RegenFanName,
-=======
-                    GetFanOutletNode(state, state.fans, DesicDehum(DesicDehumNum).RegenFanType, DesicDehum(DesicDehumNum).RegenFanName, ErrorsFound2);
-                GetFanIndex(state, state.fans, DesicDehum(DesicDehumNum).RegenFanName,
->>>>>>> b3ea0f9b
                             DesicDehum(DesicDehumNum).RegenFanIndex,
                             ErrorsFound2,
                             DesicDehum(DesicDehumNum).RegenFanType);
@@ -1368,12 +1332,8 @@
                                           "\"");
 
                     ErrorsFound2 = false;
-<<<<<<< HEAD
-                    GetDXCoilIndex(state.files,
+                    GetDXCoilIndex(state,
                                    DesicDehum(DesicDehumNum).CoolingCoilName,
-=======
-                    GetDXCoilIndex(state, DesicDehum(DesicDehumNum).CoolingCoilName,
->>>>>>> b3ea0f9b
                                    DesicDehum(DesicDehumNum).DXCoilIndex,
                                    ErrorsFound2,
                                    DesicDehum(DesicDehumNum).CoolingCoilType,
@@ -1452,11 +1412,7 @@
                     (DesicDehum(DesicDehumNum).coolingCoil_TypeNum == DataHVACGlobals::CoilDX_CoolingTwoStageWHumControl)) {
                     ErrorsFound2 = false;
                     DesicDehum(DesicDehumNum).CondenserInletNode =
-<<<<<<< HEAD
-                        GetCoilCondenserInletNode(state.files, DesicDehum(DesicDehumNum).CoolingCoilType, DesicDehum(DesicDehumNum).CoolingCoilName, ErrorsFound2);
-=======
                         GetCoilCondenserInletNode(state, DesicDehum(DesicDehumNum).CoolingCoilType, DesicDehum(DesicDehumNum).CoolingCoilName, ErrorsFound2);
->>>>>>> b3ea0f9b
                 } else if (DesicDehum(DesicDehumNum).coolingCoil_TypeNum == DataHVACGlobals::Coil_CoolingAirToAirVariableSpeed) {
                     ErrorsFound2 = false;
                     DesicDehum(DesicDehumNum).CondenserInletNode =
@@ -1510,11 +1466,7 @@
                     (DesicDehum(DesicDehumNum).coolingCoil_TypeNum == DataHVACGlobals::CoilDX_CoolingTwoStageWHumControl)) {
                     ErrorsFound2 = false;
                     CoilBypassedFlowFrac =
-<<<<<<< HEAD
-                        GetDXCoilBypassedFlowFrac(state.files, DesicDehum(DesicDehumNum).CoolingCoilType, DesicDehum(DesicDehumNum).CoolingCoilName, ErrorsFound2);
-=======
                         GetDXCoilBypassedFlowFrac(state, DesicDehum(DesicDehumNum).CoolingCoilType, DesicDehum(DesicDehumNum).CoolingCoilName, ErrorsFound2);
->>>>>>> b3ea0f9b
                 } else if (DesicDehum(DesicDehumNum).coolingCoil_TypeNum == DataHVACGlobals::Coil_CoolingAirToAirVariableSpeed) {
                     ErrorsFound2 = false;
                     CoilBypassedFlowFrac = 0.0; // bypass flow fraction not in VS coil model
