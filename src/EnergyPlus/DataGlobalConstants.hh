// EnergyPlus, Copyright (c) 1996-2020, The Board of Trustees of the University of Illinois,
// The Regents of the University of California, through Lawrence Berkeley National Laboratory
// (subject to receipt of any required approvals from the U.S. Dept. of Energy), Oak Ridge
// National Laboratory, managed by UT-Battelle, Alliance for Sustainable Energy, LLC, and other
// contributors. All rights reserved.
//
// NOTICE: This Software was developed under funding from the U.S. Department of Energy and the
// U.S. Government consequently retains certain rights. As such, the U.S. Government has been
// granted for itself and others acting on its behalf a paid-up, nonexclusive, irrevocable,
// worldwide license in the Software to reproduce, distribute copies to the public, prepare
// derivative works, and perform publicly and display publicly, and to permit others to do so.
//
// Redistribution and use in source and binary forms, with or without modification, are permitted
// provided that the following conditions are met:
//
// (1) Redistributions of source code must retain the above copyright notice, this list of
//     conditions and the following disclaimer.
//
// (2) Redistributions in binary form must reproduce the above copyright notice, this list of
//     conditions and the following disclaimer in the documentation and/or other materials
//     provided with the distribution.
//
// (3) Neither the name of the University of California, Lawrence Berkeley National Laboratory,
//     the University of Illinois, U.S. Dept. of Energy nor the names of its contributors may be
//     used to endorse or promote products derived from this software without specific prior
//     written permission.
//
// (4) Use of EnergyPlus(TM) Name. If Licensee (i) distributes the software in stand-alone form
//     without changes from the version obtained under this License, or (ii) Licensee makes a
//     reference solely to the software portion of its product, Licensee must refer to the
//     software as "EnergyPlus version X" software, where "X" is the version number Licensee
//     obtained under this License and may not use a different name for the software. Except as
//     specifically required in this Section (4), Licensee shall not use in a company name, a
//     product name, in advertising, publicity, or other promotional activities any name, trade
//     name, trademark, logo, or other designation of "EnergyPlus", "E+", "e+" or confusingly
//     similar designation, without the U.S. Department of Energy's prior written consent.
//
// THIS SOFTWARE IS PROVIDED BY THE COPYRIGHT HOLDERS AND CONTRIBUTORS "AS IS" AND ANY EXPRESS OR
// IMPLIED WARRANTIES, INCLUDING, BUT NOT LIMITED TO, THE IMPLIED WARRANTIES OF MERCHANTABILITY
// AND FITNESS FOR A PARTICULAR PURPOSE ARE DISCLAIMED. IN NO EVENT SHALL THE COPYRIGHT OWNER OR
// CONTRIBUTORS BE LIABLE FOR ANY DIRECT, INDIRECT, INCIDENTAL, SPECIAL, EXEMPLARY, OR
// CONSEQUENTIAL DAMAGES (INCLUDING, BUT NOT LIMITED TO, PROCUREMENT OF SUBSTITUTE GOODS OR
// SERVICES; LOSS OF USE, DATA, OR PROFITS; OR BUSINESS INTERRUPTION) HOWEVER CAUSED AND ON ANY
// THEORY OF LIABILITY, WHETHER IN CONTRACT, STRICT LIABILITY, OR TORT (INCLUDING NEGLIGENCE OR
// OTHERWISE) ARISING IN ANY WAY OUT OF THE USE OF THIS SOFTWARE, EVEN IF ADVISED OF THE
// POSSIBILITY OF SUCH DAMAGE.

#ifndef DataGlobalConstants_hh_INCLUDED
#define DataGlobalConstants_hh_INCLUDED

// C++ Headers
#include <map>

// EnergyPlus Headers
#include <EnergyPlus/EnergyPlus.hh>

namespace EnergyPlus {

namespace DataGlobalConstants {

<<<<<<< HEAD
    // Data
    // MODULE PARAMETER DEFINITIONS:
    // End Use Parameters
    extern int const NumEndUses;

    extern int const endUseHeating;
    extern int const endUseCooling;
    extern int const endUseInteriorLights;
    extern int const endUseExteriorLights;
    extern int const endUseInteriorEquipment;
    extern int const endUseExteriorEquipment;
    extern int const endUseFans;
    extern int const endUsePumps;
    extern int const endUseHeatRejection;
    extern int const endUseHumidification;
    extern int const endUseHeatRecovery;
    extern int const endUseWaterSystem;
    extern int const endUseRefrigeration;
    extern int const endUseCogeneration;

    // Resource Types
    extern std::string const cRT_None;
    extern std::string const cRT_NoneUC;
    extern int const iRT_None;
    extern std::string const cRT_Electricity;
    extern std::string const cRT_ElectricityUC;
    extern int const iRT_Electricity;
    extern std::string const cRT_Natural_Gas;
    extern std::string const cRT_Natural_GasUC;
    extern int const iRT_Natural_Gas;
    extern std::string const cRT_Gasoline;
    extern std::string const cRT_GasolineUC;
    extern int const iRT_Gasoline;
    extern std::string const cRT_Diesel;
    extern std::string const cRT_DieselUC;
    extern int const iRT_Diesel;
    extern std::string const cRT_Coal;
    extern std::string const cRT_CoalUC;
    extern int const iRT_Coal;
    extern std::string const cRT_FuelOil_1;
    extern std::string const cRT_FuelOil_1UC;
    extern int const iRT_FuelOil_1;
    extern std::string const cRT_FuelOil_2;
    extern std::string const cRT_FuelOil_2UC;
    extern int const iRT_FuelOil_2;
    extern std::string const cRT_Propane;
    extern std::string const cRT_PropaneUC;
    extern int const iRT_Propane;
    extern std::string const cRT_Water;
    extern std::string const cRT_WaterUC;
    extern int const iRT_Water;
    extern std::string const cRT_EnergyTransfer;
    extern std::string const cRT_EnergyTransferUC;
    extern int const iRT_EnergyTransfer;
    extern std::string const cRT_Steam;
    extern std::string const cRT_SteamUC;
    extern int const iRT_Steam;
    extern std::string const cRT_DistrictCooling;
    extern std::string const cRT_DistrictCoolingUC;
    extern int const iRT_DistrictCooling;
    extern std::string const cRT_DistrictHeating;
    extern std::string const cRT_DistrictHeatingUC;
    extern int const iRT_DistrictHeating;
    extern std::string const cRT_ElectricityProduced;
    extern std::string const cRT_ElectricityProducedUC;
    extern int const iRT_ElectricityProduced;
    extern std::string const cRT_ElectricityPurchased;
    extern std::string const cRT_ElectricityPurchasedUC;
    extern int const iRT_ElectricityPurchased;
    extern std::string const cRT_ElectricitySurplusSold;
    extern std::string const cRT_ElectricitySurplusSoldUC;
    extern int const iRT_ElectricitySurplusSold;
    extern std::string const cRT_ElectricityNet;
    extern std::string const cRT_ElectricityNetUC;
    extern int const iRT_ElectricityNet;
    extern std::string const cRT_SolarWater;
    extern std::string const cRT_SolarWaterUC;
    extern int const iRT_SolarWater;
    extern std::string const cRT_SolarAir;
    extern std::string const cRT_SolarAirUC;
    extern int const iRT_SolarAir;
    extern std::string const cRT_SO2;
    extern std::string const cRT_SO2UC;
    extern int const iRT_SO2;
    extern std::string const cRT_NOx;
    extern std::string const cRT_NOxUC;
    extern int const iRT_NOx;
    extern std::string const cRT_N2O;
    extern std::string const cRT_N2OUC;
    extern int const iRT_N2O;
    extern std::string const cRT_PM;
    extern std::string const cRT_PMUC;
    extern int const iRT_PM;
    extern std::string const cRT_PM2_5;
    extern std::string const cRT_PM2_5UC;
    extern int const iRT_PM2_5;
    extern std::string const cRT_PM10;
    extern std::string const cRT_PM10UC;
    extern int const iRT_PM10;
    extern std::string const cRT_CO;
    extern std::string const cRT_COUC;
    extern int const iRT_CO;
    extern std::string const cRT_CO2;
    extern std::string const cRT_CO2UC;
    extern int const iRT_CO2;
    extern std::string const cRT_CH4;
    extern std::string const cRT_CH4UC;
    extern int const iRT_CH4;
    extern std::string const cRT_NH3;
    extern std::string const cRT_NH3UC;
    extern int const iRT_NH3;
    extern std::string const cRT_NMVOC;
    extern std::string const cRT_NMVOCUC;
    extern int const iRT_NMVOC;
    extern std::string const cRT_Hg;
    extern std::string const cRT_HgUC;
    extern int const iRT_Hg;
    extern std::string const cRT_Pb;
    extern std::string const cRT_PbUC;
    extern int const iRT_Pb;
    extern std::string const cRT_NuclearHigh;
    extern std::string const cRT_NuclearHighUC;
    extern int const iRT_NuclearHigh;
    extern std::string const cRT_NuclearLow;
    extern std::string const cRT_NuclearLowUC;
    extern int const iRT_NuclearLow;
    extern std::string const cRT_WaterEnvironmentalFactors;
    extern std::string const cRT_WaterEnvironmentalFactorsUC;
    extern int const iRT_WaterEnvironmentalFactors;
    extern std::string const cRT_CarbonEquivalent;
    extern std::string const cRT_CarbonEquivalentUC;
    extern int const iRT_CarbonEquivalent;
    extern std::string const cRT_Source;
    extern std::string const cRT_SourceUC;
    extern int const iRT_Source;
    extern std::string const cRT_PlantLoopHeatingDemand;
    extern std::string const cRT_PlantLoopHeatingDemandUC;
    extern int const iRT_PlantLoopHeatingDemand;
    extern std::string const cRT_PlantLoopCoolingDemand;
    extern std::string const cRT_PlantLoopCoolingDemandUC;
    extern int const iRT_PlantLoopCoolingDemand;
    extern std::string const cRT_OnSiteWater;
    extern std::string const cRT_OnSiteWaterUC;
    extern int const iRT_OnSiteWater;
    extern std::string const cRT_MainsWater;
    extern std::string const cRT_MainsWaterUC;
    extern int const iRT_MainsWater;
    extern std::string const cRT_RainWater;
    extern std::string const cRT_RainWaterUC;
    extern int const iRT_RainWater;
    extern std::string const cRT_WellWater;
    extern std::string const cRT_WellWaterUC;
    extern int const iRT_WellWater;
    extern std::string const cRT_Condensate;
    extern std::string const cRT_CondensateUC;
    extern int const iRT_Condensate;
    extern std::string const cRT_OtherFuel1;
    extern std::string const cRT_OtherFuel1UC;
    extern int const iRT_OtherFuel1;
    extern std::string const cRT_OtherFuel2;
    extern std::string const cRT_OtherFuel2UC;
    extern int const iRT_OtherFuel2;
    extern int const NumOfResourceTypes;
    extern int const ResourceTypeInitialOffset; // to reach "ValidTypes"
    extern Array1D_string const cRT_ValidTypes;

    extern int const iGeneratorICEngine;
    extern int const iGeneratorCombTurbine;
    extern int const iGeneratorPV;
    extern int const iGeneratorFuelCell;
    extern int const iGeneratorMicroCHP;
    extern int const iGeneratorMicroturbine;
    extern int const iGeneratorWindTurbine;
    extern int const iGeneratorPVWatts;

    extern int const iEvapCoolerDirectCELDEKPAD;
    extern int const iEvapCoolerInDirectCELDEKPAD;
    extern int const iEvapCoolerInDirectWETCOIL;
    extern int const iEvapCoolerInDirectRDDSpecial;
    extern int const iEvapCoolerDirectResearchSpecial;

    extern int const MaxSpedLevels; // Maximum number of speed that supports
    extern int const MaxCTFTerms; // Maximum number of CTF terms allowed to still allow stability //Note Duplicate of DataHeatBalance::MaxCTFTerms

    // DERIVED TYPE DEFINITIONS:
    // na

    // MODULE VARIABLE DECLARATIONS:
    // na

    // SUBROUTINE SPECIFICATIONS FOR MODULE DataGlobalConstants

    int AssignResourceTypeNum(std::string const &ResourceTypeChar);

    std::string GetResourceTypeChar(int const ResourceTypeNum);
=======
    enum class EndUse {
        Heating,
        Cooling,
        InteriorLights,
        ExteriorLights,
        InteriorEquipment,
        ExteriorEquipment,
        Fans,
        Pumps,
        HeatRejection,
        Humidification,
        HeatRecovery,
        WaterSystem,
        Refrigeration,
        Cogeneration
    };

    enum class ResourceType {
        None,
        Electricity,
        Natural_Gas,
        Gasoline,
        Diesel,
        Coal,
        FuelOil_1,
        FuelOil_2,
        Propane,
        Water,
        EnergyTransfer,
        Steam,
        DistrictCooling,
        DistrictHeating,
        ElectricityProduced,
        ElectricityPurchased,
        ElectricitySurplusSold,
        ElectricityNet,
        SolarWater,
        SolarAir,
        SO2,
        NOx,
        N2O,
        PM,
        PM2_5,
        PM10,
        CO,
        CO2,
        CH4,
        NH3,
        NMVOC,
        Hg,
        Pb,
        NuclearHigh,
        NuclearLow,
        WaterEnvironmentalFactors,
        CarbonEquivalent,
        Source,
        PlantLoopHeatingDemand,
        PlantLoopCoolingDemand,
        OnSiteWater,
        MainsWater,
        RainWater,
        WellWater,
        Condensate,
        OtherFuel1,
        OtherFuel2
    };

    enum class CallIndicator {
        BeginDay,
        DuringDay,
        EndDay,
        EndZoneSizingCalc,
        EndSysSizingCalc
    };

    // Parameters for KindOfSim
    enum class KindOfSim {
        Unassigned = 0,
        DesignDay = 1,
        RunPeriodDesign = 2,
        RunPeriodWeather = 3,
        HVACSizeDesignDay = 4,          // a regular design day run during HVAC Sizing Simulation
        HVACSizeRunPeriodDesign = 5,    // a weather period design day run during HVAC Sizing Simulation
        ReadAllWeatherData = 6          // a weather period for reading all weather data prior to the simulation
    };

    Real64 constexpr MaxEXPArg () { return 709.78; }                        // maximum exponent in EXP() function
    Real64 constexpr Pi () { return 3.14159265358979324; }                  // Pi 3.1415926535897932384626435
    Real64 constexpr PiOvr2 () { return Pi() / 2.0; }                       // Pi/2
    Real64 constexpr TwoPi () { return 2.0 * Pi(); }                        // 2*Pi 6.2831853071795864769252868
    Real64 constexpr GravityConstant () { return 9.807; }
    Real64 constexpr DegToRadians () { return Pi() / 180.0; }               // Conversion for Degrees to Radians
    Real64 constexpr RadToDeg () { return 180.0 / Pi(); }                   // Conversion for Radians to Degrees
    Real64 constexpr SecInHour () { return 3600.0; }                        // Conversion for hours to seconds
    Real64 constexpr HoursInDay () { return 24.0; }                         // Number of Hours in Day
    Real64 constexpr SecsInDay () { return SecInHour() * HoursInDay(); }    // Number of seconds in Day
    Real64 constexpr BigNumber () { return std::numeric_limits< Real64 >::max(); }  // Max Number real used for initializations
    Real64 constexpr rTinyValue () { return std::numeric_limits< Real64 >::epsilon(); }   // Tiny value to replace use of TINY(x)
    std::string::size_type constexpr MaxNameLength () { return 100; }       // Maximum Name Length in Characters -- should be the same as MaxAlphaArgLength in InputProcessor module
    Real64 constexpr KelvinConv () { return 273.15; }                       // Conversion factor for C to K and K to C
    Real64 constexpr InitConvTemp () { return 5.05; }                       // [deg C], standard init vol to mass flow conversion temp
    Real64 constexpr AutoCalculate () { return -99999.0; }                  // automatically calculate some fields.
    Real64 constexpr CWInitConvTemp () { return 5.05; }                     // [deg C], standard init chilled water vol to mass flow conversion temp
    Real64 constexpr HWInitConvTemp () { return 60.0; }                     // [deg C], standard init hot water vol to mass flow conversion temp
    Real64 constexpr SteamInitConvTemp () { return 100.0; }                 // [deg C], standard init steam vol to mass flow conversion temp
    Real64 constexpr StefanBoltzmann () { return 5.6697E-8; }               // Stefan-Boltzmann constant in W/(m2*K4)
    Real64 constexpr UniversalGasConst () { return 8314.462175; }           // Universal Gas Constant (J/mol*K)
    Real64 constexpr convertJtoGJ () { return 1.0E-9; }                     // Conversion factor for J to GJ
    int constexpr MaxSpeedLevels () { return 10; }                          // Maximum number of speed that supports

    ResourceType AssignResourceTypeNum(std::string const &ResourceTypeChar);
    std::string GetResourceTypeChar(ResourceType ResourceTypeNum);

    extern std::vector<ResourceType> AllResourceTypes;
    extern std::map<EndUse, int> iEndUse;
>>>>>>> 519eaa23

} // namespace DataGlobalConstants

} // namespace EnergyPlus

#endif<|MERGE_RESOLUTION|>--- conflicted
+++ resolved
@@ -58,203 +58,6 @@
 
 namespace DataGlobalConstants {
 
-<<<<<<< HEAD
-    // Data
-    // MODULE PARAMETER DEFINITIONS:
-    // End Use Parameters
-    extern int const NumEndUses;
-
-    extern int const endUseHeating;
-    extern int const endUseCooling;
-    extern int const endUseInteriorLights;
-    extern int const endUseExteriorLights;
-    extern int const endUseInteriorEquipment;
-    extern int const endUseExteriorEquipment;
-    extern int const endUseFans;
-    extern int const endUsePumps;
-    extern int const endUseHeatRejection;
-    extern int const endUseHumidification;
-    extern int const endUseHeatRecovery;
-    extern int const endUseWaterSystem;
-    extern int const endUseRefrigeration;
-    extern int const endUseCogeneration;
-
-    // Resource Types
-    extern std::string const cRT_None;
-    extern std::string const cRT_NoneUC;
-    extern int const iRT_None;
-    extern std::string const cRT_Electricity;
-    extern std::string const cRT_ElectricityUC;
-    extern int const iRT_Electricity;
-    extern std::string const cRT_Natural_Gas;
-    extern std::string const cRT_Natural_GasUC;
-    extern int const iRT_Natural_Gas;
-    extern std::string const cRT_Gasoline;
-    extern std::string const cRT_GasolineUC;
-    extern int const iRT_Gasoline;
-    extern std::string const cRT_Diesel;
-    extern std::string const cRT_DieselUC;
-    extern int const iRT_Diesel;
-    extern std::string const cRT_Coal;
-    extern std::string const cRT_CoalUC;
-    extern int const iRT_Coal;
-    extern std::string const cRT_FuelOil_1;
-    extern std::string const cRT_FuelOil_1UC;
-    extern int const iRT_FuelOil_1;
-    extern std::string const cRT_FuelOil_2;
-    extern std::string const cRT_FuelOil_2UC;
-    extern int const iRT_FuelOil_2;
-    extern std::string const cRT_Propane;
-    extern std::string const cRT_PropaneUC;
-    extern int const iRT_Propane;
-    extern std::string const cRT_Water;
-    extern std::string const cRT_WaterUC;
-    extern int const iRT_Water;
-    extern std::string const cRT_EnergyTransfer;
-    extern std::string const cRT_EnergyTransferUC;
-    extern int const iRT_EnergyTransfer;
-    extern std::string const cRT_Steam;
-    extern std::string const cRT_SteamUC;
-    extern int const iRT_Steam;
-    extern std::string const cRT_DistrictCooling;
-    extern std::string const cRT_DistrictCoolingUC;
-    extern int const iRT_DistrictCooling;
-    extern std::string const cRT_DistrictHeating;
-    extern std::string const cRT_DistrictHeatingUC;
-    extern int const iRT_DistrictHeating;
-    extern std::string const cRT_ElectricityProduced;
-    extern std::string const cRT_ElectricityProducedUC;
-    extern int const iRT_ElectricityProduced;
-    extern std::string const cRT_ElectricityPurchased;
-    extern std::string const cRT_ElectricityPurchasedUC;
-    extern int const iRT_ElectricityPurchased;
-    extern std::string const cRT_ElectricitySurplusSold;
-    extern std::string const cRT_ElectricitySurplusSoldUC;
-    extern int const iRT_ElectricitySurplusSold;
-    extern std::string const cRT_ElectricityNet;
-    extern std::string const cRT_ElectricityNetUC;
-    extern int const iRT_ElectricityNet;
-    extern std::string const cRT_SolarWater;
-    extern std::string const cRT_SolarWaterUC;
-    extern int const iRT_SolarWater;
-    extern std::string const cRT_SolarAir;
-    extern std::string const cRT_SolarAirUC;
-    extern int const iRT_SolarAir;
-    extern std::string const cRT_SO2;
-    extern std::string const cRT_SO2UC;
-    extern int const iRT_SO2;
-    extern std::string const cRT_NOx;
-    extern std::string const cRT_NOxUC;
-    extern int const iRT_NOx;
-    extern std::string const cRT_N2O;
-    extern std::string const cRT_N2OUC;
-    extern int const iRT_N2O;
-    extern std::string const cRT_PM;
-    extern std::string const cRT_PMUC;
-    extern int const iRT_PM;
-    extern std::string const cRT_PM2_5;
-    extern std::string const cRT_PM2_5UC;
-    extern int const iRT_PM2_5;
-    extern std::string const cRT_PM10;
-    extern std::string const cRT_PM10UC;
-    extern int const iRT_PM10;
-    extern std::string const cRT_CO;
-    extern std::string const cRT_COUC;
-    extern int const iRT_CO;
-    extern std::string const cRT_CO2;
-    extern std::string const cRT_CO2UC;
-    extern int const iRT_CO2;
-    extern std::string const cRT_CH4;
-    extern std::string const cRT_CH4UC;
-    extern int const iRT_CH4;
-    extern std::string const cRT_NH3;
-    extern std::string const cRT_NH3UC;
-    extern int const iRT_NH3;
-    extern std::string const cRT_NMVOC;
-    extern std::string const cRT_NMVOCUC;
-    extern int const iRT_NMVOC;
-    extern std::string const cRT_Hg;
-    extern std::string const cRT_HgUC;
-    extern int const iRT_Hg;
-    extern std::string const cRT_Pb;
-    extern std::string const cRT_PbUC;
-    extern int const iRT_Pb;
-    extern std::string const cRT_NuclearHigh;
-    extern std::string const cRT_NuclearHighUC;
-    extern int const iRT_NuclearHigh;
-    extern std::string const cRT_NuclearLow;
-    extern std::string const cRT_NuclearLowUC;
-    extern int const iRT_NuclearLow;
-    extern std::string const cRT_WaterEnvironmentalFactors;
-    extern std::string const cRT_WaterEnvironmentalFactorsUC;
-    extern int const iRT_WaterEnvironmentalFactors;
-    extern std::string const cRT_CarbonEquivalent;
-    extern std::string const cRT_CarbonEquivalentUC;
-    extern int const iRT_CarbonEquivalent;
-    extern std::string const cRT_Source;
-    extern std::string const cRT_SourceUC;
-    extern int const iRT_Source;
-    extern std::string const cRT_PlantLoopHeatingDemand;
-    extern std::string const cRT_PlantLoopHeatingDemandUC;
-    extern int const iRT_PlantLoopHeatingDemand;
-    extern std::string const cRT_PlantLoopCoolingDemand;
-    extern std::string const cRT_PlantLoopCoolingDemandUC;
-    extern int const iRT_PlantLoopCoolingDemand;
-    extern std::string const cRT_OnSiteWater;
-    extern std::string const cRT_OnSiteWaterUC;
-    extern int const iRT_OnSiteWater;
-    extern std::string const cRT_MainsWater;
-    extern std::string const cRT_MainsWaterUC;
-    extern int const iRT_MainsWater;
-    extern std::string const cRT_RainWater;
-    extern std::string const cRT_RainWaterUC;
-    extern int const iRT_RainWater;
-    extern std::string const cRT_WellWater;
-    extern std::string const cRT_WellWaterUC;
-    extern int const iRT_WellWater;
-    extern std::string const cRT_Condensate;
-    extern std::string const cRT_CondensateUC;
-    extern int const iRT_Condensate;
-    extern std::string const cRT_OtherFuel1;
-    extern std::string const cRT_OtherFuel1UC;
-    extern int const iRT_OtherFuel1;
-    extern std::string const cRT_OtherFuel2;
-    extern std::string const cRT_OtherFuel2UC;
-    extern int const iRT_OtherFuel2;
-    extern int const NumOfResourceTypes;
-    extern int const ResourceTypeInitialOffset; // to reach "ValidTypes"
-    extern Array1D_string const cRT_ValidTypes;
-
-    extern int const iGeneratorICEngine;
-    extern int const iGeneratorCombTurbine;
-    extern int const iGeneratorPV;
-    extern int const iGeneratorFuelCell;
-    extern int const iGeneratorMicroCHP;
-    extern int const iGeneratorMicroturbine;
-    extern int const iGeneratorWindTurbine;
-    extern int const iGeneratorPVWatts;
-
-    extern int const iEvapCoolerDirectCELDEKPAD;
-    extern int const iEvapCoolerInDirectCELDEKPAD;
-    extern int const iEvapCoolerInDirectWETCOIL;
-    extern int const iEvapCoolerInDirectRDDSpecial;
-    extern int const iEvapCoolerDirectResearchSpecial;
-
-    extern int const MaxSpedLevels; // Maximum number of speed that supports
-    extern int const MaxCTFTerms; // Maximum number of CTF terms allowed to still allow stability //Note Duplicate of DataHeatBalance::MaxCTFTerms
-
-    // DERIVED TYPE DEFINITIONS:
-    // na
-
-    // MODULE VARIABLE DECLARATIONS:
-    // na
-
-    // SUBROUTINE SPECIFICATIONS FOR MODULE DataGlobalConstants
-
-    int AssignResourceTypeNum(std::string const &ResourceTypeChar);
-
-    std::string GetResourceTypeChar(int const ResourceTypeNum);
-=======
     enum class EndUse {
         Heating,
         Cooling,
@@ -364,13 +167,13 @@
     Real64 constexpr UniversalGasConst () { return 8314.462175; }           // Universal Gas Constant (J/mol*K)
     Real64 constexpr convertJtoGJ () { return 1.0E-9; }                     // Conversion factor for J to GJ
     int constexpr MaxSpeedLevels () { return 10; }                          // Maximum number of speed that supports
+    int constexpr MaxCTFTerms () { return 19; }                             // Maximum number of CTF terms allowed to still allow stability //Note Duplicate of DataHeatBalance::MaxCTFTerms
 
     ResourceType AssignResourceTypeNum(std::string const &ResourceTypeChar);
     std::string GetResourceTypeChar(ResourceType ResourceTypeNum);
 
     extern std::vector<ResourceType> AllResourceTypes;
     extern std::map<EndUse, int> iEndUse;
->>>>>>> 519eaa23
 
 } // namespace DataGlobalConstants
 
