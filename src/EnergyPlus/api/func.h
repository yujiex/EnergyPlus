// EnergyPlus, Copyright (c) 1996-2020, The Board of Trustees of the University of Illinois,
// The Regents of the University of California, through Lawrence Berkeley National Laboratory
// (subject to receipt of any required approvals from the U.S. Dept. of Energy), Oak Ridge
// National Laboratory, managed by UT-Battelle, Alliance for Sustainable Energy, LLC, and other
// contributors. All rights reserved.
//
// NOTICE: This Software was developed under funding from the U.S. Department of Energy and the
// U.S. Government consequently retains certain rights. As such, the U.S. Government has been
// granted for itself and others acting on its behalf a paid-up, nonexclusive, irrevocable,
// worldwide license in the Software to reproduce, distribute copies to the public, prepare
// derivative works, and perform publicly and display publicly, and to permit others to do so.
//
// Redistribution and use in source and binary forms, with or without modification, are permitted
// provided that the following conditions are met:
//
// (1) Redistributions of source code must retain the above copyright notice, this list of
//     conditions and the following disclaimer.
//
// (2) Redistributions in binary form must reproduce the above copyright notice, this list of
//     conditions and the following disclaimer in the documentation and/or other materials
//     provided with the distribution.
//
// (3) Neither the name of the University of California, Lawrence Berkeley National Laboratory,
//     the University of Illinois, U.S. Dept. of Energy nor the names of its contributors may be
//     used to endorse or promote products derived from this software without specific prior
//     written permission.
//
// (4) Use of EnergyPlus(TM) Name. If Licensee (i) distributes the software in stand-alone form
//     without changes from the version obtained under this License, or (ii) Licensee makes a
//     reference solely to the software portion of its product, Licensee must refer to the
//     software as "EnergyPlus version X" software, where "X" is the version number Licensee
//     obtained under this License and may not use a different name for the software. Except as
//     specifically required in this Section (4), Licensee shall not use in a company name, a
//     product name, in advertising, publicity, or other promotional activities any name, trade
//     name, trademark, logo, or other designation of "EnergyPlus", "E+", "e+" or confusingly
//     similar designation, without the U.S. Department of Energy's prior written consent.
//
// THIS SOFTWARE IS PROVIDED BY THE COPYRIGHT HOLDERS AND CONTRIBUTORS "AS IS" AND ANY EXPRESS OR
// IMPLIED WARRANTIES, INCLUDING, BUT NOT LIMITED TO, THE IMPLIED WARRANTIES OF MERCHANTABILITY
// AND FITNESS FOR A PARTICULAR PURPOSE ARE DISCLAIMED. IN NO EVENT SHALL THE COPYRIGHT OWNER OR
// CONTRIBUTORS BE LIABLE FOR ANY DIRECT, INDIRECT, INCIDENTAL, SPECIAL, EXEMPLARY, OR
// CONSEQUENTIAL DAMAGES (INCLUDING, BUT NOT LIMITED TO, PROCUREMENT OF SUBSTITUTE GOODS OR
// SERVICES; LOSS OF USE, DATA, OR PROFITS; OR BUSINESS INTERRUPTION) HOWEVER CAUSED AND ON ANY
// THEORY OF LIABILITY, WHETHER IN CONTRACT, STRICT LIABILITY, OR TORT (INCLUDING NEGLIGENCE OR
// OTHERWISE) ARISING IN ANY WAY OUT OF THE USE OF THIS SOFTWARE, EVEN IF ADVISED OF THE
// POSSIBILITY OF SUCH DAMAGE.


#ifndef EnergyPlusAPIFunctional_h_INCLUDED
#define EnergyPlusAPIFunctional_h_INCLUDED

#include <EnergyPlus/api/TypeDefs.h>
#include <EnergyPlus/api/EnergyPlusAPI.h>
#include <EnergyPlus/api/state.h>

#ifdef __cplusplus

#include <functional>
#include <string>

ENERGYPLUSLIB_API void registerErrorCallback(std::function<void(EnergyPlus::Error, const std::string &)> f);

extern "C" {
#endif

/// \file func.h
/// \brief This "functional" API category provides access to things which do not require a simulation to be running.
/// \details Currently this includes accessing API version information, and looking up glycol, refrigerant, and psychrometric
///          properties.  Each category has some limitations as this is the first version of the API, but more functionality
///          will be introduced throughout development cycles.  The functionality of this API category is available
///          without making a call to run EnergyPlus, however an `EnergyPlusState` object is still required for the
///          API calls.  The state object can be instantiated with a call to `stateNew` and managed with methods in the
///          state API category.
/// \remark Make sure to call `initializeFunctionalAPI` prior to calling any functional API methods to ensure the internal
///         structures are in place in the code.
/// \remark Glycol routines currently only operate on pure water; a future version will enable further property lookups.
/// \remark Refrigerant routines currently only operate on steam; a future version will enable further property lookups.
/// \see EnergyPlusState
/// \see stateNew
/// \see initializeFunctionalAPI

/// \brief An initialization routine that sets up all functional API structures
/// \details The functional API exposes classes and methods that can be used for outside calculations.
///          Some of these calculations rely on internal structures being allocated and set up.
///          Whenever any script is going to use a method from this functional API, this method must be called.
/// \param[in] state An active EnergyPlusState instance created with `stateNew`.
/// \remark When using the functional API from a Python Plugin workflow, this function should _not_ be called.
ENERGYPLUSLIB_API void initializeFunctionalAPI(EnergyPlusState state);
/// \brief Returns the version of this API, in Major.Minor form.
/// \details Over time, the API will evolve.  In most cases, there won't be breaking changes, just additional
///          functionality.  When improvements are made, but they don't break functionality, the minor number will be
///          incremented.  If a breaking change ever occurs, the major number will be incremented.
///          This function can be used by users as a way to target a specific major version of the API and avoid
///          problems if the API ever changes.
/// \param[in] state An active EnergyPlusState instance created with `stateNew`.
ENERGYPLUSLIB_API const char * apiVersionFromEPlus(EnergyPlusState state);
/// \brief Allows a user to register an error callback function.
/// \details If a user script registers a callback function here, then when EnergyPlus is sending an error message to
///          the error file, it will also send it here.  The user function will then have the ability to act on the
///          error message if needed.
/// \param[in] state An active EnergyPlusState instance created with `stateNew`.
/// \param[in] f A function that accepts an error string, and will be called by EnergyPlus when an error is emitted.
/// \remark A future version of this method will enable additional functionality including an argument indicating the
///         error type, and allowing the return value from this callback to determine how EnergyPlus should behave.
<<<<<<< HEAD
ENERGYPLUSLIB_API void registerErrorCallback(void (*f)(int, const char * errorMessage));
=======
ENERGYPLUSLIB_API void registerErrorCallback(EnergyPlusState state, void (*f)(const char * errorMessage));
>>>>>>> 52cd0f85


/// \brief This typedef is a convenient pointer to an internal glycol property class inside EnergyPlus.
/// \details In a default EnergyPlus simulation, pure water properties are available directly.  To access properties of
///          ethylene glycol or propylene glycol, user-input is required.  For the current time, the only glycol available
///          through the API is pure water.  Accessing the glycol API is initiated using the `glycolNew` function.
/// \see glycolNew
ENERGYPLUSLIB_API typedef void * Glycol;
/// \brief Returns a new reference to a Glycol class
/// \details The glycol class allows access to fluid properties.  Eventually ethylene and propylene glycol properties will
///          be made available but for now the only fluid is pure water.
/// \param[in] state An active EnergyPlusState instance created with `stateNew`.
/// \param[in] glycolName The name of the glycol.  Currently the only valid option is "water".  In future versions of the
///                       API, the function will accept other fluid types and glycol mixtures.
/// \returns This functions allocates a new glycol class and returns a Glycol, which is a pointer to that new instance.
/// \remark In API applications, when the calling script is done with the glycol instance, call `glycolDelete` to clean up the instance.
/// \see Glycol
/// \see glycolDelete
ENERGYPLUSLIB_API Glycol glycolNew(EnergyPlusState state, const char* glycolName);
/// \brief Deletes an instance of a Glycol class
/// \details When an instance of a Glycol class is created using `glycolNew`, it should be cleaned up when totally done with it.
/// \param[in] state An active EnergyPlusState instance created with `stateNew`.
/// \param[in] glycol An instance of a Glycol class to be deleted.  The Glycol class is initially created by calling `glycolNew`.
/// \see Glycol
/// \see glycolNew
ENERGYPLUSLIB_API void glycolDelete(EnergyPlusState state, Glycol glycol);
/// \brief Returns the fluid specific heat for the given Glycol instance at the specified temperature.
/// \param[in] state An active EnergyPlusState instance created with `stateNew`.
/// \param[in] glycol An instance of a Glycol class, which can be created by calling `glycolNew`.
/// \param[in] temperature The fluid temperature for property evaluation, in degrees Celsius.
/// \returns Fluid specific heat, in J/kgK
/// \see Glycol
/// \see glycolNew
ENERGYPLUSLIB_API Real64 glycolSpecificHeat(EnergyPlusState state, Glycol glycol, Real64 temperature);
/// \brief Returns the fluid density for the given Glycol instance at the specified temperature.
/// \param[in] state An active EnergyPlusState instance created with `stateNew`.
/// \param[in] glycol An instance of a Glycol class, which can be created by calling `glycolNew`.
/// \param[in] temperature The fluid temperature for property evaluation, in degrees Celsius.
/// \returns Fluid density, in kg/m3
/// \see Glycol
/// \see glycolNew
ENERGYPLUSLIB_API Real64 glycolDensity(EnergyPlusState state, Glycol glycol, Real64 temperature);
/// \brief Returns the fluid thermal conductivity for the given Glycol instance at the specified temperature.
/// \param[in] state An active EnergyPlusState instance created with `stateNew`.
/// \param[in] glycol An instance of a Glycol class, which can be created by calling `glycolNew`.
/// \param[in] temperature The fluid temperature for property evaluation, in degrees Celsius.
/// \returns Fluid thermal conductivity, in W/mK
/// \see Glycol
/// \see glycolNew
ENERGYPLUSLIB_API Real64 glycolConductivity(EnergyPlusState state, Glycol glycol, Real64 temperature);
/// \brief Returns the fluid dynamic viscosity for the given Glycol instance at the specified temperature.
/// \param[in] state An active EnergyPlusState instance created with `stateNew`.
/// \param[in] glycol An instance of a Glycol class, which can be created by calling `glycolNew`.
/// \param[in] temperature The fluid temperature for property evaluation, in degrees Celsius.
/// \returns Fluid dynamic viscosity, in Pa-s (or kg/m-s)
/// \see Glycol
/// \see glycolNew
ENERGYPLUSLIB_API Real64 glycolViscosity(EnergyPlusState state, Glycol glycol, Real64 temperature);


/// \brief This typedef is a convenient pointer to an internal refrigerant property class inside EnergyPlus.
/// \details In a default EnergyPlus simulation, refrigerant properties for steam are available directly.  To access properties of
///          other refrigerants, user-input is required.  For the current time, the only refrigerant available
///          through the API is pure steam.  Accessing the refrigerant API is initiated using the `refrigerantNew` function.
/// \see refrigerantNew
ENERGYPLUSLIB_API typedef void * Refrigerant;
/// \brief Returns a new reference to a Refrigerant class
/// \details The refrigerant class allows access to refrigerant properties.  Eventually more refrigerant properties will
///          be made available but for now the only refrigerant is pure steam.
/// \param[in] state An active EnergyPlusState instance created with `stateNew`.
/// \param[in] refrigerantName The name of the refrigerant.  Currently the only valid option is "steam".  In future versions of the
///                            API, the function will accept other refrigerant types.
/// \returns This functions allocates a new refrigerant class and returns a Refrigerant, which is a pointer to that new instance.
/// \remark In API applications, when the calling script is done with the refrigerant instance, call `refrigerantDelete` to clean up the instance.
/// \see Refrigerant
/// \see refrigerantDelete
ENERGYPLUSLIB_API Refrigerant refrigerantNew(EnergyPlusState state, const char* refrigerantName);
/// \brief Deletes an instance of a Refrigerant class
/// \details When an instance of a Refrigerant class is created using `refrigerantNew`, it should be cleaned up when totally done with it.
/// \param[in] state An active EnergyPlusState instance created with `stateNew`.
/// \param[in] refrigerant An instance of a Refrigerant class to be deleted.  The Refrigerant class is initially created by calling `refrigerantNew`.
/// \see Refrigerant
/// \see refrigerantNew
ENERGYPLUSLIB_API void refrigerantDelete(EnergyPlusState state, Refrigerant refrigerant);
/// \brief Returns the refrigerant saturation pressure for the given Refrigerant instance at the specified temperature.
/// \param[in] state An active EnergyPlusState instance created with `stateNew`.
/// \param[in] refrigerant An instance of a Refrigerant class, which can be created by calling `refrigerantNew`.
/// \param[in] temperature The refrigerant temperature for property evaluation, in degrees Celsius.
/// \returns Refrigerant saturation pressure, in Pa
/// \see Refrigerant
/// \see refrigerantNew
ENERGYPLUSLIB_API Real64 refrigerantSaturationPressure(EnergyPlusState state, Refrigerant refrigerant, Real64 temperature);
/// \brief Returns the refrigerant saturation temperature for the given Refrigerant instance at the specified pressure.
/// \param[in] state An active EnergyPlusState instance created with `stateNew`.
/// \param[in] refrigerant An instance of a Refrigerant class, which can be created by calling `refrigerantNew`.
/// \param[in] pressure The refrigerant pressure for property evaluation, in Pa.
/// \returns Refrigerant saturation temperature, in C
/// \see Refrigerant
/// \see refrigerantNew
ENERGYPLUSLIB_API Real64 refrigerantSaturationTemperature(EnergyPlusState state, Refrigerant refrigerant, Real64 pressure);
/// \brief Returns the refrigerant saturated enthalpy for the given Refrigerant instance at the specified temperature and quality.
/// \param[in] state An active EnergyPlusState instance created with `stateNew`.
/// \param[in] refrigerant An instance of a Refrigerant class, which can be created by calling `refrigerantNew`.
/// \param[in] temperature The refrigerant temperature for property evaluation, in C.
/// \param[in] quality The refrigerant quality for property evaluation, in fractional form from 0.0 to 1.0.
/// \returns Refrigerant saturated enthalpy in J/kg
/// \see Refrigerant
/// \see refrigerantNew
ENERGYPLUSLIB_API Real64 refrigerantSaturatedEnthalpy(EnergyPlusState state, Refrigerant refrigerant, Real64 temperature, Real64 quality);
/// \brief Returns the refrigerant saturated density for the given Refrigerant instance at the specified temperature and quality.
/// \param[in] state An active EnergyPlusState instance created with `stateNew`.
/// \param[in] refrigerant An instance of a Refrigerant class, which can be created by calling `refrigerantNew`.
/// \param[in] temperature The refrigerant temperature for property evaluation, in C.
/// \param[in] quality The refrigerant quality for property evaluation, in fractional form from 0.0 to 1.0.
/// \returns Refrigerant saturated density in kg/m3
/// \see Refrigerant
/// \see refrigerantNew
ENERGYPLUSLIB_API Real64 refrigerantSaturatedDensity(EnergyPlusState state, Refrigerant refrigerant, Real64 temperature, Real64 quality);
/// \brief Returns the refrigerant saturated specific heat for the given Refrigerant instance at the specified temperature and quality.
/// \param[in] state An active EnergyPlusState instance created with `stateNew`.
/// \param[in] refrigerant An instance of a Refrigerant class, which can be created by calling `refrigerantNew`.
/// \param[in] temperature The refrigerant temperature for property evaluation, in C.
/// \param[in] quality The refrigerant quality for property evaluation, in fractional form from 0.0 to 1.0.
/// \returns Refrigerant saturated enthalpy in J/kg-K
/// \see Refrigerant
/// \see refrigerantNew
ENERGYPLUSLIB_API Real64 refrigerantSaturatedSpecificHeat(EnergyPlusState state, Refrigerant refrigerant, Real64 temperature, Real64 quality);
//ENERGYPLUSLIB_API Real64 refrigerantSuperHeatedEnthalpy(Refrigerant, Real64 temperature, Real64 pressure);
//ENERGYPLUSLIB_API Real64 refrigerantSuperHeatedPressure(Refrigerant, Real64 temperature, Real64 enthalpy);
//ENERGYPLUSLIB_API Real64 refrigerantSuperHeatedDensity(Refrigerant, Real64 temperature, Real64 pressure);


/// \brief Returns the psychrometric density at given conditions.
/// \param[in] state An active EnergyPlusState instance created with `stateNew`.
/// \param[in] pb Barometric pressure, in Pa
/// \param[in] tdb Dry bulb temperature, in Celsius
/// \param[in] dw Humidity ratio, in kgWater/kgDryAir
/// \returns Psychrometric density, in kg/m3
ENERGYPLUSLIB_API Real64 psyRhoFnPbTdbW(EnergyPlusState state, Real64 pb, Real64 tdb, Real64 dw);
/// \brief Returns the psychrometric latent energy of air at given conditions.
/// \param[in] state An active EnergyPlusState instance created with `stateNew`.
/// \param[in] T Dry bulb temperature, in Celsius
/// \returns Psychrometric latent energy of air, in J/kg
ENERGYPLUSLIB_API Real64 psyHfgAirFnWTdb(EnergyPlusState state, Real64 T);
/// \brief Returns the psychrometric latent energy of the moisture as a gas in the air at given conditions.
/// \param[in] state An active EnergyPlusState instance created with `stateNew`.
/// \param[in] T Dry bulb temperature, in Celsius
/// \returns Psychrometric latent energy of the moisture as a gas in the air, in J/kg
ENERGYPLUSLIB_API Real64 psyHgAirFnWTdb(EnergyPlusState state, Real64 T);
/// \brief Returns the psychrometric enthalpy at given conditions.
/// \param[in] state An active EnergyPlusState instance created with `stateNew`.
/// \param[in] TDB Dry bulb temperature, in Celsius
/// \param[in] W Humidity ratio, in kgWater/kgDryAir
/// \returns Psychrometric enthalpy, in J/kg
ENERGYPLUSLIB_API Real64 psyHFnTdbW(EnergyPlusState state, Real64 TDB, Real64 W);
/// \brief Returns the psychrometric specific heat at given conditions.
/// \param[in] state An active EnergyPlusState instance created with `stateNew`.
/// \param[in] W Humidity ratio, in kgWater/kgDryAir
/// \returns Psychrometric specific heat, in J/kg-K
ENERGYPLUSLIB_API Real64 psyCpAirFnW(EnergyPlusState state, Real64 W);
/// \brief Returns the psychrometric dry bulb temperature at given conditions.
/// \param[in] state An active EnergyPlusState instance created with `stateNew`.
/// \param[in] H Enthalpy, in J/kg
/// \param[in] W Humidity ratio, in kgWater/kgDryAir
/// \returns Psychrometric dry bulb temperature, in Celsius
ENERGYPLUSLIB_API Real64 psyTdbFnHW(EnergyPlusState state, Real64 H, Real64 W);
/// \brief Returns the psychrometric vapor density at given conditions.
/// \param[in] state An active EnergyPlusState instance created with `stateNew`.
/// \param[in] Tdb Dry bulb temperature, in Celsius
/// \param[in] W Humidity ratio, in kgWater/kgDryAir
/// \param[in] PB Barometric pressure, in Pascals
/// \returns Psychrometric vapor density, in kg/m3
ENERGYPLUSLIB_API Real64 psyRhovFnTdbWPb(EnergyPlusState state, Real64 Tdb, Real64 W, Real64 PB);
/// \brief Returns the psychrometric wet bulb temperature at given conditions.
/// \param[in] state An active EnergyPlusState instance created with `stateNew`.
/// \param[in] Tdb Dry bulb temperature, in Celsius
/// \param[in] W Humidity ratio, in kgWater/kgDryAir
/// \param[in] PB Barometric pressure, in Pascals
/// \returns Psychrometric wet bulb temperature, in Celsius
ENERGYPLUSLIB_API Real64 psyTwbFnTdbWPb(EnergyPlusState state, Real64 Tdb, Real64 W, Real64 PB);
/// \brief Returns the psychrometric specific volume at given conditions.
/// \param[in] state An active EnergyPlusState instance created with `stateNew`.
/// \param[in] TDB Dry bulb temperature, in Celsius
/// \param[in] W Humidity ratio, in kgWater/kgDryAir
/// \param[in] PB Barometric pressure, in Pascals
/// \returns Psychrometric specific volume, in m3/kg
ENERGYPLUSLIB_API Real64 psyVFnTdbWPb(EnergyPlusState state, Real64 TDB, Real64 W, Real64 PB);
/// \brief Returns the psychrometric humidity ratio at given conditions.
/// \param[in] state An active EnergyPlusState instance created with `stateNew`.
/// \param[in] TDB Dry bulb temperature, in Celsius
/// \param[in] H Enthalpy, in J/kg
/// \returns Psychrometric humidity ratio, in kgWater/kgDryAir
ENERGYPLUSLIB_API Real64 psyWFnTdbH(EnergyPlusState state, Real64 TDB, Real64 H);
/// \brief Returns the psychrometric saturation pressure at given conditions.
/// \param[in] state An active EnergyPlusState instance created with `stateNew`.
/// \param[in] T Dry bulb temperature, in Celsius
/// \returns Psychrometric saturation pressure, in Pascals
ENERGYPLUSLIB_API Real64 psyPsatFnTemp(EnergyPlusState state, Real64 T);
/// \brief Returns the psychrometric saturation temperature at given conditions.
/// \param[in] state An active EnergyPlusState instance created with `stateNew`.
/// \param[in] H Enthalpy, in J/kg
/// \param[in] PB Barometric pressure, in Pascals
/// \returns Psychrometric saturation temperature, in Celsius
ENERGYPLUSLIB_API Real64 psyTsatFnHPb(EnergyPlusState state, Real64 H, Real64 PB);
/// \brief Returns the psychrometric vapor density at given conditions.
/// \param[in] state An active EnergyPlusState instance created with `stateNew`.
/// \param[in] Tdb Dry bulb temperature, in Celsius
/// \param[in] RH Relative humidity, as a fraction from 0.0 to 1.0
/// \returns Psychrometric vapor density, in kg/m3
ENERGYPLUSLIB_API Real64 psyRhovFnTdbRh(EnergyPlusState state, Real64 Tdb, Real64 RH);
/// \brief Returns the psychrometric relative humidity at given conditions.
/// \param[in] state An active EnergyPlusState instance created with `stateNew`.
/// \param[in] Tdb Dry bulb temperature, in Celsius
/// \param[in] Rhovapor Vapor density, in kg/m3
/// \returns Psychrometric relative humidity, as a fraction from 0.0 to 1.0
ENERGYPLUSLIB_API Real64 psyRhFnTdbRhov(EnergyPlusState state, Real64 Tdb, Real64 Rhovapor);
/// \brief Returns the psychrometric relative humidity at given conditions.
/// \param[in] state An active EnergyPlusState instance created with `stateNew`.
/// \param[in] TDB Dry bulb temperature, in Celsius
/// \param[in] W Humidity ratio, in kgWater/kgDryAir
/// \param[in] PB Barometric pressure, in Pascals
/// \returns Psychrometric relative humidity, as a fraction from 0.0 to 1.0
ENERGYPLUSLIB_API Real64 psyRhFnTdbWPb(EnergyPlusState state, Real64 TDB, Real64 W, Real64 PB);
/// \brief Returns the psychrometric humidity ratio at given conditions.
/// \param[in] state An active EnergyPlusState instance created with `stateNew`.
/// \param[in] TDP Dew point temperature, in Celsius
/// \param[in] PB Barometric pressure, in Pascals
/// \returns Psychrometric humidity ratio, in kgWater/kgDryAir
ENERGYPLUSLIB_API Real64 psyWFnTdpPb(EnergyPlusState state, Real64 TDP, Real64 PB);
/// \brief Returns the psychrometric humidity ratio at given conditions.
/// \param[in] state An active EnergyPlusState instance created with `stateNew`.
/// \param[in] TDB Dry bulb temperature, in Celsius
/// \param[in] RH Relative humidity ratio, as a fraction from 0.0 to 1.0
/// \param[in] PB Barometric pressure, in Pascals
/// \returns Psychrometric humidity ratio, in kgWater/kgDryAir
ENERGYPLUSLIB_API Real64 psyWFnTdbRhPb(EnergyPlusState state, Real64 TDB, Real64 RH, Real64 PB);
/// \brief Returns the psychrometric humidity ratio at given conditions.
/// \param[in] state An active EnergyPlusState instance created with `stateNew`.
/// \param[in] TDB Dry bulb temperature, in Celsius
/// \param[in] TWB Wet bulb temperature, in Celsius
/// \param[in] PB Barometric pressure, in Pascals
/// \returns Psychrometric humidity ratio, in kgWater/kgDryAir
ENERGYPLUSLIB_API Real64 psyWFnTdbTwbPb(EnergyPlusState state, Real64 TDB, Real64 TWB, Real64 PB);
/// \brief Returns the psychrometric enthalpy at given conditions.
/// \param[in] state An active EnergyPlusState instance created with `stateNew`.
/// \param[in] TDB Dry bulb temperature, in Celsius
/// \param[in] RH Relative humidity ratio, as a fraction from 0.0 to 1.0
/// \param[in] PB Barometric pressure, in Pascals
/// \returns Psychrometric enthalpy, in J/kg
ENERGYPLUSLIB_API Real64 psyHFnTdbRhPb(EnergyPlusState state, Real64 TDB, Real64 RH, Real64 PB);
/// \brief Returns the psychrometric dew point temperature at given conditions.
/// \param[in] state An active EnergyPlusState instance created with `stateNew`.
/// \param[in] W Humidity ratio, in kgWater/kgDryAir
/// \param[in] PB Barometric pressure, in Pascals
/// \returns Psychrometric dew point temperature, in Celsius
ENERGYPLUSLIB_API Real64 psyTdpFnWPb(EnergyPlusState state, Real64 W, Real64 PB);
/// \brief Returns the psychrometric dew point temperature at given conditions.
/// \param[in] state An active EnergyPlusState instance created with `stateNew`.
/// \param[in] TDB Dry bulb temperature, in Celsius
/// \param[in] TWB Wet bulb temperature, in Celsius
/// \param[in] PB Barometric pressure, in Pascals
/// \returns Psychrometric dew point temperature, in Celsius
ENERGYPLUSLIB_API Real64 psyTdpFnTdbTwbPb(EnergyPlusState state, Real64 TDB, Real64 TWB, Real64 PB);

#ifdef __cplusplus
}
#endif


#endif //EnergyPlusAPIFunctional_h_INCLUDED<|MERGE_RESOLUTION|>--- conflicted
+++ resolved
@@ -58,7 +58,7 @@
 #include <functional>
 #include <string>
 
-ENERGYPLUSLIB_API void registerErrorCallback(std::function<void(EnergyPlus::Error, const std::string &)> f);
+ENERGYPLUSLIB_API void registerErrorCallback(EnergyPlusState state, std::function<void(EnergyPlus::Error, const std::string &)> f);
 
 extern "C" {
 #endif
@@ -94,20 +94,16 @@
 ///          problems if the API ever changes.
 /// \param[in] state An active EnergyPlusState instance created with `stateNew`.
 ENERGYPLUSLIB_API const char * apiVersionFromEPlus(EnergyPlusState state);
+
 /// \brief Allows a user to register an error callback function.
 /// \details If a user script registers a callback function here, then when EnergyPlus is sending an error message to
 ///          the error file, it will also send it here.  The user function will then have the ability to act on the
 ///          error message if needed.
 /// \param[in] state An active EnergyPlusState instance created with `stateNew`.
-/// \param[in] f A function that accepts an error string, and will be called by EnergyPlus when an error is emitted.
+/// \param[in] f A function that accepts an integer error level and an error string, and will be called by EnergyPlus when an error is emitted.
 /// \remark A future version of this method will enable additional functionality including an argument indicating the
 ///         error type, and allowing the return value from this callback to determine how EnergyPlus should behave.
-<<<<<<< HEAD
-ENERGYPLUSLIB_API void registerErrorCallback(void (*f)(int, const char * errorMessage));
-=======
-ENERGYPLUSLIB_API void registerErrorCallback(EnergyPlusState state, void (*f)(const char * errorMessage));
->>>>>>> 52cd0f85
-
+ENERGYPLUSLIB_API void registerErrorCallback(EnergyPlusState state, void (*f)(int, const char * errorMessage));
 
 /// \brief This typedef is a convenient pointer to an internal glycol property class inside EnergyPlus.
 /// \details In a default EnergyPlus simulation, pure water properties are available directly.  To access properties of
