// EnergyPlus, Copyright (c) 1996-2021, The Board of Trustees of the University of Illinois,
// The Regents of the University of California, through Lawrence Berkeley National Laboratory
// (subject to receipt of any required approvals from the U.S. Dept. of Energy), Oak Ridge
// National Laboratory, managed by UT-Battelle, Alliance for Sustainable Energy, LLC, and other
// contributors. All rights reserved.
//
// NOTICE: This Software was developed under funding from the U.S. Department of Energy and the
// U.S. Government consequently retains certain rights. As such, the U.S. Government has been
// granted for itself and others acting on its behalf a paid-up, nonexclusive, irrevocable,
// worldwide license in the Software to reproduce, distribute copies to the public, prepare
// derivative works, and perform publicly and display publicly, and to permit others to do so.
//
// Redistribution and use in source and binary forms, with or without modification, are permitted
// provided that the following conditions are met:
//
// (1) Redistributions of source code must retain the above copyright notice, this list of
//     conditions and the following disclaimer.
//
// (2) Redistributions in binary form must reproduce the above copyright notice, this list of
//     conditions and the following disclaimer in the documentation and/or other materials
//     provided with the distribution.
//
// (3) Neither the name of the University of California, Lawrence Berkeley National Laboratory,
//     the University of Illinois, U.S. Dept. of Energy nor the names of its contributors may be
//     used to endorse or promote products derived from this software without specific prior
//     written permission.
//
// (4) Use of EnergyPlus(TM) Name. If Licensee (i) distributes the software in stand-alone form
//     without changes from the version obtained under this License, or (ii) Licensee makes a
//     reference solely to the software portion of its product, Licensee must refer to the
//     software as "EnergyPlus version X" software, where "X" is the version number Licensee
//     obtained under this License and may not use a different name for the software. Except as
//     specifically required in this Section (4), Licensee shall not use in a company name, a
//     product name, in advertising, publicity, or other promotional activities any name, trade
//     name, trademark, logo, or other designation of "EnergyPlus", "E+", "e+" or confusingly
//     similar designation, without the U.S. Department of Energy's prior written consent.
//
// THIS SOFTWARE IS PROVIDED BY THE COPYRIGHT HOLDERS AND CONTRIBUTORS "AS IS" AND ANY EXPRESS OR
// IMPLIED WARRANTIES, INCLUDING, BUT NOT LIMITED TO, THE IMPLIED WARRANTIES OF MERCHANTABILITY
// AND FITNESS FOR A PARTICULAR PURPOSE ARE DISCLAIMED. IN NO EVENT SHALL THE COPYRIGHT OWNER OR
// CONTRIBUTORS BE LIABLE FOR ANY DIRECT, INDIRECT, INCIDENTAL, SPECIAL, EXEMPLARY, OR
// CONSEQUENTIAL DAMAGES (INCLUDING, BUT NOT LIMITED TO, PROCUREMENT OF SUBSTITUTE GOODS OR
// SERVICES; LOSS OF USE, DATA, OR PROFITS; OR BUSINESS INTERRUPTION) HOWEVER CAUSED AND ON ANY
// THEORY OF LIABILITY, WHETHER IN CONTRACT, STRICT LIABILITY, OR TORT (INCLUDING NEGLIGENCE OR
// OTHERWISE) ARISING IN ANY WAY OUT OF THE USE OF THIS SOFTWARE, EVEN IF ADVISED OF THE
// POSSIBILITY OF SUCH DAMAGE.

// C++ Headers
#include <cassert>
#include <cmath>
#include <string>

// ObjexxFCL Headers
#include <ObjexxFCL/Array.functions.hh>
#include <ObjexxFCL/Fmath.hh>

// EnergyPlus Headers
#include <AirflowNetwork/Elements.hpp>
#include <EnergyPlus/Construction.hh>
#include <EnergyPlus/Data/EnergyPlusData.hh>
#include <EnergyPlus/DataEnvironment.hh>
#include <EnergyPlus/DataHeatBalFanSys.hh>
#include <EnergyPlus/DataHeatBalSurface.hh>
#include <EnergyPlus/DataHeatBalance.hh>
#include <EnergyPlus/DataIPShortCuts.hh>
#include <EnergyPlus/DataMoistureBalance.hh>
#include <EnergyPlus/DataSurfaces.hh>
#include <EnergyPlus/EMSManager.hh>
#include <EnergyPlus/General.hh>
#include <EnergyPlus/HeatBalFiniteDiffManager.hh>
#include <EnergyPlus/InputProcessing/InputProcessor.hh>
#include <EnergyPlus/Material.hh>
#include <EnergyPlus/OutputProcessor.hh>
#include <EnergyPlus/PhaseChangeModeling/HysteresisModel.hh>
#include <EnergyPlus/PluginManager.hh>
#include <EnergyPlus/UtilityRoutines.hh>

namespace EnergyPlus {

namespace HeatBalFiniteDiffManager {

    // Module containing the heat balance simulation routines

    // MODULE INFORMATION:
    //       AUTHOR         Richard J. Liesen
    //       DATE WRITTEN   October 2003
    //       RE-ENGINEERED  Curtis Pedersen, 2006, Changed to Implicit FD calc for conduction.
    //                      and included enthalpy formulations for phase change materials
    // PURPOSE OF THIS MODULE:
    // To encapsulate the data and algorithms required to
    // manage the finite difference heat balance simulation on the building.

    // REFERENCES:
    // The MFD moisture balance method
    //  C. O. Pedersen, Enthalpy Formulation of conduction heat transfer problems
    //    involving latent heat, Simulation, Vol 18, No. 2, February 1972

    // Using/Aliasing
    using DataHeatBalSurface::MinSurfaceTempLimit;
    using DataSurfaces::Ground;
    // Fan system Source/Sink heat value, and source/sink location temp from CondFD

    void ManageHeatBalFiniteDiff(EnergyPlusData &state,
                                 int const SurfNum,
                                 Real64 &SurfTempInTmp, // INSIDE SURFACE TEMPERATURE OF EACH HEAT TRANSFER SURF.
                                 Real64 &TempSurfOutTmp // Outside Surface Temperature of each Heat Transfer Surface
    )
    {
        // SUBROUTINE INFORMATION:
        //       AUTHOR         Richard Liesen
        //       DATE WRITTEN   May 2000
        //       MODIFIED       na
        //       RE-ENGINEERED  na

        // PURPOSE OF THIS SUBROUTINE:
        // This subroutine manages the moisture balance method.  It is called
        // from the HeatBalanceManager at the time step level.
        // This driver manages the calls to all of
        // the other drivers and simulation algorithms.

        // Get the moisture balance input at the beginning of the simulation only
        if (state.dataHeatBalFiniteDiffMgr->GetHBFiniteDiffInputFlag) {
            // Obtains conduction FD related parameters from input file
            GetCondFDInput(state);
            state.dataHeatBalFiniteDiffMgr->GetHBFiniteDiffInputFlag = false;
        }
        // Solve the zone heat & moisture balance using a finite difference solution
        CalcHeatBalFiniteDiff(state, SurfNum, SurfTempInTmp, TempSurfOutTmp);
    }

    void GetCondFDInput(EnergyPlusData &state)
    {
        // SUBROUTINE INFORMATION:
        //       AUTHOR         Curtis Pedersen
        //       DATE WRITTEN   July 2006
        //       MODIFIED       Brent Griffith Mar 2011, user settings
        //       RE-ENGINEERED  na

        // PURPOSE OF THIS SUBROUTINE:
        // This subroutine is the main driver for initializations for the variable property CondFD part of the
        // MFD algorithm

        // Using/Aliasing

        // SUBROUTINE LOCAL VARIABLE DECLARATIONS:
        int IOStat;                         // IO Status when calling get input subroutine
        Array1D_string MaterialNames(3);    // Number of Material Alpha names defined
        Array1D_string ConstructionName(3); // Name of Construction with CondFDsimplified
        int MaterNum;                       // Counter to keep track of the material number
        int MaterialNumAlpha;               // Number of material alpha names being passed
        int MaterialNumProp;                // Number of material properties being passed
        Array1D<Real64> MaterialProps(40);  // Temporary array to transfer material properties
        bool ErrorsFound(false);            // If errors detected in input
        int Loop;
        int NumAlphas;
        int NumNumbers;
        int propNum;
        int pcMat;
        int vcMat;
        int inegptr;
        bool nonInc;
        auto &cCurrentModuleObject = state.dataIPShortCut->cCurrentModuleObject;
        // user settings for numerical parameters
        cCurrentModuleObject = "HeatBalanceSettings:ConductionFiniteDifference";

        if (state.dataInputProcessing->inputProcessor->getNumObjectsFound(state, cCurrentModuleObject) > 0) {
            state.dataInputProcessing->inputProcessor->getObjectItem(state,
                                                                     cCurrentModuleObject,
                                                                     1,
                                                                     state.dataIPShortCut->cAlphaArgs,
                                                                     NumAlphas,
                                                                     state.dataIPShortCut->rNumericArgs,
                                                                     NumNumbers,
                                                                     IOStat,
                                                                     state.dataIPShortCut->lNumericFieldBlanks,
                                                                     state.dataIPShortCut->lAlphaFieldBlanks,
                                                                     state.dataIPShortCut->cAlphaFieldNames,
                                                                     state.dataIPShortCut->cNumericFieldNames);

            if (!state.dataIPShortCut->lAlphaFieldBlanks(1)) {

                {
                    auto const SELECT_CASE_var(state.dataIPShortCut->cAlphaArgs(1));

                    if (SELECT_CASE_var == "CRANKNICHOLSONSECONDORDER") {
                        state.dataHeatBalFiniteDiffMgr->CondFDSchemeType = CrankNicholsonSecondOrder;
                    } else if (SELECT_CASE_var == "FULLYIMPLICITFIRSTORDER") {
                        state.dataHeatBalFiniteDiffMgr->CondFDSchemeType = FullyImplicitFirstOrder;
                    } else {
                        ShowSevereError(state,
                                        cCurrentModuleObject + ": invalid " + state.dataIPShortCut->cAlphaFieldNames(1) +
                                            " entered=" + state.dataIPShortCut->cAlphaArgs(1) +
                                            ", must match CrankNicholsonSecondOrder or FullyImplicitFirstOrder.");
                        ErrorsFound = true;
                    }
                }
            }

            if (!state.dataIPShortCut->lNumericFieldBlanks(1)) {
                state.dataHeatBalFiniteDiffMgr->SpaceDescritConstant = state.dataIPShortCut->rNumericArgs(1);
            }
            if (!state.dataIPShortCut->lNumericFieldBlanks(2)) {
                state.dataHeatBal->CondFDRelaxFactorInput = state.dataIPShortCut->rNumericArgs(2);
                state.dataHeatBal->CondFDRelaxFactor = state.dataHeatBal->CondFDRelaxFactorInput;
            }
            if (!state.dataIPShortCut->lNumericFieldBlanks(3)) {
                state.dataHeatBal->MaxAllowedDelTempCondFD = state.dataIPShortCut->rNumericArgs(3);
            }

        } // settings object

        pcMat = state.dataInputProcessing->inputProcessor->getNumObjectsFound(state, "MaterialProperty:PhaseChange");
        vcMat = state.dataInputProcessing->inputProcessor->getNumObjectsFound(state, "MaterialProperty:VariableThermalConductivity");

        auto &MaterialFD = state.dataHeatBalFiniteDiffMgr->MaterialFD;

        MaterialFD.allocate(state.dataHeatBal->TotMaterials);

        // Load the additional CondFD Material properties
        cCurrentModuleObject = "MaterialProperty:PhaseChange"; // Phase Change Information First

        if (pcMat != 0) { //  Get Phase Change info
            //    CondFDVariableProperties = .TRUE.
            for (Loop = 1; Loop <= pcMat; ++Loop) {

                // Call Input Get routine to retrieve material data
                state.dataInputProcessing->inputProcessor->getObjectItem(state,
                                                                         cCurrentModuleObject,
                                                                         Loop,
                                                                         MaterialNames,
                                                                         MaterialNumAlpha,
                                                                         MaterialProps,
                                                                         MaterialNumProp,
                                                                         IOStat,
                                                                         state.dataIPShortCut->lNumericFieldBlanks,
                                                                         state.dataIPShortCut->lAlphaFieldBlanks,
                                                                         state.dataIPShortCut->cAlphaFieldNames,
                                                                         state.dataIPShortCut->cNumericFieldNames);

                // Load the material derived type from the input data.
                MaterNum = UtilityRoutines::FindItemInList(MaterialNames(1), state.dataMaterial->Material);
                if (MaterNum == 0) {
                    ShowSevereError(state,
                                    cCurrentModuleObject + ": invalid " + state.dataIPShortCut->cAlphaFieldNames(1) + " entered=" + MaterialNames(1) +
                                        ", must match to a valid Material name.");
                    ErrorsFound = true;
                    continue;
                }

                if (state.dataMaterial->Material(MaterNum).Group != DataHeatBalance::MaterialGroup::RegularMaterial) {
                    ShowSevereError(state,
                                    cCurrentModuleObject + ": Reference Material is not appropriate type for CondFD properties, material=" +
                                        state.dataMaterial->Material(MaterNum).Name + ", must have regular properties (L,Cp,K,D)");
                    ErrorsFound = true;
                }

                // Once the material derived type number is found then load the additional CondFD variable material properties
                //   Some or all may be zero (default).  They will be checked when calculating node temperatures
                MaterialFD(MaterNum).tk1 = MaterialProps(1);
                MaterialFD(MaterNum).numTempEnth = (MaterialNumProp - 1) / 2;
                if (MaterialFD(MaterNum).numTempEnth * 2 != (MaterialNumProp - 1)) {
                    ShowSevereError(state, "GetCondFDInput: " + cCurrentModuleObject + "=\"" + MaterialNames(1) + "\", mismatched pairs");
                    ShowContinueError(
                        state, format("...expected {} pairs, but only entered {} numbers.", MaterialFD(MaterNum).numTempEnth, MaterialNumProp - 1));
                    ErrorsFound = true;
                }
                MaterialFD(MaterNum).TempEnth.dimension(2, MaterialFD(MaterNum).numTempEnth, 0.0);
                propNum = 2;
                // Temperature first
                for (int pcount = 1, pcount_end = MaterialFD(MaterNum).numTempEnth; pcount <= pcount_end; ++pcount) {
                    MaterialFD(MaterNum).TempEnth(1, pcount) = MaterialProps(propNum);
                    propNum += 2;
                }
                propNum = 3;
                // Then Enthalpy
                for (int pcount = 1, pcount_end = MaterialFD(MaterNum).numTempEnth; pcount <= pcount_end; ++pcount) {
                    MaterialFD(MaterNum).TempEnth(2, pcount) = MaterialProps(propNum);
                    propNum += 2;
                }
                nonInc = false;
                inegptr = 0;
                for (int pcount = 1, pcount_end = MaterialFD(MaterNum).numTempEnth - 1; pcount <= pcount_end; ++pcount) {
                    if (MaterialFD(MaterNum).TempEnth(1, pcount) < MaterialFD(MaterNum).TempEnth(1, pcount + 1)) continue;
                    nonInc = true;
                    inegptr = pcount + 1;
                    break;
                }
                if (nonInc) {
                    ShowSevereError(state,
                                    "GetCondFDInput: " + cCurrentModuleObject + "=\"" + MaterialNames(1) +
                                        "\", non increasing Temperatures. Temperatures must be strictly increasing.");
                    ShowContinueError(
                        state,
                        format("...occurs first at item=[{}], value=[{:.2R}].", fmt::to_string(inegptr), MaterialFD(MaterNum).TempEnth(1, inegptr)));
                    ErrorsFound = true;
                }
                nonInc = false;
                inegptr = 0;
                for (int pcount = 1, pcount_end = MaterialFD(MaterNum).numTempEnth - 1; pcount <= pcount_end; ++pcount) {
                    if (MaterialFD(MaterNum).TempEnth(2, pcount) <= MaterialFD(MaterNum).TempEnth(2, pcount + 1)) continue;
                    nonInc = true;
                    inegptr = pcount + 1;
                    break;
                }
                if (nonInc) {
                    ShowSevereError(state, "GetCondFDInput: " + cCurrentModuleObject + "=\"" + MaterialNames(1) + "\", non increasing Enthalpy.");
                    ShowContinueError(state,
                                      format("...occurs first at item=[{}], value=[{:.2R}].", inegptr, MaterialFD(MaterNum).TempEnth(2, inegptr)));
                    ShowContinueError(state, "...These values may be Cp (Specific Heat) rather than Enthalpy.  Please correct.");
                    ErrorsFound = true;
                }
            }
        }
        //   Get CondFD Variable Thermal Conductivity Input

        cCurrentModuleObject = "MaterialProperty:VariableThermalConductivity"; // Variable Thermal Conductivity Info next
        if (vcMat != 0) {                                                      //  variable k info
            //    CondFDVariableProperties = .TRUE.
            for (Loop = 1; Loop <= vcMat; ++Loop) {

                // Call Input Get routine to retrieve material data
                state.dataInputProcessing->inputProcessor->getObjectItem(state,
                                                                         cCurrentModuleObject,
                                                                         Loop,
                                                                         MaterialNames,
                                                                         MaterialNumAlpha,
                                                                         MaterialProps,
                                                                         MaterialNumProp,
                                                                         IOStat,
                                                                         state.dataIPShortCut->lNumericFieldBlanks,
                                                                         state.dataIPShortCut->lAlphaFieldBlanks,
                                                                         state.dataIPShortCut->cAlphaFieldNames,
                                                                         state.dataIPShortCut->cNumericFieldNames);

                // Load the material derived type from the input data.
                MaterNum = UtilityRoutines::FindItemInList(MaterialNames(1), state.dataMaterial->Material);
                if (MaterNum == 0) {
                    ShowSevereError(state,
                                    cCurrentModuleObject + ": invalid " + state.dataIPShortCut->cAlphaFieldNames(1) + " entered=" + MaterialNames(1) +
                                        ", must match to a valid Material name.");
                    ErrorsFound = true;
                    continue;
                }

                if (state.dataMaterial->Material(MaterNum).Group != DataHeatBalance::MaterialGroup::RegularMaterial) {
                    ShowSevereError(state,
                                    cCurrentModuleObject + ": Reference Material is not appropriate type for CondFD properties, material=" +
                                        state.dataMaterial->Material(MaterNum).Name + ", must have regular properties (L,Cp,K,D)");
                    ErrorsFound = true;
                }

                // Once the material derived type number is found then load the additional CondFD variable material properties
                //   Some or all may be zero (default).  They will be checked when calculating node temperatures
                MaterialFD(MaterNum).numTempCond = MaterialNumProp / 2;
                if (MaterialFD(MaterNum).numTempCond * 2 != MaterialNumProp) {
                    ShowSevereError(state, "GetCondFDInput: " + cCurrentModuleObject + "=\"" + MaterialNames(1) + "\", mismatched pairs");
                    ShowContinueError(
                        state, format("...expected {} pairs, but only entered {} numbers.", MaterialFD(MaterNum).numTempCond, MaterialNumProp));
                    ErrorsFound = true;
                }
                MaterialFD(MaterNum).TempCond.dimension(2, MaterialFD(MaterNum).numTempCond, 0.0);
                propNum = 1;
                // Temperature first
                for (int pcount = 1, pcount_end = MaterialFD(MaterNum).numTempCond; pcount <= pcount_end; ++pcount) {
                    MaterialFD(MaterNum).TempCond(1, pcount) = MaterialProps(propNum);
                    propNum += 2;
                }
                propNum = 2;
                // Then Conductivity
                for (int pcount = 1, pcount_end = MaterialFD(MaterNum).numTempCond; pcount <= pcount_end; ++pcount) {
                    MaterialFD(MaterNum).TempCond(2, pcount) = MaterialProps(propNum);
                    propNum += 2;
                }
                nonInc = false;
                inegptr = 0;
                for (int pcount = 1, pcount_end = MaterialFD(MaterNum).numTempCond - 1; pcount <= pcount_end; ++pcount) {
                    if (MaterialFD(MaterNum).TempCond(1, pcount) < MaterialFD(MaterNum).TempCond(1, pcount + 1)) continue;
                    nonInc = true;
                    inegptr = pcount + 1;
                    break;
                }
                if (nonInc) {
                    ShowSevereError(state,
                                    "GetCondFDInput: " + cCurrentModuleObject + "=\"" + MaterialNames(1) +
                                        "\", non increasing Temperatures. Temperatures must be strictly increasing.");
                    ShowContinueError(state,
                                      format("...occurs first at item=[{}], value=[{:.2R}].", inegptr, MaterialFD(MaterNum).TempCond(1, inegptr)));
                    ErrorsFound = true;
                }
            }
        }

        for (MaterNum = 1; MaterNum <= state.dataHeatBal->TotMaterials; ++MaterNum) {
            if (MaterialFD(MaterNum).numTempEnth == 0) {
                MaterialFD(MaterNum).numTempEnth = 3;
                MaterialFD(MaterNum).TempEnth.dimension(2, 3, -100.0);
            }
            if (MaterialFD(MaterNum).numTempCond == 0) {
                MaterialFD(MaterNum).numTempCond = 3;
                MaterialFD(MaterNum).TempCond.dimension(2, 3, -100.0);
            }
        }

        if (ErrorsFound) {
            ShowFatalError(state, "GetCondFDInput: Errors found getting ConductionFiniteDifference properties. Program terminates.");
        }

        InitialInitHeatBalFiniteDiff(state);
    }

    void InitHeatBalFiniteDiff(EnergyPlusData &state)
    {

        // SUBROUTINE INFORMATION:
        //       AUTHOR         Richard J. Liesen
        //       DATE WRITTEN   Oct 2003
        //       MODIFIED       na
        //       RE-ENGINEERED  C O Pedersen 2006
        //                      B. Griffith May 2011 move begin-environment and every-timestep inits, cleanup formatting

        // PURPOSE OF THIS SUBROUTINE:
        // This subroutine sets the initial values for the FD moisture calculation

        // SUBROUTINE LOCAL VARIABLE DECLARATIONS:
        auto &MyEnvrnFlag = state.dataHeatBalFiniteDiffMgr->MyEnvrnFlag;
        int SurfNum;
        int ConstrNum; // Loop counter
        bool ErrorsFound;

        if (state.dataHeatBalFiniteDiffMgr->GetHBFiniteDiffInputFlag) {
            // Obtains conduction FD related parameters from input file
            GetCondFDInput(state);
            state.dataHeatBalFiniteDiffMgr->GetHBFiniteDiffInputFlag = false;
        }

        auto &SurfaceFD = state.dataHeatBalFiniteDiffMgr->SurfaceFD;
        ErrorsFound = false;

        // now do begin environment inits.
        if (state.dataGlobal->BeginEnvrnFlag && MyEnvrnFlag) {
            for (SurfNum = 1; SurfNum <= state.dataSurface->TotSurfaces; ++SurfNum) {
                if (state.dataSurface->Surface(SurfNum).HeatTransferAlgorithm != DataSurfaces::iHeatTransferModel::CondFD) continue;
                if (state.dataSurface->Surface(SurfNum).Construction <= 0) continue; // Shading surface, not really a heat transfer surface
                ConstrNum = state.dataSurface->Surface(SurfNum).Construction;
                if (state.dataConstruction->Construct(ConstrNum).TypeIsWindow) continue; //  Windows simulated in Window module
                SurfaceFD(SurfNum).T = TempInitValue;
                SurfaceFD(SurfNum).TOld = TempInitValue;
                SurfaceFD(SurfNum).TT = TempInitValue;
                SurfaceFD(SurfNum).Rhov = RhovInitValue;
                SurfaceFD(SurfNum).RhovOld = RhovInitValue;
                SurfaceFD(SurfNum).RhoT = RhovInitValue;
                SurfaceFD(SurfNum).TD = TempInitValue;
                SurfaceFD(SurfNum).TDT = TempInitValue;
                SurfaceFD(SurfNum).TDTLast = TempInitValue;
                SurfaceFD(SurfNum).TDOld = TempInitValue;
                SurfaceFD(SurfNum).TDreport = TempInitValue;
                SurfaceFD(SurfNum).RH = 0.0;
                SurfaceFD(SurfNum).RHreport = 0.0;
                SurfaceFD(SurfNum).EnthOld = EnthInitValue;
                SurfaceFD(SurfNum).EnthNew = EnthInitValue;
                SurfaceFD(SurfNum).EnthLast = EnthInitValue;
                SurfaceFD(SurfNum).QDreport = 0.0;
                SurfaceFD(SurfNum).CpDelXRhoS1 = 0.0;
                SurfaceFD(SurfNum).CpDelXRhoS2 = 0.0;
                SurfaceFD(SurfNum).TDpriortimestep = 0.0;
                SurfaceFD(SurfNum).PhaseChangeState = 0;
                SurfaceFD(SurfNum).PhaseChangeStateOld = 0;
                SurfaceFD(SurfNum).PhaseChangeStateOldOld = 0;
                SurfaceFD(SurfNum).PhaseChangeTemperatureReverse = 50;

                state.dataMstBal->TempOutsideAirFD(SurfNum) = 0.0;
                state.dataMstBal->RhoVaporAirOut(SurfNum) = 0.0;
                state.dataMstBal->RhoVaporSurfIn(SurfNum) = 0.0;
                state.dataMstBal->RhoVaporAirIn(SurfNum) = 0.0;
                state.dataMstBal->HConvExtFD(SurfNum) = 0.0;
                state.dataMstBal->HMassConvExtFD(SurfNum) = 0.0;
                state.dataMstBal->HConvInFD(SurfNum) = 0.0;
                state.dataMstBal->HMassConvInFD(SurfNum) = 0.0;
                state.dataMstBal->HSkyFD(SurfNum) = 0.0;
                state.dataMstBal->HGrndFD(SurfNum) = 0.0;
                state.dataMstBal->HAirFD(SurfNum) = 0.0;
            }
            state.dataHeatBalFiniteDiffMgr->WarmupSurfTemp = 0;
            MyEnvrnFlag = false;
        }
        if (!state.dataGlobal->BeginEnvrnFlag) {
            MyEnvrnFlag = true;
        }

        // now do every timestep inits

        for (SurfNum = 1; SurfNum <= state.dataSurface->TotSurfaces; ++SurfNum) {
            if (state.dataSurface->Surface(SurfNum).HeatTransferAlgorithm != DataSurfaces::iHeatTransferModel::CondFD) continue;
            if (state.dataSurface->Surface(SurfNum).Construction <= 0) continue; // Shading surface, not really a heat transfer surface
            ConstrNum = state.dataSurface->Surface(SurfNum).Construction;
            if (state.dataConstruction->Construct(ConstrNum).TypeIsWindow) continue; //  Windows simulated in Window module
            SurfaceFD(SurfNum).T = SurfaceFD(SurfNum).TOld;
            SurfaceFD(SurfNum).Rhov = SurfaceFD(SurfNum).RhovOld;
            SurfaceFD(SurfNum).TD = SurfaceFD(SurfNum).TDOld;
            SurfaceFD(SurfNum).TDT = SurfaceFD(SurfNum).TDreport; // PT changes from TDold to TDreport
            SurfaceFD(SurfNum).TDTLast = SurfaceFD(SurfNum).TDOld;
            SurfaceFD(SurfNum).EnthOld = SurfaceFD(SurfNum).EnthOld;
            SurfaceFD(SurfNum).EnthNew = SurfaceFD(SurfNum).EnthOld;
            SurfaceFD(SurfNum).EnthLast = SurfaceFD(SurfNum).EnthOld;
            SurfaceFD(SurfNum).TDpriortimestep = SurfaceFD(SurfNum).TDreport; // Save TD for heat flux calc
        }
    }

    void InitialInitHeatBalFiniteDiff(EnergyPlusData &state)
    {

        // SUBROUTINE INFORMATION:
        //       AUTHOR         Linda Lawrie
        //       DATE WRITTEN   March 2012
        //       MODIFIED       na
        //       RE-ENGINEERED  na

        // PURPOSE OF THIS SUBROUTINE:
        // This routine performs the original allocate, inits and setup output variables for the
        // module.

        // Using/Aliasing
        using DataHeatBalance::HighDiffusivityThreshold;
        using DataHeatBalance::ThinMaterialLayerThreshold;

        // SUBROUTINE LOCAL VARIABLE DECLARATIONS:
        int Lay;
        int SurfNum;

        Real64 dxn; // Intermediate calculation of nodal spacing. This is the full dx. There is
        // a half dxn thick node at each surface. dxn is the "capacitor" spacing.
        int Ipts1; // Intermediate calculation for number of full thickness nodes per layer. There
        // are always two half nodes at the layer faces.
        int Layer;              // Loop counter
        int OutwardMatLayerNum; // layer index, layer outward of the current layer
        int LayerNode;
        int Delt;
        int ConstrNum;    // Loop counter
        int TotNodes;     // Loop counter
        int CurrentLayer; // Loop counter
        int Surf;         // Loop counter
        int index;        // Loop Counters

        Real64 Alpha;
        Real64 mAlpha;
        Real64 StabilityTemp;
        Real64 StabilityMoist;
        Real64 a;
        Real64 b;
        Real64 c;
        Real64 d;
        Real64 kt;
        Real64 RhoS;
        Real64 Por;
        Real64 Cp;
        Real64 Dv;
        bool ErrorsFound;
        Real64 DeltaTimestep;      // zone timestep in seconds, for local check of properties
        Real64 ThicknessThreshold; // min thickness consistent with other thermal properties, for local check

        auto &ConstructFD = state.dataHeatBalFiniteDiffMgr->ConstructFD;
        auto &SigmaR = state.dataHeatBalFiniteDiffMgr->SigmaR;
        auto &SigmaC = state.dataHeatBalFiniteDiffMgr->SigmaC;
        auto &SurfaceFD = state.dataHeatBalFiniteDiffMgr->SurfaceFD;
        auto &QHeatInFlux = state.dataHeatBalFiniteDiffMgr->QHeatInFlux;
        auto &QHeatOutFlux = state.dataHeatBalFiniteDiffMgr->QHeatOutFlux;

        ConstructFD.allocate(state.dataHeatBal->TotConstructs);
        SigmaR.allocate(state.dataHeatBal->TotConstructs);
        SigmaC.allocate(state.dataHeatBal->TotConstructs);

        SurfaceFD.allocate(state.dataSurface->TotSurfaces);
        QHeatInFlux.allocate(state.dataSurface->TotSurfaces);
        QHeatOutFlux.allocate(state.dataSurface->TotSurfaces);

        // And then initialize
<<<<<<< HEAD
        QHeatInFlux = 0.0;
        QHeatOutFlux = 0.0;
        state.dataHeatBalSurf->SurfOpaqInsFaceCondFlux = 0.0;
        state.dataHeatBalSurf->SurfOpaqOutFaceCondFlux = 0.0;
=======
        for (int SurfNum = 1; SurfNum <= state.dataSurface->TotSurfaces; ++SurfNum) {
            QHeatInFlux(SurfNum) = 0.0;
            QHeatOutFlux(SurfNum) = 0.0;
            state.dataHeatBalSurf->SurfOpaqInsFaceCondFlux(SurfNum) = 0.0;
            state.dataHeatBalSurf->SurfOpaqOutFaceCondFlux(SurfNum) = 0.0;
        }
>>>>>>> fd3c9a2e

        // Setup Output Variables

        //  set a Delt that fits the zone time step and keeps it below 200s.

        state.dataHeatBalFiniteDiffMgr->fracTimeStepZone_Hour = 1.0 / double(state.dataGlobal->NumOfTimeStepInHour);

        for (index = 1; index <= 20; ++index) {
            Delt = (state.dataHeatBalFiniteDiffMgr->fracTimeStepZone_Hour * DataGlobalConstants::SecInHour) /
                   index; // TimeStepZone = Zone time step in fractional hours
            if (Delt <= 200) break;
        }

        for (ConstrNum = 1; ConstrNum <= state.dataHeatBal->TotConstructs; ++ConstrNum) {
            // Need to skip window constructions, IRT, air wall and construction not in use.
            if (state.dataConstruction->Construct(ConstrNum).TypeIsWindow) continue;
            if (state.dataConstruction->Construct(ConstrNum).TypeIsIRT) continue;
            if (state.dataConstruction->Construct(ConstrNum).TypeIsAirBoundary) continue;
            if (!state.dataConstruction->Construct(ConstrNum).IsUsed) continue;

            ConstructFD(ConstrNum).Name.allocate(state.dataConstruction->Construct(ConstrNum).TotLayers);
            ConstructFD(ConstrNum).Thickness.allocate(state.dataConstruction->Construct(ConstrNum).TotLayers);
            ConstructFD(ConstrNum).NodeNumPoint.allocate(state.dataConstruction->Construct(ConstrNum).TotLayers);
            ConstructFD(ConstrNum).DelX.allocate(state.dataConstruction->Construct(ConstrNum).TotLayers);
            ConstructFD(ConstrNum).TempStability.allocate(state.dataConstruction->Construct(ConstrNum).TotLayers);
            ConstructFD(ConstrNum).MoistStability.allocate(state.dataConstruction->Construct(ConstrNum).TotLayers);

            TotNodes = 0;
            SigmaR(ConstrNum) = 0.0;
            SigmaC(ConstrNum) = 0.0;

            for (Layer = 1; Layer <= state.dataConstruction->Construct(ConstrNum).TotLayers; ++Layer) { // Begin layer loop ...

                // Loop through all of the layers in the current construct. The purpose
                // of this loop is to define the thermal properties and to.
                // determine the total number of full size nodes in each layer.
                // The number of temperature points is one more than this
                // because of the two half nodes at the layer faces.
                // The calculation of dxn used here is based on a standard stability
                // criteria for explicit finite difference solutions.  This criteria
                // was chosen not because it is viewed to be correct, but rather for
                // lack of any better criteria at this time.  The use of a Fourier
                // number based criteria such as this is probably physically correct.
                //  Change to implicit formulation still uses explicit stability, but
                // now there are special equations for R-only layers.

                CurrentLayer = state.dataConstruction->Construct(ConstrNum).LayerPoint(Layer);

                ConstructFD(ConstrNum).Name(Layer) = state.dataMaterial->Material(CurrentLayer).Name;
                ConstructFD(ConstrNum).Thickness(Layer) = state.dataMaterial->Material(CurrentLayer).Thickness;

                // Do some quick error checks for this section.

                if (state.dataMaterial->Material(CurrentLayer).ROnly) { // Rlayer

                    //  These values are only needed temporarily and to calculate flux,
                    //   Layer will be handled
                    //  as a pure R in the temperature calc.
                    // assign other properties based on resistance

                    state.dataMaterial->Material(CurrentLayer).SpecHeat = 0.0001;
                    state.dataMaterial->Material(CurrentLayer).Density = 1.0;
                    state.dataMaterial->Material(CurrentLayer).Thickness = 0.1; //  arbitrary thickness for R layer
                    state.dataMaterial->Material(CurrentLayer).Conductivity =
                        state.dataMaterial->Material(CurrentLayer).Thickness / state.dataMaterial->Material(CurrentLayer).Resistance;
                    kt = state.dataMaterial->Material(CurrentLayer).Conductivity;
                    ConstructFD(ConstrNum).Thickness(Layer) = state.dataMaterial->Material(CurrentLayer).Thickness;

                    SigmaR(ConstrNum) += state.dataMaterial->Material(CurrentLayer).Resistance; // add resistance of R layer
                    SigmaC(ConstrNum) += 0.0;                                                   //  no capacitance for R layer

                    Alpha = kt / (state.dataMaterial->Material(CurrentLayer).Density * state.dataMaterial->Material(CurrentLayer).SpecHeat);

                    mAlpha = 0.0;

                } else if (state.dataMaterial->Material(CurrentLayer).Group == DataHeatBalance::MaterialGroup::Air) { //  Group 1 = Air

                    //  Again, these values are only needed temporarily and to calculate flux,
                    //   Air layer will be handled
                    //  as a pure R in the temperature calc.
                    // assign
                    // other properties based on resistance

                    state.dataMaterial->Material(CurrentLayer).SpecHeat = 0.0001;
                    state.dataMaterial->Material(CurrentLayer).Density = 1.0;
                    state.dataMaterial->Material(CurrentLayer).Thickness = 0.1; //  arbitrary thickness for R layer
                    state.dataMaterial->Material(CurrentLayer).Conductivity =
                        state.dataMaterial->Material(CurrentLayer).Thickness / state.dataMaterial->Material(CurrentLayer).Resistance;
                    kt = state.dataMaterial->Material(CurrentLayer).Conductivity;
                    ConstructFD(ConstrNum).Thickness(Layer) = state.dataMaterial->Material(CurrentLayer).Thickness;

                    SigmaR(ConstrNum) += state.dataMaterial->Material(CurrentLayer).Resistance; // add resistance of R layer
                    SigmaC(ConstrNum) += 0.0;                                                   //  no capacitance for R layer

                    Alpha = kt / (state.dataMaterial->Material(CurrentLayer).Density * state.dataMaterial->Material(CurrentLayer).SpecHeat);
                    mAlpha = 0.0;
                } else if (state.dataConstruction->Construct(ConstrNum).TypeIsIRT) { // make similar to air? (that didn't seem to work well)
                    ShowSevereError(state,
                                    "InitHeatBalFiniteDiff: Construction =\"" + state.dataConstruction->Construct(ConstrNum).Name +
                                        "\" uses Material:InfraredTransparent. Cannot be used currently with finite difference calculations.");
                    if (state.dataConstruction->Construct(ConstrNum).IsUsed) {
                        ShowContinueError(state, "...since this construction is used in a surface, the simulation is not allowed.");
                        ErrorsFound = true;
                    } else {
                        ShowContinueError(state, "...if this construction were used in a surface, the simulation would be terminated.");
                    }
                    continue;
                } else {
                    //    Regular material Properties
                    a = state.dataMaterial->Material(CurrentLayer).MoistACoeff;
                    b = state.dataMaterial->Material(CurrentLayer).MoistBCoeff;
                    c = state.dataMaterial->Material(CurrentLayer).MoistCCoeff;
                    d = state.dataMaterial->Material(CurrentLayer).MoistDCoeff;
                    kt = state.dataMaterial->Material(CurrentLayer).Conductivity;
                    RhoS = state.dataMaterial->Material(CurrentLayer).Density;
                    Por = state.dataMaterial->Material(CurrentLayer).Porosity;
                    Cp = state.dataMaterial->Material(CurrentLayer).SpecHeat;
                    // Need Resistance for reg layer
                    state.dataMaterial->Material(CurrentLayer).Resistance =
                        state.dataMaterial->Material(CurrentLayer).Thickness / state.dataMaterial->Material(CurrentLayer).Conductivity;
                    Dv = state.dataMaterial->Material(CurrentLayer).VaporDiffus;
                    SigmaR(ConstrNum) += state.dataMaterial->Material(CurrentLayer).Resistance; // add resistance
                    SigmaC(ConstrNum) += state.dataMaterial->Material(CurrentLayer).Density * state.dataMaterial->Material(CurrentLayer).SpecHeat *
                                         state.dataMaterial->Material(CurrentLayer).Thickness;
                    Alpha = kt / (RhoS * Cp);
                    mAlpha = 0.0;

                    // check for Material layers that are too thin and highly conductivity (not appropriate for surface models)
                    if (Alpha > HighDiffusivityThreshold) {
                        DeltaTimestep = state.dataGlobal->TimeStepZoneSec;
                        ThicknessThreshold = std::sqrt(Alpha * DeltaTimestep * 3.0);
                        if (state.dataMaterial->Material(CurrentLayer).Thickness < ThicknessThreshold) {
                            ShowSevereError(
                                state,
                                "InitialInitHeatBalFiniteDiff: Found Material that is too thin and/or too highly conductive, material name = " +
                                    state.dataMaterial->Material(CurrentLayer).Name);
                            ShowContinueError(state,
                                              format("High conductivity Material layers are not well supported by Conduction Finite Difference, "
                                                     "material conductivity = {:.3R} [W/m-K]",
                                                     state.dataMaterial->Material(CurrentLayer).Conductivity));
                            ShowContinueError(state, format("Material thermal diffusivity = {:.3R} [m2/s]", Alpha));
                            ShowContinueError(
                                state, format("Material with this thermal diffusivity should have thickness > {:.5R} [m]", ThicknessThreshold));
                            if (state.dataMaterial->Material(CurrentLayer).Thickness < ThinMaterialLayerThreshold) {
                                ShowContinueError(state,
                                                  format("Material may be too thin to be modeled well, thickness = {:.5R} [m]",
                                                         state.dataMaterial->Material(CurrentLayer).Thickness));
                                ShowContinueError(
                                    state,
                                    format("Material with this thermal diffusivity should have thickness > {:.5R} [m]", ThinMaterialLayerThreshold));
                            }
                            ShowFatalError(state, "Preceding conditions cause termination.");
                        }
                    }

                } //  R, Air  or regular material properties and parameters

                // Proceed with setting node sizes in layers

                dxn = std::sqrt(Alpha * Delt * state.dataHeatBalFiniteDiffMgr->SpaceDescritConstant); // The Fourier number is set using user constant

                // number of nodes=thickness/spacing.  This is number of full size node spaces across layer.
                Ipts1 = int(state.dataMaterial->Material(CurrentLayer).Thickness / dxn);
                //  set high conductivity layers to a single full size node thickness. (two half nodes)
                if (Ipts1 <= 1) Ipts1 = 1;
                if (state.dataMaterial->Material(CurrentLayer).ROnly ||
                    state.dataMaterial->Material(CurrentLayer).Group == DataHeatBalance::MaterialGroup::Air) {

                    Ipts1 = 1; //  single full node in R layers- surfaces of adjacent material or inside/outside layer
                }

                dxn = state.dataMaterial->Material(CurrentLayer).Thickness / double(Ipts1); // full node thickness

                StabilityTemp = Alpha * Delt / pow_2(dxn);
                StabilityMoist = mAlpha * Delt / pow_2(dxn);
                ConstructFD(ConstrNum).TempStability(Layer) = StabilityTemp;
                ConstructFD(ConstrNum).MoistStability(Layer) = StabilityMoist;
                ConstructFD(ConstrNum).DelX(Layer) = dxn;

                TotNodes += Ipts1;                                  //  number of full size nodes
                ConstructFD(ConstrNum).NodeNumPoint(Layer) = Ipts1; //  number of full size nodes
            }                                                       //  end of layer loop.

            ConstructFD(ConstrNum).TotNodes = TotNodes;
            ConstructFD(ConstrNum).DeltaTime = Delt;

        } // End of Construction Loop.  TotNodes in each construction now set

        // now determine x location, or distance that nodes are from the outside face in meters
        for (ConstrNum = 1; ConstrNum <= state.dataHeatBal->TotConstructs; ++ConstrNum) {
            if (ConstructFD(ConstrNum).TotNodes > 0) {
                ConstructFD(ConstrNum).NodeXlocation.allocate(ConstructFD(ConstrNum).TotNodes + 1);
                ConstructFD(ConstrNum).NodeXlocation = 0.0; // init them all
                Ipts1 = 0;                                  // init counter
                for (Layer = 1; Layer <= state.dataConstruction->Construct(ConstrNum).TotLayers; ++Layer) {
                    OutwardMatLayerNum = Layer - 1;
                    for (LayerNode = 1; LayerNode <= ConstructFD(ConstrNum).NodeNumPoint(Layer); ++LayerNode) {
                        ++Ipts1;
                        if (Ipts1 == 1) {
                            ConstructFD(ConstrNum).NodeXlocation(Ipts1) = 0.0; // first node is on outside face

                        } else if (LayerNode == 1) {
                            if (OutwardMatLayerNum > 0 && OutwardMatLayerNum <= state.dataConstruction->Construct(ConstrNum).TotLayers) {
                                // later nodes are Delx away from previous, but use Delx from previous layer
                                ConstructFD(ConstrNum).NodeXlocation(Ipts1) =
                                    ConstructFD(ConstrNum).NodeXlocation(Ipts1 - 1) + ConstructFD(ConstrNum).DelX(OutwardMatLayerNum);
                            }
                        } else {
                            // later nodes are Delx away from previous
                            ConstructFD(ConstrNum).NodeXlocation(Ipts1) =
                                ConstructFD(ConstrNum).NodeXlocation(Ipts1 - 1) + ConstructFD(ConstrNum).DelX(Layer);
                        }
                    }
                }
                Layer = state.dataConstruction->Construct(ConstrNum).TotLayers;
                ++Ipts1;
                ConstructFD(ConstrNum).NodeXlocation(Ipts1) = ConstructFD(ConstrNum).NodeXlocation(Ipts1 - 1) + ConstructFD(ConstrNum).DelX(Layer);
            }
        }

        for (Surf = 1; Surf <= state.dataSurface->TotSurfaces; ++Surf) {
            if (!state.dataSurface->Surface(Surf).HeatTransSurf) continue;
            if (state.dataSurface->Surface(Surf).Class == DataSurfaces::SurfaceClass::Window) continue;
            if (state.dataSurface->Surface(Surf).HeatTransferAlgorithm != DataSurfaces::iHeatTransferModel::CondFD) continue;
            ConstrNum = state.dataSurface->Surface(Surf).Construction;
            TotNodes = ConstructFD(ConstrNum).TotNodes;

            // Allocate the Surface Arrays
            SurfaceFD(Surf).T.allocate(TotNodes + 1);
            SurfaceFD(Surf).TOld.allocate(TotNodes + 1);
            SurfaceFD(Surf).TT.allocate(TotNodes + 1);
            SurfaceFD(Surf).Rhov.allocate(TotNodes + 1);
            SurfaceFD(Surf).RhovOld.allocate(TotNodes + 1);
            SurfaceFD(Surf).RhoT.allocate(TotNodes + 1);
            SurfaceFD(Surf).TD.allocate(TotNodes + 1);
            SurfaceFD(Surf).TDT.allocate(TotNodes + 1);
            SurfaceFD(Surf).TDTLast.allocate(TotNodes + 1);
            SurfaceFD(Surf).TDOld.allocate(TotNodes + 1);
            SurfaceFD(Surf).TDreport.allocate(TotNodes + 1);
            SurfaceFD(Surf).RH.allocate(TotNodes + 1);
            SurfaceFD(Surf).RHreport.allocate(TotNodes + 1);
            SurfaceFD(Surf).EnthOld.allocate(TotNodes + 1);
            SurfaceFD(Surf).EnthNew.allocate(TotNodes + 1);
            SurfaceFD(Surf).EnthLast.allocate(TotNodes + 1);
            SurfaceFD(Surf).QDreport.allocate(TotNodes + 1);
            SurfaceFD(Surf).CpDelXRhoS1.allocate(TotNodes + 1);
            SurfaceFD(Surf).CpDelXRhoS2.allocate(TotNodes + 1);
            SurfaceFD(Surf).TDpriortimestep.allocate(TotNodes + 1);
            SurfaceFD(Surf).PhaseChangeState.allocate(TotNodes + 1);
            SurfaceFD(Surf).PhaseChangeStateOld.allocate(TotNodes + 1);
            SurfaceFD(Surf).PhaseChangeStateOldOld.allocate(TotNodes + 1);
            SurfaceFD(Surf).PhaseChangeTemperatureReverse.allocate(TotNodes + 1);
            SurfaceFD(Surf).condMaterialActuators.allocate(state.dataConstruction->Construct(ConstrNum).TotLayers);
            SurfaceFD(Surf).specHeatMaterialActuators.allocate(state.dataConstruction->Construct(ConstrNum).TotLayers);
            SurfaceFD(Surf).condNodeReport.allocate(TotNodes + 1);
            SurfaceFD(Surf).specHeatNodeReport.allocate(TotNodes + 1);

            // Initialize the allocated arrays.
            SurfaceFD(Surf).T = TempInitValue;
            SurfaceFD(Surf).TOld = TempInitValue;
            SurfaceFD(Surf).TT = TempInitValue;
            SurfaceFD(Surf).Rhov = RhovInitValue;
            SurfaceFD(Surf).RhovOld = RhovInitValue;
            SurfaceFD(Surf).RhoT = RhovInitValue;
            SurfaceFD(Surf).TD = TempInitValue;
            SurfaceFD(Surf).TDT = TempInitValue;
            SurfaceFD(Surf).TDTLast = TempInitValue;
            SurfaceFD(Surf).TDOld = TempInitValue;
            SurfaceFD(Surf).TDreport = TempInitValue;
            SurfaceFD(Surf).RH = 0.0;
            SurfaceFD(Surf).RHreport = 0.0;
            SurfaceFD(Surf).EnthOld = EnthInitValue;
            SurfaceFD(Surf).EnthNew = EnthInitValue;
            SurfaceFD(Surf).EnthLast = EnthInitValue;
            SurfaceFD(Surf).QDreport = 0.0;
            SurfaceFD(Surf).CpDelXRhoS1 = 0.0;
            SurfaceFD(Surf).CpDelXRhoS2 = 0.0;
            SurfaceFD(Surf).TDpriortimestep = 0.0;
            SurfaceFD(Surf).PhaseChangeState = 0;
            SurfaceFD(Surf).PhaseChangeStateOld = 0;
            SurfaceFD(Surf).PhaseChangeStateOldOld = 0;
            SurfaceFD(Surf).PhaseChangeTemperatureReverse = 50;
            SurfaceFD(Surf).condNodeReport = 0.0;
            SurfaceFD(Surf).specHeatNodeReport = 0.0;

            // Setup EMS data
            for (int lay = 1; lay <= state.dataConstruction->Construct(ConstrNum).TotLayers; ++lay) {
                // Setup material layer names actuators
                int matLay = state.dataConstruction->Construct(ConstrNum).LayerPoint(lay);
                // Actuator name format: "{SurfName}:{MaterialLayerName}"
                std::string actName = fmt::format("{}:{}", state.dataSurface->Surface(Surf).Name, state.dataMaterial->Material(matLay).Name);
                SurfaceFD(Surf).condMaterialActuators(lay).actuatorName = actName;
                SurfaceFD(Surf).specHeatMaterialActuators(lay).actuatorName = actName;
            }
        }

        for (SurfNum = 1; SurfNum <= state.dataSurface->TotSurfaces; ++SurfNum) {
            if (!state.dataSurface->Surface(SurfNum).HeatTransSurf) continue;
            if (state.dataSurface->Surface(SurfNum).Class == DataSurfaces::SurfaceClass::Window) continue;
            if (state.dataSurface->Surface(SurfNum).HeatTransferAlgorithm != DataSurfaces::iHeatTransferModel::CondFD) continue;

            SetupOutputVariable(state,
                                "CondFD Inner Solver Loop Iteration Count",
                                OutputProcessor::Unit::None,
                                SurfaceFD(SurfNum).GSloopCounter,
                                OutputProcessor::SOVTimeStepType::Zone,
                                OutputProcessor::SOVStoreType::Summed,
                                state.dataSurface->Surface(SurfNum).Name);

            // Setup EMS Material Actuators
            ConstrNum = state.dataSurface->Surface(SurfNum).Construction;
            for (int mat = 1; mat <= state.dataConstruction->Construct(ConstrNum).TotLayers; ++mat) {
                EnergyPlus::SetupEMSActuator(state,
                                             "CondFD Surface Material Layer",
                                             SurfaceFD(SurfNum).condMaterialActuators(mat).actuatorName,
                                             "Thermal Conductivity",
                                             "[W/m-K]",
                                             SurfaceFD(SurfNum).condMaterialActuators(mat).isActuated,
                                             SurfaceFD(SurfNum).condMaterialActuators(mat).actuatedValue);
                EnergyPlus::SetupEMSActuator(state,
                                             "CondFD Surface Material Layer",
                                             SurfaceFD(SurfNum).specHeatMaterialActuators(mat).actuatorName,
                                             "Specific Heat",
                                             "[J/kg-C]",
                                             SurfaceFD(SurfNum).specHeatMaterialActuators(mat).isActuated,
                                             SurfaceFD(SurfNum).specHeatMaterialActuators(mat).actuatedValue);
            }

            TotNodes = ConstructFD(state.dataSurface->Surface(SurfNum).Construction).TotNodes; // Full size nodes, start with outside face.
            for (Lay = 1; Lay <= TotNodes + 1; ++Lay) {                                        // include inside face node
                SetupOutputVariable(state,
                                    format("CondFD Surface Temperature Node {}", Lay),
                                    OutputProcessor::Unit::C,
                                    SurfaceFD(SurfNum).TDreport(Lay),
                                    OutputProcessor::SOVTimeStepType::Zone,
                                    OutputProcessor::SOVStoreType::State,
                                    state.dataSurface->Surface(SurfNum).Name);
                SetupOutputVariable(state,
                                    format("CondFD Surface Heat Flux Node {}", Lay),
                                    OutputProcessor::Unit::W_m2,
                                    SurfaceFD(SurfNum).QDreport(Lay),
                                    OutputProcessor::SOVTimeStepType::Zone,
                                    OutputProcessor::SOVStoreType::State,
                                    state.dataSurface->Surface(SurfNum).Name);
                SetupOutputVariable(state,
                                    format("CondFD Phase Change State {}", Lay),
                                    OutputProcessor::Unit::None,
                                    SurfaceFD(SurfNum).PhaseChangeState(Lay),
                                    OutputProcessor::SOVTimeStepType::Zone,
                                    OutputProcessor::SOVStoreType::State,
                                    state.dataSurface->Surface(SurfNum).Name);
                SetupOutputVariable(state,
                                    format("CondFD Phase Change Previous State {}", Lay),
                                    OutputProcessor::Unit::None,
                                    SurfaceFD(SurfNum).PhaseChangeStateOld(Lay),
                                    OutputProcessor::SOVTimeStepType::Zone,
                                    OutputProcessor::SOVStoreType::State,
                                    state.dataSurface->Surface(SurfNum).Name);
                SetupOutputVariable(state,
                                    format("CondFD Phase Change Node Temperature {}", Lay),
                                    OutputProcessor::Unit::C,
                                    SurfaceFD(SurfNum).TDT(Lay),
                                    OutputProcessor::SOVTimeStepType::Zone,
                                    OutputProcessor::SOVStoreType::State,
                                    state.dataSurface->Surface(SurfNum).Name);
                SetupOutputVariable(state,
                                    format("CondFD Phase Change Node Conductivity {}", Lay),
                                    OutputProcessor::Unit::W_mK,
                                    SurfaceFD(SurfNum).condNodeReport(Lay),
                                    OutputProcessor::SOVTimeStepType::Zone,
                                    OutputProcessor::SOVStoreType::State,
                                    state.dataSurface->Surface(SurfNum).Name);
                SetupOutputVariable(state,
                                    format("CondFD Phase Change Node Specific Heat {}", Lay),
                                    OutputProcessor::Unit::J_kgK,
                                    SurfaceFD(SurfNum).specHeatNodeReport(Lay),
                                    OutputProcessor::SOVTimeStepType::Zone,
                                    OutputProcessor::SOVStoreType::State,
                                    state.dataSurface->Surface(SurfNum).Name);
                if (state.dataGlobal->DisplayAdvancedReportVariables) {
                    SetupOutputVariable(state,
                                        format("CondFD Surface Heat Capacitance Outer Half Node {}", Lay),
                                        OutputProcessor::Unit::W_m2K,
                                        SurfaceFD(SurfNum).CpDelXRhoS1(Lay),
                                        OutputProcessor::SOVTimeStepType::Zone,
                                        OutputProcessor::SOVStoreType::State,
                                        state.dataSurface->Surface(SurfNum).Name);
                    SetupOutputVariable(state,
                                        format("CondFD Surface Heat Capacitance Inner Half Node {}", Lay),
                                        OutputProcessor::Unit::W_m2K,
                                        SurfaceFD(SurfNum).CpDelXRhoS2(Lay),
                                        OutputProcessor::SOVTimeStepType::Zone,
                                        OutputProcessor::SOVStoreType::State,
                                        state.dataSurface->Surface(SurfNum).Name);
                }
            }

        } // End of the Surface Loop for Report Variable Setup

        ReportFiniteDiffInits(state); // Report the results from the Finite Diff Inits
    }

    int numNodesInMaterialLayer(EnergyPlusData &state, std::string const &surfName, std::string const &matName)
    {
        for (auto &surface : state.dataSurface->Surface) {
            if (surface.Name == surfName) {
                int constrNum = surface.Construction;
                for (int lay = 1; lay <= state.dataConstruction->Construct(constrNum).TotLayers; ++lay) {
                    int matLay = state.dataConstruction->Construct(constrNum).LayerPoint(lay);
                    if (state.dataMaterial->Material(matLay).Name == matName) {
                        return state.dataHeatBalFiniteDiffMgr->ConstructFD(constrNum).NodeNumPoint(lay);
                    }
                }
            }
        }

        return 0;
    }

    void relax_array(Array1D<Real64> &a,       // Array to relax
                     Array1D<Real64> const &b, // Array to relax towards
                     Real64 const r            // Relaxation factor [0-1]
    )
    {
        assert(equal_dimensions(a, b));
        assert((0.0 <= r) && (r <= 1.0));
        Real64 const q(1.0 - r);
        for (int i = a.l(), e = a.u(); i <= e; ++i) {
            a(i) = r * b(i) + q * a(i);
        }
    }

    Real64 sum_array_diff(Array1D<Real64> const &a, Array1D<Real64> const &b)
    {
        assert(equal_dimensions(a, b));
        Real64 s(0.0);
        for (int i = a.l(), e = a.u(); i <= e; ++i) {
            s += a(i) - b(i); //? Should this be in abs?
        }
        return s;
    }

    void CalcHeatBalFiniteDiff(EnergyPlusData &state,
                               int const Surf,        // Surface number
                               Real64 &SurfTempInTmp, // INSIDE SURFACE TEMPERATURE OF EACH HEAT TRANSFER SURF.
                               Real64 &TempSurfOutTmp // Outside Surface Temperature of each Heat Transfer Surface
    )
    {

        // SUBROUTINE INFORMATION:
        //       AUTHOR         Richard J. Liesen
        //       DATE WRITTEN   Oct 2003
        //       MODIFIED       Aug 2006 by C O Pedersen to include implicit solution and variable properties with
        //                                material enthalpy added for Phase Change Materials.
        //                      Sept 2010 B. Griffith, remove allocate/deallocate, use structure variables
        //                      March 2011 P. Tabares, add relaxation factor and add surfIteration to
        //                                 update TD and TDT, correct interzone partition
        //                      May 2011  B. Griffith add logging and errors when inner GS loop does not converge
        //                      November 2011 P. Tabares fixed problems with adiabatic walls/massless walls and PCM stability problems

        //       RE-ENGINEERED  na

        // PURPOSE OF THIS SUBROUTINE:
        // this routine controls the calculation of the fluxes and temperatures using
        //      finite difference procedures for
        //      all building surface constructs.

        Real64 MaxDelTemp(0.0);

        auto &ConstructFD = state.dataHeatBalFiniteDiffMgr->ConstructFD;
        auto &SurfaceFD = state.dataHeatBalFiniteDiffMgr->SurfaceFD;

        int const ConstrNum(state.dataSurface->Surface(Surf).Construction);

        int const TotNodes(ConstructFD(ConstrNum).TotNodes);
        int const TotLayers(state.dataConstruction->Construct(ConstrNum).TotLayers);

        SurfTempInTmp = 0.0;
        TempSurfOutTmp = 0.0;

        int const Delt(ConstructFD(ConstrNum).DeltaTime); //   (seconds)

        // Aliases
        auto &surfaceFD(SurfaceFD(Surf));
        auto const &T(surfaceFD.T);
        auto &TT(surfaceFD.TT);
        auto const &Rhov(surfaceFD.Rhov);
        auto &RhoT(surfaceFD.RhoT);
        auto const &TD(surfaceFD.TD);
        auto &TDT(surfaceFD.TDT);
        auto &TDTLast(surfaceFD.TDTLast);
        auto &TDreport(surfaceFD.TDreport);
        auto &RH(surfaceFD.RH);
        auto &EnthOld(surfaceFD.EnthOld);
        auto &EnthNew(surfaceFD.EnthNew);
        auto &EnthLast(surfaceFD.EnthLast);
        auto &GSloopCounter(surfaceFD.GSloopCounter);
        auto &MaxNodeDelTemp(surfaceFD.MaxNodeDelTemp);

        Real64 HMovInsul = 0;
        if (state.dataSurface->AnyMovableInsulation) HMovInsul = state.dataHeatBalSurf->SurfMovInsulHExt(Surf);
        // Start stepping through the slab with time.
        for (int J = 1, J_end = nint(state.dataGlobal->TimeStepZoneSec / Delt); J <= J_end; ++J) { // PT testing higher time steps

            int GSiter;                                                                       // iteration counter for implicit repeat calculation
            for (GSiter = 1; GSiter <= state.dataHeatBalFiniteDiffMgr->MaxGSiter; ++GSiter) { //  Iterate implicit equations
                TDTLast = TDT;                                                                // Save last iteration's TDT (New temperature) values
                EnthLast = EnthNew;                                                           // Last iterations new enthalpy value

                // Original loop version
                int i(1);                                    //  Node counter
                for (int Lay = 1; Lay <= TotLayers; ++Lay) { // Begin layer loop ...

                    // For the exterior surface node with a convective boundary condition
                    if ((i == 1) && (Lay == 1)) {
                        ExteriorBCEqns(state, Delt, i, Lay, Surf, T, TT, Rhov, RhoT, RH, TD, TDT, EnthOld, EnthNew, TotNodes, HMovInsul);
                    }

                    // For the Layer Interior nodes.  Arrive here after exterior surface node or interface node
                    if (TotNodes != 1) {
                        for (int ctr = 2, ctr_end = ConstructFD(ConstrNum).NodeNumPoint(Lay); ctr <= ctr_end; ++ctr) {
                            ++i;
                            InteriorNodeEqns(state, Delt, i, Lay, Surf, T, TT, Rhov, RhoT, RH, TD, TDT, EnthOld, EnthNew);
                        }
                    }

                    if ((Lay < TotLayers) && (TotNodes != 1)) { // Interface equations for 2 capacitive materials
                        ++i;
                        IntInterfaceNodeEqns(state, Delt, i, Lay, Surf, T, TT, Rhov, RhoT, RH, TD, TDT, EnthOld, EnthNew, GSiter);
                    } else if (Lay == TotLayers) { // For the Interior surface node with a convective boundary condition
                        ++i;
                        InteriorBCEqns(state, Delt, i, Lay, Surf, T, TT, Rhov, RhoT, RH, TD, TDT, EnthOld, EnthNew, TDreport);
                    }

                } // layer loop

                // Apply Relaxation factor for stability, use current (TDT) and previous (TDTLast) iteration temperature values
                // to obtain the actual temperature that is going to be used for next iteration. This would mostly happen with PCM
                // Tuned Function call to eliminate array temporaries and multiple relaxation passes
                if (GSiter > 15) {
                    relax_array(TDT, TDTLast, 0.9875);
                } else if (GSiter > 10) {
                    relax_array(TDT, TDTLast, 0.875);
                } else if (GSiter > 5) {
                    relax_array(TDT, TDTLast, 0.5);
                }

                // the following could blow up when all the node temps sum to less than 1.0.  seems poorly formulated for temperature in C.
                // PT delete one zero and decrease number of minimum iterations, from 3 (which actually requires 4 iterations) to 2.

                if ((GSiter > 2) && (std::abs(sum_array_diff(TDT, TDTLast) / sum(TDT)) < 0.00001)) break;

            } // End of Gauss Seidell iteration loop

            GSloopCounter = GSiter; // outputs GSloop iterations, useful for pinpointing stability issues with condFD
            if (state.dataHeatBal->CondFDRelaxFactor != 1.0) {
                // Apply Relaxation factor for stability, use current (TDT) and previous (TDreport) temperature values
                //   to obtain the actual temperature that is going to be exported/use
                relax_array(TDT, TDreport, 1.0 - state.dataHeatBal->CondFDRelaxFactor);
                EnthOld = EnthNew;
            }

            for (int I = 1; I <= (TotNodes + 1); I++) {
                // When the phase change process reverses its direction while melting or freezing (without completing its phase
                // to either liquid or solid), the temperature at which it changes its direction is saved
                // in the variable PhaseChangeTemperatureReverse, and this variable will hold the value of the temperature until
                // the next reverse in the process takes place.
                if ((SurfaceFD(Surf).PhaseChangeStateOld(I) == HysteresisPhaseChange::PhaseChangeStates::FREEZING &&
                     SurfaceFD(Surf).PhaseChangeState(I) == HysteresisPhaseChange::PhaseChangeStates::TRANSITION)) {
                    SurfaceFD(Surf).PhaseChangeTemperatureReverse(I) = SurfaceFD(Surf).TDT(I);
                } else if ((SurfaceFD(Surf).PhaseChangeStateOld(I) == HysteresisPhaseChange::PhaseChangeStates::TRANSITION &&
                            SurfaceFD(Surf).PhaseChangeState(I) == HysteresisPhaseChange::PhaseChangeStates::FREEZING)) {
                    SurfaceFD(Surf).PhaseChangeTemperatureReverse(I) = SurfaceFD(Surf).TDT(I);
                } else if ((SurfaceFD(Surf).PhaseChangeStateOld(I) == HysteresisPhaseChange::PhaseChangeStates::MELTING &&
                            SurfaceFD(Surf).PhaseChangeState(I) == HysteresisPhaseChange::PhaseChangeStates::TRANSITION)) {
                    SurfaceFD(Surf).PhaseChangeTemperatureReverse(I) = SurfaceFD(Surf).TDT(I);
                } else if ((SurfaceFD(Surf).PhaseChangeStateOld(I) == HysteresisPhaseChange::PhaseChangeStates::TRANSITION &&
                            SurfaceFD(Surf).PhaseChangeState(I) == HysteresisPhaseChange::PhaseChangeStates::MELTING)) {
                    SurfaceFD(Surf).PhaseChangeTemperatureReverse(I) = SurfaceFD(Surf).TDT(I);
                }
            }

            SurfaceFD(Surf).PhaseChangeStateOldOld = SurfaceFD(Surf).PhaseChangeStateOld;
            SurfaceFD(Surf).PhaseChangeStateOld = SurfaceFD(Surf).PhaseChangeState;

        } // Time Loop  //PT solving time steps

        TempSurfOutTmp = TDT(1);
        SurfTempInTmp = TDT(TotNodes + 1);
        state.dataMstBal->RhoVaporSurfIn(Surf) = 0.0;

        // For ground surfaces or when raining, outside face inner half-node heat capacity was unknown and set to -1 in ExteriorBCEqns
        // Now check for the flag and set equal to the second node's outer half-node heat capacity if needed
        if (surfaceFD.CpDelXRhoS2(1) == -1.0) {
            surfaceFD.CpDelXRhoS2(1) = surfaceFD.CpDelXRhoS1(2); // Set to node 2's outer half node heat capacity
        }
        CalcNodeHeatFlux(state, Surf, TotNodes);

        // Determine largest change in node temps
        MaxDelTemp = 0.0;
        for (int NodeNum = 1; NodeNum <= TotNodes + 1; ++NodeNum) { // need to consider all nodes
            MaxDelTemp = max(std::abs(TDT(NodeNum) - TDreport(NodeNum)), MaxDelTemp);
        }
        MaxNodeDelTemp = MaxDelTemp;
        TDreport = TDT;
        EnthOld = EnthNew;
    }

    void ReportFiniteDiffInits(EnergyPlusData &state)
    {

        // SUBROUTINE INFORMATION:
        //       AUTHOR         Richard Liesen
        //       DATE WRITTEN   November 2003
        //       MODIFIED       B. Griffith, May 2011 add reporting of node x locations
        //       RE-ENGINEERED  na

        // PURPOSE OF THIS SUBROUTINE:
        // This routine gives a detailed report to the user about
        // the initializations for the Finite Difference calculations
        // of each construction.

        using General::ScanForReports;

        // SUBROUTINE LOCAL VARIABLE DECLARATIONS:
        bool DoReport;
        int ThisNum;
        int Layer;
        int OutwardMatLayerNum;
        int LayerNode;
        int Inodes;

        auto &ConstructFD = state.dataHeatBalFiniteDiffMgr->ConstructFD;

        // Formats
        static constexpr fmt::string_view Format_702(" ConductionFiniteDifference Node,{},{:.8R},{},{},{}\n");

        print(state.files.eio,
              "! <ConductionFiniteDifference HeatBalanceSettings>,Scheme Type,Space Discretization Constant,Relaxation Factor,Inside Face Surface "
              "Temperature Convergence Criteria\n");
        print(state.files.eio,
              " ConductionFiniteDifference HeatBalanceSettings,{},{:.2R},{:.2R},{:.4R}\n",
              state.dataHeatBalFiniteDiffMgr->cCondFDSchemeType(state.dataHeatBalFiniteDiffMgr->CondFDSchemeType),
              state.dataHeatBalFiniteDiffMgr->SpaceDescritConstant,
              state.dataHeatBal->CondFDRelaxFactorInput,
              state.dataHeatBal->MaxAllowedDelTempCondFD);

        ScanForReports(state, "Constructions", DoReport, "Constructions");

        if (DoReport) {

            //                                      Write Descriptions
            print(state.files.eio, "{}\n", "! <Construction CondFD>,Construction Name,Index,#Layers,#Nodes,Time Step {hours}");
            print(state.files.eio,
                  "{}\n",
                  "! <Material CondFD Summary>,Material Name,Thickness {m},#Layer Elements,Layer Delta X,Layer Alpha*Delt/Delx**2,Layer Moisture "
                  "Stability");

            // HT Algo issue
            if (state.dataHeatBal->AnyCondFD) {
                print(state.files.eio,
                      "{}\n",
                      "! <ConductionFiniteDifference Node>,Node Identifier, Node Distance From Outside Face {m}, Construction Name, Outward Material "
                      "Name (or Face), Inward Material Name (or Face)");
            }

            for (ThisNum = 1; ThisNum <= state.dataHeatBal->TotConstructs; ++ThisNum) {

                if (state.dataConstruction->Construct(ThisNum).TypeIsWindow) continue;
                if (state.dataConstruction->Construct(ThisNum).TypeIsIRT) continue;
                if (state.dataConstruction->Construct(ThisNum).TypeIsAirBoundary) continue;
                if (!state.dataConstruction->Construct(ThisNum).IsUsed) continue;

                static constexpr fmt::string_view Format_700(" Construction CondFD,{},{},{},{},{:.6R}\n");
                print(state.files.eio,
                      Format_700,
                      state.dataConstruction->Construct(ThisNum).Name,
                      ThisNum,
                      state.dataConstruction->Construct(ThisNum).TotLayers,
                      int(ConstructFD(ThisNum).TotNodes + 1),
                      ConstructFD(ThisNum).DeltaTime / DataGlobalConstants::SecInHour);

                for (Layer = 1; Layer <= state.dataConstruction->Construct(ThisNum).TotLayers; ++Layer) {
                    static constexpr fmt::string_view Format_701(" Material CondFD Summary,{},{:.4R},{},{:.8R},{:.8R},{:.8R}\n");
                    print(state.files.eio,
                          Format_701,
                          ConstructFD(ThisNum).Name(Layer),
                          ConstructFD(ThisNum).Thickness(Layer),
                          ConstructFD(ThisNum).NodeNumPoint(Layer),
                          ConstructFD(ThisNum).DelX(Layer),
                          ConstructFD(ThisNum).TempStability(Layer),
                          ConstructFD(ThisNum).MoistStability(Layer));
                }

                // now list each CondFD Node with its X distance from outside face in m along with other identifiers
                Inodes = 0;

                for (Layer = 1; Layer <= state.dataConstruction->Construct(ThisNum).TotLayers; ++Layer) {
                    OutwardMatLayerNum = Layer - 1;
                    for (LayerNode = 1; LayerNode <= ConstructFD(ThisNum).NodeNumPoint(Layer); ++LayerNode) {
                        ++Inodes;
                        if (Inodes == 1) {
                            print(state.files.eio,
                                  Format_702,
                                  format("Node #{}", Inodes),
                                  ConstructFD(ThisNum).NodeXlocation(Inodes),
                                  state.dataConstruction->Construct(ThisNum).Name,
                                  "Surface Outside Face",
                                  ConstructFD(ThisNum).Name(Layer));

                        } else if (LayerNode == 1) {

                            if (OutwardMatLayerNum > 0 && OutwardMatLayerNum <= state.dataConstruction->Construct(ThisNum).TotLayers) {
                                print(state.files.eio,
                                      Format_702,
                                      format("Node #{}", Inodes),
                                      ConstructFD(ThisNum).NodeXlocation(Inodes),
                                      state.dataConstruction->Construct(ThisNum).Name,
                                      ConstructFD(ThisNum).Name(OutwardMatLayerNum),
                                      ConstructFD(ThisNum).Name(Layer));
                            }
                        } else if (LayerNode > 1) {
                            OutwardMatLayerNum = Layer;
                            print(state.files.eio,
                                  Format_702,
                                  format("Node #{}", Inodes),
                                  ConstructFD(ThisNum).NodeXlocation(Inodes),
                                  state.dataConstruction->Construct(ThisNum).Name,
                                  ConstructFD(ThisNum).Name(OutwardMatLayerNum),
                                  ConstructFD(ThisNum).Name(Layer));
                        }
                    }
                }

                Layer = state.dataConstruction->Construct(ThisNum).TotLayers;
                ++Inodes;
                print(state.files.eio,
                      Format_702,
                      format("Node #{}", Inodes),
                      ConstructFD(ThisNum).NodeXlocation(Inodes),
                      state.dataConstruction->Construct(ThisNum).Name,
                      ConstructFD(ThisNum).Name(Layer),
                      "Surface Inside Face");
            }
        }
    }

    Real64 terpld(Array2<Real64> const &a, Real64 const x1, int const nind, int const ndep)
    {
        // author:c. o. pedersen
        // purpose:
        //   this function performs a linear interpolation
        //     on a two dimensional array containing both
        //     dependent and independent variables.

        // inputs:
        //  a = two dimensional array
        //  nind=row containing independent variable
        //  ndep=row containing the dependent variable
        //   x1 = specific independent variable value for which
        //      interpolated output is wanted
        // outputs:
        //    the value of dependent variable corresponding
        //       to x1
        //    routine returns first or last dependent variable
        //      for out of range x1.

        int const first(a.l2());

        assert(a.size() > 0u);
        Array2<Real64>::size_type l(1);
        Real64 r(a[0]);
        int last(first);
        for (int i1 = first + 1, e1 = a.u2(); i1 <= e1; ++i1, ++l) {
            if (a[l] > r) {
                r = a[l];
                last = i1;
            }
        }

        Array2<Real64>::size_type lind(a.index(nind, 0));
        Array2<Real64>::size_type ldep(a.index(ndep, 0));
        if ((a.size2() == 1u) || (x1 <= a[lind + first])) { // [ lind + first ] == ( nind, first )
            return a[ldep + first];                         // [ ldep + first ] == ( ndep, first )
        } else if (x1 >= a[lind + last]) {                  // [ lind + last ] == ( nind, last )
            return a[ldep + last];                          // [ ldep + last ] == ( ndep, last )
        } else {
            int i;
            int i1(first);
            int i2(last);
            while ((i2 - i1) > 1) {
                i = i1 + ((i2 - i1) >> 1); // Tuned bit shift replaces / 2
                if (x1 < a[lind + i]) {    // [ lind + i ] == ( nind, i )
                    i2 = i;
                } else {
                    i1 = i;
                }
            }
            i = i2;
            lind += i;
            ldep += i;
            Real64 const fract((x1 - a[lind - 1]) / (a[lind] - a[lind - 1])); // [ lind ] == ( nind, i ), [ lind - 1 ] == ( nind, i - 1 )
            return a[ldep - 1] + fract * (a[ldep] - a[ldep - 1]);             // [ ldep ] == ( ndep, i ), [ ldep - 1 ] == ( ndep, i - 1 )
        }
    }

    void ExteriorBCEqns(EnergyPlusData &state,
                        int const Delt,                               // Time Increment
                        int const i,                                  // Node Index
                        int const Lay,                                // Layer Number for Construction
                        int const Surf,                               // Surface number
                        [[maybe_unused]] Array1D<Real64> const &T,    // Old node Temperature in MFD finite difference solution
                        Array1D<Real64> &TT,                          // New node Temperature in MFD finite difference solution.
                        [[maybe_unused]] Array1D<Real64> const &Rhov, // MFD Nodal Vapor Density[kg/m3] and is the old or last time step result.
                        Array1D<Real64> &RhoT,                        // MFD vapor density for the new time step.
                        [[maybe_unused]] Array1D<Real64> &RH,         // Nodal relative humidity
                        Array1D<Real64> const &TD,                    // The old dry Temperature at each node for the CondFD algorithm..
                        Array1D<Real64> &TDT,     // The current or new Temperature at each node location for the CondFD solution..
                        Array1D<Real64> &EnthOld, // Old Nodal enthalpy
                        Array1D<Real64> &EnthNew, // New Nodal enthalpy
                        int const TotNodes,       // Total nodes in layer
                        Real64 const HMovInsul    // Conductance of movable(transparent) insulation.
    )
    {

        // SUBROUTINE INFORMATION:
        //       AUTHOR         Richard Liesen
        //       DATE WRITTEN   November, 2003
        //       MODIFIED       B. Griffith 2010, fix adiabatic and other side surfaces
        //                      May 2011, B. Griffith, P. Tabares
        //                      November 2011 P. Tabares fixed problems with adiabatic walls/massless walls
        //                      November 2011 P. Tabares fixed problems PCM stability problems
        //       RE-ENGINEERED  Curtis Pedersen 2006

        // Using/Aliasing
        using DataSurfaces::OtherSideCondModeledExt;
        auto &SurfaceFD = state.dataHeatBalFiniteDiffMgr->SurfaceFD;
        auto &ConstructFD = state.dataHeatBalFiniteDiffMgr->ConstructFD;

        auto const &surface(state.dataSurface->Surface(Surf));
        int const surface_ExtBoundCond(surface.ExtBoundCond);

        Real64 Tsky;
        Real64 QRadSWOutFD;             // Short wave radiation absorbed on outside of opaque surface
        Real64 QRadSWOutMvInsulFD(0.0); // SW radiation at outside of Movable Insulation
        if (surface_ExtBoundCond == OtherSideCondModeledExt) {
            // CR8046 switch modeled rad temp for sky temp.
            Tsky = state.dataSurface->OSCM(surface.OSCMPtr).TRad;
            QRadSWOutFD = 0.0; // eliminate incident shortwave on underlying surface
        } else {               // Set the external conditions to local variables
            QRadSWOutFD = state.dataHeatBalSurf->SurfOpaqQRadSWOutAbs(Surf);
            QRadSWOutMvInsulFD = state.dataHeatBalSurf->SurfQRadSWOutMvIns(Surf);
            Tsky = state.dataEnvrn->SkyTemp;
        }

        if (surface_ExtBoundCond == Ground || state.dataEnvrn->IsRain) {
            TDT(i) = TT(i) = state.dataMstBal->TempOutsideAirFD(Surf);
            RhoT(i) = state.dataMstBal->RhoVaporAirOut(Surf);
            SurfaceFD(Surf).CpDelXRhoS1(i) = 0.0;  // Outside face  does not have an outer half node
            SurfaceFD(Surf).CpDelXRhoS2(i) = -1.0; // Set this to -1 as a flag, then set to node 2's outer half node heat capacity
        } else if (surface_ExtBoundCond > 0) {
            // this is actually the inside face of another surface, or maybe this same surface if adiabatic
            // switch around arguments for the other surf and call routines as for interior side BC from opposite face

            int const ext_bound_construction(state.dataSurface->Surface(surface_ExtBoundCond).Construction);
            int const LayIn(state.dataConstruction->Construct(ext_bound_construction).TotLayers); // layer number for call to interior eqs
            int const NodeIn(ConstructFD(ext_bound_construction).TotNodes + 1);                   // node number "I" for call to interior eqs
            int const TotNodesPlusOne(TotNodes + 1);
            if (surface_ExtBoundCond == Surf) { // adiabatic surface, PT added since it is not the same as interzone wall
                // as Outside Boundary Condition Object can be left blank.

                auto &surfaceFD(SurfaceFD(Surf));
                InteriorBCEqns(state,
                               Delt,
                               NodeIn,
                               LayIn,
                               Surf,
                               surfaceFD.T,
                               surfaceFD.TT,
                               surfaceFD.Rhov,
                               surfaceFD.RhoT,
                               surfaceFD.RH,
                               surfaceFD.TD,
                               surfaceFD.TDT,
                               surfaceFD.EnthOld,
                               surfaceFD.EnthNew,
                               surfaceFD.TDreport);
                TDT(i) = surfaceFD.TDT(TotNodesPlusOne);
                TT(i) = surfaceFD.TT(TotNodesPlusOne);
                RhoT(i) = surfaceFD.RhoT(TotNodesPlusOne);

                surfaceFD.CpDelXRhoS1(i) = 0.0;                                    // Outside face  does not have an outer half node
                surfaceFD.CpDelXRhoS2(i) = surfaceFD.CpDelXRhoS1(TotNodesPlusOne); // Save this for computing node flux values

            } else {

                // potential-lkl-from old      CALL InteriorBCEqns(Delt,nodeIn,LayIn,Surf,SurfaceFD(Surface(Surf)%ExtBoundCond)%T, &
                auto &surfaceFDEBC(SurfaceFD(surface_ExtBoundCond));
                InteriorBCEqns(state,
                               Delt,
                               NodeIn,
                               LayIn,
                               surface_ExtBoundCond,
                               surfaceFDEBC.T,
                               surfaceFDEBC.TT,
                               surfaceFDEBC.Rhov,
                               surfaceFDEBC.RhoT,
                               surfaceFDEBC.RH,
                               surfaceFDEBC.TD,
                               surfaceFDEBC.TDT,
                               surfaceFDEBC.EnthOld,
                               surfaceFDEBC.EnthNew,
                               surfaceFDEBC.TDreport);

                TDT(i) = surfaceFDEBC.TDT(TotNodesPlusOne);
                TT(i) = surfaceFDEBC.TT(TotNodesPlusOne);
                RhoT(i) = surfaceFDEBC.RhoT(TotNodesPlusOne);

                SurfaceFD(Surf).CpDelXRhoS1(i) = 0.0;                                       // Outside face  does not have an outer half node
                SurfaceFD(Surf).CpDelXRhoS2(i) = surfaceFDEBC.CpDelXRhoS1(TotNodesPlusOne); // Save this for computing node flux values
            }

            Real64 const QNetSurfFromOutside(state.dataHeatBalSurf->SurfOpaqInsFaceCondFlux(surface_ExtBoundCond)); // filled in InteriorBCEqns
            //    QFluxOutsideToOutSurf(Surf)       = QnetSurfFromOutside
            state.dataHeatBalSurf->SurfOpaqOutFaceCondFlux(Surf) = -QNetSurfFromOutside;
            state.dataHeatBalSurf->SurfOpaqOutFaceCond(Surf) = surface.Area * state.dataHeatBalSurf->SurfOpaqOutFaceCondFlux(Surf);
            state.dataHeatBalFiniteDiffMgr->QHeatOutFlux(Surf) = QNetSurfFromOutside;

        } else if (surface_ExtBoundCond <= 0) { // regular outside conditions
            auto TDT_i(TDT(i));
            auto const TDT_p(TDT(i + 1));

            // Boundary Conditions from Simulation for Exterior
            Real64 const hconvo(state.dataMstBal->HConvExtFD(Surf));

            Real64 const hrad(state.dataMstBal->HAirFD(Surf));
            Real64 const hsky(state.dataMstBal->HSkyFD(Surf));
            Real64 const hgnd(state.dataMstBal->HGrndFD(Surf));
            Real64 const Toa(state.dataMstBal->TempOutsideAirFD(Surf));
            Real64 const Tgnd(state.dataMstBal->TempOutsideAirFD(Surf));

            if (surface.HeatTransferAlgorithm == DataSurfaces::iHeatTransferModel::CondFD) {

                int const ConstrNum(surface.Construction);
                int const MatLay(state.dataConstruction->Construct(ConstrNum).LayerPoint(Lay));
                auto const &mat(state.dataMaterial->Material(MatLay));
                auto const &matFD(state.dataHeatBalFiniteDiffMgr->MaterialFD(MatLay));
                auto const &condActuator(SurfaceFD(Surf).condMaterialActuators(Lay));
                auto const &specHeatActuator(SurfaceFD(Surf).specHeatMaterialActuators(Lay));

                // regular outside conditions

                // Calculate the Dry Heat Conduction Equation

                if (mat.ROnly || mat.Group == DataHeatBalance::MaterialGroup::Air) { // R Layer or Air Layer  **********
                    // Use algebraic equation for TDT based on R
                    Real64 const Rlayer(mat.Resistance);
                    TDT_i = (TDT_p + (QRadSWOutFD + hgnd * Tgnd + (hconvo + hrad) * Toa + hsky * Tsky) * Rlayer) /
                            (1.0 + (hconvo + hgnd + hrad + hsky) * Rlayer);

                } else { // Regular or phase change material layer

                    // Set Thermal Conductivity. Can be constant, simple linear temp dep or multiple linear segment temp function dep.
                    auto const &matFD_TempCond(matFD.TempCond);
                    assert(matFD_TempCond.u2() >= 3);
                    auto const lTC(matFD_TempCond.index(2, 1));
                    Real64 kt;
                    if (matFD_TempCond[lTC] + matFD_TempCond[lTC + 1] + matFD_TempCond[lTC + 2] >= 0.0) { // Multiple Linear Segment Function
                        // Use average temp of surface and first node for k
                        kt = terpld(matFD_TempCond, (TDT_i + TDT_p) / 2.0, 1, 2); // 1: Temperature, 2: Thermal conductivity
                    } else {
                        kt = mat.Conductivity;       // 20C base conductivity
                        Real64 const kt1(matFD.tk1); // linear coefficient (normally zero)
                        if (kt1 != 0.0) kt = +kt1 * ((TDT_i + TDT_p) / 2.0 - 20.0);
                    }

                    // Check for phase change material
                    auto const TD_i(TD(i));
                    Real64 const Cpo(mat.SpecHeat); // Specific heat from idf
                    Real64 Cp(Cpo);                 // Specific heat modified if PCM, otherwise equal to Cpo // Will be changed if PCM
                    auto const &matFD_TempEnth(matFD.TempEnth);
                    assert(matFD_TempEnth.u2() >= 3);
                    auto const lTE(matFD_TempEnth.index(2, 1));
                    Real64 RhoS(mat.Density);
                    if (mat.phaseChange) {
                        adjustPropertiesForPhaseChange(state, i, Surf, mat, TD_i, TDT_i, Cp, RhoS, kt);
                        SurfaceFD(Surf).EnthalpyF = mat.phaseChange->enthalpyF;
                        SurfaceFD(Surf).EnthalpyM = mat.phaseChange->enthalpyM;
                    } else if (matFD_TempEnth[lTE] + matFD_TempEnth[lTE + 1] + matFD_TempEnth[lTE + 2] >=
                               0.0) { // Phase change material: Use TempEnth data to generate Cp
                        // Enthalpy function used to get average specific heat. Updated by GS so enthalpy function is followed.
                        EnthOld(i) = terpld(matFD_TempEnth, TD_i, 1, 2);  // 1: Temperature, 2: Enthalpy
                        EnthNew(i) = terpld(matFD_TempEnth, TDT_i, 1, 2); // 1: Temperature, 2: Enthalpy
                        if (EnthNew(i) != EnthOld(i)) {
                            Cp = max(Cpo, (EnthNew(i) - EnthOld(i)) / (TDT_i - TD_i));
                        }
                    } // Phase Change Material option

                    // EMS Conductivity Override
                    if (condActuator.isActuated) {
                        kt = condActuator.actuatedValue;
                    }

                    // EMS Specific Heat Override
                    if (specHeatActuator.isActuated) {
                        Cp = specHeatActuator.actuatedValue;
                    }

                    // Update EMS internal variables
                    SurfaceFD(Surf).condNodeReport(i) = kt;
                    SurfaceFD(Surf).specHeatNodeReport(i) = Cp;

                    // Choose Regular or Transparent Insulation Case
                    Real64 const DelX(ConstructFD(ConstrNum).DelX(Lay));
                    Real64 const Delt_DelX(Delt * DelX);
                    SurfaceFD(Surf).CpDelXRhoS1(i) = 0.0;                      // Outside face  does not have an outer half node
                    SurfaceFD(Surf).CpDelXRhoS2(i) = (Cp * DelX * RhoS) / 2.0; // Save this for computing node flux values

                    if (HMovInsul <= 0.0) { // Regular  case

                        if (state.dataHeatBalFiniteDiffMgr->CondFDSchemeType == CrankNicholsonSecondOrder) { // Second Order equation
                            Real64 const Cp_DelX_RhoS_2Delt(Cp * DelX * RhoS / (2.0 * Delt));
                            Real64 const kt_2DelX(kt / (2.0 * DelX));
                            Real64 const hsum(0.5 * (hconvo + hgnd + hrad + hsky));
                            TDT_i = (QRadSWOutFD + Cp_DelX_RhoS_2Delt * TD_i + kt_2DelX * (TDT_p - TD_i + TD(i + 1)) + hgnd * Tgnd +
                                     (hconvo + hrad) * Toa + hsky * Tsky - hsum * TD_i) /
                                    (hsum + kt_2DelX + Cp_DelX_RhoS_2Delt);
                        } else if (state.dataHeatBalFiniteDiffMgr->CondFDSchemeType == FullyImplicitFirstOrder) { // First Order
                            Real64 const Two_Delt_DelX(2.0 * Delt_DelX);
                            Real64 const Cp_DelX2_RhoS(Cp * pow_2(DelX) * RhoS);
                            Real64 const Two_Delt_kt(2.0 * Delt * kt);
                            TDT_i = (Two_Delt_DelX * (QRadSWOutFD + hgnd * Tgnd + (hconvo + hrad) * Toa + hsky * Tsky) + Cp_DelX2_RhoS * TD_i +
                                     Two_Delt_kt * TDT_p) /
                                    (Two_Delt_DelX * (hconvo + hgnd + hrad + hsky) + Two_Delt_kt + Cp_DelX2_RhoS);
                        }

                    } else { // HMovInsul > 0.0: Transparent insulation on outside
                        // Transparent insulation additions

                        // Movable Insulation Layer Outside surface temp

                        Real64 const TInsulOut((QRadSWOutMvInsulFD + hgnd * Tgnd + HMovInsul * TDT_i + (hconvo + hrad) * Toa + hsky * Tsky) /
                                               (hconvo + hgnd + HMovInsul + hrad + hsky)); // Temperature of outside face of Outside Insulation
                        Real64 const Two_Delt_DelX(2.0 * Delt_DelX);
                        Real64 const Cp_DelX2_RhoS(Cp * pow_2(DelX) * RhoS);
                        Real64 const Two_Delt_kt(2.0 * Delt * kt);

                        // Wall first node temperature behind Movable insulation
                        if (state.dataHeatBalFiniteDiffMgr->CondFDSchemeType == CrankNicholsonSecondOrder) {
                            TDT_i = (Two_Delt_DelX * (QRadSWOutFD + HMovInsul * TInsulOut) + Cp_DelX2_RhoS * TD_i + Two_Delt_kt * TDT_p) /
                                    (Two_Delt_DelX * HMovInsul + Two_Delt_kt + Cp_DelX2_RhoS);
                        } else if (state.dataHeatBalFiniteDiffMgr->CondFDSchemeType == FullyImplicitFirstOrder) {
                            // Currently same as Crank Nicholson, need fully implicit formulation
                            TDT_i = (Two_Delt_DelX * (QRadSWOutFD + HMovInsul * TInsulOut) + Cp_DelX2_RhoS * TD_i + Two_Delt_kt * TDT_p) /
                                    (Two_Delt_DelX * HMovInsul + Two_Delt_kt + Cp_DelX2_RhoS);
                        } else {
                            assert(false); // Illegal CondFDSchemeType
                        }

                    } // Regular layer or Movable insulation cases

                } // R layer or Regular layer

                // Limit clipping
                if (TDT_i < MinSurfaceTempLimit) {
                    TDT_i = MinSurfaceTempLimit;
                } else if (TDT_i > state.dataHeatBalSurf->MaxSurfaceTempLimit) {
                    TDT_i = state.dataHeatBalSurf->MaxSurfaceTempLimit;
                }

                TDT(i) = TDT_i;

            } // regular detailed FD part or SigmaR SigmaC part

            // Determine net heat flux to outside face
            // One formulation that works for Fully Implicit and CrankNicholson and massless wall

            Real64 const Toa_TDT_i(Toa - TDT_i);
            Real64 const QNetSurfFromOutside(QRadSWOutFD + (hgnd * (-TDT_i + Tgnd) + (hconvo + hrad) * Toa_TDT_i + hsky * (-TDT_i + Tsky)));

            // Same sign convention as CTFs
            state.dataHeatBalSurf->SurfOpaqOutFaceCondFlux(Surf) = -QNetSurfFromOutside;
            state.dataHeatBalSurf->SurfOpaqOutFaceCond(Surf) = surface.Area * state.dataHeatBalSurf->SurfOpaqOutFaceCondFlux(Surf);

            // Report all outside BC heat fluxes
            state.dataHeatBalSurf->QdotRadOutRepPerArea(Surf) = -(hgnd * (TDT_i - Tgnd) + hrad * (-Toa_TDT_i) + hsky * (TDT_i - Tsky));
            state.dataHeatBalSurf->QdotRadOutRep(Surf) = surface.Area * state.dataHeatBalSurf->QdotRadOutRepPerArea(Surf);
            state.dataHeatBalSurf->QRadOutReport(Surf) = state.dataHeatBalSurf->QdotRadOutRep(Surf) * state.dataGlobal->TimeStepZoneSec;

        } // regular BC part of the ground and Rain check
    }

    void InteriorNodeEqns(EnergyPlusData &state,
                          int const Delt,                               // Time Increment
                          int const i,                                  // Node Index
                          int const Lay,                                // Layer Number for Construction
                          int const Surf,                               // Surface number
                          [[maybe_unused]] Array1D<Real64> const &T,    // INSIDE SURFACE TEMPERATURE OF EACH HEAT TRANSFER SURF.
                          [[maybe_unused]] Array1D<Real64> &TT,         // INSIDE SURFACE TEMPERATURE OF EACH HEAT TRANSFER SURF.
                          [[maybe_unused]] Array1D<Real64> const &Rhov, // INSIDE SURFACE TEMPERATURE OF EACH HEAT TRANSFER SURF.
                          [[maybe_unused]] Array1D<Real64> &RhoT,       // INSIDE SURFACE TEMPERATURE OF EACH HEAT TRANSFER SURF.
                          [[maybe_unused]] Array1D<Real64> &RH,         // INSIDE SURFACE TEMPERATURE OF EACH HEAT TRANSFER SURF.
                          Array1D<Real64> const &TD,                    // INSIDE SURFACE TEMPERATURE OF EACH HEAT TRANSFER SURF.
                          Array1D<Real64> &TDT,                         // INSIDE SURFACE TEMPERATURE OF EACH HEAT TRANSFER SURF.
                          Array1D<Real64> &EnthOld,                     // Old Nodal enthalpy
                          Array1D<Real64> &EnthNew                      // New Nodal enthalpy
    )
    {

        // SUBROUTINE INFORMATION:
        //       AUTHOR         Richard Liesen
        //       DATE WRITTEN   November, 2003
        //       MODIFIED       May 2011, B. Griffith and P. Tabares
        //       RE-ENGINEERED  C. O. Pedersen, 2006

        int const ConstrNum(state.dataSurface->Surface(Surf).Construction);

        int const MatLay(state.dataConstruction->Construct(ConstrNum).LayerPoint(Lay));
        auto const &mat(state.dataMaterial->Material(MatLay));
        auto const &matFD(state.dataHeatBalFiniteDiffMgr->MaterialFD(MatLay));
        auto const &condActuator(state.dataHeatBalFiniteDiffMgr->SurfaceFD(Surf).condMaterialActuators(Lay));
        auto const &specHeatActuator(state.dataHeatBalFiniteDiffMgr->SurfaceFD(Surf).specHeatMaterialActuators(Lay));

        auto const TD_i(TD(i));

        auto const TDT_m(TDT(i - 1));
        auto TDT_i(TDT(i));
        auto const TDT_p(TDT(i + 1));
        auto const TDT_mi((TDT_m + TDT_i) / 2.0);
        auto const TDT_ip((TDT_i + TDT_p) / 2.0);

        //  Set Thermal Conductivity.  Can be constant, simple linear temp dep or multiple linear segment temp function dep.
        auto const &matFD_TempCond(matFD.TempCond);
        assert(matFD_TempCond.u2() >= 3);
        auto const lTC(matFD_TempCond.index(2, 1));
        Real64 ktA1; // Variable Outer Thermal conductivity in temperature equation
        Real64 ktA2; // Thermal Inner conductivity in temperature equation
        if (matFD_TempCond[lTC] + matFD_TempCond[lTC + 1] + matFD_TempCond[lTC + 2] >= 0.0) { // Multiple Linear Segment Function
            ktA1 = terpld(matFD.TempCond, TDT_ip, 1, 2);                                      // 1: Temperature, 2: Thermal conductivity
            ktA2 = terpld(matFD.TempCond, TDT_mi, 1, 2);                                      // 1: Temperature, 2: Thermal conductivity
        } else {
            ktA1 = ktA2 = mat.Conductivity; // 20C base conductivity
            Real64 const kt1(matFD.tk1);    // temperature coefficient for simple temp dep k. // linear coefficient (normally zero)
            if (kt1 != 0.0) {
                ktA1 += kt1 * (TDT_ip - 20.0);
                ktA2 += kt1 * (TDT_mi - 20.0);
            }
        }

        Real64 const Cpo(mat.SpecHeat); // Const Cp from input
        Real64 Cp(Cpo);                 // Cp used // Will be changed if PCM
        Real64 kt(0.0);
        auto const &matFD_TempEnth(matFD.TempEnth);
        assert(matFD_TempEnth.u2() >= 3);
        auto const lTE(matFD_TempEnth.index(2, 1));
        Real64 RhoS(mat.Density);
        if (mat.phaseChange) {
            adjustPropertiesForPhaseChange(state, i, Surf, mat, TD_i, TDT_i, Cp, RhoS, kt);
            ktA1 = mat.phaseChange->getConductivity(TDT_ip);
            ktA2 = mat.phaseChange->getConductivity(TDT_mi);
        } else if (matFD_TempEnth[lTE] + matFD_TempEnth[lTE + 1] + matFD_TempEnth[lTE + 2] >= 0.0) { // Phase change material: Use TempEnth data
            EnthOld(i) = terpld(matFD_TempEnth, TD_i, 1, 2);                                         // 1: Temperature, 2: Enthalpy
            EnthNew(i) = terpld(matFD_TempEnth, TDT_i, 1, 2);                                        // 1: Temperature, 2: Enthalpy
            if (EnthNew(i) != EnthOld(i)) {
                Cp = max(Cpo, (EnthNew(i) - EnthOld(i)) / (TDT_i - TD_i));
            }
        } // Phase Change case

        // EMS Conductivity Override
        if (condActuator.isActuated) {
            kt = condActuator.actuatedValue;
        }

        // EMS Specific Heat Override
        if (specHeatActuator.isActuated) {
            Cp = specHeatActuator.actuatedValue;
        }

        // Update EMS internal variables
        state.dataHeatBalFiniteDiffMgr->SurfaceFD(Surf).condNodeReport(i) = kt;
        state.dataHeatBalFiniteDiffMgr->SurfaceFD(Surf).specHeatNodeReport(i) = Cp;

        Real64 const DelX(state.dataHeatBalFiniteDiffMgr->ConstructFD(ConstrNum).DelX(Lay));
        Real64 const Cp_DelX_RhoS_Delt(Cp * DelX * RhoS / Delt);
        if (state.dataHeatBalFiniteDiffMgr->CondFDSchemeType == CrankNicholsonSecondOrder) { // Adams-Moulton second order
            Real64 const inv2DelX(1.0 / (2.0 * DelX));
            TDT_i = ((Cp_DelX_RhoS_Delt * TD_i) + ((ktA1 * (TD(i + 1) - TD_i + TDT_p) + ktA2 * (TD(i - 1) - TD_i + TDT_m)) * inv2DelX)) /
                    (((ktA1 + ktA2) * inv2DelX) + Cp_DelX_RhoS_Delt);
        } else if (state.dataHeatBalFiniteDiffMgr->CondFDSchemeType == FullyImplicitFirstOrder) { // Adams-Moulton First order
            Real64 const invDelX(1.0 / DelX);
            TDT_i = ((Cp_DelX_RhoS_Delt * TD_i) + ((ktA2 * TDT_m) + (ktA1 * TDT_p)) * invDelX) / (((ktA1 + ktA2) * invDelX) + Cp_DelX_RhoS_Delt);
        } else {
            assert(false); // Illegal CondFDSchemeType
        }

        // Limit clipping
        if (TDT_i < MinSurfaceTempLimit) {
            TDT_i = MinSurfaceTempLimit;
        } else if (TDT_i > state.dataHeatBalSurf->MaxSurfaceTempLimit) {
            TDT_i = state.dataHeatBalSurf->MaxSurfaceTempLimit;
        }

        TDT(i) = TDT_i;
        state.dataHeatBalFiniteDiffMgr->SurfaceFD(Surf).CpDelXRhoS1(i) = state.dataHeatBalFiniteDiffMgr->SurfaceFD(Surf).CpDelXRhoS2(i) =
            (Cp * DelX * RhoS) / 2.0; // Save this for computing node flux values, half nodes are the same here
    }

    void IntInterfaceNodeEqns(EnergyPlusData &state,
                              int const Delt,                                  // Time Increment
                              int const i,                                     // Node Index
                              int const Lay,                                   // Layer Number for Construction
                              int const Surf,                                  // Surface number
                              [[maybe_unused]] Array1D<Real64> const &T,       // INSIDE SURFACE TEMPERATURE OF EACH HEAT TRANSFER SURF.
                              [[maybe_unused]] Array1D<Real64> &TT,            // INSIDE SURFACE TEMPERATURE OF EACH HEAT TRANSFER SURF.
                              [[maybe_unused]] Array1D<Real64> const &Rhov,    // INSIDE SURFACE TEMPERATURE OF EACH HEAT TRANSFER SURF.
                              [[maybe_unused]] Array1D<Real64> &RhoT,          // INSIDE SURFACE TEMPERATURE OF EACH HEAT TRANSFER SURF.
                              [[maybe_unused]] Array1D<Real64> &RH,            // RELATIVE HUMIDITY.
                              Array1D<Real64> const &TD,                       // OLD NODE TEMPERATURES OF EACH HEAT TRANSFER SURF IN CONDFD.
                              Array1D<Real64> &TDT,                            // NEW NODE TEMPERATURES OF EACH HEAT TRANSFER SURF IN CONDFD.
                              [[maybe_unused]] Array1D<Real64> const &EnthOld, // Old Nodal enthalpy
                              Array1D<Real64> &EnthNew,                        // New Nodal enthalpy
                              [[maybe_unused]] int const GSiter                // Iteration number of Gauss Seidel iteration
    )
    {

        // SUBROUTINE INFORMATION:
        //       AUTHOR         Richard Liesen
        //       DATE WRITTEN   November, 2003
        //       MODIFIED       May 2011, B. Griffith, P. Tabares,  add first order fully implicit, bug fixes, cleanup
        //       RE-ENGINEERED  Curtis Pedersen, Changed to Implicit mode and included enthalpy.  FY2006

        // PURPOSE OF THIS SUBROUTINE:
        // calculate finite difference heat transfer for nodes that interface two different material layers inside construction

        auto const &surface(state.dataSurface->Surface(Surf));

        if (surface.HeatTransferAlgorithm == DataSurfaces::iHeatTransferModel::CondFD) { // HT Algo issue

            int const ConstrNum(surface.Construction);
            auto const &construct(state.dataConstruction->Construct(ConstrNum));

            int const MatLay(construct.LayerPoint(Lay));
            auto const &mat(state.dataMaterial->Material(MatLay));

            int const MatLay2(construct.LayerPoint(Lay + 1));
            auto const &mat2(state.dataMaterial->Material(MatLay2));

            auto const &condActuator1(state.dataHeatBalFiniteDiffMgr->SurfaceFD(Surf).condMaterialActuators(Lay));
            auto const &condActuator2(state.dataHeatBalFiniteDiffMgr->SurfaceFD(Surf).condMaterialActuators(Lay + 1));

            auto const &specHeatActuator1(state.dataHeatBalFiniteDiffMgr->SurfaceFD(Surf).specHeatMaterialActuators(Lay));
            auto const &specHeatActuator2(state.dataHeatBalFiniteDiffMgr->SurfaceFD(Surf).specHeatMaterialActuators(Lay + 1));

            auto const TDT_m(TDT(i - 1));
            auto const TDT_p(TDT(i + 1));

            bool const RLayerPresent(mat.ROnly || mat.Group == DataHeatBalance::MaterialGroup::Air);
            bool const RLayer2Present(mat2.ROnly || mat2.Group == DataHeatBalance::MaterialGroup::Air);

            Real64 const Rlayer(mat.Resistance);   // Resistance value of R Layer
            Real64 const Rlayer2(mat2.Resistance); // Resistance value of next layer to inside

            if (RLayerPresent && RLayer2Present) {

                TDT(i) = (Rlayer2 * TDT_m + Rlayer * TDT_p) / (Rlayer + Rlayer2); // Two adjacent R layers

            } else {

                auto const &matFD(state.dataHeatBalFiniteDiffMgr->MaterialFD(MatLay));
                auto const &matFD2(state.dataHeatBalFiniteDiffMgr->MaterialFD(MatLay2));
                auto TDT_i(TDT(i));

                // Set Thermal Conductivity. Can be constant, simple linear temp dep or multiple linear segment temp function dep.

                Real64 kt1(0.0);
                if (!RLayerPresent) {
                    auto const &matFD_TempCond(matFD.TempCond);
                    assert(matFD_TempCond.u2() >= 3);
                    auto const lTC(matFD_TempCond.index(2, 1));
                    if (matFD_TempCond[lTC] + matFD_TempCond[lTC + 1] + matFD_TempCond[lTC + 2] >= 0.0) { // Multiple Linear Segment Function
                        kt1 = terpld(matFD.TempCond, (TDT_i + TDT_m) / 2.0, 1, 2);                        // 1: Temperature, 2: Thermal conductivity
                    } else {
                        kt1 = mat.Conductivity;       // 20C base conductivity
                        Real64 const kt11(matFD.tk1); // temperature coefficient for simple temp dep k. // linear coefficient (normally zero)
                        if (kt11 != 0.0) kt1 += kt11 * ((TDT_i + TDT_m) / 2.0 - 20.0);
                    }
                }

                Real64 kt2(0.0);
                if (!RLayer2Present) {
                    auto const &matFD2_TempCond(matFD2.TempCond);
                    assert(matFD2_TempCond.u2() >= 3);
                    auto const lTC2(matFD2_TempCond.index(2, 1));
                    if (matFD2_TempCond[lTC2] + matFD2_TempCond[lTC2 + 1] + matFD2_TempCond[lTC2 + 2] >= 0.0) { // Multiple Linear Segment Function
                        kt2 = terpld(matFD2_TempCond, (TDT_i + TDT_p) / 2.0, 1, 2); // 1: Temperature, 2: Thermal conductivity
                    } else {
                        kt2 = mat2.Conductivity;       // 20C base conductivity
                        Real64 const kt21(matFD2.tk1); // temperature coefficient for simple temp dep k. // linear coefficient (normally zero)
                        if (kt21 != 0.0) kt2 += kt21 * ((TDT_i + TDT_p) / 2.0 - 20.0);
                    }
                }

                Real64 RhoS1(mat.Density);
                Real64 const Cpo1(mat.SpecHeat); // constant Cp from input file
                Real64 Cp1(Cpo1);                // Will be reset if PCM
                Real64 const Delx1(state.dataHeatBalFiniteDiffMgr->ConstructFD(ConstrNum).DelX(Lay));

                Real64 RhoS2(mat2.Density);
                Real64 const Cpo2(mat2.SpecHeat);
                Real64 Cp2(Cpo2); // will be reset if PCM
                Real64 const Delx2(state.dataHeatBalFiniteDiffMgr->ConstructFD(ConstrNum).DelX(Lay + 1));

                // Calculate the Dry Heat Conduction Equation

                // Source/Sink Flux Capability ++++++++++++++++++++++++++++++++++++++++++++++++++++++++++++++++++++++

                Real64 const QSSFlux((surface.Area > 0.0) && (construct.SourceSinkPresent && Lay == construct.SourceAfterLayer)
                                         ? (state.dataHeatBalFanSys->QRadSysSource(Surf) + state.dataHeatBalFanSys->QPVSysSource(Surf)) / surface.Area
                                         : 0.0); // Source/Sink flux value at a layer interface // Includes QPV Source

                //++++++++++++++++++++++++++++++++++++++++++++++++++++++++++++++++++++++++++++++++++++++++++++++

                auto const TD_i(TD(i));

                auto const &matFD_TempEnth(matFD.TempEnth);
                assert(matFD_TempEnth.u2() >= 3);
                auto const lTE(matFD_TempEnth.index(2, 1));
                Real64 const matFD_sum(matFD_TempEnth[lTE] + matFD_TempEnth[lTE + 1] + matFD_TempEnth[lTE + 2]);

                auto const &matFD2_TempEnth(matFD2.TempEnth);
                assert(matFD2_TempEnth.u2() >= 3);
                auto const lTE2(matFD2_TempEnth.index(2, 1));
                Real64 const matFD2_sum(matFD2_TempEnth[lTE2] + matFD2_TempEnth[lTE2 + 1] + matFD2_TempEnth[lTE2 + 2]);

                if (RLayerPresent && !RLayer2Present) { // R-layer first

                    // Check for PCM second layer
                    if (mat2.phaseChange) {
                        adjustPropertiesForPhaseChange(state, i, Surf, mat2, TD_i, TDT_i, Cp2, RhoS2, kt2);
                    } else if ((matFD_sum < 0.0) && (matFD2_sum > 0.0)) {            // Phase change material Layer2, Use TempEnth Data
                        Real64 const Enth2Old(terpld(matFD2_TempEnth, TD_i, 1, 2));  // 1: Temperature, 2: Thermal conductivity
                        Real64 const Enth2New(terpld(matFD2_TempEnth, TDT_i, 1, 2)); // 1: Temperature, 2: Thermal conductivity
                        EnthNew(i) = Enth2New; // This node really doesn't have an enthalpy, this gives it a value
                        if ((std::abs(Enth2New - Enth2Old) > smalldiff) && (std::abs(TDT_i - TD_i) > smalldiff)) {
                            Cp2 = max(Cpo2, (Enth2New - Enth2Old) / (TDT_i - TD_i));
                        }
                    }

                    // R layer first, then PCM or regular layer
                    Real64 const Delt_Delx2(Delt * Delx2);
                    Real64 const Cp2_fac(Cp2 * pow_2(Delx2) * RhoS2 * Rlayer);
                    Real64 const Delt_kt2_Rlayer(Delt * kt2 * Rlayer);
                    if (state.dataHeatBalFiniteDiffMgr->CondFDSchemeType == CrankNicholsonSecondOrder) {
                        TDT_i = (2.0 * Delt_Delx2 * QSSFlux * Rlayer + (Cp2_fac - Delt_Delx2 - Delt_kt2_Rlayer) * TD_i +
                                 Delt_Delx2 * (TD(i - 1) + TDT_m) + Delt_kt2_Rlayer * (TD(i + 1) + TDT_p)) /
                                (Delt_Delx2 + Delt_kt2_Rlayer + Cp2_fac);
                    } else if (state.dataHeatBalFiniteDiffMgr->CondFDSchemeType == FullyImplicitFirstOrder) {
                        Real64 const Two_Delt_Delx2(2.0 * Delt_Delx2);
                        Real64 const Two_Delt_kt2_Rlayer(2.0 * Delt_kt2_Rlayer);
                        TDT_i = (Two_Delt_Delx2 * (QSSFlux * Rlayer + TDT_m) + Cp2_fac * TD_i + Two_Delt_kt2_Rlayer * TDT_p) /
                                (Two_Delt_Delx2 + Two_Delt_kt2_Rlayer + Cp2_fac);
                    }

                    // Limit clipping
                    if (TDT_i < MinSurfaceTempLimit) {
                        TDT_i = MinSurfaceTempLimit;
                    } else if (TDT_i > state.dataHeatBalSurf->MaxSurfaceTempLimit) {
                        TDT_i = state.dataHeatBalSurf->MaxSurfaceTempLimit;
                    }
                    state.dataHeatBalFiniteDiffMgr->SurfaceFD(Surf).CpDelXRhoS1(i) = 0.0; //  - rlayer has no capacitance, so this is zero
                    state.dataHeatBalFiniteDiffMgr->SurfaceFD(Surf).CpDelXRhoS2(i) =
                        (Cp2 * Delx2 * RhoS2) / 2.0; // Save this for computing node flux values

                } else if (!RLayerPresent && RLayer2Present) { // R-layer second

                    // Check for PCM layer before R layer
                    if (mat.phaseChange) {
                        adjustPropertiesForPhaseChange(state, i, Surf, mat, TD_i, TDT_i, Cp1, RhoS1, kt1);
                    } else if ((matFD_sum > 0.0) && (matFD2_sum < 0.0)) {           // Phase change material Layer1, Use TempEnth Data
                        Real64 const Enth1Old(terpld(matFD_TempEnth, TD_i, 1, 2));  // 1: Temperature, 2: Thermal conductivity
                        Real64 const Enth1New(terpld(matFD_TempEnth, TDT_i, 1, 2)); // 1: Temperature, 2: Thermal conductivity
                        EnthNew(i) = Enth1New; // This node really doesn't have an enthalpy, this gives it a value
                        if ((std::abs(Enth1New - Enth1Old) > smalldiff) && (std::abs(TDT_i - TD_i) > smalldiff)) {
                            Cp1 = max(Cpo1, (Enth1New - Enth1Old) / (TDT_i - TD_i));
                        }
                    }

                    // EMS Conductivity 1 Override
                    if (condActuator1.isActuated) {
                        kt1 = condActuator1.actuatedValue;
                    }

                    // EMS Conductivity 2 Override
                    if (condActuator2.isActuated) {
                        kt2 = condActuator2.actuatedValue;
                    }

                    // EMS Specific Heat 1 Override
                    if (specHeatActuator1.isActuated) {
                        Cp1 = specHeatActuator1.actuatedValue;
                    }

                    // EMS Specific Heat 2 Override
                    if (specHeatActuator2.isActuated) {
                        Cp2 = specHeatActuator2.actuatedValue;
                    }

                    // Update EMS internal variables
                    state.dataHeatBalFiniteDiffMgr->SurfaceFD(Surf).condNodeReport(i) = kt1;
                    state.dataHeatBalFiniteDiffMgr->SurfaceFD(Surf).specHeatNodeReport(i) = Cp1;
                    state.dataHeatBalFiniteDiffMgr->SurfaceFD(Surf).condNodeReport(i + 1) = kt2;
                    state.dataHeatBalFiniteDiffMgr->SurfaceFD(Surf).specHeatNodeReport(i + 1) = Cp2;

                    Real64 const Delt_Delx1(Delt * Delx1);
                    Real64 const Cp1_fac(Cp1 * pow_2(Delx1) * RhoS1 * Rlayer2);
                    Real64 const Delt_kt1_Rlayer2(Delt * kt1 * Rlayer2);
                    if (state.dataHeatBalFiniteDiffMgr->CondFDSchemeType == CrankNicholsonSecondOrder) {
                        TDT_i = (2.0 * Delt_Delx1 * QSSFlux * Rlayer2 + (Cp1_fac - Delt_Delx1 - Delt_kt1_Rlayer2) * TD_i +
                                 Delt_Delx1 * (TD(i + 1) + TDT_p) + Delt_kt1_Rlayer2 * (TD(i - 1) + TDT_m)) /
                                (Delt_Delx1 + Delt_kt1_Rlayer2 + Cp1_fac);
                    } else if (state.dataHeatBalFiniteDiffMgr->CondFDSchemeType == FullyImplicitFirstOrder) {
                        Real64 const Two_Delt_Delx1(2.0 * Delt_Delx1);
                        Real64 const Two_Delt_kt1_Rlayer2(2.0 * Delt_kt1_Rlayer2);
                        TDT_i = (Two_Delt_Delx1 * (QSSFlux * Rlayer2 + TDT_p) + Cp1_fac * TD_i + Two_Delt_kt1_Rlayer2 * TDT_m) /
                                (Two_Delt_Delx1 + Two_Delt_kt1_Rlayer2 + Cp1_fac);
                    }

                    // Limit clipping
                    if (TDT_i < MinSurfaceTempLimit) {
                        TDT_i = MinSurfaceTempLimit;
                    } else if (TDT_i > state.dataHeatBalSurf->MaxSurfaceTempLimit) {
                        TDT_i = state.dataHeatBalSurf->MaxSurfaceTempLimit;
                    }
                    state.dataHeatBalFiniteDiffMgr->SurfaceFD(Surf).CpDelXRhoS1(i) =
                        (Cp1 * Delx1 * RhoS1) / 2.0;                                      // Save this for computing node flux values
                    state.dataHeatBalFiniteDiffMgr->SurfaceFD(Surf).CpDelXRhoS2(i) = 0.0; //  - rlayer has no capacitance, so this is zero

                } else { // Regular or Phase Change on both sides of interface

                    // Consider the various PCM material location cases
                    if ((matFD_sum > 0.0) && (matFD2_sum > 0.0)) { // Phase change material both layers, Use TempEnth Data

                        Real64 const Enth1Old(terpld(matFD_TempEnth, TD_i, 1, 2));   // 1: Temperature, 2: Thermal conductivity
                        Real64 const Enth2Old(terpld(matFD2_TempEnth, TD_i, 1, 2));  // 1: Temperature, 2: Thermal conductivity
                        Real64 const Enth1New(terpld(matFD_TempEnth, TDT_i, 1, 2));  // 1: Temperature, 2: Thermal conductivity
                        Real64 const Enth2New(terpld(matFD2_TempEnth, TDT_i, 1, 2)); // 1: Temperature, 2: Thermal conductivity

                        EnthNew(i) = Enth1New; // This node really doesn't have an enthalpy, this gives it a value

                        if ((std::abs(Enth1New - Enth1Old) > smalldiff) && (std::abs(TDT_i - TD_i) > smalldiff)) {
                            Cp1 = max(Cpo1, (Enth1New - Enth1Old) / (TDT_i - TD_i));
                        }

                        if ((std::abs(Enth2New - Enth2Old) > smalldiff) && (std::abs(TDT_i - TD_i) > smalldiff)) {
                            Cp2 = max(Cpo2, (Enth2New - Enth2Old) / (TDT_i - TD_i));
                        }

                        // if

                    } else if ((matFD_sum > 0.0) && (matFD2_sum < 0.0)) { // Phase change material Layer1, Use TempEnth Data

                        Real64 const Enth1Old(terpld(matFD_TempEnth, TD_i, 1, 2));  // 1: Temperature, 2: Thermal conductivity
                        Real64 const Enth1New(terpld(matFD_TempEnth, TDT_i, 1, 2)); // 1: Temperature, 2: Thermal conductivity
                        EnthNew(i) = Enth1New; // This node really doesn't have an enthalpy, this gives it a value

                        if ((std::abs(Enth1New - Enth1Old) > smalldiff) && (std::abs(TDT_i - TD_i) > smalldiff)) {
                            Cp1 = max(Cpo1, (Enth1New - Enth1Old) / (TDT_i - TD_i));
                        }

                    } else if ((matFD_sum < 0.0) && (matFD2_sum > 0.0)) { // Phase change material Layer2, Use TempEnth Data

                        Real64 const Enth2Old(terpld(matFD2_TempEnth, TD_i, 1, 2));  // 1: Temperature, 2: Thermal conductivity
                        Real64 const Enth2New(terpld(matFD2_TempEnth, TDT_i, 1, 2)); // 1: Temperature, 2: Thermal conductivity
                        EnthNew(i) = Enth2New; // This node really doesn't have an enthalpy, this gives it a value

                        if ((std::abs(Enth2New - Enth2Old) > smalldiff) && (std::abs(TDT_i - TD_i) > smalldiff)) {
                            Cp2 = max(Cpo2, (Enth2New - Enth2Old) / (TDT_i - TD_i));
                        }

                    } // Phase change material check

                    if (mat.phaseChange) {
                        adjustPropertiesForPhaseChange(state, i, Surf, mat, TD_i, TDT_i, Cp1, RhoS1, kt1);
                    }
                    if (mat2.phaseChange) {
                        adjustPropertiesForPhaseChange(state, i, Surf, mat2, TD_i, TDT_i, Cp2, RhoS2, kt2);
                    }

                    // EMS Conductivity 1 Override
                    if (condActuator1.isActuated) {
                        kt1 = condActuator1.actuatedValue;
                    }

                    // EMS Conductivity 2 Override
                    if (condActuator2.isActuated) {
                        kt2 = condActuator2.actuatedValue;
                    }

                    // EMS Specific Heat 1 Override
                    if (specHeatActuator1.isActuated) {
                        Cp1 = specHeatActuator1.actuatedValue;
                    }

                    // EMS Specific Heat 2 Override
                    if (specHeatActuator2.isActuated) {
                        Cp2 = specHeatActuator2.actuatedValue;
                    }

                    // Update EMS internal variables
                    state.dataHeatBalFiniteDiffMgr->SurfaceFD(Surf).condNodeReport(i) = kt1;
                    state.dataHeatBalFiniteDiffMgr->SurfaceFD(Surf).specHeatNodeReport(i) = Cp1;
                    state.dataHeatBalFiniteDiffMgr->SurfaceFD(Surf).condNodeReport(i + 1) = kt2;
                    state.dataHeatBalFiniteDiffMgr->SurfaceFD(Surf).specHeatNodeReport(i + 1) = Cp2;

                    Real64 const Delt_Delx1(Delt * Delx1);
                    Real64 const Delt_Delx2(Delt * Delx2);
                    Real64 const Delt_Delx1_kt2(Delt_Delx1 * kt2);
                    Real64 const Delt_Delx2_kt1(Delt_Delx2 * kt1);
                    Real64 const Delt_sum(Delt_Delx1_kt2 + Delt_Delx2_kt1);
                    Real64 const Cp1_fac(Cp1 * pow_2(Delx1) * Delx2 * RhoS1);
                    Real64 const Cp2_fac(Cp2 * Delx1 * pow_2(Delx2) * RhoS2);
                    Real64 const Cp_fac(Cp1_fac + Cp2_fac);
                    if (state.dataHeatBalFiniteDiffMgr->CondFDSchemeType ==
                        CrankNicholsonSecondOrder) { // Regular Internal Interface Node with Source/sink using Adams Moulton second order
                        TDT_i = (2.0 * Delt_Delx1 * Delx2 * QSSFlux + (Cp_fac - Delt_sum) * TD_i + Delt_Delx1_kt2 * (TD(i + 1) + TDT_p) +
                                 Delt_Delx2_kt1 * (TD(i - 1) + TDT_m)) /
                                (Delt_sum + Cp_fac);
                    } else if (state.dataHeatBalFiniteDiffMgr->CondFDSchemeType == FullyImplicitFirstOrder) { // First order adams moulton
                        TDT_i = (2.0 * (Delt_Delx1 * Delx2 * QSSFlux + Delt_Delx2_kt1 * TDT_m + Delt_Delx1_kt2 * TDT_p) + Cp_fac * TD_i) /
                                (2.0 * (Delt_Delx2_kt1 + Delt_Delx1_kt2) + Cp_fac);
                    }

                    // Limit clipping
                    if (TDT_i < MinSurfaceTempLimit) {
                        TDT_i = MinSurfaceTempLimit;
                    } else if (TDT_i > state.dataHeatBalSurf->MaxSurfaceTempLimit) {
                        TDT_i = state.dataHeatBalSurf->MaxSurfaceTempLimit;
                    }
                    state.dataHeatBalFiniteDiffMgr->SurfaceFD(Surf).CpDelXRhoS1(i) =
                        (Cp1 * Delx1 * RhoS1) / 2.0; // Save this for computing node flux values
                    state.dataHeatBalFiniteDiffMgr->SurfaceFD(Surf).CpDelXRhoS2(i) =
                        (Cp2 * Delx2 * RhoS2) / 2.0; // Save this for computing node flux values

                    if (construct.SourceSinkPresent && (Lay == construct.SourceAfterLayer)) {
                        state.dataHeatBalFanSys->TCondFDSourceNode(Surf) = TDT_i; // Transfer node temp to Radiant System
                        state.dataHeatBalSurf->SurfTempSource(Surf) = TDT_i;      // Transfer node temp to DataHeatBalSurface module
                        state.dataHeatBalFiniteDiffMgr->SurfaceFD(Surf).QSource = QSSFlux;
                        state.dataHeatBalFiniteDiffMgr->SurfaceFD(Surf).SourceNodeNum = i;
                    }

                    if (construct.SourceSinkPresent && (Lay == construct.TempAfterLayer)) {
                        state.dataHeatBalSurf->SurfTempUserLoc(Surf) = TDT_i; // Transfer node temp to DataHeatBalSurface module
                    }

                } // End of R-layer and Regular check

                TDT(i) = TDT_i;
            }

        } // End of the CondFD if block
    }

    void InteriorBCEqns(EnergyPlusData &state,
                        int const Delt,                               // Time Increment
                        int const i,                                  // Node Index
                        int const Lay,                                // Layer Number for Construction
                        int const Surf,                               // Surface number
                        [[maybe_unused]] Array1D<Real64> const &T,    // INSIDE SURFACE TEMPERATURE OF EACH HEAT TRANSFER SURF (Old).
                        [[maybe_unused]] Array1D<Real64> &TT,         // INSIDE SURFACE TEMPERATURE OF EACH HEAT TRANSFER SURF (New).
                        [[maybe_unused]] Array1D<Real64> const &Rhov, // INSIDE SURFACE TEMPERATURE OF EACH HEAT TRANSFER SURF.
                        [[maybe_unused]] Array1D<Real64> &RhoT,       // INSIDE SURFACE TEMPERATURE OF EACH HEAT TRANSFER SURF.
                        [[maybe_unused]] Array1D<Real64> &RH,         // INSIDE SURFACE TEMPERATURE OF EACH HEAT TRANSFER SURF.
                        Array1D<Real64> const &TD,                    // INSIDE SURFACE TEMPERATURE OF EACH HEAT TRANSFER SURF.
                        Array1D<Real64> &TDT,                         // INSIDE SURFACE TEMPERATURE OF EACH HEAT TRANSFER SURF.
                        Array1D<Real64> &EnthOld,                     // Old Nodal enthalpy
                        Array1D<Real64> &EnthNew,                     // New Nodal enthalpy
                        Array1D<Real64> &TDreport                     // Temperature value from previous HeatSurfaceHeatManager iteration's value
    )
    {
        // SUBROUTINE INFORMATION:
        //       AUTHOR         Richard Liesen
        //       DATE WRITTEN   November, 2003
        //       MODIFIED       B. Griffith, P. Tabares, May 2011, add first order fully implicit, bug fixes, cleanup
        //                      November 2011 P. Tabares fixed problems with adiabatic walls/massless walls
        //                      November 2011 P. Tabares fixed problems PCM stability problems
        //       RE-ENGINEERED  C. O. Pedersen 2006

        // PURPOSE OF THIS SUBROUTINE:
        // Calculate the heat transfer at the node on the surfaces inside face (facing zone)

        auto const &surface(state.dataSurface->Surface(Surf));

        int const ConstrNum(surface.Construction);

        // Set the internal conditions to local variables
        Real64 const NetLWRadToSurfFD(
            state.dataHeatBalSurf->SurfNetLWRadToSurf(Surf)); // Net interior long wavelength radiation to surface from other surfaces
        Real64 const QRadSWInFD(state.dataHeatBalSurf->SurfOpaqQRadSWInAbs(Surf)); // Short wave radiation absorbed on inside of opaque surface
        Real64 const QHtRadSysSurfFD(state.dataHeatBalFanSys->QHTRadSysSurf(
            Surf)); // Current radiant heat flux at a surface due to the presence of high temperature radiant heaters
        Real64 const QHWBaseboardSurfFD(state.dataHeatBalFanSys->QHWBaseboardSurf(
            Surf)); // Current radiant heat flux at a surface due to the presence of hot water baseboard heaters
        Real64 const QSteamBaseboardSurfFD(state.dataHeatBalFanSys->QSteamBaseboardSurf(
            Surf)); // Current radiant heat flux at a surface due to the presence of steam baseboard heaters
        Real64 const QElecBaseboardSurfFD(state.dataHeatBalFanSys->QElecBaseboardSurf(
            Surf)); // Current radiant heat flux at a surface due to the presence of electric baseboard heaters
        Real64 const QCoolingPanelSurfFD(
            state.dataHeatBalFanSys->QCoolingPanelSurf(Surf)); // Current radiant heat flux at a surface due to the presence of simple cooling panels
        Real64 const QRadThermInFD(state.dataHeatBal->SurfQRadThermInAbs(Surf)); // Thermal radiation absorbed on inside surfaces

        // Boundary Conditions from Simulation for Interior
        Real64 hconvi(state.dataMstBal->HConvInFD(Surf));

        Real64 const Tia(state.dataHeatBalFanSys->MAT(surface.Zone));

        //++++++++++++++++++++++++++++++++++++++++++++++++++++++
        //    Do all the nodes in the surface   Else will switch to SigmaR,SigmaC
        auto TDT_i(TDT(i));
        Real64 const QFac(NetLWRadToSurfFD + QHtRadSysSurfFD + QHWBaseboardSurfFD + QSteamBaseboardSurfFD + QElecBaseboardSurfFD + QRadSWInFD +
                          QRadThermInFD + QCoolingPanelSurfFD);
        if (surface.HeatTransferAlgorithm == DataSurfaces::iHeatTransferModel::CondFD) {
            int const MatLay(state.dataConstruction->Construct(ConstrNum).LayerPoint(Lay));
            auto const &mat(state.dataMaterial->Material(MatLay));
            auto const &matFD(state.dataHeatBalFiniteDiffMgr->MaterialFD(MatLay));
            auto const &condActuator(state.dataHeatBalFiniteDiffMgr->SurfaceFD(Surf).condMaterialActuators(Lay));
            auto const &specHeatActuator(state.dataHeatBalFiniteDiffMgr->SurfaceFD(Surf).specHeatMaterialActuators(Lay));

            // Calculate the Dry Heat Conduction Equation

            if (mat.ROnly || mat.Group == DataHeatBalance::MaterialGroup::Air) { // R Layer or Air Layer
                // Use algebraic equation for TDT based on R
                Real64 const IterDampConst(
                    5.0); // Damping constant for inside surface temperature iterations. Only used for massless (R-value only) Walls
                Real64 const Rlayer(mat.Resistance);
                if ((i == 1) && (surface.ExtBoundCond > 0)) { // this is for an adiabatic partition
                    TDT_i = (TDT(i + 1) + (QFac + hconvi * Tia + TDreport(i) * IterDampConst) * Rlayer) / (1.0 + (hconvi + IterDampConst) * Rlayer);
                } else { // regular wall
                    TDT_i = (TDT(i - 1) + (QFac + hconvi * Tia + TDreport(i) * IterDampConst) * Rlayer) / (1.0 + (hconvi + IterDampConst) * Rlayer);
                }
                state.dataHeatBalFiniteDiffMgr->SurfaceFD(Surf).CpDelXRhoS1(i) =
                    0.0; // Save this for computing node flux values - rlayer has no capacitance
                state.dataHeatBalFiniteDiffMgr->SurfaceFD(Surf).CpDelXRhoS2(i) = 0.0; // Inside face  does not have an inner half node

            } else { //  Regular or PCM
                auto const TDT_m(TDT(i - 1));

                // Set Thermal Conductivity. Can be constant, simple linear temp dep or multiple linear segment temp function dep.
                auto const &matFD_TempCond(matFD.TempCond);
                assert(matFD_TempCond.u2() >= 3);
                auto const lTC(matFD_TempCond.index(2, 1));
                Real64 kt;
                if (matFD_TempCond[lTC] + matFD_TempCond[lTC + 1] + matFD_TempCond[lTC + 2] >= 0.0) { // Multiple Linear Segment Function
                    // Use average of surface and first node temp for determining k
                    kt = terpld(matFD_TempCond, (TDT_i + TDT_m) / 2.0, 1, 2); // 1: Temperature, 2: Thermal conductivity
                } else {
                    kt = mat.Conductivity;       // 20C base conductivity
                    Real64 const kt1(matFD.tk1); // linear coefficient (normally zero)
                    if (kt1 != 0.0) kt = +kt1 * ((TDT_i + TDT_m) / 2.0 - 20.0);
                }

                Real64 RhoS(mat.Density);
                auto const TD_i(TD(i));
                Real64 const Cpo(mat.SpecHeat);
                Real64 Cp(Cpo); // Will be changed if PCM
                auto const &matFD_TempEnth(matFD.TempEnth);
                assert(matFD_TempEnth.u2() >= 3);
                auto const lTE(matFD_TempEnth.index(2, 1));
                if (mat.phaseChange) {
                    adjustPropertiesForPhaseChange(state, i, Surf, mat, TD_i, TDT_i, Cp, RhoS, kt);
                } else if (matFD_TempEnth[lTE] + matFD_TempEnth[lTE + 1] + matFD_TempEnth[lTE + 2] >=
                           0.0) {                                     // Phase change material: Use TempEnth data
                    EnthOld(i) = terpld(matFD_TempEnth, TD_i, 1, 2);  // 1: Temperature, 2: Enthalpy
                    EnthNew(i) = terpld(matFD_TempEnth, TDT_i, 1, 2); // 1: Temperature, 2: Enthalpy
                    if ((std::abs(EnthNew(i) - EnthOld(i)) > smalldiff) && (std::abs(TDT_i - TD_i) > smalldiff)) {
                        Cp = max(Cpo, (EnthNew(i) - EnthOld(i)) / (TDT_i - TD_i));
                    }
                } // Phase change material check

                // EMS Conductivity Override
                if (condActuator.isActuated) {
                    kt = condActuator.actuatedValue;
                }

                // EMS Specific Heat Override
                if (specHeatActuator.isActuated) {
                    Cp = specHeatActuator.actuatedValue;
                }

                // Update EMS internal variables
                state.dataHeatBalFiniteDiffMgr->SurfaceFD(Surf).condNodeReport(i) = kt;
                state.dataHeatBalFiniteDiffMgr->SurfaceFD(Surf).specHeatNodeReport(i) = Cp;

                Real64 const DelX(state.dataHeatBalFiniteDiffMgr->ConstructFD(ConstrNum).DelX(Lay));
                Real64 const Delt_DelX(Delt * DelX);
                Real64 const Two_Delt_DelX(2.0 * Delt_DelX);
                Real64 const Delt_kt(Delt * kt);
                Real64 const Cp_DelX2_RhoS(Cp * pow_2(DelX) * RhoS);
                if ((surface.ExtBoundCond > 0) && (i == 1)) { // this is for an adiabatic or interzone partition
                    if (state.dataHeatBalFiniteDiffMgr->CondFDSchemeType == CrankNicholsonSecondOrder) { // Adams-Moulton second order
                        TDT_i = (Two_Delt_DelX * (QFac + hconvi * Tia) + (Cp_DelX2_RhoS - Delt_DelX * hconvi - Delt_kt) * TD_i +
                                 Delt_kt * (TD(i + 1) + TDT(i + 1))) /
                                (Delt_DelX * hconvi + Delt_kt + Cp_DelX2_RhoS);
                    } else if (state.dataHeatBalFiniteDiffMgr->CondFDSchemeType == FullyImplicitFirstOrder) { // Adams-Moulton First order
                        Real64 const Two_Delt_kt(2.0 * Delt_kt);
                        TDT_i = (Two_Delt_DelX * (QFac + hconvi * Tia) + Cp_DelX2_RhoS * TD_i + Two_Delt_kt * TDT(i + 1)) /
                                (Two_Delt_DelX * hconvi + Two_Delt_kt + Cp_DelX2_RhoS);
                    }
                } else { // for regular or interzone walls
                    if (state.dataHeatBalFiniteDiffMgr->CondFDSchemeType == CrankNicholsonSecondOrder) {
                        TDT_i = (Two_Delt_DelX * (QFac + hconvi * Tia) + (Cp_DelX2_RhoS - Delt_DelX * hconvi - Delt_kt) * TD_i +
                                 Delt_kt * (TD(i - 1) + TDT_m)) /
                                (Delt_DelX * hconvi + Delt_kt + Cp_DelX2_RhoS);
                    } else if (state.dataHeatBalFiniteDiffMgr->CondFDSchemeType == FullyImplicitFirstOrder) {
                        Real64 const Two_Delt_kt(2.0 * Delt_kt);
                        TDT_i = (Two_Delt_DelX * (QFac + hconvi * Tia) + Cp_DelX2_RhoS * TD_i + Two_Delt_kt * TDT_m) /
                                (Two_Delt_DelX * hconvi + Two_Delt_kt + Cp_DelX2_RhoS);
                    }
                }
                state.dataHeatBalFiniteDiffMgr->SurfaceFD(Surf).CpDelXRhoS1(i) = (Cp * DelX * RhoS) / 2.0; // Save this for computing node flux values
                state.dataHeatBalFiniteDiffMgr->SurfaceFD(Surf).CpDelXRhoS2(i) = 0.0; // Inside face  does not have an inner half node

            } // Regular or R layer
              // Limit clipping
            if (TDT_i < MinSurfaceTempLimit) {
                TDT_i = MinSurfaceTempLimit;
            } else if (TDT_i > state.dataHeatBalSurf->MaxSurfaceTempLimit) {
                TDT_i = state.dataHeatBalSurf->MaxSurfaceTempLimit;
            }

            TDT(i) = TDT_i;

        } //  End of Regular node or SigmaR SigmaC option

        Real64 const QNetSurfInside(-(QFac + hconvi * (-TDT_i + Tia)));
        //  Pass inside conduction Flux [W/m2] to DataHeatBalanceSurface array
        state.dataHeatBalSurf->SurfOpaqInsFaceCondFlux(Surf) = QNetSurfInside;
        //  QFluxZoneToInSurf(Surf) = QNetSurfInside
        state.dataHeatBalSurf->SurfOpaqInsFaceCond(Surf) = QNetSurfInside * surface.Area; // for reporting as in CTF, PT
    }

    // todo - function not used
    void CheckFDSurfaceTempLimits(EnergyPlusData &state,
                                  int const SurfNum,            // surface number
                                  Real64 const CheckTemperature // calculated temperature, not reset
    )
    {

        // SUBROUTINE INFORMATION:
        //       AUTHOR         Linda Lawrie
        //       DATE WRITTEN   August 2012
        //       MODIFIED       na
        //       RE-ENGINEERED  na

        // PURPOSE OF THIS SUBROUTINE:
        // Provides a single entry point for checking surface temperature limits as well as
        // setting up for recurring errors if too low or too high.

        // METHODOLOGY EMPLOYED:
        // Use methodology similar to HBSurfaceManager

        // Using/Aliasing

        // SUBROUTINE LOCAL VARIABLE DECLARATIONS:
        int ZoneNum;

        ZoneNum = state.dataSurface->Surface(SurfNum).Zone;

        if (state.dataGlobal->WarmupFlag) ++state.dataHeatBalFiniteDiffMgr->WarmupSurfTemp;
        if (!state.dataGlobal->WarmupFlag || state.dataHeatBalFiniteDiffMgr->WarmupSurfTemp > 10 || state.dataGlobal->DisplayExtraWarnings) {
            if (CheckTemperature < MinSurfaceTempLimit) {
                if (state.dataSurface->SurfLowTempErrCount(SurfNum) == 0) {
                    ShowSevereMessage(state,
                                      format("Temperature (low) out of bounds [{:.2R}] for zone=\"{}\", for surface=\"{}\"",
                                             CheckTemperature,
                                             state.dataHeatBal->Zone(ZoneNum).Name,
                                             state.dataSurface->Surface(SurfNum).Name));
                    ShowContinueErrorTimeStamp(state, "");
                    if (!state.dataHeatBal->Zone(ZoneNum).TempOutOfBoundsReported) {
                        ShowContinueError(state, "Zone=\"" + state.dataHeatBal->Zone(ZoneNum).Name + "\", Diagnostic Details:");
                        if (state.dataHeatBal->Zone(ZoneNum).FloorArea > 0.0) {
                            ShowContinueError(
                                state,
                                format("...Internal Heat Gain [{:.3R}] W/m2",
                                       state.dataHeatBal->Zone(ZoneNum).InternalHeatGains / state.dataHeatBal->Zone(ZoneNum).FloorArea));
                        } else {
                            ShowContinueError(
                                state, format("...Internal Heat Gain (no floor) [{:.3R}] W", state.dataHeatBal->Zone(ZoneNum).InternalHeatGains));
                        }
                        if (state.dataAirflowNetwork->SimulateAirflowNetwork <= AirflowNetwork::AirflowNetworkControlSimple) {
                            ShowContinueError(state,
                                              format("...Infiltration/Ventilation [{:.3R}] m3/s", state.dataHeatBal->Zone(ZoneNum).NominalInfilVent));
                            ShowContinueError(state, format("...Mixing/Cross Mixing [{:.3R}] m3/s", state.dataHeatBal->Zone(ZoneNum).NominalMixing));
                        } else {
                            ShowContinueError(state, "...Airflow Network Simulation: Nominal Infiltration/Ventilation/Mixing not available.");
                        }
                        if (state.dataHeatBal->Zone(ZoneNum).IsControlled) {
                            ShowContinueError(state, "...Zone is part of HVAC controlled system.");
                        } else {
                            ShowContinueError(state, "...Zone is not part of HVAC controlled system.");
                        }
                        state.dataHeatBal->Zone(ZoneNum).TempOutOfBoundsReported = true;
                    }
                    ShowRecurringSevereErrorAtEnd(state,
                                                  "Temperature (low) out of bounds for zone=" + state.dataHeatBal->Zone(ZoneNum).Name +
                                                      " for surface=" + state.dataSurface->Surface(SurfNum).Name,
                                                  state.dataSurface->SurfLowTempErrCount(SurfNum),
                                                  CheckTemperature,
                                                  CheckTemperature,
                                                  _,
                                                  "C",
                                                  "C");
                } else {
                    ShowRecurringSevereErrorAtEnd(state,
                                                  "Temperature (low) out of bounds for zone=" + state.dataHeatBal->Zone(ZoneNum).Name +
                                                      " for surface=" + state.dataSurface->Surface(SurfNum).Name,
                                                  state.dataSurface->SurfLowTempErrCount(SurfNum),
                                                  CheckTemperature,
                                                  CheckTemperature,
                                                  _,
                                                  "C",
                                                  "C");
                }
            } else {
                if (state.dataSurface->SurfHighTempErrCount(SurfNum) == 0) {
                    ShowSevereMessage(state,
                                      format("Temperature (high) out of bounds ({:.2R}] for zone=\"{}\", for surface=\"{}\"",
                                             CheckTemperature,
                                             state.dataHeatBal->Zone(ZoneNum).Name,
                                             state.dataSurface->Surface(SurfNum).Name));
                    ShowContinueErrorTimeStamp(state, "");
                    if (!state.dataHeatBal->Zone(ZoneNum).TempOutOfBoundsReported) {
                        ShowContinueError(state, "Zone=\"" + state.dataHeatBal->Zone(ZoneNum).Name + "\", Diagnostic Details:");
                        if (state.dataHeatBal->Zone(ZoneNum).FloorArea > 0.0) {
                            ShowContinueError(
                                state,
                                format("...Internal Heat Gain [{:.3R}] W/m2",
                                       state.dataHeatBal->Zone(ZoneNum).InternalHeatGains / state.dataHeatBal->Zone(ZoneNum).FloorArea));
                        } else {
                            ShowContinueError(
                                state, format("...Internal Heat Gain (no floor) [{:.3R}] W", state.dataHeatBal->Zone(ZoneNum).InternalHeatGains));
                        }
                        if (state.dataAirflowNetwork->SimulateAirflowNetwork <= AirflowNetwork::AirflowNetworkControlSimple) {
                            ShowContinueError(state,
                                              format("...Infiltration/Ventilation [{:.3R}] m3/s", state.dataHeatBal->Zone(ZoneNum).NominalInfilVent));
                            ShowContinueError(state, format("...Mixing/Cross Mixing [{:.3R}] m3/s", state.dataHeatBal->Zone(ZoneNum).NominalMixing));
                        } else {
                            ShowContinueError(state, "...Airflow Network Simulation: Nominal Infiltration/Ventilation/Mixing not available.");
                        }
                        if (state.dataHeatBal->Zone(ZoneNum).IsControlled) {
                            ShowContinueError(state, "...Zone is part of HVAC controlled system.");
                        } else {
                            ShowContinueError(state, "...Zone is not part of HVAC controlled system.");
                        }
                        state.dataHeatBal->Zone(ZoneNum).TempOutOfBoundsReported = true;
                    }
                    ShowRecurringSevereErrorAtEnd(state,
                                                  "Temperature (high) out of bounds for zone=" + state.dataHeatBal->Zone(ZoneNum).Name +
                                                      " for surface=" + state.dataSurface->Surface(SurfNum).Name,
                                                  state.dataSurface->SurfHighTempErrCount(SurfNum),
                                                  CheckTemperature,
                                                  CheckTemperature,
                                                  _,
                                                  "C",
                                                  "C");
                } else {
                    ShowRecurringSevereErrorAtEnd(state,
                                                  "Temperature (high) out of bounds for zone=" + state.dataHeatBal->Zone(ZoneNum).Name +
                                                      " for surface=" + state.dataSurface->Surface(SurfNum).Name,
                                                  state.dataSurface->SurfHighTempErrCount(SurfNum),
                                                  CheckTemperature,
                                                  CheckTemperature,
                                                  _,
                                                  "C",
                                                  "C");
                }
            }
        }
    }

    void CalcNodeHeatFlux(EnergyPlusData &state,
                          int const Surf,    // surface number
                          int const TotNodes // number of nodes in surface
    )
    {

        // SUBROUTINE INFORMATION:
        //       AUTHOR         M.J. Witte
        //       DATE WRITTEN   Sept-Nov 2015
        // PURPOSE OF THIS SUBROUTINE:
        // Calculate flux at each condFD node

        int node; // node counter

        auto &surfaceFD(state.dataHeatBalFiniteDiffMgr->SurfaceFD(Surf));

        // SurfaceFD.QDreport( n ) is the flux at node n
        // When this is called TDT( NodeNum ) is the new node temp and TDpriortimestep( NodeNum ) holds the previous node temp
        // For the TDT and TDpriortimestep arrays, Node 1 is the outside face, and Node TotNodes+1 is the inside face

        // Last node is always the surface inside face.  Start calculations here because the outside face is not defined for all surfaces.
        // Note that TotNodes is the number of nodes in the surface including the outside face node, but not the inside face node
        // so the arrays are all allocated to Totodes+1

        // Heat flux at the inside face node (TotNodes+1)
        surfaceFD.QDreport(TotNodes + 1) = state.dataHeatBalSurf->SurfOpaqInsFaceCondFlux(Surf);

        // Heat flux for remaining nodes.
        for (node = TotNodes; node >= 1; --node) {
            // Start with inside face (above) and work outward, positive value is flowing towards the inside face
            // CpDelXRhoS1 is outer half-node heat capacity, CpDelXRhoS2 is inner half node heat capacity
            Real64 interNodeFlux; // heat flux at the plane between node and node+1 [W/m2]
            Real64 sourceFlux;    // Internal source flux [W/m2]
            if (surfaceFD.SourceNodeNum == node) {
                sourceFlux = surfaceFD.QSource;
            } else {
                sourceFlux = 0.0;
            }
            interNodeFlux = surfaceFD.QDreport(node + 1) + surfaceFD.CpDelXRhoS1(node + 1) *
                                                               (surfaceFD.TDT(node + 1) - surfaceFD.TDpriortimestep(node + 1)) /
                                                               state.dataGlobal->TimeStepZoneSec;
            surfaceFD.QDreport(node) =
                interNodeFlux - sourceFlux +
                surfaceFD.CpDelXRhoS2(node) * (surfaceFD.TDT(node) - surfaceFD.TDpriortimestep(node)) / state.dataGlobal->TimeStepZoneSec;
        }
    }

    void adjustPropertiesForPhaseChange(EnergyPlusData &state,
                                        int finiteDifferenceLayerIndex,
                                        int surfaceIndex,
                                        const Material::MaterialProperties &materialDefinition,
                                        Real64 temperaturePrevious,
                                        Real64 temperatureUpdated,
                                        Real64 &updatedSpecificHeat,
                                        Real64 &updatedDensity,
                                        Real64 &updatedThermalConductivity)
    {
        updatedSpecificHeat = materialDefinition.phaseChange->getCurrentSpecificHeat(
            temperaturePrevious,
            temperatureUpdated,
            state.dataHeatBalFiniteDiffMgr->SurfaceFD(surfaceIndex).PhaseChangeTemperatureReverse(finiteDifferenceLayerIndex),
            state.dataHeatBalFiniteDiffMgr->SurfaceFD(surfaceIndex).PhaseChangeStateOld(finiteDifferenceLayerIndex),
            state.dataHeatBalFiniteDiffMgr->SurfaceFD(surfaceIndex).PhaseChangeState(finiteDifferenceLayerIndex));
        updatedDensity = materialDefinition.phaseChange->getDensity(temperaturePrevious);
        updatedThermalConductivity = materialDefinition.phaseChange->getConductivity(temperatureUpdated);
    }

} // namespace HeatBalFiniteDiffManager

} // namespace EnergyPlus<|MERGE_RESOLUTION|>--- conflicted
+++ resolved
@@ -574,19 +574,12 @@
         QHeatOutFlux.allocate(state.dataSurface->TotSurfaces);
 
         // And then initialize
-<<<<<<< HEAD
-        QHeatInFlux = 0.0;
-        QHeatOutFlux = 0.0;
-        state.dataHeatBalSurf->SurfOpaqInsFaceCondFlux = 0.0;
-        state.dataHeatBalSurf->SurfOpaqOutFaceCondFlux = 0.0;
-=======
         for (int SurfNum = 1; SurfNum <= state.dataSurface->TotSurfaces; ++SurfNum) {
             QHeatInFlux(SurfNum) = 0.0;
             QHeatOutFlux(SurfNum) = 0.0;
             state.dataHeatBalSurf->SurfOpaqInsFaceCondFlux(SurfNum) = 0.0;
             state.dataHeatBalSurf->SurfOpaqOutFaceCondFlux(SurfNum) = 0.0;
         }
->>>>>>> fd3c9a2e
 
         // Setup Output Variables
 
