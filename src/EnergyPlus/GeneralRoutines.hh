--- conflicted
+++ resolved
@@ -163,11 +163,7 @@
                             bool &ZoneWasSized);
 
 void ValidateComponent(EnergyPlusData &state,
-<<<<<<< HEAD
-                       std::string const &AirLoopHVAC,  // Component Type (e.g. Chiller:Electric)
-=======
                        std::string_view CompType,    // Component Type (e.g. Chiller:Electric)
->>>>>>> 00d968c5
                        std::string const &CompName,  // Component Name (e.g. Big Chiller)
                        bool &IsNotOK,                // .TRUE. if this component pair is invalid
                        std::string const &CallString // Context of this pair -- for error message
