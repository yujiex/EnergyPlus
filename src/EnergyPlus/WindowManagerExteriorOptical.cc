// EnergyPlus, Copyright (c) 1996-2020, The Board of Trustees of the University of Illinois,
// The Regents of the University of California, through Lawrence Berkeley National Laboratory
// (subject to receipt of any required approvals from the U.S. Dept. of Energy), Oak Ridge
// National Laboratory, managed by UT-Battelle, Alliance for Sustainable Energy, LLC, and other
// contributors. All rights reserved.
//
// NOTICE: This Software was developed under funding from the U.S. Department of Energy and the
// U.S. Government consequently retains certain rights. As such, the U.S. Government has been
// granted for itself and others acting on its behalf a paid-up, nonexclusive, irrevocable,
// worldwide license in the Software to reproduce, distribute copies to the public, prepare
// derivative works, and perform publicly and display publicly, and to permit others to do so.
//
// Redistribution and use in source and binary forms, with or without modification, are permitted
// provided that the following conditions are met:
//
// (1) Redistributions of source code must retain the above copyright notice, this list of
//     conditions and the following disclaimer.
//
// (2) Redistributions in binary form must reproduce the above copyright notice, this list of
//     conditions and the following disclaimer in the documentation and/or other materials
//     provided with the distribution.
//
// (3) Neither the name of the University of California, Lawrence Berkeley National Laboratory,
//     the University of Illinois, U.S. Dept. of Energy nor the names of its contributors may be
//     used to endorse or promote products derived from this software without specific prior
//     written permission.
//
// (4) Use of EnergyPlus(TM) Name. If Licensee (i) distributes the software in stand-alone form
//     without changes from the version obtained under this License, or (ii) Licensee makes a
//     reference solely to the software portion of its product, Licensee must refer to the
//     software as "EnergyPlus version X" software, where "X" is the version number Licensee
//     obtained under this License and may not use a different name for the software. Except as
//     specifically required in this Section (4), Licensee shall not use in a company name, a
//     product name, in advertising, publicity, or other promotional activities any name, trade
//     name, trademark, logo, or other designation of "EnergyPlus", "E+", "e+" or confusingly
//     similar designation, without the U.S. Department of Energy's prior written consent.
//
// THIS SOFTWARE IS PROVIDED BY THE COPYRIGHT HOLDERS AND CONTRIBUTORS "AS IS" AND ANY EXPRESS OR
// IMPLIED WARRANTIES, INCLUDING, BUT NOT LIMITED TO, THE IMPLIED WARRANTIES OF MERCHANTABILITY
// AND FITNESS FOR A PARTICULAR PURPOSE ARE DISCLAIMED. IN NO EVENT SHALL THE COPYRIGHT OWNER OR
// CONTRIBUTORS BE LIABLE FOR ANY DIRECT, INDIRECT, INCIDENTAL, SPECIAL, EXEMPLARY, OR
// CONSEQUENTIAL DAMAGES (INCLUDING, BUT NOT LIMITED TO, PROCUREMENT OF SUBSTITUTE GOODS OR
// SERVICES; LOSS OF USE, DATA, OR PROFITS; OR BUSINESS INTERRUPTION) HOWEVER CAUSED AND ON ANY
// THEORY OF LIABILITY, WHETHER IN CONTRACT, STRICT LIABILITY, OR TORT (INCLUDING NEGLIGENCE OR
// OTHERWISE) ARISING IN ANY WAY OUT OF THE USE OF THIS SOFTWARE, EVEN IF ADVISED OF THE
// POSSIBILITY OF SUCH DAMAGE.

#include <cassert>

// EnergyPlus headers
#include <EnergyPlus/Construction.hh>
#include <EnergyPlus/DataEnvironment.hh>
#include <EnergyPlus/DataGlobals.hh>
#include <EnergyPlus/DataHeatBalance.hh>
#include <EnergyPlus/DataSurfaces.hh>
#include <EnergyPlus/Material.hh>
#include <EnergyPlus/WindowManager.hh>

// Windows library headers
#include <WCEMultiLayerOptics.hpp>

#include "WindowManagerExteriorData.hh"
#include "WindowManagerExteriorOptical.hh"

namespace EnergyPlus {

using namespace FenestrationCommon;
using namespace SpectralAveraging;
using namespace SingleLayerOptics;

using namespace DataEnvironment;
using namespace DataSurfaces;
using namespace DataHeatBalance;
using namespace DataGlobals;

namespace WindowManager {

<<<<<<< HEAD
    std::shared_ptr<CBSDFLayer> getBSDFLayer(WindowManagerData &dataWindowManager, const MaterialProperties & t_Material, const WavelengthRange t_Range )
=======
    std::shared_ptr<CBSDFLayer> getBSDFLayer( const Material::MaterialProperties & t_Material, const WavelengthRange t_Range )
>>>>>>> 68c51b98
    {
        // SUBROUTINE INFORMATION:
        //       AUTHOR         Simon Vidanovic
        //       DATE WRITTEN   September 2016
        //       MODIFIED       na
        //       RE-ENGINEERED  na

        // PURPOSE OF THIS SUBROUTINE:
        // BSDF will be created in different ways that is based on material type

        std::shared_ptr<CWCELayerFactory> aFactory = nullptr;
        if (t_Material.Group == WindowGlass) {
            aFactory = std::make_shared<CWCESpecularLayerFactory>(t_Material, t_Range);
        } else if (t_Material.Group == WindowBlind) {
            aFactory = std::make_shared<CWCEVenetianBlindLayerFactory>(t_Material, t_Range);
        } else if (t_Material.Group == Screen) {
            aFactory = std::make_shared<CWCEScreenLayerFactory>(t_Material, t_Range);
        } else if (t_Material.Group == Shade) {
            aFactory = std::make_shared<CWCEDiffuseShadeLayerFactory>(t_Material, t_Range);
        }
        return aFactory->getBSDFLayer(dataWindowManager);
    }

<<<<<<< HEAD
    std::shared_ptr<CScatteringLayer> getScatteringLayer(WindowManagerData &dataWindowManager, const MaterialProperties & t_Material, const WavelengthRange t_Range )
=======
    std::shared_ptr<CScatteringLayer> getScatteringLayer( const Material::MaterialProperties & t_Material, const WavelengthRange t_Range )
>>>>>>> 68c51b98
    {
        // SUBROUTINE INFORMATION:
        //       AUTHOR         Simon Vidanovic
        //       DATE WRITTEN   May 2017
        //       MODIFIED       na
        //       RE-ENGINEERED  na

        // PURPOSE OF THIS SUBROUTINE:
        // Scattering will be created in different ways that is based on material type

        std::shared_ptr<CWCELayerFactory> aFactory = nullptr;
        if (t_Material.Group == WindowGlass) {
            aFactory = std::make_shared<CWCESpecularLayerFactory>(t_Material, t_Range);
        } else if (t_Material.Group == WindowBlind) {
            aFactory = std::make_shared<CWCEVenetianBlindLayerFactory>(t_Material, t_Range);
        } else if (t_Material.Group == Screen) {
            aFactory = std::make_shared<CWCEScreenLayerFactory>(t_Material, t_Range);
        } else if (t_Material.Group == Shade) {
            aFactory = std::make_shared<CWCEDiffuseShadeLayerFactory>(t_Material, t_Range);
        }
        return aFactory->getLayer(dataWindowManager);
    }

    // void InitWCE_BSDFOpticalData() {
    // 	// SUBROUTINE INFORMATION:
    // 	//       AUTHOR         Simon Vidanovic
    // 	//       DATE WRITTEN   September 2016
    // 	//       MODIFIED       na
    // 	//       RE-ENGINEERED  na
    //
    // 	// PURPOSE OF THIS SUBROUTINE:
    // 	// Initialize BSDF construction layers in Solar and Visible spectrum.
    //
    // 	auto aWinConstBSDF = CWindowConstructionsBSDF::instance();
    // 	for ( auto ConstrNum = 1; ConstrNum <= TotConstructs; ++ConstrNum ) {
    // 		auto& construction( Construct( ConstrNum ) );
    // 		if ( construction.isGlazingConstruction() ) {
    // 			for ( auto LayNum = 1; LayNum <= construction.TotLayers; ++LayNum ) {
    // 				auto& material( dataMaterial.Material( construction.LayerPoint( LayNum ) ) );
    // 				if ( material.Group != WindowGas && material.Group != WindowGasMixture &&
    // 					material.Group != ComplexWindowGap && material.Group != ComplexWindowShade ) {
    // 					auto aMaterial = std::make_shared< Material::MaterialProperties >();
    // 					*aMaterial = material;
    //
    // 					// This is necessary because rest of EnergyPlus code relies on TransDiff property
    // 					// of construction. It will basically trigger Window optical calculations if this
    // 					// property is >0.
    // 					construction.TransDiff = 0.1;
    //
    // 					auto aRange = WavelengthRange::Solar;
    // 					auto aSolarLayer = getBSDFLayer( aMaterial, aRange );
    // 					aWinConstBSDF.pushBSDFLayer( aRange, ConstrNum, aSolarLayer );
    //
    // 					aRange = WavelengthRange::Visible;
    // 					auto aVisibleLayer = getBSDFLayer( aMaterial, aRange );
    // 					aWinConstBSDF.pushBSDFLayer( aRange, ConstrNum, aVisibleLayer );
    // 				}
    //
    // 			}
    // 		}
    // 	}
    // }

    void InitWCE_SimplifiedOpticalData(WindowManagerData &dataWindowManager, OutputFiles &outputFiles)
    {
        // SUBROUTINE INFORMATION:
        //       AUTHOR         Simon Vidanovic
        //       DATE WRITTEN   May 2017
        //       MODIFIED       na
        //       RE-ENGINEERED  na

        // PURPOSE OF THIS SUBROUTINE:
        // Initialize scattering construction layers in Solar and Visible spectrum.

        // Calculate optical properties of blind-type layers entered with MATERIAL:WindowBlind
        // Calculation from this is used for IR properties. Need to make sure that properties
        // are calculated with new WCE optical engine (for both blinds and screens)
        if (TotBlinds > 0) CalcWindowBlindProperties();

        // Initialize SurfaceScreen structure
        NumSurfaceScreens = TotScreens;
        if (NumSurfaceScreens > 0) CalcWindowScreenProperties(outputFiles);

        auto & aWinConstSimp = CWindowConstructionsSimplified::instance();
        for (auto ConstrNum = 1; ConstrNum <= TotConstructs; ++ConstrNum) {
            auto &construction(dataConstruction.Construct(ConstrNum));
            if (construction.isGlazingConstruction()) {
                for (auto LayNum = 1; LayNum <= construction.TotLayers; ++LayNum) {
                    auto &material(dataMaterial.Material(construction.LayerPoint(LayNum)));
                    if (material.Group != WindowGas && material.Group != WindowGasMixture && material.Group != ComplexWindowGap &&
                        material.Group != ComplexWindowShade) {
                        // This is necessary because rest of EnergyPlus code relies on TransDiff property
                        // of construction. It will basically trigger Window optical calculations if this
                        // property is >0.
                        construction.TransDiff = 0.1;

                        auto aRange = WavelengthRange::Solar;
                        auto aSolarLayer = getScatteringLayer(dataWindowManager, material, aRange);
                        aWinConstSimp.pushLayer(aRange, ConstrNum, aSolarLayer);

                        aRange = WavelengthRange::Visible;
                        auto aVisibleLayer = getScatteringLayer(dataWindowManager, material, aRange);
                        aWinConstSimp.pushLayer(aRange, ConstrNum, aVisibleLayer);
                    }
                }
            }
        }

        // Get effective glass and shade/blind emissivities for windows that have interior blind or
        // shade. These are used to calculate zone MRT contribution from window when
        // interior blind/shade is deployed.

        for (auto SurfNum = 1; SurfNum <= TotSurfaces; ++SurfNum) {
            if (!Surface(SurfNum).HeatTransSurf) continue;
            if (!dataConstruction.Construct(Surface(SurfNum).Construction).TypeIsWindow) continue;
            if (SurfaceWindow(SurfNum).WindowModelType == WindowBSDFModel) continue; // Irrelevant for Complex Fen
            if (dataConstruction.Construct(Surface(SurfNum).Construction).WindowTypeEQL) continue;    // not required
            auto ConstrNumSh = SurfaceWindow(SurfNum).ShadedConstruction;
            if (ConstrNumSh == 0) continue;
            auto TotLay = dataConstruction.Construct(ConstrNumSh).TotLayers;
            auto IntShade = false;
            auto IntBlind = false;
            auto ShadeLayPtr = 0;
            auto BlNum = 0;
            if (dataMaterial.Material(dataConstruction.Construct(ConstrNumSh).LayerPoint(TotLay)).Group == Shade) {
                IntShade = true;
                ShadeLayPtr = dataConstruction.Construct(ConstrNumSh).LayerPoint(TotLay);
            }
            if (dataMaterial.Material(dataConstruction.Construct(ConstrNumSh).LayerPoint(TotLay)).Group == WindowBlind) {
                IntBlind = true;
                BlNum = dataMaterial.Material(dataConstruction.Construct(ConstrNumSh).LayerPoint(TotLay)).BlindDataPtr;
            }

            if (IntShade || IntBlind) {
                for (auto ISlatAng = 1; ISlatAng <= MaxSlatAngs; ++ISlatAng) {
                    auto EpsGlIR = 0.0;
                    auto RhoGlIR = 0.0;
                    if (IntShade || IntBlind) {
                        EpsGlIR = dataMaterial.Material(dataConstruction.Construct(ConstrNumSh).LayerPoint(TotLay - 1)).AbsorpThermalBack;
                        RhoGlIR = 1 - EpsGlIR;
                    }
                    if (IntShade) {
                        auto TauShIR = dataMaterial.Material(ShadeLayPtr).TransThermal;
                        auto EpsShIR = dataMaterial.Material(ShadeLayPtr).AbsorpThermal;
                        auto RhoShIR = max(0.0, 1.0 - TauShIR - EpsShIR);
                        SurfaceWindow(SurfNum).EffShBlindEmiss(1) = EpsShIR * (1.0 + RhoGlIR * TauShIR / (1.0 - RhoGlIR * RhoShIR));
                        SurfaceWindow(SurfNum).EffGlassEmiss(1) = EpsGlIR * TauShIR / (1.0 - RhoGlIR * RhoShIR);
                    }
                    if (IntBlind) {
                        auto TauShIR = Blind(BlNum).IRFrontTrans(ISlatAng);
                        auto EpsShIR = Blind(BlNum).IRBackEmiss(ISlatAng);
                        auto RhoShIR = max(0.0, 1.0 - TauShIR - EpsShIR);
                        SurfaceWindow(SurfNum).EffShBlindEmiss(ISlatAng) = EpsShIR * (1.0 + RhoGlIR * TauShIR / (1.0 - RhoGlIR * RhoShIR));
                        SurfaceWindow(SurfNum).EffGlassEmiss(ISlatAng) = EpsGlIR * TauShIR / (1.0 - RhoGlIR * RhoShIR);
                    }
                    // Loop over remaining slat angles only if blind with movable slats
                    if (IntShade) break; // Loop over remaining slat angles only if blind
                    if (IntBlind) {
                        if (Blind(BlNum).SlatAngleType == FixedSlats) break;
                    }
                } // End of slat angle loop
            }     // End of check if interior shade or interior blind
        }         // End of surface loop
    }

    ///////////////////////////////////////////////////////////////////////////////
    //   CWCEMaterialFactory
    ///////////////////////////////////////////////////////////////////////////////
    CWCEMaterialFactory::CWCEMaterialFactory(const Material::MaterialProperties & t_Material,
        const WavelengthRange t_Range)
        : m_MaterialProperties(t_Material), m_Range(t_Range), m_Initialized(false)
    {
    }

    std::shared_ptr<CMaterial> CWCEMaterialFactory::getMaterial(WindowManagerData &dataWindowManager)
    {
        if (!m_Initialized) {
            init(dataWindowManager);
            m_Initialized = true;
        }
        return m_Material;
    }

    ///////////////////////////////////////////////////////////////////////////////
    //   CWCESpecularMaterialsFactory
    ///////////////////////////////////////////////////////////////////////////////
    CWCESpecularMaterialsFactory::CWCESpecularMaterialsFactory(const Material::MaterialProperties & t_Material, const WavelengthRange t_Range)
        : CWCEMaterialFactory(t_Material, t_Range)
    {
    }

    void CWCESpecularMaterialsFactory::init(WindowManagerData &dataWindowManager)
    {
        auto aSolarSpectrum = CWCESpecturmProperties::getDefaultSolarRadiationSpectrum(dataWindowManager);
        std::shared_ptr<CSpectralSampleData> aSampleData = nullptr;
        if (m_MaterialProperties.GlassSpectralDataPtr > 0) {
            aSampleData = CWCESpecturmProperties::getSpectralSample(m_MaterialProperties.GlassSpectralDataPtr);
        } else {
            aSampleData = CWCESpecturmProperties::getSpectralSample(m_MaterialProperties);
        }

        auto aSample = std::make_shared<CSpectralSample>(aSampleData, aSolarSpectrum);

        auto aType = MaterialType::Monolithic;
        auto aRange = CWavelengthRange(m_Range);
        auto lowLambda = aRange.minLambda();
        auto highLambda = aRange.maxLambda();

        if (m_Range == WavelengthRange::Visible) {
            auto aPhotopicResponse = CWCESpecturmProperties::getDefaultVisiblePhotopicResponse(dataWindowManager);
            aSample->setDetectorData(aPhotopicResponse);
        }

        auto thickness = m_MaterialProperties.Thickness;
        m_Material = std::make_shared<CMaterialSample>(aSample, thickness, aType, lowLambda, highLambda);
    }

    ///////////////////////////////////////////////////////////////////////////////
    //   CWCEMaterialDualBandFactory
    ///////////////////////////////////////////////////////////////////////////////
    CWCEMaterialDualBandFactory::CWCEMaterialDualBandFactory(const Material::MaterialProperties & t_Material,
        const WavelengthRange t_Range)
        : CWCEMaterialFactory(t_Material, t_Range)
    {
    }

    void CWCEMaterialDualBandFactory::init(WindowManagerData &EP_UNUSED(dataWindowManager))
    {
        if (m_Range == WavelengthRange::Visible) {
            m_Material = createVisibleRangeMaterial();
        } else {
            auto aVisibleRangeMaterial = createVisibleRangeMaterial();
            auto aSolarRangeMaterial = createSolarRangeMaterial();
            // Ratio visible to solar range. It can be calculated from solar spectrum.
            auto ratio = 0.49;
            m_Material = std::make_shared<CMaterialDualBand>(aVisibleRangeMaterial, aSolarRangeMaterial, ratio);
        }
    }

    ///////////////////////////////////////////////////////////////////////////////
    //   CWCEVenetianBlindMaterialsFactory
    ///////////////////////////////////////////////////////////////////////////////
    CWCEVenetianBlindMaterialsFactory::CWCEVenetianBlindMaterialsFactory(const Material::MaterialProperties & t_Material,
                                                                         const WavelengthRange t_Range)
        : CWCEMaterialDualBandFactory(t_Material, t_Range)
    {
    }

    std::shared_ptr<CMaterialSingleBand> CWCEVenetianBlindMaterialsFactory::createVisibleRangeMaterial()
    {
        auto blindDataPtr = m_MaterialProperties.BlindDataPtr;
        auto &blind(Blind(blindDataPtr));
        assert(blindDataPtr > 0);

        auto aRange = CWavelengthRange(WavelengthRange::Visible);
        auto lowLambda = aRange.minLambda();
        auto highLambda = aRange.maxLambda();

        auto Tf = blind.SlatTransVisDiffDiff;
        auto Tb = blind.SlatTransVisDiffDiff;
        auto Rf = blind.SlatFrontReflVisDiffDiff;
        auto Rb = blind.SlatBackReflVisDiffDiff;

        return std::make_shared<CMaterialSingleBand>(Tf, Tb, Rf, Rb, lowLambda, highLambda);
    }

    std::shared_ptr<CMaterialSingleBand> CWCEVenetianBlindMaterialsFactory::createSolarRangeMaterial()
    {
        auto blindDataPtr = m_MaterialProperties.BlindDataPtr;
        auto &blind(Blind(blindDataPtr));
        assert(blindDataPtr > 0);

        auto aRange = CWavelengthRange(WavelengthRange::Solar);
        auto lowLambda = aRange.minLambda();
        auto highLambda = aRange.maxLambda();

        auto Tf = blind.SlatTransSolDiffDiff;
        auto Tb = blind.SlatTransSolDiffDiff;
        auto Rf = blind.SlatFrontReflSolDiffDiff;
        auto Rb = blind.SlatBackReflSolDiffDiff;

        return std::make_shared<CMaterialSingleBand>(Tf, Tb, Rf, Rb, lowLambda, highLambda);
    }

    ///////////////////////////////////////////////////////////////////////////////
    //   CWCEScreenMaterialsFactory
    ///////////////////////////////////////////////////////////////////////////////
    CWCEScreenMaterialsFactory::CWCEScreenMaterialsFactory(const Material::MaterialProperties & t_Material,
        const WavelengthRange t_Range)
        : CWCEMaterialDualBandFactory(t_Material, t_Range)
    {
        // Current EnergyPlus model does not support material transmittance different from zero.
        // To enable that, it would be necessary to change input in IDF
    }

    std::shared_ptr<CMaterialSingleBand> CWCEScreenMaterialsFactory::createVisibleRangeMaterial()
    {
        auto aRange = CWavelengthRange(WavelengthRange::Visible);
        auto lowLambda = aRange.minLambda();
        auto highLambda = aRange.maxLambda();

        auto Tf = 0.0;
        auto Tb = 0.0;
        auto Rf = m_MaterialProperties.ReflectShadeVis;
        auto Rb = m_MaterialProperties.ReflectShadeVis;

        return std::make_shared<CMaterialSingleBand>(Tf, Tb, Rf, Rb, lowLambda, highLambda);
    }

    std::shared_ptr<CMaterialSingleBand> CWCEScreenMaterialsFactory::createSolarRangeMaterial()
    {
        auto aRange = CWavelengthRange(WavelengthRange::Solar);
        auto lowLambda = aRange.minLambda();
        auto highLambda = aRange.maxLambda();

        auto Tf = 0.0;
        auto Tb = 0.0;
        auto Rf = m_MaterialProperties.ReflectShade;
        auto Rb = m_MaterialProperties.ReflectShade;

        return std::make_shared<CMaterialSingleBand>(Tf, Tb, Rf, Rb, lowLambda, highLambda);
    }

    ///////////////////////////////////////////////////////////////////////////////
    //   CWCEDiffuseShadeMaterialsFactory
    ///////////////////////////////////////////////////////////////////////////////
    CWCEDiffuseShadeMaterialsFactory::CWCEDiffuseShadeMaterialsFactory(const Material::MaterialProperties & t_Material,
                                                                       const WavelengthRange t_Range)
        : CWCEMaterialDualBandFactory(t_Material, t_Range)
    {
    }

    std::shared_ptr<CMaterialSingleBand> CWCEDiffuseShadeMaterialsFactory::createVisibleRangeMaterial()
    {
        auto aRange = CWavelengthRange(WavelengthRange::Visible);
        auto lowLambda = aRange.minLambda();
        auto highLambda = aRange.maxLambda();

        auto Tf = m_MaterialProperties.TransVis;
        auto Tb = m_MaterialProperties.TransVis;
        auto Rf = m_MaterialProperties.ReflectShadeVis;
        auto Rb = m_MaterialProperties.ReflectShadeVis;

        return std::make_shared<CMaterialSingleBand>(Tf, Tb, Rf, Rb, lowLambda, highLambda);
    }

    std::shared_ptr<CMaterialSingleBand> CWCEDiffuseShadeMaterialsFactory::createSolarRangeMaterial()
    {
        auto aRange = CWavelengthRange(WavelengthRange::Solar);
        auto lowLambda = aRange.minLambda();
        auto highLambda = aRange.maxLambda();

        auto Tf = m_MaterialProperties.Trans;
        auto Tb = m_MaterialProperties.Trans;
        auto Rf = m_MaterialProperties.ReflectShade;
        auto Rb = m_MaterialProperties.ReflectShade;

        return std::make_shared<CMaterialSingleBand>(Tf, Tb, Rf, Rb, lowLambda, highLambda);
    }

    ///////////////////////////////////////////////////////////////////////////////
    //   CWCECellFactory
    ///////////////////////////////////////////////////////////////////////////////
    IWCECellDescriptionFactory::IWCECellDescriptionFactory(const Material::MaterialProperties & t_Material) : m_Material(t_Material)
    {
    }

    ///////////////////////////////////////////////////////////////////////////////
    //   CWCESpecularCellFactory
    ///////////////////////////////////////////////////////////////////////////////

    CWCESpecularCellFactory::CWCESpecularCellFactory(const Material::MaterialProperties & t_Material) : IWCECellDescriptionFactory( t_Material ) {
    }

    std::shared_ptr<ICellDescription> CWCESpecularCellFactory::getCellDescription()
    {
        return std::make_shared<CSpecularCellDescription>();
    }

    ///////////////////////////////////////////////////////////////////////////////
    //   CWCEVenetianBlindCellFactory
    ///////////////////////////////////////////////////////////////////////////////
    CWCEVenetianBlindCellFactory::CWCEVenetianBlindCellFactory(const Material::MaterialProperties & t_Material)
        : IWCECellDescriptionFactory(t_Material)
    {
    }

    std::shared_ptr<ICellDescription> CWCEVenetianBlindCellFactory::getCellDescription()
    {
        const auto blindDataPtr = m_Material.BlindDataPtr;
        auto &blind(Blind(blindDataPtr));
        assert(blindDataPtr > 0);

        auto slatWidth = blind.SlatWidth;
        auto slatSpacing = blind.SlatSeparation;
        auto slatTiltAngle = 90 - blind.SlatAngle; // Need to convert to WCE system
        auto curvatureRadius = 0.0;                // No curvature radius in current IDF definition
        size_t numOfSlatSegments = 5;              // Number of segments to use in venetian calculations
        return std::make_shared<CVenetianCellDescription>(slatWidth, slatSpacing, slatTiltAngle, curvatureRadius, numOfSlatSegments);
    }

    ///////////////////////////////////////////////////////////////////////////////
    //   CWCEScreenCellFactory
    ///////////////////////////////////////////////////////////////////////////////
    CWCEScreenCellFactory::CWCEScreenCellFactory(const Material::MaterialProperties & t_Material)
        : IWCECellDescriptionFactory(t_Material)
    {
    }

    std::shared_ptr<ICellDescription> CWCEScreenCellFactory::getCellDescription()
    {
        auto diameter = m_Material.Thickness; // Thickness in this case is diameter
        // ratio is not saved withing material but rather calculated from transmittance
        const auto ratio = 1.0 - sqrt(m_Material.Trans);
        auto spacing = diameter / ratio;
        return std::make_shared<CWovenCellDescription>(diameter, spacing);
    }

    ///////////////////////////////////////////////////////////////////////////////
    //   CWCEDiffuseShadeCellFactory
    ///////////////////////////////////////////////////////////////////////////////
    CWCEDiffuseShadeCellFactory::CWCEDiffuseShadeCellFactory(const Material::MaterialProperties & t_Material)
        : IWCECellDescriptionFactory(t_Material)
    {
    }

    std::shared_ptr<ICellDescription> CWCEDiffuseShadeCellFactory::getCellDescription()
    {
        return std::make_shared<CPerfectDiffuseCellDescription>();
    }

    ///////////////////////////////////////////////////////////////////////////////
    //   CWCEBSDFLayerFactory
    ///////////////////////////////////////////////////////////////////////////////
    CWCELayerFactory::CWCELayerFactory(const Material::MaterialProperties & t_Material, const WavelengthRange t_Range)
        : m_Material(t_Material), m_Range(t_Range), m_BSDFInitialized(false), m_SimpleInitialized(false), m_MaterialFactory(nullptr)
    {
    }

    std::pair<std::shared_ptr<CMaterial>, std::shared_ptr<ICellDescription>> CWCELayerFactory::init(WindowManagerData &dataWindowManager)
    {
        createMaterialFactory();
        auto aMaterial = m_MaterialFactory->getMaterial(dataWindowManager);
        assert(aMaterial != nullptr);
        auto aCellDescription = getCellDescription();
        assert(aCellDescription != nullptr);

        return std::make_pair(aMaterial, aCellDescription);
    }

    std::shared_ptr<CBSDFLayer> CWCELayerFactory::getBSDFLayer(WindowManagerData &dataWindowManager)
    {
        if (!m_BSDFInitialized) {
            auto res = init(dataWindowManager);
            auto aBSDF = std::make_shared<CBSDFHemisphere>(BSDFBasis::Full);

            auto aMaker = CBSDFLayerMaker(res.first, aBSDF, res.second);
            m_BSDFLayer = aMaker.getLayer();
            m_BSDFInitialized = true;
        }
        return m_BSDFLayer;
    }

    std::shared_ptr<CScatteringLayer> CWCELayerFactory::getLayer(WindowManagerData &dataWindowManager)
    {
        if (!m_SimpleInitialized) {
            auto res = init(dataWindowManager);

            m_ScatteringLayer = std::make_shared<CScatteringLayer>(res.first, res.second);
            m_SimpleInitialized = true;
        }
        return m_ScatteringLayer;
    }

    std::shared_ptr<ICellDescription> CWCELayerFactory::getCellDescription() const
    {
        return m_CellFactory->getCellDescription();
    }

    ///////////////////////////////////////////////////////////////////////////////
    //   CWCESpecularLayerFactory
    ///////////////////////////////////////////////////////////////////////////////
    CWCESpecularLayerFactory::CWCESpecularLayerFactory(const Material::MaterialProperties & t_Material,
        const WavelengthRange t_Range)
        : CWCELayerFactory(t_Material, t_Range)
    {
        m_CellFactory = std::make_shared<CWCESpecularCellFactory>(t_Material);
    }

    void CWCESpecularLayerFactory::createMaterialFactory()
    {
        m_MaterialFactory = std::make_shared<CWCESpecularMaterialsFactory>(m_Material, m_Range);
    }

    ///////////////////////////////////////////////////////////////////////////////
    //   CWCEVenetianBlindLayerFactory
    ///////////////////////////////////////////////////////////////////////////////
    CWCEVenetianBlindLayerFactory::CWCEVenetianBlindLayerFactory(const Material::MaterialProperties & t_Material,
        const WavelengthRange t_Range)
        : CWCELayerFactory(t_Material, t_Range)
    {
        m_CellFactory = std::make_shared<CWCEVenetianBlindCellFactory>(t_Material);
    }

    void CWCEVenetianBlindLayerFactory::createMaterialFactory()
    {
        m_MaterialFactory = std::make_shared<CWCEVenetianBlindMaterialsFactory>(m_Material, m_Range);
    }

    ///////////////////////////////////////////////////////////////////////////////
    //   CWCEScreenLayerFactory
    ///////////////////////////////////////////////////////////////////////////////
    CWCEScreenLayerFactory::CWCEScreenLayerFactory(const Material::MaterialProperties & t_Material,
        const WavelengthRange t_Range)
        : CWCELayerFactory(t_Material, t_Range)
    {
        m_CellFactory = std::make_shared<CWCEScreenCellFactory>(t_Material);
    }

    void CWCEScreenLayerFactory::createMaterialFactory()
    {
        m_MaterialFactory = std::make_shared<CWCEScreenMaterialsFactory>(m_Material, m_Range);
    }

    ///////////////////////////////////////////////////////////////////////////////
    //   CWCEDiffuseShadeLayerFactory
    ///////////////////////////////////////////////////////////////////////////////
    CWCEDiffuseShadeLayerFactory::CWCEDiffuseShadeLayerFactory(const Material::MaterialProperties & t_Material,
        const WavelengthRange t_Range)
        : CWCELayerFactory(t_Material, t_Range)
    {
        m_CellFactory = std::make_shared<CWCEDiffuseShadeCellFactory>(t_Material);
    }

    void CWCEDiffuseShadeLayerFactory::createMaterialFactory()
    {
        m_MaterialFactory = std::make_shared<CWCEDiffuseShadeMaterialsFactory>(m_Material, m_Range);
    }

} // namespace WindowManager
} // namespace EnergyPlus<|MERGE_RESOLUTION|>--- conflicted
+++ resolved
@@ -75,11 +75,7 @@
 
 namespace WindowManager {
 
-<<<<<<< HEAD
-    std::shared_ptr<CBSDFLayer> getBSDFLayer(WindowManagerData &dataWindowManager, const MaterialProperties & t_Material, const WavelengthRange t_Range )
-=======
-    std::shared_ptr<CBSDFLayer> getBSDFLayer( const Material::MaterialProperties & t_Material, const WavelengthRange t_Range )
->>>>>>> 68c51b98
+    std::shared_ptr<CBSDFLayer> getBSDFLayer(WindowManagerData &dataWindowManager, const Material::MaterialProperties & t_Material, const WavelengthRange t_Range )
     {
         // SUBROUTINE INFORMATION:
         //       AUTHOR         Simon Vidanovic
@@ -103,11 +99,7 @@
         return aFactory->getBSDFLayer(dataWindowManager);
     }
 
-<<<<<<< HEAD
-    std::shared_ptr<CScatteringLayer> getScatteringLayer(WindowManagerData &dataWindowManager, const MaterialProperties & t_Material, const WavelengthRange t_Range )
-=======
-    std::shared_ptr<CScatteringLayer> getScatteringLayer( const Material::MaterialProperties & t_Material, const WavelengthRange t_Range )
->>>>>>> 68c51b98
+    std::shared_ptr<CScatteringLayer> getScatteringLayer(WindowManagerData &dataWindowManager, const Material::MaterialProperties & t_Material, const WavelengthRange t_Range )
     {
         // SUBROUTINE INFORMATION:
         //       AUTHOR         Simon Vidanovic
