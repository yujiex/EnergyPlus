// EnergyPlus, Copyright (c) 1996-2020, The Board of Trustees of the University of Illinois,
// The Regents of the University of California, through Lawrence Berkeley National Laboratory
// (subject to receipt of any required approvals from the U.S. Dept. of Energy), Oak Ridge
// National Laboratory, managed by UT-Battelle, Alliance for Sustainable Energy, LLC, and other
// contributors. All rights reserved.
//
// NOTICE: This Software was developed under funding from the U.S. Department of Energy and the
// U.S. Government consequently retains certain rights. As such, the U.S. Government has been
// granted for itself and others acting on its behalf a paid-up, nonexclusive, irrevocable,
// worldwide license in the Software to reproduce, distribute copies to the public, prepare
// derivative works, and perform publicly and display publicly, and to permit others to do so.
//
// Redistribution and use in source and binary forms, with or without modification, are permitted
// provided that the following conditions are met:
//
// (1) Redistributions of source code must retain the above copyright notice, this list of
//     conditions and the following disclaimer.
//
// (2) Redistributions in binary form must reproduce the above copyright notice, this list of
//     conditions and the following disclaimer in the documentation and/or other materials
//     provided with the distribution.
//
// (3) Neither the name of the University of California, Lawrence Berkeley National Laboratory,
//     the University of Illinois, U.S. Dept. of Energy nor the names of its contributors may be
//     used to endorse or promote products derived from this software without specific prior
//     written permission.
//
// (4) Use of EnergyPlus(TM) Name. If Licensee (i) distributes the software in stand-alone form
//     without changes from the version obtained under this License, or (ii) Licensee makes a
//     reference solely to the software portion of its product, Licensee must refer to the
//     software as "EnergyPlus version X" software, where "X" is the version number Licensee
//     obtained under this License and may not use a different name for the software. Except as
//     specifically required in this Section (4), Licensee shall not use in a company name, a
//     product name, in advertising, publicity, or other promotional activities any name, trade
//     name, trademark, logo, or other designation of "EnergyPlus", "E+", "e+" or confusingly
//     similar designation, without the U.S. Department of Energy's prior written consent.
//
// THIS SOFTWARE IS PROVIDED BY THE COPYRIGHT HOLDERS AND CONTRIBUTORS "AS IS" AND ANY EXPRESS OR
// IMPLIED WARRANTIES, INCLUDING, BUT NOT LIMITED TO, THE IMPLIED WARRANTIES OF MERCHANTABILITY
// AND FITNESS FOR A PARTICULAR PURPOSE ARE DISCLAIMED. IN NO EVENT SHALL THE COPYRIGHT OWNER OR
// CONTRIBUTORS BE LIABLE FOR ANY DIRECT, INDIRECT, INCIDENTAL, SPECIAL, EXEMPLARY, OR
// CONSEQUENTIAL DAMAGES (INCLUDING, BUT NOT LIMITED TO, PROCUREMENT OF SUBSTITUTE GOODS OR
// SERVICES; LOSS OF USE, DATA, OR PROFITS; OR BUSINESS INTERRUPTION) HOWEVER CAUSED AND ON ANY
// THEORY OF LIABILITY, WHETHER IN CONTRACT, STRICT LIABILITY, OR TORT (INCLUDING NEGLIGENCE OR
// OTHERWISE) ARISING IN ANY WAY OUT OF THE USE OF THIS SOFTWARE, EVEN IF ADVISED OF THE
// POSSIBILITY OF SUCH DAMAGE.

#ifndef ENERGYPLUS_COILS_COILCOOLINGDXCURVEFITPERFORMANCE
#define ENERGYPLUS_COILS_COILCOOLINGDXCURVEFITPERFORMANCE

#include <string>
#include <vector>

#include <EnergyPlus/Coils/CoilCoolingDXCurveFitOperatingMode.hh>
#include <EnergyPlus/DataGlobalConstants.hh>
#include <EnergyPlus/DataLoopNode.hh>
#include <EnergyPlus/EnergyPlus.hh>

namespace EnergyPlus {

// Forward declarations
struct EnergyPlusData;

struct CoilCoolingDXCurveFitPerformanceInputSpecification
{
    std::string name;
    Real64 crankcase_heater_capacity;
    Real64 minimum_outdoor_dry_bulb_temperature_for_compressor_operation;
    Real64 maximum_outdoor_dry_bulb_temperature_for_crankcase_heater_operation;
    Real64 unit_internal_static_air_pressure;
    Real64 basin_heater_capacity;
    Real64 basin_heater_setpoint_temperature;
    std::string basin_heater_operating_schedule_name;
<<<<<<< HEAD
    int compressor_fuel_type;
=======
    DataGlobalConstants::ResourceType compressor_fuel_type;
>>>>>>> 2d1f4154
    std::string base_operating_mode_name;
    std::string alternate_operating_mode_name;
    std::string alternate_operating_mode2_name;
    std::string capacity_control;
};

struct CoilCoolingDXCurveFitPerformance
{
    std::string object_name = "Coil:Cooling:DX:CurveFit:Performance";
    std::string parentName;
    void instantiateFromInputSpec(EnergyPlusData &state, const CoilCoolingDXCurveFitPerformanceInputSpecification &input_data);
    void simulate(EnergyPlusData &state,
                  const DataLoopNode::NodeData &inletNode,
                  DataLoopNode::NodeData &outletNode,
                  int useAlternateMode,
                  Real64 &PLR,
                  int &speedNum,
                  Real64 &speedRatio,
                  int const fanOpMode,
                  DataLoopNode::NodeData &condInletNode,
                  DataLoopNode::NodeData &condOutletNode,
                  bool const singleMode,
                  Real64 LoadSHR = 0.0);

    void calculate(EnergyPlusData &state,
                   CoilCoolingDXCurveFitOperatingMode &currentMode,
                   const DataLoopNode::NodeData &inletNode,
                   DataLoopNode::NodeData &outletNode,
                   Real64 &PLR,
                   int &speedNum,
                   Real64 &speedRatio,
                   int const fanOpMode,
                   DataLoopNode::NodeData &condInletNode,
                   DataLoopNode::NodeData &condOutletNode,
                   bool const singleMode);
    void calcStandardRatings210240(EnergyPlusData& state);
    CoilCoolingDXCurveFitPerformanceInputSpecification original_input_specs;
    CoilCoolingDXCurveFitPerformance() = default;
    explicit CoilCoolingDXCurveFitPerformance(EnergyPlusData &state, const std::string &name);
    void size(EnergyPlusData &state);
    void setOperMode(CoilCoolingDXCurveFitOperatingMode &currentMode, int const mode);

    std::string name;
    Real64 crankcaseHeaterCap = 0.0;
    Real64 crankcaseHeaterPower = 0.0;
    Real64 crankcaseHeaterElectricityConsumption = 0.0;
    Real64 minOutdoorDrybulb = 0.0;
    Real64 maxOutdoorDrybulbForBasin = 0.0;
    bool mySizeFlag = true;
    int compressorFuelType = 0;
    Real64 compressorFuelRate = 0.0;
    Real64 compressorFuelConsumption = 0.0;

    enum CapControlMethod
    {
        CONTINUOUS,
        DISCRETE
    };
    CapControlMethod capControlMethod = CapControlMethod::DISCRETE;

    Real64 evapCondBasinHeatCap = 0.0;
    Real64 evapCondBasinHeatSetpoint = 0.0;
    int evapCondBasinHeatSchedulIndex = 0;
    Real64 basinHeaterElectricityConsumption = 0.0;
    Real64 basinHeaterPower = 0.0;
    Real64 powerUse = 0.0;
    Real64 electricityConsumption = 0.0;
    Real64 RTF = 0.0;
    Real64 perfSensibleCoolingRate = 0.0;
    Real64 perfLatentCoolingRate = 0.0;
    Real64 perfTotalCoolingRate = 0.0;
    bool oneTimeEIOHeaderWrite = true;
    Real64 wasteHeatRate = 0.0;
    int OperatingMode = 0;
    Real64 ModeRatio = 0.0;
    Real64 recoveredEnergyRate = 0.0;
    Real64 NormalSHR = 0.0;

    // standard rating stuff -- for now just 210/240
    Real64 standardRatingCoolingCapacity = 0.0;  // net cooling capacity of single speed DX cooling coil
    Real64 standardRatingSEER = 0.0;  // seasonal energy efficiency ratio of single speed DX cooling coil
    Real64 standardRatingEER = 0.0;  // energy efficiency ratio of single speed DX cooling coil
    Real64 standardRatingIEER = 0.0;  // Integrated energy efficiency ratio of single speed DX cooling coil

    CoilCoolingDXCurveFitOperatingMode normalMode;
    int hasAlternateMode = 0; // 0 Normal, 1 Enhanced, 2 SubcoolReheat
    CoilCoolingDXCurveFitOperatingMode alternateMode; // enhanced dehumidifcation or Subcool mode
    CoilCoolingDXCurveFitOperatingMode alternateMode2; // Reheat mode
};

} // namespace EnergyPlus

#endif // ENERGYPLUS_COILS_COILCOOLINGDXCURVEFITPERFORMANCE<|MERGE_RESOLUTION|>--- conflicted
+++ resolved
@@ -71,11 +71,7 @@
     Real64 basin_heater_capacity;
     Real64 basin_heater_setpoint_temperature;
     std::string basin_heater_operating_schedule_name;
-<<<<<<< HEAD
-    int compressor_fuel_type;
-=======
     DataGlobalConstants::ResourceType compressor_fuel_type;
->>>>>>> 2d1f4154
     std::string base_operating_mode_name;
     std::string alternate_operating_mode_name;
     std::string alternate_operating_mode2_name;
