// EnergyPlus, Copyright (c) 1996-2021, The Board of Trustees of the University of Illinois,
// The Regents of the University of California, through Lawrence Berkeley National Laboratory
// (subject to receipt of any required approvals from the U.S. Dept. of Energy), Oak Ridge
// National Laboratory, managed by UT-Battelle, Alliance for Sustainable Energy, LLC, and other
// contributors. All rights reserved.
//
// NOTICE: This Software was developed under funding from the U.S. Department of Energy and the
// U.S. Government consequently retains certain rights. As such, the U.S. Government has been
// granted for itself and others acting on its behalf a paid-up, nonexclusive, irrevocable,
// worldwide license in the Software to reproduce, distribute copies to the public, prepare
// derivative works, and perform publicly and display publicly, and to permit others to do so.
//
// Redistribution and use in source and binary forms, with or without modification, are permitted
// provided that the following conditions are met:
//
// (1) Redistributions of source code must retain the above copyright notice, this list of
//     conditions and the following disclaimer.
//
// (2) Redistributions in binary form must reproduce the above copyright notice, this list of
//     conditions and the following disclaimer in the documentation and/or other materials
//     provided with the distribution.
//
// (3) Neither the name of the University of California, Lawrence Berkeley National Laboratory,
//     the University of Illinois, U.S. Dept. of Energy nor the names of its contributors may be
//     used to endorse or promote products derived from this software without specific prior
//     written permission.
//
// (4) Use of EnergyPlus(TM) Name. If Licensee (i) distributes the software in stand-alone form
//     without changes from the version obtained under this License, or (ii) Licensee makes a
//     reference solely to the software portion of its product, Licensee must refer to the
//     software as "EnergyPlus version X" software, where "X" is the version number Licensee
//     obtained under this License and may not use a different name for the software. Except as
//     specifically required in this Section (4), Licensee shall not use in a company name, a
//     product name, in advertising, publicity, or other promotional activities any name, trade
//     name, trademark, logo, or other designation of "EnergyPlus", "E+", "e+" or confusingly
//     similar designation, without the U.S. Department of Energy's prior written consent.
//
// THIS SOFTWARE IS PROVIDED BY THE COPYRIGHT HOLDERS AND CONTRIBUTORS "AS IS" AND ANY EXPRESS OR
// IMPLIED WARRANTIES, INCLUDING, BUT NOT LIMITED TO, THE IMPLIED WARRANTIES OF MERCHANTABILITY
// AND FITNESS FOR A PARTICULAR PURPOSE ARE DISCLAIMED. IN NO EVENT SHALL THE COPYRIGHT OWNER OR
// CONTRIBUTORS BE LIABLE FOR ANY DIRECT, INDIRECT, INCIDENTAL, SPECIAL, EXEMPLARY, OR
// CONSEQUENTIAL DAMAGES (INCLUDING, BUT NOT LIMITED TO, PROCUREMENT OF SUBSTITUTE GOODS OR
// SERVICES; LOSS OF USE, DATA, OR PROFITS; OR BUSINESS INTERRUPTION) HOWEVER CAUSED AND ON ANY
// THEORY OF LIABILITY, WHETHER IN CONTRACT, STRICT LIABILITY, OR TORT (INCLUDING NEGLIGENCE OR
// OTHERWISE) ARISING IN ANY WAY OUT OF THE USE OF THIS SOFTWARE, EVEN IF ADVISED OF THE
// POSSIBILITY OF SUCH DAMAGE.

// EnergyPlus::Low Temperature Radiant Unit Tests

// Google Test Headers
#include <gtest/gtest.h>

// EnergyPlus Headers
#include "Fixtures/EnergyPlusFixture.hh"
#include <EnergyPlus/Construction.hh>
#include <EnergyPlus/Data/EnergyPlusData.hh>
#include <EnergyPlus/DataHVACGlobals.hh>
#include <EnergyPlus/DataHeatBalFanSys.hh>
#include <EnergyPlus/DataHeatBalSurface.hh>
#include <EnergyPlus/DataHeatBalance.hh>
#include <EnergyPlus/DataSizing.hh>
#include <EnergyPlus/DataSurfaceLists.hh>
#include <EnergyPlus/DataSurfaces.hh>
#include <EnergyPlus/DataZoneEquipment.hh>
#include <EnergyPlus/FluidProperties.hh>
#include <EnergyPlus/General.hh>
#include <EnergyPlus/HeatBalanceManager.hh>
#include <EnergyPlus/IOFiles.hh>
#include <EnergyPlus/LowTempRadiantSystem.hh>
#include <EnergyPlus/Plant/DataPlant.hh>
#include <EnergyPlus/Plant/PlantManager.hh>
#include <EnergyPlus/PlantUtilities.hh>
#include <EnergyPlus/ScheduleManager.hh>
#include <EnergyPlus/SizingManager.hh>
#include <EnergyPlus/SurfaceGeometry.hh>
#include <EnergyPlus/WeatherManager.hh>

using namespace EnergyPlus;
using namespace EnergyPlus::LowTempRadiantSystem;
using namespace ObjexxFCL;
using namespace EnergyPlus::DataHeatBalance;
using namespace EnergyPlus::DataPlant;
using namespace EnergyPlus::DataZoneEquipment;
using namespace EnergyPlus::DataSizing;
using namespace EnergyPlus::FluidProperties;

using namespace EnergyPlus::DataHVACGlobals;
using namespace EnergyPlus::DataPlant;
using namespace EnergyPlus::DataSurfaces;
using namespace EnergyPlus::DataSurfaceLists;
using namespace EnergyPlus::HeatBalanceManager;
using namespace EnergyPlus::PlantManager;
using namespace EnergyPlus::ScheduleManager;
using namespace EnergyPlus::SizingManager;
using namespace EnergyPlus::SurfaceGeometry;
using namespace EnergyPlus::General;

class LowTempRadiantSystemTest : public EnergyPlusFixture
{
public:
    int RadSysNum;
    LowTempRadiantSystem::SystemType SystemType;
    Real64 ExpectedResult1;
    Real64 ExpectedResult2;
    Real64 ExpectedResult3;
    Real64 const CpWater = 4180.0;  // For estimating the expected result
    Real64 const RhoWater = 1000.0; // For estimating the expected result

    int DesignObjectNum;

protected:
    virtual void SetUp()
    {
        EnergyPlusFixture::SetUp(); // Sets up the base fixture first.

        state->dataLowTempRadSys->ElecRadSys.allocate(1);
        state->dataLowTempRadSys->HydrRadSys.allocate(1);
        state->dataLowTempRadSys->CFloRadSys.allocate(1);
        FinalZoneSizing.allocate(1);
        ZoneEqSizing.allocate(1);
        state->dataHeatBal->Zone.allocate(1);
        CurZoneEqNum = 1;
        ZoneEqSizing(CurZoneEqNum).SizingMethod.allocate(25);
        ZoneSizingRunDone = true;

        CurSysNum = 0;
        RadSysNum = 1;
        SystemType = LowTempRadiantSystem::SystemType::ElectricSystem;
        state->dataLowTempRadSys->ElecRadSysNumericFields.allocate(1);
        state->dataLowTempRadSys->ElecRadSysNumericFields(RadSysNum).FieldNames.allocate(1);
        state->dataLowTempRadSys->HydronicRadiantSysNumericFields.allocate(1);
        state->dataLowTempRadSys->HydronicRadiantSysNumericFields(RadSysNum).FieldNames.allocate(15);
        state->dataLowTempRadSys->HydrRadSys(RadSysNum).NumCircuits.allocate(1);
        state->dataLowTempRadSys->CFloRadSys(RadSysNum).NumCircuits.allocate(1);
        // set up plant loop
        state->dataPlnt->TotNumLoops = 2;
        state->dataPlnt->PlantLoop.allocate(state->dataPlnt->TotNumLoops);
        PlantSizData.allocate(state->dataPlnt->TotNumLoops);
        NumPltSizInput = state->dataPlnt->TotNumLoops;

        for (int loopindex = 1; loopindex <= state->dataPlnt->TotNumLoops; ++loopindex) {
            auto &loop(state->dataPlnt->PlantLoop(loopindex));
            loop.LoopSide.allocate(2);
            auto &loopside(state->dataPlnt->PlantLoop(loopindex).LoopSide(1));
            loopside.TotalBranches = 1;
            loopside.Branch.allocate(1);
            auto &loopsidebranch(state->dataPlnt->PlantLoop(loopindex).LoopSide(1).Branch(1));
            loopsidebranch.TotalComponents = 1;
            loopsidebranch.Comp.allocate(1);
        }
        state->dataPlnt->PlantLoop(1).Name = "Hot Water Loop";
        state->dataPlnt->PlantLoop(1).FluidName = "WATER";
        state->dataPlnt->PlantLoop(1).FluidIndex = 1;

        state->dataPlnt->PlantLoop(2).Name = "Chilled Water Loop";
        state->dataPlnt->PlantLoop(2).FluidName = "WATER";
        state->dataPlnt->PlantLoop(2).FluidIndex = 1;

        PlantSizData(1).PlantLoopName = "Hot Water Loop";
        PlantSizData(1).ExitTemp = 80.0;
        PlantSizData(1).DeltaT = 10.0;

        PlantSizData(2).PlantLoopName = "Chilled Water Loop";
        PlantSizData(2).ExitTemp = 6.0;
        PlantSizData(2).DeltaT = 5.0;

        ExpectedResult1 = 0.0;
        ExpectedResult2 = 0.0;
        ExpectedResult3 = 0.0;
    }

    virtual void TearDown()
    {
        EnergyPlusFixture::TearDown(); // Remember to tear down the base fixture after cleaning up derived fixture!
    }
};

TEST_F(LowTempRadiantSystemTest, SizeLowTempRadiantElectric)
{
    SystemType = LowTempRadiantSystem::SystemType::ElectricSystem ;
    state->dataLowTempRadSys->ElecRadSys(RadSysNum).Name = "LowTempElectric 1";
    state->dataLowTempRadSys->ElecRadSys(RadSysNum).ZonePtr = 1;
    state->dataLowTempRadSys->ElecRadSysNumericFields(RadSysNum).FieldNames(1) = "Heating Design Capacity";

    // Electric - HeatingDesignCapacity method
    state->dataLowTempRadSys->ElecRadSys(RadSysNum).MaxElecPower = AutoSize;
    state->dataLowTempRadSys->ElecRadSys(RadSysNum).HeatingCapMethod = HeatingDesignCapacity;
    state->dataLowTempRadSys->ElecRadSys(RadSysNum).ScaledHeatingCapacity = AutoSize;
    FinalZoneSizing(CurZoneEqNum).NonAirSysDesHeatLoad = 1200.0;
    SizeLowTempRadiantSystem(*state, RadSysNum, SystemType);
    EXPECT_NEAR(1200.0, state->dataLowTempRadSys->ElecRadSys(RadSysNum).MaxElecPower, 0.1);

    // Electric - CapacityPerFloorArea method - hold until scalable sizing issue is resolved
    state->dataLowTempRadSys->ElecRadSys(RadSysNum).MaxElecPower = AutoSize;
    state->dataLowTempRadSys->ElecRadSys(RadSysNum).HeatingCapMethod = CapacityPerFloorArea;
    state->dataLowTempRadSys->ElecRadSys(RadSysNum).ScaledHeatingCapacity = 1.5;
    state->dataHeatBal->Zone(1).FloorArea = 500.0;
    SizeLowTempRadiantSystem(*state, RadSysNum, SystemType);
    EXPECT_NEAR(750.0, state->dataLowTempRadSys->ElecRadSys(RadSysNum).MaxElecPower, 0.1);

    // Electric - FractionOfAutosizedHeatingCapacity method - hold until scalable sizing issue is resolved
    state->dataLowTempRadSys->ElecRadSys(RadSysNum).MaxElecPower = AutoSize;
    state->dataLowTempRadSys->ElecRadSys(RadSysNum).HeatingCapMethod = FractionOfAutosizedHeatingCapacity;
    state->dataLowTempRadSys->ElecRadSys(RadSysNum).ScaledHeatingCapacity = 10.0;
    FinalZoneSizing(CurZoneEqNum).NonAirSysDesHeatLoad = 880.0;
    SizeLowTempRadiantSystem(*state, RadSysNum, SystemType);
    EXPECT_NEAR(8800.0, state->dataLowTempRadSys->ElecRadSys(RadSysNum).MaxElecPower, 0.1);
}

TEST_F(LowTempRadiantSystemTest, SizeLowTempRadiantVariableFlow)
{
    SystemType = LowTempRadiantSystem::SystemType::HydronicSystem;
    state->dataLowTempRadSys->HydrRadSys(RadSysNum).Name = "LowTempVarFlow 1";
    state->dataLowTempRadSys->HydrRadSys(RadSysNum).ZonePtr = 1;
    state->dataLowTempRadSys->HydronicRadiantSysNumericFields(RadSysNum).FieldNames(3) = "Heating Design Capacity";
    state->dataLowTempRadSys->HydronicRadiantSysNumericFields(RadSysNum).FieldNames(8) = "Cooling Design Capacity";

    state->dataLowTempRadSys->HydrRadSys(RadSysNum).HotWaterInNode = 1;
    state->dataLowTempRadSys->HydrRadSys(RadSysNum).HotWaterOutNode = 2;
    state->dataLowTempRadSys->HydrRadSys(RadSysNum).HWLoopNum = 1;
    state->dataPlnt->PlantLoop(1).LoopSide(1).Branch(1).Comp(1).NodeNumIn = state->dataLowTempRadSys->HydrRadSys(RadSysNum).HotWaterInNode;

    state->dataLowTempRadSys->HydrRadSys(RadSysNum).ColdWaterInNode = 3;
    state->dataLowTempRadSys->HydrRadSys(RadSysNum).ColdWaterOutNode = 4;
    state->dataLowTempRadSys->HydrRadSys(RadSysNum).CWLoopNum = 2;
    state->dataPlnt->PlantLoop(2).LoopSide(1).Branch(1).Comp(1).NodeNumIn = state->dataLowTempRadSys->HydrRadSys(RadSysNum).ColdWaterInNode;

    // Hydronic - HeatingDesignCapacity/CoolingDesignCapacity method
    state->dataLowTempRadSys->HydrRadSys(RadSysNum).WaterVolFlowMaxHeat = AutoSize;
    state->dataLowTempRadSys->HydrRadSys(RadSysNum).HeatingCapMethod = HeatingDesignCapacity;
    state->dataLowTempRadSys->HydrRadSys(RadSysNum).ScaledHeatingCapacity = AutoSize;
    FinalZoneSizing(CurZoneEqNum).NonAirSysDesHeatLoad = 1200.0;
    ExpectedResult1 = FinalZoneSizing(CurZoneEqNum).NonAirSysDesHeatLoad;
    ExpectedResult1 = ExpectedResult1 / (PlantSizData(1).DeltaT * RhoWater * CpWater);

    state->dataLowTempRadSys->HydrRadSys(RadSysNum).WaterVolFlowMaxCool = AutoSize;
    state->dataLowTempRadSys->HydrRadSys(RadSysNum).CoolingCapMethod = CoolingDesignCapacity;
    state->dataLowTempRadSys->HydrRadSys(RadSysNum).ScaledCoolingCapacity = AutoSize;
    FinalZoneSizing(CurZoneEqNum).NonAirSysDesCoolLoad = 2200.0;
    ExpectedResult2 = FinalZoneSizing(CurZoneEqNum).NonAirSysDesCoolLoad;
    ExpectedResult2 = ExpectedResult2 / (PlantSizData(2).DeltaT * RhoWater * CpWater);

<<<<<<< HEAD
    HydrRadSys(RadSysNum).NumCircCalcMethod = 0;
    HydrRadSys(RadSysNum).NumOfSurfaces = 1;
    HydrRadSys(RadSysNum).TubeLength = AutoSize;
    HydrRadSys(RadSysNum).TotalSurfaceArea = 1500.0;
    ExpectedResult3 = HydrRadSys(RadSysNum).TotalSurfaceArea / 0.15;
    HydrRadSys(RadSysNum).SurfacePtr.allocate(1);
    HydrRadSys(RadSysNum).SurfacePtr(1) = 1;
    state->dataSurface->Surface.allocate(1);
    state->dataSurface->Surface(1).Construction = 1;
    state->dataSurface->Surface(1).Area = 1500.0;
=======
    state->dataLowTempRadSys->HydrRadSys(RadSysNum).NumCircCalcMethod = 0;
    state->dataLowTempRadSys->HydrRadSys(RadSysNum).NumOfSurfaces = 1;
    state->dataLowTempRadSys->HydrRadSys(RadSysNum).TubeLength = AutoSize;
    state->dataLowTempRadSys->HydrRadSys(RadSysNum).TotalSurfaceArea = 1500.0;
    ExpectedResult3 = state->dataLowTempRadSys->HydrRadSys(RadSysNum).TotalSurfaceArea / 0.15;
    state->dataLowTempRadSys->HydrRadSys(RadSysNum).SurfacePtr.allocate(1);
    state->dataLowTempRadSys->HydrRadSys(RadSysNum).SurfacePtr(1) = 1;
    Surface.allocate(1);
    Surface(1).Construction = 1;
    Surface(1).Area = 1500.0;
>>>>>>> 1dfd4256
    state->dataConstruction->Construct.allocate(1);
    state->dataConstruction->Construct(1).ThicknessPerpend = 0.075;

    SizeLowTempRadiantSystem(*state, RadSysNum, SystemType);
    EXPECT_NEAR(ExpectedResult1, state->dataLowTempRadSys->HydrRadSys(RadSysNum).WaterVolFlowMaxHeat, 0.1);
    EXPECT_NEAR(ExpectedResult2, state->dataLowTempRadSys->HydrRadSys(RadSysNum).WaterVolFlowMaxCool, 0.1);
    EXPECT_NEAR(ExpectedResult3, state->dataLowTempRadSys->HydrRadSys(RadSysNum).TubeLength, 0.1);

    // Hydronic - CapacityPerFloorArea method
    state->dataLowTempRadSys->HydrRadSys(RadSysNum).WaterVolFlowMaxHeat = AutoSize;
    state->dataLowTempRadSys->HydrRadSys(RadSysNum).HeatingCapMethod = CapacityPerFloorArea;
    state->dataLowTempRadSys->HydrRadSys(RadSysNum).ScaledHeatingCapacity = 10.0;
    state->dataHeatBal->Zone(1).FloorArea = 500.0;
    ExpectedResult1 = state->dataLowTempRadSys->HydrRadSys(RadSysNum).ScaledHeatingCapacity * state->dataHeatBal->Zone(1).FloorArea;
    ExpectedResult1 = ExpectedResult1 / (PlantSizData(1).DeltaT * RhoWater * CpWater);

    state->dataLowTempRadSys->HydrRadSys(RadSysNum).WaterVolFlowMaxCool = AutoSize;
    state->dataLowTempRadSys->HydrRadSys(RadSysNum).CoolingCapMethod = CapacityPerFloorArea;
    state->dataLowTempRadSys->HydrRadSys(RadSysNum).ScaledCoolingCapacity = 20.0;
    ExpectedResult2 = state->dataLowTempRadSys->HydrRadSys(RadSysNum).ScaledCoolingCapacity * state->dataHeatBal->Zone(1).FloorArea;
    ExpectedResult2 = ExpectedResult2 / (PlantSizData(2).DeltaT * RhoWater * CpWater);

    SizeLowTempRadiantSystem(*state, RadSysNum, SystemType);
    EXPECT_NEAR(ExpectedResult1, state->dataLowTempRadSys->HydrRadSys(RadSysNum).WaterVolFlowMaxHeat, 0.1);
    EXPECT_NEAR(ExpectedResult2, state->dataLowTempRadSys->HydrRadSys(RadSysNum).WaterVolFlowMaxCool, 0.1);

    // Hydronic - FractionOfAutosizedHeating/CoolingCapacity method
    state->dataLowTempRadSys->HydrRadSys(RadSysNum).WaterVolFlowMaxHeat = AutoSize;
    state->dataLowTempRadSys->HydrRadSys(RadSysNum).HeatingCapMethod = FractionOfAutosizedHeatingCapacity;
    state->dataLowTempRadSys->HydrRadSys(RadSysNum).ScaledHeatingCapacity = 1.2;
    FinalZoneSizing(CurZoneEqNum).NonAirSysDesHeatLoad = 880.0;
    ExpectedResult1 = state->dataLowTempRadSys->HydrRadSys(RadSysNum).ScaledHeatingCapacity * FinalZoneSizing(CurZoneEqNum).NonAirSysDesHeatLoad;
    ExpectedResult1 = ExpectedResult1 / (PlantSizData(1).DeltaT * RhoWater * CpWater);

    state->dataLowTempRadSys->HydrRadSys(RadSysNum).WaterVolFlowMaxCool = AutoSize;
    state->dataLowTempRadSys->HydrRadSys(RadSysNum).CoolingCapMethod = FractionOfAutosizedCoolingCapacity;
    state->dataLowTempRadSys->HydrRadSys(RadSysNum).ScaledCoolingCapacity = 1.5;
    FinalZoneSizing(CurZoneEqNum).NonAirSysDesCoolLoad = 1200.0;
    ExpectedResult2 = state->dataLowTempRadSys->HydrRadSys(RadSysNum).ScaledCoolingCapacity * FinalZoneSizing(CurZoneEqNum).NonAirSysDesCoolLoad;
    ExpectedResult2 = ExpectedResult2 / (PlantSizData(2).DeltaT * RhoWater * CpWater);

    SizeLowTempRadiantSystem(*state, RadSysNum, SystemType);
    EXPECT_NEAR(ExpectedResult1, state->dataLowTempRadSys->HydrRadSys(RadSysNum).WaterVolFlowMaxHeat, 0.1);
    EXPECT_NEAR(ExpectedResult2, state->dataLowTempRadSys->HydrRadSys(RadSysNum).WaterVolFlowMaxCool, 0.1);
}

TEST_F(LowTempRadiantSystemTest, SizeCapacityLowTempRadiantVariableFlow)
{
    SystemType = LowTempRadiantSystem::SystemType::HydronicSystem;
    state->dataLowTempRadSys->HydrRadSys(RadSysNum).Name = "LowTempVarFlow 1";
    state->dataLowTempRadSys->HydrRadSys(RadSysNum).ZonePtr = 1;
    state->dataLowTempRadSys->HydronicRadiantSysNumericFields(RadSysNum).FieldNames(3) = "Heating Design Capacity";
    state->dataLowTempRadSys->HydronicRadiantSysNumericFields(RadSysNum).FieldNames(8) = "Cooling Design Capacity";

    state->dataLowTempRadSys->HydrRadSys(RadSysNum).HotWaterInNode = 1;
    state->dataLowTempRadSys->HydrRadSys(RadSysNum).HotWaterOutNode = 2;
    state->dataLowTempRadSys->HydrRadSys(RadSysNum).HWLoopNum = 1;
    state->dataPlnt->PlantLoop(1).LoopSide(1).Branch(1).Comp(1).NodeNumIn = state->dataLowTempRadSys->HydrRadSys(RadSysNum).HotWaterInNode;

    state->dataLowTempRadSys->HydrRadSys(RadSysNum).ColdWaterInNode = 3;
    state->dataLowTempRadSys->HydrRadSys(RadSysNum).ColdWaterOutNode = 4;
    state->dataLowTempRadSys->HydrRadSys(RadSysNum).CWLoopNum = 2;
    state->dataPlnt->PlantLoop(2).LoopSide(1).Branch(1).Comp(1).NodeNumIn = state->dataLowTempRadSys->HydrRadSys(RadSysNum).ColdWaterInNode;

    // Hydronic - HeatingDesignCapacity/CoolingDesignCapacity Autosize Method
    state->dataLowTempRadSys->HydrRadSys(RadSysNum).HeatingCapMethod = HeatingDesignCapacity;
    state->dataLowTempRadSys->HydrRadSys(RadSysNum).ScaledHeatingCapacity = AutoSize;
    FinalZoneSizing.allocate(CurZoneEqNum);
    FinalZoneSizing(CurZoneEqNum).NonAirSysDesHeatLoad = 1200.0;
    ExpectedResult1 = FinalZoneSizing(CurZoneEqNum).NonAirSysDesHeatLoad;

    state->dataLowTempRadSys->HydrRadSys(RadSysNum).CoolingCapMethod = CoolingDesignCapacity;
    state->dataLowTempRadSys->HydrRadSys(RadSysNum).ScaledCoolingCapacity = AutoSize;
    FinalZoneSizing(CurZoneEqNum).NonAirSysDesCoolLoad = 2200.0;
    ExpectedResult2 = FinalZoneSizing(CurZoneEqNum).NonAirSysDesCoolLoad;

<<<<<<< HEAD
    HydrRadSys(RadSysNum).SurfacePtr.allocate(1);
    HydrRadSys(RadSysNum).SurfacePtr(1) = 1;
    state->dataSurface->Surface.allocate(1);
    state->dataSurface->Surface(1).Construction = 1;
    state->dataSurface->Surface(1).Area = 1500.0;
=======
    state->dataLowTempRadSys->HydrRadSys(RadSysNum).SurfacePtr.allocate(1);
    state->dataLowTempRadSys->HydrRadSys(RadSysNum).SurfacePtr(1) = 1;
    Surface.allocate(1);
    Surface(1).Construction = 1;
    Surface(1).Area = 1500.0;
>>>>>>> 1dfd4256
    state->dataConstruction->Construct.allocate(1);
    state->dataConstruction->Construct(1).ThicknessPerpend = 0.075;

    SizeLowTempRadiantSystem(*state, RadSysNum, SystemType);
    EXPECT_NEAR(ExpectedResult1, state->dataLowTempRadSys->HydrRadSys(RadSysNum).ScaledHeatingCapacity, 0.1);
    EXPECT_NEAR(ExpectedResult2, state->dataLowTempRadSys->HydrRadSys(RadSysNum).ScaledCoolingCapacity, 0.1);

    // Hydronic - CapacityPerFloorArea Capacity Sizing Method
    state->dataHeatBal->Zone(1).FloorArea = 50.0;
    state->dataLowTempRadSys->HydrRadSys(RadSysNum).HeatingCapMethod = CapacityPerFloorArea;
    state->dataLowTempRadSys->HydrRadSys(RadSysNum).ScaledHeatingCapacity = 200.0;
    ExpectedResult1 = state->dataLowTempRadSys->HydrRadSys(RadSysNum).ScaledHeatingCapacity * state->dataHeatBal->Zone(1).FloorArea;

    state->dataLowTempRadSys->HydrRadSys(RadSysNum).CoolingCapMethod = CapacityPerFloorArea;
    state->dataLowTempRadSys->HydrRadSys(RadSysNum).ScaledCoolingCapacity = 250.0;
    ExpectedResult2 = state->dataLowTempRadSys->HydrRadSys(RadSysNum).ScaledCoolingCapacity * state->dataHeatBal->Zone(1).FloorArea;

    SizeLowTempRadiantSystem(*state, RadSysNum, SystemType);
    EXPECT_NEAR(ExpectedResult1, state->dataLowTempRadSys->HydrRadSys(RadSysNum).ScaledHeatingCapacity, 0.1);
    EXPECT_NEAR(ExpectedResult2, state->dataLowTempRadSys->HydrRadSys(RadSysNum).ScaledCoolingCapacity, 0.1);

    // Hydronic - FractionOfAutosizedHeating/CoolingCapacity Sizing Method
    state->dataLowTempRadSys->HydrRadSys(RadSysNum).HeatingCapMethod = FractionOfAutosizedHeatingCapacity;
    state->dataLowTempRadSys->HydrRadSys(RadSysNum).ScaledHeatingCapacity = 1.2;
    FinalZoneSizing(CurZoneEqNum).NonAirSysDesHeatLoad = 880.0;
    ExpectedResult1 = state->dataLowTempRadSys->HydrRadSys(RadSysNum).ScaledHeatingCapacity * FinalZoneSizing(CurZoneEqNum).NonAirSysDesHeatLoad;

    state->dataLowTempRadSys->HydrRadSys(RadSysNum).CoolingCapMethod = FractionOfAutosizedCoolingCapacity;
    state->dataLowTempRadSys->HydrRadSys(RadSysNum).ScaledCoolingCapacity = 1.5;
    FinalZoneSizing(CurZoneEqNum).NonAirSysDesCoolLoad = 1200.0;
    ExpectedResult2 = state->dataLowTempRadSys->HydrRadSys(RadSysNum).ScaledCoolingCapacity * FinalZoneSizing(CurZoneEqNum).NonAirSysDesCoolLoad;

    SizeLowTempRadiantSystem(*state, RadSysNum, SystemType);
    EXPECT_NEAR(ExpectedResult1, state->dataLowTempRadSys->HydrRadSys(RadSysNum).ScaledHeatingCapacity, 0.1);
    EXPECT_NEAR(ExpectedResult2, state->dataLowTempRadSys->HydrRadSys(RadSysNum).ScaledCoolingCapacity, 0.1);
}

TEST_F(LowTempRadiantSystemTest, SizeLowTempRadiantConstantFlow)
{
    SystemType = LowTempRadiantSystem::SystemType::ConstantFlowSystem;
    state->dataLowTempRadSys->CFloRadSys(RadSysNum).Name = "LowTempConstantFlow 1";
    state->dataLowTempRadSys->CFloRadSys(RadSysNum).ZonePtr = 1;
    state->dataLowTempRadSys->HydronicRadiantSysNumericFields(RadSysNum).FieldNames(2) = "Rated Flow Rate";
    state->dataLowTempRadSys->HydronicRadiantSysNumericFields(RadSysNum).FieldNames(3) = "Total length of pipe embedded in surface";

    state->dataLowTempRadSys->CFloRadSys(RadSysNum).HotWaterInNode = 1;
    state->dataLowTempRadSys->CFloRadSys(RadSysNum).HotWaterOutNode = 2;
    state->dataLowTempRadSys->CFloRadSys(RadSysNum).HWLoopNum = 1;
    state->dataPlnt->PlantLoop(1).LoopSide(1).Branch(1).Comp(1).NodeNumIn = state->dataLowTempRadSys->CFloRadSys(RadSysNum).HotWaterInNode;

    state->dataLowTempRadSys->CFloRadSys(RadSysNum).ColdWaterInNode = 3;
    state->dataLowTempRadSys->CFloRadSys(RadSysNum).ColdWaterOutNode = 4;
    state->dataLowTempRadSys->CFloRadSys(RadSysNum).CWLoopNum = 2;
    state->dataPlnt->PlantLoop(2).LoopSide(1).Branch(1).Comp(1).NodeNumIn = state->dataLowTempRadSys->CFloRadSys(RadSysNum).ColdWaterInNode;

    // Hydronic - Hot water volume flow rate autosize
    state->dataLowTempRadSys->CFloRadSys(RadSysNum).ColdWaterInNode = 0;
    state->dataLowTempRadSys->CFloRadSys(RadSysNum).ColdWaterOutNode = 0;
    state->dataLowTempRadSys->CFloRadSys(RadSysNum).WaterVolFlowMax = AutoSize;
    FinalZoneSizing(CurZoneEqNum).NonAirSysDesHeatLoad = 1200.0;
    ExpectedResult1 = FinalZoneSizing(CurZoneEqNum).NonAirSysDesHeatLoad;
    ExpectedResult1 = ExpectedResult1 / (PlantSizData(1).DeltaT * RhoWater * CpWater);

<<<<<<< HEAD
    CFloRadSys(RadSysNum).SurfacePtr.allocate(1);
    CFloRadSys(RadSysNum).SurfacePtr(1) = 1;
    state->dataSurface->Surface.allocate(1);
    state->dataSurface->Surface(1).Construction = 1;
    state->dataSurface->Surface(1).Area = 150.0;
=======
    state->dataLowTempRadSys->CFloRadSys(RadSysNum).SurfacePtr.allocate(1);
    state->dataLowTempRadSys->CFloRadSys(RadSysNum).SurfacePtr(1) = 1;
    Surface.allocate(1);
    Surface(1).Construction = 1;
    Surface(1).Area = 150.0;
>>>>>>> 1dfd4256
    state->dataConstruction->Construct.allocate(1);
    state->dataConstruction->Construct(1).ThicknessPerpend = 0.075;

    SizeLowTempRadiantSystem(*state, RadSysNum, SystemType);
    EXPECT_NEAR(ExpectedResult1, state->dataLowTempRadSys->CFloRadSys(RadSysNum).WaterVolFlowMax, 0.001);

    // Hydronic - cold water volume flow rate autosize
    state->dataLowTempRadSys->CFloRadSys(RadSysNum).HotWaterInNode = 0;
    state->dataLowTempRadSys->CFloRadSys(RadSysNum).HotWaterOutNode = 0;
    state->dataLowTempRadSys->CFloRadSys(RadSysNum).ColdWaterInNode = 3;
    state->dataLowTempRadSys->CFloRadSys(RadSysNum).ColdWaterOutNode = 4;
    state->dataLowTempRadSys->CFloRadSys(RadSysNum).WaterVolFlowMax = AutoSize;
    FinalZoneSizing(CurZoneEqNum).NonAirSysDesCoolLoad = 2200.0;
    ExpectedResult2 = FinalZoneSizing(CurZoneEqNum).NonAirSysDesCoolLoad;
    ExpectedResult2 = ExpectedResult2 / (PlantSizData(2).DeltaT * RhoWater * CpWater);

    SizeLowTempRadiantSystem(*state, RadSysNum, SystemType);
    EXPECT_NEAR(ExpectedResult2, state->dataLowTempRadSys->CFloRadSys(RadSysNum).WaterVolFlowMax, 0.001);

    // Hydronic - maximum water volume flow rate autosize
    state->dataLowTempRadSys->CFloRadSys(RadSysNum).WaterVolFlowMax = AutoSize;
    state->dataLowTempRadSys->CFloRadSys(RadSysNum).HotWaterInNode = 1;
    state->dataLowTempRadSys->CFloRadSys(RadSysNum).HotWaterOutNode = 2;
    state->dataLowTempRadSys->CFloRadSys(RadSysNum).ColdWaterInNode = 3;
    state->dataLowTempRadSys->CFloRadSys(RadSysNum).ColdWaterOutNode = 4;

    // Hydronic - embeded tube length autosize
    state->dataLowTempRadSys->CFloRadSys(RadSysNum).NumCircCalcMethod = 0;
    state->dataLowTempRadSys->CFloRadSys(RadSysNum).NumOfSurfaces = 1;
    state->dataLowTempRadSys->CFloRadSys(RadSysNum).TubeLength = AutoSize;
    state->dataLowTempRadSys->CFloRadSys(RadSysNum).TotalSurfaceArea = 150.0;
    ExpectedResult3 = state->dataLowTempRadSys->CFloRadSys(RadSysNum).TotalSurfaceArea / 0.15;

    SizeLowTempRadiantSystem(*state, RadSysNum, SystemType);
    EXPECT_NEAR(std::max(ExpectedResult1, ExpectedResult2), state->dataLowTempRadSys->CFloRadSys(RadSysNum).WaterVolFlowMax, 0.001);
    EXPECT_NEAR(ExpectedResult3, state->dataLowTempRadSys->CFloRadSys(RadSysNum).TubeLength, 0.1);
}

TEST_F(LowTempRadiantSystemTest, AutosizeLowTempRadiantVariableFlowTest)
{

    int RadSysNum(1);
    Real64 HeatingCapacity;
    Real64 CoolingCapacity;
    Real64 HotWaterFlowRate;
    Real64 ChilledWaterFlowRate;
    Real64 TubeLengthDes;
    Real64 Density;
    Real64 Cp;
    bool ErrorsFound = false;

    std::string const idf_objects = delimited_string({
        "  Building,",
        "    NONE,                    !- Name",
        "    0.0000000E+00,           !- North Axis {deg}",
        "    Suburbs,                 !- Terrain",
        "    3.9999999E-02,           !- Loads Convergence Tolerance Value",
        "    0.4000000,               !- Temperature Convergence Tolerance Value {deltaC}",
        "    FullInteriorAndExterior, !- Solar Distribution",
        "    25,                      !- Maximum Number of Warmup Days",
        "    6;                       !- Minimum Number of Warmup Days",

        "  Zone,",
        "    West Zone,               !- Name",
        "    0.0000000E+00,           !- Direction of Relative North {deg}",
        "    0.0000000E+00,           !- X Origin {m}",
        "    0.0000000E+00,           !- Y Origin {m}",
        "    0.0000000E+00,           !- Z Origin {m}",
        "    1,                       !- Type",
        "    1,                       !- Multiplier",
        "    2.5,                     !- Ceiling Height {m}",
        "    autocalculate;           !- Volume {m3}",

        "  Site:GroundTemperature:BuildingSurface,20.03,20.03,20.13,20.30,20.43,20.52,20.62,20.77,20.78,20.55,20.44,20.20;",

        "  ZoneHVAC:EquipmentConnections,",
        "    West Zone,               !- Zone Name",
        "    Zone1Equipment,          !- Zone Conditioning Equipment List Name",
        "    Zone1Inlets,             !- Zone Air Inlet Node or NodeList Name",
        "    ,                        !- Zone Air Exhaust Node or NodeList Name",
        "    Zone 1 Node,             !- Zone Air Node Name",
        "    Zone 1 Outlet Node;      !- Zone Return Air Node Name",

        "  ZoneHVAC:EquipmentList,",
        "    Zone1Equipment,          !- Name",
        "    SequentialLoad,          !- Load Distribution Scheme",
        "    ZoneHVAC:LowTemperatureRadiant:VariableFlow,  !- Zone Equipment 1 Object Type",
        "    West Zone Radiant Floor, !- Zone Equipment 1 Name",
        "    1,                       !- Zone Equipment 1 Cooling Sequence",
        "    1;                       !- Zone Equipment 1 Heating or No-Load Sequence",

        "  ZoneHVAC:LowTemperatureRadiant:VariableFlow,",
        "    West Zone Radiant Floor, !- Name",
        "    West Zone Radiant Floor Design,    	!- Design Object Name",
        "    RadiantSysAvailSched,    !- Availability Schedule Name",
        "    West Zone,               !- Zone Name",
        "    Zn001:Flr001,            !- Surface Name or Radiant Surface Group Name",
        "    autosize,                !- Hydronic Tubing Length {m}",
        "    ,                        !- Heating Design Capacity {W}",
        "    autosize,                !- Maximum Hot Water Flow {m3/s}",
        "    West Zone Radiant Water Inlet Node,  !- Heating Water Inlet Node Name",
        "    West Zone Radiant Water Outlet Node, !- Heating Water Outlet Node Name",
        "    ,                        !- Cooling Design Capacity {W}",
        "    autosize,                !- Maximum Cold Water Flow {m3/s}",
        "    Zone 1 Cooling Water Inlet Node,     !- Cooling Water Inlet Node Name",
        "    Zone 1 Cooling Water Outlet Node,    !- Cooling Water Outlet Node Name",
        "    ,                        !- Number of Circuits",
        "    ;                        !- Circuit Length {m}",

        "  ZoneHVAC:LowTemperatureRadiant:VariableFlow:Design,",
        "    West Zone Radiant Floor Design, !- Name",
        "    ConvectionOnly,          !- Fluid to Radiant Surface Heat Transfer Model",
        "    0.012,                   !- Hydronic Tubing Inside Diameter {m}",
        "    0.016,                   !- Hydronic Tubing Outside Diameter {m}",
        "    0.35,                    !- Hydronic Tubing Conductivity {W/m-K}",
        "    MeanAirTemperature,      !- Temperature Control Type",
        "    HalfFlowPower,           !- Setpoint Type",
        "    FractionOfAutosizedHeatingCapacity,  !- Heating Design Capacity Method",
        "    ,                        !- Heating Design Capacity Per Floor Area {W/m2}",
        "    0.9,                     !- Fraction of Autosized Heating Design Capacity",
        "    2.0,                     !- Heating Control Throttling Range {deltaC}",
        "    Radiant Heating Setpoints,  !- Heating Control Temperature Schedule Name",
        "    FractionOfAutosizedCoolingCapacity,   !- Cooling Design Capacity Method",
        "    ,                        !- Cooling Design Capacity Per Floor Area {W/m2}",
        "    1.2,                     !- Fraction of Autosized Cooling Design Capacity",
        "    2.0,                     !- Cooling Control Throttling Range {deltaC}",
        "    Radiant Cooling Setpoints,           !- Cooling Control Temperature Schedule Name",
        "    ,                        !- Condensation Control Type",
        "    ;                        !- Condensation Control Dewpoint Offset {C}",

        "  BuildingSurface:Detailed,",
        "    Zn001:Flr001,            !- Name",
        "    Floor,                   !- Surface Type",
        "    Slab Floor with Radiant, !- Construction Name",
        "    West Zone,               !- Zone Name",
        "    Ground,                  !- Outside Boundary Condition",
        "    ,                        !- Outside Boundary Condition Object",
        "    NoSun,                   !- Sun Exposure",
        "    NoWind,                  !- Wind Exposure",
        "    1.000000,                !- View Factor to Ground",
        "    4,                       !- Number of Vertices",
        "    0.0, 0.0, 0.0,           !- X,Y,Z ==> Vertex 1 {m}",
        "    0.0, 6.096000,0.0,       !- X,Y,Z ==> Vertex 2 {m}",
        "    6.096000,6.096000,0.0,   !- X,Y,Z ==> Vertex 3 {m}",
        "    6.096000, 0.0, 0.0;      !- X,Y,Z ==> Vertex 4 {m}",

        "  ConstructionProperty:InternalHeatSource,",
        "    Radiant Source,          !- Name",
        "    Slab Floor with Radiant, !- Construction Name",
        "    4,                       !- Source Present After Layer Number",
        "    4,                       !- Temperature Calculation Requested After Layer Number",
        "    1,                       !- Dimensions for the CTF Calculation",
        "    0.1524,                  !- Tube Spacing {m}",
        "    0.0;                     !- Two-Dimensional Position of Interior Temperature Calculation Request",

        "  Construction,",
        "    Slab Floor with Radiant, !- Name",
        "    CONCRETE - DRIED SAND AND GRAVEL 4 IN,  !- Outside Layer",
        "    INS - EXPANDED EXT POLYSTYRENE R12 2 IN,  !- Layer 2",
        "    GYP1,                    !- Layer 3",
        "    GYP2,                    !- Layer 4",
        "    FINISH FLOORING - TILE 1 / 16 IN;  !- Layer 5",

        "  Material,",
        "    CONCRETE - DRIED SAND AND GRAVEL 4 IN,  !- Name",
        "    MediumRough,             !- Roughness",
        "    0.1000000,               !- Thickness {m}",
        "    1.290000,                !- Conductivity {W/m-K}",
        "    2242.580,                !- Density {kg/m3}",
        "    830.00000,               !- Specific Heat {J/kg-K}",
        "    0.9000000,               !- Thermal Absorptance",
        "    0.6000000,               !- Solar Absorptance",
        "    0.6000000;               !- Visible Absorptance",

        "  Material,",
        "    INS - EXPANDED EXT POLYSTYRENE R12 2 IN,  !- Name",
        "    Rough,                   !- Roughness",
        "    5.0000001E-02,           !- Thickness {m}",
        "    2.0000000E-02,           !- Conductivity {W/m-K}",
        "    56.06000,                !- Density {kg/m3}",
        "    1210.000,                !- Specific Heat {J/kg-K}",
        "    0.9000000,               !- Thermal Absorptance",
        "    0.5000000,               !- Solar Absorptance",
        "    0.5000000;               !- Visible Absorptance",

        "  Material,",
        "    GYP1,                    !- Name",
        "    MediumRough,             !- Roughness",
        "    1.2700000E-02,           !- Thickness {m}",
        "    7.8450000E-01,           !- Conductivity {W/m-K}",
        "    1842.1221,               !- Density {kg/m3}",
        "    988.000,                 !- Specific Heat {J/kg-K}",
        "    0.9000000,               !- Thermal Absorptance",
        "    0.5000000,               !- Solar Absorptance",
        "    0.5000000;               !- Visible Absorptance",

        "  Material,",
        "    GYP2,                    !- Name",
        "    MediumRough,             !- Roughness",
        "    1.9050000E-02,           !- Thickness {m}",
        "    7.8450000E-01,           !- Conductivity {W/m-K}",
        "    1842.1221,               !- Density {kg/m3}",
        "    988.000,                 !- Specific Heat {J/kg-K}",
        "    0.9000000,               !- Thermal Absorptance",
        "    0.5000000,               !- Solar Absorptance",
        "    0.5000000;               !- Visible Absorptance",

        "  Material,",
        "    FINISH FLOORING - TILE 1 / 16 IN,  !- Name",
        "    Smooth,                  !- Roughness",
        "    1.6000000E-03,           !- Thickness {m}",
        "    0.1700000,               !- Conductivity {W/m-K}",
        "    1922.210,                !- Density {kg/m3}",
        "    1250.000,                !- Specific Heat {J/kg-K}",
        "    0.9000000,               !- Thermal Absorptance",
        "    0.5000000,               !- Solar Absorptance",
        "    0.5000000;               !- Visible Absorptance",

        "  Schedule:Compact,",
        "    RADIANTSYSAVAILSCHED,    !- Name",
        "    FRACTION,                !- Schedule Type Limits Name",
        "    Through: 3/31,           !- Field 1",
        "    For: Alldays,            !- Field 2",
        "    Until: 24:00,1.00,       !- Field 3",
        "    Through: 9/30,           !- Field 5",
        "    For: Alldays,            !- Field 6",
        "    Until: 24:00,0.00,       !- Field 7",
        "    Through: 12/31,          !- Field 9",
        "    For: Alldays,            !- Field 10",
        "    Until: 24:00,1.00;       !- Field 11",

        "  Schedule:Compact,",
        "    HW LOOP TEMP SCHEDULE,   !- Name",
        "    TEMPERATURE,             !- Schedule Type Limits Name",
        "    Through: 12/31,          !- Field 1",
        "    For: Alldays,            !- Field 2",
        "    Until: 24:00,60.00;      !- Field 3",

        "  Schedule:Compact,",
        "    RADIANT HEATING SETPOINTS,  !- Name",
        "    TEMPERATURE,             !- Schedule Type Limits Name",
        "    Through: 12/31,          !- Field 1",
        "    For: Alldays,            !- Field 2",
        "    Until: 7:00,12.00,       !- Field 3",
        "    Until: 17:00,17.00,      !- Field 5",
        "    Until: 24:00,12.00;      !- Field 7",

        "  Sizing:Plant,",
        "    Hot Water Loop,          !- Plant or Condenser Loop Name",
        "    heating,                 !- Loop Type",
        "    60.,                     !- Design Loop Exit Temperature {C}",
        "    10;                      !- Loop Design Temperature Difference {deltaC}",

        "  PlantLoop,",
        "    Hot Water Loop,          !- Name",
        "    Water,                   !- Fluid Type",
        "    ,                        !- User Defined Fluid Type",
        "    Hot Loop Operation,      !- Plant Equipment Operation Scheme Name",
        "    HW Supply Outlet Node,   !- Loop Temperature Setpoint Node Name",
        "    100,                     !- Maximum Loop Temperature {C}",
        "    10,                      !- Minimum Loop Temperature {C}",
        "    0.0043,                  !- Maximum Loop Flow Rate {m3/s}",
        "    0,                       !- Minimum Loop Flow Rate {m3/s}",
        "    autocalculate,           !- Plant Loop Volume {m3}",
        "    HW Supply Inlet Node,    !- Plant Side Inlet Node Name",
        "    HW Supply Outlet Node,   !- Plant Side Outlet Node Name",
        "    Heating Supply Side Branches,  !- Plant Side Branch List Name",
        "    Heating Supply Side Connectors,  !- Plant Side Connector List Name",
        "    HW Demand Inlet Node,    !- Demand Side Inlet Node Name",
        "    HW Demand Outlet Node,   !- Demand Side Outlet Node Name",
        "    Heating Demand Side Branches,  !- Demand Side Branch List Name",
        "    Heating Demand Side Connectors,  !- Demand Side Connector List Name",
        "    Optimal,                 !- Load Distribution Scheme",
        "    ,                        !- Availability Manager List Name",
        "    ,                        !- Plant Loop Demand Calculation Scheme",
        "    ,                        !- Common Pipe Simulation",
        "    ,                        !- Pressure Simulation Type",
        "    2.0;                     !- Loop Circulation Time {minutes}",

        "  SetpointManager:Scheduled,",
        "    Hot Water Loop Setpoint Manager,  !- Name",
        "    Temperature,             !- Control Variable",
        "    HW Loop Temp Schedule,   !- Schedule Name",
        "    Hot Water Loop Setpoint Node List;  !- Setpoint Node or NodeList Name",

        "  NodeList,",
        "    Hot Water Loop Setpoint Node List,  !- Name",
        "    HW Supply Outlet Node;   !- Node 1 Name",

        "  BranchList,",
        "    Heating Supply Side Branches,  !- Name",
        "    Heating Supply Inlet Branch,  !- Branch 1 Name",
        "    Heating Purchased Hot Water Branch,  !- Branch 2 Name",
        "    Heating Supply Bypass Branch,  !- Branch 3 Name",
        "    Heating Supply Outlet Branch;  !- Branch 4 Name",

        "  ConnectorList,",
        "    Heating Supply Side Connectors,  !- Name",
        "    Connector:Splitter,      !- Connector 1 Object Type",
        "    Heating Supply Splitter, !- Connector 1 Name",
        "    Connector:Mixer,         !- Connector 2 Object Type",
        "    Heating Supply Mixer;    !- Connector 2 Name",

        "  Branch,",
        "    Heating Supply Inlet Branch,  !- Name",
        "    ,                        !- Pressure Drop Curve Name",
        "    Pump:VariableSpeed,      !- Component 1 Object Type",
        "    HW Circ Pump,            !- Component 1 Name",
        "    HW Supply Inlet Node,    !- Component 1 Inlet Node Name",
        "    HW Pump Outlet Node;     !- Component 1 Outlet Node Name",

        "  Branch,",
        "    Heating Purchased Hot Water Branch,  !- Name",
        "    ,                        !- Pressure Drop Curve Name",
        "    DistrictHeating,         !- Component 1 Object Type",
        "    Purchased Heating,       !- Component 1 Name",
        "    Purchased Heat Inlet Node,  !- Component 1 Inlet Node Name",
        "    Purchased Heat Outlet Node;  !- Component 1 Outlet Node Name",

        "  Branch,",
        "    Heating Supply Bypass Branch,  !- Name",
        "    ,                        !- Pressure Drop Curve Name",
        "    Pipe:Adiabatic,          !- Component 1 Object Type",
        "    Heating Supply Side Bypass,  !- Component 1 Name",
        "    Heating Supply Bypass Inlet Node,  !- Component 1 Inlet Node Name",
        "    Heating Supply Bypass Outlet Node;  !- Component 1 Outlet Node Name",

        "  Pipe:Adiabatic,",
        "    Heating Supply Side Bypass,  !- Name",
        "    Heating Supply Bypass Inlet Node,  !- Inlet Node Name",
        "    Heating Supply Bypass Outlet Node;  !- Outlet Node Name",

        "  Branch,",
        "    Heating Supply Outlet Branch,  !- Name",
        "    ,                        !- Pressure Drop Curve Name",
        "    Pipe:Adiabatic,          !- Component 1 Object Type",
        "    Heating Supply Outlet,   !- Component 1 Name",
        "    Heating Supply Exit Pipe Inlet Node,  !- Component 1 Inlet Node Name",
        "    HW Supply Outlet Node;   !- Component 1 Outlet Node Name",

        "  Pipe:Adiabatic,",
        "    Heating Supply Outlet,   !- Name",
        "    Heating Supply Exit Pipe Inlet Node,  !- Inlet Node Name",
        "    HW Supply Outlet Node;   !- Outlet Node Name",

        "  BranchList,",
        "    Heating Demand Side Branches,  !- Name",
        "    Reheat Inlet Branch,     !- Branch 1 Name",
        "    Zone 1 Radiant Branch,   !- Branch 5 Name",
        "    Reheat Bypass Branch,    !- Branch 8 Name",
        "    Reheat Outlet Branch;    !- Branch 9 Name",

        "  ConnectorList,",
        "    Heating Demand Side Connectors,  !- Name",
        "    Connector:Splitter,      !- Connector 1 Object Type",
        "    Reheat Splitter,         !- Connector 1 Name",
        "    Connector:Mixer,         !- Connector 2 Object Type",
        "    Reheat Mixer;            !- Connector 2 Name",

        "  Branch,",
        "    Reheat Inlet Branch,     !- Name",
        "    ,                        !- Pressure Drop Curve Name",
        "    Pipe:Adiabatic,          !- Component 1 Object Type",
        "    Reheat Inlet Pipe,       !- Component 1 Name",
        "    HW Demand Inlet Node,    !- Component 1 Inlet Node Name",
        "    HW Demand Entrance Pipe Outlet Node;  !- Component 1 Outlet Node Name",

        "  Pipe:Adiabatic,",
        "    Reheat Inlet Pipe,       !- Name",
        "    HW Demand Inlet Node,    !- Inlet Node Name",
        "    HW Demand Entrance Pipe Outlet Node;  !- Outlet Node Name",

        "  Branch,",
        "    Reheat Outlet Branch,    !- Name",
        "    ,                        !- Pressure Drop Curve Name",
        "    Pipe:Adiabatic,          !- Component 1 Object Type",
        "    Reheat Outlet Pipe,      !- Component 1 Name",
        "    HW Demand Exit Pipe Inlet Node,  !- Component 1 Inlet Node Name",
        "    HW Demand Outlet Node;   !- Component 1 Outlet Node Name",

        "  Pipe:Adiabatic,",
        "    Reheat Outlet Pipe,      !- Name",
        "    HW Demand Exit Pipe Inlet Node,  !- Inlet Node Name",
        "    HW Demand Outlet Node;   !- Outlet Node Name",

        "  Branch,",
        "    Zone 1 Radiant Branch,   !- Name",
        "    ,                        !- Pressure Drop Curve Name",
        "    ZoneHVAC:LowTemperatureRadiant:VariableFlow,  !- Component 1 Object Type",
        "    West Zone Radiant Floor, !- Component 1 Name",
        "    West Zone Radiant Water Inlet Node,  !- Component 1 Inlet Node Name",
        "    West Zone Radiant Water Outlet Node;  !- Component 1 Outlet Node Name",

        "  Branch,",
        "    Reheat Bypass Branch,    !- Name",
        "    ,                        !- Pressure Drop Curve Name",
        "    Pipe:Adiabatic,          !- Component 1 Object Type",
        "    Reheat Bypass,           !- Component 1 Name",
        "    Reheat Bypass Inlet Node,!- Component 1 Inlet Node Name",
        "    Reheat Bypass Outlet Node;  !- Component 1 Outlet Node Name",

        "  Pipe:Adiabatic,",
        "    Reheat Bypass,           !- Name",
        "    Reheat Bypass Inlet Node,!- Inlet Node Name",
        "    Reheat Bypass Outlet Node;  !- Outlet Node Name",

        "  Connector:Splitter,",
        "    Reheat Splitter,         !- Name",
        "    Reheat Inlet Branch,     !- Inlet Branch Name",
        "    Zone 1 Radiant Branch,   !- Outlet Branch 4 Name",
        "    Reheat Bypass Branch;    !- Outlet Branch 7 Name",

        "  Connector:Mixer,",
        "    Reheat Mixer,            !- Name",
        "    Reheat Outlet Branch,    !- Outlet Branch Name",
        "    Zone 1 Radiant Branch,   !- Inlet Branch 4 Name",
        "    Reheat Bypass Branch;    !- Inlet Branch 7 Name",

        "  Connector:Splitter,",
        "    Heating Supply Splitter, !- Name",
        "    Heating Supply Inlet Branch,  !- Inlet Branch Name",
        "    Heating Purchased Hot Water Branch,  !- Outlet Branch 1 Name",
        "    Heating Supply Bypass Branch;  !- Outlet Branch 2 Name",

        "  Connector:Mixer,",
        "    Heating Supply Mixer,    !- Name",
        "    Heating Supply Outlet Branch,  !- Outlet Branch Name",
        "    Heating Purchased Hot Water Branch,  !- Inlet Branch 1 Name",
        "    Heating Supply Bypass Branch;  !- Inlet Branch 2 Name",

        "  PlantEquipmentOperationSchemes,",
        "    Hot Loop Operation,      !- Name",
        "    PlantEquipmentOperation:HeatingLoad,  !- Control Scheme 1 Object Type",
        "    Purchased Only,          !- Control Scheme 1 Name",
        "    ON;                      !- Control Scheme 1 Schedule Name",

        "  PlantEquipmentOperation:HeatingLoad,",
        "    Purchased Only,          !- Name",
        "    0,                       !- Load Range 1 Lower Limit {W}",
        "    1000000,                 !- Load Range 1 Upper Limit {W}",
        "    heating plant;           !- Range 1 Equipment List Name",

        "  PlantEquipmentList,",
        "    heating plant,           !- Name",
        "    DistrictHeating,         !- Equipment 1 Object Type",
        "    Purchased Heating;       !- Equipment 1 Name",

        "  Pump:VariableSpeed,",
        "    HW Circ Pump,            !- Name",
        "    HW Supply Inlet Node,    !- Inlet Node Name",
        "    HW Pump Outlet Node,     !- Outlet Node Name",
        "    .0043,                   !- Rated Flow Rate {m3/s}",
        "    300000,                  !- Rated Pump Head {Pa}",
        "    2000,                    !- Rated Power Consumption {W}",
        "    .87,                     !- Motor Efficiency",
        "    0.0,                     !- Fraction of Motor Inefficiencies to Fluid Stream",
        "    0,                       !- Coefficient 1 of the Part Load Performance Curve",
        "    1,                       !- Coefficient 2 of the Part Load Performance Curve",
        "    0,                       !- Coefficient 3 of the Part Load Performance Curve",
        "    0,                       !- Coefficient 4 of the Part Load Performance Curve",
        "    0,                       !- Minimum Flow Rate {m3/s}",
        "    INTERMITTENT;            !- Pump Control Type",

        "  DistrictHeating,",
        "    Purchased Heating,       !- Name",
        "    Purchased Heat Inlet Node,  !- Hot Water Inlet Node Name",
        "    Purchased Heat Outlet Node,  !- Hot Water Outlet Node Name",
        "    1000000;                 !- Nominal Capacity {W}",

        "  Sizing:Plant,",
        "    Chilled Water Loop,      !- Plant or Condenser Loop Name",
        "    cooling,                 !- Loop Type",
        "    6.7,                     !- Design Loop Exit Temperature {C}",
        "    2;                       !- Loop Design Temperature Difference {deltaC}",

        "  PlantLoop,",
        "    Chilled Water Loop,      !- Name",
        "    Water,                   !- Fluid Type",
        "    ,                        !- User Defined Fluid Type",
        "    CW Loop Operation,       !- Plant Equipment Operation Scheme Name",
        "    CW Supply Outlet Node,   !- Loop Temperature Setpoint Node Name",
        "    98,                      !- Maximum Loop Temperature {C}",
        "    1,                       !- Minimum Loop Temperature {C}",
        "    0.0011,                  !- Maximum Loop Flow Rate {m3/s}",
        "    0,                       !- Minimum Loop Flow Rate {m3/s}",
        "    autocalculate,           !- Plant Loop Volume {m3}",
        "    CW Supply Inlet Node,    !- Plant Side Inlet Node Name",
        "    CW Supply Outlet Node,   !- Plant Side Outlet Node Name",
        "    Cooling Supply Side Branches,  !- Plant Side Branch List Name",
        "    Cooling Supply Side Connectors,  !- Plant Side Connector List Name",
        "    CW Demand Inlet Node,    !- Demand Side Inlet Node Name",
        "    CW Demand Outlet Node,   !- Demand Side Outlet Node Name",
        "    Cooling Demand Side Branches,  !- Demand Side Branch List Name",
        "    Cooling Demand Side Connectors,  !- Demand Side Connector List Name",
        "    Optimal,                 !- Load Distribution Scheme",
        "    ,                        !- Availability Manager List Name",
        "    ,                        !- Plant Loop Demand Calculation Scheme",
        "    ,                        !- Common Pipe Simulation",
        "    ,                        !- Pressure Simulation Type",
        "    2.0;                     !- Loop Circulation Time {minutes}",

        "  SetpointManager:Scheduled,",
        "    Chilled Water Loop Setpoint Manager,  !- Name",
        "    Temperature,             !- Control Variable",
        "    CW Loop Temp Schedule,   !- Schedule Name",
        "    Chilled Water Loop Setpoint Node List;  !- Setpoint Node or NodeList Name",

        "	Schedule:Compact,",
        "	 CW LOOP TEMP SCHEDULE, !- Name",
        "	 TEMPERATURE,           !- Schedule Type Limits Name",
        "	 Through: 12/31,        !- Field 1",
        "	 For: Alldays,          !- Field 2",
        "	 Until: 24:00, 10.0;    !- Field 3",

        "  NodeList,",
        "    Chilled Water Loop Setpoint Node List,  !- Name",
        "    CW Supply Outlet Node;   !- Node 1 Name",

        "  BranchList,",
        "    Cooling Supply Side Branches,  !- Name",
        "    CW Pump Branch,          !- Branch 1 Name",
        "    Purchased Cooling Branch,!- Branch 4 Name",
        "    Supply Bypass Branch,    !- Branch 5 Name",
        "    Cooling Supply Outlet;   !- Branch 6 Name",

        "  BranchList,",
        "    Cooling Demand Side Branches,  !- Name",
        "    Cooling Demand Inlet,    !- Branch 1 Name",
        "    Zone 1 Cooling Branch,   !- Branch 2 Name",
        "    Demand Bypass Branch,    !- Branch 3 Name",
        "    Cooling Demand Outlet;   !- Branch 4 Name",

        "  ConnectorList,",
        "    Cooling Supply Side Connectors,  !- Name",
        "    Connector:Splitter,      !- Connector 1 Object Type",
        "    CW Loop Splitter,        !- Connector 1 Name",
        "    Connector:Mixer,         !- Connector 2 Object Type",
        "    CW Loop Mixer;           !- Connector 2 Name",

        "  ConnectorList,",
        "    Cooling Demand Side Connectors,  !- Name",
        "    Connector:Splitter,      !- Connector 1 Object Type",
        "    CW Demand Splitter,      !- Connector 1 Name",
        "    Connector:Mixer,         !- Connector 2 Object Type",
        "    CW Demand Mixer;         !- Connector 2 Name",

        "  Branch,",
        "    Cooling Demand Inlet,    !- Name",
        "    ,                        !- Pressure Drop Curve Name",
        "    Pipe:Adiabatic,          !- Component 1 Object Type",
        "    Demand Side Inlet Pipe,  !- Component 1 Name",
        "    CW Demand Inlet Node,    !- Component 1 Inlet Node Name",
        "    CW Demand Entrance Pipe Outlet Node;  !- Component 1 Outlet Node Name",

        "  Schedule:Compact,",
        "    RADIANT COOLING SETPOINTS,  !- Name",
        "    TEMPERATURE,             !- Schedule Type Limits Name",
        "    Through: 12/31,          !- Field 1",
        "    For: Alldays,            !- Field 2",
        "    Until: 24:00,26.0;       !- Field 3",

        "  Pipe:Adiabatic,",
        "    Demand Side Inlet Pipe,  !- Name",
        "    CW Demand Inlet Node,    !- Inlet Node Name",
        "    CW Demand Entrance Pipe Outlet Node;  !- Outlet Node Name",

        "  Branch,",
        "    Zone 1 Cooling Branch,   !- Name",
        "    ,                        !- Pressure Drop Curve Name",
        "    ZoneHVAC:LowTemperatureRadiant:VariableFlow,  !- Component 1 Object Type",
        "    West Zone Radiant Floor,   !- Component 1 Name",
        "    Zone 1 Cooling Water Inlet Node,  !- Component 1 Inlet Node Name",
        "    Zone 1 Cooling Water Outlet Node; !- Component 1 Outlet Node Name",

        "  Branch,",
        "    Demand Bypass Branch,    !- Name",
        "    ,                        !- Pressure Drop Curve Name",
        "    Pipe:Adiabatic,          !- Component 1 Object Type",
        "    Demand Side Bypass,      !- Component 1 Name",
        "    CW Demand Bypass Inlet Node,  !- Component 1 Inlet Node Name",
        "    CW Demand Bypass Outlet Node;  !- Component 1 Outlet Node Name",

        "  Pipe:Adiabatic,",
        "    Demand Side Bypass,      !- Name",
        "    CW Demand Bypass Inlet Node,  !- Inlet Node Name",
        "    CW Demand Bypass Outlet Node;  !- Outlet Node Name",

        "  Branch,",
        "    Cooling Demand Outlet,   !- Name",
        "    ,                        !- Pressure Drop Curve Name",
        "    Pipe:Adiabatic,          !- Component 1 Object Type",
        "    CW Demand Side Outlet Pipe,  !- Component 1 Name",
        "    CW Demand Exit Pipe Inlet Node,  !- Component 1 Inlet Node Name",
        "    CW Demand Outlet Node;   !- Component 1 Outlet Node Name",

        "  Pipe:Adiabatic,",
        "    CW Demand Side Outlet Pipe,  !- Name",
        "    CW Demand Exit Pipe Inlet Node,  !- Inlet Node Name",
        "    CW Demand Outlet Node;   !- Outlet Node Name",

        "  Branch,",
        "    Cooling Supply Outlet,   !- Name",
        "    ,                        !- Pressure Drop Curve Name",
        "    Pipe:Adiabatic,          !- Component 1 Object Type",
        "    Supply Side Outlet Pipe, !- Component 1 Name",
        "    Supply Side Exit Pipe Inlet Node,  !- Component 1 Inlet Node Name",
        "    CW Supply Outlet Node;   !- Component 1 Outlet Node Name",

        "  Pipe:Adiabatic,",
        "    Supply Side Outlet Pipe, !- Name",
        "    Supply Side Exit Pipe Inlet Node,  !- Inlet Node Name",
        "    CW Supply Outlet Node;   !- Outlet Node Name",

        "  Branch,",
        "    CW Pump Branch,          !- Name",
        "    ,                        !- Pressure Drop Curve Name",
        "    Pump:VariableSpeed,      !- Component 1 Object Type",
        "    Circ Pump,               !- Component 1 Name",
        "    CW Supply Inlet Node,    !- Component 1 Inlet Node Name",
        "    CW Pump Outlet Node;     !- Component 1 Outlet Node Name",

        "  Branch,",
        "    Purchased Cooling Branch,!- Name",
        "    ,                        !- Pressure Drop Curve Name",
        "    DistrictCooling,         !- Component 1 Object Type",
        "    Purchased Cooling,       !- Component 1 Name",
        "    Purchased Cooling Inlet Node,  !- Component 1 Inlet Node Name",
        "    Purchased Cooling Outlet Node; !- Component 1 Outlet Node Name",

        "  Branch,",
        "    Supply Bypass Branch,    !- Name",
        "    ,                        !- Pressure Drop Curve Name",
        "    Pipe:Adiabatic,          !- Component 1 Object Type",
        "    Supply Side Bypass,      !- Component 1 Name",
        "    CW Supply Bypass Inlet Node,  !- Component 1 Inlet Node Name",
        "    CW Supply Bypass Outlet Node; !- Component 1 Outlet Node Name",

        "  Pipe:Adiabatic,",
        "    Supply Side Bypass,      !- Name",
        "    CW Supply Bypass Inlet Node,  !- Inlet Node Name",
        "    CW Supply Bypass Outlet Node; !- Outlet Node Name",

        "  Connector:Splitter,",
        "    CW Loop Splitter,        !- Name",
        "    CW Pump Branch,          !- Inlet Branch Name",
        "    Purchased Cooling Branch,!- Outlet Branch 3 Name",
        "    Supply Bypass Branch;    !- Outlet Branch 4 Name",

        "  Connector:Mixer,",
        "    CW Loop Mixer,           !- Name",
        "    Cooling Supply Outlet,   !- Outlet Branch Name",
        "    Purchased Cooling Branch,!- Inlet Branch 3 Name",
        "    Supply Bypass Branch;    !- Inlet Branch 4 Name",

        "  Connector:Splitter,",
        "    CW Demand Splitter,      !- Name",
        "    Cooling Demand Inlet,    !- Inlet Branch Name",
        "    Demand Bypass Branch,    !- Outlet Branch 1 Name",
        "    Zone 1 Cooling Branch;   !- Outlet Branch 2 Name",

        "  Connector:Mixer,",
        "    CW Demand Mixer,         !- Name",
        "    Cooling Demand Outlet,   !- Outlet Branch Name",
        "    Zone 1 Cooling Branch,   !- Inlet Branch 1 Name",
        "    Demand Bypass Branch;    !- Inlet Branch 2 Name",

        "  PlantEquipmentOperationSchemes,",
        "    CW Loop Operation,       !- Name",
        "    PlantEquipmentOperation:CoolingLoad,  !- Control Scheme 1 Object Type",
        "    Always Operation,        !- Control Scheme 1 Name",
        "    Always;                  !- Control Scheme 1 Schedule Name",

        "  Schedule:Compact,",
        "    Always,                  !- Name",
        "    FRACTION,                !- Schedule Type Limits Name",
        "    Through: 12/31,          !- Field 1",
        "    For: Alldays,            !- Field 2",
        "    Until: 24:00,1.0;        !- Field 3",

        "  PlantEquipmentOperation:CoolingLoad,",
        "    Always Operation,        !- Name",
        "    0,                       !- Load Range 1 Lower Limit {W}",
        "    70000,                   !- Load Range 1 Upper Limit {W}",
        "    Purchased Only;          !- Range 3 Equipment List Name",

        "  PlantEquipmentList,",
        "    Purchased Only,          !- Name",
        "    DistrictCooling,         !- Equipment 1 Object Type",
        "    Purchased Cooling;       !- Equipment 1 Name",

        "  DistrictCooling,",
        "    Purchased Cooling,             !- Name",
        "    Purchased Cooling Inlet Node,  !- Chilled Water Inlet Node Name",
        "    Purchased Cooling Outlet Node, !- Chilled Water Outlet Node Name",
        "    680000;                        !- Nominal Capacity {W}",

        "  Pump:VariableSpeed,",
        "    Circ Pump,               !- Name",
        "    CW Supply Inlet Node,    !- Inlet Node Name",
        "    CW Pump Outlet Node,     !- Outlet Node Name",
        "    .0011,                   !- Rated Flow Rate {m3/s}",
        "    300000,                  !- Rated Pump Head {Pa}",
        "    500,                     !- Rated Power Consumption {W}",
        "    .87,                     !- Motor Efficiency",
        "    0.0,                     !- Fraction of Motor Inefficiencies to Fluid Stream",
        "    0,                       !- Coefficient 1 of the Part Load Performance Curve",
        "    1,                       !- Coefficient 2 of the Part Load Performance Curve",
        "    0,                       !- Coefficient 3 of the Part Load Performance Curve",
        "    0,                       !- Coefficient 4 of the Part Load Performance Curve",
        "    0,                       !- Minimum Flow Rate {m3/s}",
        "    INTERMITTENT;            !- Pump Control Type",

    });
    ASSERT_TRUE(process_idf(idf_objects));

    GetProjectControlData(*state, ErrorsFound);
    EXPECT_FALSE(ErrorsFound);

    GetZoneData(*state, ErrorsFound);
    EXPECT_FALSE(ErrorsFound);
    EXPECT_EQ("WEST ZONE", state->dataHeatBal->Zone(1).Name);

    GetZoneEquipmentData(*state);
    ProcessScheduleInput(*state);
    ScheduleInputProcessed = true;

    HeatBalanceManager::SetPreConstructionInputParameters(*state);
    GetMaterialData(*state, ErrorsFound);
    EXPECT_FALSE(ErrorsFound);

    GetConstructData(*state, ErrorsFound);
    EXPECT_FALSE(ErrorsFound);

    GetPlantSizingInput(*state);
    GetPlantLoopData(*state);
    GetPlantInput(*state);
    SetupInitialPlantCallingOrder(*state);
    SetupBranchControlTypes(*state);
    state->dataSurface->WorldCoordSystem = true;
    GetSurfaceListsInputs(*state);

    ErrorsFound = false;
    SetupZoneGeometry(*state, ErrorsFound);
    EXPECT_FALSE(ErrorsFound);

    GetLowTempRadiantSystem(*state);
    EXPECT_EQ(1, state->dataLowTempRadSys->NumOfHydrLowTempRadSys);
    EXPECT_EQ("WEST ZONE RADIANT FLOOR", state->dataLowTempRadSys->RadSysTypes(RadSysNum).Name);
    EXPECT_EQ(LowTempRadiantSystem::SystemType::HydronicSystem, state->dataLowTempRadSys->RadSysTypes(RadSysNum).SystemType);

    ErrorsFound = false;
    PlantUtilities::ScanPlantLoopsForObject(*state,
                                            state->dataLowTempRadSys->HydrRadSys(RadSysNum).Name,
                                            TypeOf_LowTempRadiant_VarFlow,
                                            state->dataLowTempRadSys->HydrRadSys(RadSysNum).HWLoopNum,
                                            state->dataLowTempRadSys->HydrRadSys(RadSysNum).HWLoopSide,
                                            state->dataLowTempRadSys->HydrRadSys(RadSysNum).HWBranchNum,
                                            state->dataLowTempRadSys->HydrRadSys(RadSysNum).HWCompNum,
                                            ErrorsFound,
                                            _,
                                            _,
                                            _,
                                            state->dataLowTempRadSys->HydrRadSys(RadSysNum).HotWaterInNode,
                                            _);
    EXPECT_FALSE(ErrorsFound);

    ErrorsFound = false;
    PlantUtilities::ScanPlantLoopsForObject(*state,
                                            state->dataLowTempRadSys->HydrRadSys(RadSysNum).Name,
                                            TypeOf_LowTempRadiant_VarFlow,
                                            state->dataLowTempRadSys->HydrRadSys(RadSysNum).CWLoopNum,
                                            state->dataLowTempRadSys->HydrRadSys(RadSysNum).CWLoopSide,
                                            state->dataLowTempRadSys->HydrRadSys(RadSysNum).CWBranchNum,
                                            state->dataLowTempRadSys->HydrRadSys(RadSysNum).CWCompNum,
                                            ErrorsFound,
                                            _,
                                            _,
                                            _,
                                            state->dataLowTempRadSys->HydrRadSys(RadSysNum).ColdWaterInNode,
                                            _);
    EXPECT_FALSE(ErrorsFound);

    DataSizing::CurZoneEqNum = 1;
    ZoneSizingRunDone = true;
    FinalZoneSizing.allocate(DataSizing::CurZoneEqNum);
    ZoneEqSizing.allocate(DataSizing::CurZoneEqNum);

    ZoneEqSizing(DataSizing::CurZoneEqNum).SizingMethod.allocate(25);
    ZoneEqSizing(DataSizing::CurZoneEqNum).SizingMethod(DataHVACGlobals::HeatingCapacitySizing) = DataSizing::FractionOfAutosizedHeatingCapacity;
    ZoneEqSizing(DataSizing::CurZoneEqNum).SizingMethod(DataHVACGlobals::CoolingCapacitySizing) = DataSizing::FractionOfAutosizedCoolingCapacity;
    // heating capacity sizing calculation
    FinalZoneSizing(DataSizing::CurZoneEqNum).NonAirSysDesHeatLoad = 10000.0;
    HeatingCapacity = FinalZoneSizing(DataSizing::CurZoneEqNum).NonAirSysDesHeatLoad * state->dataLowTempRadSys->HydrRadSys(RadSysNum).ScaledHeatingCapacity;
    // cooling capacity sizing calculation
    FinalZoneSizing(DataSizing::CurZoneEqNum).NonAirSysDesCoolLoad = 10000.0;
    CoolingCapacity = FinalZoneSizing(DataSizing::CurZoneEqNum).NonAirSysDesCoolLoad * state->dataLowTempRadSys->HydrRadSys(RadSysNum).ScaledCoolingCapacity;
    // hot water flow rate sizing calculation
    Density = GetDensityGlycol(*state, state->dataPlnt->PlantLoop(state->dataLowTempRadSys->HydrRadSys(RadSysNum).HWLoopNum).FluidName,
                               60.0,
                               state->dataPlnt->PlantLoop(state->dataLowTempRadSys->HydrRadSys(RadSysNum).HWLoopNum).FluidIndex,
                               "AutosizeLowTempRadiantVariableFlowTest");
    Cp = GetSpecificHeatGlycol(*state, state->dataPlnt->PlantLoop(state->dataLowTempRadSys->HydrRadSys(RadSysNum).HWLoopNum).FluidName,
                               60.0,
                               state->dataPlnt->PlantLoop(state->dataLowTempRadSys->HydrRadSys(RadSysNum).HWLoopNum).FluidIndex,
                               "AutosizeLowTempRadiantVariableFlowTest");
    HotWaterFlowRate = HeatingCapacity / (PlantSizData(1).DeltaT * Cp * Density);
    // chilled water flow rate sizing calculation
    Density = GetDensityGlycol(*state, state->dataPlnt->PlantLoop(state->dataLowTempRadSys->HydrRadSys(RadSysNum).CWLoopNum).FluidName,
                               5.05,
                               state->dataPlnt->PlantLoop(state->dataLowTempRadSys->HydrRadSys(RadSysNum).CWLoopNum).FluidIndex,
                               "AutosizeLowTempRadiantVariableFlowTest");
    Cp = GetSpecificHeatGlycol(*state, state->dataPlnt->PlantLoop(state->dataLowTempRadSys->HydrRadSys(RadSysNum).CWLoopNum).FluidName,
                               5.05,
                               state->dataPlnt->PlantLoop(state->dataLowTempRadSys->HydrRadSys(RadSysNum).CWLoopNum).FluidIndex,
                               "AutosizeLowTempRadiantVariableFlowTest");
    ChilledWaterFlowRate = CoolingCapacity / (PlantSizData(2).DeltaT * Cp * Density);
    // tuble length sizing calculation
<<<<<<< HEAD
    HydrRadSys(RadSysNum).TotalSurfaceArea = state->dataSurface->Surface(HydrRadSys(RadSysNum).SurfacePtr(1)).Area;
    TubeLengthDes = HydrRadSys(RadSysNum).TotalSurfaceArea / 0.1524; // tube length uses the construction perpendicular spacing
=======
    state->dataLowTempRadSys->HydrRadSys(RadSysNum).TotalSurfaceArea = Surface(state->dataLowTempRadSys->HydrRadSys(RadSysNum).SurfacePtr(1)).Area;
    TubeLengthDes = state->dataLowTempRadSys->HydrRadSys(RadSysNum).TotalSurfaceArea / 0.1524; // tube length uses the construction perpendicular spacing
>>>>>>> 1dfd4256
    // do autosize calculations
    SizeLowTempRadiantSystem(*state, RadSysNum, state->dataLowTempRadSys->RadSysTypes(RadSysNum).SystemType);
    // Test autosized heat/cool capacity
    EXPECT_EQ(HeatingCapacity, state->dataLowTempRadSys->HydrRadSys(RadSysNum).ScaledHeatingCapacity);
    EXPECT_EQ(CoolingCapacity, state->dataLowTempRadSys->HydrRadSys(RadSysNum).ScaledCoolingCapacity);
    // Test autosized heat/cool flow rate
    EXPECT_EQ(HotWaterFlowRate, state->dataLowTempRadSys->HydrRadSys(RadSysNum).WaterVolFlowMaxHeat);
    EXPECT_EQ(ChilledWaterFlowRate, state->dataLowTempRadSys->HydrRadSys(RadSysNum).WaterVolFlowMaxCool);
    // Test autosized tube length
    EXPECT_EQ(TubeLengthDes, state->dataLowTempRadSys->HydrRadSys(RadSysNum).TubeLength);
}

TEST_F(LowTempRadiantSystemTest, SimulateCapacityPerFloorAreaError)
{

    bool ErrorsFound = false;
    std::string const idf_objects = delimited_string({

                "  Building,",
                        "    NONE,                    !- Name",
                        "    0.0000000E+00,           !- North Axis {deg}",
                        "    Suburbs,                 !- Terrain",
                        "    3.9999999E-02,           !- Loads Convergence Tolerance Value",
                        "    0.4000000,               !- Temperature Convergence Tolerance Value {deltaC}",
                        "    FullInteriorAndExterior, !- Solar Distribution",
                        "    25,                      !- Maximum Number of Warmup Days",
                        "    6;                       !- Minimum Number of Warmup Days",

                        "  ScheduleTypeLimits,Fraction, 0.0 , 1.0 ,CONTINUOUS;",
                        "  ScheduleTypeLimits,Temperature,-60,200,CONTINUOUS;",

                        "  Zone,",
                        "    West Zone,               !- Name",
                        "    0.0000000E+00,           !- Direction of Relative North {deg}",
                        "    0.0000000E+00,           !- X Origin {m}",
                        "    0.0000000E+00,           !- Y Origin {m}",
                        "    0.0000000E+00,           !- Z Origin {m}",
                        "    1,                       !- Type",
                        "    1,                       !- Multiplier",
                        "    2.5,                     !- Ceiling Height {m}",
                        "    autocalculate;              !- Volume {m3}",

                        "  ZoneHVAC:EquipmentConnections,",
                        "    West Zone,               !- Zone Name",
                        "    Zone1Equipment,          !- Zone Conditioning Equipment List Name",
                        "    Zone1Inlets,             !- Zone Air Inlet Node or NodeList Name",
                        "    ,                        !- Zone Air Exhaust Node or NodeList Name",
                        "    Zone 1 Node,             !- Zone Air Node Name",
                        "    Zone 1 Outlet Node;      !- Zone Return Air Node Name",

                        "  ZoneHVAC:EquipmentList,",
                        "    Zone1Equipment,          !- Name",
                        "    SequentialLoad,          !- Load Distribution Scheme",
                        "    ZoneHVAC:LowTemperatureRadiant:VariableFlow,  !- Zone Equipment 1 Object Type",
                        "    West Zone Radiant Floor, !- Zone Equipment 1 Name",
                        "    1,                       !- Zone Equipment 1 Cooling Sequence",
                        "    1;                       !- Zone Equipment 1 Heating or No-Load Sequence",

                        "  ZoneHVAC:LowTemperatureRadiant:VariableFlow,",
                        "    West Zone Radiant Floor, !- Name",
                        "    West Zone Radiant Floor Design, !- Design Object Name",
                        "    RadiantSysAvailSched,    !- Availability Schedule Name",
                        "    West Zone,               !- Zone Name",
                        "    Zn001:Flr001,            !- Surface Name or Radiant Surface Group Name",
                        "    autosize,                !- Hydronic Tubing Length {m}",
                        "    ,                        !- Heating Design Capacity {W}",
                        "    autosize,                !- Maximum Hot Water Flow {m3/s}",
                        "    West Zone Radiant Water Inlet Node,  !- Heating Water Inlet Node Name",
                        "    West Zone Radiant Water Outlet Node, !- Heating Water Outlet Node Name",
                        "    ,                        !- Cooling Design Capacity {W}",
                        "    autosize,                !- Maximum Cold Water Flow {m3/s}",
                        "    Zone 1 Cooling Water Inlet Node,     !- Cooling Water Inlet Node Name",
                        "    Zone 1 Cooling Water Outlet Node,    !- Cooling Water Outlet Node Name",
                        "    ,                        !- Number of Circuits",
                        "    ;                        !- Circuit Length {m}",

                        "  ZoneHVAC:LowTemperatureRadiant:VariableFlow:Design,",
                        "    West Zone Radiant Floor Design, !- Name",
                        "    ConvectionOnly,          !- Fluid to Radiant Surface Heat Transfer Model",
                        "    0.012,                   !- Hydronic Tubing Inside Diameter {m}",
                        "    0.016,                   !- Hydronic Tubing Outside Diameter {m}",
                        "    0.35,                    !- Hydronic Tubing Conductivity {W/m-K}",
                        "    MeanAirTemperature,      !- Temperature Control Type",
                        "    HalfFlowPower,           !- Setpoint Type",
                        "    FractionOfAutosizedHeatingCapacity,  !- Heating Design Capacity Method",
                        "    ,                        !- Heating Design Capacity Per Floor Area {W/m2}",
                        "    0.9,                     !- Fraction of Autosized Heating Design Capacity",
                        "    2.0,                     !- Heating Control Throttling Range {deltaC}",
                        "    Radiant Heating Setpoints,  !- Heating Control Temperature Schedule Name",
                        "    CapacityPerFloorArea,    !- Cooling Design Capacity Method",
                        "    0.0,                        !- Cooling Design Capacity Per Floor Area {W/m2}",
                        "    ,                        !- Fraction of Autosized Cooling Design Capacity",
                        "    2.0,                     !- Cooling Control Throttling Range {deltaC}",
                        "    Radiant Cooling Setpoints,           !- Cooling Control Temperature Schedule Name",
                        "    ,                        !- Condensation Control Type",
                        "    ;                        !- Condensation Control Dewpoint Offset {C}",


                        "  Site:GroundTemperature:BuildingSurface,20.03,20.03,20.13,20.30,20.43,20.52,20.62,20.77,20.78,20.55,20.44,20.20;",

                        "  BuildingSurface:Detailed,",
                        "    Zn001:Flr001,            !- Name",
                        "    Floor,                   !- Surface Type",
                        "    Slab Floor with Radiant, !- Construction Name",
                        "    West Zone,               !- Zone Name",
                        "    Adiabatic,                  !- Outside Boundary Condition",
                        "    ,                        !- Outside Boundary Condition Object",
                        "    NoSun,                   !- Sun Exposure",
                        "    NoWind,                  !- Wind Exposure",
                        "    1.000000,                !- View Factor to Ground",
                        "    4,                       !- Number of Vertices",
                        "    0.0, 0.0, 0.0,           !- X,Y,Z ==> Vertex 1 {m}",
                        "    0.0, 6.0,0.0,       !- X,Y,Z ==> Vertex 2 {m}",
                        "    6.0,6.0,0.0,   !- X,Y,Z ==> Vertex 3 {m}",
                        "    6.0, 0.0, 0.0;      !- X,Y,Z ==> Vertex 4 {m}",

                        "  BuildingSurface:Detailed,",
                        "    Zn001:Wall001,            !- Name",
                        "    Wall,                   !- Surface Type",
                        "    Slab Floor with Radiant, !- Construction Name",
                        "    West Zone,               !- Zone Name",
                        "    Adiabatic,                  !- Outside Boundary Condition",
                        "    ,                        !- Outside Boundary Condition Object",
                        "    NoSun,                   !- Sun Exposure",
                        "    NoWind,                  !- Wind Exposure",
                        "    ,                !- View Factor to Ground",
                        "    4,                       !- Number of Vertices",
                        "    0.0, 0.0, 6.0,           !- X,Y,Z ==> Vertex 1 {m}",
                        "    6.0, 0.0, 6.0,       !- X,Y,Z ==> Vertex 2 {m}",
                        "    6.0, 0.0,0.0,   !- X,Y,Z ==> Vertex 3 {m}",
                        "    0.0, 0.0, 0.0;      !- X,Y,Z ==> Vertex 4 {m}",

                        "  BuildingSurface:Detailed,",
                        "    Zn001:Wall002,            !- Name",
                        "    Wall,                   !- Surface Type",
                        "    Slab, !- Construction Name",
                        "    West Zone,               !- Zone Name",
                        "    Adiabatic,                  !- Outside Boundary Condition",
                        "    ,                        !- Outside Boundary Condition Object",
                        "    NoSun,                   !- Sun Exposure",
                        "    NoWind,                  !- Wind Exposure",
                        "    ,                !- View Factor to Ground",
                        "    4,                       !- Number of Vertices",
                        "    0.0, 6.0, 0.0,           !- X,Y,Z ==> Vertex 1 {m}",
                        "    0.0, 6.0, 6.0,       !- X,Y,Z ==> Vertex 2 {m}",
                        "    0.0, 0.0, 6.0,   !- X,Y,Z ==> Vertex 3 {m}",
                        "    0.0, 0.0, 0.0;      !- X,Y,Z ==> Vertex 4 {m}",

                        "  BuildingSurface:Detailed,",
                        "    Zn001:Wall003,            !- Name",
                        "    Wall,                   !- Surface Type",
                        "    Slab, !- Construction Name",
                        "    West Zone,               !- Zone Name",
                        "    Adiabatic,                  !- Outside Boundary Condition",
                        "    ,                        !- Outside Boundary Condition Object",
                        "    NoSun,                   !- Sun Exposure",
                        "    NoWind,                  !- Wind Exposure",
                        "    ,                !- View Factor to Ground",
                        "    4,                       !- Number of Vertices",
                        "    6.0, 6.0, 0.0,           !- X,Y,Z ==> Vertex 1 {m}",
                        "    6.0, 6.0, 6.0,       !- X,Y,Z ==> Vertex 2 {m}",
                        "    6.0, 0.0, 6.0,   !- X,Y,Z ==> Vertex 3 {m}",
                        "    6.0, 0.0, 0.0;      !- X,Y,Z ==> Vertex 4 {m}",

                        "  BuildingSurface:Detailed,",
                        "    Zn001:Wall004,            !- Name",
                        "    Wall,                   !- Surface Type",
                        "    Slab, !- Construction Name",
                        "    West Zone,               !- Zone Name",
                        "    Adiabatic,                  !- Outside Boundary Condition",
                        "    ,                        !- Outside Boundary Condition Object",
                        "    NoSun,                   !- Sun Exposure",
                        "    NoWind,                  !- Wind Exposure",
                        "    ,                !- View Factor to Ground",
                        "    4,                       !- Number of Vertices",
                        "    0.0, 6.0, 0.0,           !- X,Y,Z ==> Vertex 1 {m}",
                        "    0.0, 6.0, 6.0,       !- X,Y,Z ==> Vertex 2 {m}",
                        "    6.0, 6.0, 6.0,   !- X,Y,Z ==> Vertex 3 {m}",
                        "    6.0, 6.0, 0.0;      !- X,Y,Z ==> Vertex 4 {m}",

                        "  BuildingSurface:Detailed,",
                        "    Zn001:C001,            !- Name",
                        "    CEILING,                   !- Surface Type",
                        "    Slab, !- Construction Name",
                        "    West Zone,               !- Zone Name",
                        "    Adiabatic,                  !- Outside Boundary Condition",
                        "    ,                        !- Outside Boundary Condition Object",
                        "    NoSun,                   !- Sun Exposure",
                        "    NoWind,                  !- Wind Exposure",
                        "    ,                !- View Factor to Ground",
                        "    4,                       !- Number of Vertices",
                        "    0.0, 0.0, 6.0,           !- X,Y,Z ==> Vertex 1 {m}",
                        "    6.0, 0.0, 6.0,       !- X,Y,Z ==> Vertex 2 {m}",
                        "    6.0, 6.0, 6.0,   !- X,Y,Z ==> Vertex 3 {m}",
                        "    0.0, 6.0, 6.0;      !- X,Y,Z ==> Vertex 4 {m}",

                        "  ConstructionProperty:InternalHeatSource,",
                        "    Radiant Source,          !- Name",
                        "    Slab Floor with Radiant, !- Construction Name",
                        "    3,                       !- Source Present After Layer Number",
                        "    3,                       !- Temperature Calculation Requested After Layer Number",
                        "    1,                       !- Dimensions for the CTF Calculation",
                        "    0.1524,                  !- Tube Spacing {m}",
                        "    0.0;                     !- Two-Dimensional Position of Interior Temperature Calculation Request",

                        "  Construction,",
                        "    Slab Floor with Radiant, !- Name",
                        "    CONCRETE - DRIED SAND AND GRAVEL 4 IN,  !- Outside Layer",
                        "    INS - EXPANDED EXT POLYSTYRENE R12 2 IN,  !- Layer 2",
                        "    GYP1,                    !- Layer 3",
                        "    GYP2,                    !- Layer 4",
                        "    FINISH FLOORING - TILE 1 / 16 IN;  !- Layer 5",

                        "Construction,",
                        "Slab,              !- Name",
                        "CONCRETE - DRIED SAND AND GRAVEL 4 IN,                    !- Outside Layer",
                        "GYP1,                    !- Layer 2",
                        "FINISH FLOORING - TILE 1 / 16 IN;                    !- Layer 3",

                        "  Material,",
                        "    CONCRETE - DRIED SAND AND GRAVEL 4 IN,  !- Name",
                        "    MediumRough,             !- Roughness",
                        "    0.1000000,               !- Thickness {m}",
                        "    1.290000,                !- Conductivity {W/m-K}",
                        "    2242.580,                !- Density {kg/m3}",
                        "    830.00000,               !- Specific Heat {J/kg-K}",
                        "    0.9000000,               !- Thermal Absorptance",
                        "    0.6000000,               !- Solar Absorptance",
                        "    0.6000000;               !- Visible Absorptance",

                        "  Material,",
                        "    INS - EXPANDED EXT POLYSTYRENE R12 2 IN,  !- Name",
                        "    Rough,                   !- Roughness",
                        "    5.0000001E-02,           !- Thickness {m}",
                        "    2.0000000E-02,           !- Conductivity {W/m-K}",
                        "    56.06000,                !- Density {kg/m3}",
                        "    1210.000,                !- Specific Heat {J/kg-K}",
                        "    0.9000000,               !- Thermal Absorptance",
                        "    0.5000000,               !- Solar Absorptance",
                        "    0.5000000;               !- Visible Absorptance",

                        "  Material,",
                        "    GYP1,                    !- Name",
                        "    MediumRough,             !- Roughness",
                        "    1.2700000E-02,           !- Thickness {m}",
                        "    7.8450000E-01,           !- Conductivity {W/m-K}",
                        "    1842.1221,               !- Density {kg/m3}",
                        "    988.000,                 !- Specific Heat {J/kg-K}",
                        "    0.9000000,               !- Thermal Absorptance",
                        "    0.5000000,               !- Solar Absorptance",
                        "    0.5000000;               !- Visible Absorptance",

                        "  Material,",
                        "    GYP2,                    !- Name",
                        "    MediumRough,             !- Roughness",
                        "    1.9050000E-02,           !- Thickness {m}",
                        "    7.8450000E-01,           !- Conductivity {W/m-K}",
                        "    1842.1221,               !- Density {kg/m3}",
                        "    988.000,                 !- Specific Heat {J/kg-K}",
                        "    0.9000000,               !- Thermal Absorptance",
                        "    0.5000000,               !- Solar Absorptance",
                        "    0.5000000;               !- Visible Absorptance",

                        "  Material,",
                        "    FINISH FLOORING - TILE 1 / 16 IN,  !- Name",
                        "    Smooth,                  !- Roughness",
                        "    1.6000000E-03,           !- Thickness {m}",
                        "    0.1700000,               !- Conductivity {W/m-K}",
                        "    1922.210,                !- Density {kg/m3}",
                        "    1250.000,                !- Specific Heat {J/kg-K}",
                        "    0.9000000,               !- Thermal Absorptance",
                        "    0.5000000,               !- Solar Absorptance",
                        "    0.5000000;               !- Visible Absorptance",

                        "  Schedule:Compact,",
                        "    RADIANTSYSAVAILSCHED,    !- Name",
                        "    FRACTION,                !- Schedule Type Limits Name",
                        "    Through: 3/31,           !- Field 1",
                        "    For: Alldays,            !- Field 2",
                        "    Until: 24:00,1.00,       !- Field 3",
                        "    Through: 9/30,           !- Field 5",
                        "    For: Alldays,            !- Field 6",
                        "    Until: 24:00,0.00,       !- Field 7",
                        "    Through: 12/31,          !- Field 9",
                        "    For: Alldays,            !- Field 10",
                        "    Until: 24:00,1.00;       !- Field 11",

                        "  Schedule:Compact,",
                        "    HW LOOP TEMP SCHEDULE,   !- Name",
                        "    TEMPERATURE,             !- Schedule Type Limits Name",
                        "    Through: 12/31,          !- Field 1",
                        "    For: Alldays,            !- Field 2",
                        "    Until: 24:00,60.00;      !- Field 3",

                        "  Schedule:Compact,",
                        "    RADIANT HEATING SETPOINTS,  !- Name",
                        "    TEMPERATURE,             !- Schedule Type Limits Name",
                        "    Through: 12/31,          !- Field 1",
                        "    For: Alldays,            !- Field 2",
                        "    Until: 7:00,12.00,       !- Field 3",
                        "    Until: 17:00,17.00,      !- Field 5",
                        "    Until: 24:00,12.00;      !- Field 7",

                        "  Sizing:Plant,",
                        "    Hot Water Loop,          !- Plant or Condenser Loop Name",
                        "    heating,                 !- Loop Type",
                        "    60.,                     !- Design Loop Exit Temperature {C}",
                        "    10;                      !- Loop Design Temperature Difference {deltaC}",

                        "  PlantLoop,",
                        "    Hot Water Loop,          !- Name",
                        "    Water,                   !- Fluid Type",
                        "    ,                        !- User Defined Fluid Type",
                        "    Hot Loop Operation,      !- Plant Equipment Operation Scheme Name",
                        "    HW Supply Outlet Node,   !- Loop Temperature Setpoint Node Name",
                        "    100,                     !- Maximum Loop Temperature {C}",
                        "    10,                      !- Minimum Loop Temperature {C}",
                        "    0.0043,                  !- Maximum Loop Flow Rate {m3/s}",
                        "    0,                       !- Minimum Loop Flow Rate {m3/s}",
                        "    autocalculate,           !- Plant Loop Volume {m3}",
                        "    HW Supply Inlet Node,    !- Plant Side Inlet Node Name",
                        "    HW Supply Outlet Node,   !- Plant Side Outlet Node Name",
                        "    Heating Supply Side Branches,  !- Plant Side Branch List Name",
                        "    Heating Supply Side Connectors,  !- Plant Side Connector List Name",
                        "    HW Demand Inlet Node,    !- Demand Side Inlet Node Name",
                        "    HW Demand Outlet Node,   !- Demand Side Outlet Node Name",
                        "    Heating Demand Side Branches,  !- Demand Side Branch List Name",
                        "    Heating Demand Side Connectors,  !- Demand Side Connector List Name",
                        "    Optimal,                 !- Load Distribution Scheme",
                        "    ,                        !- Availability Manager List Name",
                        "    ,                        !- Plant Loop Demand Calculation Scheme",
                        "    ,                        !- Common Pipe Simulation",
                        "    ,                        !- Pressure Simulation Type",
                        "    2.0;                     !- Loop Circulation Time {minutes}",

                        "  SetpointManager:Scheduled,",
                        "    Hot Water Loop Setpoint Manager,  !- Name",
                        "    Temperature,             !- Control Variable",
                        "    HW Loop Temp Schedule,   !- Schedule Name",
                        "    Hot Water Loop Setpoint Node List;  !- Setpoint Node or NodeList Name",

                        "  NodeList,",
                        "    Hot Water Loop Setpoint Node List,  !- Name",
                        "    HW Supply Outlet Node;   !- Node 1 Name",

                        "  BranchList,",
                        "    Heating Supply Side Branches,  !- Name",
                        "    Heating Supply Inlet Branch,  !- Branch 1 Name",
                        "    Heating Purchased Hot Water Branch,  !- Branch 2 Name",
                        "    Heating Supply Bypass Branch,  !- Branch 3 Name",
                        "    Heating Supply Outlet Branch;  !- Branch 4 Name",

                        "  ConnectorList,",
                        "    Heating Supply Side Connectors,  !- Name",
                        "    Connector:Splitter,      !- Connector 1 Object Type",
                        "    Heating Supply Splitter, !- Connector 1 Name",
                        "    Connector:Mixer,         !- Connector 2 Object Type",
                        "    Heating Supply Mixer;    !- Connector 2 Name",

                        "  Branch,",
                        "    Heating Supply Inlet Branch,  !- Name",
                        "    ,                        !- Pressure Drop Curve Name",
                        "    Pump:VariableSpeed,      !- Component 1 Object Type",
                        "    HW Circ Pump,            !- Component 1 Name",
                        "    HW Supply Inlet Node,    !- Component 1 Inlet Node Name",
                        "    HW Pump Outlet Node;     !- Component 1 Outlet Node Name",

                        "  Branch,",
                        "    Heating Purchased Hot Water Branch,  !- Name",
                        "    ,                        !- Pressure Drop Curve Name",
                        "    DistrictHeating,         !- Component 1 Object Type",
                        "    Purchased Heating,       !- Component 1 Name",
                        "    Purchased Heat Inlet Node,  !- Component 1 Inlet Node Name",
                        "    Purchased Heat Outlet Node;  !- Component 1 Outlet Node Name",

                        "  Branch,",
                        "    Heating Supply Bypass Branch,  !- Name",
                        "    ,                        !- Pressure Drop Curve Name",
                        "    Pipe:Adiabatic,          !- Component 1 Object Type",
                        "    Heating Supply Side Bypass,  !- Component 1 Name",
                        "    Heating Supply Bypass Inlet Node,  !- Component 1 Inlet Node Name",
                        "    Heating Supply Bypass Outlet Node;  !- Component 1 Outlet Node Name",

                        "  Pipe:Adiabatic,",
                        "    Heating Supply Side Bypass,  !- Name",
                        "    Heating Supply Bypass Inlet Node,  !- Inlet Node Name",
                        "    Heating Supply Bypass Outlet Node;  !- Outlet Node Name",

                        "  Branch,",
                        "    Heating Supply Outlet Branch,  !- Name",
                        "    ,                        !- Pressure Drop Curve Name",
                        "    Pipe:Adiabatic,          !- Component 1 Object Type",
                        "    Heating Supply Outlet,   !- Component 1 Name",
                        "    Heating Supply Exit Pipe Inlet Node,  !- Component 1 Inlet Node Name",
                        "    HW Supply Outlet Node;   !- Component 1 Outlet Node Name",

                        "  Pipe:Adiabatic,",
                        "    Heating Supply Outlet,   !- Name",
                        "    Heating Supply Exit Pipe Inlet Node,  !- Inlet Node Name",
                        "    HW Supply Outlet Node;   !- Outlet Node Name",

                        "  BranchList,",
                        "    Heating Demand Side Branches,  !- Name",
                        "    Reheat Inlet Branch,     !- Branch 1 Name",
                        "    Zone 1 Radiant Branch,   !- Branch 5 Name",
                        "    Reheat Bypass Branch,    !- Branch 8 Name",
                        "    Reheat Outlet Branch;    !- Branch 9 Name",

                        "  ConnectorList,",
                        "    Heating Demand Side Connectors,  !- Name",
                        "    Connector:Splitter,      !- Connector 1 Object Type",
                        "    Reheat Splitter,         !- Connector 1 Name",
                        "    Connector:Mixer,         !- Connector 2 Object Type",
                        "    Reheat Mixer;            !- Connector 2 Name",

                        "  Branch,",
                        "    Reheat Inlet Branch,     !- Name",
                        "    ,                        !- Pressure Drop Curve Name",
                        "    Pipe:Adiabatic,          !- Component 1 Object Type",
                        "    Reheat Inlet Pipe,       !- Component 1 Name",
                        "    HW Demand Inlet Node,    !- Component 1 Inlet Node Name",
                        "    HW Demand Entrance Pipe Outlet Node;  !- Component 1 Outlet Node Name",

                        "  Pipe:Adiabatic,",
                        "    Reheat Inlet Pipe,       !- Name",
                        "    HW Demand Inlet Node,    !- Inlet Node Name",
                        "    HW Demand Entrance Pipe Outlet Node;  !- Outlet Node Name",

                        "  Branch,",
                        "    Reheat Outlet Branch,    !- Name",
                        "    ,                        !- Pressure Drop Curve Name",
                        "    Pipe:Adiabatic,          !- Component 1 Object Type",
                        "    Reheat Outlet Pipe,      !- Component 1 Name",
                        "    HW Demand Exit Pipe Inlet Node,  !- Component 1 Inlet Node Name",
                        "    HW Demand Outlet Node;   !- Component 1 Outlet Node Name",

                        "  Pipe:Adiabatic,",
                        "    Reheat Outlet Pipe,      !- Name",
                        "    HW Demand Exit Pipe Inlet Node,  !- Inlet Node Name",
                        "    HW Demand Outlet Node;   !- Outlet Node Name",

                        "  Branch,",
                        "    Zone 1 Radiant Branch,   !- Name",
                        "    ,                        !- Pressure Drop Curve Name",
                        "    ZoneHVAC:LowTemperatureRadiant:VariableFlow,  !- Component 1 Object Type",
                        "    West Zone Radiant Floor, !- Component 1 Name",
                        "    West Zone Radiant Water Inlet Node,  !- Component 1 Inlet Node Name",
                        "    West Zone Radiant Water Outlet Node;  !- Component 1 Outlet Node Name",

                        "  Branch,",
                        "    Reheat Bypass Branch,    !- Name",
                        "    ,                        !- Pressure Drop Curve Name",
                        "    Pipe:Adiabatic,          !- Component 1 Object Type",
                        "    Reheat Bypass,           !- Component 1 Name",
                        "    Reheat Bypass Inlet Node,!- Component 1 Inlet Node Name",
                        "    Reheat Bypass Outlet Node;  !- Component 1 Outlet Node Name",

                        "  Pipe:Adiabatic,",
                        "    Reheat Bypass,           !- Name",
                        "    Reheat Bypass Inlet Node,!- Inlet Node Name",
                        "    Reheat Bypass Outlet Node;  !- Outlet Node Name",

                        "  Connector:Splitter,",
                        "    Reheat Splitter,         !- Name",
                        "    Reheat Inlet Branch,     !- Inlet Branch Name",
                        "    Zone 1 Radiant Branch,   !- Outlet Branch 4 Name",
                        "    Reheat Bypass Branch;    !- Outlet Branch 7 Name",

                        "  Connector:Mixer,",
                        "    Reheat Mixer,            !- Name",
                        "    Reheat Outlet Branch,    !- Outlet Branch Name",
                        "    Zone 1 Radiant Branch,   !- Inlet Branch 4 Name",
                        "    Reheat Bypass Branch;    !- Inlet Branch 7 Name",

                        "  Connector:Splitter,",
                        "    Heating Supply Splitter, !- Name",
                        "    Heating Supply Inlet Branch,  !- Inlet Branch Name",
                        "    Heating Purchased Hot Water Branch,  !- Outlet Branch 1 Name",
                        "    Heating Supply Bypass Branch;  !- Outlet Branch 2 Name",

                        "  Connector:Mixer,",
                        "    Heating Supply Mixer,    !- Name",
                        "    Heating Supply Outlet Branch,  !- Outlet Branch Name",
                        "    Heating Purchased Hot Water Branch,  !- Inlet Branch 1 Name",
                        "    Heating Supply Bypass Branch;  !- Inlet Branch 2 Name",

                        "  PlantEquipmentOperationSchemes,",
                        "    Hot Loop Operation,      !- Name",
                        "    PlantEquipmentOperation:HeatingLoad,  !- Control Scheme 1 Object Type",
                        "    Purchased Only,          !- Control Scheme 1 Name",
                        "    ON;                      !- Control Scheme 1 Schedule Name",

                        "  PlantEquipmentOperation:HeatingLoad,",
                        "    Purchased Only,          !- Name",
                        "    0,                       !- Load Range 1 Lower Limit {W}",
                        "    1000000,                 !- Load Range 1 Upper Limit {W}",
                        "    heating plant;           !- Range 1 Equipment List Name",

                        "  PlantEquipmentList,",
                        "    heating plant,           !- Name",
                        "    DistrictHeating,         !- Equipment 1 Object Type",
                        "    Purchased Heating;       !- Equipment 1 Name",

                        "  Pump:VariableSpeed,",
                        "    HW Circ Pump,            !- Name",
                        "    HW Supply Inlet Node,    !- Inlet Node Name",
                        "    HW Pump Outlet Node,     !- Outlet Node Name",
                        "    .0043,                   !- Rated Flow Rate {m3/s}",
                        "    300000,                  !- Rated Pump Head {Pa}",
                        "    2000,                    !- Rated Power Consumption {W}",
                        "    .87,                     !- Motor Efficiency",
                        "    0.0,                     !- Fraction of Motor Inefficiencies to Fluid Stream",
                        "    0,                       !- Coefficient 1 of the Part Load Performance Curve",
                        "    1,                       !- Coefficient 2 of the Part Load Performance Curve",
                        "    0,                       !- Coefficient 3 of the Part Load Performance Curve",
                        "    0,                       !- Coefficient 4 of the Part Load Performance Curve",
                        "    0,                       !- Minimum Flow Rate {m3/s}",
                        "    INTERMITTENT;            !- Pump Control Type",

                        "  DistrictHeating,",
                        "    Purchased Heating,       !- Name",
                        "    Purchased Heat Inlet Node,  !- Hot Water Inlet Node Name",
                        "    Purchased Heat Outlet Node,  !- Hot Water Outlet Node Name",
                        "    1000000;                 !- Nominal Capacity {W}",

                        "  Sizing:Plant,",
                        "    Chilled Water Loop,      !- Plant or Condenser Loop Name",
                        "    cooling,                 !- Loop Type",
                        "    6.7,                     !- Design Loop Exit Temperature {C}",
                        "    2;                       !- Loop Design Temperature Difference {deltaC}",

                        "  PlantLoop,",
                        "    Chilled Water Loop,      !- Name",
                        "    Water,                   !- Fluid Type",
                        "    ,                        !- User Defined Fluid Type",
                        "    CW Loop Operation,       !- Plant Equipment Operation Scheme Name",
                        "    CW Supply Outlet Node,   !- Loop Temperature Setpoint Node Name",
                        "    98,                      !- Maximum Loop Temperature {C}",
                        "    1,                       !- Minimum Loop Temperature {C}",
                        "    0.0011,                  !- Maximum Loop Flow Rate {m3/s}",
                        "    0,                       !- Minimum Loop Flow Rate {m3/s}",
                        "    autocalculate,           !- Plant Loop Volume {m3}",
                        "    CW Supply Inlet Node,    !- Plant Side Inlet Node Name",
                        "    CW Supply Outlet Node,   !- Plant Side Outlet Node Name",
                        "    Cooling Supply Side Branches,  !- Plant Side Branch List Name",
                        "    Cooling Supply Side Connectors,  !- Plant Side Connector List Name",
                        "    CW Demand Inlet Node,    !- Demand Side Inlet Node Name",
                        "    CW Demand Outlet Node,   !- Demand Side Outlet Node Name",
                        "    Cooling Demand Side Branches,  !- Demand Side Branch List Name",
                        "    Cooling Demand Side Connectors,  !- Demand Side Connector List Name",
                        "    Optimal,                 !- Load Distribution Scheme",
                        "    ,                        !- Availability Manager List Name",
                        "    ,                        !- Plant Loop Demand Calculation Scheme",
                        "    ,                        !- Common Pipe Simulation",
                        "    ,                        !- Pressure Simulation Type",
                        "    2.0;                     !- Loop Circulation Time {minutes}",

                        "  SetpointManager:Scheduled,",
                        "    Chilled Water Loop Setpoint Manager,  !- Name",
                        "    Temperature,             !- Control Variable",
                        "    CW Loop Temp Schedule,   !- Schedule Name",
                        "    Chilled Water Loop Setpoint Node List;  !- Setpoint Node or NodeList Name",

                        "	Schedule:Compact,",
                        "	 CW LOOP TEMP SCHEDULE, !- Name",
                        "	 TEMPERATURE,           !- Schedule Type Limits Name",
                        "	 Through: 12/31,        !- Field 1",
                        "	 For: Alldays,          !- Field 2",
                        "	 Until: 24:00, 10.0;    !- Field 3",

                        "  NodeList,",
                        "    Chilled Water Loop Setpoint Node List,  !- Name",
                        "    CW Supply Outlet Node;   !- Node 1 Name",

                        "  BranchList,",
                        "    Cooling Supply Side Branches,  !- Name",
                        "    CW Pump Branch,          !- Branch 1 Name",
                        "    Purchased Cooling Branch,!- Branch 4 Name",
                        "    Supply Bypass Branch,    !- Branch 5 Name",
                        "    Cooling Supply Outlet;   !- Branch 6 Name",

                        "  BranchList,",
                        "    Cooling Demand Side Branches,  !- Name",
                        "    Cooling Demand Inlet,    !- Branch 1 Name",
                        "    Zone 1 Cooling Branch,   !- Branch 2 Name",
                        "    Demand Bypass Branch,    !- Branch 3 Name",
                        "    Cooling Demand Outlet;   !- Branch 4 Name",

                        "  ConnectorList,",
                        "    Cooling Supply Side Connectors,  !- Name",
                        "    Connector:Splitter,      !- Connector 1 Object Type",
                        "    CW Loop Splitter,        !- Connector 1 Name",
                        "    Connector:Mixer,         !- Connector 2 Object Type",
                        "    CW Loop Mixer;           !- Connector 2 Name",

                        "  ConnectorList,",
                        "    Cooling Demand Side Connectors,  !- Name",
                        "    Connector:Splitter,      !- Connector 1 Object Type",
                        "    CW Demand Splitter,      !- Connector 1 Name",
                        "    Connector:Mixer,         !- Connector 2 Object Type",
                        "    CW Demand Mixer;         !- Connector 2 Name",

                        "  Branch,",
                        "    Cooling Demand Inlet,    !- Name",
                        "    ,                        !- Pressure Drop Curve Name",
                        "    Pipe:Adiabatic,          !- Component 1 Object Type",
                        "    Demand Side Inlet Pipe,  !- Component 1 Name",
                        "    CW Demand Inlet Node,    !- Component 1 Inlet Node Name",
                        "    CW Demand Entrance Pipe Outlet Node;  !- Component 1 Outlet Node Name",

                        "  Schedule:Compact,",
                        "    RADIANT COOLING SETPOINTS,  !- Name",
                        "    TEMPERATURE,             !- Schedule Type Limits Name",
                        "    Through: 12/31,          !- Field 1",
                        "    For: Alldays,            !- Field 2",
                        "    Until: 24:00,26.0;       !- Field 3",

                        "  Pipe:Adiabatic,",
                        "    Demand Side Inlet Pipe,  !- Name",
                        "    CW Demand Inlet Node,    !- Inlet Node Name",
                        "    CW Demand Entrance Pipe Outlet Node;  !- Outlet Node Name",

                        "  Branch,",
                        "    Zone 1 Cooling Branch,   !- Name",
                        "    ,                        !- Pressure Drop Curve Name",
                        "    ZoneHVAC:LowTemperatureRadiant:VariableFlow,  !- Component 1 Object Type",
                        "    West Zone Radiant Floor,   !- Component 1 Name",
                        "    Zone 1 Cooling Water Inlet Node,  !- Component 1 Inlet Node Name",
                        "    Zone 1 Cooling Water Outlet Node; !- Component 1 Outlet Node Name",

                        "  Branch,",
                        "    Demand Bypass Branch,    !- Name",
                        "    ,                        !- Pressure Drop Curve Name",
                        "    Pipe:Adiabatic,          !- Component 1 Object Type",
                        "    Demand Side Bypass,      !- Component 1 Name",
                        "    CW Demand Bypass Inlet Node,  !- Component 1 Inlet Node Name",
                        "    CW Demand Bypass Outlet Node;  !- Component 1 Outlet Node Name",

                        "  Pipe:Adiabatic,",
                        "    Demand Side Bypass,      !- Name",
                        "    CW Demand Bypass Inlet Node,  !- Inlet Node Name",
                        "    CW Demand Bypass Outlet Node;  !- Outlet Node Name",

                        "  Branch,",
                        "    Cooling Demand Outlet,   !- Name",
                        "    ,                        !- Pressure Drop Curve Name",
                        "    Pipe:Adiabatic,          !- Component 1 Object Type",
                        "    CW Demand Side Outlet Pipe,  !- Component 1 Name",
                        "    CW Demand Exit Pipe Inlet Node,  !- Component 1 Inlet Node Name",
                        "    CW Demand Outlet Node;   !- Component 1 Outlet Node Name",

                        "  Pipe:Adiabatic,",
                        "    CW Demand Side Outlet Pipe,  !- Name",
                        "    CW Demand Exit Pipe Inlet Node,  !- Inlet Node Name",
                        "    CW Demand Outlet Node;   !- Outlet Node Name",

                        "  Branch,",
                        "    Cooling Supply Outlet,   !- Name",
                        "    ,                        !- Pressure Drop Curve Name",
                        "    Pipe:Adiabatic,          !- Component 1 Object Type",
                        "    Supply Side Outlet Pipe, !- Component 1 Name",
                        "    Supply Side Exit Pipe Inlet Node,  !- Component 1 Inlet Node Name",
                        "    CW Supply Outlet Node;   !- Component 1 Outlet Node Name",

                        "  Pipe:Adiabatic,",
                        "    Supply Side Outlet Pipe, !- Name",
                        "    Supply Side Exit Pipe Inlet Node,  !- Inlet Node Name",
                        "    CW Supply Outlet Node;   !- Outlet Node Name",

                        "  Branch,",
                        "    CW Pump Branch,          !- Name",
                        "    ,                        !- Pressure Drop Curve Name",
                        "    Pump:VariableSpeed,      !- Component 1 Object Type",
                        "    Circ Pump,               !- Component 1 Name",
                        "    CW Supply Inlet Node,    !- Component 1 Inlet Node Name",
                        "    CW Pump Outlet Node;     !- Component 1 Outlet Node Name",

                        "  Branch,",
                        "    Purchased Cooling Branch,!- Name",
                        "    ,                        !- Pressure Drop Curve Name",
                        "    DistrictCooling,         !- Component 1 Object Type",
                        "    Purchased Cooling,       !- Component 1 Name",
                        "    Purchased Cooling Inlet Node,  !- Component 1 Inlet Node Name",
                        "    Purchased Cooling Outlet Node; !- Component 1 Outlet Node Name",

                        "  Branch,",
                        "    Supply Bypass Branch,    !- Name",
                        "    ,                        !- Pressure Drop Curve Name",
                        "    Pipe:Adiabatic,          !- Component 1 Object Type",
                        "    Supply Side Bypass,      !- Component 1 Name",
                        "    CW Supply Bypass Inlet Node,  !- Component 1 Inlet Node Name",
                        "    CW Supply Bypass Outlet Node; !- Component 1 Outlet Node Name",

                        "  Pipe:Adiabatic,",
                        "    Supply Side Bypass,      !- Name",
                        "    CW Supply Bypass Inlet Node,  !- Inlet Node Name",
                        "    CW Supply Bypass Outlet Node; !- Outlet Node Name",

                        "  Connector:Splitter,",
                        "    CW Loop Splitter,        !- Name",
                        "    CW Pump Branch,          !- Inlet Branch Name",
                        "    Purchased Cooling Branch,!- Outlet Branch 3 Name",
                        "    Supply Bypass Branch;    !- Outlet Branch 4 Name",

                        "  Connector:Mixer,",
                        "    CW Loop Mixer,           !- Name",
                        "    Cooling Supply Outlet,   !- Outlet Branch Name",
                        "    Purchased Cooling Branch,!- Inlet Branch 3 Name",
                        "    Supply Bypass Branch;    !- Inlet Branch 4 Name",

                        "  Connector:Splitter,",
                        "    CW Demand Splitter,      !- Name",
                        "    Cooling Demand Inlet,    !- Inlet Branch Name",
                        "    Demand Bypass Branch,    !- Outlet Branch 1 Name",
                        "    Zone 1 Cooling Branch;   !- Outlet Branch 2 Name",

                        "  Connector:Mixer,",
                        "    CW Demand Mixer,         !- Name",
                        "    Cooling Demand Outlet,   !- Outlet Branch Name",
                        "    Zone 1 Cooling Branch,   !- Inlet Branch 1 Name",
                        "    Demand Bypass Branch;    !- Inlet Branch 2 Name",

                        "  PlantEquipmentOperationSchemes,",
                        "    CW Loop Operation,       !- Name",
                        "    PlantEquipmentOperation:CoolingLoad,  !- Control Scheme 1 Object Type",
                        "    Always Operation,        !- Control Scheme 1 Name",
                        "    Always;                  !- Control Scheme 1 Schedule Name",

                        "  Schedule:Compact,",
                        "    Always,                  !- Name",
                        "    FRACTION,                !- Schedule Type Limits Name",
                        "    Through: 12/31,          !- Field 1",
                        "    For: Alldays,            !- Field 2",
                        "    Until: 24:00,1.0;        !- Field 3",

                        "  PlantEquipmentOperation:CoolingLoad,",
                        "    Always Operation,        !- Name",
                        "    0,                       !- Load Range 1 Lower Limit {W}",
                        "    70000,                   !- Load Range 1 Upper Limit {W}",
                        "    Purchased Only;          !- Range 3 Equipment List Name",

                        "  PlantEquipmentList,",
                        "    Purchased Only,          !- Name",
                        "    DistrictCooling,         !- Equipment 1 Object Type",
                        "    Purchased Cooling;       !- Equipment 1 Name",

                        "  DistrictCooling,",
                        "    Purchased Cooling,             !- Name",
                        "    Purchased Cooling Inlet Node,  !- Chilled Water Inlet Node Name",
                        "    Purchased Cooling Outlet Node, !- Chilled Water Outlet Node Name",
                        "    680000;                        !- Nominal Capacity {W}",

                        "  Pump:VariableSpeed,",
                        "    Circ Pump,               !- Name",
                        "    CW Supply Inlet Node,    !- Inlet Node Name",
                        "    CW Pump Outlet Node,     !- Outlet Node Name",
                        "    .0011,                   !- Rated Flow Rate {m3/s}",
                        "    300000,                  !- Rated Pump Head {Pa}",
                        "    500,                     !- Rated Power Consumption {W}",
                        "    .87,                     !- Motor Efficiency",
                        "    0.0,                     !- Fraction of Motor Inefficiencies to Fluid Stream",
                        "    0,                       !- Coefficient 1 of the Part Load Performance Curve",
                        "    1,                       !- Coefficient 2 of the Part Load Performance Curve",
                        "    0,                       !- Coefficient 3 of the Part Load Performance Curve",
                        "    0,                       !- Coefficient 4 of the Part Load Performance Curve",
                        "    0,                       !- Minimum Flow Rate {m3/s}",
                        "    INTERMITTENT;            !- Pump Control Type",

                                                     });
    ASSERT_TRUE(process_idf(idf_objects));

    GetProjectControlData(*state, ErrorsFound);
    EXPECT_FALSE(ErrorsFound);

    GetZoneData(*state, ErrorsFound);
    EXPECT_FALSE(ErrorsFound);
    EXPECT_EQ("WEST ZONE", state->dataHeatBal->Zone(1).Name);

    GetZoneEquipmentData(*state);
    ProcessScheduleInput(*state);
    HeatBalanceManager::SetPreConstructionInputParameters(*state);
    GetMaterialData(*state, ErrorsFound);
    EXPECT_FALSE(ErrorsFound);

    GetConstructData(*state, ErrorsFound);
    EXPECT_FALSE(ErrorsFound);

    GetPlantSizingInput(*state);
    GetPlantLoopData(*state);
    GetPlantInput(*state);
    SetupInitialPlantCallingOrder(*state);
    SetupBranchControlTypes(*state);
    state->dataSurface->WorldCoordSystem = true;
    GetSurfaceListsInputs(*state);
    ErrorsFound = false;
    SetupZoneGeometry(*state, ErrorsFound);
    EXPECT_FALSE(ErrorsFound);

    std::string const error_string =
            delimited_string({
                     "   ** Severe  ** ZoneHVAC:LowTemperatureRadiant:VariableFlow:Design = WEST ZONE RADIANT FLOOR DESIGN",
                     "   **   ~~~   ** Input for Cooling Design Capacity Method = CAPACITYPERFLOORAREA",
                     "   **   ~~~   ** Illegal Cooling Design Capacity Per Floor Area = 0.0000000",
                     "   **  Fatal  ** GetLowTempRadiantSystem: Errors found in input. Preceding conditions cause termination.",
                     "   ...Summary of Errors that led to program termination:",
                     "   ..... Reference severe error count=1",
                     "   ..... Last severe error=ZoneHVAC:LowTemperatureRadiant:VariableFlow:Design = WEST ZONE RADIANT FLOOR DESIGN"});
    EXPECT_ANY_THROW(GetLowTempRadiantSystem(*state));

    compare_err_stream(error_string, true);

}

TEST_F(LowTempRadiantSystemTest, InitLowTempRadiantSystem)
{

    bool InitErrorFound;

    RadSysNum = 1;
    SystemType = LowTempRadiantSystem::SystemType::ConstantFlowSystem;
    state->dataLowTempRadSys->NumOfCFloLowTempRadSys = 1;
    state->dataLowTempRadSys->CFloRadSys(RadSysNum).NumOfSurfaces = 0;
    state->dataLowTempRadSys->TotalNumOfRadSystems = 0;
    state->dataGlobal->BeginEnvrnFlag = false;
    state->dataLowTempRadSys->CFloRadSys(RadSysNum).HotWaterInNode = 0;
    state->dataLowTempRadSys->CFloRadSys(RadSysNum).ColdWaterInNode = 0;
    state->dataGlobal->BeginTimeStepFlag = false;
    state->dataLowTempRadSys->CFloRadSys(RadSysNum).VolFlowSchedPtr = 0;
    state->dataLowTempRadSys->CFloRadSys(RadSysNum).EMSOverrideOnWaterMdot = false;
    state->dataLowTempRadSys->CFloRadSys(RadSysNum).WaterMassFlowRate = 1.0;
    state->dataLowTempRadSys->CFloRadSys(RadSysNum).HotDesignWaterMassFlowRate = 2.0;
    state->dataLowTempRadSys->CFloRadSys(RadSysNum).ColdDesignWaterMassFlowRate = 3.0;
    state->dataLowTempRadSys->CFloRadSys(RadSysNum).CWLoopNum = 0;
    state->dataLowTempRadSys->CFloRadSys(RadSysNum).HWLoopNum = 0;
    state->dataLowTempRadSys->CFloRadSys(RadSysNum).WaterVolFlowMax = 1.0;
    state->dataLowTempRadSys->CFloRadSys(RadSysNum).NomPumpHead = 1.0;
    state->dataLowTempRadSys->CFloRadSys(RadSysNum).NomPowerUse = 1.0;

    DesignObjectNum = 1;
    state->dataLowTempRadSys->NumOfCFloLowTempRadSysDes = 1;
    state->dataLowTempRadSys->CflowRadiantSysDesign.allocate(state->dataLowTempRadSys->NumOfCFloLowTempRadSysDes);
    state->dataLowTempRadSys->CFloRadSys(RadSysNum).DesignObjectPtr = 1;
    state->dataLowTempRadSys->CflowRadiantSysDesign(DesignObjectNum).MotorEffic = 1.2;

    state->dataLowTempRadSys->CFloRadSys(RadSysNum).CoolingSystem = true;
    state->dataLowTempRadSys->CFloRadSys(RadSysNum).HeatingSystem = false;
    InitLowTempRadiantSystem(*state, false, RadSysNum, SystemType, InitErrorFound);
    EXPECT_EQ(3.0, state->dataLowTempRadSys->CFloRadSys(RadSysNum).ChWaterMassFlowRate);
    EXPECT_EQ(0.0, state->dataLowTempRadSys->CFloRadSys(RadSysNum).WaterMassFlowRate);

    state->dataLowTempRadSys->CFloRadSys(RadSysNum).CoolingSystem = false;
    state->dataLowTempRadSys->CFloRadSys(RadSysNum).HeatingSystem = true;
    InitLowTempRadiantSystem(*state, false, RadSysNum, SystemType, InitErrorFound);
    EXPECT_EQ(2.0, state->dataLowTempRadSys->CFloRadSys(RadSysNum).HotWaterMassFlowRate);
    EXPECT_EQ(0.0, state->dataLowTempRadSys->CFloRadSys(RadSysNum).WaterMassFlowRate);
}

TEST_F(LowTempRadiantSystemTest, InitLowTempRadiantSystemCFloPump)
{

    bool InitErrorFound;
    Real64 actualEfficiencyPercentage;

    // Test 1: with autosize for max flow, nothing should happen
    LowTempRadiantSystem::clear_state();
    RadSysNum = 1;
    SystemType = LowTempRadiantSystem::SystemType::ConstantFlowSystem;
    state->dataLowTempRadSys->NumOfCFloLowTempRadSys = 1;
    state->dataLowTempRadSys->CFloRadSys.allocate(state->dataLowTempRadSys->NumOfCFloLowTempRadSys);
    state->dataLowTempRadSys->CFloRadSys(RadSysNum).NumOfSurfaces = 0;
    state->dataLowTempRadSys->CFloRadSys(RadSysNum).Name = "NoNameRadSys";
    state->dataLowTempRadSys->TotalNumOfRadSystems = 0;
    state->dataGlobal->BeginEnvrnFlag = false;
    state->dataZoneEquip->ZoneEquipInputsFilled = false;
    state->dataLowTempRadSys->CFloRadSys(RadSysNum).HotWaterInNode = 0;
    state->dataLowTempRadSys->CFloRadSys(RadSysNum).ColdWaterInNode = 0;
    state->dataGlobal->BeginTimeStepFlag = false;
    state->dataLowTempRadSys->CFloRadSys(RadSysNum).VolFlowSchedPtr = 0;
    state->dataLowTempRadSys->CFloRadSys(RadSysNum).EMSOverrideOnWaterMdot = false;
    state->dataLowTempRadSys->CFloRadSys(RadSysNum).WaterMassFlowRate = 1.0;
    state->dataLowTempRadSys->CFloRadSys(RadSysNum).HotDesignWaterMassFlowRate = 2.0;
    state->dataLowTempRadSys->CFloRadSys(RadSysNum).ColdDesignWaterMassFlowRate = 3.0;
    state->dataLowTempRadSys->CFloRadSys(RadSysNum).CWLoopNum = 0;
    state->dataLowTempRadSys->CFloRadSys(RadSysNum).HWLoopNum = 0;
    state->dataLowTempRadSys->CFloRadSys(RadSysNum).NomPumpHead = 1.0;
    state->dataLowTempRadSys->CFloRadSys(RadSysNum).NomPowerUse = 1.0;
    state->dataLowTempRadSys->CFloRadSys(RadSysNum).PumpEffic = 0.0;
    state->dataLowTempRadSys->CFloRadSys(RadSysNum).CoolingSystem = false;
    state->dataLowTempRadSys->CFloRadSys(RadSysNum).HeatingSystem = false;

    DesignObjectNum = 1;
    state->dataLowTempRadSys->NumOfCFloLowTempRadSysDes = 1;
    state->dataLowTempRadSys->CflowRadiantSysDesign.allocate(state->dataLowTempRadSys->NumOfCFloLowTempRadSysDes);
    state->dataLowTempRadSys->CFloRadSys(RadSysNum).DesignObjectPtr = 1;
    state->dataLowTempRadSys->CflowRadiantSysDesign(DesignObjectNum).MotorEffic = 1.0;

    state->dataLowTempRadSys->CFloRadSys(RadSysNum).WaterVolFlowMax = AutoSize;
    InitLowTempRadiantSystem(*state, false, RadSysNum, SystemType, InitErrorFound);
    EXPECT_EQ(state->dataLowTempRadSys->CFloRadSys(RadSysNum).PumpEffic, 0.0);
    EXPECT_EQ(InitErrorFound, false);

    // Test 2: pump efficiency below 50%
    LowTempRadiantSystem::clear_state();
    RadSysNum = 1;
    SystemType = LowTempRadiantSystem::SystemType::ConstantFlowSystem;
    state->dataLowTempRadSys->NumOfCFloLowTempRadSys = 1;
    state->dataLowTempRadSys->CFloRadSys.allocate(state->dataLowTempRadSys->NumOfCFloLowTempRadSys);
    state->dataLowTempRadSys->CFloRadSys(RadSysNum).NumOfSurfaces = 0;
    state->dataLowTempRadSys->CFloRadSys(RadSysNum).Name = "NoNameRadSys";
    state->dataLowTempRadSys->TotalNumOfRadSystems = 0;
    state->dataGlobal->BeginEnvrnFlag = false;
    state->dataZoneEquip->ZoneEquipInputsFilled = false;
    state->dataLowTempRadSys->CFloRadSys(RadSysNum).HotWaterInNode = 0;
    state->dataLowTempRadSys->CFloRadSys(RadSysNum).ColdWaterInNode = 0;
    state->dataGlobal->BeginTimeStepFlag = false;
    state->dataLowTempRadSys->CFloRadSys(RadSysNum).VolFlowSchedPtr = 0;
    state->dataLowTempRadSys->CFloRadSys(RadSysNum).EMSOverrideOnWaterMdot = false;
    state->dataLowTempRadSys->CFloRadSys(RadSysNum).WaterMassFlowRate = 1.0;
    state->dataLowTempRadSys->CFloRadSys(RadSysNum).HotDesignWaterMassFlowRate = 2.0;
    state->dataLowTempRadSys->CFloRadSys(RadSysNum).ColdDesignWaterMassFlowRate = 3.0;
    state->dataLowTempRadSys->CFloRadSys(RadSysNum).CWLoopNum = 0;
    state->dataLowTempRadSys->CFloRadSys(RadSysNum).HWLoopNum = 0;
    state->dataLowTempRadSys->CFloRadSys(RadSysNum).NomPumpHead = 1.0;
    state->dataLowTempRadSys->CFloRadSys(RadSysNum).NomPowerUse = 1.0;
    state->dataLowTempRadSys->CFloRadSys(RadSysNum).PumpEffic = 0.0;
    state->dataLowTempRadSys->CFloRadSys(RadSysNum).CoolingSystem = false;
    state->dataLowTempRadSys->CFloRadSys(RadSysNum).HeatingSystem = false;

    DesignObjectNum = 1;
    state->dataLowTempRadSys->CFloRadSys(RadSysNum).DesignObjectPtr = 1;
    state->dataLowTempRadSys->CflowRadiantSysDesign(DesignObjectNum).MotorEffic = 1.0;

    state->dataLowTempRadSys->CFloRadSys(RadSysNum).WaterVolFlowMax = 0.4; // because of how other parameters are set, this value is equal to the pump efficiency
    InitLowTempRadiantSystem(*state, false, RadSysNum, SystemType, InitErrorFound);
    actualEfficiencyPercentage = state->dataLowTempRadSys->CFloRadSys(RadSysNum).PumpEffic * 100.0;
    std::string const error_string02 =
        delimited_string({format("   ** Warning ** Check input.  Calc Pump Efficiency={:.5R}% which is less than 50%, for pump in radiant system {}",
                                 actualEfficiencyPercentage,
                                 state->dataLowTempRadSys->CFloRadSys(RadSysNum).Name)});
    EXPECT_EQ(state->dataLowTempRadSys->CFloRadSys(RadSysNum).WaterVolFlowMax, state->dataLowTempRadSys->CFloRadSys(RadSysNum).PumpEffic);
    EXPECT_TRUE(compare_err_stream(error_string02, true));
    EXPECT_EQ(InitErrorFound, false);

    // Test 3: pump efficiency between 95% and 100%
    LowTempRadiantSystem::clear_state();
    RadSysNum = 1;
    SystemType = LowTempRadiantSystem::SystemType::ConstantFlowSystem;
    state->dataLowTempRadSys->NumOfCFloLowTempRadSys = 1;
    state->dataLowTempRadSys->CFloRadSys.allocate(state->dataLowTempRadSys->NumOfCFloLowTempRadSys);
    state->dataLowTempRadSys->CFloRadSys(RadSysNum).NumOfSurfaces = 0;
    state->dataLowTempRadSys->CFloRadSys(RadSysNum).Name = "NoNameRadSys";
    state->dataLowTempRadSys->TotalNumOfRadSystems = 0;
    state->dataGlobal->BeginEnvrnFlag = false;
    state->dataZoneEquip->ZoneEquipInputsFilled = false;
    state->dataLowTempRadSys->CFloRadSys(RadSysNum).HotWaterInNode = 0;
    state->dataLowTempRadSys->CFloRadSys(RadSysNum).ColdWaterInNode = 0;
    state->dataGlobal->BeginTimeStepFlag = false;
    state->dataLowTempRadSys->CFloRadSys(RadSysNum).VolFlowSchedPtr = 0;
    state->dataLowTempRadSys->CFloRadSys(RadSysNum).EMSOverrideOnWaterMdot = false;
    state->dataLowTempRadSys->CFloRadSys(RadSysNum).WaterMassFlowRate = 1.0;
    state->dataLowTempRadSys->CFloRadSys(RadSysNum).HotDesignWaterMassFlowRate = 2.0;
    state->dataLowTempRadSys->CFloRadSys(RadSysNum).ColdDesignWaterMassFlowRate = 3.0;
    state->dataLowTempRadSys->CFloRadSys(RadSysNum).CWLoopNum = 0;
    state->dataLowTempRadSys->CFloRadSys(RadSysNum).HWLoopNum = 0;
    state->dataLowTempRadSys->CFloRadSys(RadSysNum).NomPumpHead = 1.0;
    state->dataLowTempRadSys->CFloRadSys(RadSysNum).NomPowerUse = 1.0;
    state->dataLowTempRadSys->CFloRadSys(RadSysNum).PumpEffic = 0.0;
    state->dataLowTempRadSys->CFloRadSys(RadSysNum).CoolingSystem = false;
    state->dataLowTempRadSys->CFloRadSys(RadSysNum).HeatingSystem = false;

    DesignObjectNum = 1;
    state->dataLowTempRadSys->CFloRadSys(RadSysNum).DesignObjectPtr = 1;
    state->dataLowTempRadSys->CflowRadiantSysDesign(DesignObjectNum).MotorEffic = 1.0;

    state->dataLowTempRadSys->CFloRadSys(RadSysNum).WaterVolFlowMax = 0.98; // because of how other parameters are set, this value is equal to the pump efficiency
    InitLowTempRadiantSystem(*state, false, RadSysNum, SystemType, InitErrorFound);
    actualEfficiencyPercentage = state->dataLowTempRadSys->CFloRadSys(RadSysNum).PumpEffic * 100.0;
    std::string const error_string03 =
        delimited_string({format("   ** Warning ** Check input.  Calc Pump Efficiency={:.5R}% is approaching 100%, for pump in radiant system {}",
                                 actualEfficiencyPercentage,
                                 state->dataLowTempRadSys->CFloRadSys(RadSysNum).Name)});
    EXPECT_EQ(state->dataLowTempRadSys->CFloRadSys(RadSysNum).WaterVolFlowMax, state->dataLowTempRadSys->CFloRadSys(RadSysNum).PumpEffic);
    EXPECT_TRUE(compare_err_stream(error_string03, true));
    EXPECT_EQ(InitErrorFound, false);

    // Test 4: pump efficiency over 100%
    LowTempRadiantSystem::clear_state();
    RadSysNum = 1;
    SystemType = LowTempRadiantSystem::SystemType::ConstantFlowSystem;
    state->dataLowTempRadSys->NumOfCFloLowTempRadSys = 1;
    state->dataLowTempRadSys->CFloRadSys.allocate(state->dataLowTempRadSys->NumOfCFloLowTempRadSys);
    state->dataLowTempRadSys->CFloRadSys(RadSysNum).NumOfSurfaces = 0;
    state->dataLowTempRadSys->CFloRadSys(RadSysNum).Name = "NoNameRadSys";
    state->dataLowTempRadSys->TotalNumOfRadSystems = 0;
    state->dataGlobal->BeginEnvrnFlag = false;
    state->dataZoneEquip->ZoneEquipInputsFilled = false;
    state->dataLowTempRadSys->CFloRadSys(RadSysNum).HotWaterInNode = 0;
    state->dataLowTempRadSys->CFloRadSys(RadSysNum).ColdWaterInNode = 0;
    state->dataGlobal->BeginTimeStepFlag = false;
    state->dataLowTempRadSys->CFloRadSys(RadSysNum).VolFlowSchedPtr = 0;
    state->dataLowTempRadSys->CFloRadSys(RadSysNum).EMSOverrideOnWaterMdot = false;
    state->dataLowTempRadSys->CFloRadSys(RadSysNum).WaterMassFlowRate = 1.0;
    state->dataLowTempRadSys->CFloRadSys(RadSysNum).HotDesignWaterMassFlowRate = 2.0;
    state->dataLowTempRadSys->CFloRadSys(RadSysNum).ColdDesignWaterMassFlowRate = 3.0;
    state->dataLowTempRadSys->CFloRadSys(RadSysNum).CWLoopNum = 0;
    state->dataLowTempRadSys->CFloRadSys(RadSysNum).HWLoopNum = 0;
    state->dataLowTempRadSys->CFloRadSys(RadSysNum).NomPumpHead = 1.0;
    state->dataLowTempRadSys->CFloRadSys(RadSysNum).NomPowerUse = 1.0;
    state->dataLowTempRadSys->CFloRadSys(RadSysNum).PumpEffic = 0.0;
    state->dataLowTempRadSys->CFloRadSys(RadSysNum).CoolingSystem = false;
    state->dataLowTempRadSys->CFloRadSys(RadSysNum).HeatingSystem = false;

    DesignObjectNum = 1;
    state->dataLowTempRadSys->CFloRadSys(RadSysNum).DesignObjectPtr = 1;
    state->dataLowTempRadSys->CflowRadiantSysDesign(DesignObjectNum).MotorEffic = 1.0;

    state->dataLowTempRadSys->CFloRadSys(RadSysNum).WaterVolFlowMax = 1.23; // because of how other parameters are set, this value is equal to the pump efficiency
    InitLowTempRadiantSystem(*state, false, RadSysNum, SystemType, InitErrorFound);
    actualEfficiencyPercentage = state->dataLowTempRadSys->CFloRadSys(RadSysNum).PumpEffic * 100.0;
    std::string const error_string04 = delimited_string(
        {format("   ** Severe  ** Check input.  Calc Pump Efficiency={:.5R}% which is bigger than 100%, for pump in radiant system {}",
                actualEfficiencyPercentage,
                state->dataLowTempRadSys->CFloRadSys(RadSysNum).Name)});
    EXPECT_EQ(state->dataLowTempRadSys->CFloRadSys(RadSysNum).WaterVolFlowMax, state->dataLowTempRadSys->CFloRadSys(RadSysNum).PumpEffic);
    EXPECT_TRUE(compare_err_stream(error_string04, true));
    EXPECT_EQ(InitErrorFound, true);
}

TEST_F(LowTempRadiantSystemTest, LowTempElecRadSurfaceGroupTest)
{

    int RadSysNum(1);

    std::string const idf_objects = delimited_string({

        "  ZoneHVAC:LowTemperatureRadiant:Electric,",
        "    West Zone Radiant Floor, !- Name",
        "    RadiantSysAvailSched,    !- Availability Schedule Name",
        "    West Zone,               !- Zone Name",
        "    West Zone Surface Group, !- Surface Name or Radiant Surface Group Name",
        "    heatingdesigncapacity,   !- Heating Design Capacity Method",
        "    100,                     !- Heating Design Capacity{ W }",
        "    ,                        !- Heating Design Capacity Per Floor Area{ W/m2 }",
        "    1.0,                     !- Fraction of Autosized Heating Design Capacity",
        "    MeanAirTemperature,      !- Temperature Control Type",
        "    HalfFlowPower,           !- Setpoint Type",
        "    2.0,                     !- Heating Throttling Range {deltaC}",
        "    Radiant Heating Setpoints;  !- Heating Control Temperature Schedule Name",

        "  ZoneHVAC:LowTemperatureRadiant:Electric,",
        "    East Zone Radiant Floor, !- Name",
        "    RadiantSysAvailSched,    !- Availability Schedule Name",
        "    East Zone,               !- Zone Name",
        "    East Zone Surface Group, !- Surface Name or Radiant Surface Group Name",
        "    heatingdesigncapacity,   !- Heating Design Capacity Method",
        "    100,                     !- Heating Design Capacity{ W }",
        "    ,                        !- Heating Design Capacity Per Floor Area{ W/m2 }",
        "    1.0,                     !- Fraction of Autosized Heating Design Capacity",
        "    MeanAirTemperature,      !- Temperature Control Type",
        "    HalfFlowPower,           !- Setpoint Type",
        "    2.0,                     !- Heating Throttling Range {deltaC}",
        "    Radiant Heating Setpoints;  !- Heating Control Temperature Schedule Name",

        "  ZoneHVAC:LowTemperatureRadiant:SurfaceGroup,",
        "    East Zone Surface Group, !- Name",
        "    Zn002:Flr001,             !- Surface 1 Name",
        "     0.5,                     !- Flow Fraction for Surface 1",
        "    Zn002:Flr002,             !- Surface 2 Name",
        "     0.5;                     !- Flow Fraction for Surface 2",

        "  ZoneHVAC:LowTemperatureRadiant:SurfaceGroup,",
        "    West Zone Surface Group, !- Name",
        "    Zn001:Flr001,             !- Surface 1 Name",
        "     0.5,                     !- Flow Fraction for Surface 1",
        "    Zn001:Flr002,             !- Surface 2 Name",
        "     0.5;                     !- Flow Fraction for Surface 2",

        "  Schedule:Compact,",
        "    RADIANTSYSAVAILSCHED,    !- Name",
        "    FRACTION,                !- Schedule Type Limits Name",
        "    Through: 12/31,          !- Field 1",
        "    For: Alldays,            !- Field 2",
        "    Until: 24:00,1.00;       !- Field 3",

        "  Schedule:Compact,",
        "    Radiant Heating Setpoints,   !- Name",
        "    TEMPERATURE,             !- Schedule Type Limits Name",
        "    Through: 12/31,          !- Field 1",
        "    For: Alldays,            !- Field 2",
        "    Until: 24:00,20.0;       !- Field 3",

    });
    ASSERT_TRUE(process_idf(idf_objects));

    state->dataHeatBal->Zone.allocate(2);
    state->dataHeatBal->Zone(1).Name = "WEST ZONE";
    state->dataHeatBal->Zone(2).Name = "EAST ZONE";

    state->dataSurface->TotSurfaces = 4;
    state->dataSurface->Surface.allocate(4);
    state->dataSurface->Surface(1).Name = "ZN001:FLR001";
    state->dataSurface->Surface(1).ZoneName = "WEST ZONE";
    state->dataSurface->Surface(1).Zone = 1;
    state->dataSurface->Surface(1).Construction = 1;
    state->dataSurface->Surface(2).Name = "ZN001:FLR002";
    state->dataSurface->Surface(2).ZoneName = "WEST ZONE";
    state->dataSurface->Surface(2).Zone = 1;
    state->dataSurface->Surface(2).Construction = 1;
    state->dataSurface->Surface(3).Name = "ZN002:FLR001";
    state->dataSurface->Surface(3).ZoneName = "EAST ZONE";
    state->dataSurface->Surface(3).Zone = 2;
    state->dataSurface->Surface(3).Construction = 1;
    state->dataSurface->Surface(4).Name = "ZN002:FLR002";
    state->dataSurface->Surface(4).ZoneName = "EAST ZONE";
    state->dataSurface->Surface(4).Zone = 2;
    state->dataSurface->Surface(4).Construction = 1;
    state->dataConstruction->Construct.allocate(1);
    state->dataConstruction->Construct(1).SourceSinkPresent = true;

    GetLowTempRadiantSystem(*state);
    EXPECT_EQ(2, state->dataLowTempRadSys->NumOfElecLowTempRadSys);
    EXPECT_EQ("WEST ZONE RADIANT FLOOR", state->dataLowTempRadSys->RadSysTypes(RadSysNum).Name);
    EXPECT_EQ("EAST ZONE RADIANT FLOOR", state->dataLowTempRadSys->RadSysTypes(RadSysNum + 1).Name);
    EXPECT_EQ(LowTempRadiantSystem::SystemType::ElectricSystem, state->dataLowTempRadSys->RadSysTypes(RadSysNum).SystemType);
    EXPECT_EQ(state->dataLowTempRadSys->ElecRadSys(1).ZoneName, "WEST ZONE");
    EXPECT_EQ(state->dataLowTempRadSys->ElecRadSys(1).SurfListName, "WEST ZONE SURFACE GROUP");
    // the 2nd surface list group holds data for 1st elec rad sys (#5958)
    EXPECT_EQ(DataSurfaceLists::SurfList(2).Name, "WEST ZONE SURFACE GROUP");
    EXPECT_EQ(state->dataLowTempRadSys->ElecRadSys(1).NumOfSurfaces, 2);
    // surface ptr's are not set correctly when elec rad sys "index" (e.g., state->dataLowTempRadSys->ElecRadSys(N)) is not the same as surface group "index"
    // #5958 fixes this issue
    EXPECT_EQ(state->dataLowTempRadSys->ElecRadSys(1).SurfacePtr(1), 1);
    EXPECT_EQ(state->dataLowTempRadSys->ElecRadSys(1).SurfacePtr(2), 2);
}

TEST_F(LowTempRadiantSystemTest, CalcLowTempCFloRadiantSystem_OperationMode)
{
    // # ZoneHVAC:LowTemperatureRadiant:VariableFlow array bounds error #5905

    Real64 Load;

    RadSysNum = 1;
    LowTempRadiantSystem::clear_state();
    SystemType = LowTempRadiantSystem::SystemType::ConstantFlowSystem;
    state->dataLowTempRadSys->NumOfCFloLowTempRadSys = 1;
    state->dataLowTempRadSys->CFloRadSys.allocate(state->dataLowTempRadSys->NumOfCFloLowTempRadSys);
    state->dataLowTempRadSys->CFloRadSys(RadSysNum).SurfacePtr.allocate(1);
    state->dataLowTempRadSys->NumOfCFloLowTempRadSysDes = 1;
    state->dataLowTempRadSys->CflowRadiantSysDesign.allocate(state->dataLowTempRadSys->NumOfCFloLowTempRadSysDes);
    Schedule.allocate(3);
    DataHeatBalFanSys::MAT.allocate(1);
    Schedule(1).CurrentValue = 1;
    Schedule(2).CurrentValue = 22.0;
    Schedule(3).CurrentValue = 25.0;
    DataHeatBalFanSys::MAT(1) = 21.0;
    state->dataLowTempRadSys->CFloRadSys(RadSysNum).NumOfSurfaces = 0;
    state->dataLowTempRadSys->TotalNumOfRadSystems = 0;
    state->dataLowTempRadSys->CFloRadSys(RadSysNum).ZonePtr = 1;
    state->dataLowTempRadSys->CFloRadSys(RadSysNum).SchedPtr = 1;
    state->dataLowTempRadSys->CFloRadSys(RadSysNum).ControlType = LowTempRadiantControlTypes::MATControl;
    state->dataLowTempRadSys->CFloRadSys(RadSysNum).HotCtrlHiTempSchedPtr = 2;
    state->dataLowTempRadSys->CFloRadSys(RadSysNum).ColdCtrlLoTempSchedPtr = 3;
    state->dataLowTempRadSys->CFloRadSys(RadSysNum).SurfacePtr(1) = 1;

    state->dataLowTempRadSys->CFloRadSys(RadSysNum).HotWaterInNode = 0;
    state->dataLowTempRadSys->CFloRadSys(RadSysNum).ColdWaterInNode = 0;
    state->dataLowTempRadSys->CFloRadSys(RadSysNum).VolFlowSchedPtr = 0;
    state->dataLowTempRadSys->CFloRadSys(RadSysNum).EMSOverrideOnWaterMdot = false;
    state->dataLowTempRadSys->CFloRadSys(RadSysNum).WaterMassFlowRate = 1.0;
    state->dataLowTempRadSys->CFloRadSys(RadSysNum).HotDesignWaterMassFlowRate = 2.0;
    state->dataLowTempRadSys->CFloRadSys(RadSysNum).ColdDesignWaterMassFlowRate = 3.0;
    state->dataLowTempRadSys->CFloRadSys(RadSysNum).CWLoopNum = 0;
    state->dataLowTempRadSys->CFloRadSys(RadSysNum).HWLoopNum = 0;
    state->dataLowTempRadSys->CFloRadSys(RadSysNum).WaterVolFlowMax = 1.0;
    state->dataLowTempRadSys->CFloRadSys(RadSysNum).NomPumpHead = 1.0;
    state->dataLowTempRadSys->CFloRadSys(RadSysNum).NomPowerUse = 1.0;
    DesignObjectNum = 1;
    state->dataLowTempRadSys->CFloRadSys(RadSysNum).DesignObjectPtr = 1;
    state->dataLowTempRadSys->CflowRadiantSysDesign(DesignObjectNum).MotorEffic = 1.2;

    // heating
    state->dataLowTempRadSys->CFloRadSys(RadSysNum).CoolingSystem = true;
    state->dataLowTempRadSys->CFloRadSys(RadSysNum).HeatingSystem = false;
    Load = 1000.0;
    state->dataLowTempRadSys->CFloRadSys(RadSysNum).calculateLowTemperatureRadiantSystem(*state, Load);
    EXPECT_EQ(NotOperating, state->dataLowTempRadSys->CFloRadSys(RadSysNum).OperatingMode);

    // Cooling
    state->dataLowTempRadSys->CFloRadSys(RadSysNum).CoolingSystem = false;
    state->dataLowTempRadSys->CFloRadSys(RadSysNum).HeatingSystem = true;
    DataHeatBalFanSys::MAT(1) = 26.0;
    state->dataLowTempRadSys->CFloRadSys(RadSysNum).calculateLowTemperatureRadiantSystem(*state, Load);
    EXPECT_EQ(NotOperating, state->dataLowTempRadSys->CFloRadSys(RadSysNum).OperatingMode);

    state->dataLowTempRadSys->CFloRadSys.deallocate();
    Schedule.deallocate();
    DataHeatBalFanSys::MAT.deallocate();
}

TEST_F(LowTempRadiantSystemTest, CalcLowTempHydrRadiantSystem_OperationMode)
{
    // # ZoneHVAC:LowTemperatureRadiant:VariableFlow array bounds error #5905

    Real64 Load;

    RadSysNum = 1;
    LowTempRadiantSystem::clear_state();

    //	SystemType = LowTempRadiantSystem::SystemType::ConstantFlowSystem;
    state->dataLowTempRadSys->NumOfHydrLowTempRadSys = 1;
    state->dataLowTempRadSys->HydrRadSys.allocate(state->dataLowTempRadSys->NumOfHydrLowTempRadSys);
    state->dataLowTempRadSys->NumOfHydrLowTempRadSysDes = 1;
    state->dataLowTempRadSys->HydronicRadiantSysDesign.allocate(state->dataLowTempRadSys->NumOfHydrLowTempRadSys);
    state->dataLowTempRadSys->HydrRadSys(RadSysNum).SurfacePtr.allocate(1);
    state->dataLowTempRadSys->HydrRadSys(RadSysNum).SurfacePtr(1) = 1;
    Schedule.allocate(3);
    DataHeatBalFanSys::MAT.allocate(1);
    Schedule(1).CurrentValue = 1;
    Schedule(2).CurrentValue = 22.0;
    Schedule(3).CurrentValue = 25.0;
    DataHeatBalFanSys::MAT(1) = 21.0;
    state->dataLowTempRadSys->HydrRadSys(RadSysNum).NumOfSurfaces = 0;
    state->dataLowTempRadSys->TotalNumOfRadSystems = 0;
    state->dataLowTempRadSys->HydrRadSys(RadSysNum).ZonePtr = 1;
    state->dataLowTempRadSys->HydrRadSys(RadSysNum).SchedPtr = 1;
    state->dataLowTempRadSys->HydrRadSys(RadSysNum).ControlType = LowTempRadiantControlTypes::MATControl;

    DesignObjectNum = 1;
    state->dataLowTempRadSys->HydrRadSys(RadSysNum).DesignObjectPtr = 1;
    state->dataLowTempRadSys->HydronicRadiantSysDesign(DesignObjectNum).HotSetptSchedPtr = 2;
    state->dataLowTempRadSys->HydronicRadiantSysDesign(DesignObjectNum).ColdSetptSchedPtr = 3;

    state->dataLowTempRadSys->HydrRadSys(RadSysNum).HotWaterInNode = 0;
    state->dataLowTempRadSys->HydrRadSys(RadSysNum).ColdWaterInNode = 0;
    state->dataLowTempRadSys->HydrRadSys(RadSysNum).EMSOverrideOnWaterMdot = false;
    state->dataLowTempRadSys->HydrRadSys(RadSysNum).WaterMassFlowRate = 1.0;
    state->dataLowTempRadSys->HydrRadSys(RadSysNum).CWLoopNum = 0;
    state->dataLowTempRadSys->HydrRadSys(RadSysNum).HWLoopNum = 0;

    // heating
    state->dataLowTempRadSys->HydrRadSys(RadSysNum).OperatingMode = 0;
    state->dataLowTempRadSys->HydrRadSys(RadSysNum).CoolingSystem = true;
    state->dataLowTempRadSys->HydrRadSys(RadSysNum).HeatingSystem = false;
    Load = 1000.0;
    state->dataLowTempRadSys->HydrRadSys(RadSysNum).calculateLowTemperatureRadiantSystem(*state, Load);
    EXPECT_EQ(0, state->dataLowTempRadSys->HydrRadSys(RadSysNum).OperatingMode);

    // Cooling
    state->dataLowTempRadSys->HydrRadSys(RadSysNum).CoolingSystem = false;
    state->dataLowTempRadSys->HydrRadSys(RadSysNum).HeatingSystem = true;
    DataHeatBalFanSys::MAT(1) = 26.0;
    state->dataLowTempRadSys->HydrRadSys(RadSysNum).calculateLowTemperatureRadiantSystem(*state, Load);
    EXPECT_EQ(NotOperating, state->dataLowTempRadSys->HydrRadSys(RadSysNum).OperatingMode);

    state->dataLowTempRadSys->HydrRadSys.deallocate();
    Schedule.deallocate();
    DataHeatBalFanSys::MAT.deallocate();
}

TEST_F(LowTempRadiantSystemTest, SizeRadSysTubeLengthTest)
{
    // # Low Temperature Radiant System (variable and constant flow) autosizing tube length issue #6202
    Real64 FuncCalc;
    LowTempRadiantSystem::SystemType RadSysType;

    RadSysNum = 1;
    LowTempRadiantSystem::clear_state();

    state->dataLowTempRadSys->HydrRadSys.allocate(3);
    state->dataLowTempRadSys->CFloRadSys.allocate(3);

    state->dataLowTempRadSys->HydrRadSys(1).NumOfSurfaces = 1;
    state->dataLowTempRadSys->HydrRadSys(1).SurfacePtr.allocate(1);
    state->dataLowTempRadSys->HydrRadSys(1).SurfacePtr(1) = 1;
    state->dataLowTempRadSys->HydrRadSys(2).NumOfSurfaces = 2;
    state->dataLowTempRadSys->HydrRadSys(2).SurfacePtr.allocate(2);
    state->dataLowTempRadSys->HydrRadSys(2).SurfacePtr(1) = 1;
    state->dataLowTempRadSys->HydrRadSys(2).SurfacePtr(2) = 2;
    state->dataLowTempRadSys->HydrRadSys(3).NumOfSurfaces = 1;
    state->dataLowTempRadSys->HydrRadSys(3).SurfacePtr.allocate(1);
    state->dataLowTempRadSys->HydrRadSys(3).SurfacePtr(1) = 3;

    state->dataLowTempRadSys->CFloRadSys(1).NumOfSurfaces = 1;
    state->dataLowTempRadSys->CFloRadSys(1).SurfacePtr.allocate(1);
    state->dataLowTempRadSys->CFloRadSys(1).SurfacePtr(1) = 1;
    state->dataLowTempRadSys->CFloRadSys(2).NumOfSurfaces = 2;
    state->dataLowTempRadSys->CFloRadSys(2).SurfacePtr.allocate(2);
    state->dataLowTempRadSys->CFloRadSys(2).SurfacePtr(1) = 1;
    state->dataLowTempRadSys->CFloRadSys(2).SurfacePtr(2) = 2;
    state->dataLowTempRadSys->CFloRadSys(3).NumOfSurfaces = 1;
    state->dataLowTempRadSys->CFloRadSys(3).SurfacePtr.allocate(1);
    state->dataLowTempRadSys->CFloRadSys(3).SurfacePtr(1) = 3;

    state->dataSurface->Surface.allocate(3);
    state->dataSurface->Surface(1).Construction = 1;
    state->dataSurface->Surface(1).Area = 100.0;
    state->dataSurface->Surface(2).Construction = 2;
    state->dataSurface->Surface(2).Area = 200.0;
    state->dataSurface->Surface(3).Construction = 3;
    state->dataSurface->Surface(3).Area = 300.0;

    state->dataConstruction->Construct.allocate(3);
    state->dataConstruction->Construct(1).ThicknessPerpend = 0.05;
    state->dataConstruction->Construct(2).ThicknessPerpend = 0.125;

    // Test 1: Hydronic radiant system 1 (one surface)
    RadSysType = LowTempRadiantSystem::SystemType::HydronicSystem;
    RadSysNum = 1;
    FuncCalc = state->dataLowTempRadSys->HydrRadSys(RadSysNum).sizeRadiantSystemTubeLength(*state);
    EXPECT_NEAR(FuncCalc, 1000.0, 0.1);

    // Test 2: Hydronic radiant system 2 (two surfaces)
    RadSysType = LowTempRadiantSystem::SystemType::HydronicSystem;
    RadSysNum = 2;
    FuncCalc = state->dataLowTempRadSys->HydrRadSys(RadSysNum).sizeRadiantSystemTubeLength(*state);
    EXPECT_NEAR(FuncCalc, 1800.0, 0.1);

    // Test 3: Constant flow radiant system 1 (one surface)
    RadSysType = LowTempRadiantSystem::SystemType::ConstantFlowSystem;
    RadSysNum = 1;
    FuncCalc = state->dataLowTempRadSys->CFloRadSys(RadSysNum).sizeRadiantSystemTubeLength(*state);
    EXPECT_NEAR(FuncCalc, 1000.0, 0.1);

    // Test 4: Constant flow radiant system 2 (two surfaces)
    RadSysType = LowTempRadiantSystem::SystemType::ConstantFlowSystem;
    RadSysNum = 2;
    FuncCalc = state->dataLowTempRadSys->CFloRadSys(RadSysNum).sizeRadiantSystemTubeLength(*state);
    EXPECT_NEAR(FuncCalc, 1800.0, 0.1);

    // Test 5: Hydronic radiant system 3 (thickness out of range, low side)
    RadSysType = LowTempRadiantSystem::SystemType::HydronicSystem;
    RadSysNum = 3;
    state->dataConstruction->Construct(3).ThicknessPerpend = 0.004;
    FuncCalc = state->dataLowTempRadSys->HydrRadSys(RadSysNum).sizeRadiantSystemTubeLength(*state);
    EXPECT_NEAR(FuncCalc, 2000.0, 0.1);

    // Test 6: Hydronic radiant system 3 (thickness out of range, high side)
    RadSysType = LowTempRadiantSystem::SystemType::HydronicSystem;
    RadSysNum = 3;
    state->dataConstruction->Construct(3).ThicknessPerpend = 0.6;
    FuncCalc = state->dataLowTempRadSys->HydrRadSys(RadSysNum).sizeRadiantSystemTubeLength(*state);
    EXPECT_NEAR(FuncCalc, 2000.0, 0.1);

    // Test 7: Constant flow radiant system 3 (thickness out of range, low side)
    RadSysType = LowTempRadiantSystem::SystemType::ConstantFlowSystem;
    RadSysNum = 3;
    state->dataConstruction->Construct(3).ThicknessPerpend = 0.004;
    FuncCalc = state->dataLowTempRadSys->CFloRadSys(RadSysNum).sizeRadiantSystemTubeLength(*state);
    EXPECT_NEAR(FuncCalc, 2000.0, 0.1);

    // Test 8: Constant flow radiant system 3 (thickness out of range, high side)
    RadSysType = LowTempRadiantSystem::SystemType::ConstantFlowSystem;
    RadSysNum = 3;
    state->dataConstruction->Construct(3).ThicknessPerpend = 0.6;
    FuncCalc = state->dataLowTempRadSys->CFloRadSys(RadSysNum).sizeRadiantSystemTubeLength(*state);
    EXPECT_NEAR(FuncCalc, 2000.0, 0.1);

}
TEST_F(LowTempRadiantSystemTest, LowTempRadConFlowSystemAutoSizeTempTest)
{

    Real64 Density;
    Real64 Cp;

    SystemType = LowTempRadiantSystem::SystemType::ConstantFlowSystem;
<<<<<<< HEAD
    CFloRadSys(RadSysNum).Name = "LowTempConstantFlow";
    CFloRadSys(RadSysNum).ZonePtr = 1;
    HydronicRadiantSysNumericFields(RadSysNum).FieldNames(2) = "Rated Flow Rate";
    HydronicRadiantSysNumericFields(RadSysNum).FieldNames(3) = "Total length of pipe embedded in surface";

    CFloRadSys(RadSysNum).HotWaterInNode = 1;
    CFloRadSys(RadSysNum).HotWaterOutNode = 2;
    CFloRadSys(RadSysNum).HWLoopNum = 1;
    state->dataPlnt->PlantLoop(1).LoopSide(1).Branch(1).Comp(1).NodeNumIn = CFloRadSys(RadSysNum).HotWaterInNode;

    CFloRadSys(RadSysNum).ColdWaterInNode = 3;
    CFloRadSys(RadSysNum).ColdWaterOutNode = 4;
    CFloRadSys(RadSysNum).CWLoopNum = 2;
    state->dataPlnt->PlantLoop(2).LoopSide(1).Branch(1).Comp(1).NodeNumIn = CFloRadSys(RadSysNum).ColdWaterInNode;

    CFloRadSys(RadSysNum).SurfacePtr.allocate(1);
    CFloRadSys(RadSysNum).SurfacePtr(1) = 1;
    state->dataSurface->Surface.allocate(1);
    state->dataSurface->Surface(1).Construction = 1;
    state->dataSurface->Surface(1).Area = 150.0;
=======
    state->dataLowTempRadSys->CFloRadSys(RadSysNum).Name = "LowTempConstantFlow";
    state->dataLowTempRadSys->CFloRadSys(RadSysNum).ZonePtr = 1;
    state->dataLowTempRadSys->HydronicRadiantSysNumericFields(RadSysNum).FieldNames(2) = "Rated Flow Rate";
    state->dataLowTempRadSys->HydronicRadiantSysNumericFields(RadSysNum).FieldNames(3) = "Total length of pipe embedded in surface";

    state->dataLowTempRadSys->CFloRadSys(RadSysNum).HotWaterInNode = 1;
    state->dataLowTempRadSys->CFloRadSys(RadSysNum).HotWaterOutNode = 2;
    state->dataLowTempRadSys->CFloRadSys(RadSysNum).HWLoopNum = 1;
    state->dataPlnt->PlantLoop(1).LoopSide(1).Branch(1).Comp(1).NodeNumIn = state->dataLowTempRadSys->CFloRadSys(RadSysNum).HotWaterInNode;

    state->dataLowTempRadSys->CFloRadSys(RadSysNum).ColdWaterInNode = 3;
    state->dataLowTempRadSys->CFloRadSys(RadSysNum).ColdWaterOutNode = 4;
    state->dataLowTempRadSys->CFloRadSys(RadSysNum).CWLoopNum = 2;
    state->dataPlnt->PlantLoop(2).LoopSide(1).Branch(1).Comp(1).NodeNumIn = state->dataLowTempRadSys->CFloRadSys(RadSysNum).ColdWaterInNode;

    state->dataLowTempRadSys->CFloRadSys(RadSysNum).SurfacePtr.allocate(1);
    state->dataLowTempRadSys->CFloRadSys(RadSysNum).SurfacePtr(1) = 1;
    Surface.allocate(1);
    Surface(1).Construction = 1;
    Surface(1).Area = 150.0;
>>>>>>> 1dfd4256
    state->dataConstruction->Construct.allocate(1);
    state->dataConstruction->Construct(1).ThicknessPerpend = 0.075;

    // Hydronic - Hot water volume flow rate autosize
    state->dataLowTempRadSys->CFloRadSys(RadSysNum).ColdWaterInNode = 0;
    state->dataLowTempRadSys->CFloRadSys(RadSysNum).ColdWaterOutNode = 0;
    state->dataLowTempRadSys->CFloRadSys(RadSysNum).WaterVolFlowMax = AutoSize;
    FinalZoneSizing(CurZoneEqNum).NonAirSysDesHeatLoad = 1000.0;
    FinalZoneSizing(CurZoneEqNum).NonAirSysDesCoolLoad = 1000.0;

    // hot water volume flow rate sizing calculation
    Density = GetDensityGlycol(*state, state->dataPlnt->PlantLoop(state->dataLowTempRadSys->CFloRadSys(RadSysNum).HWLoopNum).FluidName,
                               60.0,
                               state->dataPlnt->PlantLoop(state->dataLowTempRadSys->CFloRadSys(RadSysNum).HWLoopNum).FluidIndex,
                               "LowTempRadConFlowSystemAutoSizeTempTest");
    Cp = GetSpecificHeatGlycol(*state, state->dataPlnt->PlantLoop(state->dataLowTempRadSys->CFloRadSys(RadSysNum).HWLoopNum).FluidName,
                               60.0,
                               state->dataPlnt->PlantLoop(state->dataLowTempRadSys->CFloRadSys(RadSysNum).HWLoopNum).FluidIndex,
                               "LowTempRadConFlowSystemAutoSizeTempTest");
    Real64 HeatingLoad = FinalZoneSizing(1).NonAirSysDesHeatLoad;
    Real64 DesHotWaterVolFlowRate = HeatingLoad / (PlantSizData(1).DeltaT * Density * Cp);

    SizeLowTempRadiantSystem(*state, RadSysNum, SystemType);
    // check hot water design flow rate calculated here and autosized flow are identical
    EXPECT_DOUBLE_EQ(DesHotWaterVolFlowRate, state->dataLowTempRadSys->CFloRadSys(RadSysNum).WaterVolFlowMax);

    // Hydronic - cold water volume flow rate autosize
    state->dataLowTempRadSys->CFloRadSys(RadSysNum).HotWaterInNode = 0;
    state->dataLowTempRadSys->CFloRadSys(RadSysNum).HotWaterOutNode = 0;
    state->dataLowTempRadSys->CFloRadSys(RadSysNum).ColdWaterInNode = 3;
    state->dataLowTempRadSys->CFloRadSys(RadSysNum).ColdWaterOutNode = 4;
    state->dataLowTempRadSys->CFloRadSys(RadSysNum).WaterVolFlowMax = AutoSize;

    // chilled water volume flow rate sizing calculation
    Density = GetDensityGlycol(*state, state->dataPlnt->PlantLoop(state->dataLowTempRadSys->CFloRadSys(RadSysNum).CWLoopNum).FluidName,
                               5.05,
                               state->dataPlnt->PlantLoop(state->dataLowTempRadSys->CFloRadSys(RadSysNum).CWLoopNum).FluidIndex,
                               "LowTempRadConFlowSystemAutoSizeTempTest");
    Cp = GetSpecificHeatGlycol(*state, state->dataPlnt->PlantLoop(state->dataLowTempRadSys->CFloRadSys(RadSysNum).CWLoopNum).FluidName,
                               5.05,
                               state->dataPlnt->PlantLoop(state->dataLowTempRadSys->CFloRadSys(RadSysNum).CWLoopNum).FluidIndex,
                               "LowTempRadConFlowSystemAutoSizeTempTest");
    Real64 CoolingLoad = FinalZoneSizing(CurZoneEqNum).NonAirSysDesCoolLoad;
    Real64 DesChilledWaterVolFlowRate = CoolingLoad / (PlantSizData(2).DeltaT * Density * Cp);

    SizeLowTempRadiantSystem(*state, RadSysNum, SystemType);
    // check chilled water design flow rate calculated here and autosized flow are identical
    EXPECT_DOUBLE_EQ(DesChilledWaterVolFlowRate, state->dataLowTempRadSys->CFloRadSys(RadSysNum).WaterVolFlowMax);
}

TEST_F(LowTempRadiantSystemTest, LowTempRadCalcRadSysHXEffectTermTest)
{
    int RadSysNum;
    LowTempRadiantSystem::SystemType RadSysType;
    Real64 Temperature;
    Real64 WaterMassFlow;
    Real64 FlowFraction;
    Real64 NumCircs;
    Real64 TubeLength;
    Real64 TubeDiameter;
    Real64 HXEffectFuncResult;
    int SurfNum;

    // Set values of items that will stay constant for all calls to HX Effectiveness function
    RadSysNum = 1;
    SurfNum = 1;
    WaterMassFlow = 0.1;
    FlowFraction = 1.0;
    NumCircs = 1;
    TubeLength = 10.0;
    TubeDiameter = 0.05;
    state->dataPlnt->PlantLoop(1).FluidName = "WATER";
    state->dataLowTempRadSys->HydrRadSys(RadSysNum).TubeLength = TubeLength;

    DesignObjectNum = 1;
    state->dataLowTempRadSys->HydrRadSys(RadSysNum).DesignObjectPtr = 1;
    state->dataLowTempRadSys->HydronicRadiantSysDesign.allocate(1);
    state->dataLowTempRadSys->HydronicRadiantSysDesign(DesignObjectNum).TubeDiameterInner = TubeDiameter;
    state->dataLowTempRadSys->HydronicRadiantSysDesign(DesignObjectNum).FluidToSlabHeatTransfer = FluidToSlabHeatTransferTypes::ConvectionOnly;

    state->dataLowTempRadSys->CFloRadSys(RadSysNum).TubeLength = TubeLength;
    DesignObjectNum = 1;
    state->dataLowTempRadSys->CFloRadSys(RadSysNum).DesignObjectPtr = 1;
    state->dataLowTempRadSys->CflowRadiantSysDesign.allocate(1);
    state->dataLowTempRadSys->CflowRadiantSysDesign(DesignObjectNum).TubeDiameterInner = TubeDiameter;
    state->dataLowTempRadSys->CflowRadiantSysDesign(DesignObjectNum).FluidToSlabHeatTransfer = FluidToSlabHeatTransferTypes::ConvectionOnly;

    // Test 1: Heating for Hydronic System
    HXEffectFuncResult = 0.0;
    state->dataLowTempRadSys->HydrRadSys(RadSysNum).OperatingMode = HeatingMode;
    RadSysType = LowTempRadiantSystem::SystemType::HydronicSystem;
    Temperature = 10.0;
    state->dataLowTempRadSys->HydrRadSys(RadSysNum).HWLoopNum = 1;
    HXEffectFuncResult = state->dataLowTempRadSys->HydrRadSys(RadSysNum).calculateHXEffectivenessTerm(*state, SurfNum, Temperature, WaterMassFlow, FlowFraction, NumCircs, state->dataLowTempRadSys->HydrRadSys(RadSysNum).DesignObjectPtr, RadSysType);
    EXPECT_NEAR( HXEffectFuncResult, 62.344, 0.001);

    // Test 2: Cooling for Hydronic System
    HXEffectFuncResult = 0.0;
    state->dataLowTempRadSys->HydrRadSys(RadSysNum).OperatingMode = CoolingMode;
    RadSysType = LowTempRadiantSystem::SystemType::HydronicSystem;
    Temperature = 10.0;
    state->dataLowTempRadSys->HydrRadSys(RadSysNum).CWLoopNum = 1;
    HXEffectFuncResult = state->dataLowTempRadSys->HydrRadSys(RadSysNum).calculateHXEffectivenessTerm(*state, SurfNum, Temperature, WaterMassFlow, FlowFraction, NumCircs, state->dataLowTempRadSys->HydrRadSys(RadSysNum).DesignObjectPtr, RadSysType);
    EXPECT_NEAR( HXEffectFuncResult, 62.344, 0.001);

    // Test 3: Heating for Constant Flow System
    HXEffectFuncResult = 0.0;
    state->dataLowTempRadSys->CFloRadSys(RadSysNum).OperatingMode = HeatingMode;
    RadSysType = LowTempRadiantSystem::SystemType::ConstantFlowSystem;
    Temperature = 10.0;
    state->dataLowTempRadSys->CFloRadSys(RadSysNum).HWLoopNum = 1;
    HXEffectFuncResult = state->dataLowTempRadSys->CFloRadSys(RadSysNum).calculateHXEffectivenessTerm(*state, SurfNum, Temperature, WaterMassFlow, FlowFraction, NumCircs, state->dataLowTempRadSys->CFloRadSys(RadSysNum).DesignObjectPtr, RadSysType);
    EXPECT_NEAR( HXEffectFuncResult, 62.344, 0.001);

    // Test 4: Cooling for Constant Flow System
    HXEffectFuncResult = 0.0;
    state->dataLowTempRadSys->CFloRadSys(RadSysNum).OperatingMode = CoolingMode;
    RadSysType = LowTempRadiantSystem::SystemType::ConstantFlowSystem;
    Temperature = 10.0;
    state->dataLowTempRadSys->CFloRadSys(RadSysNum).CWLoopNum = 1;
    HXEffectFuncResult = state->dataLowTempRadSys->CFloRadSys(RadSysNum).calculateHXEffectivenessTerm(*state, SurfNum, Temperature, WaterMassFlow, FlowFraction, NumCircs, state->dataLowTempRadSys->CFloRadSys(RadSysNum).DesignObjectPtr, RadSysType);
    EXPECT_NEAR( HXEffectFuncResult, 62.344, 0.001);

}

TEST_F(LowTempRadiantSystemTest, processRadiantSystemControlInputTest)
{
    static std::string const meanAirTemperature("MeanAirTemperature");
    static std::string const meanRadiantTemperature("MeanRadiantTemperature");
    static std::string const operativeTemperature("OperativeTemperature");
    static std::string const outsideAirDryBulbTemperature("OutdoorDryBulbTemperature");
    static std::string const outsideAirWetBulbTemperature("OutdoorWetBulbTemperature");
    static std::string const surfaceFaceTemperature("SurfaceFaceTemperature");
    static std::string const surfaceInteriorTemperature("SurfaceInteriorTemperature");

    std::string inputFunction;
    std::string textField2Pass("FieldName");
    LowTempRadiantControlTypes expectedResult;
    LowTempRadiantControlTypes actualFunctionAnswer;

    state->dataLowTempRadSys->HydrRadSys.allocate(1);
    state->dataLowTempRadSys->HydrRadSys(1).Name = "VariableFlowRadSys1";
    state->dataLowTempRadSys->CFloRadSys.allocate(1);
    state->dataLowTempRadSys->CFloRadSys(1).Name = "ConstantFlowRadSys1";
    state->dataLowTempRadSys->ElecRadSys.allocate(1);
    state->dataLowTempRadSys->ElecRadSys(1).Name = "ElectricRadSys1";

    // Test 1: MAT test (done for all three types of systems)
    inputFunction = meanAirTemperature;
    expectedResult = LowTempRadiantControlTypes::MATControl;
    actualFunctionAnswer = LowTempRadiantControlTypes::MRTControl; // reset
    actualFunctionAnswer = state->dataLowTempRadSys->HydrRadSys(1).processRadiantSystemControlInput(*state, inputFunction, textField2Pass, LowTempRadiantSystem::SystemType::HydronicSystem);
    EXPECT_EQ(expectedResult,actualFunctionAnswer);
    actualFunctionAnswer = LowTempRadiantControlTypes::MRTControl; // reset
    actualFunctionAnswer = state->dataLowTempRadSys->CFloRadSys(1).processRadiantSystemControlInput(*state, inputFunction, textField2Pass, LowTempRadiantSystem::SystemType::ConstantFlowSystem);
    EXPECT_EQ(expectedResult,actualFunctionAnswer);
    actualFunctionAnswer = LowTempRadiantControlTypes::MRTControl; // reset
    actualFunctionAnswer = state->dataLowTempRadSys->ElecRadSys(1).processRadiantSystemControlInput(*state, inputFunction, textField2Pass, LowTempRadiantSystem::SystemType::ElectricSystem);
    EXPECT_EQ(expectedResult,actualFunctionAnswer);

    // Test 2: MRT test (done for all three types of systems)
    inputFunction = meanRadiantTemperature;
    expectedResult = LowTempRadiantControlTypes::MRTControl;
    actualFunctionAnswer = LowTempRadiantControlTypes::MATControl; // reset
    actualFunctionAnswer = state->dataLowTempRadSys->HydrRadSys(1).processRadiantSystemControlInput(*state, inputFunction, textField2Pass, LowTempRadiantSystem::SystemType::HydronicSystem);
    EXPECT_EQ(expectedResult,actualFunctionAnswer);
    actualFunctionAnswer = LowTempRadiantControlTypes::MATControl; // reset
    actualFunctionAnswer = state->dataLowTempRadSys->CFloRadSys(1).processRadiantSystemControlInput(*state, inputFunction, textField2Pass, LowTempRadiantSystem::SystemType::ConstantFlowSystem);
    EXPECT_EQ(expectedResult,actualFunctionAnswer);
    actualFunctionAnswer = LowTempRadiantControlTypes::MATControl; // reset
    actualFunctionAnswer = state->dataLowTempRadSys->ElecRadSys(1).processRadiantSystemControlInput(*state, inputFunction, textField2Pass, LowTempRadiantSystem::SystemType::ElectricSystem);
    EXPECT_EQ(expectedResult,actualFunctionAnswer);

    // Test 3: Operative Temperature test (done for all three types of systems)
    inputFunction = operativeTemperature;
    expectedResult = LowTempRadiantControlTypes::OperativeControl;
    actualFunctionAnswer = LowTempRadiantControlTypes::MATControl; // reset
    actualFunctionAnswer = state->dataLowTempRadSys->HydrRadSys(1).processRadiantSystemControlInput(*state, inputFunction, textField2Pass, LowTempRadiantSystem::SystemType::HydronicSystem);
    EXPECT_EQ(expectedResult,actualFunctionAnswer);
    actualFunctionAnswer = LowTempRadiantControlTypes::MATControl; // reset
    actualFunctionAnswer = state->dataLowTempRadSys->CFloRadSys(1).processRadiantSystemControlInput(*state, inputFunction, textField2Pass, LowTempRadiantSystem::SystemType::ConstantFlowSystem);
    EXPECT_EQ(expectedResult,actualFunctionAnswer);
    actualFunctionAnswer = LowTempRadiantControlTypes::MATControl; // reset
    actualFunctionAnswer = state->dataLowTempRadSys->ElecRadSys(1).processRadiantSystemControlInput(*state, inputFunction, textField2Pass, LowTempRadiantSystem::SystemType::ElectricSystem);
    EXPECT_EQ(expectedResult,actualFunctionAnswer);

    // Test 4: Outside Dry-Bulb Temperature test (done for all three types of systems)
    inputFunction = outsideAirDryBulbTemperature;
    expectedResult = LowTempRadiantControlTypes::ODBControl;
    actualFunctionAnswer = LowTempRadiantControlTypes::MATControl; // reset
    actualFunctionAnswer = state->dataLowTempRadSys->HydrRadSys(1).processRadiantSystemControlInput(*state, inputFunction, textField2Pass, LowTempRadiantSystem::SystemType::HydronicSystem);
    EXPECT_EQ(expectedResult,actualFunctionAnswer);
    actualFunctionAnswer = LowTempRadiantControlTypes::MATControl; // reset
    actualFunctionAnswer = state->dataLowTempRadSys->CFloRadSys(1).processRadiantSystemControlInput(*state, inputFunction, textField2Pass, LowTempRadiantSystem::SystemType::ConstantFlowSystem);
    EXPECT_EQ(expectedResult,actualFunctionAnswer);
    actualFunctionAnswer = LowTempRadiantControlTypes::MATControl; // reset
    actualFunctionAnswer = state->dataLowTempRadSys->ElecRadSys(1).processRadiantSystemControlInput(*state, inputFunction, textField2Pass, LowTempRadiantSystem::SystemType::ElectricSystem);
    EXPECT_EQ(expectedResult,actualFunctionAnswer);

    // Test 5: Outside Wet-Bulb Temperature test (done for all three types of systems)
    inputFunction = outsideAirWetBulbTemperature;
    expectedResult = LowTempRadiantControlTypes::OWBControl;
    actualFunctionAnswer = LowTempRadiantControlTypes::MATControl; // reset
    actualFunctionAnswer = state->dataLowTempRadSys->HydrRadSys(1).processRadiantSystemControlInput(*state, inputFunction, textField2Pass, LowTempRadiantSystem::SystemType::HydronicSystem);
    EXPECT_EQ(expectedResult,actualFunctionAnswer);
    actualFunctionAnswer = LowTempRadiantControlTypes::MATControl; // reset
    actualFunctionAnswer = state->dataLowTempRadSys->CFloRadSys(1).processRadiantSystemControlInput(*state, inputFunction, textField2Pass, LowTempRadiantSystem::SystemType::ConstantFlowSystem);
    EXPECT_EQ(expectedResult,actualFunctionAnswer);
    actualFunctionAnswer = LowTempRadiantControlTypes::MATControl; // reset
    actualFunctionAnswer = state->dataLowTempRadSys->ElecRadSys(1).processRadiantSystemControlInput(*state, inputFunction, textField2Pass, LowTempRadiantSystem::SystemType::ElectricSystem);
    EXPECT_EQ(expectedResult,actualFunctionAnswer);

    // Test 6: Inside Face Surface Temperature test (done for all three types of systems)
    inputFunction = surfaceFaceTemperature;
    expectedResult = LowTempRadiantControlTypes::SurfFaceTempControl;
    actualFunctionAnswer = LowTempRadiantControlTypes::MATControl; // reset
    actualFunctionAnswer = state->dataLowTempRadSys->HydrRadSys(1).processRadiantSystemControlInput(*state, inputFunction, textField2Pass, LowTempRadiantSystem::SystemType::HydronicSystem);
    EXPECT_EQ(expectedResult,actualFunctionAnswer);
    actualFunctionAnswer = LowTempRadiantControlTypes::MATControl; // reset
    actualFunctionAnswer = state->dataLowTempRadSys->CFloRadSys(1).processRadiantSystemControlInput(*state, inputFunction, textField2Pass, LowTempRadiantSystem::SystemType::ConstantFlowSystem);
    EXPECT_EQ(expectedResult,actualFunctionAnswer);
    actualFunctionAnswer = LowTempRadiantControlTypes::MATControl; // reset
    actualFunctionAnswer = state->dataLowTempRadSys->ElecRadSys(1).processRadiantSystemControlInput(*state, inputFunction, textField2Pass, LowTempRadiantSystem::SystemType::ElectricSystem);
    EXPECT_EQ(expectedResult,actualFunctionAnswer);

    // Test 7: Inside Face Surface Temperature test (done for all three types of systems)
    inputFunction = surfaceInteriorTemperature;
    expectedResult = LowTempRadiantControlTypes::SurfIntTempControl;
    actualFunctionAnswer = LowTempRadiantControlTypes::MATControl; // reset
    actualFunctionAnswer = state->dataLowTempRadSys->HydrRadSys(1).processRadiantSystemControlInput(*state, inputFunction, textField2Pass, LowTempRadiantSystem::SystemType::HydronicSystem);
    EXPECT_EQ(expectedResult,actualFunctionAnswer);
    actualFunctionAnswer = LowTempRadiantControlTypes::MATControl; // reset
    actualFunctionAnswer = state->dataLowTempRadSys->CFloRadSys(1).processRadiantSystemControlInput(*state, inputFunction, textField2Pass, LowTempRadiantSystem::SystemType::ConstantFlowSystem);
    EXPECT_EQ(expectedResult,actualFunctionAnswer);
    actualFunctionAnswer = LowTempRadiantControlTypes::MATControl; // reset
    actualFunctionAnswer = state->dataLowTempRadSys->ElecRadSys(1).processRadiantSystemControlInput(*state, inputFunction, textField2Pass, LowTempRadiantSystem::SystemType::ElectricSystem);
    EXPECT_EQ(expectedResult,actualFunctionAnswer);

}

TEST_F(LowTempRadiantSystemTest, setRadiantSystemControlTemperatureTest)
{

    Real64 expectedResult;
    Real64 actualResult;
    Real64 acceptibleError = 0.001;

    DataHeatBalFanSys::MAT.allocate(1);
    state->dataHeatBal->MRT.allocate(1);
    state->dataHeatBal->Zone.allocate(1);
    DataHeatBalSurface::TempSurfIn.allocate(1);
    DataHeatBalSurface::TempUserLoc.allocate(1);
    state->dataLowTempRadSys->HydrRadSys.allocate(1);
    state->dataLowTempRadSys->CFloRadSys.allocate(1);
    state->dataLowTempRadSys->ElecRadSys.allocate(1);

    // Test Data
    DataHeatBalFanSys::MAT(1) = 23.456;
    state->dataHeatBal->MRT(1) = 12.345;
    state->dataHeatBal->Zone(1).OutDryBulbTemp = 34.567;
    state->dataHeatBal->Zone(1).OutWetBulbTemp = 1.234;
    DataHeatBalSurface::TempSurfIn(1) = 5.678;
    DataHeatBalSurface::TempUserLoc(1) = 7.890;
    state->dataLowTempRadSys->HydrRadSys(1).ZonePtr = 1;
    state->dataLowTempRadSys->HydrRadSys(1).SurfacePtr.allocate(1);
    state->dataLowTempRadSys->HydrRadSys(1).SurfacePtr(1) = 1;
    state->dataLowTempRadSys->CFloRadSys(1).ZonePtr = 1;
    state->dataLowTempRadSys->CFloRadSys(1).SurfacePtr.allocate(1);
    state->dataLowTempRadSys->CFloRadSys(1).SurfacePtr(1) = 1;
    state->dataLowTempRadSys->ElecRadSys(1).ZonePtr = 1;
    state->dataLowTempRadSys->ElecRadSys(1).SurfacePtr.allocate(1);
    state->dataLowTempRadSys->ElecRadSys(1).SurfacePtr(1) = 1;

    // Test 1: MAT Control
    state->dataLowTempRadSys->HydrRadSys(1).ControlType = LowTempRadiantControlTypes::MATControl;
    expectedResult = DataHeatBalFanSys::MAT(1);
    actualResult = 0.0; // reset
    actualResult = state->dataLowTempRadSys->HydrRadSys(1).setRadiantSystemControlTemperature(*state, state->dataLowTempRadSys->HydrRadSys(1).ControlType);
    EXPECT_NEAR(expectedResult, actualResult, acceptibleError);
    state->dataLowTempRadSys->CFloRadSys(1).ControlType = LowTempRadiantControlTypes::MATControl;
    expectedResult = DataHeatBalFanSys::MAT(1);
    actualResult = 0.0; // reset
    actualResult = state->dataLowTempRadSys->CFloRadSys(1).setRadiantSystemControlTemperature(*state, state->dataLowTempRadSys->CFloRadSys(1).ControlType);
    EXPECT_NEAR(expectedResult, actualResult, acceptibleError);
    state->dataLowTempRadSys->ElecRadSys(1).ControlType = LowTempRadiantControlTypes::MATControl;
    expectedResult = DataHeatBalFanSys::MAT(1);
    actualResult = 0.0; // reset
    actualResult = state->dataLowTempRadSys->ElecRadSys(1).setRadiantSystemControlTemperature(*state, state->dataLowTempRadSys->ElecRadSys(1).ControlType);
    EXPECT_NEAR(expectedResult, actualResult, acceptibleError);

    // Test 2: MRT Control
    state->dataLowTempRadSys->HydrRadSys(1).ControlType = LowTempRadiantControlTypes::MRTControl;
    expectedResult = state->dataHeatBal->MRT(1);
    actualResult = 0.0; // reset
    actualResult = state->dataLowTempRadSys->HydrRadSys(1).setRadiantSystemControlTemperature(*state, state->dataLowTempRadSys->HydrRadSys(1).ControlType);
    EXPECT_NEAR(expectedResult, actualResult, acceptibleError);
    state->dataLowTempRadSys->CFloRadSys(1).ControlType = LowTempRadiantControlTypes::MRTControl;
    expectedResult = state->dataHeatBal->MRT(1);
    actualResult = 0.0; // reset
    actualResult = state->dataLowTempRadSys->CFloRadSys(1).setRadiantSystemControlTemperature(*state, state->dataLowTempRadSys->CFloRadSys(1).ControlType);
    EXPECT_NEAR(expectedResult, actualResult, acceptibleError);
    state->dataLowTempRadSys->ElecRadSys(1).ControlType = LowTempRadiantControlTypes::MRTControl;
    expectedResult = state->dataHeatBal->MRT(1);
    actualResult = 0.0; // reset
    actualResult = state->dataLowTempRadSys->ElecRadSys(1).setRadiantSystemControlTemperature(*state, state->dataLowTempRadSys->ElecRadSys(1).ControlType);
    EXPECT_NEAR(expectedResult, actualResult, acceptibleError);

    // Test 3: Operative Temperature Control
    state->dataLowTempRadSys->HydrRadSys(1).ControlType = LowTempRadiantControlTypes::OperativeControl;
    expectedResult = (DataHeatBalFanSys::MAT(1) + state->dataHeatBal->MRT(1))/2.0;
    actualResult = 0.0; // reset
    actualResult = state->dataLowTempRadSys->HydrRadSys(1).setRadiantSystemControlTemperature(*state, state->dataLowTempRadSys->HydrRadSys(1).ControlType);
    EXPECT_NEAR(expectedResult, actualResult, acceptibleError);
    state->dataLowTempRadSys->CFloRadSys(1).ControlType = LowTempRadiantControlTypes::OperativeControl;
    expectedResult = (DataHeatBalFanSys::MAT(1) + state->dataHeatBal->MRT(1))/2.0;
    actualResult = 0.0; // reset
    actualResult = state->dataLowTempRadSys->CFloRadSys(1).setRadiantSystemControlTemperature(*state, state->dataLowTempRadSys->CFloRadSys(1).ControlType);
    EXPECT_NEAR(expectedResult, actualResult, acceptibleError);
    state->dataLowTempRadSys->ElecRadSys(1).ControlType = LowTempRadiantControlTypes::OperativeControl;
    expectedResult = (DataHeatBalFanSys::MAT(1) + state->dataHeatBal->MRT(1))/2.0;
    actualResult = 0.0; // reset
    actualResult = state->dataLowTempRadSys->ElecRadSys(1).setRadiantSystemControlTemperature(*state, state->dataLowTempRadSys->ElecRadSys(1).ControlType);
    EXPECT_NEAR(expectedResult, actualResult, acceptibleError);

    // Test 4: ODB Temperature Control
    state->dataLowTempRadSys->HydrRadSys(1).ControlType = LowTempRadiantControlTypes::ODBControl;
    expectedResult = state->dataHeatBal->Zone(1).OutDryBulbTemp;
    actualResult = 0.0; // reset
    actualResult = state->dataLowTempRadSys->HydrRadSys(1).setRadiantSystemControlTemperature(*state, state->dataLowTempRadSys->HydrRadSys(1).ControlType);
    EXPECT_NEAR(expectedResult, actualResult, acceptibleError);
    state->dataLowTempRadSys->CFloRadSys(1).ControlType = LowTempRadiantControlTypes::ODBControl;
    expectedResult = state->dataHeatBal->Zone(1).OutDryBulbTemp;
    actualResult = 0.0; // reset
    actualResult = state->dataLowTempRadSys->CFloRadSys(1).setRadiantSystemControlTemperature(*state, state->dataLowTempRadSys->CFloRadSys(1).ControlType);
    EXPECT_NEAR(expectedResult, actualResult, acceptibleError);
    state->dataLowTempRadSys->ElecRadSys(1).ControlType = LowTempRadiantControlTypes::ODBControl;
    expectedResult = state->dataHeatBal->Zone(1).OutDryBulbTemp;
    actualResult = 0.0; // reset
    actualResult = state->dataLowTempRadSys->ElecRadSys(1).setRadiantSystemControlTemperature(*state, state->dataLowTempRadSys->ElecRadSys(1).ControlType);
    EXPECT_NEAR(expectedResult, actualResult, acceptibleError);

    // Test 5: OWB Temperature Control
    state->dataLowTempRadSys->HydrRadSys(1).ControlType = LowTempRadiantControlTypes::OWBControl;
    expectedResult = state->dataHeatBal->Zone(1).OutWetBulbTemp;
    actualResult = 0.0; // reset
    actualResult = state->dataLowTempRadSys->HydrRadSys(1).setRadiantSystemControlTemperature(*state, state->dataLowTempRadSys->HydrRadSys(1).ControlType);
    EXPECT_NEAR(expectedResult, actualResult, acceptibleError);
    state->dataLowTempRadSys->CFloRadSys(1).ControlType = LowTempRadiantControlTypes::OWBControl;
    expectedResult = state->dataHeatBal->Zone(1).OutWetBulbTemp;
    actualResult = 0.0; // reset
    actualResult = state->dataLowTempRadSys->CFloRadSys(1).setRadiantSystemControlTemperature(*state, state->dataLowTempRadSys->CFloRadSys(1).ControlType);
    EXPECT_NEAR(expectedResult, actualResult, acceptibleError);
    state->dataLowTempRadSys->ElecRadSys(1).ControlType = LowTempRadiantControlTypes::OWBControl;
    expectedResult = state->dataHeatBal->Zone(1).OutWetBulbTemp;
    actualResult = 0.0; // reset
    actualResult = state->dataLowTempRadSys->ElecRadSys(1).setRadiantSystemControlTemperature(*state, state->dataLowTempRadSys->ElecRadSys(1).ControlType);
    EXPECT_NEAR(expectedResult, actualResult, acceptibleError);

    // Test 6: Surface Inside Face Temperature Control
    state->dataLowTempRadSys->HydrRadSys(1).ControlType = LowTempRadiantControlTypes::SurfFaceTempControl;
    expectedResult = DataHeatBalSurface::TempSurfIn(1);
    actualResult = 0.0; // reset
    actualResult = state->dataLowTempRadSys->HydrRadSys(1).setRadiantSystemControlTemperature(*state, state->dataLowTempRadSys->HydrRadSys(1).ControlType);
    EXPECT_NEAR(expectedResult, actualResult, acceptibleError);
    state->dataLowTempRadSys->CFloRadSys(1).ControlType = LowTempRadiantControlTypes::SurfFaceTempControl;
    expectedResult = DataHeatBalSurface::TempSurfIn(1);
    actualResult = 0.0; // reset
    actualResult = state->dataLowTempRadSys->CFloRadSys(1).setRadiantSystemControlTemperature(*state, state->dataLowTempRadSys->CFloRadSys(1).ControlType);
    EXPECT_NEAR(expectedResult, actualResult, acceptibleError);
    state->dataLowTempRadSys->ElecRadSys(1).ControlType = LowTempRadiantControlTypes::SurfFaceTempControl;
    expectedResult = DataHeatBalSurface::TempSurfIn(1);
    actualResult = 0.0; // reset
    actualResult = state->dataLowTempRadSys->ElecRadSys(1).setRadiantSystemControlTemperature(*state, state->dataLowTempRadSys->ElecRadSys(1).ControlType);
    EXPECT_NEAR(expectedResult, actualResult, acceptibleError);

    // Test 7: Surface Inside (within the slab) Temperature Control
    state->dataLowTempRadSys->HydrRadSys(1).ControlType = LowTempRadiantControlTypes::SurfIntTempControl;
    expectedResult = DataHeatBalSurface::TempUserLoc(1);
    actualResult = 0.0; // reset
    actualResult = state->dataLowTempRadSys->HydrRadSys(1).setRadiantSystemControlTemperature(*state, state->dataLowTempRadSys->HydrRadSys(1).ControlType);
    EXPECT_NEAR(expectedResult, actualResult, acceptibleError);
    state->dataLowTempRadSys->CFloRadSys(1).ControlType = LowTempRadiantControlTypes::SurfIntTempControl;
    expectedResult = DataHeatBalSurface::TempUserLoc(1);
    actualResult = 0.0; // reset
    actualResult = state->dataLowTempRadSys->CFloRadSys(1).setRadiantSystemControlTemperature(*state, state->dataLowTempRadSys->CFloRadSys(1).ControlType);
    EXPECT_NEAR(expectedResult, actualResult, acceptibleError);
    state->dataLowTempRadSys->ElecRadSys(1).ControlType = LowTempRadiantControlTypes::SurfIntTempControl;
    expectedResult = DataHeatBalSurface::TempUserLoc(1);
    actualResult = 0.0; // reset
    actualResult = state->dataLowTempRadSys->ElecRadSys(1).setRadiantSystemControlTemperature(*state, state->dataLowTempRadSys->ElecRadSys(1).ControlType);
    EXPECT_NEAR(expectedResult, actualResult, acceptibleError);

    // Test 8: Running Mean Outdoor Air Temperature Control (Constant Flow System Only)
    state->dataLowTempRadSys->CFloRadSys(1).ControlType = LowTempRadiantControlTypes::RunningMeanODBControl;
    state->dataLowTempRadSys->CFloRadSys(1).todayRunningMeanOutdoorDryBulbTemperature = 12.345;
    expectedResult = state->dataLowTempRadSys->CFloRadSys(1).todayRunningMeanOutdoorDryBulbTemperature;
    actualResult = 0.0; // reset
    actualResult = state->dataLowTempRadSys->CFloRadSys(1).setRadiantSystemControlTemperature(*state, state->dataLowTempRadSys->CFloRadSys(1).ControlType);
    EXPECT_NEAR(expectedResult, actualResult, acceptibleError);

}

TEST_F(LowTempRadiantSystemTest, calculateOperationalFractionTest)
{
    Real64 offTemperature;
    Real64 controlTemperature;
    Real64 throttlingRange;
    Real64 functionResult;
    Real64 expectedResult;

    state->dataLowTempRadSys->HydrRadSys.allocate(1);
    auto &thisRadSys (state->dataLowTempRadSys->HydrRadSys(1));

    // Test 1: Temperature Difference is 0-->answer should be 0.0
    offTemperature = 15.0;
    controlTemperature = 15.0;
    throttlingRange = 1.0;
    expectedResult = 0.0;
    functionResult = thisRadSys.calculateOperationalFraction(offTemperature, controlTemperature, throttlingRange);
    EXPECT_NEAR(expectedResult, functionResult, 0.001);

    // Test 2a: Temperature Difference is not zero and positive, throttling range is zero-->answer should be 1.0
    offTemperature = 16.0;
    controlTemperature = 15.0;
    throttlingRange = 0.0;
    expectedResult = 1.0;
    functionResult = thisRadSys.calculateOperationalFraction(offTemperature, controlTemperature, throttlingRange);
    EXPECT_NEAR(expectedResult, functionResult, 0.001);

    // Test 2b: Temperature Difference is not zero and negtive, throttling range is zero-->answer should be 1.0
    offTemperature = 14.0;
    controlTemperature = 15.0;
    throttlingRange = 0.0;
    expectedResult = 1.0;
    functionResult = thisRadSys.calculateOperationalFraction(offTemperature, controlTemperature, throttlingRange);
    EXPECT_NEAR(expectedResult, functionResult, 0.001);

    // Test 3a: Temperature Difference is not zero and positive, throttling range is non-zero but greater than temperature difference
    offTemperature = 16.0;
    controlTemperature = 15.0;
    throttlingRange = 2.0;
    expectedResult = 0.5;
    functionResult = thisRadSys.calculateOperationalFraction(offTemperature, controlTemperature, throttlingRange);
    EXPECT_NEAR(expectedResult, functionResult, 0.001);

    // Test 3b: Temperature Difference is not zero and negative, throttling range is non-zero but greater than temperature difference
    offTemperature = 14.0;
    controlTemperature = 15.0;
    throttlingRange = 2.0;
    expectedResult = 0.5;
    functionResult = thisRadSys.calculateOperationalFraction(offTemperature, controlTemperature, throttlingRange);
    EXPECT_NEAR(expectedResult, functionResult, 0.001);

}

TEST_F(LowTempRadiantSystemTest, calculateOperationalFractionMaxLimitTest)
{
    Real64 offTemperature;
    Real64 controlTemperature;
    Real64 throttlingRange;
    Real64 functionResult;
    Real64 expectedResult;

    state->dataLowTempRadSys->HydrRadSys.allocate(1);
    auto &thisRadSys (state->dataLowTempRadSys->HydrRadSys(1));
    state->dataLowTempRadSys->ElecRadSys.allocate(1);
    auto &thisElecRadSys (state->dataLowTempRadSys->ElecRadSys(1));

    // Test A: Hydronic variable flow system, temperature Difference is not zero and positive,
    //         throttling range is non-zero but less than temperature difference, limit to 1.0 max
    offTemperature = 22.0;
    controlTemperature = 21.0;
    throttlingRange = 0.5;
    expectedResult = 1.0;   // delta T/throttlingRange = 2.0 but this needs to be limited to 1.0
    functionResult = thisRadSys.calculateOperationalFraction(offTemperature, controlTemperature, throttlingRange);
    EXPECT_NEAR(expectedResult, functionResult, 0.001);

    // Test B: Hydronic variable flow system, temperature Difference is not zero and negative,
    //         throttling range is non-zero but less than temperature difference, limit to 1.0 max
    offTemperature = 24.0;
    controlTemperature = 25.0;
    throttlingRange = 0.5;
    expectedResult = 1.0;   // delta T/throttlingRange = 2.0 but this needs to be limited to 1.0
    functionResult = thisRadSys.calculateOperationalFraction(offTemperature, controlTemperature, throttlingRange);
    EXPECT_NEAR(expectedResult, functionResult, 0.001);

    // Test C: Electric system, temperature Difference is not zero and positive, throttling range
    //         is non-zero but less than temperature difference, limit to 1.0 max
    offTemperature = 23.0;
    controlTemperature = 20.0;
    throttlingRange = 1.0;
    expectedResult = 1.0;   // delta T/throttlingRange = 3.0 but this needs to be limited to 1.0
    functionResult = thisElecRadSys.calculateOperationalFraction(offTemperature, controlTemperature, throttlingRange);
    EXPECT_NEAR(expectedResult, functionResult, 0.001);

}

TEST_F(LowTempRadiantSystemTest, setOffTemperatureLowTemperatureRadiantSystemTest)
{

    Real64 expectedResult;
    Real64 actualResult;
    Real64 acceptibleError = 0.001;
    Real64 throttlingRange;
    int scheduleIndex;

    state->dataLowTempRadSys->HydrRadSys.allocate(1);

    // Test 1: zeroFlow and no throttling range
    scheduleIndex = -1; // this assigns a value of 1.0
    throttlingRange = 0.0;
    state->dataLowTempRadSys->HydrRadSys(1).SetpointType = LowTempRadiantSetpointTypes::zeroFlowPower;
    expectedResult = 1.0;
    actualResult = state->dataLowTempRadSys->HydrRadSys(1).setOffTemperatureLowTemperatureRadiantSystem(*state, scheduleIndex,throttlingRange, state->dataLowTempRadSys->HydrRadSys(1).SetpointType);
    EXPECT_NEAR(expectedResult, actualResult, acceptibleError);

    // Test 2: zeroFlow and positive throttling range
    scheduleIndex = -1; // this assigns a value of 1.0
    throttlingRange = 0.5;
    state->dataLowTempRadSys->HydrRadSys(1).SetpointType = LowTempRadiantSetpointTypes::zeroFlowPower;
    expectedResult = 1.0;
    actualResult = state->dataLowTempRadSys->HydrRadSys(1).setOffTemperatureLowTemperatureRadiantSystem(*state, scheduleIndex,throttlingRange, state->dataLowTempRadSys->HydrRadSys(1).SetpointType);
    EXPECT_NEAR(expectedResult, actualResult, acceptibleError);

    // Test 3: zeroFlow and negative throttling range (cooling situation)
    scheduleIndex = -1; // this assigns a value of 1.0
    throttlingRange = -0.5;
    state->dataLowTempRadSys->HydrRadSys(1).SetpointType = LowTempRadiantSetpointTypes::zeroFlowPower;
    expectedResult = 1.0;
    actualResult = state->dataLowTempRadSys->HydrRadSys(1).setOffTemperatureLowTemperatureRadiantSystem(*state, scheduleIndex,throttlingRange, state->dataLowTempRadSys->HydrRadSys(1).SetpointType);
    EXPECT_NEAR(expectedResult, actualResult, acceptibleError);

    // Test 4: halfFlow and no throttling range
    scheduleIndex = -1; // this assigns a value of 1.0
    throttlingRange = 0.0;
    state->dataLowTempRadSys->HydrRadSys(1).SetpointType = LowTempRadiantSetpointTypes::halfFlowPower;
    expectedResult = 1.0;
    actualResult = state->dataLowTempRadSys->HydrRadSys(1).setOffTemperatureLowTemperatureRadiantSystem(*state, scheduleIndex,throttlingRange, state->dataLowTempRadSys->HydrRadSys(1).SetpointType);
    EXPECT_NEAR(expectedResult, actualResult, acceptibleError);

    // Test 5: halfFlow and positive throttling range
    scheduleIndex = -1; // this assigns a value of 1.0
    throttlingRange = 0.5;
    state->dataLowTempRadSys->HydrRadSys(1).SetpointType = LowTempRadiantSetpointTypes::halfFlowPower;
    expectedResult = 1.25;
    actualResult = state->dataLowTempRadSys->HydrRadSys(1).setOffTemperatureLowTemperatureRadiantSystem(*state, scheduleIndex,throttlingRange, state->dataLowTempRadSys->HydrRadSys(1).SetpointType);
    EXPECT_NEAR(expectedResult, actualResult, acceptibleError);

    // Test 5: halfFlow and negative throttling range (cooling situation)
    scheduleIndex = -1; // this assigns a value of 1.0
    throttlingRange = -0.5;
    state->dataLowTempRadSys->HydrRadSys(1).SetpointType = LowTempRadiantSetpointTypes::halfFlowPower;
    expectedResult = 0.75;
    actualResult = state->dataLowTempRadSys->HydrRadSys(1).setOffTemperatureLowTemperatureRadiantSystem(*state, scheduleIndex,throttlingRange, state->dataLowTempRadSys->HydrRadSys(1).SetpointType);
    EXPECT_NEAR(expectedResult, actualResult, acceptibleError);

}

TEST_F(LowTempRadiantSystemTest, errorCheckZonesAndConstructionsTest)
{
    bool actualErrorsFound;
    std::string const Alpha1("Zone Name");
    std::string const Alpha2("An Amazing Zone");
    std::string const Alpha3("Hydronic Radiant System");
    std::string const Alpha4("An Excellent Radiant System");

    state->dataLowTempRadSys->HydrRadSys.allocate(1);
    auto &thisRadSys (state->dataLowTempRadSys->HydrRadSys(1));
    thisRadSys.NumOfSurfaces = 3;
    thisRadSys.SurfacePtr.allocate(thisRadSys.NumOfSurfaces);
    thisRadSys.SurfacePtr(1) = 1;
    thisRadSys.SurfacePtr(2) = 2;
    thisRadSys.SurfacePtr(3) = 3;
    thisRadSys.ZonePtr = 1;
    state->dataSurface->Surface.allocate(3);
    state->dataHeatBal->Zone.allocate(3);
    state->dataConstruction->Construct.allocate(2);
    state->dataConstruction->Construct(1).SourceSinkPresent = true;
    state->dataConstruction->Construct(2).SourceSinkPresent = false;

    // Test 1a: Surfaces are in the same zones, zone multipliers are all the same, and the construct has a source/sink.
    //          Everything is "ok" so the result should be the error flag is FALSE.
    actualErrorsFound = false;
    state->dataSurface->Surface(1).Zone = 1;
    state->dataSurface->Surface(2).Zone = 1;
    state->dataSurface->Surface(3).Zone = 1;
    state->dataHeatBal->Zone(1).Multiplier = 1.0;
    state->dataHeatBal->Zone(1).ListMultiplier = 1.0;
    state->dataHeatBal->Zone(2).Multiplier = 1.0;
    state->dataHeatBal->Zone(2).ListMultiplier = 1.0;
    state->dataHeatBal->Zone(3).Multiplier = 1.0;
    state->dataHeatBal->Zone(3).ListMultiplier = 1.0;
    state->dataSurface->Surface(1).Construction = 1;
    state->dataSurface->Surface(2).Construction = 1;
    state->dataSurface->Surface(3).Construction = 1;
    thisRadSys.errorCheckZonesAndConstructions(*state, actualErrorsFound);
    EXPECT_FALSE(actualErrorsFound);

    // Test 1b: Surfaces are in different zones, zone multipliers are all the same, and the construct has a source/sink.
    //          Surfaces being in different zones is "ok" so the result should be the error flag is FALSE.
    actualErrorsFound = false;
    state->dataSurface->Surface(1).Zone = 1;
    state->dataSurface->Surface(2).Zone = 2;
    state->dataSurface->Surface(3).Zone = 3;
    state->dataHeatBal->Zone(1).Multiplier = 1.0;
    state->dataHeatBal->Zone(1).ListMultiplier = 1.0;
    state->dataHeatBal->Zone(2).Multiplier = 1.0;
    state->dataHeatBal->Zone(2).ListMultiplier = 1.0;
    state->dataHeatBal->Zone(3).Multiplier = 1.0;
    state->dataHeatBal->Zone(3).ListMultiplier = 1.0;
    state->dataSurface->Surface(1).Construction = 1;
    state->dataSurface->Surface(2).Construction = 1;
    state->dataSurface->Surface(3).Construction = 1;
    thisRadSys.errorCheckZonesAndConstructions(*state, actualErrorsFound);
    EXPECT_FALSE(actualErrorsFound);

    // Test 2: Surfaces are in different zones, zone multipliers are NOT all the same (one is 7 instead of 2), and the construct has a source/sink.
    //         Zone multipliers can NOT be different so the result should be the error flag is TRUE.
    actualErrorsFound = false;
    state->dataSurface->Surface(1).Zone = 1;
    state->dataSurface->Surface(2).Zone = 2;
    state->dataSurface->Surface(3).Zone = 3;
    state->dataHeatBal->Zone(1).Multiplier = 2.0;
    state->dataHeatBal->Zone(1).ListMultiplier = 1.0;
    state->dataHeatBal->Zone(2).Multiplier = 2.0;
    state->dataHeatBal->Zone(2).ListMultiplier = 1.0;
    state->dataHeatBal->Zone(3).Multiplier = 7.0;
    state->dataHeatBal->Zone(3).ListMultiplier = 1.0;
    state->dataSurface->Surface(1).Construction = 1;
    state->dataSurface->Surface(2).Construction = 1;
    state->dataSurface->Surface(3).Construction = 1;
    thisRadSys.errorCheckZonesAndConstructions(*state, actualErrorsFound);
    EXPECT_TRUE(actualErrorsFound);

    // Test 3: Surfaces are in the same zones, zone multipliers are all the same, and one construct does NOT have a source/sink.
    //         Surface constructions MUST have a source/sink to be used for a radiant system so the result should be the error flag is TRUE.
    actualErrorsFound = false;
    state->dataSurface->Surface(1).Zone = 1;
    state->dataSurface->Surface(2).Zone = 1;
    state->dataSurface->Surface(3).Zone = 1;
    state->dataHeatBal->Zone(1).Multiplier = 2.0;
    state->dataHeatBal->Zone(1).ListMultiplier = 1.0;
    state->dataHeatBal->Zone(2).Multiplier = 2.0;
    state->dataHeatBal->Zone(2).ListMultiplier = 1.0;
    state->dataHeatBal->Zone(3).Multiplier = 2.0;
    state->dataHeatBal->Zone(3).ListMultiplier = 1.0;
    state->dataSurface->Surface(1).Construction = 1;
    state->dataSurface->Surface(2).Construction = 1;
    state->dataSurface->Surface(3).Construction = 2;
    thisRadSys.errorCheckZonesAndConstructions(*state, actualErrorsFound);
    EXPECT_TRUE(actualErrorsFound);
}

TEST_F(LowTempRadiantSystemTest, calculateRunningMeanAverageTemperatureTest)
{
    // This tests both calculateRunningMeanAverageTemperature and calculateCurrentDailyAverageODB
    // because calculateCurrentDailyAverageODB is called by calculateRunningMeanAverageTemperature
    Real64 expectedResult;
    Real64 acceptibleError = 0.001;

    state->dataLowTempRadSys->CFloRadSys.allocate(1);
    auto &thisCFloSys (state->dataLowTempRadSys->CFloRadSys(1));
    state->dataLowTempRadSys->CflowRadiantSysDesign.allocate(1);
    auto &thisRadSysDesign(state->dataLowTempRadSys->CflowRadiantSysDesign(1));
    state->dataGlobal->NumOfTimeStepInHour = 1;
    state->dataWeatherManager->TodayOutDryBulbTemp.allocate(state->dataGlobal->NumOfTimeStepInHour, DataGlobalConstants::HoursInDay);
    state->dataWeatherManager->TodayOutDryBulbTemp = 0.0;
    for (int hourNumber = 1; hourNumber <= DataGlobalConstants::HoursInDay; ++hourNumber) {
        state->dataWeatherManager->TodayOutDryBulbTemp(state->dataGlobal->NumOfTimeStepInHour,hourNumber) = double(hourNumber);
    }

    // Test 1: First day of the simulation and it's in warmup-->everything set to the same temperature
    state->dataGlobal->DayOfSim = 1;
    state->dataGlobal->WarmupFlag = true;
    state->dataGlobal->NumOfDayInEnvrn = 366;
    thisCFloSys.todayAverageOutdoorDryBulbTemperature = -9999.9;
    thisCFloSys.yesterdayAverageOutdoorDryBulbTemperature = -9999.9;
    thisCFloSys.todayRunningMeanOutdoorDryBulbTemperature = -9999.9;
    thisCFloSys.yesterdayRunningMeanOutdoorDryBulbTemperature = -9999.9;
    thisRadSysDesign.runningMeanOutdoorAirTemperatureWeightingFactor = 0.5;
    thisCFloSys.DesignObjectPtr = 1;
    expectedResult = 12.5;
    thisCFloSys.calculateRunningMeanAverageTemperature(*state, 1);
    EXPECT_NEAR(expectedResult, thisCFloSys.todayAverageOutdoorDryBulbTemperature, acceptibleError);
    EXPECT_NEAR(expectedResult, thisCFloSys.yesterdayAverageOutdoorDryBulbTemperature, acceptibleError);
    EXPECT_NEAR(expectedResult, thisCFloSys.todayRunningMeanOutdoorDryBulbTemperature, acceptibleError);
    EXPECT_NEAR(expectedResult, thisCFloSys.yesterdayRunningMeanOutdoorDryBulbTemperature, acceptibleError);

    // Test 2: Not first dsy of simulation but still in warmup-->should not do anything because in warmup same day repeated over and over
    state->dataGlobal->DayOfSim = 2;
    state->dataGlobal->WarmupFlag = true;
    state->dataGlobal->NumOfDayInEnvrn = 366;
    thisCFloSys.todayAverageOutdoorDryBulbTemperature = -9999.9;
    thisCFloSys.yesterdayAverageOutdoorDryBulbTemperature = -9999.9;
    thisCFloSys.todayRunningMeanOutdoorDryBulbTemperature = -9999.9;
    thisCFloSys.yesterdayRunningMeanOutdoorDryBulbTemperature = -9999.9;
    thisCFloSys.runningMeanOutdoorAirTemperatureWeightingFactor = 0.5;
    expectedResult = -9999.9;
    thisCFloSys.calculateRunningMeanAverageTemperature(*state, 1);
    EXPECT_NEAR(expectedResult, thisCFloSys.todayAverageOutdoorDryBulbTemperature, acceptibleError);
    EXPECT_NEAR(expectedResult, thisCFloSys.yesterdayAverageOutdoorDryBulbTemperature, acceptibleError);
    EXPECT_NEAR(expectedResult, thisCFloSys.todayRunningMeanOutdoorDryBulbTemperature, acceptibleError);
    EXPECT_NEAR(expectedResult, thisCFloSys.yesterdayRunningMeanOutdoorDryBulbTemperature, acceptibleError);

    // Test 3: Not in warmup but number of days of simulation only 1-->should not do anything because it's a single day which means no real history
    state->dataGlobal->DayOfSim = 1;
    state->dataGlobal->WarmupFlag = false;
    state->dataGlobal->NumOfDayInEnvrn = 1;
    thisCFloSys.todayAverageOutdoorDryBulbTemperature = 12.345;
    thisCFloSys.yesterdayAverageOutdoorDryBulbTemperature = 12.345;
    thisCFloSys.todayRunningMeanOutdoorDryBulbTemperature = 12.345;
    thisCFloSys.yesterdayRunningMeanOutdoorDryBulbTemperature = 12.345;
    thisCFloSys.runningMeanOutdoorAirTemperatureWeightingFactor = 0.5;
    expectedResult = 12.345;
    thisCFloSys.calculateRunningMeanAverageTemperature(*state, 1);
    EXPECT_NEAR(expectedResult, thisCFloSys.todayAverageOutdoorDryBulbTemperature, acceptibleError);
    EXPECT_NEAR(expectedResult, thisCFloSys.yesterdayAverageOutdoorDryBulbTemperature, acceptibleError);
    EXPECT_NEAR(expectedResult, thisCFloSys.todayRunningMeanOutdoorDryBulbTemperature, acceptibleError);
    EXPECT_NEAR(expectedResult, thisCFloSys.yesterdayRunningMeanOutdoorDryBulbTemperature, acceptibleError);

    // Test 4: Not in warmup and number of days of simulation greater than 1-->apply the formula for running mean temperature and shift data
    state->dataGlobal->DayOfSim = 1;
    state->dataGlobal->WarmupFlag = false;
    state->dataGlobal->NumOfDayInEnvrn = 366;
    thisCFloSys.todayAverageOutdoorDryBulbTemperature = 15.0;
    thisCFloSys.yesterdayAverageOutdoorDryBulbTemperature = 10.0;
    thisCFloSys.todayRunningMeanOutdoorDryBulbTemperature = 14.5;
    thisCFloSys.yesterdayRunningMeanOutdoorDryBulbTemperature = 5.0;
    thisCFloSys.runningMeanOutdoorAirTemperatureWeightingFactor = 0.5;
    thisCFloSys.calculateRunningMeanAverageTemperature(*state, 1);
    expectedResult = 12.5;  // Average of TodayOutDryBulbTemp(firstTimeStepIndex,hourNumber)
    EXPECT_NEAR(expectedResult, thisCFloSys.todayAverageOutdoorDryBulbTemperature, acceptibleError);
    expectedResult = 15.0;  // Should transfer what was todayAverageOutdoorDryBulbTemperature (see above)
    EXPECT_NEAR(expectedResult, thisCFloSys.yesterdayAverageOutdoorDryBulbTemperature, acceptibleError);
    expectedResult = 14.5;  // Should transfer what was todayRunningMeanOutdoorDryBulbTemperature (see above)
    EXPECT_NEAR(expectedResult, thisCFloSys.yesterdayRunningMeanOutdoorDryBulbTemperature, acceptibleError);
    expectedResult = 14.75;  // Should be weighted average the "yesterday" values using the weighting factor
    EXPECT_NEAR(expectedResult, thisCFloSys.todayRunningMeanOutdoorDryBulbTemperature, acceptibleError);

}

TEST_F(LowTempRadiantSystemTest, updateOperatingModeHistoryTest)
{
    int expectedResult;
    int resetResult = -9999;
    state->dataLowTempRadSys->HydrRadSys.allocate(1);
    state->dataGlobal->NumOfTimeStepInHour = 6;
    state->dataGlobal->DayOfSim = 2;
    state->dataGlobal->HourOfDay = 4;
    state->dataGlobal->TimeStep = 5;
    auto &thisRadSys (state->dataLowTempRadSys->HydrRadSys(1));

    // Test 1: Operating Mode different, beginning of day-->lastOperatingMode should switch, last parameters should get set appropriately
    thisRadSys.lastOperatingMode = LowTempRadiantSystem::HeatingMode;
    thisRadSys.OperatingMode = LowTempRadiantSystem::CoolingMode;
    thisRadSys.lastDayOfSim = resetResult;
    thisRadSys.lastHourOfDay = resetResult;
    thisRadSys.lastTimeStep = resetResult;
    state->dataGlobal->BeginDayFlag = true;
    state->dataGlobal->BeginHourFlag = false;
    state->dataGlobal->BeginTimeStepFlag = false;
    thisRadSys.updateOperatingModeHistory(*state);
    expectedResult = 1;
    EXPECT_EQ(thisRadSys.lastDayOfSim, expectedResult);
    expectedResult = DataGlobalConstants::HoursInDay;
    EXPECT_EQ(thisRadSys.lastHourOfDay, expectedResult);
    expectedResult = state->dataGlobal->NumOfTimeStepInHour;
    EXPECT_EQ(thisRadSys.lastTimeStep, expectedResult);
    EXPECT_EQ(thisRadSys.lastOperatingMode, LowTempRadiantSystem::CoolingMode);
    EXPECT_EQ(thisRadSys.OperatingMode, LowTempRadiantSystem::NotOperating);

    // Test 2: Operating Mode different, beginning of hour-->lastOperatingMode should switch, last parameters should get set appropriately
    thisRadSys.lastOperatingMode = LowTempRadiantSystem::HeatingMode;
    thisRadSys.OperatingMode = LowTempRadiantSystem::CoolingMode;
    thisRadSys.lastDayOfSim = resetResult;
    thisRadSys.lastHourOfDay = resetResult;
    thisRadSys.lastTimeStep = resetResult;
    state->dataGlobal->BeginDayFlag = false;
    state->dataGlobal->BeginHourFlag = true;
    state->dataGlobal->BeginTimeStepFlag = false;
    thisRadSys.updateOperatingModeHistory(*state);
    expectedResult = 2;
    EXPECT_EQ(thisRadSys.lastDayOfSim, expectedResult);
    expectedResult = 3;
    EXPECT_EQ(thisRadSys.lastHourOfDay, expectedResult);
    expectedResult = state->dataGlobal->NumOfTimeStepInHour;
    EXPECT_EQ(thisRadSys.lastTimeStep, expectedResult);
    EXPECT_EQ(thisRadSys.lastOperatingMode, LowTempRadiantSystem::CoolingMode);
    EXPECT_EQ(thisRadSys.OperatingMode, LowTempRadiantSystem::NotOperating);

    // Test 3: Operating Mode different, beginning of time step-->lastOperatingMode should switch, last parameters should get set appropriately
    thisRadSys.lastOperatingMode = LowTempRadiantSystem::HeatingMode;
    thisRadSys.OperatingMode = LowTempRadiantSystem::CoolingMode;
    thisRadSys.lastDayOfSim = resetResult;
    thisRadSys.lastHourOfDay = resetResult;
    thisRadSys.lastTimeStep = resetResult;
    state->dataGlobal->BeginDayFlag = false;
    state->dataGlobal->BeginHourFlag = false;
    state->dataGlobal->BeginTimeStepFlag = true;
    thisRadSys.updateOperatingModeHistory(*state);
    expectedResult = 2;
    EXPECT_EQ(thisRadSys.lastDayOfSim, expectedResult);
    expectedResult = 4;
    EXPECT_EQ(thisRadSys.lastHourOfDay, expectedResult);
    expectedResult = 4;
    EXPECT_EQ(thisRadSys.lastTimeStep, expectedResult);
    EXPECT_EQ(thisRadSys.lastOperatingMode, LowTempRadiantSystem::CoolingMode);
    EXPECT_EQ(thisRadSys.OperatingMode, LowTempRadiantSystem::NotOperating);

    // Test 4: Operating Mode different, not beginning of day, hour, or time step-->lastOperatingMode should switch, last parameters should get set appropriately
    thisRadSys.lastOperatingMode = LowTempRadiantSystem::HeatingMode;
    thisRadSys.OperatingMode = LowTempRadiantSystem::CoolingMode;
    thisRadSys.lastDayOfSim = resetResult;
    thisRadSys.lastHourOfDay = resetResult;
    thisRadSys.lastTimeStep = resetResult;
    state->dataGlobal->BeginDayFlag = false;
    state->dataGlobal->BeginHourFlag = false;
    state->dataGlobal->BeginTimeStepFlag = false;
    thisRadSys.updateOperatingModeHistory(*state);
    expectedResult = 2;
    EXPECT_EQ(thisRadSys.lastDayOfSim, expectedResult);
    expectedResult = 4;
    EXPECT_EQ(thisRadSys.lastHourOfDay, expectedResult);
    expectedResult = 5;
    EXPECT_EQ(thisRadSys.lastTimeStep, expectedResult);
    EXPECT_EQ(thisRadSys.lastOperatingMode, LowTempRadiantSystem::CoolingMode);
    EXPECT_EQ(thisRadSys.OperatingMode, LowTempRadiantSystem::NotOperating);

}

TEST_F(LowTempRadiantSystemTest, setOperatingModeBasedOnChangeoverDelayTest)
{
    int expectedResult;
    state->dataLowTempRadSys->HydrRadSys.allocate(1);
    auto &thisRadSys (state->dataLowTempRadSys->HydrRadSys(1));
    state->dataGlobal->NumOfTimeStepInHour = 6;
    state->dataGlobal->MinutesPerTimeStep = 10.0;

    // Test 1: lastOperatingMode is NotOperating-->don't do anything to OperatingMode
    thisRadSys.lastOperatingMode = LowTempRadiantSystem::NotOperating;
    thisRadSys.OperatingMode = LowTempRadiantSystem::HeatingMode;
    thisRadSys.setOperatingModeBasedOnChangeoverDelay(*state);
    expectedResult = LowTempRadiantSystem::HeatingMode;
    EXPECT_EQ(thisRadSys.OperatingMode, expectedResult);

    // Test 2: lastOperatingMode is not NotOperating, OperatingMode is NotOperating-->don't do anything to OperatingMode
    thisRadSys.lastOperatingMode = LowTempRadiantSystem::HeatingMode;
    thisRadSys.OperatingMode = LowTempRadiantSystem::NotOperating;
    thisRadSys.setOperatingModeBasedOnChangeoverDelay(*state);
    expectedResult = LowTempRadiantSystem::NotOperating;
    EXPECT_EQ(thisRadSys.OperatingMode, expectedResult);

    // Test 3: lastOperatingMode and OperatingMode are both the same (and not NotOperating)-->don't do anything to OperatingMode
    thisRadSys.lastOperatingMode = LowTempRadiantSystem::HeatingMode;
    thisRadSys.OperatingMode = LowTempRadiantSystem::HeatingMode;
    thisRadSys.setOperatingModeBasedOnChangeoverDelay(*state);
    expectedResult = LowTempRadiantSystem::HeatingMode;
    EXPECT_EQ(thisRadSys.OperatingMode, expectedResult);

    // Test 4: lastOperatingMode and OperatingMode are different and neither is not NotOperating plus the schedule index is zero (no delay)-->don't do anything to OperatingMode
    thisRadSys.lastOperatingMode = LowTempRadiantSystem::HeatingMode;
    thisRadSys.OperatingMode = LowTempRadiantSystem::CoolingMode;
    thisRadSys.schedPtrChangeoverDelay = 0;
    thisRadSys.setOperatingModeBasedOnChangeoverDelay(*state);
    expectedResult = LowTempRadiantSystem::CoolingMode;
    EXPECT_EQ(thisRadSys.OperatingMode, expectedResult);

    // Test 5a: lastOperatingMode and OperatingMode are different and neither is not NotOperating, the
    //          schedule index is non-zero and schedule value is non zero, but it hasn't been long enough
    //          to switch over yet-->change OperatingMode to NotOperating
    thisRadSys.lastOperatingMode = LowTempRadiantSystem::HeatingMode;
    thisRadSys.OperatingMode = LowTempRadiantSystem::CoolingMode;
    thisRadSys.schedPtrChangeoverDelay = -1;
    state->dataGlobal->DayOfSim = 2;
    state->dataGlobal->HourOfDay = 1;
    state->dataGlobal->TimeStep = 1;
    thisRadSys.lastDayOfSim = 1;
    thisRadSys.lastHourOfDay = 24;
    thisRadSys.lastTimeStep = 2;
    thisRadSys.setOperatingModeBasedOnChangeoverDelay(*state);
    expectedResult = LowTempRadiantSystem::NotOperating;
    EXPECT_EQ(thisRadSys.OperatingMode, expectedResult);

    // Test 6b: lastOperatingMode and OperatingMode are different and neither is not NotOperating, the
    //          schedule index is non-zero and schedule value is non zero, but it has been long enough
    //          to switch over yet-->don't do anything to OperatingMode
    thisRadSys.lastOperatingMode = LowTempRadiantSystem::HeatingMode;
    thisRadSys.OperatingMode = LowTempRadiantSystem::CoolingMode;
    state->dataGlobal->DayOfSim = 2;
    state->dataGlobal->HourOfDay = 1;
    state->dataGlobal->TimeStep = 4;
    thisRadSys.lastDayOfSim = 1;
    thisRadSys.lastHourOfDay = 22;
    thisRadSys.lastTimeStep = 3;
    thisRadSys.setOperatingModeBasedOnChangeoverDelay(*state);
    expectedResult = LowTempRadiantSystem::CoolingMode;
    EXPECT_EQ(thisRadSys.OperatingMode, expectedResult);
}

TEST_F(LowTempRadiantSystemTest, getFluidToSlabHeatTransferInputTest)
{
    state->dataLowTempRadSys->CFloRadSys.allocate(1);
    auto &thisCFloSys (state->dataLowTempRadSys->CFloRadSys(1));
    state->dataLowTempRadSys->CflowRadiantSysDesign.allocate(1);
//    auto &thisRadSysDesign(CflowRadiantSysDesign(1));
    std::string userInput;

    //Test 1: Input is ConvectionOnly--so this field needs to get reset to ConvectionOnly
    userInput = "ConvectionOnly";
    DesignObjectNum = 1;
    state->dataLowTempRadSys->CFloRadSys(RadSysNum).DesignObjectPtr = 1;
    state->dataLowTempRadSys->CflowRadiantSysDesign(DesignObjectNum).FluidToSlabHeatTransfer = FluidToSlabHeatTransferTypes::ISOStandard;
    state->dataLowTempRadSys->CflowRadiantSysDesign(DesignObjectNum).FluidToSlabHeatTransfer = thisCFloSys.getFluidToSlabHeatTransferInput(*state, userInput);
    EXPECT_EQ(FluidToSlabHeatTransferTypes::ConvectionOnly,     state->dataLowTempRadSys->CflowRadiantSysDesign(DesignObjectNum).FluidToSlabHeatTransfer);

    //Test 2: Input is ISOStandard--so this field needs to get reset to ISOStandard
    userInput = "ISOStandard";
    state->dataLowTempRadSys->CflowRadiantSysDesign(DesignObjectNum).FluidToSlabHeatTransfer = FluidToSlabHeatTransferTypes::ConvectionOnly;
    state->dataLowTempRadSys->CflowRadiantSysDesign(DesignObjectNum).FluidToSlabHeatTransfer = thisCFloSys.getFluidToSlabHeatTransferInput(*state, userInput);
    EXPECT_EQ(FluidToSlabHeatTransferTypes::ISOStandard, state->dataLowTempRadSys->CflowRadiantSysDesign(DesignObjectNum).FluidToSlabHeatTransfer);

    //Test 3: Input is ISOStandard--so this field needs to get reset to ConvectionOnly (the default)
    userInput = "WeWantSomethingElse!";
    state->dataLowTempRadSys->CflowRadiantSysDesign(DesignObjectNum).FluidToSlabHeatTransfer = FluidToSlabHeatTransferTypes::ISOStandard;
    state->dataLowTempRadSys->CflowRadiantSysDesign(DesignObjectNum).FluidToSlabHeatTransfer = thisCFloSys.getFluidToSlabHeatTransferInput(*state, userInput);
    EXPECT_EQ(FluidToSlabHeatTransferTypes::ConvectionOnly, state->dataLowTempRadSys->CflowRadiantSysDesign(DesignObjectNum).FluidToSlabHeatTransfer);

}

TEST_F(LowTempRadiantSystemTest, calculateUFromISOStandardTest)
{

    // Test of the ISO Standard 11855-2 Method for calculating the U-value for heat transfer
    // between the fluid being circulated through a radiant system and the radiant system
    // material that the pipe/tube is embedded within
    int SurfNum = 1;
    state->dataSurface->Surface.allocate(1);
    state->dataSurface->Surface(1).Construction = 1;
    state->dataConstruction->Construct.allocate(1);
    state->dataConstruction->Construct(1).ThicknessPerpend = 0.5;
    state->dataLowTempRadSys->CFloRadSys.allocate(1);
    auto &thisCFloSys (state->dataLowTempRadSys->CFloRadSys(1));
    state->dataLowTempRadSys->CflowRadiantSysDesign.allocate(1);
    thisCFloSys.TubeLength = 100.0;
    DesignObjectNum = 1;
    state->dataLowTempRadSys->CflowRadiantSysDesign(DesignObjectNum).TubeDiameterInner = 0.01;
    state->dataLowTempRadSys->CflowRadiantSysDesign(DesignObjectNum).TubeDiameterOuter = 0.011;
    state->dataLowTempRadSys->CflowRadiantSysDesign(DesignObjectNum).ConstFlowTubeConductivity = 0.5;
    state->dataLowTempRadSys->CFloRadSys(RadSysNum).DesignObjectPtr = 1;
    Real64 WaterMassFlow = 0.001;

    Real64 expectedResult = 28.00687;
    Real64 allowedDifference = 0.00001;
    Real64 actualResult = thisCFloSys.calculateUFromISOStandard(*state, SurfNum,
                                                                WaterMassFlow,
                                                                SystemType::ConstantFlowSystem,
                                                                state->dataLowTempRadSys->CFloRadSys(RadSysNum).DesignObjectPtr);
    EXPECT_NEAR(expectedResult, actualResult, allowedDifference);

}



TEST_F(LowTempRadiantSystemTest, GetLowTempRadiantSystem_MultipleTypes)
{
    // #8564 - GetLowTempRadiantSystem fails when you have more a LowTempRadVarFlow AND at least one other type
    std::string const idf_objects = delimited_string({

        "ZoneHVAC:LowTemperatureRadiant:VariableFlow,",
        "  West Zone Radiant Floor,                !- Name",
        "  West Zone Radiant Floor Design,         !- Design Object",
        "  RadiantSysAvailSched,                   !- Availability Schedule Name",
        "  West Zone,                              !- Zone Name",
        "  West Zone Surface Group,                !- Surface Name or Radiant Surface Group Name",
        "  Autosize,                               !- Hydronic Tubing Length {m}",
        "  Autosize,                               !- Heating Design Capacity {W}",
        "  Autosize,                               !- Maximum Hot Water Flow {m3/s}",
        "  Node 276,                               !- Heating Water Inlet Node Name",
        "  Node 277,                               !- Heating Water Outlet Node Name",
        "  Autosize,                               !- Cooling Design Capacity {W}",
        "  Autosize,                               !- Maximum Cold Water Flow {m3/s}",
        "  Node 278,                               !- Cooling Water Inlet Node Name",
        "  Node 279,                               !- Cooling Water Outlet Node Name",
        "  OnePerSurface,                          !- Number of Circuits",
        "  106.7;                                  !- Circuit Length {m}",

        "ZoneHVAC:LowTemperatureRadiant:VariableFlow:Design,",
        "  West Zone Radiant Floor Design,         !- Name",
        "  ConvectionOnly,                         !- Fluid to Radiant Surface Heat Transfer Model",
        "  0.013,                                  !- Hydronic Tubing Inside Diameter {m}",
        "  0.016,                                  !- Hydronic Tubing Outside Diameter {m}",
        "  0.35,                                   !- Hydronic Tubing Conductivity {W/m-K}",
        "  MeanAirTemperature,                     !- Temperature Control Type",
        "  HalfFlowPower,                          !- Setpoint Control Type",
        "  HeatingDesignCapacity,                  !- Heating Design Capacity Method",
        "  0,                                      !- Heating Design Capacity Per Floor Area {W/m2}",
        "  1,                                      !- Fraction of Autosized Heating Design Capacity",
        "  0.5,                                    !- Heating Control Throttling Range {deltaC}",
        "  Radiant Heating Setpoints,              !- Heating Control Temperature Schedule Name",
        "  CoolingDesignCapacity,                  !- Cooling Design Capacity Method",
        "  0,                                      !- Cooling Design Capacity Per Floor Area {W/m2}",
        "  1,                                      !- Fraction of Autosized Cooling Design Capacity",
        "  0.5,                                    !- Cooling Control Throttling Range {deltaC}",
        "  Radiant Cooling Setpoints,              !- Cooling Control Temperature Schedule Name",
        "  SimpleOff,                              !- Condensation Control Type",
        "  1;                                      !- Condensation Control Dewpoint Offset {C}",


        "ZoneHVAC:LowTemperatureRadiant:ConstantFlow,",
        "  South Zone LowTempRad,                  !- Name",
        "  South Zone LowTempRad Design,           !- Design Object",
        "  RadiantSysAvailSched,                   !- Availability Schedule Name",
        "  South Zone,                             !- Zone Name",
        "  South Zone Surface Group,               !- Surface Name or Radiant Surface Group Name",
        "  Autosize,                               !- Hydronic Tubing Length {m}",
        "  Autosize,                               !- Rated Flow Rate {m3/s}",
        "  ,                                       !- Pump Flow Rate Schedule Name",
        "  179352,                                 !- Rated Pump Head {Pa}",
        "  ,                                       !- Rated Power Consumption {W}",
        "  ,                                       !- Heating Water Inlet Node Name",
        "  ,                                       !- Heating Water Outlet Node Name",
        "  Radiant Heating Setpoints,              !- Heating High Water Temperature Schedule Name",  // I'm not testing schedules...
        "  Radiant Heating Setpoints,              !- Heating Low Water Temperature Schedule Name",
        "  Radiant Heating Setpoints,              !- Heating High Control Temperature Schedule Name",
        "  Radiant Heating Setpoints,              !- Heating Low Control Temperature Schedule Name",
        "  ,                                       !- Cooling Water Inlet Node Name",
        "  ,                                       !- Cooling Water Outlet Node Name",
        "  Radiant Cooling Setpoints,              !- Cooling High Water Temperature Schedule Name",
        "  Radiant Cooling Setpoints,              !- Cooling Low Water Temperature Schedule Name",
        "  Radiant Cooling Setpoints,              !- Cooling High Control Temperature Schedule Name",
        "  Radiant Cooling Setpoints,              !- Cooling Low Control Temperature Schedule Name",
        "  OnePerSurface,                          !- Number of Circuits",
        "  106.7;                                  !- Circuit Length {m}",

        "ZoneHVAC:LowTemperatureRadiant:ConstantFlow:Design,",
        "  South Zone LowTempRad Design, !- Name",
        "  ConvectionOnly,                         !- Fluid to Radiant Surface Heat Transfer Model",
        "  0.013,                                  !- Hydronic Tubing Inside Diameter {m}",
        "  0.016,                                  !- Hydronic Tubing Outside Diameter {m}",
        "  0.35,                                   !- Hydronic Tubing Conductivity {W/m-K}",
        "  MeanAirTemperature,                     !- Temperature Control Type",
        "  0.8,                                    !- Running Mean Outdoor Dry-Bulb Temperature Weighting Factor",
        "  0.9,                                    !- Motor Efficiency",
        "  0,                                      !- Fraction of Motor Inefficiencies to Fluid Stream",
        "  SimpleOff,                              !- Condensation Control Type",
        "  1;                                      !- Condensation Control Dewpoint Offset {C}",


        "  ZoneHVAC:LowTemperatureRadiant:Electric,",
        "    East Zone Radiant Floor, !- Name",
        "    RadiantSysAvailSched,    !- Availability Schedule Name",
        "    East Zone,               !- Zone Name",
        "    East Zone Surface Group, !- Surface Name or Radiant Surface Group Name",
        "    heatingdesigncapacity,   !- Heating Design Capacity Method",
        "    100,                     !- Heating Design Capacity{ W }",
        "    ,                        !- Heating Design Capacity Per Floor Area{ W/m2 }",
        "    1.0,                     !- Fraction of Autosized Heating Design Capacity",
        "    MeanAirTemperature,      !- Temperature Control Type",
        "    HalfFlowPower,           !- Setpoint Type",
        "    2.0,                     !- Heating Throttling Range {deltaC}",
        "    Radiant Heating Setpoints;  !- Heating Control Temperature Schedule Name",

        "  ZoneHVAC:LowTemperatureRadiant:SurfaceGroup,",
        "    East Zone Surface Group, !- Name",
        "    Zn002:Flr001,             !- Surface 1 Name",
        "     0.5,                     !- Flow Fraction for Surface 1",
        "    Zn002:Flr002,             !- Surface 2 Name",
        "     0.5;                     !- Flow Fraction for Surface 2",

        "  ZoneHVAC:LowTemperatureRadiant:SurfaceGroup,",
        "    West Zone Surface Group, !- Name",
        "    Zn001:Flr001,             !- Surface 1 Name",
        "     0.5,                     !- Flow Fraction for Surface 1",
        "    Zn001:Flr002,             !- Surface 2 Name",
        "     0.5;                     !- Flow Fraction for Surface 2",

        "  ZoneHVAC:LowTemperatureRadiant:SurfaceGroup,",
        "    South Zone Surface Group, !- Name",
        "    Zn003:Flr001,             !- Surface 1 Name",
        "     0.5,                     !- Flow Fraction for Surface 1",
        "    Zn003:Flr002,             !- Surface 2 Name",
        "     0.5;                     !- Flow Fraction for Surface 2",

        "  Schedule:Compact,",
        "    RADIANTSYSAVAILSCHED,    !- Name",
        "    FRACTION,                !- Schedule Type Limits Name",
        "    Through: 12/31,          !- Field 1",
        "    For: Alldays,            !- Field 2",
        "    Until: 24:00,1.00;       !- Field 3",

        "  Schedule:Compact,",
        "    Radiant Heating Setpoints,   !- Name",
        "    TEMPERATURE,             !- Schedule Type Limits Name",
        "    Through: 12/31,          !- Field 1",
        "    For: Alldays,            !- Field 2",
        "    Until: 24:00,20.0;       !- Field 3",

        "  Schedule:Compact,",
        "    Radiant Cooling Setpoints,   !- Name",
        "    TEMPERATURE,             !- Schedule Type Limits Name",
        "    Through: 12/31,          !- Field 1",
        "    For: Alldays,            !- Field 2",
        "    Until: 24:00,15.0;       !- Field 3",

    });
    ASSERT_TRUE(process_idf(idf_objects));

    state->dataHeatBal->Zone.allocate(3);
    state->dataHeatBal->Zone(1).Name = "WEST ZONE";
    state->dataHeatBal->Zone(2).Name = "EAST ZONE";
    state->dataHeatBal->Zone(3).Name = "SOUTH ZONE";

    state->dataSurface->TotSurfaces = 6;
    state->dataSurface->Surface.allocate(state->dataSurface->TotSurfaces);
    state->dataSurface->Surface(1).Name = "ZN001:FLR001";
    state->dataSurface->Surface(1).ZoneName = "WEST ZONE";
    state->dataSurface->Surface(1).Zone = 1;
    state->dataSurface->Surface(1).Construction = 1;
    state->dataSurface->Surface(2).Name = "ZN001:FLR002";
    state->dataSurface->Surface(2).ZoneName = "WEST ZONE";
    state->dataSurface->Surface(2).Zone = 1;
    state->dataSurface->Surface(2).Construction = 1;
    state->dataSurface->Surface(3).Name = "ZN002:FLR001";
    state->dataSurface->Surface(3).ZoneName = "EAST ZONE";
    state->dataSurface->Surface(3).Zone = 2;
    state->dataSurface->Surface(3).Construction = 1;
    state->dataSurface->Surface(4).Name = "ZN002:FLR002";
    state->dataSurface->Surface(4).ZoneName = "EAST ZONE";
    state->dataSurface->Surface(4).Zone = 2;
    state->dataSurface->Surface(4).Construction = 1;
    state->dataSurface->Surface(5).Name = "ZN003:FLR001";
    state->dataSurface->Surface(5).ZoneName = "SOUTH ZONE";
    state->dataSurface->Surface(5).Zone = 3;
    state->dataSurface->Surface(5).Construction = 1;
    state->dataSurface->Surface(6).Name = "ZN003:FLR002";
    state->dataSurface->Surface(6).ZoneName = "SOUTH ZONE";
    state->dataSurface->Surface(6).Zone = 3;
    state->dataSurface->Surface(6).Construction = 1;
    state->dataConstruction->Construct.allocate(1);
    state->dataConstruction->Construct(1).SourceSinkPresent = true;

    GetLowTempRadiantSystem(*state);

    EXPECT_EQ(3, state->dataLowTempRadSys->TotalNumOfRadSystems);

    EXPECT_EQ(1, state->dataLowTempRadSys->NumOfHydrLowTempRadSys);
    EXPECT_EQ(1, state->dataLowTempRadSys->NumOfHydrLowTempRadSysDes);

    EXPECT_EQ(1, state->dataLowTempRadSys->NumOfCFloLowTempRadSys);
    EXPECT_EQ(1, state->dataLowTempRadSys->NumOfCFloLowTempRadSysDes);

    EXPECT_EQ(1, state->dataLowTempRadSys->NumOfElecLowTempRadSys);

    EXPECT_EQ("WEST ZONE RADIANT FLOOR", state->dataLowTempRadSys->RadSysTypes(1).Name);
    EXPECT_EQ(LowTempRadiantSystem::SystemType::HydronicSystem, state->dataLowTempRadSys->RadSysTypes(1).SystemType);
    EXPECT_EQ(state->dataLowTempRadSys->HydrRadSys(1).ZoneName, "WEST ZONE");
    EXPECT_EQ(state->dataLowTempRadSys->HydrRadSys(1).SurfListName, "WEST ZONE SURFACE GROUP");
    EXPECT_EQ("WEST ZONE RADIANT FLOOR DESIGN", state->dataLowTempRadSys->HydrRadSys(1).designObjectName);
    EXPECT_EQ(1, state->dataLowTempRadSys->HydrRadSys(1).DesignObjectPtr);

    EXPECT_EQ("SOUTH ZONE LOWTEMPRAD", state->dataLowTempRadSys->RadSysTypes(2).Name);
    EXPECT_EQ(LowTempRadiantSystem::SystemType::ConstantFlowSystem, state->dataLowTempRadSys->RadSysTypes(2).SystemType);
    EXPECT_EQ(state->dataLowTempRadSys->CFloRadSys(1).ZoneName, "SOUTH ZONE");
    EXPECT_EQ(state->dataLowTempRadSys->CFloRadSys(1).SurfListName, "SOUTH ZONE SURFACE GROUP");
    EXPECT_EQ("SOUTH ZONE LOWTEMPRAD DESIGN", state->dataLowTempRadSys->CFloRadSys(1).designObjectName);
    EXPECT_EQ(1, state->dataLowTempRadSys->CFloRadSys(1).DesignObjectPtr);

    EXPECT_EQ("EAST ZONE RADIANT FLOOR", state->dataLowTempRadSys->RadSysTypes(3).Name);
    EXPECT_EQ(LowTempRadiantSystem::SystemType::ElectricSystem, state->dataLowTempRadSys->RadSysTypes(3).SystemType);
    EXPECT_EQ(state->dataLowTempRadSys->ElecRadSys(1).ZoneName, "EAST ZONE");
    EXPECT_EQ(state->dataLowTempRadSys->ElecRadSys(1).SurfListName, "EAST ZONE SURFACE GROUP");

}<|MERGE_RESOLUTION|>--- conflicted
+++ resolved
@@ -240,18 +240,6 @@
     ExpectedResult2 = FinalZoneSizing(CurZoneEqNum).NonAirSysDesCoolLoad;
     ExpectedResult2 = ExpectedResult2 / (PlantSizData(2).DeltaT * RhoWater * CpWater);
 
-<<<<<<< HEAD
-    HydrRadSys(RadSysNum).NumCircCalcMethod = 0;
-    HydrRadSys(RadSysNum).NumOfSurfaces = 1;
-    HydrRadSys(RadSysNum).TubeLength = AutoSize;
-    HydrRadSys(RadSysNum).TotalSurfaceArea = 1500.0;
-    ExpectedResult3 = HydrRadSys(RadSysNum).TotalSurfaceArea / 0.15;
-    HydrRadSys(RadSysNum).SurfacePtr.allocate(1);
-    HydrRadSys(RadSysNum).SurfacePtr(1) = 1;
-    state->dataSurface->Surface.allocate(1);
-    state->dataSurface->Surface(1).Construction = 1;
-    state->dataSurface->Surface(1).Area = 1500.0;
-=======
     state->dataLowTempRadSys->HydrRadSys(RadSysNum).NumCircCalcMethod = 0;
     state->dataLowTempRadSys->HydrRadSys(RadSysNum).NumOfSurfaces = 1;
     state->dataLowTempRadSys->HydrRadSys(RadSysNum).TubeLength = AutoSize;
@@ -259,10 +247,9 @@
     ExpectedResult3 = state->dataLowTempRadSys->HydrRadSys(RadSysNum).TotalSurfaceArea / 0.15;
     state->dataLowTempRadSys->HydrRadSys(RadSysNum).SurfacePtr.allocate(1);
     state->dataLowTempRadSys->HydrRadSys(RadSysNum).SurfacePtr(1) = 1;
-    Surface.allocate(1);
-    Surface(1).Construction = 1;
-    Surface(1).Area = 1500.0;
->>>>>>> 1dfd4256
+    state->dataSurface->Surface.allocate(1);
+    state->dataSurface->Surface(1).Construction = 1;
+    state->dataSurface->Surface(1).Area = 1500.0;
     state->dataConstruction->Construct.allocate(1);
     state->dataConstruction->Construct(1).ThicknessPerpend = 0.075;
 
@@ -339,19 +326,11 @@
     FinalZoneSizing(CurZoneEqNum).NonAirSysDesCoolLoad = 2200.0;
     ExpectedResult2 = FinalZoneSizing(CurZoneEqNum).NonAirSysDesCoolLoad;
 
-<<<<<<< HEAD
-    HydrRadSys(RadSysNum).SurfacePtr.allocate(1);
-    HydrRadSys(RadSysNum).SurfacePtr(1) = 1;
+    state->dataLowTempRadSys->HydrRadSys(RadSysNum).SurfacePtr.allocate(1);
+    state->dataLowTempRadSys->HydrRadSys(RadSysNum).SurfacePtr(1) = 1;
     state->dataSurface->Surface.allocate(1);
     state->dataSurface->Surface(1).Construction = 1;
     state->dataSurface->Surface(1).Area = 1500.0;
-=======
-    state->dataLowTempRadSys->HydrRadSys(RadSysNum).SurfacePtr.allocate(1);
-    state->dataLowTempRadSys->HydrRadSys(RadSysNum).SurfacePtr(1) = 1;
-    Surface.allocate(1);
-    Surface(1).Construction = 1;
-    Surface(1).Area = 1500.0;
->>>>>>> 1dfd4256
     state->dataConstruction->Construct.allocate(1);
     state->dataConstruction->Construct(1).ThicknessPerpend = 0.075;
 
@@ -415,19 +394,11 @@
     ExpectedResult1 = FinalZoneSizing(CurZoneEqNum).NonAirSysDesHeatLoad;
     ExpectedResult1 = ExpectedResult1 / (PlantSizData(1).DeltaT * RhoWater * CpWater);
 
-<<<<<<< HEAD
-    CFloRadSys(RadSysNum).SurfacePtr.allocate(1);
-    CFloRadSys(RadSysNum).SurfacePtr(1) = 1;
+    state->dataLowTempRadSys->CFloRadSys(RadSysNum).SurfacePtr.allocate(1);
+    state->dataLowTempRadSys->CFloRadSys(RadSysNum).SurfacePtr(1) = 1;
     state->dataSurface->Surface.allocate(1);
     state->dataSurface->Surface(1).Construction = 1;
     state->dataSurface->Surface(1).Area = 150.0;
-=======
-    state->dataLowTempRadSys->CFloRadSys(RadSysNum).SurfacePtr.allocate(1);
-    state->dataLowTempRadSys->CFloRadSys(RadSysNum).SurfacePtr(1) = 1;
-    Surface.allocate(1);
-    Surface(1).Construction = 1;
-    Surface(1).Area = 150.0;
->>>>>>> 1dfd4256
     state->dataConstruction->Construct.allocate(1);
     state->dataConstruction->Construct(1).ThicknessPerpend = 0.075;
 
@@ -1245,13 +1216,8 @@
                                "AutosizeLowTempRadiantVariableFlowTest");
     ChilledWaterFlowRate = CoolingCapacity / (PlantSizData(2).DeltaT * Cp * Density);
     // tuble length sizing calculation
-<<<<<<< HEAD
-    HydrRadSys(RadSysNum).TotalSurfaceArea = state->dataSurface->Surface(HydrRadSys(RadSysNum).SurfacePtr(1)).Area;
-    TubeLengthDes = HydrRadSys(RadSysNum).TotalSurfaceArea / 0.1524; // tube length uses the construction perpendicular spacing
-=======
-    state->dataLowTempRadSys->HydrRadSys(RadSysNum).TotalSurfaceArea = Surface(state->dataLowTempRadSys->HydrRadSys(RadSysNum).SurfacePtr(1)).Area;
+    state->dataLowTempRadSys->HydrRadSys(RadSysNum).TotalSurfaceArea = state->dataSurface->Surface(state->dataLowTempRadSys->HydrRadSys(RadSysNum).SurfacePtr(1)).Area;
     TubeLengthDes = state->dataLowTempRadSys->HydrRadSys(RadSysNum).TotalSurfaceArea / 0.1524; // tube length uses the construction perpendicular spacing
->>>>>>> 1dfd4256
     // do autosize calculations
     SizeLowTempRadiantSystem(*state, RadSysNum, state->dataLowTempRadSys->RadSysTypes(RadSysNum).SystemType);
     // Test autosized heat/cool capacity
@@ -2617,28 +2583,6 @@
     Real64 Cp;
 
     SystemType = LowTempRadiantSystem::SystemType::ConstantFlowSystem;
-<<<<<<< HEAD
-    CFloRadSys(RadSysNum).Name = "LowTempConstantFlow";
-    CFloRadSys(RadSysNum).ZonePtr = 1;
-    HydronicRadiantSysNumericFields(RadSysNum).FieldNames(2) = "Rated Flow Rate";
-    HydronicRadiantSysNumericFields(RadSysNum).FieldNames(3) = "Total length of pipe embedded in surface";
-
-    CFloRadSys(RadSysNum).HotWaterInNode = 1;
-    CFloRadSys(RadSysNum).HotWaterOutNode = 2;
-    CFloRadSys(RadSysNum).HWLoopNum = 1;
-    state->dataPlnt->PlantLoop(1).LoopSide(1).Branch(1).Comp(1).NodeNumIn = CFloRadSys(RadSysNum).HotWaterInNode;
-
-    CFloRadSys(RadSysNum).ColdWaterInNode = 3;
-    CFloRadSys(RadSysNum).ColdWaterOutNode = 4;
-    CFloRadSys(RadSysNum).CWLoopNum = 2;
-    state->dataPlnt->PlantLoop(2).LoopSide(1).Branch(1).Comp(1).NodeNumIn = CFloRadSys(RadSysNum).ColdWaterInNode;
-
-    CFloRadSys(RadSysNum).SurfacePtr.allocate(1);
-    CFloRadSys(RadSysNum).SurfacePtr(1) = 1;
-    state->dataSurface->Surface.allocate(1);
-    state->dataSurface->Surface(1).Construction = 1;
-    state->dataSurface->Surface(1).Area = 150.0;
-=======
     state->dataLowTempRadSys->CFloRadSys(RadSysNum).Name = "LowTempConstantFlow";
     state->dataLowTempRadSys->CFloRadSys(RadSysNum).ZonePtr = 1;
     state->dataLowTempRadSys->HydronicRadiantSysNumericFields(RadSysNum).FieldNames(2) = "Rated Flow Rate";
@@ -2656,10 +2600,9 @@
 
     state->dataLowTempRadSys->CFloRadSys(RadSysNum).SurfacePtr.allocate(1);
     state->dataLowTempRadSys->CFloRadSys(RadSysNum).SurfacePtr(1) = 1;
-    Surface.allocate(1);
-    Surface(1).Construction = 1;
-    Surface(1).Area = 150.0;
->>>>>>> 1dfd4256
+    state->dataSurface->Surface.allocate(1);
+    state->dataSurface->Surface(1).Construction = 1;
+    state->dataSurface->Surface(1).Area = 150.0;
     state->dataConstruction->Construct.allocate(1);
     state->dataConstruction->Construct(1).ThicknessPerpend = 0.075;
 
