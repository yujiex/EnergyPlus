\section{Component Sizing}\label{component-sizing}

\subsection{Introduction}\label{introduction}

In EnergyPlus each HVAC component sizes itself. Each component module contains a sizing subroutine. When a component is called for the first time in a simulation, it reads in its user specified input data and then calls the sizing subroutine. This routine checks the autosizable input fields for missing data and calculates the data when needed.

A number of high-level variables are used in the sizing subroutines.

\emph{CurDuctType} (in \emph{DataSizing}) contains the information about the current duct type. The types can be \emph{main}, \emph{cooling}, \emph{heating} or \emph{other}.

\emph{CurZoneEqNum} (in \emph{DataSizing}) is the current zone equipment set index and indicates that the component is a piece of zone equipment and should size itself using the zone sizing data arrays.

\emph{CurSysNum} (in \emph{DataSizing}) is the current air loop index and indicates that the component is part of the primary air system and should size itself using the system sizing data arrays.

\subsection{Fan Sizing}\label{fan-sizing}

Fan sizing is done in subroutine \emph{SizeFan}.

\subsubsection{Max Flow Rate}\label{max-flow-rate}

If the fan is part of the central air system then check the duct type.

For duct type = \emph{main, other} or default, \(\dot{V}_{fan,max} = \text{DesMainVolFlow}_{sys}\).

For duct type = \emph{cooling}, \(\dot{V}_{fan,max} = \text{DesCoolVolFlow}_{sys}\).

For duct type = \emph{heating}, \(\dot{V}_{fan,max} = \text{DesHeatVolFlow}_{sys}\).

If the fan is zone equipment then check whether it is part of a component that only does heating.

For heating only \(\dot{V}_{fan,max} = \text{DesHeatVolFlow}_{zone}\).

Otherwise \(\dot{V}_{fan,max} = \max\left(\text{DesHeatVolFlow}_{zone},\text{DesCoolVolFlow}_{zone}\right)\).

If the max fan flow rate is less than \emph{SmallAirVolFlow} the max flow rate is set to zero.

\subsection{Design Fan Heat}\label{design-fan-heat}

The design fan heat added to the air stream is calculated using fan model inputs of maximum volume flow rate, pressure rise, fan total efficiency and motor efficiency. For multi-speed fans, the highest air volume flow rate is used in the calculation. Fan heat is accounted for when sizing cooling coils.

Where:

\begin{equation}
P_{fan,des} = ( \dot{V}_{fan,des} * \Delta P ) / e_{tot,des}
\end{equation}
\begin{equation}
\dot{Q}_{fan,heat,des} = e_{motor,des} * P_{fan,des} + (P_{fan,des} - (e_{motor,des} * P_{fan,des})) * f_{motor\ in\ air}
\end{equation}

and:

\begin{itemize}
\item
  \(P_{fan,des}\) : fan design total power (W)
\item
  \(\dot{V}_{fan,des}\) : fan design volume flow rate (m3/s)
\item
  \(\Delta P\) : fan pressure rise (Pa)
\item
  \(e_{tot,des}\) : fan total efficiency
\item
  \(\dot{Q}_{fan,heat,des}\) : design fan heat to air stream (W)
\item
  \(e_{motor,des}\) : fan motor efficiency
\item
  \(f_{motor\ in\ air}\) : motor in air stream fraction
\end{itemize} 

The design fan temperature rise (\emph{C}) due to fan heat is added to the cooling coil inlet air temperature or cooling coil outlet air temperature during sizing calculations as appropriate. The calculation uses a straight-forward inversion of the classic \(Q = \dot{m}*Cp*\Delta{T}\) equation as:

\begin{equation}
T_{fan,heat,des} = \dot{Q}_{fan,heat,des} / ( {C}_{p,air} * \rho_{air} * \dot{V}_{fan,des} )
\end{equation}

\subsection{Coil:Cooling:Water}\label{coilcoolingwater}

The sizing is done in function \emph{SizeWaterCoil} of module \emph{WaterCoils}.

\subsubsection{Initial Calculations}\label{initial-calculations}

For central cooling coils, the first step is to determine the design air flow rate, load, and design air entering and exit conditions. The coil design air flow rate is not generally the same as the maximum system air flow rate (used to size the central fans). The cooling coil peak load (either sensible or total) can occur at a different time than the system peak flow rate. Hence the coil air entering conditions can be different than those at the peak system flow rate. Also, the method of controlling the coil's cooling output may also affect coil design flow rate as well as the coil design exit temperature and humidity.

By choosing Type of Load to Size On = \emph{Sensible} or \emph{Total} in Sizing:System the user indicates to the program to save the cooling coil air flow rate and system air conditions (mixed, return, outside) at the time of either the system cooling sensible or total load peak. Note that the choice \emph{VentilationRequirement} uses the time of the sensible peak.

Choosing Central Cooling Capacity Control Method = \emph{VAV}, \emph{Bypass}, \emph{VT}, or \emph{OnOff} indicates which type of cooling output control the program should assume when calculating the design air flow rate. The function \emph{GetCoilDesFlowT} in module \emph{ReportSizingManager} calculates the air flow rate and exit air temperature for each capacity control method.

\begin{longtable}{@{}lp{4in}@{}}

  \caption{Cooling coil calculations for different capacity control methods \label{table:cooling-coil-calculations-for-different-capacity-control-methods}} \tabularnewline
  \toprule
  Control Method & Calculations \tabularnewline
  \midrule
  \endfirsthead

  \caption[]{Cooling coil calculations for different capacity control methods} \tabularnewline
  \toprule
  Control Method & Calculations \tabularnewline
  \midrule
  \endhead

  VAV & \(\begin{array}{rl} T_{cc,exit} &= T_{cool,supply} \\ \dot{V}_{cc,air} &= \frac{\dot{m}_{cc,air,peak}}{\rho_{air}} \end{array}\) \tabularnewline
  Bypass & \(\begin{array}{rl} T_{cc,exit} &= T_{cool,supply} \\ \dot{V}_{cc,air} &= \dot{V}_{cc,air,max}\cdot\max \left(0, \min \left(1, \frac{T_{mix,at-peak}-T_{sup,avg}}{T_{mix,at-peak}-T_{cc,exit}} \right) \right) \end{array}\) \tabularnewline
  VT & \(\begin{array}{rl} T_{cc,exit} &= \max\left(T_{cool,supply}, T_{sup,avg}\right) \\ \dot{V}_{cc,air} &= \dot{V}_{cc,air,max} \end{array}\) \tabularnewline
  OnOff & \(\begin{array}{rl} T_{cc,exit} &= T_{cool,supply} \\ \dot{V}_{cc,air} &=\dot{V}_{sys,air,max} \end{array}\) \tabularnewline
\bottomrule
\end{longtable}

Where:

\begin{equation}
T_{sup,avg} = T_{zones,avg}-\sum_{zones}\frac{\dot{Q}_{sens,at-peak}}{\rho_{air}c_{p,air}\dot{V}_{cool,air,max}}
\end{equation}

and:

\begin{itemize}
\item
  \(C_{p,air}\) : the specific heat of air (J/kgC)
\item
  \(\dot{m}_{cc,air,peak}\) : the air mass flow rate through the cooling coil at the sensible or total system peak cooling load (m\(^{3}\)/s)
\item
  \(\sum_{zones}\dot{Q}_{sens,at-peak}\) : sum of the zone sensible cooling loads at the time of the peak system cooling load
\item
  \(\rho_{air}\) : the density of air (kg/m\(^{3}\))
\item
  \(T_{cc,exit}\) : the design cooling coil exit temperature (c)
\item
  \(T_{cool,supply}\) : the supply air temperature for cooling specified in Sizing:System (C)
\item
  \(T_{mix,at-peak}\) : the mixed air temperature at the time of the system peak cooling load (C)
\item
  \(T_{zones,avg}\) : the average zone temperature at the time of the system peak cooling load (C)
\item
  \(\dot{V}_{cc,air}\) : the design volumetric air flow rate through the cooling coil (m\(^{3}\)/s). This is the flow rate at either the sensible or total cooling load peak from the design period calculations.
\item
  \(\dot{V}_{cool,air,max}\) : the maximum cooling volumetric air flow rate from the design calculations (m\(^{3}\)/s). This flow rate occurs at the maximum zone cooling demand.
\item
  \(\dot{V}_{sys,air,max}\) : the maximum volumetric air flow rate from the design calculations (m\(^{3}\)/s). This flow rate occurs at either the maximum zone cooling or heating demand.
\end{itemize}

\subsubsection{Design Coil Load - System Coils}\label{design-coil-load---system-coils}

Design coil load (cooling capacity) is not an input for Coil:Cooling:Water. It is used for calculating the design water flow rate.

The design load is calculated as:

\begin{equation}
\dot{Q}_{coil,des} = \dot{m}_{a,coil,des}\left(h_{a,coil,des,in}-h_{a,coil,des,out}\right) + \dot{Q}_{fan,heat,des}
\end{equation}

Where:

\begin{itemize}
\item
  \(h_{a,coil,des,in}\) : is the coil design inlet air enthalpy (J/kg)
\item
  \(h_{a,coil,des,out}\) : is the coil design outlet air enthalpy (J/kg)
\item
  \(\dot{m}_{a,coil,des}\) : is the coil design air mass flow rate (kg/s)
\item
  \(\dot{Q}_{fan,heat,des}\) : is the design fan heat (W) - see Section \ref{design-fan-heat}
\end{itemize}

The design air mass flow rate depends on the location of the coil. If the coil is in the outside air stream, the flow rate is set to:

\begin{equation}
  \rho_{air}\dot{V}_{a,coil,oa,des}
\end{equation}

where \(\dot{V}_{a,coil.oa,des}\) is the design outside air volumetric flow rate for the system. Otherwise, it is set to:

\begin{equation}
\rho_{air}\dot{V}_{cc,air}
\end{equation}

where \(\dot{V}_{cc,air}\) is calculated above in the Initial Calculations section.

To obtain the inlet and outlet enthalpies, we need the inlet and outlet temperatures and humidity ratios. The inlet and outlet conditions depend on whether the coil is in the outside air stream and if it is not, whether or not there is outside air preconditioning.

\paragraph{\textbf{Coil in outside air stream}:}\label{coil-in-outside-air-stream}

\begin{itemize}
\item
  \(T_{air,in,des} = T_{out,cool,at-peak}\) (the outside air temperature at the design cooling peak)
\item
  \(T_{air,out,des} = T_{sys,precool}\) (the specified Precool Design Temperature from the System:Sizing object)
\item
  \(W_{air,in,des} = W_{out,cool,at-peak}\) (the outside humidity ratio at the design cooling peak)
\item
  \(W_{air,out,des} = W_{sys,precool}\) (the specified Precool Design Humidity Ratio from the System:Sizing object)
\end{itemize}

\paragraph{\textbf{Coil in main air stream, no preconditioning of outside air} }\label{coil-in-main-air-stream-no-preconditioning-of-outside-air}

\begin{itemize}
\item
  \(T_{air,in,des} = T_{mix,cool,at-peak}\) (the mixed air temperature at the design cooling peak. Plus the design fan temperature rise due to fan heat, + T_{fan,heat,des}, for blow through configuration - see Section \ref{design-fan-heat})
\item
  \(W_{air,in,des} = W_{mix,cool,at-peak}\) (the mixed humidity ratio at the design cooling peak)
\item
  \(T_{air,out,des} = T_{cc,exit}\) (calculated above in the Initial Calculation section. Minus the design fan temperature rise due to fan heat, - T_{fan,heat,des}, for draw through configuration - see Section \ref{design-fan-heat})
\item
  \(W_{air,out,des} = W_{sup,cool}\) (the specified Central Cooling Design Supply Air Humidity Ratio from the Sizing:System object)
\end{itemize}

\paragraph{\textbf{Coil in main air stream, outside air preconditioned} }\label{coil-in-main-air-stream-outside-air-preconditioned}

The oustide air fraction is calculated as (where V\(_{cc,air}\) is calculated as above):

\begin{itemize}
\item
  \(f_{oa} = \frac{\dot V_{air,out,des}}{\dot{V}_{cc,air}}\)
\item
  \(T_{air,in,des} = f_{oa}T_{precool} + \left(1-f_{oa}\right)T_{ret,cool,at-peak}\) (Precool temperature is the specified Precool Design Temperature from System:Sizing Manager; T\_ret\_cool\_at-peak is the return temperature at the system cooling peak load. Plus the design fan temperature rise due to fan heat, + T_{fan,heat,des}, for blow through configuration - see Section \ref{design-fan-heat})
\item
  \(W_{air,in,des} = f_{oa}W_{precool} + \left(1-f_{oa}\right)W_{ret,cool,at-peak}\) (Precool humidity ratio is the specified Precool Design Humidity Ratio from System:Sizing Manager; W\_ret\_cool\_at-peak is the return humidity ratio at the system cooling peak load)
\item
  \(T_{air,out,des} = T_{cc,exit}\) (calculated above in the Initial Calculation section. Minus the design fan temperature rise due to fan heat, - T_{fan,heat,des}, for draw through configuration - see Section \ref{design-fan-heat}))
\item
  \(W_{air,out,des} = W_{sup,cool}\) (the specified Central Cooling Design Supply Air Humidity Ratio from the Sizing:System object)
\end{itemize}

With the inlet and outlet conditions established, we can obtain the inlet and outlet enthalpies:

\begin{equation}
 \begin{array}{rl}
  h_{air,coil,des,in} & = \text{PsyHFnTdbW}\left(T_{air,in,des},W_{air,in,des}\right) \\
  h_{air,coil,des,out} & = \text{PsyHFnTdbW}\left(T_{air,out,des},W_{air,out,des}\right)
 \end{array}
\end{equation}

Where PsyHFnTdbW is the EnergyPlus function for calculation air specific enthalpy given the air temperature and humidity ratio. We now have all we need to calculate the design coil capacity, \(\dot{Q}_{coil,des}\) .

\subsubsection{Design Coil Load - Zone Coils}\label{design-coil-load---zone-coils}

If the coil is part of an AirTerminal:SingleDuct:ConstantVolume:FourPipeInduction unit or an ZoneHVAC:FourPipeFanCoil, the cooling load (cooling capacity) is passed down from the terminal unit or fan coil sizing calculations. Otherwise the load is defined as:

\begin{equation}
\dot{Q}_{coil,des} = \dot{m}_{a,coil,des}\left(h_{a,coil,des,in}-h_{a,coil,des,out}\right) + \dot{Q}_{fan,heat,des}
\end{equation}

Where:

\begin{itemize}
\item
  \(h_{a,coil,des,in}\) : is the coil design inlet air enthalpy (J/kg)
\item
  \(h_{a,coil,des,out}\) : is the coil design outlet air enthalpy (J/kg)
\item
  \(\dot{m}_{a,coil,des}\) : is the coil design air mass flow rate (kg/s)
\item
  \(\dot{Q}_{fan,heat,des}\) : is the design fan heat (W) - see Section \ref{design-fan-heat}
\end{itemize}

The enthalpies are given by:

\begin{equation}
 \begin{array}{lr}
  h_{air,coil,des,in} & = \text{PsyHFnTdbW}\left(T_{air,in,des},W_{air,in,des}\right) \\
  h_{air,coil,des,out} & = \text{PsyHFnTdbW}\left(T_{air,out,des},W_{air,out,des}\right)
 \end{array}
\end{equation}
Where the inputs to those functions are the coil inlet design conditions. For coils in terminal units these are set at the system level to the system design supply air temperature. For zonal units they are set to design return air, mixed air, or outside air as appropriate to the unit. T\(_{air,out,des}\) is set to the zone cooling design supply air temperature as specified in the \emph{Zone:Sizing} inputs. W\(_{air,out,des}\) is set to the zone cooling design supply air humidity ratio as specified in the \emph{Zone:Sizing} inputs.

\subsubsection{Design Water Flow Rate (m\(^{3}\)/s) - System Coils}\label{design-water-flow-rate-m3s---system-coils}

The design water volumetric flow rate is calculated using:

\begin{equation}
\dot{V}_{w,coil,des} = \frac{\dot{Q}_{coil,des}}{\rho_w c_{p,w} \Delta T_{w,des}}
\end{equation}

Where \(\Delta T_{w,des}\) is just the \emph{Loop Design Temperature Difference} user input from \emph{Sizing:Plant} (if the coil is in the outside air stream, 1/2 the \emph{Loop Design Temperature Difference} is used). The design coil load \emph{Load\(_{coil,des}\)} is calculated from:

\begin{equation}
Load_{coil,des} = AirMassFlowRate_{coil,des} \cdot ( h_{air,coil,des,in} - h_{air,coil,des,out} )
\end{equation}

\subsubsection{Design Water Flow Rate (m\(^{3}\)/s) - Zone Coils}\label{design-water-flow-rate-m3s---zone-coils}

If the coil is part of an AirTerminal:SingleDuct:ConstantVolume:FourPipeInduction unit or an ZoneHVAC:FourPipeFanCoil, the chilled water flow rate is passed down from the terminal unit or fan coil sizing calculations. Otherwise the flow is set to:

\begin{equation}
\dot{V}_{w,coil,des} = \frac{\dot{Q}_{coil,des}}{\rho_w c_{p,w} \Delta T_{w,des}}
\end{equation}

Where \(\Delta T_{w,des}\) is just the \emph{Loop Design Temperature Difference} user input from \emph{Sizing:Plant}.

\subsubsection{Design Air Flow Rate - System Coils}\label{design-air-flow-rate---system-coils}

The design air volumetric flow rate for the system cooling coil is set to:

\begin{enumerate}
\def\labelenumi{\arabic{enumi}.}
\item
  the design outside air flow rate if the coil is in the outside air stream;
\item
  the coil design flow rate from function GetCoilDesFlowT described in section ``Initial Calculations'';
\item
  the design flow rate set by the parent component (such as a unitary system) containing the cooling coil.
\end{enumerate}

\subsubsection{Design Air Flow Rate - Zone Coils}\label{design-air-flow-rate---zone-coils}

Zone chilled water coils are always part of a zone HVAC component. In almost all cases the design flow rate is passed down from the design flow rate of the parent component. Otherwise if the parent component does cooling only the flow rate for the coil is set to the zone design cooling flow rate. And if the parent component does both cooling and heating, the coil flow rate is set to the maximum of the zone design cooling and heating flow rates.

\subsubsection{Design Air Inlet Temperature - System Coils}\label{design-air-inlet-temperature---system-coils}

The inlet air temperature depends on whether the coil is in the outside air stream and if it is not, whether or not there is outside air preconditioning.

\begin{itemize}
\item
  Coil in outside air stream: \(T_{air,in,des} = T_{out,cool,at-peak}\) (the outside air temperature set at the design cooling peak).
\item
  Coil in main air stream, no preconditioning of outside air: \(T_{air,in,des} = T_{mix,cool,at-peak}\) (the mixed air temperature at the cooling design peak. Plus the design fan temperature rise due to fan heat, + T_{fan,heat,des}, for blow through configuration - see Section \ref{design-fan-heat}).
\item
  Coil in main air stream, outside air preconditioned. The outside air fraction is calculated as \(f_{oa} = \dot V_{air,out,des}/\dot V_{cc,air}\) , where \(\dot V_{cc,air}\) is calculated above. Then \(T_{air,in,des} = f_{oa}T_{precool}+\left(1-f_{oa}\right)T_{ret,cool,at-peak}\) , where \(T_{precool}\) is the specified \emph{Precool Design Temperature} from \emph{System:Sizing}, \(T_{ret,cool,at-peak}\) is the return temperature at the system cooling peak load. Plus the design fan temperature rise due to fan heat, + T_{fan,heat,des}, for blow through configuration - see Section \ref{design-fan-heat}).
\end{itemize}

\subsubsection{Design Air Inlet Temperature - Zone Coils}\label{design-air-inlet-temperature---zone-coils}

The design inlet temperature depends on whether the coil is in a terminal unit or a zonal unit, and where the coil is positioned within the unit. The design fan temperature rise is added to coil inlet temperature for blow-through or subtracted from the coil outlet air temperature for draw-through. Fan heat in either case results in a higher design coil load - see Section \ref{design-fan-heat}.  

\begin{enumerate}
\def\labelenumi{\arabic{enumi}.}
\item
  For the AirTerminal:SingleDuct:ConstantVolume:FourPipeInduction terminal unit the design inlet temperature is set to the zone temperature at the time of the zone cooling peak, since the coil is located in the induced air stream: \(T_{air,in,des} = T_{zone,cool,peak}\)
\item
  For fan coil units the design inlet temperature is set to the mixed air temperature: \(T_{air,in,des} = f_{oa}T_{oa,coolpeak} + \left(1-f_{oa}\right)T_{z,coolpeak}\) , where \(f_{oa} = \rho_a \dot V_{z,oa,des} / \dot m_{z,cool,des}\)
\item
  In all other cases the design inlet temperature is set to the zone design cooling coil inlet temperature which is calculated in the zone sizing simulation and is basically the same calculation as the fan coil unit.
\end{enumerate}

\subsubsection{Design Air Outlet Temperature - System Coils}\label{design-air-outlet-temperature---system-coils}

The outlet air temperature depends on whether the coil is in the outside air stream.

\begin{enumerate}
\def\labelenumi{\arabic{enumi}.}
\item
  Coil in outside air stream: T\(_{air,out,des}\) = T\(_{sys,des,precool}\) (the specified Precool Design Temperature from the Sizing:System object).
\item
  Coil in main air stream: the design outlet air temperature is set to the temperature calculated in the Initial Calculation section above.
\end{enumerate}

\subsubsection{Design Air Outlet Temperature - Zone Coils}\label{design-air-outlet-temperature---zone-coils}

If the coil is part of an AirTerminal:SingleDuct:ConstantVolume:FourPipeInduction unit, then:

\begin{equation}
 \begin{array}{rl}
  \dot{Q}_{coil,des} & = c_{p,air}\rho_{air}\dot{V}_{w,coil,des}\Delta T_{w,des} \\
  T_1 & = T_{air,in,des} - \dot{Q}_{coil,des} / \left(\rho_{air}c_{p,air}\dot V_{air,coil,des}\right) \\
  T_2 & = T_{w,out,des} + 2 \\
  T_{air,out,des} & = \max \left(T_1,T_2\right)
 \end{array}
\end{equation}

For all other cases T\(_{air,out,des}\) is set to T\(_{z,sup,des}\) (the zone design supply air temperature as specified in Sizing:Zone).

\subsubsection{Design Inlet Air Humidity Ratio - System Coils}\label{design-inlet-air-humidity-ratio---system-coils}

The design inlet humidity ratio depends on whether the coil is in the outside air stream and if it is not, whether or not there is outside air preconditioning.

\begin{itemize}
\item
  Coil in outside air stream: \(W_{air,in,des} = W_{out,cool,at-peak}\) (the outside air humidity ratio at the design cooling peak).
\item
  Coil in main air stream, no preconditioning of outside air: \(W_{air,in,des} = W_{mix,cool,at-peak}\) (the mixed air humidity ratio at the cooling design peak).
\item
  Coil in main air stream, outside air preconditioned. The outside air fraction is calculated as \(f_{oa} = \dot V_{air,out,des}/\dot V_{cc,air}\) , where \(\dot V_{cc,air}\) is calculated above. Then \(W_{air,in,des} = f_{oa}W_{precool}+\left(1-f_{oa}\right)W_{ret,cool,at-peak}\) , where \(W_{precool}\) is the specified \emph{Precool Design Humidity Ratio} from \emph{System:Sizing}, and \(W_{ret,cool,at-peak}\) is the return humidity ratio at the system cooling peak load.
\end{itemize}

\subsubsection{Design Air Inlet Humidity Ratio - Zone Coils}\label{design-air-inlet-humidity-ratio---zone-coils}

The design inlet humidity ratio depends on whether the coil is in a terminal unit or a zonal unit, and where the coil is positioned within the unit.

\begin{enumerate}
\def\labelenumi{\arabic{enumi}.}
\item
  For the AirTerminal:SingleDuct:ConstantVolume:FourPipeInduction terminal unit the design inlet humidity ratio is set to the zone humidity ratio at the time of the zone cooling peak, since the coil is located in the induced air stream.
\item
  For fan coil units the design inlet humidity ratio is set to the mixed air humidity ratio: \(W_{air,in,des} = f_{oa}W_{oa,coolpeak} + \left(1-f_{oa}\right)W_{z,coolpeak}\) , where \(f_{oa} = \rho_a \dot V_{z,oa,des} / \dot m_{z,cool,des}\)
\item
  In all other cases the design inlet humidity ratio is set to the zone design cooling coil inlet hunidity ratio which is calculated in the zone sizing simulation and is basically the same calculation as the fan coil unit.
\end{enumerate}

\subsubsection{Design Outlet Air Humidity Ratio - System Coils}\label{design-outlet-air-humidity-ratio---system-coils}

The outlet air humidity ratio depends on whether the coil is in the outside air stream.

\begin{itemize}
\item
  Coil in outside air stream: W\(_{air,out,des}\) = W\(_{sys,des,precool}\) (the specified Precool Design Humidity Ratio from the Sizing:System object)
\item
  Coil in main air stream: W\(_{air,out,des}\) = PsyWFnTdbRhPb(T\(_{air,out,des}\),0.9,P\(_{air,std}\)), where PsyWFnTdbRhPb is the EnergyPlus psychrometric function to calculate humidity ratio from drybulb temperature, relative humidity, and atmospheric pressure. The design outlet humidity ratio is being set to the humidity ratio at 90\% relative humidity and design outlet temperature.
\end{itemize}

\subsubsection{Design Outlet Air Humidity Ratio - Zone Coils}\label{design-outlet-air-humidity-ratio---zone-coils}

\begin{itemize}
\tightlist
\item
  If the coil is part of an AirTerminal:SingleDuct:ConstantVolume:FourPipeInduction unit, then:
\item
  Get the dewpoint temperature at W$_{air,in,des}$: $T_{dp,in} = \text{PsyTdpFnWPb}\left(W_{air,in,des},P_{air,std}\right)$
\item
  If T$_{dp,in}$ < = T$_{w,in,des}$ set W$_{air,out,des}$ = W$_{air,in,des}$. Otherwise set W$_{air,out,des}$ = min(PsyWFnTdbRhPb(T$_{air,out,des}$,0.9,P$_{air,std}$),W$_{air,in,des}$)
\end{itemize}

\subsubsection{Design Inlet Water Temperature - System Coils}\label{design-inlet-water-temperature---system-coils}

The Design Inlet Water Temperature is set to the Design Loop Exit Temperature specified in the Sizing:Plant object for the water loop serving this coil.

\subsubsection{Design Inlet Water Temperature - Zone Coils}\label{design-inlet-water-temperature---zone-coils}

The Design Inlet Water Temperature is set to the Design Loop Exit Temperature specified in the Sizing:Plant object for the water loop serving this coil.

\subsection{Coil:Cooling:Water:DetailedGeometry Sizing}\label{coilcoolingwaterdetailedgeometry-sizing}

The sizing is done in subroutine \emph{SizeWaterCoil}

\subsubsection{Max Water Flow Rate of Coil}\label{max-water-flow-rate-of-coil}

The calculation is identical to that done for \emph{Coil:Cooling:Water}.

\subsubsection{Number of Tubes per Row}\label{number-of-tubes-per-row}

\begin{equation}
N_{tube/row} = {\mathop{\rm Int}\nolimits} ({\rm{13750}}\cdot \dot Vcoil,water,max)
\end{equation}

\begin{equation}
N_{tube/row} = \textbf{Max}(N_{tube/row},3)
\end{equation}

\subsubsection{Fin Diameter}\label{fin-diameter}

Depending on the duct type, get the coil design air flow rate.

For duct type = \emph{main, other} or default

\begin{equation}
\dot m_{air,des} = \rho_{air}\cdot DesMainVolFlow_{sys}
\end{equation}

for duct type = \emph{cooling}

\begin{equation}
\dot m_{air,des} = \rho_{air}\cdot DesCoolVolFlow_{sys}
\end{equation}

for duct type = \emph{heating}

\begin{equation}
\dot m_{air,des} = \rho_{air} \cdot DesHeatVolFlow_{sys}
\end{equation}

\begin{equation}
D_{fin} = 0.335\cdot \dot m_{air,des}
\end{equation}

\subsubsection{Minimum Air Flow Area}\label{minimum-air-flow-area}

Depending on the duct type, get the coil design air flow rate.

For duct type = \emph{main, other} or default

\begin{equation}
\dot m_{air,des} = \rho_{air} \cdot DesMainVolFlow_{sys}
\end{equation}

for duct type = \emph{cooling}

\begin{equation}
\dot m_{air,des} = \rho_{air} \cdot DesCoolVolFlow_{sys}
\end{equation}

for duct type = \emph{heating}

\begin{equation}
\dot m_{air,des} = \rho_{air} \cdot DesHeatVolFlow_{sys}
\end{equation}

\begin{equation}
A_{MinAirFlow} = 0.44 \cdot \dot m_{air,des}
\end{equation}

\subsubsection{Fin Surface Area}\label{fin-surface-area}

Depending on the duct type, get the coil design air flow rate.

For duct type = \emph{main, other} or default

\begin{equation}
\dot m_{air,des} = \rho_{air} \cdot DesMainVolFlow_{sys}
\end{equation}

for duct type = \emph{cooling}

\begin{equation}
\dot m_{air,des} = \rho_{air} \cdot DesCoolVolFlow_{sys}
\end{equation}

for duct type = \emph{heating}

\begin{equation}
\dot m_{air,des} = \rho_{air} \cdot DesHeatVolFlow_{sys}
\end{equation}

\begin{equation}
A_{FinSurf} = 78.5 \cdot \dot m_{air,des}
\end{equation}

\subsubsection{Total Tube Inside Area}\label{total-tube-inside-area}

\begin{equation}
\emph{A\(_{tube,total\, inside}\)} = 4.4 *\emph{D\(_{tube,inside}\)} *\emph{N\(_{tube\, rows}\)} *\emph{N\(_{tubes/row}\)}
\end{equation}

Where \emph{D\(_{tube,inside}\)} is the tube inside diameter.

\subsubsection{Tube Outside Surf Area}\label{tube-outside-surf-area}

\begin{equation}
\emph{A\(_{tube,outside}\)} = 4.1 *\emph{D\(_{tube,outside}\)} *\emph{N\(_{tube\, rows}\)} *\emph{N\(_{tubes/row}\)}
\end{equation}

Where \emph{D\(_{tube,outside}\)} is the tube outside diameter.

\subsubsection{Coil Depth}\label{coil-depth}

\begin{equation}
\emph{Depth\(_{coil}\)} = \emph{Depth\(_{tube\, spacing}\)} * \emph{N\(_{tube\, rows}\)}
\end{equation}

\subsection{Coil:Cooling:WaterToAirHeatPump:EquationFit Sizing}\label{coilcoolingwatertoairheatpumpequationfit-sizing}

The sizing is done in subroutine \emph{SizeHVACWaterToAir}.

\subsubsection{Rated Air Flow Rate}\label{rated-air-flow-rate}

The calculation is identical to that done for \emph{Coil:Cooling:Water}.

\subsubsection{Rated Water Flow Rate}\label{rated-water-flow-rate}

The calculation is identical to that done for \emph{Coil:Cooling:Water}, which is the coil design load divided by the \emph{Loop Design Temperature Difference} user input from \emph{Sizing:Plant.} If there is a companion heating coil, the heating coil design load is used so that both modes will have the same rated water flow rate. For sizing the plant loop serving this coil, only one half of this flow rate is used since both the cooling and heating coil will save a flow rate but only one of these coils will operate at a time.

\subsubsection{Rated Total Cooling Capacity}\label{rated-total-cooling-capacity}

The calculation for coil operating temperatures (inlet and outlet) are identical to that done for \emph{Coil:Cooling:Water}. The following calculations are then performed to determine the rated total cooling capacity.

\begin{equation}
  T_{WB,ratio} = \frac{T_{WB,air,in,des}+273.15C}{283.15C}
\end{equation}

\begin{equation}
  T_{S,ratio} = \frac{29.44C+273.15C}{283.15C}
\end{equation}

where:

$T_{WB,ratio} = $ ratio of load-side inlet air wet-bulb temperature in Kelvin to a reference temperature

$T_{S,ratio} = $ ratio of source-side inlet water temperature in Kelvin to a reference temperature

\begin{equation}
TotCapTempModFac = \,TCC1 + TCC2\left( {{T_{WB,ratio}}} \right) + TCC3\left( {{T_{S,ratio}}} \right) + TCC4 + TCC5
\end{equation}

where:

TCC1 = user input for Total Cooling Capacity Coefficient 1

TCC2 = user input for Total Cooling Capacity Coefficient 2

TCC3 = user input for Total Cooling Capacity Coefficient 3

TCC4 = user input for Total Cooling Capacity Coefficient 4

TCC5 = user input for Total Cooling Capacity Coefficient 5


The 4\(^{th}\) and 5\(^{th}\) coefficient (TCC4 and TCC5) used in the above equation are multipliers for the load-side and source-side flow ratios, respectively. For sizing, these ratios are assumed to be 1.

The enthalpy of the entering air is then compared with the enthalpy of the exiting air. The calculations for air enthalpy are identical to that done for \emph{Coil:Cooling:Water}. If the entering air enthalpy is less than the exiting air enthalpy, a reference value of 48,000 J/kg is used as the entering air enthalpy. If the TotCapTempModFac calculation above yields 0 as the result, a value of 1 is used in the following calculation. If the design air mass flow rate is determined to be less than a very small flow value (0.001 kg/s) or the capacity calculated here is less than 0, the coil total cooling capacity is set equal to 0.

\begin{equation}
  \dot{Q}_{coil,des,total}   = \frac{\dot{m}_{air,des}\PB{H_{in}-H_{out}}}{TotCapTempModFac} + \dot{Q}_{fan,heat,des}
\end{equation}

Where:

\begin{itemize}
\item
  \(\dot{Q}_{fan,heat,des}\) : is the design fan heat (W) - see Section \ref{design-fan-heat}
\end{itemize}

\subsubsection{Rated Sensible Cooling Capacity}\label{rated-sensible-cooling-capacity}

The calculation for coil operating temperatures (inlet and outlet) are identical to that done for \emph{Coil:Cooling:Water}. The following calculations are then performed to determine the rated sensible cooling capacity.

\begin{equation}
  T_{DB,ratio} = \frac{T_{DB,air,in,des}+273.15C}{283.15C}
\end{equation}

\begin{equation}
  T_{S,ratio} = \frac{29.44C+273.15C}{283.15C}
\end{equation}

where:
 
$T_{DB,ratio} = $ ratio of load-side inlet air dry-bulb temperature in Kelvin to a reference temperature

\begin{equation}
  \begin{array}{rl}
    SensCapTempModFac &= SCC1 + SCC2\left( {{T_{DB,ratio}}} \right) + SCC3\left( {{T_{WB,ratio}}} \right) \\
                      &+ SCC4\left( {{T_{S,ratio}}} \right) + SCC5 + SCC6
  \end{array}
\end{equation}

<<<<<<< HEAD
$T_{DB,ratio} = $ ratio of load-side inlet air dry-bulb temperature in Kelvin to a reference temperature
=======
where:
>>>>>>> 8f99a9e9

SCC1 = user input for Sensible Cooling Capacity Coefficient 1

SCC2 = user input for Sensible Cooling Capacity Coefficient 2

SCC3 = user input for Sensible Cooling Capacity Coefficient 3

SCC4 = user input for Sensible Cooling Capacity Coefficient 4

SCC5 = user input for Sensible Cooling Capacity Coefficient 5

SCC6 = user input for Sensible Cooling Capacity Coefficient 6


The 5\(^{th}\) and 6\(^{th}\) coefficient (SCC5 and SCC6) used in the above equation are multipliers for the load-side and source-side flow ratios, respectively. For sizing, these ratios are assumed to be 1.

The dry-bulb temperature of the entering air is then compared with the dry-bulb temperature of the exiting air. The calculations for air dry-bulb temperature are identical to that done for \emph{Coil:Cooling:Water}. If the entering air dry-bulb temperature is less than the exiting air dry-bulb temperature, a reference value of 24\(^{\circ}\)C is used as the entering air dry-bulb temperature. If the SensCapTempModFac calculation above yields 0 as the result, a value of 1 is used in the following calculation. If the design air mass flow rate is determined to be less than a very small flow value (0.001 kg/s) or the capacity calculated here is less than 0, the coil sensible cooling capacity is set equal to 0.

\begin{equation}
  \dot{Q}_{coil,des,sensible} = \frac{\dot{m}_{air,des}C_{p,air,des}\PB{T_{DB,in}-T_{DB,out}}}{SensCapTempModFac} +\dot{Q}_{fan,heat,des}
\end{equation}

Where:

\begin{itemize}
\item
  \(\dot{Q}_{fan,heat,des}\) : is the design fan heat (W) - see Section \ref{design-fan-heat}
\end{itemize}

\subsection{Coil:Cooling:WaterToAirHeatPump:VariableSpeedEquationFit Sizing}\label{coilcoolingwatertoairheatpumpvariablespeedequationfit-sizing}

For the cooling coil of VS WSHP, we specify a nominal speed level. During the sizing calculation, the Rated Air Volume Flow Rate, the Rated Water Volume Flow Rate and the Rated Total Cooling Capacity at the Selected Nominal Speed Level are determined in the same way as the \emph{Coil:Cooling:WaterToAirHeatPump:EquationFit} object. The sensible heat transfer rate is not allowed for auto-sizing, instead, it is a function of the rated air and water flow rates, rated total cooling capacity and the Reference Unit SHR at the nominal speed level. The default nominal speed level is the highest speed. However, the model allows the user to select a nominal speed level rather than the highest.

\subsubsection{Rated Air Flow Rate}\label{rated-air-flow-rate-1}

The calculation is identical to that done for \emph{Coil:Cooling:WaterToAirHeatPump:EquationFit}.

\subsubsection{Rated Water Flow Rate}\label{rated-water-flow-rate-1}

The calculation is identical to that done for \emph{Coil:Cooling:WaterToAirHeatPump:EquationFit} , which is the coil design load divided by the \emph{Loop Design Temperature Difference} user input from \emph{Sizing:Plant.} If there is a companion heating coil, the heating coil design load is used so that both modes will have the same rated water flow rate. For sizing the plant loop serving this coil, only one half of this flow rate is used since both the cooling and heating coil will save a flow rate but only one of these coils will operate at a time.

\subsubsection{Rated Total Cooling Capacity}\label{rated-total-cooling-capacity-1}

The calculation for coil operating temperatures (inlet and outlet) are identical to that done for \emph{Coil:Cooling:WaterToAirHeatPump:EquationFit}. The calculations for air enthalpy are similar to that done for \emph{Coil:Cooling:WaterToAirHeatPump:EquationFit.} The difference is in calculating the total cooling capacity temperature modifier function at the selected nominal speed level, as below:

\begin{equation}
TotCapTempModFra{c_{NominalSpeed}} = {\rm{a}} + {\rm{b*}}W{B_i} + c*WB_i^2 + {\rm{d*EWT}} + e*EW{T^2} + f*W{B_i}*EWT
\end{equation}

where:

WB\(_{i}\) = wet-bulb temperature of the air entering the heating coil, \(^{\circ}\)C

EWT = entering water temperature, \(^{\circ}\)C

a-f = regression curve-fit coefficients.

If the entering air enthalpy is less than the exiting air enthalpy, a reference value of 48,000 J/kg is used as the entering air enthalpy. If the \emph{TotCapTempModFac} calculation above yields 0 as the result, a value of 1 is used in the following calculation. If the rated air mass flow rate is determined to be less than a very small flow value (0.001 kg/s) or the capacity calculated here is less than 0, the coil total cooling capacity is set equal to 0.

\emph{If H\(_{in}\) \textgreater{} H\(_{out}\) Then}

\begin{equation}
{\dot Q_{coil,rated,total}} = {m_{air,rated}}({H_{in}} - {H_{out}})/TotCapTempModFra{c_{NominalSpeed}}
\end{equation}

\emph{Else}

\begin{equation}
{\dot Q_{coil,rated,total}} = {m_{air,rated}}(48000 - {H_{out}})/TotCapTempModFra{c_{NominalSpeed}}
\end{equation}

\emph{End If}

\begin{equation}
{\dot Q_{coil,rated,total}} = {\dot Q_{coil,rated,total}} + \dot{Q}_{fan,heat,des}
\end{equation}

Where:

\begin{itemize}
\item
  \(\dot{Q}_{fan,heat,des}\) : is the design fan heat (W) - see Section \ref{design-fan-heat}
\end{itemize}

\subsection{Coil:Heating:WaterToAirHeatPump:EquationFit Sizing}\label{coilheatingwatertoairheatpumpequationfit-sizing}

The sizing is done in subroutine \emph{SizeHVACWaterToAir.}

\subsubsection{Rated Air Flow Rate}\label{rated-air-flow-rate-2}

The calculation is identical to that done for \emph{Coil:Cooling:Water}.

\subsubsection{Rated Water Flow Rate}\label{rated-water-flow-rate-2}

The calculation is identical to that done for \emph{Coil:Cooling:Water} , which is the coil design load divided by the \emph{Loop Design Temperature Difference} user input from \emph{Sizing:Plant.} For sizing the plant loop serving this coil, only one half of this flow rate is used since both the cooling and heating coil will save a flow rate but only one of these coils will operate at a time.

\subsubsection{Rated Total Heating Capacity}\label{rated-total-heating-capacity}

The rated total heating capacity is set equal to the rated total cooling capacity.

\subsection{Coil:Heating:WaterToAirHeatPump:VariableSpeedEquationFit Sizing}\label{coilheatingwatertoairheatpumpvariablespeedequationfit-sizing}

For the heating coil of VS WSHP, we specify a nominal speed level. During the sizing calculation, the Rated Air Volume Flow Rate and the Rated Water Volume Flow Rate are determined in the same way as the \emph{Coil:Heating:WaterToAirHeatPump:EquationFit} object. On the other hand, the Rated Heating Capacity at the Selected Nominal Speed Level should be the same as the total cooling capacity of its corresponding cooling coil, which has to be sized first. The default nominal speed level will be the highest speed. However, the model allows the user to select a nominal speed level rather than the highest.

\subsubsection{Rated Air Flow Rate}\label{rated-air-flow-rate-3}

The calculation is identical to that done for Coil:Cooling:WaterToAirHeatPump:EquationFit.

\subsubsection{Rated Water Flow Rate}\label{rated-water-flow-rate-3}

The calculation is identical to that done for Coil:Cooling:WaterToAirHeatPump:EquationFit, which is the coil design load divided by the \emph{Loop Design Temperature Difference} user input from \emph{Sizing:Plant.} For sizing the plant loop serving this coil, only one half of this flow rate is used since both the cooling and heating coil will save a flow rate but only one of these coils will operate at a time.

\subsubsection{Rated Total Heating Capacity}\label{rated-total-heating-capacity-1}

The rated total heating capacity is set equal to the rated total cooling capacity.

\subsection{Coil:Heating:Water Sizing}\label{coilheatingwater-sizing}

The sizing is done in subroutine \emph{SizeWaterCoil}.

\subsubsection{Max Water Flow Rate of Coil}\label{max-water-flow-rate-of-coil-1}

\paragraph{System Coils}\label{system-coils}

With the coil load from the system design data array and the user specified (in a Sizing:Plant object) design hot water temperature fall, calculate the max water flow rate:

\begin{equation}
\dot V_{coil,water,max} = HeatCap_{sys}/(C_{p,water} \cdot \rho_{water} \cdot \Delta T_{plt,hw,des})
\end{equation}

\paragraph{Zone Coils}\label{zone-coils}

Using the zone design coil inlet and supply air conditions calculate the design coil load.

If the coil is not part of an induction unit then obtain the coil inlet temperature from the zone design data array:

\emph{T\(_{in,air}\) = DesHeatCoilInTemp\(_{zone}\)}

If the coil is part of an induction unit take into account the induced air:

\emph{Frac\(_{minflow}\)} = \emph{MinFlowFrac\(_{zone}\)}

\emph{T\(_{in,air}\)} = \emph{DesHeatCoilInTemp\(_{zone}\)} * \emph{Frac\(_{minflow}\)} +

\emph{ZoneTempAtHeatPeak\(_{zone}\)} *(1- \emph{Frac\(_{minflow}\)})

\emph{T\(_{out,air}\) = HeatDesTemp\(_{zone}\)}

W\emph{\(_{out,air}\) = HeatDesHumRat\(_{zone}\)}

If the coil is part of a terminal unit the mass flow rate is determined by the volumetric flow rate of the terminal unit:

\begin{equation}
\dot m_{air,des} = \rho_{air} \cdot \dot m_{air,des,tu}
\end{equation}

Otherwise the design flow is obtained from the zone design data array:

\begin{equation}
\dot m_{air,des} = DesHeatMassFlow_{zone}
\end{equation}

\begin{equation}
Q_{coil,des} = c_{p,air} \dot m_{air,des} \cdot (T_{out,air} - T_{in,air})
\end{equation}

Here \emph{c\(_{p,air}\)} is calculated at the outlet humidity and the average of the inlet and outlet temperatures.

With the coil load and the user specified (in a Sizing:Plant object) design hot water temperature decrease, calculate the max water flow rate:

\begin{equation}
\dot V_{coil,water,max} = Q_{coil,des}/(C_{p,water} \cdot \rho_{water} \cdot \Delta T_{plt,hw,des})
\end{equation}

\subsubsection{UA of the Coil}\label{ua-of-the-coil}

To obtain the UA of the coil, we specify the model inputs (other than the UA) at design conditions and the design coil load that the coil must meet. Then we numerically invert the coil model to solve for the UA that will enable the coil to meet the design coil load given the specified inputs.

\paragraph{System Coils}\label{system-coils-1}

The design coil load is the system design sensible cooling capacity:

\begin{equation}
\emph{Q\(_{coil,des}\)} = \emph{HeatCap\(_{sys}\)}
\end{equation}

The required inputs for the simple coil model are:

\begin{equation}
\emph{T\(_{in,air}\)} = \emph{HeatMixTemp\(_{sys}\)}
\end{equation}

\begin{equation}
\emph{W\(_{in,air}\)} = \emph{HeatMixHumRat\(_{sys}\)}
\end{equation}

\begin{equation}
\emph{T\(_{in,water}\)} = \emph{ExitTemp\(_{plt,hw,des}\)}
\end{equation}

\begin{equation}
\dot m_{in,water} = \rho_{water} \cdot \dot V_{coil,water,max}
\end{equation}

Depending on the duct type, get the coil design air flow rate.

For duct type = \emph{main, other} or default

\begin{equation}
\emph{\(\dot m_{in,air} = \rho{air} \cdot DesMainVolFlow_{sys}\)}
\end{equation}

for duct type = \emph{cooling}

\begin{equation}
\emph{\(\dot m_{in,air} = \rho_{air} \cdot DesCoolVolFlowsys\)}
\end{equation}

for duct type = \emph{heating}

\begin{equation}
\dot m_{in,air} = \rho_{air} \cdot DesHeatVolFlow_{sys}
\end{equation}

We now have all the data needed to obtain UA. The numerical inversion is carried out by calling subroutine \emph{SolveRegulaFalsi}. This is a general utility routine for finding the zero of a function. In this case it finds the UA that will zero the residual function - the difference between the design coil load and the coil output divided by the design coil load. The residual is calculated in the function \emph{SimpleHeatingCoilUAResidual}.

\paragraph{Zone Coils}\label{zone-coils-1}

If the coil is not part of an induction unit then obtain the coil inlet temperature from the zone design data array;

\begin{equation}
T_{in,air} = DesHeatCoilInTemp_{zone}
\end{equation}

If the coil is part of an induction unit take into account the induced air:

\begin{equation}
Frac_{minflow} = MinFlowFrac_{zone}
\end{equation}

\begin{equation}
T_{in,air} = DesHeatCoilInTemp_{zone} * Frac_{minflow} +
\end{equation}

\begin{equation}
ZoneTempAtHeatPeak_{zone} *(1- Frac_{minflow})
\end{equation}

\begin{equation}
W_{in,air} = DesHeatCoilInHumRat_{zone}
\end{equation}

\begin{equation}
T_{in,water} = ExitTemp_{plt,hw,des}
\end{equation}

\begin{equation}
\dot m_{in,water} = \rho_{water} \cdot \dot V_{coil,water,max}
\end{equation}

\begin{equation}
T_{out,air} = HeatDesTemp_{zone}
\end{equation}

\begin{equation}
W_{out,air} = HeatDesHumRat_{zone}
\end{equation}

If the coil is part of a terminal unit the mass flow rate is determined by the volumetric flow rate of the terminal unit:

\begin{equation}
\dot m_{air,des} = \rho_{air} \cdot \dot m_{air,des,tu}
\end{equation}

Otherwise the design flow is obtained from the zone design data array:

\begin{equation}
\dot m_{air,des} = DesHeatMassFlow_{zone}
\end{equation}

\begin{equation}
\dot Q_{coil,des} = c_{p,air} \cdot \dot m_{air,des} \cdot (T_{out,air} - T_{in,air})
\end{equation}

Here \emph{c\(_{p,air}\)} is calculated at the outlet humidity and the average of the inlet and outlet temperatures.

We now have all the data needed to obtain UA. The numerical inversion is carried out by calling subroutine \emph{SolveRegulaFalsi}. This is a general utility routine for finding the zero of a function. In this case it finds the UA that will zero the residual function - the difference between the design coil load and the coil output divided by the design coil load. The residual is calculated in the function \emph{SimpleHeatingCoilUAResidual}.

\subsection{Coil:Heating:Steam Sizing}\label{coilheatingsteam-sizing}

The sizing is done in subroutine \emph{SizeSteamCoil}.

\subsubsection{Maximum Steam Flow Rate}\label{maximum-steam-flow-rate}

\paragraph{System Coils}\label{system-coils-2}

The maximum steam volumetric flow rate is calculated using:

\begin{equation}
{\dot V_{coil,steam,max}}\,\,\, = \,\,\,\,\,\frac{{Loa{d_{coil,des}}}}{{{\rho_{steam}}\left( {{h_{fg}} + {c_{p,w}}\cdot \Delta {T_{sc}}} \right)}}
\end{equation}

The steam density (\({\rho_{steam}}\) ) is for saturated steam at 100 \(^{\circ}\)C (101325.0 Pa) and \emph{h\(_{fg}\)} is the latent heat of vaporization of water at 100 \(^{\circ}\)C (101325.0 Pa). \emph{C\(_{p,w}\)} is the heat capacity of saturated water (condensate) at 100 \(^{\circ}\)C (101325.0 Pa) and \(\Delta {T_{sc}}\) is the Degree of Subcooling defined in the Coil:Heating:Steam object input. The design coil load \emph{Load\(_{coil,des}\)} is calculated from:

\begin{equation}
Loa{d_{coil,des}} = {\dot m_{air,des}}({c_{p,air}})({T_{air,coil,des,out}} - {T_{air,coil,des,in}})
\end{equation}

The design air mass flow rate depends on the location of the coil (duct type). For duct type = \emph{main,} the flow rate is set to \emph{\(\rho\)\(_{air}\)} *\emph{DesMainVolFlow\(_{sys}\)} *\emph{MinSysAirFlowRatio}. If the coil is in a cooling duct the flow rate is set to \emph{\(\rho\)\(_{air}\)} *\emph{DesCoolVolFlow\(_{sys}\)} *\emph{MinSysAirFlowRatio}. If the coil is in a heating duct the flow rate is set to \emph{\(\rho\)\(_{air}\)} *\emph{DesHeatVolFlow\(_{sys}\)}. If the coil is in any other kind of duct, the flow rate is set to \emph{\(\rho\)\(_{air}\)} *\emph{DesMainVolFlow\(_{sys}\)}.

For sizing, the design outlet air temperature (\emph{T\(_{air,coil,des,out}\)}) is the Central Heating Design Supply Air Temperature specified in the Sizing:System object.

The design inlet air temperature depends on whether the coil is being sized for 100\% outdoor air or minimum outdoor air flow (per 100\% Outdoor Air in Heating input field in the Sizing:System object).

\begin{enumerate}
\def\labelenumi{\arabic{enumi})}
\tightlist
\item
  Sizing based on 100\% Outdoor Air in Heating
\end{enumerate}

\emph{T\(_{air,coil,des,in}\)} = \emph{HeatOutTemp\(_{sys}\)} (the outdoor air temperature at the design heating peak)

\begin{enumerate}
\def\labelenumi{\arabic{enumi})}
\setcounter{enumi}{1}
\tightlist
\item
  Sizing based on minimum outdoor air flow. The outdoor air fraction is calculated as \emph{Frac}\(_{oa}\) = \emph{DesOutAirVolFlow\(_{sys}\)} / \emph{DesVolFlow}. \emph{DesVolFlow} is \({{{{\mathop m\limits^ \bullet }_{air,des}}} \mathord{\left/ {\vphantom {{{{\mathop m\limits^ \bullet }_{air,des}}} {{\rho_{air}}}}} \right. } {{\rho_{air}}}}\).
\end{enumerate}

\emph{T\(_{air,coil,des,in}\)} = \emph{Frac}\(_{oa}\)HeatOutTemp\(_{sys}\) + (1.- \emph{Frac\(_{oa}\)}) \emph{HeatRetTemp\(_{sys}\)} (see Table~\ref{table:system-sizing-data} System Sizing Data)

\paragraph{Zone Coils}\label{zone-coils-2}

If the coil is part of an \emph{AirTerminal:SingleDuct:*} unit (e.g., \emph{Air\-Terminal:\-Single\-Duct:\-Constant\-Volume\-:Re\-heat, Air\-Terminal:\-Single\-Duct:\-VAV:\-Re\-heat, Air\-Terminal:\-Single\-Duct:\-Series\-PIU:\-Re\-heat, etc.)}, the maximum steam flow rate is set equal to the terminal unit's maximum steam flow rate. Otherwise (e.g., the zone-level coil is part of \emph{Zone\-HVAC:\-Packaged\-Terminal\-Air\-Conditioner, Zone\-HVAC\-:Unit\-Ventilator, Zone\-HVAC\-:Unit\-Heater or Zone\-HVAC:\-Ventilated\-Slab}) the calculation is similar to that at the system level. A design load is calculated:

\begin{equation}
Loa{d_{coil,des}} = {\dot m_{air,des}}({c_{p,air}})({T_{air,coil,des,out}} - {T_{air,coil,des,in}})
\end{equation}

where:

\({\dot m_{air,des}}\) = \emph{DesHeatMassFlow\(_{zone}\)} (see Table~\ref{table:zone-sizing-data} Zone Sizing Data)

\emph{T\(_{air,coil,des,in}\)} = \emph{DesHeatCoilInTemp\(_{zone}\)} (see Table~\ref{table:zone-sizing-data})

\emph{T\(_{air,coil,des,out}\)} = \emph{HeatDesTemp\(_{zone}\)} (user input from Sizing:Zone object)

\({c_{p,air}}\) = Specific heat of air (evaluated at the average of inlet and outlet air temperatures, and at the zone heating design supply air humidity ratio \emph{HeatDesHumRat\(_{zone}\)} {[}user input from Sizing:Zone object{]})

\begin{equation}
{\dot V_{coil,steam,max}}\,\,\, = \,\,\,\,\,\frac{{Loa{d_{coil,des}}}}{{{\rho_{steam}}\left( {{h_{fg}} + {c_{p,w}}\cdot \Delta {T_{sc}}} \right)}}
\end{equation}

The terms in the denominator of this equation (\emph{\(\rho\)\(_{steam}\)}, \emph{h\(_{fg}\)}, etc.) are evaluated in the same way as described above for steam System Coils.

\subsection{Sizing of Gas and Electric Heating Coils}\label{sizing-of-gas-and-electric-heating-coils}

The sizing calculation is done in subroutine \emph{SizeHeatingCoil} in module \emph{HeatingCoils}.

\subsubsection{Nominal Capacity of the Coil}\label{nominal-capacity-of-the-coil}

\paragraph{System Coils}\label{system-coils-3}

The value is obtained from the system design array.

\begin{equation}
\emph{Cap\(_{nom}\)} = \emph{HeatCap\(_{sys}\)}
\end{equation}

\paragraph{Zone Coils}\label{zone-coils-3}

The capacity is calculated from the design coil inlet and outlet conditions.

If the coil is not part of an induction unit then obtain the coil inlet temperature from the zone design data array;

\begin{equation}
\emph{T\(_{in,air}\) = DesHeatCoilInTemp\(_{zone}\)}
\end{equation}

If the coil is part of an induction unit take into account the induced air:

\begin{equation}
\emph{Frac\(_{minflow}\)} = \emph{MinFlowFrac\(_{zone}\)}
\end{equation}

\begin{equation}
\emph{T\(_{in,air}\)} = \emph{DesHeatCoilInTemp\(_{zone}\)} * \emph{Frac\(_{minflow}\)} +
\end{equation}

\begin{equation}
\emph{ZoneTempAtHeatPeak\(_{zone}\)} *(1- \emph{Frac\(_{minflow}\)})
\end{equation}

\begin{equation}
\emph{T\(_{out,air}\) = HeatDesTemp\(_{zone}\)}
\end{equation}

\begin{equation}
W\emph{\(_{out,air}\) = HeatDesHumRat\(_{zone}\)}
\end{equation}

\begin{equation}
\emph{Q\(_{coil,des}\)} = \emph{C\(_{p,air}\)} * \emph{DesHeatMassFlow\(_{zone}\)} *(\emph{T\(_{out,air}\)}-\emph{T\(_{in,air}\)})
\end{equation}

Here \emph{c\(_{p,air}\)} is calculated at the outlet humidity and the average of the inlet and outlet temperatures.

\subsection{DX Coil Sizing}\label{dx-coil-sizing}

The sizing calculations are done in subroutine \emph{SizeDXCoil} in module \emph{DXCoils}. This section covers the sizing of the objects

\begin{enumerate}
\def\labelenumi{\arabic{enumi}.}
\item
  Coil:Cooling:DX:SingleSpeed
\item
  Coil:Heating:DX:SingleSpeed
\item
  Coil:Cooling:DX:TwoSpeed
\end{enumerate}

\subsubsection{Rated Air Volume Flow Rate}\label{rated-air-volume-flow-rate}

\subsubsection{System Coils}\label{system-coils-4}

The rated air flow rate is obtained from the system design array.

\begin{equation}
\dot V_{air,rated} = DesMainVolFlow_{sys}
\end{equation}

\subsubsection{Zone Coils}\label{zone-coils-4}

The rated air flow rate is the maximum of the heating and cooling design flow rates from the zone design array.

\begin{equation}
\dot V_{air,rated} = Max(DesCoolVolFlow_{zone},DesHeatVolFlow_{zone})
\end{equation}

\subsubsection{Rated Total Cooling Capacity}\label{rated-total-cooling-capacity-2}

\subsubsection{System Coils}\label{system-coils-5}

The rated cooling capacity is obtained by dividing the peak cooling capacity by the \emph{Cooling Capacity Modifier Curve} evaluated at peak mixed wetbulb and outdoor drybulb temperatures.

\begin{equation}
\emph{T\(_{mix}\)} = \emph{CoolMixTemp\(_{sys}\)}
\end{equation}

\begin{equation}
\emph{W\(_{mix}\)} = \emph{CoolMixHumRat\(_{sys}\)}
\end{equation}

\begin{equation}
\emph{T\(_{sup}\)} = \emph{CoolSupTemp\(_{sys}\)}
\end{equation}

\begin{equation}
\emph{W\(_{sup}\)} = \emph{CoolSupHumRat\(_{sys}\)}
\end{equation}

\begin{equation}
\emph{T\(_{outside}\)} = \emph{CoolOutTemp\(_{sys}\)}
\end{equation}

\begin{equation}
\emph{r\(_{air}\)} = \emph{PsyRhoAirFnPbTdbW}(\emph{p\(_{air,std}\)}, \emph{T\(_{mix}\)},\emph{W\(_{mix}\)})
\end{equation}

\begin{equation}
\emph{h\(_{mix}\)} = \emph{PsyHFnTdbW}(\emph{T\(_{mix}\)},\emph{W\(_{mix}\)})
\end{equation}

\begin{equation}
\emph{h\(_{sup}\)} = \emph{PsyHFnTdbW}(\emph{T\(_{sup}\)},\emph{W\(_{sup}\)})
\end{equation}

\begin{equation}
\emph{T\(_{mix,wb}\)} = \emph{PsyTwbFnTdbWPb}(\emph{T\(_{mix}\)},\emph{W\(_{mix}\)}, \emph{p\(_{air,std}\)})
\end{equation}

\begin{equation}
\emph{CapModFac} = \emph{CurveValue}(CCapFTemp,\emph{T\(_{mix,wb}\)},\emph{T\(_{outside}\)})
\end{equation}

\emph{Q\(_{fan,heat,des}\)} = design fan heat (W) - see Section \ref{design-fan-heat}

\begin{equation}
<<<<<<< HEAD
CCappeak = \rho air\cdot \dot Vair,rated\cdot (hmix - hsup) + \dot{Q}_{fan,heat,des}
=======
CCap_{peak} = \rho_{air} \cdot \dot V_{air,rated} \cdot (h_{mix} - h_{sup})
>>>>>>> 8f99a9e9
\end{equation}

\begin{equation}
\emph{CCap\(_{rated}\)} = \emph{CCap\(_{peak}\)}/ \emph{CapModFac}
\end{equation}

We check that the design volume flow per total capacity is within the prescribed range:

\begin{equation}
FlowCapRatio = \dot V_{air,rated}/CCap_{rated}
\end{equation}

If \emph{FlowCapRatio} \textless{} \emph{FlowCapRatio\(_{min}\)} then

\begin{equation}
CCap_{rated} = \dot V_{air,rated}/FlowCapRatio_{min}
\end{equation}

If \emph{FlowCapRatio} \textgreater{} \emph{FlowCapRatio\(_{max}\)} then

\begin{equation}
CCap_{rated} = \dot V_{air,rated}/FlowCapRatio_{max}
\end{equation}

where

\begin{equation}
FlowCapRatio_{min} = 0.00004027 m^{3}/s per watt (300 cfm/ton)
\end{equation}

and

\begin{equation}
FlowCapRatio_{max} = 0.00006041 m^{3}/s per watt (450 cfm/ton)
\end{equation}

The sizing calculation for DX cooling coils for 100\% dedicated outdor air system (DOAS) are identical to regular DX cooling coils. However, they operate operate at different flow to capacity ratio ranges and are within the prescribed range below:

\begin{equation}
FlowCapRatio_{min} = 0.00001677 m^{3}/s per Watt (125 cfm/ton)
\end{equation}

and

\begin{equation}
FlowCapRatio_{max} = 0.00003355 m^{3}/s per Watt (250 cfm/ton)
\end{equation}

\subsubsection{Zone Coils}\label{zone-coils-5}

The rated cooling capacity for zone coils is calculated in the same manner as for system coils.

\begin{equation}
\emph{T\(_{mix}\)} = \emph{DesCoolCoilInTemp\(_{zone}\)}
\end{equation}

\begin{equation}
\emph{W\(_{mix}\)} = \emph{DesCoolCoilInHumRat\(_{zone}\)}
\end{equation}

\begin{equation}
\emph{T\(_{sup}\)} = \emph{CoolDesTemp\(_{zone}\)}
\end{equation}

\begin{equation}
\emph{W\(_{sup}\)} = \emph{CoolDesHumRat\(_{zone}\)}
\end{equation}

\begin{equation}
\emph{T\(_{outside}\)} = \emph{T\(_{outside}\),\(_{desday,peak}\)}
\end{equation}

\begin{equation}
\emph{r\(_{air}\)} = \emph{PsyRhoAirFnPbTdbW}(\emph{p\(_{air,std}\)}, \emph{T\(_{mix}\)},\emph{W\(_{mix}\)})
\end{equation}

\begin{equation}
\emph{h\(_{mix}\)} = \emph{PsyHFnTdbW}(\emph{T\(_{mix}\)},\emph{W\(_{mix}\)})
\end{equation}

\begin{equation}
\emph{h\(_{sup}\)} = \emph{PsyHFnTdbW}(\emph{T\(_{sup}\)},\emph{W\(_{sup}\)})
\end{equation}

\begin{equation}
\emph{T\(_{mix,wb}\)} = \emph{PsyTwbFnTdbWPb}(\emph{T\(_{mix}\)},\emph{W\(_{mix}\)}, \emph{p\(_{air,std}\)})
\end{equation}

\begin{equation}
\emph{CapModFac} = \emph{CurveValue}(CCapFTemp,\emph{T\(_{mix,wb}\)},\emph{T\(_{outside}\)})
\end{equation}

\begin{equation}
CCap_{peak} = \rho_{air} \cdot \dot V_{air,rated} \cdot (h_{mix} - h_{sup})
\end{equation}

\begin{equation}
\emph{CCap\(_{rated}\)} = \emph{CCap\(_{peak}\)}/ \emph{CapModFac}
\end{equation}

We check that the design volume flow per total capacity is within the prescribed range:

\begin{equation}
FlowCapRatio = \dot V_{air,rated} /CCap_{rated}
\end{equation}

If \emph{FlowCapRatio} \textless{} \emph{FlowCapRatio\(_{min}\)} then

\begin{equation}
CCap_{rated} = \dot V_{air,rated}/FlowCapRatio_{min}
\end{equation}

If \emph{FlowCapRatio} \textgreater{} \emph{FlowCapRatio\(_{max}\)} then

\begin{equation}
CCap_{rated} = \dot V_{air,rated} /FlowCapRatio_{max}
\end{equation}

where

\begin{equation}
\emph{FlowCapRatio\(_{min}\)} = 0.00004027 m^{3}/s per watt (300 cfm/ton)
\end{equation}

and

\begin{equation}
\emph{FlowCapRatio\(_{max}\)} = 0.00006041 m^{3}/s per watt (450 cfm/ton)
\end{equation}

We check the design flow to the total cooling capacity rato for dedicated zone outdoor unit DX cooling coils to be within the limits prescribed below:

\begin{equation}
\emph{FlowCapRatio\(_{min}\)} = 0.00001677 m^{3}/s per Watt (125 cfm/ton)
\end{equation}

and

\begin{equation}
\emph{FlowCapRatio\(_{max}\)} = 0.00003355 m^{3}/s per Watt (250 cfm/ton)
\end{equation}

\subsubsection{Rated Total Heating Capacity}\label{rated-total-heating-capacity-2}

For Coil:Heating:DX:SingleSpeed the rated heating capacity is set equal to the cooling capacity.

\subsubsection{Rated SHR}\label{rated-shr}

The rated sensible heat ratio (SHR) is calculated based upon empirical data from manufacturers. The rated SHR is fit to this empirical data using a linear function of the rated flow per capacity ratio. Separate correlations were established depending upon whether the DX coil is part of a Dedicated Outdoor Air system (DOAS).

\begin{equation}
SHR_{non-DOAS,rated} = 0.431 + 6086.0 * FlowCapRatio
\end{equation}

\begin{equation}
SHR_{DOAS,rated} = 0.389 + 7684.0 * FlowCapRatio
\end{equation}

For rated flow per capacity ratios outside of the min and max bounds defined above, the rated SHR is held constant using the respective relationships at their bounding rated flow per capacity ratios.

If the rated SHR results in outlet conditions above saturation, the SHR is adjusted to a condition at saturation with the same exiting enthalpy.

\subsubsection{Evaporative Condenser Air Volume Flow Rate}\label{evaporative-condenser-air-volume-flow-rate}

The evaporative condenser air volume flow rate (m\(^{3}\)/s) is set to 0.000114 m\(^{3}\)/s per watt (850 cfm/ton) times the total rated cooling capacity.

\subsubsection{Evaporative Condenser Air Volume Flow Rate, Low Speed}\label{evaporative-condenser-air-volume-flow-rate-low-speed}

The evaporative condenser air volume flow rate, low speed (m\(^{3}\)/s) is set to 1/3 times 0.000114 m\(^{3}\)/s per watt (850 cfm/ton) times the total rated cooling capacity.

\subsubsection{Evaporative Condenser Pump Rated Power Consumption}\label{evaporative-condenser-pump-rated-power-consumption}

The evaporative condenser pump rated power consumption is set equal to the total cooling capacity times 0.004266 watts pump power per watt capacity (15 W/ton).

\subsubsection{Evaporative Condenser Pump Rated Power Consumption, Low Speed}\label{evaporative-condenser-pump-rated-power-consumption-low-speed}

The evaporative condenser pump rated power consumption, low speed, is set equal to 1/3 times the total cooling capacity times 0.004266 watts pump power per watt capacity (15 W/ton).

\subsubsection{Rated Air Volume Flow Rate, low speed}\label{rated-air-volume-flow-rate-low-speed}

The rated air volume flow rate, low speed, is set equal to 1/3 times the full rated air volume flow rate.

\subsubsection{Rated Total Cooling Capacity, Low Speed}\label{rated-total-cooling-capacity-low-speed}

The rated total cooling capacity, low speed, is set equal to 1/3 times the full rated total cooling capacity.

\subsubsection{Rated SHR, low speed}\label{rated-shr-low-speed}

The rated sensible heat ratio, low speed, is set equal to the full speed SHR.

\subsubsection{Resistive Defrost Heater Capacity}\label{resistive-defrost-heater-capacity}

For the heat pump the resistive defrost heat capacity is set equal to the cooling capacity.

\subsection{DX MultiSpeed Coil Sizing}\label{dx-multispeed-coil-sizing}

The sizing calculations are done in subroutine \emph{SizeDXCoil} in module \emph{DXCoils}. This section covers the sizing of the objects

\begin{itemize}
\item
  Coil:Heating:DX:MultiSpeed
\item
  Coil:Cooling:DX: MultiSpeed
\end{itemize}

The rated air volume flow rate, rated total cooling capacity, rated heating capacity, rated SHR, evaporative condenser air volume flow rate, evaporative condenser pump rated power consumption at the highest speed are sized in the same ways as DX Coil Sizing.

After the sizes are determined at the highest speed, the sizes in the rest of speeds are assumed to

\begin{equation}
Valu{e_n} = \frac{n}{{NumberOfSpeed}}*Valu{e_{NumberOfSpeed}}
\end{equation}

where

Value\(_{n}\) = Any autosizable variable at Speed n, except SHR

SHR\(_{n}\) = SHR\(_{NumberOfSpeed}\)

n = Speed Index number from 1 to NumberOfSpeed-1

NumberOfSpeed = The highest speed number

\subsection{Coil:Cooling:DX:VariableSpeed Sizing}\label{coilcoolingdxvariablespeed-sizing}

For the variable-speed DX cooling coil, we specify a nominal speed level. During the sizing calculation, the Rated Total Cooling Capacity at the Selected Nominal Speed Level is determined in the same way as the Coil:Cooling:DX:SingleSpeed object. If the user chooses to autosize the Rated Air Volume Flow Rate, the flow rate, as compared to the Rated Total Cooling Capacity, is sized to have the same ratio as the air volume flow rate to the total cooling capacity at the nominal speed, of the Reference Unit. The sensible heat transfer rate is not allowed for auto-sizing, instead, it is a function of the rated air flow, rated total cooling capacity and the Reference Unit SHR at the nominal speed level. The default nominal speed level is the highest speed. However, the model allows the user to select a nominal speed level rather than the highest.

\textbf{\emph{Rated Total Cooling Capacity}}

The calculation for coil operating temperatures (inlet and outlet) are identical to that done for Coil:Cooling:DX:SingleSpeed. The calculations for air enthalpy are similar to that done for Coil:Cooling:DX:SingleSpeed\emph{.} The difference is in calculating the total cooling capacity temperature modifier function at the selected nominal speed level, as below:

\begin{equation}
TotCapTempModFra{c_{NominalSpeed}} = {\rm{a}} + {\rm{b*}}W{B_i} + c*WB_i^2 + {\rm{d*}}D{B_o} + e*D{B_o}{T^2} + f*W{B_i}*D{B_o}
\end{equation}

where

WB\(_{i}\) = wet-bulb temperature of the air entering thecooling coil, degC

DB\(_{o}\) = condenser entering air temperature, degC

a-f = regression curve-fit coefficients.

If the entering air enthalpy is less than the exiting air enthalpy, a reference value of 48,000 J/kg is used as the entering air enthalpy. If the \emph{TotCapTempModFac} calculation above yields 0 as the result, a value of 1 is used in the following calculation. If the rated air mass flow rate is determined to be less than a very small flow value (0.001 kg/s) or the capacity calculated here is less than 0, the coil total cooling capacity is set equal to 0.

\emph{If H\(_{in}\) \textgreater{} H\(_{out}\) Then}

\begin{equation}
{\dot Q_{coil,rated,total}} = {m_{air,rated}}({H_{in}} - {H_{out}})/TotCapTempModFra{c_{NominalSpeed}}
\end{equation}

\emph{Else}

\begin{equation}
{\dot Q_{coil,rated,total}} = {m_{air,rated}}(48000 - {H_{out}})/TotCapTempModFra{c_{NominalSpeed}}
\end{equation}

\emph{End If}

\begin{equation}
{\dot Q_{coil,rated,total}} = {\dot Q_{coil,rated,total}} + \dot{Q}_{fan,heat,des}
\end{equation}

Where:

\begin{itemize}
\item
  \(\dot{Q}_{fan,heat,des}\) : is the design fan heat (W) - see Section \ref{design-fan-heat}
\end{itemize}


The other sizing procedures, e.g.~evaporative condenser pump, etc., are the same as Coil:Cooling:DX:SingleSpeed.

\subsection{Coil:Heating:DX:VariableSpeed Sizing}\label{coilheatingdxvariablespeed-sizing}

For the variable-speed DX heating coil, we specify a nominal speed level. During the sizing calculation, the Rated Heating Capacity at the Selected Nominal Speed Level should be the same as the total cooling capacity of its corresponding cooling coil, which has to be sized first. The default nominal speed level will be the highest speed. However, the model allows the user to select a nominal speed level rather than the highest. If the user chooses to autosize the Rated Air Volume Flow Rate, the flow rate, as compared to the Rated Heating Capacity, is sized to have the same ratio as the air volume flow rate to the heating capacity at the nominal speed, of the Reference Unit. The other sizing procedures are the same as Coil:Heating:DX:SingleSpeed.

\subsection{Pump Sizing}\label{pump-sizing}

The loop pumps' autosizable inputs are design volume flow rate and design power consumption.

\subsubsection{Design Volume Flow Rate}\label{design-volume-flow-rate}

This is set equal to the design flow rate for the loop which is obtained from summing the needs of the components on the demand side of the loop. Each component on the plant loop registers its design flow rate and central routines sum them up.

\subsubsection{Design Power Consumption}\label{design-power-consumption}

There are two methods available for calculating the design flow rate. The pump object has a input field to select which method to use.

The first, and original, method is selected by choosing PowerPerFlowPerPressure. And the design power is calculated using:

\begin{equation}
\dot Q_{nom} = H_{nom} \cdot \dot V_{nom} \cdot ScalingFactor /Eff_{mot}
\end{equation}

where

\emph{Eff\(_{mot}\)} is the motor efficiency, often the default value of 0.9. This is defined as the shaft power output in Watts divided by the electric power in Watts.

\emph{V\(_{nom}\)} is the design volume flow rate in m\(^{3}\)/s.

\emph{ScalingFactor} is an input called Design Shaft Power per Unit Flow Rate per Unit Head, with a default of 1.282051 W/((m\(^{3}\)/s)-Pa). (This is the inverse of 0.78 for impeller efficiency that was used prior to version 8.5.)

\emph{H\(_{nom}\)} the nominal head, or pressure rise across the pump, is an input in Pascals.

The second method is selected by choosing PowerPerFlow. Then the power is calculated more simply and does not use head pressure or motor efficiency

\begin{equation}
\dot Q_{nom} = \dot V_{nom} \cdot ScalingFactor
\end{equation}

where

\emph{ScalingFactor} is an input called Design Electric Power per Unit Flow Rate, with a default of 348701.1 W/(m\(^{3}\)/s) or 22 W/gpm. The pump motor efficiency and head are still used to model the pump for its fluid heating. This method essentially finds a pump impeller and drive efficiency that when combined with the head and motor efficiency results in the desired power consumption per flow rate.

\subsection{Electric Chiller Sizing}\label{electric-chiller-sizing}

Generally chillers will need nominal cooling capacity, evaporator flow rate and condenser flow rate. All three quantities can be straightforwardly obtained using the user specified loop sizing data and the loop design flow rates.  Chillers may also have a third plant loop connection for heat recovery and this flow rate can also be obtained.

All chillers on a loop are sized to meet the full loop load multiplied by a component-level sizing factor.  This sizing factor is set by the user in the chiller input object. If there are multiple chillers on a loop that call for autosizing, they will all use their own sizing factor applied to the loop level flow rate.

\subsubsection{Nominal Cooling Capacity}\label{nominal-cooling-capacity}

\begin{equation}
\dot Q_{chiller,nom} = C_{p,w} \cdot \rho_w \cdot \Delta T_{loop,des} \cdot \dot V_{loop,des} \cdot f_{size}
\end{equation}

where

\( C_{p,w} \) is the specific heat of evaporator loop fluid at 5\(^{\circ}\)C;

\( \rho_w \) is the density of evaporator loop fluid at standard conditions (5.05\(^{\circ}\)C);

\( \Delta T_{loop,des} \) is the chilled water loop design temperature rise (from the chilled water loop's Sizing:Plant input data);

\( \dot V_{loop,des} \) is the loop design volume flow rate.

\( f_{size} \) is the chiller's sizing factor.

\subsubsection{Design Evaporator Volumetric Water Flow Rate}\label{design-evaporator-volumetric-water-flow-rate}

The evaporator flow rate is set equal to the loop's design flow rate multiplied by the chiller's sizing factor.

\begin{equation}
\dot V_{evap,des} = \dot V_{loop,des} \cdot f_{size}
\end{equation}

\subsubsection{Design Condenser Volume Flow Rate}\label{design-condenser-volume-flow-rate}

The condenser flow rate is obtained by balancing the total heat rejected at full capacity with the heat transferred by the condenser fluid at the design temperature difference using the fluid properties for the condenser loop.

\begin{equation}
\dot V_{cond,des} = \dot Q_{chiller,nom} \cdot (1 + 1/COP_{chiller,nom})/(\Delta T_{loop,des} \cdot C_{p,w} \cdot \rho_w)
\end{equation}

where

\( C_{p,w} \) is the specific heat of condenser loop fluid at design condenser inlet temperature;

\( \rho_w \) is the density of condenser loop fluid at standard conditions (5.05\(^{\circ}\)C);

\( \Delta T_{loop,des} \) is the condenser loop design temperature rise (from condenser loop's Sizing:Plant input data);

\( COP_{chiller,nom} \) is the chiller's nominal COP.

\subsubsection{Design Heat Recovery Volume Water Flow Rate}\label{design-heat-recovery-chiller-volume-water-flow-rate}

The chiller heat recovery volume flow rate, \( \dot V_{hr,des} \), is obtained from the condenser volume flow rate modified by a capacity fraction.

\begin{equation}
\dot V_{hr,des} = \dot V_{cond,des} \cdot F_{HR,cap}
\end{equation}

where

\( F_{HR,cap} \) is user input from the field called Condenser Heat Recovery Relative Capacity Fraction.


\subsection{Water to Water Heat Pump Sizing}\label{WWHP-sizing}

Generally water to water heat pumps will need nominal capacity and fluid volume flow rates for both the load and source sides.  The models for HeatPump:WaterToWater:EquationFit:Cooling and HeatPump:WaterToWater:EquationFit:Heating also need a reference power consumption.

\subsubsection{Reference Load Side Flow Rate}\label{WWHP-ref-load-side-flow-rate}

The load side design fluid flow rate, \( \dot V_{load,des} \), is set equal to the load side loop's total design flow rate multipled by a component-level sizing factor.
\begin{equation}
\dot V_{load,des} = \dot V_{loop,des} \cdot f_{size}
\end{equation}

where

\( \dot V_{loop,des} \) is the loop design volume flow rate;

\( f_{size} \) is the heat pump's sizing factor.

\subsubsection{Reference Capacity}\label{wwhp-ref-capacity}

The nominal capacity is determined from the loop design flow rate, loop design temperature difference and load side fluid properties.

\begin{equation}
\dot Q_{hp,nom} = C_{p,w} \cdot \rho_w \cdot \Delta T_{loop,des} \cdot \dot V_{loop,des} \cdot f_{size}
\end{equation}

where

\( C_{p,w} \) is the specific heat of load side loop fluid at standard conditions (5.05\(^{\circ}\)C for cooling, 60.0\(^{\circ}\)C for heating);

\( \rho_w \) is the density of load side loop fluid at standard conditions (5.05\(^{\circ}\)C for cooling, 60.0\(^{\circ}\)C for heating);

\( \Delta T_{loop,des} \) is the load side loop design temperature rise (from load side loop's Sizing:Plant input data).

\subsubsection{Reference Source Side Flow Rate}\label{WWHP-ref-source-side-flow-rate}

The source side design fluid flow rate, \( \dot V_{source,des} \), is obtained by balancing the total heat supplied or rejected at full capacity with the heat transferred by the source side fluid at the design temperature difference using the fluid properties for the source side loop.

For the cooling heat pump, the heat rejected includes the compressor work,
\begin{equation}
\dot V_{source,des} = \dot Q_{hp,nom} \cdot (1 + 1/COP_{hp,nom})/(\Delta T_{loop,des} \cdot C_{p,w} \cdot \rho_w)
\end{equation}

For the heating heat pump, the heat supplied is reduced by the compressor work,

\begin{equation}
\dot V_{source,des} = \dot Q_{hp,nom} \cdot (1 - 1/COP_{hp,nom})/(\Delta T_{loop,des} \cdot C_{p,w} \cdot \rho_w)
\end{equation}

where

\( COP_{hp,nom} \) is the reference coefficient of performance.  This is from user input if reference power consumption is autosized.

\subsubsection{Reference Power Consumption}\label{wwhp-ref-power-consumption}

The reference power consumption is the capacity divided by COP
\begin{equation}
P_{hp,nom} = \dot Q_{hp,nom} / COP_{hp,nom}
\end{equation}

\subsection{Boiler Sizing}\label{boiler-sizing}

Generally boilers will need nominal heating capacity and water volume flow rate. Both quantities can be straightforwardly obtained using the user specified loop sizing data and the loop design flow rates.

All boilers on a loop are sized to meet the full loop load multipled by a component-level sizing factor. If there are multiple boilers on a loop that call for autosizing, they will all be assigned a heating capacity and flow rate using their own sizing factor.

\subsubsection{Nominal Capacity}\label{nominal-capacity}

\begin{equation}
\dot Q_{boiler,nom} = C_{p,w} \cdot \rho_w \cdot \Delta T_{loop,des} \cdot \dot V_{loop,des} \cdot f_{size}
\end{equation}

where

\( C_{p,w} \) is the specific heat of water at the boiler design outlet temperature;

\( \rho_w \) is the density of water at standard conditions (5.05 \(^{o}\)C);

\( \Delta T_{loop,des} \) is the hot water loop design temperature decrease;

\( \dot V_{loop,des} \) is the loop design volumetric flow rate.

\( f_{size} \) is the boiler's sizing factor.

\subsubsection{Design Water Volume Flow Rate}\label{design-boiler-water-flow-rate-1}

\begin{equation}
\dot V_{des} = \dot V_{loop,des} \cdot f_{size}
\end{equation}

\subsection{Plant Heat Exchanger Sizing}\label{plant-heat-exchanger-sizing}

The sizing of plant heat exchanger component (object: HeatExchanger:FluidToFluid) involves determining design flow rates for both sides, a UA value, and a nominal capacity for reporting. The component has a sizing factor for fine control and uses the design temperatures defined in the Sizing:Plant object.

The Loop Supply Side design flow rate, \({\dot V_{Sup,des}}\), is set equal to the design flow rate for that loop, multiplied by the component sizing factor, \({f_{comp}}\).

\begin{equation}
{\dot V_{Sup,des}} = {\dot V_{loop,des}}*{f_{comp}}
\end{equation}

The Loop Demand Side design flow rate,\({\dot V_{Dmd,des}}\) , is set equal to the Loop Supply Side design flow rate.

\begin{equation}
{\dot V_{Dmd,des}} = {\dot V_{Sup,des}}
\end{equation}

The design heat transfer capacity and UA for the heat exchanger are calculated using the design temperatures for the two plant loops. The loop design temperature difference for the Loop Supply Side, \(\Delta {T_{SupLoop,Des}}\) , is used to determine a nominal capacity.

\begin{equation}
\dot Q = V_{Sup,des} \rho {c_p} \Delta {T_{SupLoop,Des}}
\end{equation}

A loop-to-loop design temperature difference, \(\Delta {T_{LoopToLoop,Des}}\), is determined depending on the nature of the plant loop connected to the Loop Supply Side. The Sizing:Plant object includes classifications for the type of loop that include Heating, Steam, Cooling, or Condenser. For Cooling and Condenser loop types, the loop design temperature difference is added to the design exit temperature for the Loop Supply Side, \({T_{SupLoop,Exit}}\). For Heating and Stem loop types, the loop design temperature difference is subtracted from the design exit temperature. This adjusted supply side temperature is then compared to the design exit temperature for the Loop Demand Side,~\({T_{DmdLoop,Exit}}\).

\(\Delta {T_{LoopToLoop,Des}} = \left( {{T_{SupLoop,Exit}} + \Delta {T_{SupLoop,Des}}} \right) - {T_{DmdLoop,Exit}}\) (Cooling, Condenser)

\(\Delta {T_{LoopToLoop,Des}} = \left( {{T_{SupLoop,Exit}} - \Delta {T_{SupLoop,Des}}} \right) - {T_{DmdLoop,Exit}}\) (Heating, Steam)

\begin{equation}
\Delta {T_{LoopToLoop,Des}} = MAX\left( {ABS\left( {\Delta {T_{LoopToLoop,Des}}} \right),2.0} \right)
\end{equation}

The UA (U-Factor Time Area Value) is determined by assuming that the target capacity can be delivered for the loop-to-loop temperature difference which after substituting and rearranging becomes:

\begin{equation}
UA = \frac{{{{\mathop {V}\limits }_{Sup,des}}\rho {c_p}\Delta {T_{SupLoop,Des}}}}{{\Delta {T_{LoopToLoop,Des}}}}
\end{equation}

A nominal capacity for the heat exchanger is determined from the design flow rates and UA (regardless of if they were automatically sized or input by the user) and the expected operating temperatures of the two loops. The loop operating temperatures are obtained from the input in Sizing:Plant object if it is present for that loop. If no Sizing:Plant is present then the loop's overall setpoint is used (if the loop's load scheme is DualSetpointDeadband then the average of the high and low setpoints is used). The full heat exchanger model is then calculated for the maximum loop flow rates and expected loop temperatures as inlets to the heat exchanger. The absolute value for the model result for heat transfer rate is then used as the capacity of the heat exchanger. This capacity is reported and may be used for controls based on operation scheme.

\subsection{Humidifier Sizing}\label{humidifier-sizing}

The rated power, or nominal electric power input of an Electric Steam Humidifier (Humidifier:Steam:Electric) is calculated from user specified rated capacity (m\(^{3}\)/s) and the enthalpy change of the water from a reference temperature (20.0\(^{\circ}\)C) to saturated steam at 100.0\(^{\circ}\)C. Autosizing procedure assumes that electrical heating element in the humidifier heat the water from the reference temperature and generate saturated steam at 100\(^{\circ}\)C, and electric to thermal energy conversion efficiency of 100.0\%.

\subsubsection{Rated Power}\label{rated-power}

\begin{equation}
{P_{rated}} = {\dot V_{rated}} \cdot {\rho_w} \cdot \left( {{h_{fg}} + {C_{p,w}} \cdot \Delta {T_w}} \right)
\end{equation}

where

C\(_{p,w}\) is the specific heat of water at average temperature ((100+20)/2 = 60.0\(^{\circ}\)C), (J/kgK);

\(\rho_{w}\) is the density of water at standard conditions (5.05\(^{\circ}\)C);

\(\Delta T_{w}\) is the sensible temperature rise of water (100.0 - 20.0 = 80.0\(^{\circ}\)C);

\({\dot V_{rated}}\) is the rated capacity of the humidifier in volumetric flow rate.

h\(_{fg}\) is the latent heat of vaporization of water at 100.0\(^{\circ}\)C, (J/kg);

\subsubsection{Gas Fired Humidifier Sizing}\label{gas-fired-humidifier-sizing}

The rated power, or nominal gas use rate of a gas steam humidifier (Humidifier:Steam:Gas) is calculated from user specified rated volumetric capacity (m3/s) and the enthalpy change of the water from a reference temperature of 20.0\(^{\circ}\)C to a saturated steam at 100.0\(^{\circ}\)C. Autosizing procedure assumes that gas heater in the humidifier convert the water from the reference temperature and generate saturated steam at 100\(^{\circ}\)C, using gas to thermal energy conversion rated thermal efficiency.

Rated Gas Use Rate

The rated or nominal gas use rate is given by:

\begin{equation}
Q_{NG,nom} = \frac{\dot{V}_{cap,nom}\rho_w\left(h_{fg}+c_{p,w}\Delta T_w\right)}{\eta_{rated}}
\end{equation}

where:

\(C_{p,w}\): specific heat of water at average temperature ((100+20)/2 = 60.0\(^{\circ}\)C), (J/kgK);

\(\rho_{w}\): density of water at standard condition (5.05\(^{\circ}\)C);

\(\Delta T_{w}\): sensible temperature rise of water (100.0 - 20.0 = 80.0\(^{\circ}\)C);

\(V_{cap,nom}\): rated or nominal capacity of the humidifier, (\(m^{3}\)/s);

\(h_{fg}\): latent heat of vaporization of water at 100.0\(^{\circ}\)C, (J/kg);

\(\eta_{rated}\): thermal efficiency at rated condition.

\subsubsection{Rated Capacity}\label{rated-capacity}

\begin{equation}
{\dot m_w} = {\dot m_a}\left( {{\omega_o} - {\omega_i}} \right)
\end{equation}

where:

\({\dot m_w}\) is water mass flow rate, kg/s;

\({\dot m_a}\) is design air mass flow rate, kg/s;

\(\omega_{o}\) is design outlet humidity ratio, kg-water/kg-air;

\(\omega_{i}\) is design inlet humidity ratio, kg-water/kg-air.

The air mass flow rate and humidity ratios are determined based upon zone design conditions. If the unit is part of zone equipment, then:

\begin{equation}
{\dot m_a} = Max\left( {DesCoolVolFlo{w_{zone}},DesHeatVolFlo{w_{zone}}} \right) \cdot {\rho_a}
\end{equation}

\begin{equation}
{\omega_i} = Min\left( {OutHumRatAtCoolPea{k_{zone}},OutHumRatAtHeatPea{k_{zone}}} \right)
\end{equation}

\begin{equation}
  {\omega_o} = Max\left( {ZoneHumRatAtCoolPea{k_{zone}},ZoneHumRatAtHeatPea{k_{zone}}} \right)
\end{equation}

where \(\rho_{a}\) is the density of air at design conditions, kg/s.

If the unit is part of the central air system, then check if outdoor air system is present. If outdoor air system is part of the air loop and design outdoor air flow rate is greater than zero, then:

\begin{equation}
{\dot m_a} = DesOutAirVolFlo{w_{sys}} \cdot {\rho_a}
\end{equation}

\begin{equation}
{\omega_i} = Min\left( {CoolOutHumRa{t_{sys}},HeatOutHumRa{t_{sys}}} \right)
\end{equation}

\begin{equation}
  {\omega_o} = Max\left( {CoolSupHumRa{t_{sys}},HeatSupHumRa{t_{sys}}} \right)
\end{equation}

Otherwise, air mass flow rate is determined as follows:

For duct type = \emph{main}:

\begin{equation}
{\dot m_a} = DesMainAirVolFlo{w_{sys}} \cdot {\rho_a}
\end{equation}

For duct type = \emph{cooling}:

\begin{equation}
{\dot m_a} = DesCoolVolFlo{w_{sys}} \cdot {\rho_a}
\end{equation}

For duct type = \emph{heating}:

\begin{equation}
{\dot m_a} = DesHeatVolFlo{w_{sys}} \cdot {\rho_a}
\end{equation}

For duct type = \emph{other}:

\begin{equation}
{\dot m_a} = DesMainVolFlo{w_{sys}} \cdot {\rho_a}
\end{equation}

and the humidity ratios are:

\begin{equation}
{\omega_i} = Min\left( {CoolMixHumRa{t_{sys}},HeatMixHumRa{t_{sys}}} \right)
\end{equation}

\begin{equation}
  {\omega_o} = Max\left( {CoolSupHumRa{t_{sys}},HeatSupHumRa{t_{sys}}} \right)
\end{equation}

\subsection{Cooling Tower Sizing}\label{cooling-tower-sizing}

The quantities needed to autosize a cooling tower include the design water flow rate, the nominal fan power and air flow rate, and the tower UA. This data may be need to be given at more than one operating point:, for instance - high speed fan, low speed fan and free convection.

EnergyPlus provides two input choices: the user can input the design water flow rate and tower UA at each operating point or the tower nominal capacity (and let the program calculate the water flow rate and UA). Choice of input method will affect the sizing calculations in ways noted below.

\subsubsection{Design Water Flow Rate}\label{design-water-flow-rate}

If \emph{Tower Performance Input Method} = \emph{UFactorTimesAreaAndDesignWaterFlowRate} then

\begin{equation}
\dot V_{tower,w,des} = \dot V_{loop,des}
\end{equation}

If \emph{Tower Performance Input Method} = \emph{NominalCapacity} then

\begin{equation}
\dot V_{tower,w,des} = 5.382E - 8\cdot \dot Q_{tower,nom}
\end{equation}

where 5.382 *10\(^{-08}\) is m\(^{3}\)/s per watt corresponds to the rule-of-thumb of sizing the tower flow rate at 3 gallons per minute per ton. For the CoolingTower:VariableSpeed:Merkel model with NominalCapacity input method, the user can input the value used to scale design water flow rate from nominal capacity and the default is 5.382 *10\(^{-08}\) m\(^{3}\)/s/W.

\subsubsection{Fan Power at Design Air Flow Rate}\label{fan-power-at-design-air-flow-rate}

The nominal fan power is sized to be 0.0105 times the design load.

If \emph{Tower Performance Input Method} = \emph{UFactorTimesAreaAndDesignWaterFlowRate} then

\begin{equation}
\dot Q_{tower,nom} = C_{p,w} \cdot \rho_{w} \cdot \dot V_{tower,w,des} \cdot \Delta T_{loop,des}
\end{equation}

where

\emph{C\(_{p,w}\)} is the specific heat of water at the condenser loop design exit temperature;

\emph{\(\rho_{w}\)} is the density of water at standard conditions (5.05\(^{\circ}\)C);

\emph{\(\Delta\)T\(_{loop,des}\)} is the condenser water loop design temperature rise;

Finally,

\begin{equation}
\dot Q_{fan,nom} = 0.0105\cdot \dot Q_{tower,nom}
\end{equation}

For the CoolingTower:VariableSpeed:Merkel model, the design fan power is determined using a scaling factor, in units of Watts per Watt, that can be input by the user. The default value is 0.0105 which is the same as above.

\subsubsection{Design Air Flow Rate}\label{design-air-flow-rate}

We assume a fan efficiency of 0.5 and a fan pressure rise of 190 Pascals. Then:

\begin{equation}
\dot V_{tower,air,des} = \dot Q_{fan,nom} \cdot 0.5 \cdot \rho_{air} / 190
\end{equation}

where

\(\rho_{air}\) is the density of air at standard conditions.

For the CoolingTower:VariableSpeed:Merkel model, the design air flow rate is determined from the nominal capacity using a scaling factor, \({f_{airflow/W}}\) ,in units of m\(^{3}\)/s/W. The default value is 2.76316*10\(^{-5}\). When the input field is left blank, the default is used as follows

\begin{equation}
{\dot V_{tower,air,des}} = {\dot Q_{tower,nom}} \bullet {f_{airflow/W}} \bullet \frac{{101325}}{{{P_{std,altitude}}}}
\end{equation}

where~\({P_{std,altitude}}\) is the standard barometric pressure for the location's elevation.

When the input field is filled with a hard value, the pressure scaling is not used:

\begin{equation}
{\dot V_{tower,air,des}} = {\dot Q_{tower,nom}} \bullet {f_{airflow/W}}
\end{equation}

\subsubsection{Tower UA Value at Design Air Flow Rate}\label{tower-ua-value-at-design-air-flow-rate}

To obtain the UA of the tower, we specify the model inputs (other than the UA) at design conditions and the design tower load that the tower must meet. Then we numerically invert the tower model to solve for the UA that will enable the tower to meet the design tower load given the specified inputs.

The design tower load is:

for \emph{Tower Performance Input Method} = \emph{UFactorTimesAreaAndDesignWaterFlowRate}

\begin{equation}
\dot Q_{tower,des} = C_{p,w} \cdot \rho_{w} \cdot \dot V_{tower,w,des} \cdot \Delta T_{loop,des}
\end{equation}

for \emph{Tower Performance Input Method} = \emph{NominalCapacity}

\begin{equation}
\dot Q_{tower,des} = 1.25 \cdot \dot Q_{tower,nom}~~~~(to~allow~for~compressor~heat)
\end{equation}

where \({f_{des,heat,ratio}}\) is the ratio of actual heat rejection capacity to nominal capacity. This ratio is available as a user input with a default value of 1.25 (to allow for compressor heat).

Then we assign the inputs needed for the model:

\emph{T\(_{in,air}\)} = 35\(^{\circ}\)C (95\(^{\circ}\)F design air inlet temperature)

\emph{T\(_{in,air,wb}\)} = 25.6\(^{\circ}\)C (78\(^{\circ}\)F design air inlet wetbulb temperature)

\(W_{in}\) is calculated from the entering air drybulb and wetbulb.

The inlet water mass flow rate is just the design volumetric flow rate times the density of water.

The inlet water temperature is set slightly differently for the 2 input methods. For\emph{UFactorTimesAreaAndDesignWaterFlowRate}:

\(T_{in,water}\) = \(T_{loop,exit,des}\) + \(DT_{loop,des}\)

For \emph{NominalCapacity}:

\(T_{in,water}\) = 35\(^{\circ}\)C (95\(^{\circ}\)F design inlet water temperature).

We now have all the data needed to obtain UA. The numerical inversion is carried out by calling subroutine \emph{SolveRegulaFalsi}. This is a general utility routine for finding the zero of a function. In this case it finds the UA that will zero the residual function - the difference between the design tower load and the tower output divided by the design tower load. The residual is calculated in the function \emph{SimpleTowerUAResidual.}

\subsubsection{Air Flow Rate at Low Fan Speed}\label{air-flow-rate-at-low-fan-speed}

The nominal air flow rate at low fan speed is set to a fraction of the full speed air flow rate. The fraction is available for user input in the field called Low Fan Speed Air Flow Rate Sizing Factor. The default is 0.5.

\subsubsection{Fan Power at Low Fan Speed}\label{fan-power-at-low-fan-speed}

The fan power at low fan speed is set to a fraction of the fan power at full speed. The fraction is available for user input in the field called Low Fan Speed Fan Power Sizing Factor. The default is 0.16.

\subsubsection{Tower UA Value at Low Fan Speed}\label{tower-ua-value-at-low-fan-speed}

For \emph{Tower Performance Input Method} = \emph{UFactorTimesAreaAndDesignWaterFlowRate} the low speed UA is set to a fraction of the full speed UA. The fraction is available for user input in the field called Low Fan Speed U-Factor Times Area Sizing Factor. The default is 0.6. For \emph{Tower Performance Input Method} = \emph{NominalCapacity} the low speed UA is calculated in the same manner as the full speed UA using \(\dot Q_{tower,nom,lowspeed}\) instead of \(\dot Q_{tower,nom}\) .

\subsubsection{Air Flow Rate in Free Convection Regime}\label{air-flow-rate-in-free-convection-regime}

The free convection air flow rate is set to a fraction of the full air flow rate. The fraction is available for user input in the field called Free Convection Regime Air Flow Rate Sizing Factor. The default is 0.1.

\subsubsection{Tower UA Value in Free Convection Regime}\label{tower-ua-value-in-free-convection-regime}

For \emph{Tower Performance Input Method} = \emph{UA and Design Water Flow Rate} the low speed UA is set to a fraction of the full speed UA. The fraction is available for user input in the field called Free Convection U-Factor Times Area Value Sizing Factor. The default is 0.1. For \emph{Tower Performance Input Method} = \emph{NominalCapacity} the low speed UA is calculated in the same manner as the full speed UA using \(\dot Q_{tower,nom,freeconv}\) instead of \(\dot Q_{tower,nom}\) .

\subsection{Fluid Cooler Sizing}\label{fluid-cooler-sizing}

The quantities needed to autosize a fluid cooler include the design water flow rate, the nominal fan power, air flow rate, and the fluid cooler UA. This data may need to be given at more than one operating point:, for instance - high speed fan and low speed fan.

EnergyPlus provides two input choices: the user can input the design water flow rate and fluid cooler UA at each operating point or the fluid cooler nominal capacity and the water flow rate (and let the program calculate UA). Choice of input method will affect the sizing calculations in ways noted below.

\subsubsection{Design Water Flow Rate}\label{design-water-flow-rate-1}

The design water flow rate is sized as follows:

\begin{equation}
{\dot V_{fluidcooler,w,des}} = {\dot V_{loop,des}}
\end{equation}

\subsubsection{Fan Power at Design Air Flow Rate}\label{fan-power-at-design-air-flow-rate-1}

The nominal fan power is sized to be 0.0105 times the design load.

If \emph{Performance Input Method} = \emph{UFactorTimesAreaAndDesignWaterFlowRate}, then:

\begin{equation}
{\dot Q_{fluidcooler,nom}} = {C_{p,w}} \bullet {\rho_w} \bullet {\dot V_{fluidcooler,w,des}} \bullet \Delta {T_{loop,des}}
\end{equation}

where:

C\(_{p,w}\) is the specific heat of water at the condenser loop design exit temperature;

\emph{\(\rho_{w}\)} is the density of water at standard conditions (5.05\(^{\circ}\)C);

\emph{\(\Delta T_{loop,des}\)} is the condenser water loop design temperature rise;

Finally:

\begin{equation}
{\dot Q_{fan,nom}} = 0.0105 \bullet {\dot Q_{fluidcooler,nom}}
\end{equation}

If \emph{Performance Input Method} = \emph{NominalCapacity}, then:

\begin{equation}
  {\dot Q_{fan,nom}} = 0.0105 \bullet {\dot Q_{fluidcooler,nom}}
\end{equation}

where~\({\dot Q_{fluidcooler,nom}}\) is provided by the user.

\subsubsection{Design Air Flow Rate}\label{design-air-flow-rate-1}

\begin{itemize}
\tightlist
\item
  For Performance Input Method = UFactorTimesAreaAndDesignWaterFlowRate
\end{itemize}

\begin{equation}
{\dot Q_{fluidcooler,nom}} = {C_{p,w}} \bullet {\rho_w} \bullet {\dot V_{fluidcooler,w,des}} \bullet \Delta {T_{loop,des}}
\end{equation}

\begin{itemize}
\tightlist
\item
  For Performance Input Method = NominalCapacity, \({\dot Q_{fluidcooler,nom}}\) is provided by the user.
\end{itemize}

\begin{equation}
{\dot V_{fluidcooler,air,des}} = {\dot Q_{fluidcooler,nom}}/({T_{in,water}} - {T_{in,air}})*4
\end{equation}

where:

\emph{T\(_{in,water}\)} = Design entering water temperature provided by the user

\emph{T\(_{in,air}\)} = Design air inlet temperature provided by the user

\subsubsection{Fluid cooler UA Value at Design Air Flow Rate}\label{fluid-cooler-ua-value-at-design-air-flow-rate}

To obtain the UA of the fluid cooler, we specify the model inputs (other than the UA) at design conditions and the design fluid cooler load that the fluid cooler must meet. Then we numerically invert the fluid cooler model to solve for the UA that will enable the fluid cooler to meet the design fluid cooler load given the specified inputs.

The design fluid cooler load is:

\begin{itemize}
\tightlist
\item
  For Performance Input Method = UFactorTimesAreaAndDesignWaterFlowRate
\end{itemize}

\begin{equation}
{\dot Q_{fluidcooler,nom}} = {C_{p,w}} \bullet {\rho_w} \bullet {\dot V_{fluidcooler,w,des}} \bullet \Delta {T_{loop,des}}
\end{equation}

\begin{itemize}
\tightlist
\item
  For Performance Input Method = NominalCapacity, \({\dot Q_{fluidcooler,nom}}\) is provided by the user.
\end{itemize}

Then we assign the inputs needed for the model.

\emph{T\(_{in,air}\)} = Design air inlet temperature provided by the user

\emph{T\(_{in,air,wb}\)} = Design air inlet wetbulb temperature provided by the user

\emph{W\(_{in}\)} is calculated from the entering air drybulb and wetbulb.

The inlet water mass flow rate is just the design entering volumetric flow rate times the density of water.

The inlet water temperature is set slightly differently for the 2 input methods. For

\begin{itemize}
\tightlist
\item
  UFactorTimesAreaAndDesignWaterFlowRate
\end{itemize}

\begin{equation}
{T_{in,water}} = {T_{loop,exit,des}} + \Delta {T_{loop,des}}
\end{equation}

\begin{itemize}
\tightlist
\item
  NominalCapacity
\end{itemize}

\begin{equation}
{T_{in,water}} = Provided~by~the~user
\end{equation}

We now have all the data needed to obtain UA. The numerical inversion is carried out by calling subroutine \emph{SolveRegulaFalsi}. This is a general utility routine for finding the zero of a function. In this case it finds the UA that will zero the residual function - the difference between the design fluid cooler load and the fluid cooler output divided by the design fluid cooler load. The residual is calculated in the function \emph{SimpleFluidCoolerUAResidual.}

\subsubsection{Air Flow Rate at Low Fan Speed}\label{air-flow-rate-at-low-fan-speed-1}

The nominal air flow rate at low fan speed is set to a fraction of the full speed air flow rate. The fraction is available for user input in the field called Low Fan Speed Air Flow Rate Sizing Factor. The default is 0.5.

\subsubsection{Fan Power at Low Fan Speed}\label{fan-power-at-low-fan-speed-1}

The fan power at low fan speed is set to a fraction of the fan power at full speed. The fraction is available for user input in the field called Low Fan Speed Fan Power Sizing Factor. The default is 0.16.

\subsubsection{Fluid cooler UA Value at Low Fan Speed}\label{fluid-cooler-ua-value-at-low-fan-speed}

For \emph{Performance Input Method} = \emph{UFactorTimesAreaAndDesignWaterFlowRate} the low speed UA is set to a fraction of the full speed UA. . The fraction is available for user input in the field called Low Fan Speed U-Factor Times Area Sizing Factor. The default is 0.6. For \emph{Performance Input Method} = \emph{NominalCapacity} the low speed UA is calculated in the same manner as the full speed UA using \({\dot Q_{fluidcooler,nom,lowspeed}}\) instead of \({\dot Q_{fluidcooler,nom}}\).

\subsection{Evaporative Fluid Cooler Sizing}\label{evaporative-fluid-cooler-sizing}

The quantities needed to autosize an evaporative fluid cooler include the design water flow rate, the nominal fan power, air flow rate, and the fluid cooler UA. This data may need to be given at more than one operating point:, for instance - high speed fan and low speed fan.

EnergyPlus provides three input choices: the user can input the design water flow rate and fluid cooler UA at each operating point (\emph{UFactorTimesAreaAndDesignWaterFlowRate}) or the fluid cooler design capacity and the water flow rate and let the program calculate UA (\emph{UserSpecifiedDesignCapacity}) or only the fluid cooler design capacity and let the program calculate UA and the water flow rate (\emph{StandardDesignCapacity}). Choice of input method will affect the sizing calculations in ways noted below.

\subsubsection{Design Water Flow Rate}\label{design-water-flow-rate-2}

If \emph{Performance Input Method} = \emph{StandardDesignCapacity} then

\begin{equation}
{\dot V_{fluidcooler,w,des}} = 5.382E - 8\cdot {\dot Q_{fluidcooler,standarddesign}}
\end{equation}

Else

\begin{equation}
{\dot V_{fluidcooler,w,des}} = {\dot V_{loop,des}}
\end{equation}

where 5.382 *10\(^{-08}\) is m\(^{3}\)/s per watt corresponds to the rule-of-thumb of sizing the fluid cooler flow rate at 3 gallons per minute per ton.

\subsubsection{Fan Power at Design Air Flow Rate}\label{fan-power-at-design-air-flow-rate-2}

The design fan power is sized to be 0.0105 times the design load.

If \emph{Performance Input Method} = \emph{UFactorTimesAreaAndDesignWaterFlowRate} then

\begin{equation}
{\dot Q_{fluidcooler,design}} = {C_{p,w}} \bullet {\rho_w} \bullet {\dot V_{fluidcooler,w,des}} \bullet \Delta {T_{loop,des}}
\end{equation}

where

\emph{C\(_{p,w}\)} is the specific heat of water at the condenser loop design exit temperature;

\emph{\(\rho_{w}\)} is the density of water at standard conditions (5.05 \(^{o}\)C);

\emph{\(\Delta T_{loop,des}\)} is the condenser water loop design temperature rise;

Finally:

\begin{equation}
{\dot Q_{fan,design}} = 0.0105 \bullet {\dot Q_{fluidcooler,design}}
\end{equation}

where \({\dot Q_{fluidcooler,design}}\) is the design capacity provided by the user for the other two performance input methods.

\subsubsection{Design Air Flow Rate}\label{design-air-flow-rate-2}

We assume a fan efficiency of 0.5 and a fan pressure rise of 190 Pascals. Then

\begin{equation}
{\dot V_{fluidcooler,air,des}} = {\dot Q_{fan,design}} \bullet 0.5 \bullet {\rho_{air}}/190
\end{equation}

where \(\rho_{air}\) is the density of air at standard conditions.

\subsubsection{Fluid Cooler UA Value at Design Air Flow Rate}\label{fluid-cooler-ua-value-at-design-air-flow-rate-1}

To obtain the UA of the evaporative fluid cooler, we specify the model inputs (other than the UA) at design conditions and the design fluid cooler load that the fluid cooler must meet. Then we numerically invert the fluid cooler model to solve for the UA that will enable the fluid cooler to meet the design fluid cooler load given the specified inputs.

The design fluid cooler load is:

\begin{itemize}
\tightlist
\item
  For Performance Input Method = UFactorTimesAreaAndDesignWaterFlowRate
\end{itemize}

\begin{equation}
{\dot Q_{fluidcooler,design}} = {C_{p,w}} \bullet {\rho_w} \bullet {\dot V_{fluidcooler,w,des}} \bullet \Delta {T_{loop,des}}
\end{equation}

\begin{itemize}
\tightlist
\item
  For Performance Input Method = StandardDesignCapacity
\end{itemize}

\begin{equation}
{\dot Q_{fluidcooler,design}} = 1.25 \bullet {\dot Q_{fluidcooler,standarddesign}}~~~(to~allow~for~compressor~heat)
\end{equation}

Then we assign the inputs needed for the model.

\emph{T\(_{in,air}\)} = 35\(^{\circ}\)C (95\(^{\circ}\)F design air inlet temperature)

\emph{T\(_{in,air,wb}\)} = 25.6\(^{\circ}\)C (78\(^{\circ}\)F design air inlet wetbulb temperature)

\emph{W\(_{in}\)} is calculated from the entering air drybulb and wetbulb.

\begin{itemize}
\tightlist
\item
  For Performance Input Method = UserSpecifiedDesignCapacity
\end{itemize}

\begin{equation}
{\dot Q_{fluidcooler,design}} = {\dot Q_{fluidcooler,userspecifieddesign}}
\end{equation}

where \({f_{des,heat,ratio}}\) is the ratio of actual heat rejection capacity to nominal capacity. This ratio is available as a user input with a default value of 1.25 (to allow for compressor heat)

Then we assign the inputs needed for the model.

\emph{T\(_{in,air}\)} = Design air inlet temperature provided by the user

\emph{T\(_{in,air,wb}\)} = Design air inlet wetbulb temperature provided by the user

\emph{W\(_{in}\)} is calculated from the entering air drybulb and wetbulb.

The inlet water mass flow rate is just the design entering volumetric flow rate times the density of water.

The inlet water temperature is set slightly differently for the 3 input methods. For

\begin{itemize}
\tightlist
\item
  UFactorTimesAreaAndDesignWaterFlowRate
\end{itemize}

\begin{equation}
{T_{in,water}} = {T_{loop,exit,des}} + \Delta {T_{loop,des}}
\end{equation}

\begin{itemize}
\tightlist
\item
  StandardDesignCapacity
\end{itemize}

\begin{equation}
{T_{in,water}} = 35^\circ C\;(95^\circ F~design~inlet~water~temperature)
\end{equation}

\begin{itemize}
\tightlist
\item
  UserSpecifiedDesignCapacity
\end{itemize}

\begin{equation}
{T_{in,water}} = Provided~by~the~user
\end{equation}

We now have all the data needed to obtain UA. The numerical inversion is carried out by calling subroutine \emph{SolveRegulaFalsi}. This is a general utility routine for finding the zero of a function. In this case it finds the UA that will zero the residual function - the difference between the design fluid cooler load and the fluid cooler output divided by the design fluid cooler load. The residual is calculated in the function \emph{SimpleEvapFluidCoolerUAResidual.}

\subsubsection{Air Flow Rate at Low Fan Speed}\label{air-flow-rate-at-low-fan-speed-2}

The design air flow rate at low fan speed is set to a fraction of the full speed air flow rate. The fraction is available for user input in the field called Low Fan Speed Air Flow Rate Sizing Factor. The default is 0.5.

\subsubsection{Fan Power at Low Fan Speed}\label{fan-power-at-low-fan-speed-2}

The fan power at low fan speed is set to a fraction of the fan power at full speed. The fraction is available for user input in the field called Low Fan Speed Fan Power Sizing Factor. The default is 0.16.

\subsubsection{Fluid Cooler UA Value at Low Fan Speed}\label{fluid-cooler-ua-value-at-low-fan-speed-1}

For \emph{Performance Input Method} = \emph{UFactorTimesAreaAndDesignWaterFlowRate} the low speed UA is set to a fraction of the full speed UA. The fraction is available for user input in the field called Low Fan Speed U-Factor Times Area Sizing Factor. The default is 0.6. For \emph{Performance Input Method} = \emph{StandardDesignCapacity} (and similarly for \emph{UserSpecifiedDesignCapacity method}) the low speed UA is calculated in the same manner as the full speed UA using \({\dot Q_{fluidcooler,standarddesign,lowspeed}}\) instead of \({\dot Q_{fluidcooler,standarddesign}}\) .

\subsection{Fan Coil Unit Sizing}\label{fan-coil-unit-sizing}

Fan Coil units are compound components: each unit contains a fan, hot water coil, chilled water coil and outside air mixer. The inputs that may need to be autosized are the nominal unit air flow rate, the maximum hot and chilled water flow rates, and the design outside air flow rate. The data needed for sizing the units is obtained from the zone design arrays and the user specified plant sizing input.

\subsubsection{Maximum Air Flow Rate}\label{maximum-air-flow-rate}

\begin{equation}
\dot V_{air,max} = Max(DesCoolVolFlow_{zone},DesHeatVolFlow_{zone})
\end{equation}

\subsubsection{Maximum Outside Air Flow Rate}\label{maximum-outside-air-flow-rate}

\begin{equation}
\dot V_{outsideair,max} = Min(MinOA_{zone},\dot V_{air,max})
\end{equation}

\subsubsection{Maximum Hot Water Flow}\label{maximum-hot-water-flow}

\begin{equation}
T_{coil,in} = DesHeatCoilInTemp_{zone}
\end{equation}

\begin{equation}
T_{coil,out} = HeatDesTemp_{zone}
\end{equation}

\begin{equation}
\dot{Q}_{coil,des} = c_{p,air} \cdot DesHeatMassFlow_{zone} \cdot (T_{out,coil} - T_{in,coil})
\end{equation}

\begin{equation}
\dot{V}_{max,hw} = \dot{Q}_{coil,des} / (c_{p,w} \cdot \rho_{w} \cdot \Delta T_{loop,des})
\end{equation}

where:

\(c_{p,air}\) is specific heat of air evaluated at the average of the inlet \& outlet temperatures and the coil outlet humidity ratio, J/kgC.

\(\dot{V}_{max,hw}\) is maximum hot water flow rate, m$^{3}/s$.

\(\dot{Q}_{coil,des}\) is heating coil design load, W.

\(c_{p,w}\) is specific heat of hot water, J/kgC.

\(\rho_{w}\) is density of hot water, m$^{3}/kg$.

\(\Delta T_{loop,des}\) is hot water loop design temperature difference, \(\Delta\)C.


\subsubsection{Maximum Cold Water Flow}\label{maximum-cold-water-flow}

\begin{equation}
\emph{T\(_{coil,in}\)} = \emph{DesColdCoilInTemp\(_{zone}\)}
\end{equation}

\begin{equation}
\emph{T\(_{coil,out}\)} = \emph{ColdDesTemp\(_{zone}\)}
\end{equation}

\begin{equation}
\emph{W\(_{coil,in}\)} = \emph{DesCoolCoilInHumRat\(_{zone}\)}
\end{equation}

\begin{equation}
\emph{W\(_{coil,out}\)} = \emph{CoolDesHumRat\(_{zone}\)}
\end{equation}

\begin{equation}
\emph{H\(_{coil,in}\)} = \emph{PsyHFnTdbW}(\emph{T\(_{coil,in}\)}, \emph{W\(_{coil,in}\)})
\end{equation}

\begin{equation}
\emph{H\(_{coil,out}\)} = \emph{PsyHFnTdbW}(\emph{T\(_{coil,out}\)}, \emph{W\(_{coil,out}\)})
\end{equation}

\begin{equation}
\dot{Q}_{coil,des} = DesCoolMassFlow_{zone} \cdot (h_{in,coil} - h_{out,coil})
\end{equation}

\begin{equation}
\dot{V}_{max,cw} = \dot{Q}_{coil,des} / (c_{p,w} \cdot \rho_w \cdot \Delta T_{loop,des})
\end{equation}

where:

\(c_{p,air}\) is specific heat of air evaluated at the average of the inlet \& outlet temperatures and the coil outlet humidity ratio, J/kgC.

\(\dot{V}_{max,cw}\) is maximum cold water flow rate, m$^{3}/s$.

\(\dot{Q}_{coil,des}\) is cooling coil design load, W.

\(c_{p,w}\) is specific heat of cold water, J/kgC.

\(\rho_{w}\) is density of cold water, m$^{3}/kg$.

\(\Delta T_{loop,des}\) is cold water loop design temperature difference, \(\Delta\)C.

\subsection{Window Air Conditioner Sizing}\label{window-air-conditioner-sizing}

Window air conditioners are compound components: each unit contains a fan, a DX coil and an outside air mixer. The inputs that may need to be autosized are the nominal unit air flow rate and the design outside air flow rate. The data needed for sizing the units is obtained from the zone design arrays.

\subsubsection{Maximum Air Flow Rate}\label{maximum-air-flow-rate-1}

\begin{equation}
{\dot V_{air,max}} = DesCoolVolFlo{w_{max}}
\end{equation}

\subsubsection{Maximum Outside Air Flow Rate}\label{maximum-outside-air-flow-rate-1}

\begin{equation}
\dot V_{outsideair,max} = Min(MinOA_{zone},\dot V_{air,max})
\end{equation}

\subsection{Unit Ventilator Sizing}\label{unit-ventilator-sizing}

Unit ventilators are compound components: each unit contains an outdoor air mixer, a fan, a heating coil, and a cooling coil. The inputs that may need to be autosized are the maximum supply air flow rate and the maximum/minimum outside air flow rates. The data needed for sizing the units is obtained from the zone design arrays.

\subsubsection{Maximum Air Flow Rate}\label{maximum-air-flow-rate-2}

If both the cooling and heating coil are present, then:

\begin{equation}
{\dot V_{supplyair,max}} = MAX\left( {DesCoolVolFlo{w_{zone}},DesHeatVolFlo{w_{zone}}} \right)
\end{equation}

If only the heating coil is present, then:

\begin{equation}
{\dot V_{supplyair,max}} = DesHeatVolFlo{w_{zone}}
\end{equation}

If only cooling coil is present, then:

\begin{equation}
{\dot V_{supplyair,max}} = DesCoolVolFlo{w_{zone}}
\end{equation}

If neither heating nor cooling coil is present, then:

\begin{equation}
{\dot V_{supplyair,max}} = MinO{A_{zone}}
\end{equation}

\subsubsection{Maximum Outside Air Flow Rate}\label{maximum-outside-air-flow-rate-2}

\begin{equation}
{\dot V_{outsideair,max}} = {\dot V_{air,max}}
\end{equation}

\subsubsection{Minimum Outside Air Flow Rate}\label{minimum-outside-air-flow-rate}

\begin{equation}
{\dot V_{outsideair,min}} = Min\left( {MinO{A_{zone}},{{\dot V}_{air,max}}} \right)
\end{equation}

\subsection{Packaged Terminal Heat Pump Sizing}\label{packaged-terminal-heat-pump-sizing}

Packaged terminal heat pumps are compound components: each unit contains a supply air fan, a DX cooling coil, a DX heating coil, a GAS or ELECTRIC supplemental heating coil, and an outside air mixer. The inputs that may need to be autosized are the supply air and outside air volumetric air flow rates during cooling operation, heating operation, and when no cooling or heating is needed. In addition, the maximum supply air temperature from the supplemental heater can also be automatically selected. The data needed for sizing the units are obtained from the zone design arrays.

\subsubsection{Supply air volumetric flow rate during cooling operation}\label{supply-air-volumetric-flow-rate-during-cooling-operation}

\begin{equation}
\dot V_{SA,cooling} = MAX(DesCoolVolFlow_{zone},DesHeatVolFlow_{zone})
\end{equation}

\subsubsection{Supply air volumetric flow rate during heating operation}\label{supply-air-volumetric-flow-rate-during-heating-operation}

\begin{equation}
\dot V_{SA,heating}  = MAX(DesCoolVolFlow_{zone},DesHeatVolFlow_{zone})
\end{equation}

\subsubsection{Supply air volumetric flow rate when no cooling or heating is needed}\label{supply-air-volumetric-flow-rate-when-no-cooling-or-heating-is-needed}

\begin{equation}
\dot V_{SA,~no~cool~or~heat}  = MAX(DesCoolVolFlow_{zone},DesHeatVolFlow_{zone})
\end{equation}

\subsubsection{Outside air volumetric flow rate during cooling operation}\label{outside-air-volumetric-flow-rate-during-cooling-operation}

\begin{equation}
\dot V_{OA,cooling} = {\rm{MIN}}(MinO{A_{zone}},\dot V_{SA,cooling})
\end{equation}

\subsubsection{Outside air volumetric flow rate during heating operation}\label{outside-air-volumetric-flow-rate-during-heating-operation}

\begin{equation}
\dot V_{OA,heating} = {\rm{MIN}}(MinO{A_{zone}},\dot V_{SA,heating})
\end{equation}

\subsubsection{Outside air volumetric flow rate when no cooling or heating is needed}\label{outside-air-volumetric-flow-rate-when-no-cooling-or-heating-is-needed}

\begin{equation}
\dot V_{OA,~no~cool~or~heat} = {\rm{MIN}}(MinO{A_{zone}},\dot V_{SA,~no~cool~or~heat})
\end{equation}

\subsubsection{Maximum supply air temperature from supplemental heater}\label{maximum-supply-air-temperature-from-supplemental-heater}

\begin{equation}
{T_{SA,\max }} = HeatDesTem{p_{zone}}
\end{equation}

\subsection{MultiSpeed Heat Pump Sizing}\label{multispeed-heat-pump-sizing}

MultiSpeed heat pumps are compound components: each unit contains a supply air fan, a multispeed DX cooling coil, a multispeed DX heating coil, and a GAS or ELECTRIC supplemental heating coil. The inputs that may need to be autosized are the supply air volumetric air flow rates during cooling operation, heating operation, and when no cooling or heating is needed. The data needed for sizing the units are obtained from the controlled zone design arrays.

\subsubsection{Supply air volumetric flow rate during cooling operation at the highest speed}\label{supply-air-volumetric-flow-rate-during-cooling-operation-at-the-highest-speed}

\begin{equation}
\dot V_{SA,cooling} = MAX(DesCoolVolFlow_{zone},DesHeatVolFlow_{zone})/ZoneFraction
\end{equation}

\subsubsection{Supply air volumetric flow rate during heating operation at the highest speed}\label{supply-air-volumetric-flow-rate-during-heating-operation-at-the-highest-speed}

\begin{equation}
\dot V_{SA,heating} = MAX(DesCoolVolFlow_{zone},DesHeatVolFlow_{zone})/ZoneFraction
\end{equation}

\subsubsection{Supply air volumetric flow rate when no cooling or heating is needed}\label{supply-air-volumetric-flow-rate-when-no-cooling-or-heating-is-needed-1}

\begin{equation}
\dot V_{SA,~no~cool~or~heat} = MAX(DesCoolVolFlow_{zone},DesHeatVolFlow_{zone})/ZoneFraction
\end{equation}

where ZoneFraction = Fraction of the total volume flow that goes through the controlling zone.

\subsubsection{Supply air volumetric flow rate during cooling operation at Speed n (1 to NumberOfSpeed-1)}\label{supply-air-volumetric-flow-rate-during-cooling-operation-at-speed-n-1-to-numberofspeed-1}

\begin{equation}
\dot V_{SA,cooling,n} = \frac{n}{NumberOfSpeed}{\dot V_{SA,cooling}}
\end{equation}

\subsubsection{Supply air volumetric flow rate during heating operation at Speed n (1 to NumberOfSpeed-1)}\label{supply-air-volumetric-flow-rate-during-heating-operation-at-speed-n-1-to-numberofspeed-1}

\begin{equation}
\dot V_{SA,heating,n} = \frac{n}{NumberOfSpeed}\dot V_{SA,heating}
\end{equation}

where:

n = Speed Index number from 1 to NumberOfSpeed-1

NumberOfSpeed = The highest speed number

\subsection{Single Duct Terminal Units}\label{single-duct-terminal-units}

These are all the EnergyPlus components whose names begin with ``\emph{AirTerminal:SingleDuct:}'' (except for Cooled Beam units). This includes \emph{Uncontrolled, ConstantVolume:Reheat, VAV:NoReheat, VAV:Reheat, VAV:Reheat:VariableSpeedFan, VAV:HeatAndCool:NoReheat, VAV:HeatAndCool:Reheat, SeriesPIU:Reheat, ParallelPIU:Reheat,} and \emph{ConstantVolume:FourPipeInduction}. The inputs that may need to be autosized are the various maximum air flow rates through the unit, minimum air flow rates, and maximum hot water and/or chilled water flow rates if heating or cooling coils are present.

\emph{Note:} all zone design flow rates and loads referenced below may have been altered by system sizing inputs. For instance, if the user specifies a \emph{Cooling Design Air Flow Method = Flow/System} and specifies a \emph{Cooling Design Air Flow Rate} the zone cooling design values will be altered to match the specified system flow rate.

\subsubsection{Maximum Air Flow Rate}\label{maximum-air-flow-rate-3}

\begin{equation}
{\dot V_{air,\max ,{\rm{terminal}}}} = Max(DesCoolVolFlow_{zone},DesHeatVolFlow_{zone})
\end{equation}

\subsubsection{Maximum Heating Air Flow Rate}\label{maximum-heating-air-flow-rate}

\begin{equation}
{\dot V_{air,max,heat,terminal}} = DesHeatVolFlow_{zone}
\end{equation}

\subsubsection{Maximum Primary and Secondary Air Flow Rates}\label{maximum-primary-and-secondary-air-flow-rates}

For the PIU terminal units, the maximum primary and secondary air flow rates are sized to the same value as the maximum total air flow rate.

\subsubsection{Minimum Air Flow Rate}\label{minimum-air-flow-rate}

Basically minimum air flow rates are sized to the ventilation air requirement. This may be more or less complicated.

For the PIU's, the minimum primary air flow fraction is set to:

\begin{equation}
{MinOA}\nolimits_{zone} /{\dot V_{air,max,primary,terminal}}
\end{equation}

For other VAV terminal units:

\begin{equation}
{\dot V_{air,min,terminal}} = Fra{c_{air,\min }}*DesVolFlow_{zone}
\end{equation}

where \emph{\(Frac_{air,min}\)} corresponds to the minimum flow fraction of the teminal unit. This value is provided as user input, typically as the field ``Zone Minimum Air Flow Fraction.'' For the VAV terminals that allow scheduling minimum flow fraction (e.g., AirTerminal:SingleDuct:VAV:Reheat), there are two ways that \emph{\(Frac_{air,min}\)} can be determined. If a value is entered in the input field Constant Minimum Air Flow Fraction, then it is always used for \emph{\(Frac_{air,min}\)}. If the mimimum air flow fraction method is ``Schedule'' and the Constant Minimum Air Flow Fraction is left blank, then the program uses the average of the minimum and maximum values in the schedule for \emph{\(Frac_{air,min}\)}.

\subsubsection{Fan On Flow Fraction}\label{fan-on-flow-fraction}

For the parallel PIU, this is set to the minimum primary air flow fraction.

\subsubsection{Max Hot Water Flow}\label{max-hot-water-flow}

\begin{equation}
{T_{coil,in}} = DesHeatCoilInTem{p_{zone}}
\end{equation}

\begin{equation}
{T_{coil,out}} = HeatDesTem{p_{zone}}
\end{equation}

The coil load and max hot water flow rate are then:

\begin{equation}
  \dot Q_{coil,des} = c_{p,air}\cdot \rho_{air}\cdot \dot V_{air,coil,heating}\cdot (T_{out,coil} - T_{in,coil})
\end{equation}

\begin{equation}
  \dot V_{max,hw} = \dot Q_{coil,des}/(c_{p,w}\cdot \rho_{w}\cdot \Delta T_{loop,des})
\end{equation}

where \emph{c\(_{p,air}\)} is evaluated at the average of the inlet \& outlet temperatures and the coil outlet humidity ratio.

The four-pipe induction unit sizes the heating coil differently: to meet the zone load rather than match the design zone supply temperature. The load on the hot water coil is then the zone load minus whatever the central system does.

\begin{equation}
{\dot Q_{coil,des}} = {\dot Q_{zone,des}} - {c_{p,air}}{\rho_{air}}{\dot V_{air,primary,des}}({T_{coil,in}} - {T_{zone,heatpeak}})
\end{equation}

where:

\begin{equation}
{T_{coil,in}} = DesHeatCoilInTem{p_{zone}}
\end{equation}

\begin{equation}
{T_{zone,heatpeak}} = ZoneTempAtHeatPea{k_{zone}}
\end{equation}

\begin{equation}
{\dot V_{air,primary,des}} = {\dot V_{air,max,terminal}}/(1 + {R_{induc}})
\end{equation}

\subsubsection{Max Chilled Water Flow}\label{max-chilled-water-flow}

The chilled water flow for the four-pipe induction unit is sized analogously to the hot water flow.

\subsection{Indirect Evaporative Cooler Sizing}\label{indirect-evaporative-cooler-sizing}

The model for the object called EvaporativeCooler:Indirect:ResearchSpecial has a field for the secondary fan flow rate that can be autosized.

\subsubsection{Secondary Fan Flow Rate}\label{secondary-fan-flow-rate}

The secondary fan is not part of an airstream that is directly modeled in EnergyPlus. Because the primary side air flows can be autosized as part of the air system, it is convenent to also scale the size of the secondary flow. If the cooler is part of the main loop of a central air system, then the secondary fan flow rate is sized to equal to the main design flow rate.

\begin{equation}
\dot V_{fan,max} = DesMainVolFlow_{sys}
\end{equation}

If the cooler is part of the outdoor air path of a central air system, then the secondary fan flow rate is sized to be the maximum of either the design minimum outdoor air flow rate or one-half of the main design flow rate.

\begin{equation}
{\dot V_{fan,\max }} = MAX({\rm{DesOutAirVolFlow, 0}}{\rm{.5*DesMainVolFlow)}}
\end{equation}

\subsection{Secondary DX Coils Sizing}\label{secondary-dx-coils-sizing}

The secondary DX coils model does not have a standalone object and it is models as add-on feature to the DX Coils. When the secondary DX coil is added to a primary DX cooling coil, the heat rejected to secondary zone is sensible only and is treated as tnternal gain, hence secondary air flow rate is not required in the model. Where as when the secondary DX coil is added to a primary DX heating coil, then the heat removed from secondary zone may have sensible and latent components and is treated as tnternal gain. The sensible/latent component split among other parameters requires secondary coil air flow rate. Hence secondary coil air flow rate sizing is added based on the primary DX cooling coil only.

\begin{equation}
  \dot{V}_{\rm{SecCoil}} = \dot{V}_{\rm{PriHeatCoil}} \cdot \text{ScalingFactor}
\end{equation}

where:

\(\dot{V}_\text{SecCoil}\) is the secondary coil design air flow rate (m3/s)

\(\dot{V}_\text{PriHeatCoil}\) is the primary heating DX coil design air flow rate (kg/s)

\(\text{ScalingFactor}\) is the secondary DX coil air flow rate scaling factor.

\subsection{Desiccant Dehumidifier Sizing}\label{desiccant-dehumidifier-sizing}

The sizing of dehumidifier with no fans is done in subroutine SizeDesiccantDehumidifier.

\subsubsection{Nominal Process Air Flow Rate}\label{nominal-process-air-flow-rate}

If the unit is part of zone equipment, then:

\begin{equation}
{\dot V_p} = Max\left( {DesCoolVolFlo{w_{zone}},DesHeatVolFlo{w_{zone}}} \right)
\end{equation}

If the unit is part of the central air system, then check if outdoor air system is present. If outdoor air system is part of the air loop and design outdoor air flow rate is greater than zero, then:

\begin{equation}
{\dot V_p} = DesOutAirVolFlo{w_{sys}}
\end{equation}

Otherwise, nominal process air flow rate is determined as follows:

for duct type = \emph{main}

\begin{equation}
{\dot V_p} = DesMainVolFlo{w_{sys}}
\end{equation}

for duct type = \emph{cooling}

\begin{equation}
{\dot V_p} = DesCoolVolFlo{w_{sys}}
\end{equation}

for duct type = \emph{heating}

\begin{equation}
{\dot V_p} = DesHeatVolFlo{w_{sys}}
\end{equation}

for duct type = \emph{other}

\begin{equation}
{\dot V_p} = DesMainVolFlo{w_{sys}}
\end{equation}

\subsection{Evaporative Cooler Sizing}\label{evaporative-cooler-sizing}

The sizing of evaporative cooler objects is done in subroutine SizeEvapCooler.

\subsubsection{Secondary Fan Flow Rate}\label{secondary-fan-flow-rate-1}

\begin{equation}
\dot V = DesMainVolFlo{w_{sys}}
\end{equation}

Note that it is only applicable to indirect CELdek pad object.

\subsubsection{Direct Pad Area}\label{direct-pad-area}

As from the continuity equation, the area of direct pad is directly determined by assuming face air velocity of 3m/s as:

\begin{equation}
{A_{pad}} = \frac{{DesMainVolFlo{w_{sys}}}}{V}
\end{equation}

where:

\(A_{pad}\) is area of direct pad, m$^{2}$

V is face air velocity, m/s.


\subsubsection{Direct Pad Depth}\label{direct-pad-depth}

The solution of the following regression equation is used, assuming saturation effectiveness of 70\% and face air velocity of 3m/s:

\begin{equation}
\begin{split}
\epsilon =& 0.792714 + 0.958569D - 0.25193V - 1.03215D^2 + 0.0262659V^2 + 0.914869DV - 1.48241VD^2 \\
&- 0.018992 D V^3 + 1.13137D^3V + 0.0327622 D^2V^3 - 0.145384D^3 V^2
\end{split}
\end{equation}

where:

D is depth of pad, m

\(\epsilon\) is saturation effectiveness.


\subsection{Heat Recovery Sizing}\label{heat-recovery-sizing}

The sizing of heat exchanger objects is done in subroutine SizeHeatRecovery.

\subsubsection{Nominal Supply Air Flow Rate}\label{nominal-supply-air-flow-rate}

If the unit is part of zone equipment, then:

\begin{equation}
{\dot V_p} = Max\left( {DesCoolVolFlo{w_{zone}},DesHeatVolFlo{w_{zone}}} \right)
\end{equation}

If the unit is part of the central air system, then check if outdoor air system is present. If outdoor air system is part of the air loop and design outdoor air flow rate is greater than zero, then:

\begin{equation}
{\dot V_p} = DesOutAirVolFlo{w_{sys}}
\end{equation}

Otherwise, nominal supply air flow rate is determined as follows:

for duct type = \emph{main}

\begin{equation}
{\dot V_p} = DesMainVolFlo{w_{sys}}
\end{equation}

for duct type = \emph{cooling}

\begin{equation}
{\dot V_p} = DesCoolVolFlo{w_{sys}}
\end{equation}

for duct type = \emph{heating}

\begin{equation}
{\dot V_p} = DesHeatVolFlo{w_{sys}}
\end{equation}

for duct type = \emph{other}

\begin{equation}
{\dot V_p} = DesMainVolFlo{w_{sys}}
\end{equation}

\subsubsection{Nominal Supply Air Flow Rate}\label{nominal-supply-air-flow-rate-1}

It is assumed to be equal to the nominal supply air flow rate.

\subsection{Low Temperature Radiant System Sizing}\label{low-temperature-radiant-system-sizing}

The sizing is done in subroutine \emph{SizeLowTempRadiantSystem}.

\subsubsection{ZoneHVAC:LowTemperatureRadiant:Electric}\label{zonehvaclowtemperatureradiantelectric}

\paragraph{Nominal Capacity}\label{nominal-capacity-1}

\begin{equation}
Cap = DesHeatLoa{d_{zone}} \cdot HeatSizingFactor
\end{equation}

\subsubsection{ZoneHVAC:LowTemperatureRadiant:VariableFlow}\label{zonehvaclowtemperatureradiantvariableflow}

\paragraph{Maximum Hot Water Flow}\label{maximum-hot-water-flow-1}

\begin{equation}
{\dot V_h} = \frac{{DesHeatLoa{d_{zone}} \cdot HeatSizingFactor}}{{\Delta {T_h} \cdot {c_{p,h}} \cdot {\rho_h}}}
\end{equation}

where

\({\dot V_h}\) is maximum hot water flow rate, m\(^{3}\)/s

c\(_{p,h}\) is specific heat of hot water at reference condition (60\(^{\circ}\)C), J/kgK

\(\rho_{h}\) is the density of water at reference condition (60\(^{\circ}\)C), kg/m\(^{3}\).

\paragraph{Maximum Cool Water Flow}\label{maximum-cool-water-flow}

\begin{equation}
{\dot V_c} = \frac{{DesCoolLoa{d_{zone}} \cdot CoolSizingFactor}}{{\Delta {T_c} \cdot {c_{p,c}} \cdot {\rho_c}}}
\end{equation}

\({\dot V_c}\) is maximum chilled water flow rate, m\(^{3}\)/s

c\(_{p,c}\) is specific heat of chilled water at reference condition (5\(^{\circ}\)C), J/kgK

\(\rho_{c}\) is the density of chilled water at reference condition (5\(^{\circ}\)C), kg/m\(^{3}\).

\paragraph{Hydronic Tubing Length}\label{hydronic-tubing-length}

\begin{equation}
TubeLength = \frac{{TotalSurfaceArea}}{{TubeSpacing}}
\end{equation}

Note that tube spacing is assumed to be 0.15m.

\subsubsection{ZoneHVAC:LowTemperatureRadiant:ConstantFlow}\label{zonehvaclowtemperatureradiantconstantflow}

\paragraph{Rated Flow Rate}\label{rated-flow-rate}

The object provides both cooling and heating, and also operates in a single operating mode such as cooling-only or heating-only mode. Thus, the rated flow rate is determined, depending upon the operating mode of the unit. If the unit operates in a single operating mode, either design chilled water or hot water flow rate is chosen. The larger of the two is chosen if the unit provides both cooling and heating. The flow rates are determined in the same fashion to the variable flow system above.

\paragraph{Hydronic Tubing Length}\label{hydronic-tubing-length-1}

The length of hydronic tube is determined as described in the variable flow radiant system above.

\subsection{Unitary System Sizing}\label{unitary-system-sizing}

The AirloopHVAC:UnitarySystem object incorporates all coils types and fans as a complete packaged system. The fans and coils are optional allowing virtually any system type to be modeled. Sizing of this object depends on the coils selected. For single coil systems, the associated air flow rate is used as the operating flow rate (i.e., cooling or heating). For systems with both a cooling and heating coil, this methodology still applies except for DX systems (Heat Pumps) where the greater of the cooling or heating air flow rate is used. Heat pumps are defined as systems having both a DX cooling and DX heating coil. The inputs that may need to be autosized are the supply air air volumetric air flow rates during cooling operation, heating operation, and when no cooling or heating is needed. The data needed for sizing the units are obtained from the zone design arrays.

\subsubsection{Supply Air volumetric flow rate during cooling operation:}\label{supply-air-volumetric-flow-rate-during-cooling-operation-1}

\begin{equation}
\dot V_{SA,cooling} = \text{DesCoolVolFlow}_{zone} / \text{ZoneFraction}
\end{equation}

\subsubsection{Supply Air volumetric flow rate during heating operation:}\label{supply-air-volumetric-flow-rate-during-heating-operation-1}

\begin{equation}
\dot V_{SA,heating} = \text{DesHeatVolFlow}_{zone} / \text{ZoneFraction}
\end{equation}

\subsubsection{Supply Air volumetric flow rate when DX coils are used as a system:}\label{supply-air-volumetric-flow-rate-when-dx-coils-are-used-as-a-system}

\begin{equation}
\dot V_{SA} = \max \left(\text{DesCoolVolFlow}_{zone}, \text{DesHeatVolFlow}_{zone}\right) / \text{ZoneFraction}
\end{equation}

where ZoneFraction is the fraction of the total volume flow that goes through the controlling zone.

The unitary system object also allows scalable sizing as follows:

Flow Per Floor Area:

\begin{equation}
\dot V_{SA} = \left(\text{FlowPerFloorArea}\right)\left(\text{TotalFloorArea}\right)
\end{equation}

Fraction of Autosized Cooling Value:

\begin{equation}
\dot V_{SA,cooling} = \dot V_{SA,des,cooling}\left(\text{FractionOfCoolingValue}\right)
\end{equation}

Fraction of Autosized Heating Value:

\begin{equation}
\dot V_{SA,heating} = \dot V_{SA,des,heating}\left(\text{FractionOfHeatingValue}\right)
\end{equation}

Flow Per Cooling Capacity:

\begin{equation}
\dot V_{SA,cooling} = \dot Q_{coil,des,cooling}\left(\text{FractionOfCoolingValue}\right)
\end{equation}

Flow Per Heating Capacity:

\begin{equation}
\dot V_{SA,heating} = \dot Q_{coil,des,heating}\left(\text{FractionOfHeatingValue}\right)
\end{equation}

\subsubsection{Maximum Supply Air Temperature}\label{maximum-supply-air-temperature}

The maximum supply air temperature can also be automatically selected. The value is determined from the Sizing:Zone or Sizing:System object depending on where the object is used in the simulation (i.e., as zone or air loop equipment). Maximum supply air temperature

\begin{equation}
T_{SA,max} = \text{HeatDesTemp}_{ZoneOrSystem}
\end{equation}

\subsubsection{Single Zone VAV Temperature Limits}\label{single-zone-vav-temperature-limits}

The minimum and maximum supply air temperature limits for the single zone VAV model are calculated using a fraction of the control zone design load and the low speed fan operating air volume flow rate. When using the single zone VAV model, the minimum and maximum supply air temperature limits are used to control the system when low speed fan operation under low load conditions and to modulate the fan speed to limit the outlet air temperature at higher zone loads. These limits are not enforced once the system fan speed reaches the maximum. See Figure~\ref{fig:example-of-the-energyplus-unitary-system-single-zone-vav-model}.

\begin{equation}
T_{sup} = T_{zone,at-peak}+\frac{\dot{Q}_{sens,at-peak} * frac}{\rho_{air}c_{p,air}\dot{V}_{air,min}}
\end{equation}

where:

T\(_{sup}\) is the supply air temperature limit to meet a fraction of the zone design load, (\(^{o}\)C)

T\(_{zone,at-peak}\) is the zone air temperature at the time of peak design load, (\(^{o}\)C)

Q\(_{sens,at-peak}\) is the zone design cooling or heating load, (W) (negative for cooling)

frac is the fraction of zone design load at minimum fan speed, 50\% for the single zone VAV model

\(\rho_{air}\) is the density of air at standard conditions, (kg/m\(^{3}\))

c\(_{p,air}\) is the specific heat of zone air, (J/kg K)

V\(_{air,min}\) is the air volume flow rate at minimum fan speed, (m\(^{3}\)/s)<|MERGE_RESOLUTION|>--- conflicted
+++ resolved
@@ -619,11 +619,7 @@
   \end{array}
 \end{equation}
 
-<<<<<<< HEAD
-$T_{DB,ratio} = $ ratio of load-side inlet air dry-bulb temperature in Kelvin to a reference temperature
-=======
 where:
->>>>>>> 8f99a9e9
 
 SCC1 = user input for Sensible Cooling Capacity Coefficient 1
 
@@ -1114,11 +1110,7 @@
 \emph{Q\(_{fan,heat,des}\)} = design fan heat (W) - see Section \ref{design-fan-heat}
 
 \begin{equation}
-<<<<<<< HEAD
-CCappeak = \rho air\cdot \dot Vair,rated\cdot (hmix - hsup) + \dot{Q}_{fan,heat,des}
-=======
-CCap_{peak} = \rho_{air} \cdot \dot V_{air,rated} \cdot (h_{mix} - h_{sup})
->>>>>>> 8f99a9e9
+CCap_{peak} = \rho air\cdot \dot Vair,rated\cdot (hmix - hsup) + \dot{Q}_{fan,heat,des}
 \end{equation}
 
 \begin{equation}
