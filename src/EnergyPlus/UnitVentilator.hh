--- conflicted
+++ resolved
@@ -306,13 +306,8 @@
 
     int GetUnitVentilatorReturnAirNode(EnergyPlusData &state, int const UnitVentNum);
 
-<<<<<<< HEAD
     Real64 CalcUnitVentilatorResidual(EnergyPlusData &state, Real64 const PartLoadRatio, // Coil Part Load Ratio
-                                      Array1<Real64> const &Par   // Function parameters
-=======
-    Real64 CalcUnitVentilatorResidual(Real64 const PartLoadRatio, // Coil Part Load Ratio
                                       Array1D<Real64> const &Par  // Function parameters
->>>>>>> 63cebc91
     );
     
     Real64 SetOAMassFlowRateForCoolingVariablePercent(int const UnitVentNum,        // Unit Ventilator index number
