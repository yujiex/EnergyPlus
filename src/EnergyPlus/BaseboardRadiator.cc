--- conflicted
+++ resolved
@@ -438,15 +438,10 @@
                                 OutputProcessor::SOVStoreType::Summed,
                                 thisBaseboard.EquipID,
                                 {},
-<<<<<<< HEAD
                                 Constant::eResource::EnergyTransfer,
-                                "BASEBOARD", // ENDUSE
-=======
-                                eResourceSOV::EnergyTransfer,
-                                EndUseCatSOV::Baseboard,
->>>>>>> ffff6167
+                                OutputProcessor::SOVEndUseCat::Baseboard,
                                 {},
-                                GroupSOV::HVAC); // "System");
+                                OutputProcessor::SOVGroup::HVAC); // "System");
 
             SetupOutputVariable(state,
                                 "Baseboard Hot Water Energy",
@@ -456,15 +451,10 @@
                                 OutputProcessor::SOVStoreType::Summed,
                                 thisBaseboard.EquipID,
                                 {},
-<<<<<<< HEAD
                                 Constant::eResource::PlantLoopHeatingDemand,
-                                "BASEBOARD", 
-=======
-                                eResourceSOV::PlantLoopHeatingDemand,
-                                EndUseCatSOV::Baseboard,
->>>>>>> ffff6167
+                                OutputProcessor::SOVEndUseCat::Baseboard,
                                 {},
-                                GroupSOV::HVAC); // "System");
+                                OutputProcessor::SOVGroup::HVAC); // "System");
 
             SetupOutputVariable(state,
                                 "Baseboard Total Heating Rate",
