// EnergyPlus, Copyright (c) 1996-2021, The Board of Trustees of the University of Illinois,
// The Regents of the University of California, through Lawrence Berkeley National Laboratory
// (subject to receipt of any required approvals from the U.S. Dept. of Energy), Oak Ridge
// National Laboratory, managed by UT-Battelle, Alliance for Sustainable Energy, LLC, and other
// contributors. All rights reserved.
//
// NOTICE: This Software was developed under funding from the U.S. Department of Energy and the
// U.S. Government consequently retains certain rights. As such, the U.S. Government has been
// granted for itself and others acting on its behalf a paid-up, nonexclusive, irrevocable,
// worldwide license in the Software to reproduce, distribute copies to the public, prepare
// derivative works, and perform publicly and display publicly, and to permit others to do so.
//
// Redistribution and use in source and binary forms, with or without modification, are permitted
// provided that the following conditions are met:
//
// (1) Redistributions of source code must retain the above copyright notice, this list of
//     conditions and the following disclaimer.
//
// (2) Redistributions in binary form must reproduce the above copyright notice, this list of
//     conditions and the following disclaimer in the documentation and/or other materials
//     provided with the distribution.
//
// (3) Neither the name of the University of California, Lawrence Berkeley National Laboratory,
//     the University of Illinois, U.S. Dept. of Energy nor the names of its contributors may be
//     used to endorse or promote products derived from this software without specific prior
//     written permission.
//
// (4) Use of EnergyPlus(TM) Name. If Licensee (i) distributes the software in stand-alone form
//     without changes from the version obtained under this License, or (ii) Licensee makes a
//     reference solely to the software portion of its product, Licensee must refer to the
//     software as "EnergyPlus version X" software, where "X" is the version number Licensee
//     obtained under this License and may not use a different name for the software. Except as
//     specifically required in this Section (4), Licensee shall not use in a company name, a
//     product name, in advertising, publicity, or other promotional activities any name, trade
//     name, trademark, logo, or other designation of "EnergyPlus", "E+", "e+" or confusingly
//     similar designation, without the U.S. Department of Energy's prior written consent.
//
// THIS SOFTWARE IS PROVIDED BY THE COPYRIGHT HOLDERS AND CONTRIBUTORS "AS IS" AND ANY EXPRESS OR
// IMPLIED WARRANTIES, INCLUDING, BUT NOT LIMITED TO, THE IMPLIED WARRANTIES OF MERCHANTABILITY
// AND FITNESS FOR A PARTICULAR PURPOSE ARE DISCLAIMED. IN NO EVENT SHALL THE COPYRIGHT OWNER OR
// CONTRIBUTORS BE LIABLE FOR ANY DIRECT, INDIRECT, INCIDENTAL, SPECIAL, EXEMPLARY, OR
// CONSEQUENTIAL DAMAGES (INCLUDING, BUT NOT LIMITED TO, PROCUREMENT OF SUBSTITUTE GOODS OR
// SERVICES; LOSS OF USE, DATA, OR PROFITS; OR BUSINESS INTERRUPTION) HOWEVER CAUSED AND ON ANY
// THEORY OF LIABILITY, WHETHER IN CONTRACT, STRICT LIABILITY, OR TORT (INCLUDING NEGLIGENCE OR
// OTHERWISE) ARISING IN ANY WAY OUT OF THE USE OF THIS SOFTWARE, EVEN IF ADVISED OF THE
// POSSIBILITY OF SUCH DAMAGE.

// C++ Headers
#include <cmath>

// ObjexxFCL Headers
#include <ObjexxFCL/Array.functions.hh>

// EnergyPlus Headers
#include <EnergyPlus/Autosizing/HeatingCapacitySizing.hh>
#include <EnergyPlus/BranchNodeConnections.hh>
#include <EnergyPlus/Data/EnergyPlusData.hh>
#include <EnergyPlus/DataHVACGlobals.hh>
#include <EnergyPlus/DataHeatBalFanSys.hh>
#include <EnergyPlus/DataHeatBalSurface.hh>
#include <EnergyPlus/DataHeatBalance.hh>
#include <EnergyPlus/DataIPShortCuts.hh>
#include <EnergyPlus/DataLoopNode.hh>
#include <EnergyPlus/DataSizing.hh>
#include <EnergyPlus/DataSurfaces.hh>
#include <EnergyPlus/DataZoneEnergyDemands.hh>
#include <EnergyPlus/DataZoneEquipment.hh>
#include <EnergyPlus/FluidProperties.hh>
#include <EnergyPlus/General.hh>
#include <EnergyPlus/GeneralRoutines.hh>
#include <EnergyPlus/GlobalNames.hh>
#include <EnergyPlus/HeatBalanceIntRadExchange.hh>
#include <EnergyPlus/HeatBalanceSurfaceManager.hh>
#include <EnergyPlus/InputProcessing/InputProcessor.hh>
#include <EnergyPlus/NodeInputManager.hh>
#include <EnergyPlus/OutputProcessor.hh>
#include <EnergyPlus/Plant/DataPlant.hh>
#include <EnergyPlus/PlantUtilities.hh>
#include <EnergyPlus/ScheduleManager.hh>
#include <EnergyPlus/SteamBaseboardRadiator.hh>
#include <EnergyPlus/UtilityRoutines.hh>

namespace EnergyPlus {

namespace SteamBaseboardRadiator {

    // Module -- (ref: Object: ZoneHVAC:Baseboard:RadiantConvective:Steam)

    // Module containing the routines dealing with the steam baseboard heaters

    // MODULE INFORMATION:
    //       AUTHOR         Daeho Kang
    //       DATE WRITTEN   September 2009
    //       MODIFIED       na
    //       RE-ENGINEERED  na

    // PURPOSE OF THIS MODULE:
    // The purpose of this module is to simulate steam baseboard heaters.

    // METHODOLOGY EMPLOYED:

    // REFERENCES:
    // 1. HWBaseboardRadiator module (ZoneHVAC:Baseboard:RadiantConvective:Water)
    // 2. SteamCoils module (Coil:Heating:Steam)

    using DataHVACGlobals::SmallLoad;
    using DataHVACGlobals::SysTimeElapsed;
    using DataHVACGlobals::TimeStepSys;
    using DataLoopNode::Node;
    using DataLoopNode::NodeConnectionType_Inlet;
    using DataLoopNode::NodeConnectionType_Outlet;
    using DataLoopNode::NodeType_Steam;
    using DataLoopNode::ObjectIsNotParent;
    using DataPlant::TypeOf_Baseboard_Rad_Conv_Steam;
    using DataZoneEquipment::CheckZoneEquipmentList;

    static std::string const fluidNameSteam("STEAM");
    Array1D_string SteamBaseboardDesignNames;           // Array that contains the names of Design objects

    void SimSteamBaseboard(EnergyPlusData &state,
                           std::string const &EquipName,
                           int const ActualZoneNum,
                           int const ControlledZoneNum,
                           bool const FirstHVACIteration,
                           Real64 &PowerMet,
                           int &CompIndex)
    {

        // SUBROUTINE INFORMATION:
        //       AUTHOR         Russ Taylor
        //       DATE WRITTEN   Nov 1997
        //       MODIFIED
        //       RE-ENGINEERED  na

        // PURPOSE OF THIS SUBROUTINE:
        // This subroutine simulates the steam baseboards or radiators.

        using PlantUtilities::SetComponentFlowRate;
        using ScheduleManager::GetCurrentScheduleValue;

        // SUBROUTINE LOCAL VARIABLE DECLARATIONS:
        int BaseboardNum; // index of unit in baseboard array
        Real64 QZnReq;    // zone load not yet satisfied
        Real64 MaxSteamFlow;
        Real64 MinSteamFlow;
        static Real64 mdot(0.0);

        if (state.dataSteamBaseboardRadiator->GetInputFlag) {
            GetSteamBaseboardInput(state);
            state.dataSteamBaseboardRadiator->GetInputFlag = false;
        }

        // Find the correct Baseboard Equipment
        if (CompIndex == 0) {
            BaseboardNum = UtilityRoutines::FindItemInList(EquipName, state.dataSteamBaseboardRadiator->SteamBaseboard, &SteamBaseboardParams::EquipID);
            if (BaseboardNum == 0) {
                ShowFatalError(state, "SimSteamBaseboard: Unit not found=" + EquipName);
            }
            CompIndex = BaseboardNum;
        } else {
            BaseboardNum = CompIndex;
            if (BaseboardNum > state.dataSteamBaseboardRadiator->NumSteamBaseboards || BaseboardNum < 1) {
                ShowFatalError(state,
                               format("SimSteamBaseboard:  Invalid CompIndex passed={}, Number of Units={}, Entered Unit name={}",
                                      BaseboardNum,
                                      state.dataSteamBaseboardRadiator->NumSteamBaseboards,
                                      EquipName));
            }
            if (state.dataSteamBaseboardRadiator->CheckEquipName(BaseboardNum)) {
                if (EquipName != state.dataSteamBaseboardRadiator->SteamBaseboard(BaseboardNum).EquipID) {
                    ShowFatalError(state,
                                   format("SimSteamBaseboard: Invalid CompIndex passed={}, Unit name={}, stored Unit Name for that index={}",
                                          BaseboardNum,
                                          EquipName,
                                          state.dataSteamBaseboardRadiator->SteamBaseboard(BaseboardNum).EquipID));
                }
                state.dataSteamBaseboardRadiator->CheckEquipName(BaseboardNum) = false;
            }
        }

        if (CompIndex > 0) {

            InitSteamBaseboard(state, BaseboardNum, ControlledZoneNum, FirstHVACIteration);

            QZnReq = state.dataZoneEnergyDemand->ZoneSysEnergyDemand(ActualZoneNum).RemainingOutputReqToHeatSP;

            SteamBaseboardDesignData SteamBaseboardDesignDataObject{state.dataSteamBaseboardRadiator->
                                                                    SteamBaseboardDesign(state.dataSteamBaseboardRadiator->
                                                                                         SteamBaseboard(BaseboardNum).DesignObjectPtr)}; // Array that contains the design data for steam baseboard objects

            if (QZnReq > SmallLoad && !state.dataZoneEnergyDemand->CurDeadBandOrSetback(ActualZoneNum) &&
                (GetCurrentScheduleValue(state, state.dataSteamBaseboardRadiator->SteamBaseboard(BaseboardNum).SchedPtr) > 0.0)) {

                // On the first HVAC iteration the system values are given to the controller, but after that
                // the demand limits are in place and there needs to be feedback to the Zone Equipment
                if (FirstHVACIteration) {
                    MaxSteamFlow = state.dataSteamBaseboardRadiator->SteamBaseboard(BaseboardNum).SteamMassFlowRateMax;
                    MinSteamFlow = 0.0;
                } else {
                    MaxSteamFlow = Node(state.dataSteamBaseboardRadiator->SteamBaseboard(BaseboardNum).SteamInletNode).MassFlowRateMaxAvail;
                    MinSteamFlow = Node(state.dataSteamBaseboardRadiator->SteamBaseboard(BaseboardNum).SteamInletNode).MassFlowRateMinAvail;
                }

                {
                    auto const SELECT_CASE_var(state.dataSteamBaseboardRadiator->SteamBaseboard(BaseboardNum).EquipType);

                    if (SELECT_CASE_var == TypeOf_Baseboard_Rad_Conv_Steam) { // 'ZoneHVAC:Baseboard:RadiantConvective:Steam'
                        ControlCompOutput(state,
                                          state.dataSteamBaseboardRadiator->SteamBaseboard(BaseboardNum).EquipID,
                                          state.dataSteamBaseboardRadiator->cCMO_BBRadiator_Steam,
                                          BaseboardNum,
                                          FirstHVACIteration,
                                          QZnReq,
                                          state.dataSteamBaseboardRadiator->SteamBaseboard(BaseboardNum).SteamInletNode,
                                          MaxSteamFlow,
                                          MinSteamFlow,
                                          SteamBaseboardDesignDataObject.Offset,
                                          state.dataSteamBaseboardRadiator->SteamBaseboard(BaseboardNum).ControlCompTypeNum,
                                          state.dataSteamBaseboardRadiator->SteamBaseboard(BaseboardNum).CompErrIndex,
                                          _,
                                          _,
                                          _,
                                          _,
                                          _,
                                          state.dataSteamBaseboardRadiator->SteamBaseboard(BaseboardNum).LoopNum,
                                          state.dataSteamBaseboardRadiator->SteamBaseboard(BaseboardNum).LoopSideNum,
                                          state.dataSteamBaseboardRadiator->SteamBaseboard(BaseboardNum).BranchNum);
                    } else {
                        ShowSevereError(state, "SimSteamBaseboard: Errors in Baseboard=" + state.dataSteamBaseboardRadiator->SteamBaseboard(BaseboardNum).EquipID);
                        ShowContinueError(state,
                                          format("Invalid or unimplemented equipment type={}",
                                                 state.dataSteamBaseboardRadiator->SteamBaseboard(BaseboardNum).EquipType));
                        ShowFatalError(state, "Preceding condition causes termination.");
                    }
                }

                PowerMet = state.dataSteamBaseboardRadiator->SteamBaseboard(BaseboardNum).TotPower;
            } else {
                // baseboard is off, don't bother going into ControlCompOutput
                mdot = 0.0;
                SetComponentFlowRate(state, mdot,
                                     state.dataSteamBaseboardRadiator->SteamBaseboard(BaseboardNum).SteamInletNode,
                                     state.dataSteamBaseboardRadiator->SteamBaseboard(BaseboardNum).SteamOutletNode,
                                     state.dataSteamBaseboardRadiator->SteamBaseboard(BaseboardNum).LoopNum,
                                     state.dataSteamBaseboardRadiator->SteamBaseboard(BaseboardNum).LoopSideNum,
                                     state.dataSteamBaseboardRadiator->SteamBaseboard(BaseboardNum).BranchNum,
                                     state.dataSteamBaseboardRadiator->SteamBaseboard(BaseboardNum).CompNum);
                CalcSteamBaseboard(state, BaseboardNum, PowerMet);
            }

            UpdateSteamBaseboard(state, BaseboardNum);

            ReportSteamBaseboard(state, BaseboardNum);

        } else {
            ShowFatalError(state, "SimSteamBaseboard: Unit not found=" + EquipName);
        }
    }

    void GetSteamBaseboardInput(EnergyPlusData &state)
    {

        // SUBROUTINE INFORMATION:
        //       AUTHOR         Daeho Kang
        //       DATE WRITTEN   September 2009
        //       MODIFIED       na
        //       RE-ENGINEERED  na

        // PURPOSE OF THIS SUBROUTINE:
        // This subroutine gets the input for the baseboard units.

        // METHODOLOGY EMPLOYED:
        // Standard input processor calls.

        // REFERENCES:
        // HWBaseboardRadiator module

        // Using/Aliasing
        using BranchNodeConnections::TestCompSet;
        using FluidProperties::FindRefrigerant;

        using GlobalNames::VerifyUniqueBaseboardName;
        using NodeInputManager::GetOnlySingleNode;
        using ScheduleManager::GetCurrentScheduleValue;
        using ScheduleManager::GetScheduleIndex;
        using namespace DataIPShortCuts;
        using namespace DataSizing;

        // SUBROUTINE PARAMETER DEFINITIONS:
        static std::string const RoutineName("GetSteamBaseboardInput:");
        Real64 const MaxFraction(1.0);       // Maximum limit of fractional values
        Real64 const MinFraction(0.0);       // Minimum limit of fractional values
        Real64 const MaxSteamFlowRate(10.0); // Maximum limit of steam volume flow rate in m3/s
        Real64 const MinSteamFlowRate(0.0);  // Minimum limit of steam volume flow rate in m3/s
        //    INTEGER,PARAMETER :: MaxDistribSurfaces   = 20          ! Maximum number of surfaces that a baseboard heater can radiate to
        int const MinDistribSurfaces(1);            // Minimum number of surfaces that a baseboard heater can radiate to
        int const iHeatCAPMAlphaNum(2);             // get input index to steam baseboard Radiator system heating capacity sizing method
        int const iHeatDesignCapacityNumericNum(1); // get input index to steam baseboard Radiator system electric heating capacity
        int const iHeatCapacityPerFloorAreaNumericNum(
            1); // get input index to steam baseboard Radiator system electric heating capacity per floor area sizing
        int const iHeatFracOfAutosizedCapacityNumericNum(
            2); //  get input index to steam baseboard Radiator system electric heating capacity sizing as fraction of autozized heating capacity

        // SUBROUTINE LOCAL VARIABLE DECLARATIONS:
        Real64 AllFracsSummed; // Sum of the fractions radiant
        int BaseboardNum;      // Baseboard number
        int BaseboardDesignNum(0);      // Baseboard number
        int NumAlphas;         // Number of Alphas for each GetobjectItem call
        int NumNumbers;        // Number of Numbers for each GetobjectItem call
        int SurfNum;           // Surface number Do loop counter
        int IOStat;
        bool ErrorsFound(false); // If errors detected in input
        bool SteamMessageNeeded;

        SteamMessageNeeded = true;
        state.dataSteamBaseboardRadiator->NumSteamBaseboards = inputProcessor->getNumObjectsFound(state, state.dataSteamBaseboardRadiator->cCMO_BBRadiator_Steam);
        state.dataSteamBaseboardRadiator->NumSteamBaseboardsDesign = inputProcessor->getNumObjectsFound(state, state.dataSteamBaseboardRadiator->cCMO_BBRadiator_Steam_Design);

        // Count total number of baseboard units

        state.dataSteamBaseboardRadiator->SteamBaseboard.allocate(state.dataSteamBaseboardRadiator->NumSteamBaseboards);
        state.dataSteamBaseboardRadiator->CheckEquipName.dimension(state.dataSteamBaseboardRadiator->NumSteamBaseboards, true);
        state.dataSteamBaseboardRadiator->SteamBaseboardNumericFields.allocate(state.dataSteamBaseboardRadiator->NumSteamBaseboards);

        // Count total number of baseboard design objects

        state.dataSteamBaseboardRadiator->SteamBaseboardDesign.allocate(state.dataSteamBaseboardRadiator->NumSteamBaseboardsDesign);
        state.dataSteamBaseboardRadiator->CheckDesignObjectName.dimension(state.dataSteamBaseboardRadiator->NumSteamBaseboardsDesign, true);
        state.dataSteamBaseboardRadiator->SteamBaseboardDesignNumericFields.allocate(state.dataSteamBaseboardRadiator->NumSteamBaseboardsDesign);
        SteamBaseboardDesignNames.allocate(state.dataSteamBaseboardRadiator->NumSteamBaseboardsDesign);

        // Get the data from the user input related to baseboard heater designobjects
        for (BaseboardDesignNum = 1; BaseboardDesignNum <= state.dataSteamBaseboardRadiator->NumSteamBaseboardsDesign; ++BaseboardDesignNum) {

            inputProcessor->getObjectItem(state,
                                          state.dataSteamBaseboardRadiator->cCMO_BBRadiator_Steam_Design,
                                          BaseboardDesignNum,
                                          cAlphaArgs,
                                          NumAlphas,
                                          rNumericArgs,
                                          NumNumbers,
                                          IOStat,
                                          lNumericFieldBlanks,
                                          lAlphaFieldBlanks,
                                          cAlphaFieldNames,
                                          cNumericFieldNames);
            UtilityRoutines::IsNameEmpty(state, cAlphaArgs(1), state.dataSteamBaseboardRadiator->cCMO_BBRadiator_Steam_Design, ErrorsFound);
            state.dataSteamBaseboardRadiator->SteamBaseboardDesignNumericFields(BaseboardDesignNum).FieldNames.allocate(NumNumbers);
            state.dataSteamBaseboardRadiator->SteamBaseboardDesignNumericFields(BaseboardDesignNum).FieldNames = "";
            state.dataSteamBaseboardRadiator->SteamBaseboardDesignNumericFields(BaseboardDesignNum).FieldNames = cNumericFieldNames;

            // ErrorsFound will be set to True if problem was found, left untouched otherwise
            VerifyUniqueBaseboardName(state, state.dataSteamBaseboardRadiator->cCMO_BBRadiator_Steam_Design, cAlphaArgs(1), ErrorsFound, state.dataSteamBaseboardRadiator->cCMO_BBRadiator_Steam_Design + " Name");

            state.dataSteamBaseboardRadiator->SteamBaseboardDesign(BaseboardDesignNum).designName = cAlphaArgs(1);      // Name of the design object of baseboard
            SteamBaseboardDesignNames(BaseboardDesignNum) = cAlphaArgs(1);                                              // Add to  array of design object names

            // Determine steam baseboard radiator system heating design capacity sizing method
            if (UtilityRoutines::SameString(cAlphaArgs(iHeatCAPMAlphaNum), "HeatingDesignCapacity")) {
                state.dataSteamBaseboardRadiator->SteamBaseboardDesign(BaseboardDesignNum).HeatingCapMethod = HeatingDesignCapacity;
            } else if (UtilityRoutines::SameString(cAlphaArgs(iHeatCAPMAlphaNum), "CapacityPerFloorArea")) {
                state.dataSteamBaseboardRadiator->SteamBaseboardDesign(BaseboardDesignNum).HeatingCapMethod = CapacityPerFloorArea;
                if (!lNumericFieldBlanks(iHeatCapacityPerFloorAreaNumericNum)) {
                    state.dataSteamBaseboardRadiator->SteamBaseboardDesign(BaseboardDesignNum).DesignScaledHeatingCapacity = rNumericArgs(iHeatCapacityPerFloorAreaNumericNum);
                    if (state.dataSteamBaseboardRadiator->SteamBaseboardDesign(BaseboardDesignNum).DesignScaledHeatingCapacity <= 0.0) {
                        ShowSevereError(state, state.dataSteamBaseboardRadiator->cCMO_BBRadiator_Steam_Design + " = " + state.dataSteamBaseboardRadiator->SteamBaseboardDesign(BaseboardDesignNum).designName);
                        ShowContinueError(state, "Input for " + cAlphaFieldNames(iHeatCAPMAlphaNum) + " = " + cAlphaArgs(iHeatCAPMAlphaNum));
                        ShowContinueError(state,
                                          format("Illegal {} = {:.7T}",
                                                 cNumericFieldNames(iHeatCapacityPerFloorAreaNumericNum),
                                                 rNumericArgs(iHeatCapacityPerFloorAreaNumericNum)));
                        ErrorsFound = true;
                    } else if (state.dataSteamBaseboardRadiator->SteamBaseboardDesign(BaseboardDesignNum).DesignScaledHeatingCapacity == AutoSize) {
                        ShowSevereError(state, state.dataSteamBaseboardRadiator->cCMO_BBRadiator_Steam_Design + " = " + state.dataSteamBaseboardRadiator->SteamBaseboardDesign(BaseboardDesignNum).designName);
                        ShowContinueError(state, "Input for " + cAlphaFieldNames(iHeatCAPMAlphaNum) + " = " + cAlphaArgs(iHeatCAPMAlphaNum));
                        ShowContinueError(state, "Illegal " + cNumericFieldNames(iHeatCapacityPerFloorAreaNumericNum) + " = Autosize");
                        ErrorsFound = true;
                    }
                } else {
                    ShowSevereError(state, state.dataSteamBaseboardRadiator->cCMO_BBRadiator_Steam_Design + " = " + state.dataSteamBaseboardRadiator->SteamBaseboardDesign(BaseboardDesignNum).designName);
                    ShowContinueError(state, "Input for " + cAlphaFieldNames(iHeatCAPMAlphaNum) + " = " + cAlphaArgs(iHeatCAPMAlphaNum));
                    ShowContinueError(state, "Blank field not allowed for " + cNumericFieldNames(iHeatCapacityPerFloorAreaNumericNum));
                    ErrorsFound = true;
                }
            } else if (UtilityRoutines::SameString(cAlphaArgs(iHeatCAPMAlphaNum), "FractionOfAutosizedHeatingCapacity")) {
                state.dataSteamBaseboardRadiator->SteamBaseboardDesign(BaseboardDesignNum).HeatingCapMethod = FractionOfAutosizedHeatingCapacity;
                if (!lNumericFieldBlanks(iHeatFracOfAutosizedCapacityNumericNum)) {
                    state.dataSteamBaseboardRadiator->SteamBaseboardDesign(BaseboardDesignNum).DesignScaledHeatingCapacity = rNumericArgs(iHeatFracOfAutosizedCapacityNumericNum);
                    if (state.dataSteamBaseboardRadiator->SteamBaseboardDesign(BaseboardDesignNum).DesignScaledHeatingCapacity < 0.0) {
                        ShowSevereError(state, state.dataSteamBaseboardRadiator->cCMO_BBRadiator_Steam_Design + " = " + state.dataSteamBaseboardRadiator->SteamBaseboardDesign(BaseboardDesignNum).designName);
                        ShowContinueError(state,
                                          format("Illegal {} = {:.7T}",
                                                 cNumericFieldNames(iHeatFracOfAutosizedCapacityNumericNum),
                                                 rNumericArgs(iHeatFracOfAutosizedCapacityNumericNum)));
                        ErrorsFound = true;
                    }
                } else {
                    ShowSevereError(state, state.dataSteamBaseboardRadiator->cCMO_BBRadiator_Steam_Design + " = " + state.dataSteamBaseboardRadiator->SteamBaseboardDesign(BaseboardDesignNum).designName);
                    ShowContinueError(state, "Input for " + cAlphaFieldNames(iHeatCAPMAlphaNum) + " = " + cAlphaArgs(iHeatCAPMAlphaNum));
                    ShowContinueError(state, "Blank field not allowed for " + cNumericFieldNames(iHeatFracOfAutosizedCapacityNumericNum));
                    ErrorsFound = true;
                }
            } else {
                ShowSevereError(state, state.dataSteamBaseboardRadiator->cCMO_BBRadiator_Steam_Design + " = " + state.dataSteamBaseboardRadiator->SteamBaseboardDesign(BaseboardDesignNum).designName);
                ShowContinueError(state, "Illegal " + cAlphaFieldNames(iHeatCAPMAlphaNum) + " = " + cAlphaArgs(iHeatCAPMAlphaNum));
                ErrorsFound = true;
            }

            state.dataSteamBaseboardRadiator->SteamBaseboardDesign(BaseboardDesignNum).Offset = rNumericArgs(3);
            // Set default convergence tolerance
            if (state.dataSteamBaseboardRadiator->SteamBaseboardDesign(BaseboardDesignNum).Offset <= 0.0) {
                state.dataSteamBaseboardRadiator->SteamBaseboardDesign(BaseboardDesignNum).Offset = 0.001;
                ShowWarningError(state, RoutineName + state.dataSteamBaseboardRadiator->cCMO_BBRadiator_Steam_Design + "=\"" + cAlphaArgs(1) + "\", " + cNumericFieldNames(3) +
                                        " was less than the allowable minimum.");
                ShowContinueError(state, "...reset to default value=[0.001].");
            }

            // Fraction of radiant heat out of the total heating rate of the unit
            state.dataSteamBaseboardRadiator->SteamBaseboardDesign(BaseboardDesignNum).FracRadiant = rNumericArgs(4);
            if (state.dataSteamBaseboardRadiator->SteamBaseboardDesign(BaseboardDesignNum).FracRadiant < MinFraction) {
                ShowWarningError(state, RoutineName + state.dataSteamBaseboardRadiator->cCMO_BBRadiator_Steam_Design + "=\"" + cAlphaArgs(1) + "\", " + cNumericFieldNames(4) +
                                        " was lower than the allowable minimum.");
                ShowContinueError(state, format("...reset to minimum value=[{:.3R}].", MinFraction));
                state.dataSteamBaseboardRadiator->SteamBaseboardDesign(BaseboardDesignNum).FracRadiant = MinFraction;
            } else if (state.dataSteamBaseboardRadiator->SteamBaseboardDesign(BaseboardDesignNum).FracRadiant > MaxFraction) {
                ShowWarningError(state, RoutineName + state.dataSteamBaseboardRadiator->cCMO_BBRadiator_Steam_Design + "=\"" + cAlphaArgs(1) + "\", " + cNumericFieldNames(4) +
                                        " was higher than the allowable maximum.");
                ShowContinueError(state, format("...reset to maximum value=[{:.3R}].", MaxFraction));
                state.dataSteamBaseboardRadiator->SteamBaseboardDesign(BaseboardDesignNum).FracRadiant = MaxFraction;
            }

            // Fraction of radiant heat addition to the people within the radiant heating capacity specified by the user
            state.dataSteamBaseboardRadiator->SteamBaseboardDesign(BaseboardDesignNum).FracDistribPerson = rNumericArgs(5);
            if (state.dataSteamBaseboardRadiator->SteamBaseboardDesign(BaseboardDesignNum).FracDistribPerson < MinFraction) {
                ShowWarningError(state, RoutineName + state.dataSteamBaseboardRadiator->cCMO_BBRadiator_Steam_Design + "=\"" + cAlphaArgs(1) + "\", " + cNumericFieldNames(5) +
                                        " was lower than the allowable minimum.");
                ShowContinueError(state, format("...reset to minimum value=[{:.3R}].", MinFraction));
                state.dataSteamBaseboardRadiator->SteamBaseboardDesign(BaseboardDesignNum).FracDistribPerson = MinFraction;
            }
            if (state.dataSteamBaseboardRadiator->SteamBaseboardDesign(BaseboardDesignNum).FracDistribPerson > MaxFraction) {
                ShowWarningError(state, RoutineName + state.dataSteamBaseboardRadiator->cCMO_BBRadiator_Steam_Design + "=\"" + cAlphaArgs(1) + "\", " + cNumericFieldNames(5) +
                                        " was higher than the allowable maximum.");
                ShowContinueError(state, format("...reset to maximum value=[{:.3R}].", MaxFraction));
                state.dataSteamBaseboardRadiator->SteamBaseboardDesign(BaseboardDesignNum).FracDistribPerson = MaxFraction;
            }
        }

        // Get the data from the user input related to baseboard heaters
        for (BaseboardNum = 1; BaseboardNum <= state.dataSteamBaseboardRadiator->NumSteamBaseboards; ++BaseboardNum) {

            inputProcessor->getObjectItem(state,
                                          state.dataSteamBaseboardRadiator->cCMO_BBRadiator_Steam,
                                          BaseboardNum,
                                          cAlphaArgs,
                                          NumAlphas,
                                          rNumericArgs,
                                          NumNumbers,
                                          IOStat,
                                          lNumericFieldBlanks,
                                          lAlphaFieldBlanks,
                                          cAlphaFieldNames,
                                          cNumericFieldNames);
            UtilityRoutines::IsNameEmpty(state, cAlphaArgs(1), state.dataSteamBaseboardRadiator->cCMO_BBRadiator_Steam, ErrorsFound);
            state.dataSteamBaseboardRadiator->SteamBaseboardNumericFields(BaseboardNum).FieldNames.allocate(NumNumbers);
            state.dataSteamBaseboardRadiator->SteamBaseboardNumericFields(BaseboardNum).FieldNames = "";
            state.dataSteamBaseboardRadiator->SteamBaseboardNumericFields(BaseboardNum).FieldNames = cNumericFieldNames;

            // ErrorsFound will be set to True if problem was found, left untouched otherwise
            VerifyUniqueBaseboardName(state, state.dataSteamBaseboardRadiator->cCMO_BBRadiator_Steam, cAlphaArgs(1), ErrorsFound, state.dataSteamBaseboardRadiator->cCMO_BBRadiator_Steam + " Name");

            state.dataSteamBaseboardRadiator->SteamBaseboard(BaseboardNum).EquipID = cAlphaArgs(1);                          // Name of the baseboard
            state.dataSteamBaseboardRadiator->SteamBaseboard(BaseboardNum).EquipType = TypeOf_Baseboard_Rad_Conv_Steam;         //'ZoneHVAC:Baseboard:RadiantConvective:Steam'

            state.dataSteamBaseboardRadiator->SteamBaseboard(BaseboardNum).designObjectName = cAlphaArgs(2);                     // Name of the design object for this baseboard
            state.dataSteamBaseboardRadiator->SteamBaseboard(BaseboardNum).DesignObjectPtr = UtilityRoutines::FindItemInList(state.dataSteamBaseboardRadiator->SteamBaseboard(BaseboardNum).designObjectName, SteamBaseboardDesignNames);
            SteamBaseboardDesignData SteamBaseboardDesignDataObject{state.dataSteamBaseboardRadiator->
                                                                    SteamBaseboardDesign(state.dataSteamBaseboardRadiator->
                                                                                         SteamBaseboard(BaseboardNum).DesignObjectPtr)}; // Contains the design data for steam baseboard object


            // Get schedule
            state.dataSteamBaseboardRadiator->SteamBaseboard(BaseboardNum).Schedule = cAlphaArgs(3);
            if (lAlphaFieldBlanks(3)) {
                state.dataSteamBaseboardRadiator->SteamBaseboard(BaseboardNum).SchedPtr = DataGlobalConstants::ScheduleAlwaysOn;
            } else {
                state.dataSteamBaseboardRadiator->SteamBaseboard(BaseboardNum).SchedPtr = GetScheduleIndex(state, cAlphaArgs(3));
                if (state.dataSteamBaseboardRadiator->SteamBaseboard(BaseboardNum).SchedPtr == 0) {
                    ShowSevereError(state, RoutineName + state.dataSteamBaseboardRadiator->cCMO_BBRadiator_Steam + "=\"" + cAlphaArgs(1) + "\", " + cAlphaFieldNames(3) + "=\"" +
                                    cAlphaArgs(3) + "\" not found.");
                    ErrorsFound = true;
                }
            }

            // Get inlet node number
            state.dataSteamBaseboardRadiator->SteamBaseboard(BaseboardNum).SteamInletNode = GetOnlySingleNode(state,
                cAlphaArgs(4), ErrorsFound, state.dataSteamBaseboardRadiator->cCMO_BBRadiator_Steam, cAlphaArgs(1), NodeType_Steam, NodeConnectionType_Inlet, 1, ObjectIsNotParent);

            // Get outlet node number
            state.dataSteamBaseboardRadiator->SteamBaseboard(BaseboardNum).SteamOutletNode = GetOnlySingleNode(state,
                cAlphaArgs(5), ErrorsFound, state.dataSteamBaseboardRadiator->cCMO_BBRadiator_Steam, cAlphaArgs(1), NodeType_Steam, NodeConnectionType_Outlet, 1, ObjectIsNotParent);
            TestCompSet(state, state.dataSteamBaseboardRadiator->cCMO_BBRadiator_Steam, cAlphaArgs(1), cAlphaArgs(4), cAlphaArgs(5), "Hot Steam Nodes");

            // Determine steam baseboard radiator system heating design capacity sizing method
            if (SteamBaseboardDesignDataObject.HeatingCapMethod == HeatingDesignCapacity) {
                if (!lNumericFieldBlanks(iHeatDesignCapacityNumericNum)) {
                    state.dataSteamBaseboardRadiator->SteamBaseboard(BaseboardNum).ScaledHeatingCapacity = rNumericArgs(iHeatDesignCapacityNumericNum);
                    if (state.dataSteamBaseboardRadiator->SteamBaseboard(BaseboardNum).ScaledHeatingCapacity < 0.0 && state.dataSteamBaseboardRadiator->SteamBaseboard(BaseboardNum).ScaledHeatingCapacity != AutoSize) {
                        ShowSevereError(state, state.dataSteamBaseboardRadiator->cCMO_BBRadiator_Steam + " = " + state.dataSteamBaseboardRadiator->SteamBaseboard(BaseboardNum).EquipID);
                        ShowContinueError(state,
                                          format("Illegal {} = {:.7T}",
                                                 cNumericFieldNames(iHeatDesignCapacityNumericNum),
                                                 rNumericArgs(iHeatDesignCapacityNumericNum)));
                        ErrorsFound = true;
                    }
                } else {
                    ShowSevereError(state, state.dataSteamBaseboardRadiator->cCMO_BBRadiator_Steam + " = " + state.dataSteamBaseboardRadiator->SteamBaseboard(BaseboardNum).EquipID);
                    ShowContinueError(state, "Input for " + cAlphaFieldNames(iHeatCAPMAlphaNum) + " = " + cAlphaArgs(iHeatCAPMAlphaNum));
                    ShowContinueError(state, "Blank field not allowed for " + cNumericFieldNames(iHeatDesignCapacityNumericNum));
                    ErrorsFound = true;
                }
            } else if (SteamBaseboardDesignDataObject.HeatingCapMethod == CapacityPerFloorArea) {
                state.dataSteamBaseboardRadiator->SteamBaseboard(BaseboardNum).ScaledHeatingCapacity = SteamBaseboardDesignDataObject.DesignScaledHeatingCapacity;
            } else if (SteamBaseboardDesignDataObject.HeatingCapMethod == FractionOfAutosizedHeatingCapacity) {
                state.dataSteamBaseboardRadiator->SteamBaseboard(BaseboardNum).ScaledHeatingCapacity = SteamBaseboardDesignDataObject.DesignScaledHeatingCapacity;
            }

            // Desired degree of cooling
            state.dataSteamBaseboardRadiator->SteamBaseboard(BaseboardNum).DegOfSubcooling = rNumericArgs(2);
            // Maximum steam flow rate
            state.dataSteamBaseboardRadiator->SteamBaseboard(BaseboardNum).SteamVolFlowRateMax = rNumericArgs(3);
            if (state.dataSteamBaseboardRadiator->SteamBaseboard(BaseboardNum).SteamVolFlowRateMax >= MaxSteamFlowRate) {
                ShowWarningError(state, RoutineName + state.dataSteamBaseboardRadiator->cCMO_BBRadiator_Steam + "=\"" + cAlphaArgs(1) + "\", " + cNumericFieldNames(3) +
                                 " was higher than the allowable maximum.");
                ShowContinueError(state, format("...reset to maximum value=[{:.2R}].", MaxSteamFlowRate));
                state.dataSteamBaseboardRadiator->SteamBaseboard(BaseboardNum).SteamVolFlowRateMax = MaxSteamFlowRate;
            } else if (state.dataSteamBaseboardRadiator->SteamBaseboard(BaseboardNum).SteamVolFlowRateMax <= MinSteamFlowRate &&
                       state.dataSteamBaseboardRadiator->SteamBaseboard(BaseboardNum).SteamVolFlowRateMax != AutoSize) {
                ShowWarningError(state, RoutineName + state.dataSteamBaseboardRadiator->cCMO_BBRadiator_Steam + "=\"" + cAlphaArgs(1) + "\", " + cNumericFieldNames(3) +
                                 " was less than the allowable minimum.");
                ShowContinueError(state, format("...reset to minimum value=[{:.2R}].", MinSteamFlowRate));
                state.dataSteamBaseboardRadiator->SteamBaseboard(BaseboardNum).SteamVolFlowRateMax = MinSteamFlowRate;
            }
            // Remaining fraction is added to the zone as convective heat transfer
            AllFracsSummed = SteamBaseboardDesignDataObject.FracRadiant;
            if (AllFracsSummed > MaxFraction) {
                ShowWarningError(state, RoutineName + state.dataSteamBaseboardRadiator->cCMO_BBRadiator_Steam + "=\"" + cAlphaArgs(1) +
                                 "\", Fraction Radiant was higher than the allowable maximum.");
                SteamBaseboardDesignDataObject.FracRadiant = MaxFraction;
                state.dataSteamBaseboardRadiator->SteamBaseboard(BaseboardNum).FracConvect = 0.0;
            } else {
                state.dataSteamBaseboardRadiator->SteamBaseboard(BaseboardNum).FracConvect = 1.0 - AllFracsSummed;
            }

            state.dataSteamBaseboardRadiator->SteamBaseboard(BaseboardNum).TotSurfToDistrib = NumNumbers - 3;
            //      IF (SteamBaseboard(BaseboardNum)%TotSurfToDistrib > MaxDistribSurfaces) THEN
            //        CALL ShowWarningError(state, RoutineName//cCMO_BBRadiator_Steam//'="'//TRIM(cAlphaArgs(1))// &
            //          '", the number of surface/radiant fraction groups entered was higher than the allowable maximum.')
            //        CALL ShowContinueError(state, '...only the maximum value=['//TRIM(RoundSigDigits(MaxDistribSurfaces))//  &
            //           '] will be processed.')
            //        SteamBaseboard(BaseboardNum)%TotSurfToDistrib = MaxDistribSurfaces
            //      END IF
            if ((state.dataSteamBaseboardRadiator->SteamBaseboard(BaseboardNum).TotSurfToDistrib < MinDistribSurfaces) && (SteamBaseboardDesignDataObject.FracRadiant > MinFraction)) {
                ShowSevereError(state, RoutineName + state.dataSteamBaseboardRadiator->cCMO_BBRadiator_Steam + "=\"" + cAlphaArgs(1) +
                                "\", the number of surface/radiant fraction groups entered was less than the allowable minimum.");
                ShowContinueError(state, format("...the minimum that must be entered=[{}].", MinDistribSurfaces));
                ErrorsFound = true;
                state.dataSteamBaseboardRadiator->SteamBaseboard(BaseboardNum).TotSurfToDistrib = 0;
            }
            // Allocate the surfaces and fractions
            state.dataSteamBaseboardRadiator->SteamBaseboard(BaseboardNum).SurfaceName.allocate(state.dataSteamBaseboardRadiator->SteamBaseboard(BaseboardNum).TotSurfToDistrib);
            state.dataSteamBaseboardRadiator->SteamBaseboard(BaseboardNum).SurfaceName = "";
            state.dataSteamBaseboardRadiator->SteamBaseboard(BaseboardNum).SurfacePtr.allocate(state.dataSteamBaseboardRadiator->SteamBaseboard(BaseboardNum).TotSurfToDistrib);
            state.dataSteamBaseboardRadiator->SteamBaseboard(BaseboardNum).SurfacePtr = 0;
            state.dataSteamBaseboardRadiator->SteamBaseboard(BaseboardNum).FracDistribToSurf.allocate(state.dataSteamBaseboardRadiator->SteamBaseboard(BaseboardNum).TotSurfToDistrib);
            state.dataSteamBaseboardRadiator->SteamBaseboard(BaseboardNum).FracDistribToSurf = 0.0;

            // search zone equipment list structure for zone index
            for (int ctrlZone = 1; ctrlZone <= state.dataGlobal->NumOfZones; ++ctrlZone) {
                for (int zoneEquipTypeNum = 1; zoneEquipTypeNum <= state.dataZoneEquip->ZoneEquipList(ctrlZone).NumOfEquipTypes; ++zoneEquipTypeNum) {
                    if (state.dataZoneEquip->ZoneEquipList(ctrlZone).EquipType_Num(zoneEquipTypeNum) == DataZoneEquipment::BBSteam_Num &&
                        state.dataZoneEquip->ZoneEquipList(ctrlZone).EquipName(zoneEquipTypeNum) == state.dataSteamBaseboardRadiator->SteamBaseboard(BaseboardNum).EquipID) {
                        state.dataSteamBaseboardRadiator->SteamBaseboard(BaseboardNum).ZonePtr = ctrlZone;
                    }
                }
            }
            if (state.dataSteamBaseboardRadiator->SteamBaseboard(BaseboardNum).ZonePtr <= 0) {
                ShowSevereError(state, RoutineName + state.dataSteamBaseboardRadiator->cCMO_BBRadiator_Steam + "=\"" + state.dataSteamBaseboardRadiator->SteamBaseboard(BaseboardNum).EquipID +
                                "\" is not on any ZoneHVAC:EquipmentList.");
                ErrorsFound = true;
                continue;
            }

            AllFracsSummed = SteamBaseboardDesignDataObject.FracDistribPerson;
            for (SurfNum = 1; SurfNum <= state.dataSteamBaseboardRadiator->SteamBaseboard(BaseboardNum).TotSurfToDistrib; ++SurfNum) {
                state.dataSteamBaseboardRadiator->SteamBaseboard(BaseboardNum).SurfaceName(SurfNum) = cAlphaArgs(SurfNum + 5);
                state.dataSteamBaseboardRadiator->SteamBaseboard(BaseboardNum).SurfacePtr(SurfNum) =
                    HeatBalanceIntRadExchange::GetRadiantSystemSurface(state, state.dataSteamBaseboardRadiator->cCMO_BBRadiator_Steam,
                                                                       state.dataSteamBaseboardRadiator->SteamBaseboard(BaseboardNum).EquipID,
                                                                       state.dataSteamBaseboardRadiator->SteamBaseboard(BaseboardNum).ZonePtr,
                                                                       state.dataSteamBaseboardRadiator->SteamBaseboard(BaseboardNum).SurfaceName(SurfNum),
                                                                       ErrorsFound);
                state.dataSteamBaseboardRadiator->SteamBaseboard(BaseboardNum).FracDistribToSurf(SurfNum) = rNumericArgs(SurfNum + 3);
                if (state.dataSteamBaseboardRadiator->SteamBaseboard(BaseboardNum).FracDistribToSurf(SurfNum) > MaxFraction) {
                    ShowWarningError(state, RoutineName + state.dataSteamBaseboardRadiator->cCMO_BBRadiator_Steam + "=\"" + cAlphaArgs(1) + "\", " + cNumericFieldNames(SurfNum + 3) +
                                     "was greater than the allowable maximum.");
                    ShowContinueError(state, format("...reset to maximum value=[{:.1R}].", MaxFraction));
                    state.dataSteamBaseboardRadiator->SteamBaseboard(BaseboardNum).TotSurfToDistrib = MaxFraction;
                }
                if (state.dataSteamBaseboardRadiator->SteamBaseboard(BaseboardNum).FracDistribToSurf(SurfNum) < MinFraction) {
                    ShowWarningError(state, RoutineName + state.dataSteamBaseboardRadiator->cCMO_BBRadiator_Steam + "=\"" + cAlphaArgs(1) + "\", " + cNumericFieldNames(SurfNum + 3) +
                                     "was less than the allowable minimum.");
                    ShowContinueError(state, format("...reset to maximum value=[{:.1R}].", MinFraction));
                    state.dataSteamBaseboardRadiator->SteamBaseboard(BaseboardNum).TotSurfToDistrib = MinFraction;
                }
                if (state.dataSteamBaseboardRadiator->SteamBaseboard(BaseboardNum).SurfacePtr(SurfNum) != 0) {
                    state.dataSurface->Surface(state.dataSteamBaseboardRadiator->SteamBaseboard(BaseboardNum).SurfacePtr(SurfNum)).IntConvSurfGetsRadiantHeat = true;
                }

                AllFracsSummed += state.dataSteamBaseboardRadiator->SteamBaseboard(BaseboardNum).FracDistribToSurf(SurfNum);
            } // surfaces

            if (AllFracsSummed > (MaxFraction + 0.01)) {
                ShowSevereError(state, "Fraction of radiation distributed to surfaces sums up to greater than 1 for " + cAlphaArgs(1));
                ShowContinueError(state, "Occurs in Baseboard Heater=" + cAlphaArgs(1));
                ErrorsFound = true;
            }
            if ((AllFracsSummed < (MaxFraction - 0.01)) &&
                (SteamBaseboardDesignDataObject.FracRadiant >
                 MinFraction)) { // User didn't distribute all of the | radiation warn that some will be lost
                ShowWarningError(state, RoutineName + state.dataSteamBaseboardRadiator->cCMO_BBRadiator_Steam + "=\"" + cAlphaArgs(1) +
                                 "\", Summed radiant fractions for people + surface groups < 1.0");
                ShowContinueError(state, "The rest of the radiant energy delivered by the baseboard heater will be lost");
            }

            if (state.dataSteamBaseboardRadiator->SteamIndex == 0 && BaseboardNum == 1) {
                state.dataSteamBaseboardRadiator->SteamIndex = FindRefrigerant(state, "Steam");
                if (state.dataSteamBaseboardRadiator->SteamIndex == 0) {
                    ShowSevereError(state, RoutineName + "Steam Properties for " + cAlphaArgs(1) + " not found.");
                    if (SteamMessageNeeded) ShowContinueError(state, "Steam Fluid Properties should have been included in the input file.");
                    ErrorsFound = true;
                    SteamMessageNeeded = false;
                }
            }
            state.dataSteamBaseboardRadiator->SteamBaseboard(BaseboardNum).FluidIndex = state.dataSteamBaseboardRadiator->SteamIndex;
        }

        if (ErrorsFound) {
            ShowFatalError(state, RoutineName + state.dataSteamBaseboardRadiator->cCMO_BBRadiator_Steam + "Errors found getting input. Program terminates.");
        }

        // Setup Report variables for the Coils
        for (BaseboardNum = 1; BaseboardNum <= state.dataSteamBaseboardRadiator->NumSteamBaseboards; ++BaseboardNum) {
            // CurrentModuleObject='ZoneHVAC:Baseboard:RadiantConvective:Steam'
            SetupOutputVariable(state, "Baseboard Total Heating Rate",
                                OutputProcessor::Unit::W,
                                state.dataSteamBaseboardRadiator->SteamBaseboard(BaseboardNum).TotPower,
                                "System",
                                "Average",
                                state.dataSteamBaseboardRadiator->SteamBaseboard(BaseboardNum).EquipID);

            SetupOutputVariable(state, "Baseboard Convective Heating Rate",
                                OutputProcessor::Unit::W,
                                state.dataSteamBaseboardRadiator->SteamBaseboard(BaseboardNum).ConvPower,
                                "System",
                                "Average",
                                state.dataSteamBaseboardRadiator->SteamBaseboard(BaseboardNum).EquipID);
            SetupOutputVariable(state, "Baseboard Radiant Heating Rate",
                                OutputProcessor::Unit::W,
                                state.dataSteamBaseboardRadiator->SteamBaseboard(BaseboardNum).RadPower,
                                "System",
                                "Average",
                                state.dataSteamBaseboardRadiator->SteamBaseboard(BaseboardNum).EquipID);
            SetupOutputVariable(state, "Baseboard Total Heating Energy",
                                OutputProcessor::Unit::J,
                                state.dataSteamBaseboardRadiator->SteamBaseboard(BaseboardNum).TotEnergy,
                                "System",
                                "Sum",
                                state.dataSteamBaseboardRadiator->SteamBaseboard(BaseboardNum).EquipID,
                                _,
                                "ENERGYTRANSFER",
                                "BASEBOARD",
                                _,
                                "System");
            SetupOutputVariable(state, "Baseboard Convective Heating Energy",
                                OutputProcessor::Unit::J,
                                state.dataSteamBaseboardRadiator->SteamBaseboard(BaseboardNum).ConvEnergy,
                                "System",
                                "Sum",
                                state.dataSteamBaseboardRadiator->SteamBaseboard(BaseboardNum).EquipID);
            SetupOutputVariable(state, "Baseboard Radiant Heating Energy",
                                OutputProcessor::Unit::J,
                                state.dataSteamBaseboardRadiator->SteamBaseboard(BaseboardNum).RadEnergy,
                                "System",
                                "Sum",
                                state.dataSteamBaseboardRadiator->SteamBaseboard(BaseboardNum).EquipID);
            SetupOutputVariable(state, "Baseboard Steam Energy",
                                OutputProcessor::Unit::J,
                                state.dataSteamBaseboardRadiator->SteamBaseboard(BaseboardNum).Energy,
                                "System",
                                "Sum",
                                state.dataSteamBaseboardRadiator->SteamBaseboard(BaseboardNum).EquipID,
                                _,
                                "PLANTLOOPHEATINGDEMAND",
                                "BASEBOARD",
                                _,
                                "System");
            SetupOutputVariable(state, "Baseboard Steam Rate",
                                OutputProcessor::Unit::W,
                                state.dataSteamBaseboardRadiator->SteamBaseboard(BaseboardNum).Power,
                                "System",
                                "Average",
                                state.dataSteamBaseboardRadiator->SteamBaseboard(BaseboardNum).EquipID);
            SetupOutputVariable(state, "Baseboard Steam Mass Flow Rate",
                                OutputProcessor::Unit::kg_s,
                                state.dataSteamBaseboardRadiator->SteamBaseboard(BaseboardNum).SteamMassFlowRate,
                                "System",
                                "Average",
                                state.dataSteamBaseboardRadiator->SteamBaseboard(BaseboardNum).EquipID);
            SetupOutputVariable(state, "Baseboard Steam Inlet Temperature",
                                OutputProcessor::Unit::C,
                                state.dataSteamBaseboardRadiator->SteamBaseboard(BaseboardNum).SteamInletTemp,
                                "System",
                                "Average",
                                state.dataSteamBaseboardRadiator->SteamBaseboard(BaseboardNum).EquipID);
            SetupOutputVariable(state, "Baseboard Steam Outlet Temperature",
                                OutputProcessor::Unit::C,
                                state.dataSteamBaseboardRadiator->SteamBaseboard(BaseboardNum).SteamOutletTemp,
                                "System",
                                "Average",
                                state.dataSteamBaseboardRadiator->SteamBaseboard(BaseboardNum).EquipID);
        }
    }

    void InitSteamBaseboard(EnergyPlusData &state, int const BaseboardNum, int const ControlledZoneNumSub, bool const FirstHVACIteration)
    {

        // SUBROUTINE INFORMATION:
        //       AUTHOR         Russ Taylor
        //                      Rick Strand
        //       DATE WRITTEN   Nov 1997
        //                      Feb 2001
        //       MODIFIED       Sep 2009 Daeho Kang (Add Radiant Component)
        //                      Sept 2010 Chandan Sharma, FSEC (plant interactions)
        //       RE-ENGINEERED  na

        // PURPOSE OF THIS SUBROUTINE:
        // This subroutine initializes the baseboard units.

        // METHODOLOGY EMPLOYED:
        // The initialization subrotines both in high temperature radiant radiator
        // and convective only baseboard radiator are combined and modified.
        // The heater is assumed to be crossflow with both fluids unmixed.

        // REFERENCES:

        // Using/Aliasing
        using FluidProperties::GetSatDensityRefrig;
        using FluidProperties::GetSatEnthalpyRefrig;
        using PlantUtilities::InitComponentNodes;
        using PlantUtilities::ScanPlantLoopsForObject;

        // Locals
        // SUBROUTINE ARGUMENT DEFINITIONS:

        // SUBROUTINE PARAMETER DEFINITIONS:
        static std::string const RoutineName("InitSteamCoil");

        // INTERFACE BLOCK SPECIFICATIONS
        // na

        // DERIVED TYPE DEFINITIONS
        // na

        // SUBROUTINE LOCAL VARIABLE DECLARATIONS:
        static Array1D_bool MyEnvrnFlag;
        int Loop;
        int SteamInletNode;
        int ZoneNode;
        int ZoneNum;
        Real64 StartEnthSteam;
        Real64 SteamDensity;
        bool errFlag;

        // Do the one time initializations
        if (state.dataSteamBaseboardRadiator->MyOneTimeFlag) {

            // initialize the environment and sizing flags
            MyEnvrnFlag.allocate(state.dataSteamBaseboardRadiator->NumSteamBaseboards);
            state.dataSteamBaseboardRadiator->MySizeFlag.allocate(state.dataSteamBaseboardRadiator->NumSteamBaseboards);
            state.dataSteamBaseboardRadiator->ZeroSourceSumHATsurf.dimension(state.dataGlobal->NumOfZones, 0.0);
            state.dataSteamBaseboardRadiator->QBBSteamRadSource.dimension(state.dataSteamBaseboardRadiator->NumSteamBaseboards, 0.0);
            state.dataSteamBaseboardRadiator->QBBSteamRadSrcAvg.dimension(state.dataSteamBaseboardRadiator->NumSteamBaseboards, 0.0);
            state.dataSteamBaseboardRadiator->LastQBBSteamRadSrc.dimension(state.dataSteamBaseboardRadiator->NumSteamBaseboards, 0.0);
            state.dataSteamBaseboardRadiator->LastSysTimeElapsed.dimension(state.dataSteamBaseboardRadiator->NumSteamBaseboards, 0.0);
            state.dataSteamBaseboardRadiator->LastTimeStepSys.dimension(state.dataSteamBaseboardRadiator->NumSteamBaseboards, 0.0);
            state.dataSteamBaseboardRadiator->SetLoopIndexFlag.allocate(state.dataSteamBaseboardRadiator->NumSteamBaseboards);
            MyEnvrnFlag = true;
            state.dataSteamBaseboardRadiator->MySizeFlag = true;
            state.dataSteamBaseboardRadiator->MyOneTimeFlag = false;
            state.dataSteamBaseboardRadiator->SetLoopIndexFlag = true;
        }

        if (state.dataSteamBaseboardRadiator->SteamBaseboard(BaseboardNum).ZonePtr <= 0) state.dataSteamBaseboardRadiator->SteamBaseboard(BaseboardNum).ZonePtr = state.dataZoneEquip->ZoneEquipConfig(ControlledZoneNumSub).ActualZoneNum;

        // Need to check all units to see if they are on ZoneHVAC:EquipmentList or issue warning
        if (!state.dataSteamBaseboardRadiator->ZoneEquipmentListChecked && state.dataZoneEquip->ZoneEquipInputsFilled) {
            state.dataSteamBaseboardRadiator->ZoneEquipmentListChecked = true;
            for (Loop = 1; Loop <= state.dataSteamBaseboardRadiator->NumSteamBaseboards; ++Loop) {
                if (CheckZoneEquipmentList(state, state.dataSteamBaseboardRadiator->cCMO_BBRadiator_Steam, state.dataSteamBaseboardRadiator->SteamBaseboard(Loop).EquipID)) continue;
                ShowSevereError(state, "InitBaseboard: Unit=[" + state.dataSteamBaseboardRadiator->cCMO_BBRadiator_Steam + ',' + state.dataSteamBaseboardRadiator->SteamBaseboard(Loop).EquipID +
                                "] is not on any ZoneHVAC:EquipmentList.  It will not be simulated.");
            }
        }

        if (state.dataSteamBaseboardRadiator->SetLoopIndexFlag(BaseboardNum)) {
            if (allocated(state.dataPlnt->PlantLoop)) {
                errFlag = false;
                ScanPlantLoopsForObject(state,
                                        state.dataSteamBaseboardRadiator->SteamBaseboard(BaseboardNum).EquipID,
                                        state.dataSteamBaseboardRadiator->SteamBaseboard(BaseboardNum).EquipType,
                                        state.dataSteamBaseboardRadiator->SteamBaseboard(BaseboardNum).LoopNum,
                                        state.dataSteamBaseboardRadiator->SteamBaseboard(BaseboardNum).LoopSideNum,
                                        state.dataSteamBaseboardRadiator->SteamBaseboard(BaseboardNum).BranchNum,
                                        state.dataSteamBaseboardRadiator->SteamBaseboard(BaseboardNum).CompNum,
                                        errFlag,
                                        _,
                                        _,
                                        _,
                                        _,
                                        _);
                state.dataSteamBaseboardRadiator->SetLoopIndexFlag(BaseboardNum) = false;
                if (errFlag) {
                    ShowFatalError(state, "InitSteamBaseboard: Program terminated for previous conditions.");
                }
            }
        }

        if (!state.dataGlobal->SysSizingCalc && state.dataSteamBaseboardRadiator->MySizeFlag(BaseboardNum) && (!state.dataSteamBaseboardRadiator->SetLoopIndexFlag(BaseboardNum))) {
            // For each coil, do the sizing once
            SizeSteamBaseboard(state, BaseboardNum);
            state.dataSteamBaseboardRadiator->MySizeFlag(BaseboardNum) = false;
        }

        // Do the Begin Environment initializations
        if (state.dataGlobal->BeginEnvrnFlag && MyEnvrnFlag(BaseboardNum)) {
            // Initialize
            SteamInletNode = state.dataSteamBaseboardRadiator->SteamBaseboard(BaseboardNum).SteamInletNode;
            Node(SteamInletNode).Temp = 100.0;
            Node(SteamInletNode).Press = 101325.0;
            SteamDensity = GetSatDensityRefrig(state, fluidNameSteam, Node(SteamInletNode).Temp, 1.0, Node(SteamInletNode).FluidIndex, RoutineName);
            StartEnthSteam = GetSatEnthalpyRefrig(state, fluidNameSteam, Node(SteamInletNode).Temp, 1.0, Node(SteamInletNode).FluidIndex, RoutineName);
            state.dataSteamBaseboardRadiator->SteamBaseboard(BaseboardNum).SteamMassFlowRateMax = SteamDensity * state.dataSteamBaseboardRadiator->SteamBaseboard(BaseboardNum).SteamVolFlowRateMax;
            InitComponentNodes(0.0,
                               state.dataSteamBaseboardRadiator->SteamBaseboard(BaseboardNum).SteamMassFlowRateMax,
                               state.dataSteamBaseboardRadiator->SteamBaseboard(BaseboardNum).SteamInletNode,
                               state.dataSteamBaseboardRadiator->SteamBaseboard(BaseboardNum).SteamOutletNode,
                               state.dataSteamBaseboardRadiator->SteamBaseboard(BaseboardNum).LoopNum,
                               state.dataSteamBaseboardRadiator->SteamBaseboard(BaseboardNum).LoopSideNum,
                               state.dataSteamBaseboardRadiator->SteamBaseboard(BaseboardNum).BranchNum,
                               state.dataSteamBaseboardRadiator->SteamBaseboard(BaseboardNum).CompNum);
            Node(SteamInletNode).Enthalpy = StartEnthSteam;
            Node(SteamInletNode).Quality = 1.0;
            Node(SteamInletNode).HumRat = 0.0;

            // Initializes radiant sources
            state.dataSteamBaseboardRadiator->ZeroSourceSumHATsurf = 0.0;
            state.dataSteamBaseboardRadiator->QBBSteamRadSource = 0.0;
            state.dataSteamBaseboardRadiator->QBBSteamRadSrcAvg = 0.0;
            state.dataSteamBaseboardRadiator->LastQBBSteamRadSrc = 0.0;
            state.dataSteamBaseboardRadiator->LastSysTimeElapsed = 0.0;
            state.dataSteamBaseboardRadiator->LastTimeStepSys = 0.0;

            MyEnvrnFlag(BaseboardNum) = false;
        }

        if (!state.dataGlobal->BeginEnvrnFlag) {
            MyEnvrnFlag(BaseboardNum) = true;
        }

        if (state.dataGlobal->BeginTimeStepFlag && FirstHVACIteration) {
            ZoneNum = state.dataSteamBaseboardRadiator->SteamBaseboard(BaseboardNum).ZonePtr;
            state.dataSteamBaseboardRadiator->ZeroSourceSumHATsurf(ZoneNum) = SumHATsurf(state, ZoneNum);
            state.dataSteamBaseboardRadiator->QBBSteamRadSrcAvg(BaseboardNum) = 0.0;
            state.dataSteamBaseboardRadiator->LastQBBSteamRadSrc(BaseboardNum) = 0.0;
            state.dataSteamBaseboardRadiator->LastSysTimeElapsed(BaseboardNum) = 0.0;
            state.dataSteamBaseboardRadiator->LastTimeStepSys(BaseboardNum) = 0.0;
        }

        // Do the every time step initializations
        SteamInletNode = state.dataSteamBaseboardRadiator->SteamBaseboard(BaseboardNum).SteamInletNode;
        ZoneNode = state.dataZoneEquip->ZoneEquipConfig(ControlledZoneNumSub).ZoneNode;
        state.dataSteamBaseboardRadiator->SteamBaseboard(BaseboardNum).SteamMassFlowRate = Node(SteamInletNode).MassFlowRate;
        state.dataSteamBaseboardRadiator->SteamBaseboard(BaseboardNum).SteamInletTemp = Node(SteamInletNode).Temp;
        state.dataSteamBaseboardRadiator->SteamBaseboard(BaseboardNum).SteamInletEnthalpy = Node(SteamInletNode).Enthalpy;
        state.dataSteamBaseboardRadiator->SteamBaseboard(BaseboardNum).SteamInletPress = Node(SteamInletNode).Press;
        state.dataSteamBaseboardRadiator->SteamBaseboard(BaseboardNum).SteamInletQuality = Node(SteamInletNode).Quality;

        state.dataSteamBaseboardRadiator->SteamBaseboard(BaseboardNum).TotPower = 0.0;
        state.dataSteamBaseboardRadiator->SteamBaseboard(BaseboardNum).Power = 0.0;
        state.dataSteamBaseboardRadiator->SteamBaseboard(BaseboardNum).ConvPower = 0.0;
        state.dataSteamBaseboardRadiator->SteamBaseboard(BaseboardNum).RadPower = 0.0;
        state.dataSteamBaseboardRadiator->SteamBaseboard(BaseboardNum).TotEnergy = 0.0;
        state.dataSteamBaseboardRadiator->SteamBaseboard(BaseboardNum).Energy = 0.0;
        state.dataSteamBaseboardRadiator->SteamBaseboard(BaseboardNum).ConvEnergy = 0.0;
        state.dataSteamBaseboardRadiator->SteamBaseboard(BaseboardNum).RadEnergy = 0.0;
    }

    void SizeSteamBaseboard(EnergyPlusData &state, int const BaseboardNum)
    {

        // SUBROUTINE INFORMATION:
        //       AUTHOR         Fred Buhl
        //       DATE WRITTEN   February 2002
        //       MODIFIED       August 2013 Daeho Kang, add component sizing table entries
        //                      August 2014 Bereket Nigusse, added scalable sizing
        //       RE-ENGINEERED  na

        // PURPOSE OF THIS SUBROUTINE:
        // This subroutine is for sizing steam baseboard components

        // METHODOLOGY EMPLOYED:
        // Obtains flow rates from the zone sizing arrays and plant sizing data.

        // REFERENCES:
        // na

        // Using/Aliasing
        using namespace DataSizing;
        using FluidProperties::GetSatDensityRefrig;
        using FluidProperties::GetSatEnthalpyRefrig;
        using FluidProperties::GetSatSpecificHeatRefrig;
        using PlantUtilities::RegisterPlantCompDesignFlow;
        using DataHVACGlobals::HeatingCapacitySizing;

        // SUBROUTINE PARAMETER DEFINITIONS:
        static std::string const RoutineName("SizeSteamBaseboard");

        // SUBROUTINE LOCAL VARIABLE DECLARATIONS:
        int PltSizSteamNum(0);               // Index of plant sizing object for 1st steam loop
        Real64 DesCoilLoad(0.0);             // Design heating load in the zone
        Real64 SteamInletTemp;               // Inlet steam temperature in C
        Real64 EnthSteamInDry;               // Enthalpy of dry steam
        Real64 EnthSteamOutWet;              // Enthalpy of wet steam
        Real64 LatentHeatSteam;              // latent heat of steam
        Real64 SteamDensity;                 // Density of steam
        Real64 Cp;                           // local fluid specific heat
        bool ErrorsFound(false);             // If errors detected in input
        bool IsAutoSize(false);              // Indicator to autosizing steam flow
        Real64 SteamVolFlowRateMaxDes(0.0);  // Design maximum steam volume flow for reporting
        Real64 SteamVolFlowRateMaxUser(0.0); // User hard-sized maximum steam volume flow for reporting
        std::string CompName;                // component name
        std::string CompType;                // component type
        std::string SizingString;            // input field sizing description (e.g., Nominal Capacity)
        Real64 TempSize;                     // autosized value of coil input field
        int FieldNum = 1;                    // IDD numeric field number where input field description is found
        int SizingMethod;                    // Integer representation of sizing method name (HeatingCapacitySizing)
        bool PrintFlag;                      // TRUE when sizing information is reported in the eio file
        int CapSizingMethod(0); // capacity sizing methods (HeatingDesignCapacity, CapacityPerFloorArea, and FractionOfAutosizedHeatingCapacity )

        auto &ZoneEqSizing(state.dataSize->ZoneEqSizing);
        auto &CurZoneEqNum(state.dataSize->CurZoneEqNum);

        SteamBaseboardDesignData SteamBaseboardDesignDataObject{state.dataSteamBaseboardRadiator->SteamBaseboardDesign(state.dataSteamBaseboardRadiator->SteamBaseboard(BaseboardNum).DesignObjectPtr)}; // Contains the data for variable flow hydronic systems


        // Find the appropriate steam plant sizing object
        PltSizSteamNum = state.dataPlnt->PlantLoop(state.dataSteamBaseboardRadiator->SteamBaseboard(BaseboardNum).LoopNum).PlantSizNum;
        //    PltSizSteamNum = MyPlantSizingIndex('Coil:Heating:Steam', SteamBaseboard(BaseboardNum)%EquipID, &
        //                    SteamBaseboard(BaseboardNum)%SteamInletNode, &
        //                    SteamBaseboard(BaseboardNum)%SteamOutletNode, ErrorsFound)

        if (PltSizSteamNum > 0) {

            state.dataSize->DataScalableCapSizingON = false;

            if (CurZoneEqNum > 0) {

                if (state.dataSteamBaseboardRadiator->SteamBaseboard(BaseboardNum).SteamVolFlowRateMax == AutoSize) {
                    IsAutoSize = true;
                }
                if (!IsAutoSize && !state.dataSize->ZoneSizingRunDone) {
                    if (state.dataSteamBaseboardRadiator->SteamBaseboard(BaseboardNum).SteamVolFlowRateMax > 0.0) {
                        BaseSizer::reportSizerOutput(state, state.dataSteamBaseboardRadiator->cCMO_BBRadiator_Steam,
                                                     state.dataSteamBaseboardRadiator->SteamBaseboard(BaseboardNum).EquipID,
                                                     "User-Specified Maximum Water Flow Rate [m3/s]",
                                                     state.dataSteamBaseboardRadiator->SteamBaseboard(BaseboardNum).SteamVolFlowRateMax);
                    }
                } else {
                    CheckZoneSizing(state, state.dataSteamBaseboardRadiator->cCMO_BBRadiator_Steam, state.dataSteamBaseboardRadiator->SteamBaseboard(BaseboardNum).EquipID);

                    CompType = state.dataSteamBaseboardRadiator->cCMO_BBRadiator_Steam;
                    CompName = state.dataSteamBaseboardRadiator->SteamBaseboard(BaseboardNum).EquipID;
                    state.dataSize->DataFracOfAutosizedHeatingCapacity = 1.0;
                    state.dataSize->DataZoneNumber = state.dataSteamBaseboardRadiator->SteamBaseboard(BaseboardNum).ZonePtr;
                    SizingMethod = HeatingCapacitySizing;
                    FieldNum = 1;
                    PrintFlag = false;
                    SizingString = state.dataSteamBaseboardRadiator->SteamBaseboardNumericFields(BaseboardNum).FieldNames(FieldNum) + " [W]";
                    CapSizingMethod = SteamBaseboardDesignDataObject.HeatingCapMethod;
                    ZoneEqSizing(CurZoneEqNum).SizingMethod(SizingMethod) = CapSizingMethod;
                    if (CapSizingMethod == HeatingDesignCapacity || CapSizingMethod == CapacityPerFloorArea ||
                        CapSizingMethod == FractionOfAutosizedHeatingCapacity) {

                        if (CapSizingMethod == HeatingDesignCapacity) {
                            if (state.dataSteamBaseboardRadiator->SteamBaseboard(BaseboardNum).ScaledHeatingCapacity == AutoSize) {
                                CheckZoneSizing(state, CompType, CompName);
                                ZoneEqSizing(CurZoneEqNum).HeatingCapacity = true;
                                ZoneEqSizing(CurZoneEqNum).DesHeatingLoad = state.dataSize->FinalZoneSizing(CurZoneEqNum).NonAirSysDesHeatLoad;
                            }
                            TempSize = state.dataSteamBaseboardRadiator->SteamBaseboard(BaseboardNum).ScaledHeatingCapacity;
                        } else if (CapSizingMethod == CapacityPerFloorArea) {
                            ZoneEqSizing(CurZoneEqNum).HeatingCapacity = true;
                            ZoneEqSizing(CurZoneEqNum).DesHeatingLoad =
                                state.dataSteamBaseboardRadiator->SteamBaseboard(BaseboardNum).ScaledHeatingCapacity * state.dataHeatBal->Zone(state.dataSize->DataZoneNumber).FloorArea;
                            TempSize = ZoneEqSizing(CurZoneEqNum).DesHeatingLoad;
                            state.dataSize->DataScalableCapSizingON = true;
                        } else if (CapSizingMethod == FractionOfAutosizedHeatingCapacity) {
                            CheckZoneSizing(state, CompType, CompName);
                            ZoneEqSizing(CurZoneEqNum).HeatingCapacity = true;
                            state.dataSize->DataFracOfAutosizedHeatingCapacity = state.dataSteamBaseboardRadiator->SteamBaseboard(BaseboardNum).ScaledHeatingCapacity;
                            ZoneEqSizing(CurZoneEqNum).DesHeatingLoad = state.dataSize->FinalZoneSizing(CurZoneEqNum).NonAirSysDesHeatLoad;
                            TempSize = AutoSize;
                            state.dataSize->DataScalableCapSizingON = true;
                        } else {
                            TempSize = state.dataSteamBaseboardRadiator->SteamBaseboard(BaseboardNum).ScaledHeatingCapacity;
                        }
                        bool errorsFound = false;
                        HeatingCapacitySizer sizerHeatingCapacity;
                        sizerHeatingCapacity.overrideSizingString(SizingString);
                        sizerHeatingCapacity.initializeWithinEP(state, CompType, CompName, PrintFlag, RoutineName);
                        DesCoilLoad = sizerHeatingCapacity.size(state, TempSize, errorsFound);
                        state.dataSize->DataScalableCapSizingON = false;
                    } else {
                        DesCoilLoad = 0.0; // FinalZoneSizing(CurZoneEqNum).NonAirSysDesHeatLoad;
                    }

                    if (DesCoilLoad >= SmallLoad) {
                        SteamInletTemp = 100.0;
                        EnthSteamInDry =
                            GetSatEnthalpyRefrig(state, fluidNameSteam, SteamInletTemp, 1.0, state.dataSteamBaseboardRadiator->SteamBaseboard(BaseboardNum).FluidIndex, RoutineName);
                        EnthSteamOutWet =
                            GetSatEnthalpyRefrig(state, fluidNameSteam, SteamInletTemp, 0.0, state.dataSteamBaseboardRadiator->SteamBaseboard(BaseboardNum).FluidIndex, RoutineName);
                        LatentHeatSteam = EnthSteamInDry - EnthSteamOutWet;
                        SteamDensity = GetSatDensityRefrig(state, fluidNameSteam, SteamInletTemp, 1.0, state.dataSteamBaseboardRadiator->SteamBaseboard(BaseboardNum).FluidIndex, RoutineName);
                        Cp = GetSatSpecificHeatRefrig(state, fluidNameSteam, SteamInletTemp, 0.0, state.dataSteamBaseboardRadiator->SteamBaseboard(BaseboardNum).FluidIndex, RoutineName);

                        SteamVolFlowRateMaxDes = DesCoilLoad / (SteamDensity * (LatentHeatSteam + state.dataSteamBaseboardRadiator->SteamBaseboard(BaseboardNum).DegOfSubcooling * Cp));
                    } else {
                        SteamVolFlowRateMaxDes = 0.0;
                    }

                    if (IsAutoSize) {
                        state.dataSteamBaseboardRadiator->SteamBaseboard(BaseboardNum).SteamVolFlowRateMax = SteamVolFlowRateMaxDes;
                        BaseSizer::reportSizerOutput(state, state.dataSteamBaseboardRadiator->cCMO_BBRadiator_Steam,
                                                     state.dataSteamBaseboardRadiator->SteamBaseboard(BaseboardNum).EquipID,
                                                     "Design Size Maximum Steam Flow Rate [m3/s]",
                                                     SteamVolFlowRateMaxDes);
                    } else { // Hard size with sizing data
                        if (state.dataSteamBaseboardRadiator->SteamBaseboard(BaseboardNum).SteamVolFlowRateMax > 0.0 && SteamVolFlowRateMaxDes > 0.0) {
                            SteamVolFlowRateMaxUser = state.dataSteamBaseboardRadiator->SteamBaseboard(BaseboardNum).SteamVolFlowRateMax;
                            BaseSizer::reportSizerOutput(state, state.dataSteamBaseboardRadiator->cCMO_BBRadiator_Steam,
                                                         state.dataSteamBaseboardRadiator->SteamBaseboard(BaseboardNum).EquipID,
                                                         "Design Size Maximum Steam Flow Rate [m3/s]",
                                                         SteamVolFlowRateMaxDes,
                                                         "User-Speicified Maximum Steam Flow Rate [m3/s]",
                                                         SteamVolFlowRateMaxUser);
                            if (state.dataGlobal->DisplayExtraWarnings) {
                                // Report difference between design size and user-specified values
                                if ((std::abs(SteamVolFlowRateMaxDes - SteamVolFlowRateMaxUser) / SteamVolFlowRateMaxUser) >
                                    state.dataSize->AutoVsHardSizingThreshold) {
                                    ShowMessage(state, "SizeSteamBaseboard: Potential issue with equipment sizing for "
                                                "ZoneHVAC:Baseboard:RadiantConvective:Steam=\"" +
                                                state.dataSteamBaseboardRadiator->SteamBaseboard(BaseboardNum).EquipID + "\".");
                                    ShowContinueError(state,
                                                      format("User-Specified Maximum Steam Flow Rate of {:.5R} [m3/s]", SteamVolFlowRateMaxUser));
                                    ShowContinueError(
                                        state, format("differs from Design Size Maximum Steam Flow Rate of {:.5R} [m3/s]", SteamVolFlowRateMaxDes));
                                    ShowContinueError(state, "This may, or may not, indicate mismatched component sizes.");
                                    ShowContinueError(state, "Verify that the value entered is intended and is consistent with other components.");
                                }
                            }
                        }
                    }
                }
            }
        } else {
            if (IsAutoSize) {
                // if there is no heating Sizing:Plant object and autosizng was requested, issue an error message
                // first error will be issued by MyPlantSizingIndex
                ShowSevereError(state, "Autosizing of steam baseboard requires a heating loop Sizing:Plant object");
                ShowContinueError(state, "Occurs in Baseboard Heater=" + state.dataSteamBaseboardRadiator->SteamBaseboard(BaseboardNum).EquipID);
                ErrorsFound = true;
            }
        }

        RegisterPlantCompDesignFlow(state, state.dataSteamBaseboardRadiator->SteamBaseboard(BaseboardNum).SteamInletNode, state.dataSteamBaseboardRadiator->SteamBaseboard(BaseboardNum).SteamVolFlowRateMax);

        if (ErrorsFound) {
            ShowFatalError(state, "Preceding sizing errors cause program termination");
        }
    }

    void CalcSteamBaseboard(EnergyPlusData &state, int &BaseboardNum, Real64 &LoadMet)
    {
        // SUBROUTINE INFORMATION:
        //       AUTHOR         Daeho Kang
        //       DATE WRITTEN   September 2009
        //       MODIFIED       Sep 2011 LKL/BG - resimulate only zones needing it for Radiant systems
        //       RE-ENGINEERED  na

        // PURPOSE OF THIS SUBROUTINE:
        // This subroutine calculates both the convective and radiant heat transfer rate
        // of steam baseboard heaters. The heater is assumed to be crossflow with
        // both fluids unmixed. The air flow is bouyancy driven and a constant airflow.

        // METHODOLOGY EMPLOYED:
        // Equations that calculates heating capacity of steam coils and outlet air and water temperatures
        // of the zone control steam coil in steam coil module in EnergyPlus are employed.

        // REFERENCES:

        // Using/Aliasing
        using DataHVACGlobals::SmallLoad;
        using FluidProperties::GetSatDensityRefrig;
        using FluidProperties::GetSatEnthalpyRefrig;
        using FluidProperties::GetSatSpecificHeatRefrig;
        using ScheduleManager::GetCurrentScheduleValue;

        // Locals
        // SUBROUTINE ARGUMENT DEFINITIONS:

        // SUBROUTINE PARAMETER DEFINITIONS:
        static std::string const RoutineName("CalcSteamBaseboard");

        // INTERFACE BLOCK SPECIFICATIONS
        // na

        // DERIVED TYPE DEFINITIONS
        // na

        // SUBROUTINE LOCAL VARIABLE DECLARATIONS:
        int ZoneNum;
        Real64 RadHeat;
        Real64 SteamBBHeat;
        Real64 SteamInletTemp;
        Real64 SteamOutletTemp;
        Real64 SteamMassFlowRate;
        Real64 SubcoolDeltaT;
        Real64 QZnReq;
        Real64 EnthSteamInDry;
        Real64 EnthSteamOutWet;
        Real64 LatentHeatSteam;
        Real64 Cp;

        SteamBaseboardDesignData SteamBaseboardDesignDataObject{state.dataSteamBaseboardRadiator->SteamBaseboardDesign(state.dataSteamBaseboardRadiator->SteamBaseboard(BaseboardNum).DesignObjectPtr)}; // Contains the data for variable flow hydronic systems


        ZoneNum = state.dataSteamBaseboardRadiator->SteamBaseboard(BaseboardNum).ZonePtr;
        QZnReq = state.dataZoneEnergyDemand->ZoneSysEnergyDemand(ZoneNum).RemainingOutputReqToHeatSP;
        SteamInletTemp = Node(state.dataSteamBaseboardRadiator->SteamBaseboard(BaseboardNum).SteamInletNode).Temp;
        SteamOutletTemp = SteamInletTemp;
        SteamMassFlowRate = Node(state.dataSteamBaseboardRadiator->SteamBaseboard(BaseboardNum).SteamInletNode).MassFlowRate;
        SubcoolDeltaT = state.dataSteamBaseboardRadiator->SteamBaseboard(BaseboardNum).DegOfSubcooling;

        if (QZnReq > SmallLoad && !state.dataZoneEnergyDemand->CurDeadBandOrSetback(ZoneNum) && SteamMassFlowRate > 0.0 &&
            GetCurrentScheduleValue(state, state.dataSteamBaseboardRadiator->SteamBaseboard(BaseboardNum).SchedPtr) > 0) {
            // Unit is on
            EnthSteamInDry = GetSatEnthalpyRefrig(state, fluidNameSteam, SteamInletTemp, 1.0, state.dataSteamBaseboardRadiator->SteamBaseboard(BaseboardNum).FluidIndex, RoutineName);
            EnthSteamOutWet = GetSatEnthalpyRefrig(state, fluidNameSteam, SteamInletTemp, 0.0, state.dataSteamBaseboardRadiator->SteamBaseboard(BaseboardNum).FluidIndex, RoutineName);
            LatentHeatSteam = EnthSteamInDry - EnthSteamOutWet;
            Cp = GetSatSpecificHeatRefrig(state, fluidNameSteam, SteamInletTemp, 0.0, state.dataSteamBaseboardRadiator->SteamBaseboard(BaseboardNum).FluidIndex, RoutineName);
            SteamBBHeat = SteamMassFlowRate * (LatentHeatSteam + SubcoolDeltaT * Cp); // Baseboard heating rate
            SteamOutletTemp = SteamInletTemp - SubcoolDeltaT;                         // Outlet temperature of steam
            // Estimate radiant heat addition
            RadHeat = SteamBBHeat * SteamBaseboardDesignDataObject.FracRadiant; // Radiant heating rate
            state.dataSteamBaseboardRadiator->QBBSteamRadSource(BaseboardNum) = RadHeat;                        // Radiant heat source which will be distributed to surfaces and people

            // Now, distribute the radiant energy of all systems to the appropriate surfaces, to people, and the air
            DistributeBBSteamRadGains(state);
            // Now "simulate" the system by recalculating the heat balances
            HeatBalanceSurfaceManager::CalcHeatBalanceOutsideSurf(state, ZoneNum);
            HeatBalanceSurfaceManager::CalcHeatBalanceInsideSurf(state, ZoneNum);

            // Here an assumption is made regarding radiant heat transfer to people.
            // While the radiant heat transfer to people array will be used by the thermal comfort
            // routines, the energy transfer to people would get lost from the perspective
            // of the heat balance.  So, to avoid this net loss of energy which clearly
            // gets added to the zones, we must account for it somehow.  This assumption
            // that all energy radiated to people is converted to convective energy is
            // not very precise, but at least it conserves energy. The system impact to heat balance
            // should include this.

            // Actual system load that the unit should meet
            LoadMet = (SumHATsurf(state, ZoneNum) - state.dataSteamBaseboardRadiator->ZeroSourceSumHATsurf(ZoneNum)) + (SteamBBHeat * state.dataSteamBaseboardRadiator->SteamBaseboard(BaseboardNum).FracConvect) +
                      (RadHeat * SteamBaseboardDesignDataObject.FracDistribPerson);
            state.dataSteamBaseboardRadiator->SteamBaseboard(BaseboardNum).SteamOutletEnthalpy = state.dataSteamBaseboardRadiator->SteamBaseboard(BaseboardNum).SteamInletEnthalpy - SteamBBHeat / SteamMassFlowRate;
            state.dataSteamBaseboardRadiator->SteamBaseboard(BaseboardNum).SteamOutletQuality = 0.0;
        } else {
            SteamOutletTemp = SteamInletTemp;
            SteamBBHeat = 0.0;
            LoadMet = 0.0;
            RadHeat = 0.0;
            SteamMassFlowRate = 0.0;
            state.dataSteamBaseboardRadiator->QBBSteamRadSource(BaseboardNum) = 0.0;
            state.dataSteamBaseboardRadiator->SteamBaseboard(BaseboardNum).SteamOutletQuality = 0.0;
            state.dataSteamBaseboardRadiator->SteamBaseboard(BaseboardNum).SteamOutletEnthalpy = state.dataSteamBaseboardRadiator->SteamBaseboard(BaseboardNum).SteamInletEnthalpy;
        }

        state.dataSteamBaseboardRadiator->SteamBaseboard(BaseboardNum).SteamOutletTemp = SteamOutletTemp;
        state.dataSteamBaseboardRadiator->SteamBaseboard(BaseboardNum).SteamMassFlowRate = SteamMassFlowRate;
        state.dataSteamBaseboardRadiator->SteamBaseboard(BaseboardNum).SteamOutletEnthalpy = state.dataSteamBaseboardRadiator->SteamBaseboard(BaseboardNum).SteamOutletEnthalpy;
        state.dataSteamBaseboardRadiator->SteamBaseboard(BaseboardNum).SteamOutletQuality = state.dataSteamBaseboardRadiator->SteamBaseboard(BaseboardNum).SteamOutletQuality;
        state.dataSteamBaseboardRadiator->SteamBaseboard(BaseboardNum).TotPower = LoadMet;
        state.dataSteamBaseboardRadiator->SteamBaseboard(BaseboardNum).Power = SteamBBHeat;
        state.dataSteamBaseboardRadiator->SteamBaseboard(BaseboardNum).ConvPower = SteamBBHeat - RadHeat;
        state.dataSteamBaseboardRadiator->SteamBaseboard(BaseboardNum).RadPower = RadHeat;
    }

    void UpdateSteamBaseboard(EnergyPlusData &state, int const BaseboardNum)
    {
        // SUBROUTINE INFORMATION:
        //       AUTHOR         Russ Taylor
        //                      Rick Strand
        //       DATE WRITTEN   Nov 1997
        //                      February 2001
        //       MODIFIED       Sep 2009 Daeho Kang (add radiant component)
        //       RE-ENGINEERED  na

        // PURPOSE OF THIS SUBROUTINE:

        // METHODOLOGY EMPLOYED:
        // The update subrotines both in high temperature radiant radiator
        // and convective only baseboard radiator are combined and modified.

        using PlantUtilities::SafeCopyPlantNode;

        int SteamInletNode;
        int SteamOutletNode;

        // First, update the running average if necessary...
        if (state.dataSteamBaseboardRadiator->LastSysTimeElapsed(BaseboardNum) == SysTimeElapsed) {
            state.dataSteamBaseboardRadiator->QBBSteamRadSrcAvg(BaseboardNum) -= state.dataSteamBaseboardRadiator->LastQBBSteamRadSrc(BaseboardNum) * state.dataSteamBaseboardRadiator->LastTimeStepSys(BaseboardNum) / state.dataGlobal->TimeStepZone;
        }
        // Update the running average and the "last" values with the current values of the appropriate variables
        state.dataSteamBaseboardRadiator->QBBSteamRadSrcAvg(BaseboardNum) += state.dataSteamBaseboardRadiator->QBBSteamRadSource(BaseboardNum) * TimeStepSys / state.dataGlobal->TimeStepZone;

        state.dataSteamBaseboardRadiator->LastQBBSteamRadSrc(BaseboardNum) = state.dataSteamBaseboardRadiator->QBBSteamRadSource(BaseboardNum);
        state.dataSteamBaseboardRadiator->LastSysTimeElapsed(BaseboardNum) = SysTimeElapsed;
        state.dataSteamBaseboardRadiator->LastTimeStepSys(BaseboardNum) = TimeStepSys;

        SteamInletNode = state.dataSteamBaseboardRadiator->SteamBaseboard(BaseboardNum).SteamInletNode;
        SteamOutletNode = state.dataSteamBaseboardRadiator->SteamBaseboard(BaseboardNum).SteamOutletNode;

        // Set the outlet air nodes of the Baseboard
        // Set the outlet water nodes for the Coil
        SafeCopyPlantNode(state, SteamInletNode, SteamOutletNode);
        Node(SteamOutletNode).Temp = state.dataSteamBaseboardRadiator->SteamBaseboard(BaseboardNum).SteamOutletTemp;
        Node(SteamOutletNode).Enthalpy = state.dataSteamBaseboardRadiator->SteamBaseboard(BaseboardNum).SteamOutletEnthalpy;
    }

    void UpdateBBSteamRadSourceValAvg(EnergyPlusData &state, bool &SteamBaseboardSysOn) // .TRUE. if the radiant system has run this zone time step
    {

        // SUBROUTINE INFORMATION:
        //       AUTHOR         Rick Strand
        //       DATE WRITTEN   February 2001
        //       MODIFIED       Aug 2009 Daeho Kang (modify only for baseboard)
        //       RE-ENGINEERED  na

        // PURPOSE OF THIS SUBROUTINE:
        // To transfer the average value of the heat source over the entire
        // zone time step back to the heat balance routines so that the heat
        // balance algorithms can simulate one last time with the average source
        // to maintain some reasonable amount of continuity and energy balance
        // in the temperature and flux histories.

        // METHODOLOGY EMPLOYED:
        // All of the record keeping for the average term is done in the Update
        // routine so the only other thing that this subroutine does is check to
        // see if the system was even on.  If any average term is non-zero, then
        // one or more of the radiant systems was running.

        int BaseboardNum; // DO loop counter for surface index


        SteamBaseboardSysOn = false;

        // If this was never allocated, then there are no radiant systems in this input file (just RETURN)
        if (!allocated(state.dataSteamBaseboardRadiator->QBBSteamRadSrcAvg)) return;

        // If it was allocated, then we have to check to see if this was running at all...
        for (BaseboardNum = 1; BaseboardNum <= state.dataSteamBaseboardRadiator->NumSteamBaseboards; ++BaseboardNum) {
            if (state.dataSteamBaseboardRadiator->QBBSteamRadSrcAvg(BaseboardNum) != 0.0) {
                SteamBaseboardSysOn = true;
                break; // DO loop
            }
        }

        state.dataSteamBaseboardRadiator->QBBSteamRadSource = state.dataSteamBaseboardRadiator->QBBSteamRadSrcAvg;

        DistributeBBSteamRadGains(state); // QBBRadSource has been modified so we need to redistribute gains
    }

    void DistributeBBSteamRadGains(EnergyPlusData &state)
    {

        // SUBROUTINE INFORMATION:
        //       AUTHOR         Rick Strand
        //       DATE WRITTEN   February 2001
        //       MODIFIED       Aug. 2009 Daeho Kang (modify only for steam baseboard)
        //                      April 2010 Brent Griffith, max limit to protect surface temperature calcs
        //       RE-ENGINEERED  na

        // PURPOSE OF THIS SUBROUTINE:
        // To distribute the gains from the steam basebaord heater
        // as specified in the user input file.  This includes distribution
        // of long wavelength radiant gains to surfaces and "people."

        // METHODOLOGY EMPLOYED:
        // We must cycle through all of the radiant systems because each
        // surface could feel the effect of more than one radiant system.
        // Note that the energy radiated to people is assumed to affect them
        // but them it is assumed to be convected to the air.

        using DataHeatBalFanSys::MaxRadHeatFlux;
<<<<<<< HEAD
        using DataSurfaces::Surface;
=======
        using DataHeatBalFanSys::QSteamBaseboardSurf;
        using DataHeatBalFanSys::QSteamBaseboardToPerson;
>>>>>>> acf6f6ab

        Real64 const SmallestArea(0.001); // Smallest area in meters squared (to avoid a divide by zero)

        int RadSurfNum;           // Counter for surfaces receiving radiation from radiant heater
        int BaseboardNum;         // Counter for the baseboard
        int SurfNum;              // Pointer to the Surface derived type
        int ZoneNum;              // Pointer to the Zone derived type
        Real64 ThisSurfIntensity; // temporary for W/m2 term for rad on a surface


        state.dataHeatBalFanSys->QSteamBaseboardSurf = 0.0;
        state.dataHeatBalFanSys->QSteamBaseboardToPerson = 0.0;

        for (BaseboardNum = 1; BaseboardNum <= state.dataSteamBaseboardRadiator->NumSteamBaseboards; ++BaseboardNum) {

            ZoneNum = state.dataSteamBaseboardRadiator->SteamBaseboard(BaseboardNum).ZonePtr;
            SteamBaseboardDesignData SteamBaseboardDesignDataObject{state.dataSteamBaseboardRadiator->SteamBaseboardDesign(state.dataSteamBaseboardRadiator->SteamBaseboard(BaseboardNum).DesignObjectPtr)}; // Contains the data for variable flow hydronic systems
            state.dataHeatBalFanSys->QSteamBaseboardToPerson(ZoneNum) += state.dataSteamBaseboardRadiator->QBBSteamRadSource(BaseboardNum) * SteamBaseboardDesignDataObject.FracDistribPerson;

            for (RadSurfNum = 1; RadSurfNum <= state.dataSteamBaseboardRadiator->SteamBaseboard(BaseboardNum).TotSurfToDistrib; ++RadSurfNum) {
                SurfNum = state.dataSteamBaseboardRadiator->SteamBaseboard(BaseboardNum).SurfacePtr(RadSurfNum);
                if (state.dataSurface->Surface(SurfNum).Area > SmallestArea) {
                    ThisSurfIntensity =
<<<<<<< HEAD
                        (state.dataSteamBaseboardRadiator->QBBSteamRadSource(BaseboardNum) * state.dataSteamBaseboardRadiator->SteamBaseboard(BaseboardNum).FracDistribToSurf(RadSurfNum) / Surface(SurfNum).Area);
                    state.dataHeatBalFanSys->QSteamBaseboardSurf(SurfNum) += ThisSurfIntensity;
=======
                        (state.dataSteamBaseboardRadiator->QBBSteamRadSource(BaseboardNum) * state.dataSteamBaseboardRadiator->SteamBaseboard(BaseboardNum).FracDistribToSurf(RadSurfNum) / state.dataSurface->Surface(SurfNum).Area);
                    QSteamBaseboardSurf(SurfNum) += ThisSurfIntensity;
>>>>>>> acf6f6ab

                    if (ThisSurfIntensity > MaxRadHeatFlux) { // CR 8074, trap for excessive intensity (throws off surface balance )
                        ShowSevereError(state, "DistributeBBSteamRadGains:  excessive thermal radiation heat flux intensity detected");
                        ShowContinueError(state, "Surface = " + state.dataSurface->Surface(SurfNum).Name);
                        ShowContinueError(state, format("Surface area = {:.3R} [m2]", state.dataSurface->Surface(SurfNum).Area));
                        ShowContinueError(state, "Occurs in " + state.dataSteamBaseboardRadiator->cCMO_BBRadiator_Steam + " = " + state.dataSteamBaseboardRadiator->SteamBaseboard(BaseboardNum).EquipID);
                        ShowContinueError(state, format("Radiation intensity = {:.2R} [W/m2]", ThisSurfIntensity));
                        ShowContinueError(state, "Assign a larger surface area or more surfaces in " + state.dataSteamBaseboardRadiator->cCMO_BBRadiator_Steam);
                        ShowFatalError(state, "DistributeBBSteamRadGains:  excessive thermal radiation heat flux intensity detected");
                    }
                } else { // small surface
                    ShowSevereError(state, "DistributeBBSteamRadGains:  surface not large enough to receive thermal radiation heat flux");
                    ShowContinueError(state, "Surface = " + state.dataSurface->Surface(SurfNum).Name);
                    ShowContinueError(state, format("Surface area = {:.3R} [m2]", state.dataSurface->Surface(SurfNum).Area));
                    ShowContinueError(state, "Occurs in " + state.dataSteamBaseboardRadiator->cCMO_BBRadiator_Steam + " = " + state.dataSteamBaseboardRadiator->SteamBaseboard(BaseboardNum).EquipID);
                    ShowContinueError(state, "Assign a larger surface area or more surfaces in " + state.dataSteamBaseboardRadiator->cCMO_BBRadiator_Steam);
                    ShowFatalError(state, "DistributeBBSteamRadGains:  surface not large enough to receive thermal radiation heat flux");
                }
            }
        }
    }

    void ReportSteamBaseboard(EnergyPlusData &state, int const BaseboardNum)
    {

        // SUBROUTINE INFORMATION:
        //       AUTHOR         Daeho Kang
        //       DATE WRITTEN   September 2009
        //       MODIFIED       na
        //       RE-ENGINEERED  na

        state.dataSteamBaseboardRadiator->SteamBaseboard(BaseboardNum).TotEnergy = state.dataSteamBaseboardRadiator->SteamBaseboard(BaseboardNum).TotPower * TimeStepSys * DataGlobalConstants::SecInHour;
        state.dataSteamBaseboardRadiator->SteamBaseboard(BaseboardNum).Energy = state.dataSteamBaseboardRadiator->SteamBaseboard(BaseboardNum).Power * TimeStepSys * DataGlobalConstants::SecInHour;
        state.dataSteamBaseboardRadiator->SteamBaseboard(BaseboardNum).ConvEnergy = state.dataSteamBaseboardRadiator->SteamBaseboard(BaseboardNum).ConvPower * TimeStepSys * DataGlobalConstants::SecInHour;
        state.dataSteamBaseboardRadiator->SteamBaseboard(BaseboardNum).RadEnergy = state.dataSteamBaseboardRadiator->SteamBaseboard(BaseboardNum).RadPower * TimeStepSys * DataGlobalConstants::SecInHour;
    }

    Real64 SumHATsurf(EnergyPlusData &state, int const ZoneNum) // Zone number
    {

        // FUNCTION INFORMATION:
        //       AUTHOR         Peter Graham Ellis
        //       DATE WRITTEN   July 2003
        //       MODIFIED       na
        //       RE-ENGINEERED  na

        // PURPOSE OF THIS FUNCTION:
        // This function calculates the zone sum of Hc*Area*Tsurf.  It replaces the old SUMHAT.
        // The SumHATsurf code below is also in the CalcZoneSums subroutine in ZoneTempPredictorCorrector
        // and should be updated accordingly.

        // METHODOLOGY EMPLOYED:
        // na

        // REFERENCES:
        // na

        // Using/Aliasing
        using namespace DataSurfaces;
        using namespace DataHeatBalance;
        using namespace DataHeatBalSurface;

        // Return value
        Real64 SumHATsurf;

        // Locals
        // FUNCTION ARGUMENT DEFINITIONS:

        // FUNCTION LOCAL VARIABLE DECLARATIONS:
        int SurfNum; // Surface number
        Real64 Area; // Effective surface area


        SumHATsurf = 0.0;

        for (SurfNum = state.dataHeatBal->Zone(ZoneNum).HTSurfaceFirst; SurfNum <= state.dataHeatBal->Zone(ZoneNum).HTSurfaceLast; ++SurfNum) {
            Area = state.dataSurface->Surface(SurfNum).Area;

            if (state.dataSurface->Surface(SurfNum).Class == SurfaceClass::Window) {
                if (ANY_INTERIOR_SHADE_BLIND(state.dataSurface->SurfWinShadingFlag(SurfNum))) {
                    // The area is the shade or blind area = the sum of the glazing area and the divider area (which is zero if no divider)
                    Area += state.dataSurface->SurfWinDividerArea(SurfNum);
                }

                if (state.dataSurface->SurfWinFrameArea(SurfNum) > 0.0) {
                    // Window frame contribution
                    SumHATsurf += state.dataHeatBal->HConvIn(SurfNum) * state.dataSurface->SurfWinFrameArea(SurfNum) * (1.0 + state.dataSurface->SurfWinProjCorrFrIn(SurfNum)) *
                                  state.dataSurface->SurfWinFrameTempSurfIn(SurfNum);
                }

                if (state.dataSurface->SurfWinDividerArea(SurfNum) > 0.0 && !ANY_INTERIOR_SHADE_BLIND(state.dataSurface->SurfWinShadingFlag(SurfNum))) {
                    // Window divider contribution (only from shade or blind for window with divider and interior shade or blind)
                    SumHATsurf += state.dataHeatBal->HConvIn(SurfNum) * state.dataSurface->SurfWinDividerArea(SurfNum) * (1.0 + 2.0 * state.dataSurface->SurfWinProjCorrDivIn(SurfNum)) *
                                  state.dataSurface->SurfWinDividerTempSurfIn(SurfNum);
                }
            }

            SumHATsurf += state.dataHeatBal->HConvIn(SurfNum) * Area * TempSurfInTmp(SurfNum);
        }

        return SumHATsurf;
    }

    void UpdateSteamBaseboardPlantConnection(EnergyPlusData &state,
                                             int const BaseboardTypeNum,               // type index
                                             std::string const &BaseboardName,         // component name
                                             [[maybe_unused]] int const EquipFlowCtrl, // Flow control mode for the equipment
                                             [[maybe_unused]] int const LoopNum,       // Plant loop index for where called from
                                             [[maybe_unused]] int const LoopSide,      // Plant loop side index for where called from
                                             int &CompIndex,                           // Chiller number pointer
                                             [[maybe_unused]] bool const FirstHVACIteration,
                                             bool &InitLoopEquip // If not zero, calculate the max load for operating conditions
    )
    {

        // SUBROUTINE INFORMATION:
        //       AUTHOR         Chandan Sharma
        //       DATE WRITTEN   Sept. 2010
        //       MODIFIED       na
        //       RE-ENGINEERED  na

        // PURPOSE OF THIS SUBROUTINE:
        // update sim routine called from plant

        // METHODOLOGY EMPLOYED:
        // check input, provide comp index, call utility routines

        // REFERENCES:
        // Based on UpdateBaseboardPlantConnection from Brent Griffith, Sept 2010

        // Using/Aliasing
        using DataPlant::ccSimPlantEquipTypes;
        using DataPlant::TypeOf_Baseboard_Rad_Conv_Steam;

        using PlantUtilities::PullCompInterconnectTrigger;

        // SUBROUTINE LOCAL VARIABLE DECLARATIONS:

        int BaseboardNum;

        // Find the correct baseboard
        if (CompIndex == 0) {
            BaseboardNum = UtilityRoutines::FindItemInList(BaseboardName, state.dataSteamBaseboardRadiator->SteamBaseboard, &SteamBaseboardParams::EquipID);
            if (BaseboardNum == 0) {
                ShowFatalError(state, "UpdateSteamBaseboardPlantConnection: Specified baseboard not valid =" + BaseboardName);
            }
            CompIndex = BaseboardNum;
        } else {
            BaseboardNum = CompIndex;
            if (BaseboardNum > state.dataSteamBaseboardRadiator->NumSteamBaseboards || BaseboardNum < 1) {
                ShowFatalError(
                    state,
                    format("UpdateSteamBaseboardPlantConnection:  Invalid CompIndex passed={}, Number of baseboards={}, Entered baseboard name={}",
                           BaseboardNum,
                           state.dataSteamBaseboardRadiator->NumSteamBaseboards,
                           BaseboardName));
            }
            if (state.dataGlobal->KickOffSimulation) {
                if (BaseboardName != state.dataSteamBaseboardRadiator->SteamBaseboard(BaseboardNum).EquipID) {
                    ShowFatalError(state,
                                   format("UpdateSteamBaseboardPlantConnection: Invalid CompIndex passed={}, baseboard name={}, stored baseboard "
                                          "Name for that index={}",
                                          BaseboardNum,
                                          BaseboardName,
                                          state.dataSteamBaseboardRadiator->SteamBaseboard(BaseboardNum).EquipID));
                }
                if (BaseboardTypeNum != TypeOf_Baseboard_Rad_Conv_Steam) {
                    ShowFatalError(state,
                                   format("UpdateSteamBaseboardPlantConnection: Invalid CompIndex passed={}, baseboard name={}, stored baseboard "
                                          "Name for that index={}",
                                          BaseboardNum,
                                          BaseboardName,
                                          ccSimPlantEquipTypes(BaseboardTypeNum)));
                }
            }
        }

        if (InitLoopEquip) {
            return;
        }

        PullCompInterconnectTrigger(state, state.dataSteamBaseboardRadiator->SteamBaseboard(BaseboardNum).LoopNum,
                                    state.dataSteamBaseboardRadiator->SteamBaseboard(BaseboardNum).LoopSideNum,
                                    state.dataSteamBaseboardRadiator->SteamBaseboard(BaseboardNum).BranchNum,
                                    state.dataSteamBaseboardRadiator->SteamBaseboard(BaseboardNum).CompNum,
                                    state.dataSteamBaseboardRadiator->SteamBaseboard(BaseboardNum).BBLoadReSimIndex,
                                    state.dataSteamBaseboardRadiator->SteamBaseboard(BaseboardNum).LoopNum,
                                    state.dataSteamBaseboardRadiator->SteamBaseboard(BaseboardNum).LoopSideNum,
                                    DataPlant::iCriteriaType::HeatTransferRate,
                                    state.dataSteamBaseboardRadiator->SteamBaseboard(BaseboardNum).Power);

        PullCompInterconnectTrigger(state, state.dataSteamBaseboardRadiator->SteamBaseboard(BaseboardNum).LoopNum,
                                    state.dataSteamBaseboardRadiator->SteamBaseboard(BaseboardNum).LoopSideNum,
                                    state.dataSteamBaseboardRadiator->SteamBaseboard(BaseboardNum).BranchNum,
                                    state.dataSteamBaseboardRadiator->SteamBaseboard(BaseboardNum).CompNum,
                                    state.dataSteamBaseboardRadiator->SteamBaseboard(BaseboardNum).BBLoadReSimIndex,
                                    state.dataSteamBaseboardRadiator->SteamBaseboard(BaseboardNum).LoopNum,
                                    state.dataSteamBaseboardRadiator->SteamBaseboard(BaseboardNum).LoopSideNum,
                                    DataPlant::iCriteriaType::MassFlowRate,
                                    state.dataSteamBaseboardRadiator->SteamBaseboard(BaseboardNum).SteamMassFlowRate);

        PullCompInterconnectTrigger(state, state.dataSteamBaseboardRadiator->SteamBaseboard(BaseboardNum).LoopNum,
                                    state.dataSteamBaseboardRadiator->SteamBaseboard(BaseboardNum).LoopSideNum,
                                    state.dataSteamBaseboardRadiator->SteamBaseboard(BaseboardNum).BranchNum,
                                    state.dataSteamBaseboardRadiator->SteamBaseboard(BaseboardNum).CompNum,
                                    state.dataSteamBaseboardRadiator->SteamBaseboard(BaseboardNum).BBLoadReSimIndex,
                                    state.dataSteamBaseboardRadiator->SteamBaseboard(BaseboardNum).LoopNum,
                                    state.dataSteamBaseboardRadiator->SteamBaseboard(BaseboardNum).LoopSideNum,
                                    DataPlant::iCriteriaType::Temperature,
                                    state.dataSteamBaseboardRadiator->SteamBaseboard(BaseboardNum).SteamOutletTemp);
    }

} // namespace SteamBaseboardRadiator

} // namespace EnergyPlus<|MERGE_RESOLUTION|>--- conflicted
+++ resolved
@@ -1323,12 +1323,6 @@
         // but them it is assumed to be convected to the air.
 
         using DataHeatBalFanSys::MaxRadHeatFlux;
-<<<<<<< HEAD
-        using DataSurfaces::Surface;
-=======
-        using DataHeatBalFanSys::QSteamBaseboardSurf;
-        using DataHeatBalFanSys::QSteamBaseboardToPerson;
->>>>>>> acf6f6ab
 
         Real64 const SmallestArea(0.001); // Smallest area in meters squared (to avoid a divide by zero)
 
@@ -1352,13 +1346,8 @@
                 SurfNum = state.dataSteamBaseboardRadiator->SteamBaseboard(BaseboardNum).SurfacePtr(RadSurfNum);
                 if (state.dataSurface->Surface(SurfNum).Area > SmallestArea) {
                     ThisSurfIntensity =
-<<<<<<< HEAD
-                        (state.dataSteamBaseboardRadiator->QBBSteamRadSource(BaseboardNum) * state.dataSteamBaseboardRadiator->SteamBaseboard(BaseboardNum).FracDistribToSurf(RadSurfNum) / Surface(SurfNum).Area);
+                        (state.dataSteamBaseboardRadiator->QBBSteamRadSource(BaseboardNum) * state.dataSteamBaseboardRadiator->SteamBaseboard(BaseboardNum).FracDistribToSurf(RadSurfNum) / state.dataSurface->Surface(SurfNum).Area);
                     state.dataHeatBalFanSys->QSteamBaseboardSurf(SurfNum) += ThisSurfIntensity;
-=======
-                        (state.dataSteamBaseboardRadiator->QBBSteamRadSource(BaseboardNum) * state.dataSteamBaseboardRadiator->SteamBaseboard(BaseboardNum).FracDistribToSurf(RadSurfNum) / state.dataSurface->Surface(SurfNum).Area);
-                    QSteamBaseboardSurf(SurfNum) += ThisSurfIntensity;
->>>>>>> acf6f6ab
 
                     if (ThisSurfIntensity > MaxRadHeatFlux) { // CR 8074, trap for excessive intensity (throws off surface balance )
                         ShowSevereError(state, "DistributeBBSteamRadGains:  excessive thermal radiation heat flux intensity detected");
