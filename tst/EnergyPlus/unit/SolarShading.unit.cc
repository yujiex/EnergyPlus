--- conflicted
+++ resolved
@@ -96,7 +96,7 @@
 
     state->dataGlobal->TimeStep = 1;
     TotSurfaces = 3;
-    state.dataBSDFWindow->MaxBkSurf = 3;
+    state->dataBSDFWindow->MaxBkSurf = 3;
     SurfaceWindow.allocate(TotSurfaces);
     SunlitFracHR.allocate(24, TotSurfaces);
     SunlitFrac.allocate(NumTimeSteps, 24, TotSurfaces);
@@ -105,8 +105,8 @@
     CosIncAngHR.allocate(24, TotSurfaces);
     CosIncAng.allocate(NumTimeSteps, 24, TotSurfaces);
     SurfOpaqAO.allocate(TotSurfaces);
-    BackSurfaces.allocate(NumTimeSteps, 24, state.dataBSDFWindow->MaxBkSurf, TotSurfaces);
-    OverlapAreas.allocate(NumTimeSteps, 24, state.dataBSDFWindow->MaxBkSurf, TotSurfaces);
+    BackSurfaces.allocate(NumTimeSteps, 24, state->dataBSDFWindow->MaxBkSurf, TotSurfaces);
+    OverlapAreas.allocate(NumTimeSteps, 24, state->dataBSDFWindow->MaxBkSurf, TotSurfaces);
 
     // Test non-integrated option first, CalcPerSolarBeam should set OutProjSLFracMult and InOutProjSLFracMult to 1.0 for all hours
     for (int SurfNum = 1; SurfNum <= TotSurfaces; ++SurfNum) {
@@ -1069,19 +1069,11 @@
     SolarShading::SkyDifSolarShading(*state);
     state->dataSolarShading->CalcSkyDifShading = false;
 
-<<<<<<< HEAD
-    ScheduleManager::UpdateScheduleValues(state);
-    state.dataBSDFWindow->SUNCOSTS(4, 9, 1) = 0.1;
-    state.dataBSDFWindow->SUNCOSTS(4, 9, 2) = 0.1;
-    state.dataBSDFWindow->SUNCOSTS(4, 9, 3) = 0.1;
-    FigureSolarBeamAtTimestep(state, state.dataGlobal->HourOfDay, state.dataGlobal->TimeStep);
-=======
     ScheduleManager::UpdateScheduleValues(*state);
-    DataBSDFWindow::SUNCOSTS(4, 9, 1) = 0.1;
-    DataBSDFWindow::SUNCOSTS(4, 9, 2) = 0.1;
-    DataBSDFWindow::SUNCOSTS(4, 9, 3) = 0.1;
+    state->dataBSDFWindow->SUNCOSTS(4, 9, 1) = 0.1;
+    state->dataBSDFWindow->SUNCOSTS(4, 9, 2) = 0.1;
+    state->dataBSDFWindow->SUNCOSTS(4, 9, 3) = 0.1;
     FigureSolarBeamAtTimestep(*state, state->dataGlobal->HourOfDay, state->dataGlobal->TimeStep);
->>>>>>> cc80649d
 
     EXPECT_TRUE(DataSystemVariables::shadingMethod == DataSystemVariables::ShadingMethod::Scheduled);
     EXPECT_DOUBLE_EQ(0.5432, ScheduleManager::LookUpScheduleValue(*state, 2, 9, 4));
