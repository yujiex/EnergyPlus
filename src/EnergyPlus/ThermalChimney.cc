--- conflicted
+++ resolved
@@ -813,11 +813,7 @@
             if (state.dataThermalChimneys->ThermalChimneyReport(Loop).OverallTCMassFlow != (TCVolumeAirFlowRate * AirDensityThermalChim)) {
                 state.dataThermalChimneys->ThermalChimneyReport(Loop).OverallTCMassFlow = state.dataThermalChimneys->ThermalChimneyReport(Loop).OverallTCVolumeFlow * AirDensityThermalChim;
             }
-<<<<<<< HEAD
-            state.dataThermalChimneys->ThermalChimneyReport(Loop).OutletAirTempThermalChim = ThermChimSubTemp(NTC) - KelvinConv;
-=======
-            ThermalChimneyReport(Loop).OutletAirTempThermalChim = ThermChimSubTemp(NTC) - DataGlobalConstants::KelvinConv();
->>>>>>> 9e5813c4
+            state.dataThermalChimneys->ThermalChimneyReport(Loop).OutletAirTempThermalChim = ThermChimSubTemp(NTC) - DataGlobalConstants::KelvinConv();
 
             if (GetCurrentScheduleValue(state.dataThermalChimneys->ThermalChimneySys(Loop).SchedPtr) <= 0.0) {
                 for (TCZoneNum = 1; TCZoneNum <= state.dataThermalChimneys->ThermalChimneySys(Loop).TotZoneToDistrib; ++TCZoneNum) {
