--- conflicted
+++ resolved
@@ -196,17 +196,7 @@
         }
     }
 
-<<<<<<< HEAD
-    void RequestSizing(EnergyPlusData &state, std::string const &CompType,      // type of component
-                       std::string const &CompName,      // name of component
-                       int const SizingType,             // integerized type of sizing requested (see DataHVACGlobals, e.g. CoolingCapacitySizing)
-                       std::string const &SizingString,  // string containing info for eio report
-                       Real64 &SizingResult,             // result of the sizing procedure
-                       bool const PrintWarningFlag,      // TRUE when requesting output (eio) reporting
-                       std::string const &CallingRoutine // name of calling routine for warning messages
-    )
-=======
-    void RequestSizing(std::string const &CompType,       // type of component
+    void RequestSizing(EnergyPlusData &state, std::string const &CompType,       // type of component
                        std::string const &CompName,       // name of component
                        int const SizingType,              // integerized type of sizing requested (see DataHVACGlobals, e.g. CoolingCapacitySizing)
                        std::string const &SizingString,   // string containing info for eio report
@@ -214,7 +204,6 @@
                        bool const PrintWarningFlag,       // TRUE when requesting output (eio) reporting
                        std::string const &CallingRoutine, // name of calling routine for warning messages
                        Real64 const fraction)
->>>>>>> 583faaa2
     {
         // SUBROUTINE INFORMATION :
         // AUTHOR         Richard Raustad, FSEC
