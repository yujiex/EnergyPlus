// EnergyPlus, Copyright (c) 1996-2024, The Board of Trustees of the University of Illinois,
// The Regents of the University of California, through Lawrence Berkeley National Laboratory
// (subject to receipt of any required approvals from the U.S. Dept. of Energy), Oak Ridge
// National Laboratory, managed by UT-Battelle, Alliance for Sustainable Energy, LLC, and other
// contributors. All rights reserved.
//
// NOTICE: This Software was developed under funding from the U.S. Department of Energy and the
// U.S. Government consequently retains certain rights. As such, the U.S. Government has been
// granted for itself and others acting on its behalf a paid-up, nonexclusive, irrevocable,
// worldwide license in the Software to reproduce, distribute copies to the public, prepare
// derivative works, and perform publicly and display publicly, and to permit others to do so.
//
// Redistribution and use in source and binary forms, with or without modification, are permitted
// provided that the following conditions are met:
//
// (1) Redistributions of source code must retain the above copyright notice, this list of
//     conditions and the following disclaimer.
//
// (2) Redistributions in binary form must reproduce the above copyright notice, this list of
//     conditions and the following disclaimer in the documentation and/or other materials
//     provided with the distribution.
//
// (3) Neither the name of the University of California, Lawrence Berkeley National Laboratory,
//     the University of Illinois, U.S. Dept. of Energy nor the names of its contributors may be
//     used to endorse or promote products derived from this software without specific prior
//     written permission.
//
// (4) Use of EnergyPlus(TM) Name. If Licensee (i) distributes the software in stand-alone form
//     without changes from the version obtained under this License, or (ii) Licensee makes a
//     reference solely to the software portion of its product, Licensee must refer to the
//     software as "EnergyPlus version X" software, where "X" is the version number Licensee
//     obtained under this License and may not use a different name for the software. Except as
//     specifically required in this Section (4), Licensee shall not use in a company name, a
//     product name, in advertising, publicity, or other promotional activities any name, trade
//     name, trademark, logo, or other designation of "EnergyPlus", "E+", "e+" or confusingly
//     similar designation, without the U.S. Department of Energy's prior written consent.
//
// THIS SOFTWARE IS PROVIDED BY THE COPYRIGHT HOLDERS AND CONTRIBUTORS "AS IS" AND ANY EXPRESS OR
// IMPLIED WARRANTIES, INCLUDING, BUT NOT LIMITED TO, THE IMPLIED WARRANTIES OF MERCHANTABILITY
// AND FITNESS FOR A PARTICULAR PURPOSE ARE DISCLAIMED. IN NO EVENT SHALL THE COPYRIGHT OWNER OR
// CONTRIBUTORS BE LIABLE FOR ANY DIRECT, INDIRECT, INCIDENTAL, SPECIAL, EXEMPLARY, OR
// CONSEQUENTIAL DAMAGES (INCLUDING, BUT NOT LIMITED TO, PROCUREMENT OF SUBSTITUTE GOODS OR
// SERVICES; LOSS OF USE, DATA, OR PROFITS; OR BUSINESS INTERRUPTION) HOWEVER CAUSED AND ON ANY
// THEORY OF LIABILITY, WHETHER IN CONTRACT, STRICT LIABILITY, OR TORT (INCLUDING NEGLIGENCE OR
// OTHERWISE) ARISING IN ANY WAY OUT OF THE USE OF THIS SOFTWARE, EVEN IF ADVISED OF THE
// POSSIBILITY OF SUCH DAMAGE.

// C++ Headers
#include <cmath>

// ObjexxFCL Headers
#include <ObjexxFCL/Array.functions.hh>
#include <ObjexxFCL/Fmath.hh>

// EnergyPlus Headers
#include <EnergyPlus/Autosizing/HeatingCapacitySizing.hh>
#include <EnergyPlus/BaseboardRadiator.hh>
#include <EnergyPlus/BranchNodeConnections.hh>
#include <EnergyPlus/Data/EnergyPlusData.hh>
#include <EnergyPlus/DataHVACGlobals.hh>
#include <EnergyPlus/DataHeatBalance.hh>
#include <EnergyPlus/DataIPShortCuts.hh>
#include <EnergyPlus/DataLoopNode.hh>
#include <EnergyPlus/DataPrecisionGlobals.hh>
#include <EnergyPlus/DataSizing.hh>
#include <EnergyPlus/DataZoneEnergyDemands.hh>
#include <EnergyPlus/DataZoneEquipment.hh>
#include <EnergyPlus/FluidProperties.hh>
#include <EnergyPlus/General.hh>
#include <EnergyPlus/GeneralRoutines.hh>
#include <EnergyPlus/GlobalNames.hh>
#include <EnergyPlus/InputProcessing/InputProcessor.hh>
#include <EnergyPlus/NodeInputManager.hh>
#include <EnergyPlus/OutputProcessor.hh>
#include <EnergyPlus/Plant/DataPlant.hh>
#include <EnergyPlus/PlantUtilities.hh>
#include <EnergyPlus/Psychrometrics.hh>
#include <EnergyPlus/ScheduleManager.hh>
#include <EnergyPlus/UtilityRoutines.hh>

namespace EnergyPlus {
namespace BaseboardRadiator {

    // Module containing the routines dealing with the BASEBOARD HEATER
    // component(s).

    // MODULE INFORMATION:
    //       AUTHOR         Russ Taylor
    //       DATE WRITTEN   Jan 1998
    //       MODIFIED       Fred Buhl, October 1999
    //       RE-ENGINEERED  na

    // Using/Aliasing
    using DataHVACGlobals::SmallLoad;

    // Use statements for access to subroutines in other modules
    using namespace ScheduleManager;
    using FluidProperties::GetDensityGlycol;
    using FluidProperties::GetSpecificHeatGlycol;
    using Psychrometrics::PsyCpAirFnW;
    using Psychrometrics::PsyRhoAirFnPbTdbW;

    static std::string const cCMO_BBRadiator_Water("ZoneHVAC:Baseboard:Convective:Water");

    void SimBaseboard(EnergyPlusData &state,
                      std::string const &EquipName,
                      int const ControlledZoneNum,
                      bool const FirstHVACIteration,
                      Real64 &PowerMet,
                      int &CompIndex)
    {

        // SUBROUTINE INFORMATION:
        //       AUTHOR         Russ Taylor
        //       DATE WRITTEN   Nov 1997

        // PURPOSE OF THIS SUBROUTINE:
        // This subroutine simulates the Baseboard Radiators.

        if (state.dataBaseboardRadiator->getInputFlag) {
            GetBaseboardInput(state);
            state.dataBaseboardRadiator->getInputFlag = false;
        }

        // Find the correct Baseboard Equipment
        if (CompIndex == 0) {
            int BaseboardNum = Util::FindItemInList(EquipName, state.dataBaseboardRadiator->baseboards, &BaseboardParams::EquipID);
            if (BaseboardNum == 0) {
                ShowFatalError(state, format("SimBaseboard: Unit not found={}", EquipName));
            }
            CompIndex = BaseboardNum;
        }
        assert(CompIndex <= (int)state.dataBaseboardRadiator->baseboards.size());
        auto &thisBaseboard = state.dataBaseboardRadiator->baseboards(CompIndex);
        if (thisBaseboard.CheckEquipName) {
            if (EquipName != thisBaseboard.EquipID) {
                ShowFatalError(state,
                               format("SimBaseboard: Invalid CompIndex passed={}, Unit name={}, stored Unit Name for that index={}",
                                      CompIndex,
                                      EquipName,
                                      thisBaseboard.EquipID));
            }
            thisBaseboard.CheckEquipName = false;
        }

        thisBaseboard.InitBaseboard(state, CompIndex);

        Real64 QZnReq = state.dataZoneEnergyDemand->ZoneSysEnergyDemand(ControlledZoneNum).RemainingOutputReqToHeatSP;
        Real64 MaxWaterFlow = 0.0;
        Real64 MinWaterFlow = 0.0;
        Real64 DummyMdot = 0.0;

        if ((QZnReq < SmallLoad) || (thisBaseboard.WaterInletTemp <= thisBaseboard.AirInletTemp)) {
            //  IF (Baseboard(BaseboardNum)%WaterInletTemp <= Baseboard(BaseboardNum)%AirInletTemp) THEN
            // The baseboard cannot provide cooling.  Thus, if the zone required load is negative or the water inlet
            // temperature is lower than the zone air temperature, then we need to shut down the baseboard unit

            thisBaseboard.WaterOutletTemp = thisBaseboard.WaterInletTemp;
            thisBaseboard.AirOutletTemp = thisBaseboard.AirInletTemp;
            thisBaseboard.Power = 0.0;
            thisBaseboard.WaterMassFlowRate = 0.0;
            // init hot water flow rate to zero
            DummyMdot = 0.0;
            PlantUtilities::SetActuatedBranchFlowRate(state, DummyMdot, thisBaseboard.WaterInletNode, thisBaseboard.plantLoc, false);

        } else {
            // init hot water flow rate to zero
            DummyMdot = 0.0;
            PlantUtilities::SetActuatedBranchFlowRate(state, DummyMdot, thisBaseboard.WaterInletNode, thisBaseboard.plantLoc, true);

            // On the first HVAC iteration the system values are given to the controller, but after that
            // the demand limits are in place and there needs to be feedback to the Zone Equipment
            if (FirstHVACIteration) {
                MaxWaterFlow = thisBaseboard.WaterMassFlowRateMax;
                MinWaterFlow = 0.0;
            } else {
                MaxWaterFlow = state.dataLoopNodes->Node(thisBaseboard.WaterInletNode).MassFlowRateMaxAvail;
                MinWaterFlow = state.dataLoopNodes->Node(thisBaseboard.WaterInletNode).MassFlowRateMinAvail;
            }

            ControlCompOutput(state,
                              thisBaseboard.EquipID,
                              cCMO_BBRadiator_Water,
                              CompIndex,
                              FirstHVACIteration,
                              QZnReq,
                              thisBaseboard.WaterInletNode,
                              MaxWaterFlow,
                              MinWaterFlow,
                              thisBaseboard.Offset,
                              thisBaseboard.ControlCompTypeNum,
                              thisBaseboard.CompErrIndex,
                              _,
                              _,
                              _,
                              _,
                              _,
                              thisBaseboard.plantLoc);

            PowerMet = thisBaseboard.Power;
        }

        UpdateBaseboard(state, CompIndex);
        thisBaseboard.Energy = thisBaseboard.Power * state.dataHVACGlobal->TimeStepSysSec;
    }

    void GetBaseboardInput(EnergyPlusData &state)
    {

        // SUBROUTINE INFORMATION:
        //       AUTHOR         Russ Taylor
        //       DATE WRITTEN   Nov 1997

        // PURPOSE OF THIS SUBROUTINE:
        // This subroutine gets the input for the Baseboard units.

        // METHODOLOGY EMPLOYED:
        // Standard input processor calls.

        // Using/Aliasing
        using BranchNodeConnections::TestCompSet;
        using NodeInputManager::GetOnlySingleNode;
        using namespace DataLoopNode;
        using GlobalNames::VerifyUniqueBaseboardName;
        using namespace DataSizing;

        // SUBROUTINE PARAMETER DEFINITIONS:
        static constexpr std::string_view RoutineName = "GetBaseboardInput: "; // include trailing blank space
        int constexpr iHeatCAPMAlphaNum = 5;                   // get input index to water baseboard Radiator system heating capacity sizing method
        int constexpr iHeatDesignCapacityNumericNum = 1;       // get input index to water baseboard Radiator system electric heating capacity
        int constexpr iHeatCapacityPerFloorAreaNumericNum = 2; // index to baseboard Radiator system electric heating capacity per floor area sizing
        int constexpr iHeatFracOfAutosizedCapacityNumericNum = 3; //  index to baseboard heating capacity fraction of autosized heating capacity

        auto &cCurrentModuleObject = state.dataIPShortCut->cCurrentModuleObject;

        cCurrentModuleObject = cCMO_BBRadiator_Water;

        int NumConvHWBaseboards = state.dataInputProcessing->inputProcessor->getNumObjectsFound(state, cCurrentModuleObject);

        // Calculate total number of baseboard units

        state.dataBaseboardRadiator->baseboards.allocate(NumConvHWBaseboards);

        if (NumConvHWBaseboards > 0) { // Get the data for cooling schemes
            bool ErrorsFound(false);   // If errors detected in input
            for (int ConvHWBaseboardNum = 1; ConvHWBaseboardNum <= NumConvHWBaseboards; ++ConvHWBaseboardNum) {
                int NumAlphas = 0;
                int NumNums = 0;
                int IOStat = 0;

                state.dataInputProcessing->inputProcessor->getObjectItem(state,
                                                                         cCurrentModuleObject,
                                                                         ConvHWBaseboardNum,
                                                                         state.dataIPShortCut->cAlphaArgs,
                                                                         NumAlphas,
                                                                         state.dataIPShortCut->rNumericArgs,
                                                                         NumNums,
                                                                         IOStat,
                                                                         state.dataIPShortCut->lNumericFieldBlanks,
                                                                         state.dataIPShortCut->lAlphaFieldBlanks,
                                                                         state.dataIPShortCut->cAlphaFieldNames,
                                                                         state.dataIPShortCut->cNumericFieldNames);

                auto &thisBaseboard = state.dataBaseboardRadiator->baseboards(ConvHWBaseboardNum);
                thisBaseboard.FieldNames.allocate(NumNums);
                thisBaseboard.FieldNames = state.dataIPShortCut->cNumericFieldNames;

                // ErrorsFound will be set to True if problem was found, left untouched otherwise
                VerifyUniqueBaseboardName(
                    state, cCurrentModuleObject, state.dataIPShortCut->cAlphaArgs(1), ErrorsFound, cCurrentModuleObject + " Name");

                thisBaseboard.EquipID = state.dataIPShortCut->cAlphaArgs(1); // name of this baseboard
                thisBaseboard.EquipType = DataPlant::PlantEquipmentType::Baseboard_Conv_Water;
                thisBaseboard.Schedule = state.dataIPShortCut->cAlphaArgs(2);
                if (state.dataIPShortCut->lAlphaFieldBlanks(2)) {
                    thisBaseboard.SchedPtr = ScheduleManager::ScheduleAlwaysOn;
                } else {
                    thisBaseboard.SchedPtr = GetScheduleIndex(state, state.dataIPShortCut->cAlphaArgs(2));
                    if (thisBaseboard.SchedPtr == 0) {
                        ShowSevereError(state,
                                        format("{}{}: invalid {} entered ={} for {}={}",
                                               RoutineName,
                                               cCurrentModuleObject,
                                               state.dataIPShortCut->cAlphaFieldNames(2),
                                               state.dataIPShortCut->cAlphaArgs(2),
                                               state.dataIPShortCut->cAlphaFieldNames(1),
                                               state.dataIPShortCut->cAlphaArgs(1)));
                        ErrorsFound = true;
                    }
                }
                // get inlet node number
                thisBaseboard.WaterInletNode = GetOnlySingleNode(state,
                                                                 state.dataIPShortCut->cAlphaArgs(3),
                                                                 ErrorsFound,
                                                                 DataLoopNode::ConnectionObjectType::ZoneHVACBaseboardConvectiveWater,
                                                                 state.dataIPShortCut->cAlphaArgs(1),
                                                                 DataLoopNode::NodeFluidType::Water,
                                                                 DataLoopNode::ConnectionType::Inlet,
                                                                 NodeInputManager::CompFluidStream::Primary,
                                                                 ObjectIsNotParent);
                // get outlet node number
                thisBaseboard.WaterOutletNode = GetOnlySingleNode(state,
                                                                  state.dataIPShortCut->cAlphaArgs(4),
                                                                  ErrorsFound,
                                                                  DataLoopNode::ConnectionObjectType::ZoneHVACBaseboardConvectiveWater,
                                                                  state.dataIPShortCut->cAlphaArgs(1),
                                                                  DataLoopNode::NodeFluidType::Water,
                                                                  DataLoopNode::ConnectionType::Outlet,
                                                                  NodeInputManager::CompFluidStream::Primary,
                                                                  ObjectIsNotParent);

                TestCompSet(state,
                            cCMO_BBRadiator_Water,
                            state.dataIPShortCut->cAlphaArgs(1),
                            state.dataIPShortCut->cAlphaArgs(3),
                            state.dataIPShortCut->cAlphaArgs(4),
                            "Hot Water Nodes");

                // Determine steam baseboard radiator system heating design capacity sizing method
                if (Util::SameString(state.dataIPShortCut->cAlphaArgs(iHeatCAPMAlphaNum), "HeatingDesignCapacity")) {
                    thisBaseboard.HeatingCapMethod = HeatingDesignCapacity;
                    if (!state.dataIPShortCut->lNumericFieldBlanks(iHeatDesignCapacityNumericNum)) {
                        thisBaseboard.ScaledHeatingCapacity = state.dataIPShortCut->rNumericArgs(iHeatDesignCapacityNumericNum);
                        if (thisBaseboard.ScaledHeatingCapacity < 0.0 && thisBaseboard.ScaledHeatingCapacity != AutoSize) {
                            ShowSevereError(state, format("{} = {}", cCMO_BBRadiator_Water, thisBaseboard.EquipID));
                            ShowContinueError(state,
                                              format("Illegal {} = {:.7T}",
                                                     state.dataIPShortCut->cNumericFieldNames(iHeatDesignCapacityNumericNum),
                                                     state.dataIPShortCut->rNumericArgs(iHeatDesignCapacityNumericNum)));
                            ErrorsFound = true;
                        }
                    } else {
                        ShowSevereError(state, format("{} = {}", cCMO_BBRadiator_Water, thisBaseboard.EquipID));
                        ShowContinueError(state,
                                          format("Input for {} = {}",
                                                 state.dataIPShortCut->cAlphaFieldNames(iHeatCAPMAlphaNum),
                                                 state.dataIPShortCut->cAlphaArgs(iHeatCAPMAlphaNum)));
                        ShowContinueError(
                            state, format("Blank field not allowed for {}", state.dataIPShortCut->cNumericFieldNames(iHeatDesignCapacityNumericNum)));
                        ErrorsFound = true;
                    }
                } else if (Util::SameString(state.dataIPShortCut->cAlphaArgs(iHeatCAPMAlphaNum), "CapacityPerFloorArea")) {
                    thisBaseboard.HeatingCapMethod = CapacityPerFloorArea;
                    if (!state.dataIPShortCut->lNumericFieldBlanks(iHeatCapacityPerFloorAreaNumericNum)) {
                        thisBaseboard.ScaledHeatingCapacity = state.dataIPShortCut->rNumericArgs(iHeatCapacityPerFloorAreaNumericNum);
                        if (thisBaseboard.ScaledHeatingCapacity <= 0.0) {
                            ShowSevereError(state, format("{} = {}", cCMO_BBRadiator_Water, thisBaseboard.EquipID));
                            ShowContinueError(state,
                                              format("Input for {} = {}",
                                                     state.dataIPShortCut->cAlphaFieldNames(iHeatCAPMAlphaNum),
                                                     state.dataIPShortCut->cAlphaArgs(iHeatCAPMAlphaNum)));
                            ShowContinueError(state,
                                              format("Illegal {} = {:.7T}",
                                                     state.dataIPShortCut->cNumericFieldNames(iHeatCapacityPerFloorAreaNumericNum),
                                                     state.dataIPShortCut->rNumericArgs(iHeatCapacityPerFloorAreaNumericNum)));
                            ErrorsFound = true;
                        } else if (thisBaseboard.ScaledHeatingCapacity == AutoSize) {
                            ShowSevereError(state, format("{} = {}", cCMO_BBRadiator_Water, thisBaseboard.EquipID));
                            ShowContinueError(state,
                                              format("Input for {} = {}",
                                                     state.dataIPShortCut->cAlphaFieldNames(iHeatCAPMAlphaNum),
                                                     state.dataIPShortCut->cAlphaArgs(iHeatCAPMAlphaNum)));
                            ShowContinueError(
                                state,
                                format("Illegal {} = Autosize", state.dataIPShortCut->cNumericFieldNames(iHeatCapacityPerFloorAreaNumericNum)));
                            ErrorsFound = true;
                        }
                    } else {
                        ShowSevereError(state, format("{} = {}", cCMO_BBRadiator_Water, thisBaseboard.EquipID));
                        ShowContinueError(state,
                                          format("Input for {} = {}",
                                                 state.dataIPShortCut->cAlphaFieldNames(iHeatCAPMAlphaNum),
                                                 state.dataIPShortCut->cAlphaArgs(iHeatCAPMAlphaNum)));
                        ShowContinueError(
                            state,
                            format("Blank field not allowed for {}", state.dataIPShortCut->cNumericFieldNames(iHeatCapacityPerFloorAreaNumericNum)));
                        ErrorsFound = true;
                    }
                } else if (Util::SameString(state.dataIPShortCut->cAlphaArgs(iHeatCAPMAlphaNum), "FractionOfAutosizedHeatingCapacity")) {
                    thisBaseboard.HeatingCapMethod = FractionOfAutosizedHeatingCapacity;
                    if (!state.dataIPShortCut->lNumericFieldBlanks(iHeatFracOfAutosizedCapacityNumericNum)) {
                        thisBaseboard.ScaledHeatingCapacity = state.dataIPShortCut->rNumericArgs(iHeatFracOfAutosizedCapacityNumericNum);
                        if (thisBaseboard.ScaledHeatingCapacity < 0.0) {
                            ShowSevereError(state, format("{} = {}", cCMO_BBRadiator_Water, thisBaseboard.EquipID));
                            ShowContinueError(state,
                                              format("Illegal {} = {:.7T}",
                                                     state.dataIPShortCut->cNumericFieldNames(iHeatFracOfAutosizedCapacityNumericNum),
                                                     state.dataIPShortCut->rNumericArgs(iHeatFracOfAutosizedCapacityNumericNum)));
                            ErrorsFound = true;
                        }
                    } else {
                        ShowSevereError(state, format("{} = {}", cCMO_BBRadiator_Water, thisBaseboard.EquipID));
                        ShowContinueError(state,
                                          format("Input for {} = {}",
                                                 state.dataIPShortCut->cAlphaFieldNames(iHeatCAPMAlphaNum),
                                                 state.dataIPShortCut->cAlphaArgs(iHeatCAPMAlphaNum)));
                        ShowContinueError(state,
                                          format("Blank field not allowed for {}",
                                                 state.dataIPShortCut->cNumericFieldNames(iHeatFracOfAutosizedCapacityNumericNum)));
                        ErrorsFound = true;
                    }
                } else {
                    ShowSevereError(state, format("{} = {}", cCMO_BBRadiator_Water, thisBaseboard.EquipID));
                    ShowContinueError(state,
                                      format("Illegal {} = {}",
                                             state.dataIPShortCut->cAlphaFieldNames(iHeatCAPMAlphaNum),
                                             state.dataIPShortCut->cAlphaArgs(iHeatCAPMAlphaNum)));
                    ErrorsFound = true;
                }

                thisBaseboard.UA = state.dataIPShortCut->rNumericArgs(4);
                thisBaseboard.WaterVolFlowRateMax = state.dataIPShortCut->rNumericArgs(5);
                thisBaseboard.Offset = state.dataIPShortCut->rNumericArgs(6);
                // Set default convergence tolerance
                if (thisBaseboard.Offset <= 0.0) {
                    thisBaseboard.Offset = 0.001;
                }

                thisBaseboard.ZonePtr = DataZoneEquipment::GetZoneEquipControlledZoneNum(
                    state, DataZoneEquipment::ZoneEquipType::BaseboardConvectiveWater, thisBaseboard.EquipID);
            }

            if (ErrorsFound) {
                ShowFatalError(state, format("{}Errors found in getting input.  Preceding condition(s) cause termination.", RoutineName));
            }
        }

        for (int BaseboardNum = 1; BaseboardNum <= NumConvHWBaseboards; ++BaseboardNum) {

            // Setup Report variables for the unit
            // CurrentModuleObject='ZoneHVAC:Baseboard:Convective:Water'
            auto &thisBaseboard = state.dataBaseboardRadiator->baseboards(BaseboardNum);
            SetupOutputVariable(state,
                                "Baseboard Total Heating Energy",
                                Constant::Units::J,
                                thisBaseboard.Energy,
                                OutputProcessor::TimeStepType::System,
                                OutputProcessor::StoreType::Sum,
                                thisBaseboard.EquipID,
                                Constant::eResource::EnergyTransfer,
<<<<<<< HEAD
                                OutputProcessor::Group::HVAC, 
=======
                                OutputProcessor::Group::HVAC,
>>>>>>> 0643f1d0
                                OutputProcessor::EndUseCat::Baseboard);

            SetupOutputVariable(state,
                                "Baseboard Hot Water Energy",
                                Constant::Units::J,
                                thisBaseboard.Energy,
                                OutputProcessor::TimeStepType::System,
                                OutputProcessor::StoreType::Sum,
                                thisBaseboard.EquipID,
                                Constant::eResource::PlantLoopHeatingDemand,
                                OutputProcessor::Group::HVAC,
                                OutputProcessor::EndUseCat::Baseboard);

            SetupOutputVariable(state,
                                "Baseboard Total Heating Rate",
                                Constant::Units::W,
                                thisBaseboard.Power,
                                OutputProcessor::TimeStepType::System,
                                OutputProcessor::StoreType::Average,
                                thisBaseboard.EquipID);

            SetupOutputVariable(state,
                                "Baseboard Hot Water Mass Flow Rate",
                                Constant::Units::kg_s,
                                thisBaseboard.WaterMassFlowRate,
                                OutputProcessor::TimeStepType::System,
                                OutputProcessor::StoreType::Average,
                                thisBaseboard.EquipID);

            SetupOutputVariable(state,
                                "Baseboard Air Mass Flow Rate",
                                Constant::Units::kg_s,
                                thisBaseboard.AirMassFlowRate,
                                OutputProcessor::TimeStepType::System,
                                OutputProcessor::StoreType::Average,
                                thisBaseboard.EquipID);

            SetupOutputVariable(state,
                                "Baseboard Air Inlet Temperature",
                                Constant::Units::C,
                                thisBaseboard.AirInletTemp,
                                OutputProcessor::TimeStepType::System,
                                OutputProcessor::StoreType::Average,
                                thisBaseboard.EquipID);

            SetupOutputVariable(state,
                                "Baseboard Air Outlet Temperature",
                                Constant::Units::C,
                                thisBaseboard.AirOutletTemp,
                                OutputProcessor::TimeStepType::System,
                                OutputProcessor::StoreType::Average,
                                thisBaseboard.EquipID);

            SetupOutputVariable(state,
                                "Baseboard Water Inlet Temperature",
                                Constant::Units::C,
                                thisBaseboard.WaterInletTemp,
                                OutputProcessor::TimeStepType::System,
                                OutputProcessor::StoreType::Average,
                                thisBaseboard.EquipID);

            SetupOutputVariable(state,
                                "Baseboard Water Outlet Temperature",
                                Constant::Units::C,
                                thisBaseboard.WaterOutletTemp,
                                OutputProcessor::TimeStepType::System,
                                OutputProcessor::StoreType::Average,
                                thisBaseboard.EquipID);
        }
    }

    void BaseboardParams::InitBaseboard(EnergyPlusData &state, int baseboardNum)
    {

        // SUBROUTINE INFORMATION:
        //       AUTHOR         Russ Taylor
        //       DATE WRITTEN   Nov 1997

        // PURPOSE OF THIS SUBROUTINE:
        // This subroutine initializes the Baseboard units during simulation.

        static constexpr std::string_view RoutineName = "BaseboardRadiator:InitBaseboard";

        if (this->SetLoopIndexFlag && allocated(state.dataPlnt->PlantLoop)) {
            bool errFlag = false;
            PlantUtilities::ScanPlantLoopsForObject(state, this->EquipID, this->EquipType, this->plantLoc, errFlag, _, _, _, _, _);
            if (errFlag) {
                ShowFatalError(state, "InitBaseboard: Program terminated for previous conditions.");
            }
            this->SetLoopIndexFlag = false;
        }

        if (!state.dataGlobal->SysSizingCalc && this->MySizeFlag && !this->SetLoopIndexFlag) {
            // for each coil, do the sizing once.
            this->SizeBaseboard(state, baseboardNum);

            this->MySizeFlag = false;
        }

        // Do the Begin Environment initializations
        if (state.dataGlobal->BeginEnvrnFlag && this->MyEnvrnFlag && !this->SetLoopIndexFlag) {
            int WaterInletNode = this->WaterInletNode;
            Real64 rho = GetDensityGlycol(state,
                                          state.dataPlnt->PlantLoop(this->plantLoc.loopNum).FluidName,
                                          Constant::HWInitConvTemp,
                                          state.dataPlnt->PlantLoop(this->plantLoc.loopNum).FluidIndex,
                                          RoutineName);
            this->WaterMassFlowRateMax = rho * this->WaterVolFlowRateMax;
            PlantUtilities::InitComponentNodes(state, 0.0, this->WaterMassFlowRateMax, this->WaterInletNode, this->WaterOutletNode);
            state.dataLoopNodes->Node(WaterInletNode).Temp = Constant::HWInitConvTemp;
            Real64 Cp = GetSpecificHeatGlycol(state,
                                              state.dataPlnt->PlantLoop(this->plantLoc.loopNum).FluidName,
                                              state.dataLoopNodes->Node(WaterInletNode).Temp,
                                              state.dataPlnt->PlantLoop(this->plantLoc.loopNum).FluidIndex,
                                              RoutineName);
            state.dataLoopNodes->Node(WaterInletNode).Enthalpy = Cp * state.dataLoopNodes->Node(WaterInletNode).Temp;
            state.dataLoopNodes->Node(WaterInletNode).Quality = 0.0;
            state.dataLoopNodes->Node(WaterInletNode).Press = 0.0;
            state.dataLoopNodes->Node(WaterInletNode).HumRat = 0.0;
            // pick a mass flow rate that depends on the max water mass flow rate. CR 8842 changed to factor of 2.0
            if (this->AirMassFlowRate <= 0.0) {
                this->AirMassFlowRate = 2.0 * this->WaterMassFlowRateMax;
            }
            this->MyEnvrnFlag = false;
        }

        if (!state.dataGlobal->BeginEnvrnFlag) {
            this->MyEnvrnFlag = true;
        }

        // Do the every time step initializations
        int WaterInletNode = this->WaterInletNode;
        int ZoneNode = state.dataZoneEquip->ZoneEquipConfig(this->ZonePtr).ZoneNode;
        this->WaterMassFlowRate = state.dataLoopNodes->Node(WaterInletNode).MassFlowRate;
        this->WaterInletTemp = state.dataLoopNodes->Node(WaterInletNode).Temp;
        this->WaterInletEnthalpy = state.dataLoopNodes->Node(WaterInletNode).Enthalpy;
        this->AirInletTemp = state.dataLoopNodes->Node(ZoneNode).Temp;
        this->AirInletHumRat = state.dataLoopNodes->Node(ZoneNode).HumRat;
    }

    void BaseboardParams::SizeBaseboard(EnergyPlusData &state, int baseboardNum)
    {

        // SUBROUTINE INFORMATION:
        //       AUTHOR         Fred Buhl
        //       DATE WRITTEN   February 2002
        //       MODIFIED       August 2013 Daeho Kang, add component sizing table entries
        //                      July 2014, B.Nigusse, added scalable sizing

        // PURPOSE OF THIS SUBROUTINE:
        // This subroutine is for sizing hot water baseboard components for which flow rates and UAs have not been
        // specified in the input.

        // METHODOLOGY EMPLOYED:
        // Obtains flow rates from the zone sizing arrays and plant sizing data. UAs are
        // calculated by numerically inverting the baseboard calculation routine.

        // SUBROUTINE PARAMETER DEFINITIONS:
        Real64 constexpr Acc = 0.0001; // Accuracy of result
        int constexpr MaxIte = 500;    // Maximum number of iterations
        static std::string const RoutineName = cCMO_BBRadiator_Water + ":SizeBaseboard";

        // SUBROUTINE LOCAL VARIABLE DECLARATIONS:
        Real64 DesCoilLoad(0.0);
        Real64 UA0; // lower bound for UA
        Real64 UA1; // upper bound for UA
        Real64 UA;
        bool ErrorsFound(false);             // If errors detected in input
        Real64 rho;                          // local fluid density
        Real64 Cp;                           // local fluid specific heat
        Real64 WaterVolFlowRateMaxDes(0.0);  // Design water volume flow for reproting
        Real64 WaterVolFlowRateMaxUser(0.0); // User hard-sized volume flow for reporting
        Real64 UADes(0.0);                   // Design UA value for reproting
        Real64 UAUser(0.0);                  // User hard-sized value for reporting
        Real64 TempSize;                     // autosized value of coil input field

        // find the appropriate heating Plant Sizing object
        int PltSizHeatNum = state.dataPlnt->PlantLoop(this->plantLoc.loopNum).PlantSizNum;

        if (PltSizHeatNum > 0) {

            state.dataSize->DataScalableCapSizingON = false;

            if (state.dataSize->CurZoneEqNum > 0) {
                auto &zoneEqSizing = state.dataSize->ZoneEqSizing(state.dataSize->CurZoneEqNum);
                auto const &finalZoneSizing = state.dataSize->FinalZoneSizing(state.dataSize->CurZoneEqNum);
                bool FlowAutoSize = false; // Indicator to autosizing water volume flow

                if (this->WaterVolFlowRateMax == DataSizing::AutoSize) {
                    FlowAutoSize = true;
                }
                if (!FlowAutoSize && !state.dataSize->ZoneSizingRunDone) { // Simulation should continue
                    if (this->WaterVolFlowRateMax > 0.0) {
                        BaseSizer::reportSizerOutput(
                            state, cCMO_BBRadiator_Water, this->EquipID, "User-Specified Maximum Water Flow Rate [m3/s]", this->WaterVolFlowRateMax);
                    }
                } else {
                    CheckZoneSizing(state, cCMO_BBRadiator_Water, this->EquipID);
                    std::string_view const CompType = cCMO_BBRadiator_Water;
                    std::string_view const CompName = this->EquipID;
                    state.dataSize->DataFracOfAutosizedHeatingCapacity = 1.0;
                    state.dataSize->DataZoneNumber = this->ZonePtr;
                    int SizingMethod = DataHVACGlobals::HeatingCapacitySizing;
                    int FieldNum = 1;
                    std::string const SizingString = format("{} [W]", this->FieldNames(FieldNum));
                    int CapSizingMethod = this->HeatingCapMethod;
                    zoneEqSizing.SizingMethod(SizingMethod) = CapSizingMethod;
                    if (CapSizingMethod == DataSizing::HeatingDesignCapacity || CapSizingMethod == DataSizing::CapacityPerFloorArea ||
                        CapSizingMethod == DataSizing::FractionOfAutosizedHeatingCapacity) {

                        if (CapSizingMethod == DataSizing::HeatingDesignCapacity) {
                            if (this->ScaledHeatingCapacity == DataSizing::AutoSize) {
                                CheckZoneSizing(state, CompType, CompName);
                                zoneEqSizing.DesHeatingLoad = finalZoneSizing.NonAirSysDesHeatLoad;
                            } else {
                                zoneEqSizing.DesHeatingLoad = this->ScaledHeatingCapacity;
                            }
                            zoneEqSizing.HeatingCapacity = true;
                            TempSize = zoneEqSizing.DesHeatingLoad;
                        } else if (CapSizingMethod == DataSizing::CapacityPerFloorArea) {
                            zoneEqSizing.HeatingCapacity = true;
                            zoneEqSizing.DesHeatingLoad =
                                this->ScaledHeatingCapacity * state.dataHeatBal->Zone(state.dataSize->DataZoneNumber).FloorArea;
                            TempSize = zoneEqSizing.DesHeatingLoad;
                            state.dataSize->DataScalableCapSizingON = true;
                        } else if (CapSizingMethod == DataSizing::FractionOfAutosizedHeatingCapacity) {
                            CheckZoneSizing(state, CompType, CompName);
                            zoneEqSizing.HeatingCapacity = true;
                            state.dataSize->DataFracOfAutosizedHeatingCapacity = this->ScaledHeatingCapacity;
                            zoneEqSizing.DesHeatingLoad = finalZoneSizing.NonAirSysDesHeatLoad;
                            TempSize = DataSizing::AutoSize;
                            state.dataSize->DataScalableCapSizingON = true;
                        } else {
                            TempSize = this->ScaledHeatingCapacity;
                        }
                        bool PrintFlag = false; // TRUE when sizing information is reported in the eio file
                        bool errorsFound = false;
                        HeatingCapacitySizer sizerHeatingCapacity;
                        sizerHeatingCapacity.overrideSizingString(SizingString);
                        sizerHeatingCapacity.initializeWithinEP(state, CompType, CompName, PrintFlag, RoutineName);
                        DesCoilLoad = sizerHeatingCapacity.size(state, TempSize, errorsFound);
                        state.dataSize->DataScalableCapSizingON = false;
                    } else {
                        DesCoilLoad = 0.0;
                    }

                    if (DesCoilLoad >= SmallLoad) {
                        Cp = GetSpecificHeatGlycol(state,
                                                   state.dataPlnt->PlantLoop(this->plantLoc.loopNum).FluidName,
                                                   Constant::HWInitConvTemp,
                                                   state.dataPlnt->PlantLoop(this->plantLoc.loopNum).FluidIndex,
                                                   RoutineName);
                        rho = GetDensityGlycol(state,
                                               state.dataPlnt->PlantLoop(this->plantLoc.loopNum).FluidName,
                                               Constant::HWInitConvTemp,
                                               state.dataPlnt->PlantLoop(this->plantLoc.loopNum).FluidIndex,
                                               RoutineName);
                        WaterVolFlowRateMaxDes = DesCoilLoad / (state.dataSize->PlantSizData(PltSizHeatNum).DeltaT * Cp * rho);
                    } else {
                        WaterVolFlowRateMaxDes = 0.0;
                    }

                    if (FlowAutoSize) {
                        this->WaterVolFlowRateMax = WaterVolFlowRateMaxDes;
                        BaseSizer::reportSizerOutput(
                            state, cCMO_BBRadiator_Water, this->EquipID, "Design Size Maximum Water Flow Rate [m3/s]", WaterVolFlowRateMaxDes);
                    } else { // hard-sized with sizing data
                        if (this->WaterVolFlowRateMax > 0.0 && WaterVolFlowRateMaxDes > 0.0) {
                            WaterVolFlowRateMaxUser = this->WaterVolFlowRateMax;
                            BaseSizer::reportSizerOutput(state,
                                                         cCMO_BBRadiator_Water,
                                                         this->EquipID,
                                                         "Design Size Maximum Water Flow Rate [m3/s]",
                                                         WaterVolFlowRateMaxDes,
                                                         "User-Specified Maximum Water Flow Rate [m3/s]",
                                                         WaterVolFlowRateMaxUser);
                            // Report a warning to note difference between the two
                            if (state.dataGlobal->DisplayExtraWarnings) {
                                if ((std::abs(WaterVolFlowRateMaxDes - WaterVolFlowRateMaxUser) / WaterVolFlowRateMaxUser) >
                                    state.dataSize->AutoVsHardSizingThreshold) {
                                    ShowMessage(
                                        state,
                                        format("SizeBaseboard: Potential issue with equipment sizing for ZoneHVAC:Baseboard:Convective:Water=\"{}\".",
                                               this->EquipID));
                                    ShowContinueError(state,
                                                      format("User-Specified Maximum Water Flow Rate of {:.5R} [m3/s]", WaterVolFlowRateMaxUser));
                                    ShowContinueError(
                                        state, format("differs from Design Size Maximum Water Flow Rate of {:.5R} [m3/s]", WaterVolFlowRateMaxDes));
                                    ShowContinueError(state, "This may, or may not, indicate mismatched component sizes.");
                                    ShowContinueError(state, "Verify that the value entered is intended and is consistent with other components.");
                                }
                            }
                        }
                    }
                }

                // UA sizing
                bool UAAutoSize = false; // Indicator to autosizing UA
                // Set hard-sized values to the local variable to correct a false indication aftet SolFla function calculation
                if (this->UA == DataSizing::AutoSize) {
                    UAAutoSize = true;
                } else {
                    UAUser = this->UA;
                }
                if (!UAAutoSize && !state.dataSize->ZoneSizingRunDone) { // Simulation should continue
                    if (this->UA > 0.0) {
                        BaseSizer::reportSizerOutput(
                            state, cCMO_BBRadiator_Water, this->EquipID, "User-Specified U-Factor Times Area Value [W/K]", this->UA);
                    }
                } else {
                    this->WaterInletTemp = state.dataSize->PlantSizData(PltSizHeatNum).ExitTemp;
                    this->AirInletTemp = finalZoneSizing.ZoneTempAtHeatPeak;
                    this->AirInletHumRat = finalZoneSizing.ZoneHumRatAtHeatPeak;
                    rho = GetDensityGlycol(state,
                                           state.dataPlnt->PlantLoop(this->plantLoc.loopNum).FluidName,
                                           Constant::HWInitConvTemp,
                                           state.dataPlnt->PlantLoop(this->plantLoc.loopNum).FluidIndex,
                                           RoutineName);
                    state.dataLoopNodes->Node(this->WaterInletNode).MassFlowRate = rho * this->WaterVolFlowRateMax;

                    std::string_view const CompType = cCMO_BBRadiator_Water;
                    std::string_view const CompName = this->EquipID;
                    state.dataSize->DataFracOfAutosizedHeatingCapacity = 1.0;
                    state.dataSize->DataZoneNumber = this->ZonePtr;
                    int SizingMethod = DataHVACGlobals::HeatingCapacitySizing;
                    int FieldNum = 1;
                    std::string const SizingString = format("{} [W]", this->FieldNames(FieldNum));
                    int CapSizingMethod = this->HeatingCapMethod;
                    zoneEqSizing.SizingMethod(SizingMethod) = CapSizingMethod;
                    if (CapSizingMethod == DataSizing::HeatingDesignCapacity || CapSizingMethod == DataSizing::CapacityPerFloorArea ||
                        CapSizingMethod == DataSizing::FractionOfAutosizedHeatingCapacity) {
                        if (CapSizingMethod == DataSizing::HeatingDesignCapacity) {
                            if (this->ScaledHeatingCapacity == DataSizing::AutoSize) {
                                CheckZoneSizing(state, CompType, CompName);
                                zoneEqSizing.DesHeatingLoad = finalZoneSizing.NonAirSysDesHeatLoad;
                            } else {
                                zoneEqSizing.DesHeatingLoad = this->ScaledHeatingCapacity;
                            }
                            zoneEqSizing.HeatingCapacity = true;
                            TempSize = zoneEqSizing.DesHeatingLoad;
                        } else if (CapSizingMethod == DataSizing::CapacityPerFloorArea) {
                            zoneEqSizing.HeatingCapacity = true;
                            zoneEqSizing.DesHeatingLoad =
                                this->ScaledHeatingCapacity * state.dataHeatBal->Zone(state.dataSize->DataZoneNumber).FloorArea;
                            TempSize = zoneEqSizing.DesHeatingLoad;
                            state.dataSize->DataScalableCapSizingON = true;
                        } else if (CapSizingMethod == DataSizing::FractionOfAutosizedHeatingCapacity) {
                            CheckZoneSizing(state, CompType, CompName);
                            zoneEqSizing.HeatingCapacity = true;
                            state.dataSize->DataFracOfAutosizedHeatingCapacity = this->ScaledHeatingCapacity;
                            zoneEqSizing.DesHeatingLoad = finalZoneSizing.NonAirSysDesHeatLoad;
                            TempSize = DataSizing::AutoSize;
                            state.dataSize->DataScalableCapSizingON = true;
                        } else {
                            TempSize = this->ScaledHeatingCapacity;
                        }
                        bool PrintFlag = false;
                        bool errorsFound = false;
                        HeatingCapacitySizer sizerHeatingCapacity;
                        sizerHeatingCapacity.overrideSizingString(SizingString);
                        sizerHeatingCapacity.initializeWithinEP(state, CompType, CompName, PrintFlag, RoutineName);
                        DesCoilLoad = sizerHeatingCapacity.size(state, TempSize, errorsFound);
                        state.dataSize->DataScalableCapSizingON = false;
                    } else {
                        DesCoilLoad = 0.0; // FinalZoneSizing(CurZoneEqNum).NonAirSysDesHeatLoad;
                    }
                    if (DesCoilLoad >= SmallLoad) {
                        // pick an air  mass flow rate that is twice the water mass flow rate (CR8842)
                        this->DesAirMassFlowRate = 2.0 * rho * this->WaterVolFlowRateMax;
                        // set the lower and upper limits on the UA
                        UA0 = 0.001 * DesCoilLoad;
                        UA1 = DesCoilLoad;

                        // before iterating on a design UA check output at lower UA bound
                        this->UA = UA0;
                        Real64 LoadMet = 0.0;
                        SimHWConvective(state, baseboardNum, LoadMet);
                        if (LoadMet < DesCoilLoad) { // baseboard output should be below design load
                            // now check output at max UA (where UA = design load)
                            this->UA = UA1;
                            SimHWConvective(state, baseboardNum, LoadMet);

                            if (LoadMet > DesCoilLoad) { // if the load met is greater than design load, OK to iterate on UA
                                // Invert the baseboard model: given the design inlet conditions and the design load, find the design UA.
                                auto f = [&state, baseboardNum, DesCoilLoad](Real64 UA) {
                                    state.dataBaseboardRadiator->baseboards(baseboardNum).UA = UA;
                                    int localBaseBoardNum = baseboardNum;
                                    Real64 LoadMet = 0.0;
                                    SimHWConvective(state, localBaseBoardNum, LoadMet);
                                    return (DesCoilLoad - LoadMet) / DesCoilLoad;
                                };
                                int SolFla = 0;
                                General::SolveRoot(state, Acc, MaxIte, SolFla, UA, f, UA0, UA1);
                                // if the numerical inversion failed, issue error messages.
                                if (SolFla == -1) {
                                    ShowSevereError(state,
                                                    format("SizeBaseboard: Autosizing of HW baseboard UA failed for {}=\"{}\"",
                                                           cCMO_BBRadiator_Water,
                                                           this->EquipID));
                                    ShowContinueError(state, "Iteration limit exceeded in calculating coil UA");
                                    if (UAAutoSize) {
                                        ErrorsFound = true;
                                    } else {
                                        ShowContinueError(
                                            state, "Could not calculate design value for comparison to user value, and the simulation continues");
                                        UA = 0.0;
                                    }
                                } else if (SolFla == -2) {
                                    ShowSevereError(state,
                                                    format("SizeBaseboard: Autosizing of HW baseboard UA failed for {}=\"{}\"",
                                                           cCMO_BBRadiator_Water,
                                                           this->EquipID));
                                    ShowContinueError(state, "Bad starting values for UA");
                                    if (UAAutoSize) {
                                        ErrorsFound = true;
                                    } else {
                                        ShowContinueError(
                                            state, "Could not calculate design value for comparison to user value, and the simulation continues");
                                        UA = 0.0;
                                    }
                                }
                                UADes = UA; // baseboard->baseboards(BaseboardNum)%UA = UA
                            } else {        // baseboard design load is greater than output at UA = design load so set UA = design load
                                UADes = UA1;
                                if (UAAutoSize) {
                                    ShowWarningError(state,
                                                     format("SizeBaseboard: Autosizing of HW baseboard UA failed for {}=\"{}\"",
                                                            cCMO_BBRadiator_Water,
                                                            this->EquipID));
                                    ShowContinueError(
                                        state, format("Design UA set equal to design coil load for {}=\"{}\"", cCMO_BBRadiator_Water, this->EquipID));
                                    ShowContinueError(state, format("Design coil load used during sizing = {:.5R} W.", DesCoilLoad));
                                    ShowContinueError(state, format("Inlet water temperature used during sizing = {:.5R} C.", this->WaterInletTemp));
                                }
                            }
                        } else { // baseboard design load is less than output at UA = 0.001 * design load so set UA to minimum value
                            UADes = UA0;
                            if (UAAutoSize) {
                                ShowWarningError(state,
                                                 format("SizeBaseboard: Autosizing of HW baseboard UA failed for {}=\"{}\"",
                                                        cCMO_BBRadiator_Water,
                                                        this->EquipID));
                                ShowContinueError(
                                    state,
                                    format("Design UA set equal to 0.001 * design coil load for {}=\"{}\"", cCMO_BBRadiator_Water, this->EquipID));
                                ShowContinueError(state, format("Design coil load used during sizing = {:.5R} W.", DesCoilLoad));
                                ShowContinueError(state, format("Inlet water temperature used during sizing = {:.5R} C.", this->WaterInletTemp));
                            }
                        }

                    } else {
                        UADes = 0.0;
                    }

                    if (UAAutoSize) {
                        this->UA = UADes;
                        BaseSizer::reportSizerOutput(
                            state, cCMO_BBRadiator_Water, this->EquipID, "Design Size U-Factor Times Area Value [W/K]", UADes);
                    } else {               // Hard-sized with sizing data
                        this->UA = UAUser; // need to put this back as HWBaseboardUAResidual will have reset it, CR9377
                        if (UAUser > 0.0 && UADes > 0.0) {
                            BaseSizer::reportSizerOutput(state,
                                                         cCMO_BBRadiator_Water,
                                                         this->EquipID,
                                                         "Design Size U-Factor Times Area Value [W/K]",
                                                         UADes,
                                                         "User-Specified U-Factor Times Area Value [W/K]",
                                                         UAUser);
                            // Report difference between design size and hard-sized values
                            if (state.dataGlobal->DisplayExtraWarnings) {
                                if ((std::abs(UADes - UAUser) / UAUser) > state.dataSize->AutoVsHardSizingThreshold) {
                                    ShowMessage(
                                        state,
                                        format("SizeBaseboard: Potential issue with equipment sizing for ZoneHVAC:Baseboard:Convective:Water=\"{}\".",
                                               this->EquipID));
                                    ShowContinueError(state, format("User-Specified U-Factor Times Area Value of {:.2R} [W/K]", UAUser));
                                    ShowContinueError(state, format("differs from Design Size U-Factor Times Area Value of {:.2R} [W/K]", UADes));
                                    ShowContinueError(state, "This may, or may not, indicate mismatched component sizes.");
                                    ShowContinueError(state, "Verify that the value entered is intended and is consistent with other components.");
                                }
                            }
                        }
                    }
                }
            }
        } else {
            // if there is no heating Sizing:Plant object and autosizng was requested, issue an error message
            if (this->WaterVolFlowRateMax == DataSizing::AutoSize || this->UA == DataSizing::AutoSize) {
                ShowSevereError(state, format("SizeBaseboard: {}=\"{}\"", cCMO_BBRadiator_Water, this->EquipID));
                ShowContinueError(state, "...Autosizing of hot water baseboard requires a heating loop Sizing:Plant object");
                ErrorsFound = true;
            }
        }

        // save the design water flow rate for use by the water loop sizing algorithms
        PlantUtilities::RegisterPlantCompDesignFlow(state, this->WaterInletNode, this->WaterVolFlowRateMax);

        if (ErrorsFound) {
            ShowFatalError(state, "SizeBaseboard: Preceding sizing errors cause program termination");
        }
    }

    void SimHWConvective(EnergyPlusData &state, int &BaseboardNum, Real64 &LoadMet)
    {
        // SUBROUTINE INFORMATION:
        //       AUTHOR         Russ Taylor
        //       DATE WRITTEN   Nov 1997
        //       MODIFIED       May 2000 Fred Buhl
        //       RE-ENGINEERED  na

        // PURPOSE OF THIS SUBROUTINE: This subroutine calculates the heat exchange rate
        // in a pure convective baseboard heater.  The heater is assumed to be crossflow
        // with both fluids unmixed. The air flow is buoyancy driven and a constant air
        // flow velocity of 0.5m/s is assumed. The solution is by the effectiveness-NTU
        // method found in Icropera and DeWitt, Fundamentals of Heat and Mass Transfer,
        // Chapter 11.4, p. 523, eq. 11.33

        // REFERENCES:
        // Icropera and DeWitt, Fundamentals of Heat and Mass Transfer,
        // Chapter 11.4, p. 523, eq. 11.33

        // Using/Aliasing
        using namespace DataSizing;
        using DataHVACGlobals::SmallLoad;
        using PlantUtilities::SetActuatedBranchFlowRate;

        // SUBROUTINE PARAMETER DEFINITIONS:
        static std::string const RoutineName(cCMO_BBRadiator_Water + ":SimHWConvective");

        // SUBROUTINE LOCAL VARIABLE DECLARATIONS:
        int ZoneNum;
        Real64 WaterInletTemp;
        Real64 AirInletTemp;
        Real64 CpAir;
        Real64 CpWater;
        Real64 AirMassFlowRate;
        Real64 WaterMassFlowRate;
        Real64 CapacitanceAir;
        Real64 CapacitanceWater;
        Real64 CapacitanceMax;
        Real64 CapacitanceMin;
        Real64 CapacityRatio;
        Real64 NTU;
        Real64 Effectiveness;
        Real64 WaterOutletTemp;
        Real64 AirOutletTemp;
        Real64 AA;
        Real64 BB;
        Real64 CC;
        Real64 QZnReq;

        auto &baseboard = state.dataBaseboardRadiator;

        ZoneNum = baseboard->baseboards(BaseboardNum).ZonePtr;
        QZnReq = state.dataZoneEnergyDemand->ZoneSysEnergyDemand(ZoneNum).RemainingOutputReqToHeatSP;
        if (baseboard->baseboards(BaseboardNum).MySizeFlag)
            QZnReq = state.dataSize->FinalZoneSizing(state.dataSize->CurZoneEqNum).NonAirSysDesHeatLoad; // If in sizing, assign design condition

        WaterInletTemp = baseboard->baseboards(BaseboardNum).WaterInletTemp;
        AirInletTemp = baseboard->baseboards(BaseboardNum).AirInletTemp;

        CpWater = GetSpecificHeatGlycol(state,
                                        state.dataPlnt->PlantLoop(baseboard->baseboards(BaseboardNum).plantLoc.loopNum).FluidName,
                                        WaterInletTemp,
                                        state.dataPlnt->PlantLoop(baseboard->baseboards(BaseboardNum).plantLoc.loopNum).FluidIndex,
                                        RoutineName);
        CpAir = PsyCpAirFnW(baseboard->baseboards(BaseboardNum).AirInletHumRat);

        if (baseboard->baseboards(BaseboardNum).DesAirMassFlowRate > 0.0) { // If UA is autosized, assign design condition
            AirMassFlowRate = baseboard->baseboards(BaseboardNum).DesAirMassFlowRate;
        } else {
            AirMassFlowRate = baseboard->baseboards(BaseboardNum).AirMassFlowRate;
            // pick a mass flow rate that depends on the max water mass flow rate. CR 8842 changed to factor of 2.0
            if (AirMassFlowRate <= 0.0) AirMassFlowRate = 2.0 * baseboard->baseboards(BaseboardNum).WaterMassFlowRateMax;
        }

        WaterMassFlowRate = state.dataLoopNodes->Node(baseboard->baseboards(BaseboardNum).WaterInletNode).MassFlowRate;
        CapacitanceAir = CpAir * AirMassFlowRate;

        if (QZnReq > SmallLoad && (!state.dataZoneEnergyDemand->CurDeadBandOrSetback(ZoneNum) || baseboard->baseboards(BaseboardNum).MySizeFlag) &&
            (GetCurrentScheduleValue(state, baseboard->baseboards(BaseboardNum).SchedPtr) > 0 || baseboard->baseboards(BaseboardNum).MySizeFlag) &&
            (WaterMassFlowRate > 0.0)) {
            CapacitanceWater = CpWater * WaterMassFlowRate;
            CapacitanceMax = max(CapacitanceAir, CapacitanceWater);
            CapacitanceMin = min(CapacitanceAir, CapacitanceWater);
            CapacityRatio = CapacitanceMin / CapacitanceMax;
            NTU = baseboard->baseboards(BaseboardNum).UA / CapacitanceMin;
            // The effectiveness is given by the following formula:
            // Effectiveness = 1. - EXP((1./CapacityRatio)*(NTU)**0.22*(EXP(-CapacityRatio*(NTU)**0.78)-1.))
            // To prevent possible underflows (numbers smaller than the computer can handle) we must break
            // the calculation up into steps and check the size of the exponential arguments.
            AA = -CapacityRatio * std::pow(NTU, 0.78);
            if (AA < DataPrecisionGlobals::EXP_LowerLimit) {
                BB = 0.0;
            } else {
                BB = std::exp(AA);
            }
            CC = (1.0 / CapacityRatio) * std::pow(NTU, 0.22) * (BB - 1.0);
            if (CC < DataPrecisionGlobals::EXP_LowerLimit) {
                Effectiveness = 1.0;
            } else {
                Effectiveness = 1.0 - std::exp(CC);
            }
            AirOutletTemp = AirInletTemp + Effectiveness * CapacitanceMin * (WaterInletTemp - AirInletTemp) / CapacitanceAir;
            WaterOutletTemp = WaterInletTemp - CapacitanceAir * (AirOutletTemp - AirInletTemp) / CapacitanceWater;
            LoadMet = CapacitanceWater * (WaterInletTemp - WaterOutletTemp);
            baseboard->baseboards(BaseboardNum).WaterOutletEnthalpy =
                baseboard->baseboards(BaseboardNum).WaterInletEnthalpy - LoadMet / WaterMassFlowRate;
        } else {
            AirOutletTemp = AirInletTemp;
            WaterOutletTemp = WaterInletTemp;
            LoadMet = 0.0;
            baseboard->baseboards(BaseboardNum).WaterOutletEnthalpy = baseboard->baseboards(BaseboardNum).WaterInletEnthalpy;
            WaterMassFlowRate = 0.0;

            SetActuatedBranchFlowRate(
                state, WaterMassFlowRate, baseboard->baseboards(BaseboardNum).WaterInletNode, baseboard->baseboards(BaseboardNum).plantLoc, false);
            AirMassFlowRate = 0.0;
        }

        baseboard->baseboards(BaseboardNum).WaterOutletTemp = WaterOutletTemp;
        baseboard->baseboards(BaseboardNum).AirOutletTemp = AirOutletTemp;
        baseboard->baseboards(BaseboardNum).Power = LoadMet;
        baseboard->baseboards(BaseboardNum).WaterMassFlowRate = WaterMassFlowRate;
        baseboard->baseboards(BaseboardNum).AirMassFlowRate = AirMassFlowRate;
    }

    void UpdateBaseboard(EnergyPlusData &state, int &BaseboardNum)
    {

        // SUBROUTINE INFORMATION:
        //       AUTHOR         Russ Taylor
        //       DATE WRITTEN   Nov 1997
        //       MODIFIED       na
        //       RE-ENGINEERED  na

        // Using/Aliasing
        using PlantUtilities::SafeCopyPlantNode;

        // SUBROUTINE LOCAL VARIABLE DECLARATIONS:
        int WaterInletNode;
        int WaterOutletNode;

        auto &baseboard = state.dataBaseboardRadiator;

        WaterInletNode = baseboard->baseboards(BaseboardNum).WaterInletNode;
        WaterOutletNode = baseboard->baseboards(BaseboardNum).WaterOutletNode;

        SafeCopyPlantNode(state, WaterInletNode, WaterOutletNode);
        // Set the outlet air nodes of the Baseboard
        // Set the outlet water nodes for the Coil
        state.dataLoopNodes->Node(WaterOutletNode).Temp = baseboard->baseboards(BaseboardNum).WaterOutletTemp;
        state.dataLoopNodes->Node(WaterOutletNode).Enthalpy = baseboard->baseboards(BaseboardNum).WaterOutletEnthalpy;
    }

} // namespace BaseboardRadiator

} // namespace EnergyPlus<|MERGE_RESOLUTION|>--- conflicted
+++ resolved
@@ -438,11 +438,7 @@
                                 OutputProcessor::StoreType::Sum,
                                 thisBaseboard.EquipID,
                                 Constant::eResource::EnergyTransfer,
-<<<<<<< HEAD
-                                OutputProcessor::Group::HVAC, 
-=======
                                 OutputProcessor::Group::HVAC,
->>>>>>> 0643f1d0
                                 OutputProcessor::EndUseCat::Baseboard);
 
             SetupOutputVariable(state,
