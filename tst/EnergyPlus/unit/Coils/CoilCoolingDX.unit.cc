--- conflicted
+++ resolved
@@ -394,13 +394,8 @@
 
     Coil.DXCoilType_Num = DataHVACGlobals::CoilDX_MultiSpeedCooling;
     Coil.DXCoilType = "Coil:Cooling:DX:MultiSpeed";
-<<<<<<< HEAD
-    Coil.FuelTypeNum = DataGlobalConstants::eResource::Electricity;
-    Coil.SchedPtr = DataGlobalConstants::ScheduleAlwaysOn;
-=======
-    Coil.FuelTypeNum = Constant::ResourceType::Electricity;
+    Coil.FuelTypeNum = Constant::eResource::Electricity;
     Coil.SchedPtr = ScheduleManager::ScheduleAlwaysOn;
->>>>>>> c1b367a1
     Coil.NumOfSpeeds = 2;
     Coil.MSRatedTotCap.allocate(Coil.NumOfSpeeds);
     Coil.MSRatedSHR.allocate(Coil.NumOfSpeeds);
@@ -815,13 +810,8 @@
 
     Coil.DXCoilType_Num = DataHVACGlobals::CoilDX_MultiSpeedCooling;
     Coil.DXCoilType = "Coil:Cooling:DX:MultiSpeed";
-<<<<<<< HEAD
-    Coil.FuelTypeNum = DataGlobalConstants::eResource::Electricity;
-    Coil.SchedPtr = DataGlobalConstants::ScheduleAlwaysOn;
-=======
-    Coil.FuelTypeNum = Constant::ResourceType::Electricity;
+    Coil.FuelTypeNum = Constant::eResource::Electricity;
     Coil.SchedPtr = ScheduleManager::ScheduleAlwaysOn;
->>>>>>> c1b367a1
     Coil.NumOfSpeeds = 2;
     Coil.MSRatedTotCap.allocate(Coil.NumOfSpeeds);
     Coil.MSRatedSHR.allocate(Coil.NumOfSpeeds);
@@ -1236,13 +1226,8 @@
 
     Coil.DXCoilType_Num = DataHVACGlobals::CoilDX_MultiSpeedCooling;
     Coil.DXCoilType = "Coil:Cooling:DX:MultiSpeed";
-<<<<<<< HEAD
-    Coil.FuelTypeNum = DataGlobalConstants::eResource::Electricity;
-    Coil.SchedPtr = DataGlobalConstants::ScheduleAlwaysOn;
-=======
-    Coil.FuelTypeNum = Constant::ResourceType::Electricity;
+    Coil.FuelTypeNum = Constant::eResource::Electricity;
     Coil.SchedPtr = ScheduleManager::ScheduleAlwaysOn;
->>>>>>> c1b367a1
     Coil.NumOfSpeeds = 2;
     Coil.MSRatedTotCap.allocate(Coil.NumOfSpeeds);
     Coil.MSRatedSHR.allocate(Coil.NumOfSpeeds);
@@ -1472,13 +1457,8 @@
 
     Coil.DXCoilType_Num = DataHVACGlobals::CoilDX_MultiSpeedCooling;
     Coil.DXCoilType = "Coil:Cooling:DX:MultiSpeed";
-<<<<<<< HEAD
-    Coil.FuelTypeNum = DataGlobalConstants::eResource::Electricity;
-    Coil.SchedPtr = DataGlobalConstants::ScheduleAlwaysOn;
-=======
-    Coil.FuelTypeNum = Constant::ResourceType::Electricity;
+    Coil.FuelTypeNum = Constant::eResource::Electricity;
     Coil.SchedPtr = ScheduleManager::ScheduleAlwaysOn;
->>>>>>> c1b367a1
     Coil.NumOfSpeeds = 2;
     Coil.MSRatedTotCap.allocate(Coil.NumOfSpeeds);
     Coil.MSRatedSHR.allocate(Coil.NumOfSpeeds);
