// EnergyPlus, Copyright (c) 1996-2022, The Board of Trustees of the University of Illinois,
// The Regents of the University of California, through Lawrence Berkeley National Laboratory
// (subject to receipt of any required approvals from the U.S. Dept. of Energy), Oak Ridge
// National Laboratory, managed by UT-Battelle, Alliance for Sustainable Energy, LLC, and other
// contributors. All rights reserved.
//
// NOTICE: This Software was developed under funding from the U.S. Department of Energy and the
// U.S. Government consequently retains certain rights. As such, the U.S. Government has been
// granted for itself and others acting on its behalf a paid-up, nonexclusive, irrevocable,
// worldwide license in the Software to reproduce, distribute copies to the public, prepare
// derivative works, and perform publicly and display publicly, and to permit others to do so.
//
// Redistribution and use in source and binary forms, with or without modification, are permitted
// provided that the following conditions are met:
//
// (1) Redistributions of source code must retain the above copyright notice, this list of
//     conditions and the following disclaimer.
//
// (2) Redistributions in binary form must reproduce the above copyright notice, this list of
//     conditions and the following disclaimer in the documentation and/or other materials
//     provided with the distribution.
//
// (3) Neither the name of the University of California, Lawrence Berkeley National Laboratory,
//     the University of Illinois, U.S. Dept. of Energy nor the names of its contributors may be
//     used to endorse or promote products derived from this software without specific prior
//     written permission.
//
// (4) Use of EnergyPlus(TM) Name. If Licensee (i) distributes the software in stand-alone form
//     without changes from the version obtained under this License, or (ii) Licensee makes a
//     reference solely to the software portion of its product, Licensee must refer to the
//     software as "EnergyPlus version X" software, where "X" is the version number Licensee
//     obtained under this License and may not use a different name for the software. Except as
//     specifically required in this Section (4), Licensee shall not use in a company name, a
//     product name, in advertising, publicity, or other promotional activities any name, trade
//     name, trademark, logo, or other designation of "EnergyPlus", "E+", "e+" or confusingly
//     similar designation, without the U.S. Department of Energy's prior written consent.
//
// THIS SOFTWARE IS PROVIDED BY THE COPYRIGHT HOLDERS AND CONTRIBUTORS "AS IS" AND ANY EXPRESS OR
// IMPLIED WARRANTIES, INCLUDING, BUT NOT LIMITED TO, THE IMPLIED WARRANTIES OF MERCHANTABILITY
// AND FITNESS FOR A PARTICULAR PURPOSE ARE DISCLAIMED. IN NO EVENT SHALL THE COPYRIGHT OWNER OR
// CONTRIBUTORS BE LIABLE FOR ANY DIRECT, INDIRECT, INCIDENTAL, SPECIAL, EXEMPLARY, OR
// CONSEQUENTIAL DAMAGES (INCLUDING, BUT NOT LIMITED TO, PROCUREMENT OF SUBSTITUTE GOODS OR
// SERVICES; LOSS OF USE, DATA, OR PROFITS; OR BUSINESS INTERRUPTION) HOWEVER CAUSED AND ON ANY
// THEORY OF LIABILITY, WHETHER IN CONTRACT, STRICT LIABILITY, OR TORT (INCLUDING NEGLIGENCE OR
// OTHERWISE) ARISING IN ANY WAY OUT OF THE USE OF THIS SOFTWARE, EVEN IF ADVISED OF THE
// POSSIBILITY OF SUCH DAMAGE.

// ObjexxFCL Headers
#include <ObjexxFCL/Array.functions.hh>

// EnergyPlus Headers
#include <EnergyPlus/Autosizing/HeatingCapacitySizing.hh>
#include <EnergyPlus/Data/EnergyPlusData.hh>
#include <EnergyPlus/DataHVACGlobals.hh>
#include <EnergyPlus/DataHeatBalFanSys.hh>
#include <EnergyPlus/DataHeatBalSurface.hh>
#include <EnergyPlus/DataHeatBalance.hh>
#include <EnergyPlus/DataIPShortCuts.hh>
#include <EnergyPlus/DataLoopNode.hh>
#include <EnergyPlus/DataSizing.hh>
#include <EnergyPlus/DataSurfaces.hh>
#include <EnergyPlus/DataZoneEnergyDemands.hh>
#include <EnergyPlus/DataZoneEquipment.hh>
#include <EnergyPlus/ElectricBaseboardRadiator.hh>
#include <EnergyPlus/GeneralRoutines.hh>
#include <EnergyPlus/GlobalNames.hh>
#include <EnergyPlus/HeatBalanceIntRadExchange.hh>
#include <EnergyPlus/HeatBalanceSurfaceManager.hh>
#include <EnergyPlus/InputProcessing/InputProcessor.hh>
#include <EnergyPlus/OutputProcessor.hh>
#include <EnergyPlus/Psychrometrics.hh>
#include <EnergyPlus/ScheduleManager.hh>
#include <EnergyPlus/UtilityRoutines.hh>

namespace EnergyPlus {

namespace ElectricBaseboardRadiator {

    // Module ElectricBaseboardRadiator -- (ref: Object: ZoneHVAC:Baseboard:RadiantConvective:Electric)

    // Module containing the routines dealing with the electric baseboard heater

    // MODULE INFORMATION:
    //       AUTHOR         Daeho Kang
    //       DATE WRITTEN   Feb 2010

    // PURPOSE OF THIS MODULE:
    // This module is to calculate the actual convective heat addition that an electrical baseboard heater
    // deliveres to a space.

    // METHODOLOGY EMPLOYED:
    // Based on the convective-only electric baseboard module (Object: ZoneHVAC:Baseboard:Convective:Electric)
    // written by Richard Liesen in Nov 2001, this new electric baseboard module is to add the existing calculation
    // algorithm of radiant heat transfer in the high temperature radiant system module.

    // REFERENCES:
    // HighTempRadiantSystem module (ZoneHVAC:HighTemperatureRadiant)
    // Convective electric baseboard module (ZoneHVAC:Baseboard:Convective:Electric)

    void SimElecBaseboard(EnergyPlusData &state,
                          std::string const &EquipName,
                          int const ControlledZoneNum,
                          bool const FirstHVACIteration,
                          Real64 &PowerMet,
                          int &CompIndex)
    {

        // SUBROUTINE INFORMATION:
        //       AUTHOR         Richard Liesen
        //       DATE WRITTEN   Nov 2001
        //       MODIFIED       Feb 2010 Daeho Kang for radiant component

        // PURPOSE OF THIS SUBROUTINE:
        // This subroutine simulates the Electric Baseboard units.

        // REFERENCES:
        // Water baseboard module

        // Using/Aliasing

        // SUBROUTINE LOCAL VARIABLE DECLARATIONS:
        int BaseboardNum; // Index of unit in baseboard array
        auto &ElecBaseboard = state.dataElectBaseboardRad->ElecBaseboard;
        auto &GetInputFlag = state.dataElectBaseboardRad->GetInputFlag;
        auto &NumElecBaseboards = state.dataElectBaseboardRad->NumElecBaseboards;
        auto &CheckEquipName = state.dataElectBaseboardRad->CheckEquipName;

        if (GetInputFlag) {
            GetElectricBaseboardInput(state);
            GetInputFlag = false;
        }

        // Find the correct Baseboard Equipment
        if (CompIndex == 0) {
            BaseboardNum = UtilityRoutines::FindItemInList(EquipName, ElecBaseboard, &ElecBaseboardParams::EquipName);
            if (BaseboardNum == 0) {
                ShowFatalError(state, "SimElectricBaseboard: Unit not found=" + EquipName);
            }
            CompIndex = BaseboardNum;
        } else {
            BaseboardNum = CompIndex;
            if (BaseboardNum > NumElecBaseboards || BaseboardNum < 1) {
                ShowFatalError(state,
                               format("SimElectricBaseboard:  Invalid CompIndex passed={}, Number of Units={}, Entered Unit name={}",
                                      BaseboardNum,
                                      NumElecBaseboards,
                                      EquipName));
            }
            if (CheckEquipName(BaseboardNum)) {
                if (EquipName != ElecBaseboard(BaseboardNum).EquipName) {
                    ShowFatalError(state,
                                   format("SimElectricBaseboard: Invalid CompIndex passed={}, Unit name={}, stored Unit Name for that index={}",
                                          BaseboardNum,
                                          EquipName,
                                          ElecBaseboard(BaseboardNum).EquipName));
                }
                CheckEquipName(BaseboardNum) = false;
            }
        }

        InitElectricBaseboard(state, BaseboardNum, ControlledZoneNum, FirstHVACIteration);
        CalcElectricBaseboard(state, BaseboardNum, ControlledZoneNum);

        PowerMet = ElecBaseboard(BaseboardNum).TotPower;

        UpdateElectricBaseboard(state, BaseboardNum);
        ReportElectricBaseboard(state, BaseboardNum);
    }

    void GetElectricBaseboardInput(EnergyPlusData &state)
    {

        // SUBROUTINE INFORMATION:
        //       AUTHOR         Richard Liesen
        //       DATE WRITTEN   Nov 2001
        //       MODIFIED       Feb 2010 Daeho Kang for radiant component

        // PURPOSE OF THIS SUBROUTINE:
        // This subroutine gets the input for the Baseboard units.

        // Using/Aliasing
        using DataSizing::AutoSize;
        using DataSizing::CapacityPerFloorArea;
        using DataSizing::FractionOfAutosizedHeatingCapacity;
        using DataSizing::HeatingDesignCapacity;
        using GlobalNames::VerifyUniqueBaseboardName;
        using ScheduleManager::GetScheduleIndex;

        // SUBROUTINE PARAMETER DEFINITIONS:
        static constexpr std::string_view RoutineName("GetBaseboardInput: "); // include trailing blank space
        Real64 constexpr MaxFraction(1.0);                                    // Maximum limit of fractional values
        Real64 constexpr MinFraction(0.0);                                    // Minimum limit of fractional values
        //    INTEGER,PARAMETER :: MaxDistribSurfaces   = 20      ! Maximum number of surfaces that a baseboard heater can radiate to
        int constexpr MinDistribSurfaces(1);                  // Minimum number of surfaces that a baseboard heater can radiate to
        int constexpr iHeatCAPMAlphaNum(3);                   // get input index to HW baseboard heating capacity sizing method
        int constexpr iHeatDesignCapacityNumericNum(1);       // get input index to HW baseboard heating capacity
        int constexpr iHeatCapacityPerFloorAreaNumericNum(2); // get input index to HW baseboard heating capacity per floor area sizing
        int constexpr iHeatFracOfAutosizedCapacityNumericNum(
            3); // get input index to HW baseboard heating capacity sizing as fraction of autozized heating capacity

        // SUBROUTINE LOCAL VARIABLE DECLARATIONS:
        Real64 AllFracsSummed; // Sum of the fractions radiant
        int BaseboardNum;
        int NumAlphas;
        int NumNumbers;
        int SurfNum; // surface number that radiant heat delivered
        int IOStat;
        bool ErrorsFound(false); // If errors detected in input
        auto &cCurrentModuleObject = state.dataIPShortCut->cCurrentModuleObject;

        cCurrentModuleObject = state.dataElectBaseboardRad->cCMO_BBRadiator_Electric;

        state.dataElectBaseboardRad->NumElecBaseboards = state.dataInputProcessing->inputProcessor->getNumObjectsFound(state, cCurrentModuleObject);

        // object is extensible, no max args needed as IPShortCuts being used
        auto &ElecBaseboard = state.dataElectBaseboardRad->ElecBaseboard;
        auto &CheckEquipName = state.dataElectBaseboardRad->CheckEquipName;
        auto &ElecBaseboardNumericFields = state.dataElectBaseboardRad->ElecBaseboardNumericFields;
        auto &NumElecBaseboards = state.dataElectBaseboardRad->NumElecBaseboards;

        ElecBaseboard.allocate(NumElecBaseboards);
        CheckEquipName.allocate(NumElecBaseboards);
        ElecBaseboardNumericFields.allocate(NumElecBaseboards);
        CheckEquipName = true;

        for (BaseboardNum = 1; BaseboardNum <= NumElecBaseboards; ++BaseboardNum) {

            state.dataInputProcessing->inputProcessor->getObjectItem(state,
                                                                     cCurrentModuleObject,
                                                                     BaseboardNum,
                                                                     state.dataIPShortCut->cAlphaArgs,
                                                                     NumAlphas,
                                                                     state.dataIPShortCut->rNumericArgs,
                                                                     NumNumbers,
                                                                     IOStat,
                                                                     state.dataIPShortCut->lNumericFieldBlanks,
                                                                     state.dataIPShortCut->lAlphaFieldBlanks,
                                                                     state.dataIPShortCut->cAlphaFieldNames,
                                                                     state.dataIPShortCut->cNumericFieldNames);

            ElecBaseboardNumericFields(BaseboardNum).FieldNames.allocate(NumNumbers);
            ElecBaseboardNumericFields(BaseboardNum).FieldNames = "";
            ElecBaseboardNumericFields(BaseboardNum).FieldNames = state.dataIPShortCut->cNumericFieldNames;
            if (UtilityRoutines::IsNameEmpty(state, state.dataIPShortCut->cAlphaArgs(1), cCurrentModuleObject, ErrorsFound)) {
                continue;
            }

            // ErrorsFound will be set to True if problem was found, left untouched otherwise
            VerifyUniqueBaseboardName(state, cCurrentModuleObject, state.dataIPShortCut->cAlphaArgs(1), ErrorsFound, cCurrentModuleObject + " Name");

            ElecBaseboard(BaseboardNum).EquipName = state.dataIPShortCut->cAlphaArgs(1); // name of this baseboard
            ElecBaseboard(BaseboardNum).Schedule = state.dataIPShortCut->cAlphaArgs(2);
            if (state.dataIPShortCut->lAlphaFieldBlanks(2)) {
                ElecBaseboard(BaseboardNum).SchedPtr = DataGlobalConstants::ScheduleAlwaysOn;
            } else {
                ElecBaseboard(BaseboardNum).SchedPtr = GetScheduleIndex(state, state.dataIPShortCut->cAlphaArgs(2));
                if (ElecBaseboard(BaseboardNum).SchedPtr == 0) {
                    ShowSevereError(state,
                                    std::string{RoutineName} + cCurrentModuleObject + ": invalid " + state.dataIPShortCut->cAlphaFieldNames(2) +
                                        " entered =" + state.dataIPShortCut->cAlphaArgs(2) + " for " + state.dataIPShortCut->cAlphaFieldNames(1) +
                                        '=' + state.dataIPShortCut->cAlphaArgs(1));
                    ErrorsFound = true;
                }
            }

            // Determine HW radiant baseboard heating design capacity sizing method
            if (UtilityRoutines::SameString(state.dataIPShortCut->cAlphaArgs(iHeatCAPMAlphaNum), "HeatingDesignCapacity")) {
                ElecBaseboard(BaseboardNum).HeatingCapMethod = HeatingDesignCapacity;

                if (!state.dataIPShortCut->lNumericFieldBlanks(iHeatDesignCapacityNumericNum)) {
                    ElecBaseboard(BaseboardNum).ScaledHeatingCapacity = state.dataIPShortCut->rNumericArgs(iHeatDesignCapacityNumericNum);
                    if (ElecBaseboard(BaseboardNum).ScaledHeatingCapacity < 0.0 && ElecBaseboard(BaseboardNum).ScaledHeatingCapacity != AutoSize) {
                        ShowSevereError(state, cCurrentModuleObject + " = " + ElecBaseboard(BaseboardNum).EquipName);
                        ShowContinueError(state,
                                          format("Illegal {} = {:.7T}",
                                                 state.dataIPShortCut->cNumericFieldNames(iHeatDesignCapacityNumericNum),
                                                 state.dataIPShortCut->rNumericArgs(iHeatDesignCapacityNumericNum)));
                        ErrorsFound = true;
                    }
                } else {
                    ShowSevereError(state, cCurrentModuleObject + " = " + ElecBaseboard(BaseboardNum).EquipName);
                    ShowContinueError(state,
                                      "Input for " + state.dataIPShortCut->cAlphaFieldNames(iHeatCAPMAlphaNum) + " = " +
                                          state.dataIPShortCut->cAlphaArgs(iHeatCAPMAlphaNum));
                    ShowContinueError(state,
                                      "Blank field not allowed for " + state.dataIPShortCut->cNumericFieldNames(iHeatDesignCapacityNumericNum));
                    ErrorsFound = true;
                }
            } else if (UtilityRoutines::SameString(state.dataIPShortCut->cAlphaArgs(iHeatCAPMAlphaNum), "CapacityPerFloorArea")) {
                ElecBaseboard(BaseboardNum).HeatingCapMethod = CapacityPerFloorArea;
                if (!state.dataIPShortCut->lNumericFieldBlanks(iHeatCapacityPerFloorAreaNumericNum)) {
                    ElecBaseboard(BaseboardNum).ScaledHeatingCapacity = state.dataIPShortCut->rNumericArgs(iHeatCapacityPerFloorAreaNumericNum);
                    if (ElecBaseboard(BaseboardNum).ScaledHeatingCapacity <= 0.0) {
                        ShowSevereError(state, cCurrentModuleObject + " = " + ElecBaseboard(BaseboardNum).EquipName);
                        ShowContinueError(state,
                                          "Input for " + state.dataIPShortCut->cAlphaFieldNames(iHeatCAPMAlphaNum) + " = " +
                                              state.dataIPShortCut->cAlphaArgs(iHeatCAPMAlphaNum));
                        ShowContinueError(state,
                                          format("Illegal {} = {:.7T}",
                                                 state.dataIPShortCut->cNumericFieldNames(iHeatCapacityPerFloorAreaNumericNum),
                                                 state.dataIPShortCut->rNumericArgs(iHeatCapacityPerFloorAreaNumericNum)));
                        ErrorsFound = true;
                    } else if (ElecBaseboard(BaseboardNum).ScaledHeatingCapacity == AutoSize) {
                        ShowSevereError(state, cCurrentModuleObject + " = " + ElecBaseboard(BaseboardNum).EquipName);
                        ShowContinueError(state,
                                          "Input for " + state.dataIPShortCut->cAlphaFieldNames(iHeatCAPMAlphaNum) + " = " +
                                              state.dataIPShortCut->cAlphaArgs(iHeatCAPMAlphaNum));
                        ShowContinueError(state,
                                          "Illegal " + state.dataIPShortCut->cNumericFieldNames(iHeatCapacityPerFloorAreaNumericNum) + " = Autosize");
                        ErrorsFound = true;
                    }
                } else {
                    ShowSevereError(state, cCurrentModuleObject + " = " + ElecBaseboard(BaseboardNum).EquipName);
                    ShowContinueError(state,
                                      "Input for " + state.dataIPShortCut->cAlphaFieldNames(iHeatCAPMAlphaNum) + " = " +
                                          state.dataIPShortCut->cAlphaArgs(iHeatCAPMAlphaNum));
                    ShowContinueError(state,
                                      "Blank field not allowed for " + state.dataIPShortCut->cNumericFieldNames(iHeatCapacityPerFloorAreaNumericNum));
                    ErrorsFound = true;
                }
            } else if (UtilityRoutines::SameString(state.dataIPShortCut->cAlphaArgs(iHeatCAPMAlphaNum), "FractionOfAutosizedHeatingCapacity")) {
                ElecBaseboard(BaseboardNum).HeatingCapMethod = FractionOfAutosizedHeatingCapacity;
                if (!state.dataIPShortCut->lNumericFieldBlanks(iHeatFracOfAutosizedCapacityNumericNum)) {
                    ElecBaseboard(BaseboardNum).ScaledHeatingCapacity = state.dataIPShortCut->rNumericArgs(iHeatFracOfAutosizedCapacityNumericNum);
                    if (ElecBaseboard(BaseboardNum).ScaledHeatingCapacity < 0.0) {
                        ShowSevereError(state, cCurrentModuleObject + " = " + ElecBaseboard(BaseboardNum).EquipName);
                        ShowContinueError(state,
                                          format("Illegal {} = {:.7T}",
                                                 state.dataIPShortCut->cNumericFieldNames(iHeatFracOfAutosizedCapacityNumericNum),
                                                 state.dataIPShortCut->rNumericArgs(iHeatFracOfAutosizedCapacityNumericNum)));
                        ErrorsFound = true;
                    }
                } else {
                    ShowSevereError(state, cCurrentModuleObject + " = " + ElecBaseboard(BaseboardNum).EquipName);
                    ShowContinueError(state,
                                      "Input for " + state.dataIPShortCut->cAlphaFieldNames(iHeatCAPMAlphaNum) + " = " +
                                          state.dataIPShortCut->cAlphaArgs(iHeatCAPMAlphaNum));
                    ShowContinueError(
                        state, "Blank field not allowed for " + state.dataIPShortCut->cNumericFieldNames(iHeatFracOfAutosizedCapacityNumericNum));
                    ErrorsFound = true;
                }
            } else {
                ShowSevereError(state, cCurrentModuleObject + " = " + ElecBaseboard(BaseboardNum).EquipName);
                ShowContinueError(state,
                                  "Illegal " + state.dataIPShortCut->cAlphaFieldNames(iHeatCAPMAlphaNum) + " = " +
                                      state.dataIPShortCut->cAlphaArgs(iHeatCAPMAlphaNum));
                ErrorsFound = true;
            }

            ElecBaseboard(BaseboardNum).BaseboardEfficiency = state.dataIPShortCut->rNumericArgs(4);
            ElecBaseboard(BaseboardNum).FracRadiant = state.dataIPShortCut->rNumericArgs(5);
            if (ElecBaseboard(BaseboardNum).FracRadiant < MinFraction) {
                ShowWarningError(state,
                                 std::string{RoutineName} + cCurrentModuleObject + "=\"" + state.dataIPShortCut->cAlphaArgs(1) + "\", " +
                                     state.dataIPShortCut->cNumericFieldNames(5) + " was lower than the allowable minimum.");
                ShowContinueError(state, format("...reset to minimum value=[{:.2R}].", MinFraction));
                ElecBaseboard(BaseboardNum).FracRadiant = MinFraction;
            }
            if (ElecBaseboard(BaseboardNum).FracRadiant > MaxFraction) {
                ShowWarningError(state,
                                 std::string{RoutineName} + cCurrentModuleObject + "=\"" + state.dataIPShortCut->cAlphaArgs(1) + "\", " +
                                     state.dataIPShortCut->cNumericFieldNames(5) + " was higher than the allowable maximum.");
                ShowContinueError(state, format("...reset to maximum value=[{:.2R}].", MaxFraction));
                ElecBaseboard(BaseboardNum).FracRadiant = MaxFraction;
            }

            // Remaining fraction is added to the zone as convective heat transfer
            AllFracsSummed = ElecBaseboard(BaseboardNum).FracRadiant;
            if (AllFracsSummed > MaxFraction) {
                ShowWarningError(state,
                                 std::string{RoutineName} + cCurrentModuleObject + "=\"" + state.dataIPShortCut->cAlphaArgs(1) +
                                     "\", Fraction Radiant was higher than the allowable maximum.");
                ElecBaseboard(BaseboardNum).FracRadiant = MaxFraction;
                ElecBaseboard(BaseboardNum).FracConvect = 0.0;
            } else {
                ElecBaseboard(BaseboardNum).FracConvect = 1.0 - AllFracsSummed;
            }

            ElecBaseboard(BaseboardNum).FracDistribPerson = state.dataIPShortCut->rNumericArgs(6);
            if (ElecBaseboard(BaseboardNum).FracDistribPerson < MinFraction) {
                ShowWarningError(state,
                                 std::string{RoutineName} + cCurrentModuleObject + "=\"" + state.dataIPShortCut->cAlphaArgs(1) + "\", " +
                                     state.dataIPShortCut->cNumericFieldNames(6) + " was lower than the allowable minimum.");
                ShowContinueError(state, format("...reset to minimum value=[{:.2R}].", MinFraction));
                ElecBaseboard(BaseboardNum).FracDistribPerson = MinFraction;
            }
            if (ElecBaseboard(BaseboardNum).FracDistribPerson > MaxFraction) {
                ShowWarningError(state,
                                 std::string{RoutineName} + cCurrentModuleObject + "=\"" + state.dataIPShortCut->cAlphaArgs(1) + "\", " +
                                     state.dataIPShortCut->cNumericFieldNames(6) + " was higher than the allowable maximum.");
                ShowContinueError(state, format("...reset to maximum value=[{:.2R}].", MaxFraction));
                ElecBaseboard(BaseboardNum).FracDistribPerson = MaxFraction;
            }

            ElecBaseboard(BaseboardNum).TotSurfToDistrib = NumNumbers - 6;
            //      IF (ElecBaseboard(BaseboardNum)%TotSurfToDistrib > MaxDistribSurfaces) THEN
            //        CALL ShowWarningError(state, RoutineName//TRIM(cCurrentModuleObject)//'="'//TRIM(state.dataIPShortCut->cAlphaArgs(1))// &
            //          '", the number of surface/radiant fraction groups entered was higher than the allowable maximum.')
            //        CALL ShowContinueError(state, '...only the maximum value=['//TRIM(RoundSigDigits(MaxDistribSurfaces))// &
            //           '] will be processed.')
            //        ElecBaseboard(BaseboardNum)%TotSurfToDistrib = MaxDistribSurfaces
            //      END IF
            if ((ElecBaseboard(BaseboardNum).TotSurfToDistrib < MinDistribSurfaces) && (ElecBaseboard(BaseboardNum).FracRadiant > MinFraction)) {
                ShowSevereError(state,
                                std::string{RoutineName} + cCurrentModuleObject + "=\"" + state.dataIPShortCut->cAlphaArgs(1) +
                                    "\", the number of surface/radiant fraction groups entered was less than the allowable minimum.");
                ShowContinueError(state, format("...the minimum that must be entered=[{}].", MinDistribSurfaces));
                ErrorsFound = true;
                ElecBaseboard(BaseboardNum).TotSurfToDistrib = 0; // error
            }

            ElecBaseboard(BaseboardNum).SurfaceName.allocate(ElecBaseboard(BaseboardNum).TotSurfToDistrib);
            ElecBaseboard(BaseboardNum).SurfaceName = "";
            ElecBaseboard(BaseboardNum).SurfacePtr.allocate(ElecBaseboard(BaseboardNum).TotSurfToDistrib);
            ElecBaseboard(BaseboardNum).SurfacePtr = 0;
            ElecBaseboard(BaseboardNum).FracDistribToSurf.allocate(ElecBaseboard(BaseboardNum).TotSurfToDistrib);
            ElecBaseboard(BaseboardNum).FracDistribToSurf = 0.0;

            // search zone equipment list structure for zone index
            for (int ctrlZone = 1; ctrlZone <= state.dataGlobal->NumOfZones; ++ctrlZone) {
                for (int zoneEquipTypeNum = 1; zoneEquipTypeNum <= state.dataZoneEquip->ZoneEquipList(ctrlZone).NumOfEquipTypes; ++zoneEquipTypeNum) {
                    if (state.dataZoneEquip->ZoneEquipList(ctrlZone).EquipTypeEnum(zoneEquipTypeNum) == DataZoneEquipment::ZoneEquip::BBElectric &&
                        state.dataZoneEquip->ZoneEquipList(ctrlZone).EquipName(zoneEquipTypeNum) == ElecBaseboard(BaseboardNum).EquipName) {
                        ElecBaseboard(BaseboardNum).ZonePtr = ctrlZone;
                    }
                }
            }
            if (ElecBaseboard(BaseboardNum).ZonePtr <= 0) {
                ShowSevereError(state,
                                std::string{RoutineName} + cCurrentModuleObject + "=\"" + ElecBaseboard(BaseboardNum).EquipName +
                                    "\" is not on any ZoneHVAC:EquipmentList.");
                ErrorsFound = true;
                break;
            }

            AllFracsSummed = ElecBaseboard(BaseboardNum).FracDistribPerson;
            for (SurfNum = 1; SurfNum <= ElecBaseboard(BaseboardNum).TotSurfToDistrib; ++SurfNum) {
                ElecBaseboard(BaseboardNum).SurfaceName(SurfNum) = state.dataIPShortCut->cAlphaArgs(SurfNum + 3);
                ElecBaseboard(BaseboardNum).SurfacePtr(SurfNum) =
                    HeatBalanceIntRadExchange::GetRadiantSystemSurface(state,
                                                                       cCurrentModuleObject,
                                                                       ElecBaseboard(BaseboardNum).EquipName,
                                                                       ElecBaseboard(BaseboardNum).ZonePtr,
                                                                       ElecBaseboard(BaseboardNum).SurfaceName(SurfNum),
                                                                       ErrorsFound);
                ElecBaseboard(BaseboardNum).FracDistribToSurf(SurfNum) = state.dataIPShortCut->rNumericArgs(SurfNum + 6);
                if (ElecBaseboard(BaseboardNum).FracDistribToSurf(SurfNum) > MaxFraction) {
                    ShowWarningError(state,
                                     std::string{RoutineName} + cCurrentModuleObject + "=\"" + state.dataIPShortCut->cAlphaArgs(1) + "\", " +
                                         state.dataIPShortCut->cNumericFieldNames(SurfNum + 6) + "was greater than the allowable maximum.");
                    ShowContinueError(state, format("...reset to maximum value=[{:.2R}].", MaxFraction));
                    ElecBaseboard(BaseboardNum).TotSurfToDistrib = MaxFraction;
                }
                if (ElecBaseboard(BaseboardNum).FracDistribToSurf(SurfNum) < MinFraction) {
                    ShowWarningError(state,
                                     std::string{RoutineName} + cCurrentModuleObject + "=\"" + state.dataIPShortCut->cAlphaArgs(1) + "\", " +
                                         state.dataIPShortCut->cNumericFieldNames(SurfNum + 6) + "was less than the allowable minimum.");
                    ShowContinueError(state, format("...reset to maximum value=[{:.2R}].", MinFraction));
                    ElecBaseboard(BaseboardNum).TotSurfToDistrib = MinFraction;
                }
                if (ElecBaseboard(BaseboardNum).SurfacePtr(SurfNum) != 0) {
                    state.dataSurface->SurfIntConvSurfGetsRadiantHeat(ElecBaseboard(BaseboardNum).SurfacePtr(SurfNum)) = true;
                }

                AllFracsSummed += ElecBaseboard(BaseboardNum).FracDistribToSurf(SurfNum);
            } // Surfaces

            if (AllFracsSummed > (MaxFraction + 0.01)) {
                ShowSevereError(state,
                                std::string{RoutineName} + cCurrentModuleObject + "=\"" + state.dataIPShortCut->cAlphaArgs(1) +
                                    "\", Summed radiant fractions for people + surface groups > 1.0");
                ErrorsFound = true;
            }
            if ((AllFracsSummed < (MaxFraction - 0.01)) &&
                (ElecBaseboard(BaseboardNum).FracRadiant >
                 MinFraction)) { // User didn't distribute all of the | radiation warn that some will be lost
                ShowWarningError(state,
                                 std::string{RoutineName} + cCurrentModuleObject + "=\"" + state.dataIPShortCut->cAlphaArgs(1) +
                                     "\", Summed radiant fractions for people + surface groups < 1.0");
                ShowContinueError(state, "The rest of the radiant energy delivered by the baseboard heater will be lost");
            }
        }

        if (ErrorsFound) {
            ShowFatalError(state, std::string{RoutineName} + cCurrentModuleObject + "Errors found getting input. Program terminates.");
        }

        for (BaseboardNum = 1; BaseboardNum <= NumElecBaseboards; ++BaseboardNum) {

            // Setup Report variables for the Electric Baseboards
            // CurrentModuleObject='ZoneHVAC:Baseboard:RadiantConvective:Electric'
            SetupOutputVariable(state,
                                "Baseboard Total Heating Rate",
                                OutputProcessor::Unit::W,
                                ElecBaseboard(BaseboardNum).TotPower,
                                OutputProcessor::SOVTimeStepType::System,
                                OutputProcessor::SOVStoreType::Average,
                                ElecBaseboard(BaseboardNum).EquipName);

            SetupOutputVariable(state,
                                "Baseboard Convective Heating Rate",
                                OutputProcessor::Unit::W,
                                ElecBaseboard(BaseboardNum).ConvPower,
                                OutputProcessor::SOVTimeStepType::System,
                                OutputProcessor::SOVStoreType::Average,
                                ElecBaseboard(BaseboardNum).EquipName);
            SetupOutputVariable(state,
                                "Baseboard Radiant Heating Rate",
                                OutputProcessor::Unit::W,
                                ElecBaseboard(BaseboardNum).RadPower,
                                OutputProcessor::SOVTimeStepType::System,
                                OutputProcessor::SOVStoreType::Average,
                                ElecBaseboard(BaseboardNum).EquipName);

            SetupOutputVariable(state,
                                "Baseboard Electricity Energy",
                                OutputProcessor::Unit::J,
                                ElecBaseboard(BaseboardNum).ElecUseLoad,
                                OutputProcessor::SOVTimeStepType::System,
                                OutputProcessor::SOVStoreType::Summed,
                                ElecBaseboard(BaseboardNum).EquipName,
                                _,
                                "Electricity",
                                "HEATING",
                                _,
                                "System");
            SetupOutputVariable(state,
                                "Baseboard Electricity Rate",
                                OutputProcessor::Unit::W,
                                ElecBaseboard(BaseboardNum).ElecUseRate,
                                OutputProcessor::SOVTimeStepType::System,
                                OutputProcessor::SOVStoreType::Average,
                                ElecBaseboard(BaseboardNum).EquipName);
            SetupOutputVariable(state,
                                "Baseboard Total Heating Energy",
                                OutputProcessor::Unit::J,
                                ElecBaseboard(BaseboardNum).TotEnergy,
                                OutputProcessor::SOVTimeStepType::System,
                                OutputProcessor::SOVStoreType::Summed,
                                ElecBaseboard(BaseboardNum).EquipName,
                                _,
                                "ENERGYTRANSFER",
                                "BASEBOARD",
                                _,
                                "System");

            SetupOutputVariable(state,
                                "Baseboard Convective Heating Energy",
                                OutputProcessor::Unit::J,
                                ElecBaseboard(BaseboardNum).ConvEnergy,
                                OutputProcessor::SOVTimeStepType::System,
                                OutputProcessor::SOVStoreType::Summed,
                                ElecBaseboard(BaseboardNum).EquipName);
            SetupOutputVariable(state,
                                "Baseboard Radiant Heating Energy",
                                OutputProcessor::Unit::J,
                                ElecBaseboard(BaseboardNum).RadEnergy,
                                OutputProcessor::SOVTimeStepType::System,
                                OutputProcessor::SOVStoreType::Summed,
                                ElecBaseboard(BaseboardNum).EquipName);
        }
    }

    void InitElectricBaseboard(EnergyPlusData &state, int const BaseboardNum, int const ControlledZoneNum, bool const FirstHVACIteration)
    {

        // SUBROUTINE INFORMATION:
        //       AUTHOR         Richard Liesen
        //       DATE WRITTEN   Nov 2001
        //       MODIFIED       Feb 2010 Daeho Kang for radiant component

        // PURPOSE OF THIS SUBROUTINE:
        // This subroutine initializes the Baseboard units during simulation.

        // Using/Aliasing
        using DataZoneEquipment::CheckZoneEquipmentList;

        // SUBROUTINE LOCAL VARIABLE DECLARATIONS:
        int ZoneNode;
        int Loop;

        auto &ElecBaseboard = state.dataElectBaseboardRad->ElecBaseboard;
        auto &NumElecBaseboards = state.dataElectBaseboardRad->NumElecBaseboards;
        auto &MyOneTimeFlag = state.dataElectBaseboardRad->MyOneTimeFlag;
        auto &MySizeFlag = state.dataElectBaseboardRad->MySizeFlag;
        auto &ZeroSourceSumHATsurf = state.dataElectBaseboardRad->ZeroSourceSumHATsurf;
        auto &QBBElecRadSource = state.dataElectBaseboardRad->QBBElecRadSource;
        auto &QBBElecRadSrcAvg = state.dataElectBaseboardRad->QBBElecRadSrcAvg;
        auto &LastQBBElecRadSrc = state.dataElectBaseboardRad->LastQBBElecRadSrc;
        auto &LastSysTimeElapsed = state.dataElectBaseboardRad->LastSysTimeElapsed;
        auto &LastTimeStepSys = state.dataElectBaseboardRad->LastTimeStepSys;
        auto &ZoneEquipmentListChecked = state.dataElectBaseboardRad->ZoneEquipmentListChecked;

        // Do the one time initializations
        if (MyOneTimeFlag) {
            // initialize the environment and sizing flags
            state.dataElectBaseboardRad->MyEnvrnFlag.allocate(NumElecBaseboards);
            MySizeFlag.allocate(NumElecBaseboards);
            ZeroSourceSumHATsurf.dimension(state.dataGlobal->NumOfZones, 0.0);
            QBBElecRadSource.dimension(NumElecBaseboards, 0.0);
            QBBElecRadSrcAvg.dimension(NumElecBaseboards, 0.0);
            LastQBBElecRadSrc.dimension(NumElecBaseboards, 0.0);
            LastSysTimeElapsed.dimension(NumElecBaseboards, 0.0);
            LastTimeStepSys.dimension(NumElecBaseboards, 0.0);
            state.dataElectBaseboardRad->MyEnvrnFlag = true;
            MySizeFlag = true;

            MyOneTimeFlag = false;
        }

        if (ElecBaseboard(BaseboardNum).ZonePtr <= 0) ElecBaseboard(BaseboardNum).ZonePtr = ControlledZoneNum;

        if (!state.dataGlobal->SysSizingCalc && MySizeFlag(BaseboardNum)) {
            // for each coil, do the sizing once.
            SizeElectricBaseboard(state, BaseboardNum);
            MySizeFlag(BaseboardNum) = false;
        }

        // need to check all units to see if they are on ZoneHVAC:EquipmentList or issue warning
        if (!ZoneEquipmentListChecked && state.dataZoneEquip->ZoneEquipInputsFilled) {
            ZoneEquipmentListChecked = true;
            for (Loop = 1; Loop <= NumElecBaseboards; ++Loop) {
                if (CheckZoneEquipmentList(state, state.dataElectBaseboardRad->cCMO_BBRadiator_Electric, ElecBaseboard(Loop).EquipName)) continue;
                ShowSevereError(state,
                                "InitBaseboard: Unit=[" + state.dataElectBaseboardRad->cCMO_BBRadiator_Electric + ',' +
                                    ElecBaseboard(Loop).EquipName + "] is not on any ZoneHVAC:EquipmentList.  It will not be simulated.");
            }
        }

        // Do the Begin Environment initializations
        if (state.dataGlobal->BeginEnvrnFlag && state.dataElectBaseboardRad->MyEnvrnFlag(BaseboardNum)) {
            // Initialize
            ZeroSourceSumHATsurf = 0.0;
            QBBElecRadSource = 0.0;
            QBBElecRadSrcAvg = 0.0;
            LastQBBElecRadSrc = 0.0;
            LastSysTimeElapsed = 0.0;
            LastTimeStepSys = 0.0;

            state.dataElectBaseboardRad->MyEnvrnFlag(BaseboardNum) = false;
        }

        if (!state.dataGlobal->BeginEnvrnFlag) {
            state.dataElectBaseboardRad->MyEnvrnFlag(BaseboardNum) = true;
        }

        if (state.dataGlobal->BeginTimeStepFlag && FirstHVACIteration) {
<<<<<<< HEAD
            ZoneNum = ElecBaseboard(BaseboardNum).ZonePtr;
            ZeroSourceSumHATsurf(ZoneNum) = state.dataHeatBal->Zone(ZoneNum).sumHATsurf(state);
=======
            ZeroSourceSumHATsurf(ControlledZoneNum) = SumHATsurf(state, ControlledZoneNum);
>>>>>>> 2a26c7b3
            QBBElecRadSrcAvg(BaseboardNum) = 0.0;
            LastQBBElecRadSrc(BaseboardNum) = 0.0;
            LastSysTimeElapsed(BaseboardNum) = 0.0;
            LastTimeStepSys(BaseboardNum) = 0.0;
        }

        // Do the every time step initializations
        ZoneNode = state.dataZoneEquip->ZoneEquipConfig(ControlledZoneNum).ZoneNode;
        ElecBaseboard(BaseboardNum).AirInletTemp = state.dataLoopNodes->Node(ZoneNode).Temp;
        ElecBaseboard(BaseboardNum).AirInletHumRat = state.dataLoopNodes->Node(ZoneNode).HumRat;

        // Set the reporting variables to zero at each timestep.
        ElecBaseboard(BaseboardNum).TotPower = 0.0;
        ElecBaseboard(BaseboardNum).Power = 0.0;
        ElecBaseboard(BaseboardNum).ConvPower = 0.0;
        ElecBaseboard(BaseboardNum).RadPower = 0.0;
        ElecBaseboard(BaseboardNum).TotEnergy = 0.0;
        ElecBaseboard(BaseboardNum).Energy = 0.0;
        ElecBaseboard(BaseboardNum).ConvEnergy = 0.0;
        ElecBaseboard(BaseboardNum).RadEnergy = 0.0;
        ElecBaseboard(BaseboardNum).ElecUseLoad = 0.0;
        ElecBaseboard(BaseboardNum).ElecUseRate = 0.0;
    }

    void SizeElectricBaseboard(EnergyPlusData &state, int const BaseboardNum)
    {

        // SUBROUTINE INFORMATION:
        //       AUTHOR         Fred Buhl
        //       DATE WRITTEN   February 2002
        //       MODIFIED       August 2013 Daeho Kang, add component sizing table entries
        //                      July 2014, B. Nigusse, added scalable sizing

        // PURPOSE OF THIS SUBROUTINE:
        // This subroutine is for sizing electric baseboard components for which nominal capacities have not been
        // specified in the input.

        // METHODOLOGY EMPLOYED:
        // Obtains flow rates from the zone sizing arrays and plant sizing data. UAs are
        // calculated by numerically inverting the baseboard calculation routine.

        // Using/Aliasing
        using namespace DataSizing;
        using DataHVACGlobals::HeatingCapacitySizing;

        // SUBROUTINE PARAMETER DEFINITIONS:
        static constexpr std::string_view RoutineName("SizeElectricBaseboard");

        // SUBROUTINE LOCAL VARIABLE DECLARATIONS:
        std::string CompName;     // component name
        std::string CompType;     // component type
        std::string SizingString; // input field sizing description (e.g., Nominal Capacity)
        Real64 TempSize;          // autosized value of coil input field
        Real64 FracOfAutoSzCap;   // fraction of autosized capacity
        int FieldNum = 1;         // IDD numeric field number where input field description is found
        int SizingMethod; // Integer representation of sizing method name (e.g., CoolingAirflowSizing, HeatingAirflowSizing, CoolingCapacitySizing,
                          // HeatingCapacitySizing, etc.)
        bool PrintFlag;   // TRUE when sizing information is reported in the eio file
        int CapSizingMethod(0); // capacity sizing methods (HeatingDesignCapacity, CapacityPerFloorArea, FractionOfAutosizedCoolingCapacity, and
                                // FractionOfAutosizedHeatingCapacity )

        auto &ZoneEqSizing(state.dataSize->ZoneEqSizing);
        auto &ElecBaseboard = state.dataElectBaseboardRad->ElecBaseboard;

        state.dataSize->DataScalableCapSizingON = false;

        if (state.dataSize->CurZoneEqNum > 0) {

            CompType = state.dataElectBaseboardRad->cCMO_BBRadiator_Electric;
            CompName = ElecBaseboard(BaseboardNum).EquipName;
            state.dataSize->DataFracOfAutosizedHeatingCapacity = 1.0;
            state.dataSize->DataZoneNumber = ElecBaseboard(BaseboardNum).ZonePtr;
            SizingMethod = HeatingCapacitySizing;
            FieldNum = 1;
            PrintFlag = true;
            SizingString = state.dataElectBaseboardRad->ElecBaseboardNumericFields(BaseboardNum).FieldNames(FieldNum) + " [W]";
            CapSizingMethod = ElecBaseboard(BaseboardNum).HeatingCapMethod;
            ZoneEqSizing(state.dataSize->CurZoneEqNum).SizingMethod(SizingMethod) = CapSizingMethod;
            if (CapSizingMethod == HeatingDesignCapacity || CapSizingMethod == CapacityPerFloorArea ||
                CapSizingMethod == FractionOfAutosizedHeatingCapacity) {
                if (CapSizingMethod == HeatingDesignCapacity) {
                    if (ElecBaseboard(BaseboardNum).ScaledHeatingCapacity == AutoSize) {
                        CheckZoneSizing(state, CompType, CompName);
                        ZoneEqSizing(state.dataSize->CurZoneEqNum).DesHeatingLoad =
                            state.dataSize->FinalZoneSizing(state.dataSize->CurZoneEqNum).NonAirSysDesHeatLoad;
                    } else {
                        ZoneEqSizing(state.dataSize->CurZoneEqNum).DesHeatingLoad = ElecBaseboard(BaseboardNum).ScaledHeatingCapacity;
                    }
                    ZoneEqSizing(state.dataSize->CurZoneEqNum).HeatingCapacity = true;
                    TempSize = ElecBaseboard(BaseboardNum).ScaledHeatingCapacity;
                } else if (CapSizingMethod == CapacityPerFloorArea) {
                    if (state.dataSize->ZoneSizingRunDone) {
                        ZoneEqSizing(state.dataSize->CurZoneEqNum).HeatingCapacity = true;
                        ZoneEqSizing(state.dataSize->CurZoneEqNum).DesHeatingLoad =
                            state.dataSize->FinalZoneSizing(state.dataSize->CurZoneEqNum).NonAirSysDesHeatLoad;
                    }
                    TempSize = ElecBaseboard(BaseboardNum).ScaledHeatingCapacity * state.dataHeatBal->Zone(state.dataSize->DataZoneNumber).FloorArea;
                    state.dataSize->DataScalableCapSizingON = true;
                } else if (CapSizingMethod == FractionOfAutosizedHeatingCapacity) {
                    CheckZoneSizing(state, CompType, CompName);
                    ZoneEqSizing(state.dataSize->CurZoneEqNum).HeatingCapacity = true;
                    state.dataSize->DataFracOfAutosizedHeatingCapacity = ElecBaseboard(BaseboardNum).ScaledHeatingCapacity;
                    ZoneEqSizing(state.dataSize->CurZoneEqNum).DesHeatingLoad =
                        state.dataSize->FinalZoneSizing(state.dataSize->CurZoneEqNum).NonAirSysDesHeatLoad;
                    FracOfAutoSzCap = AutoSize;
                    bool ErrorsFound = false;
                    HeatingCapacitySizer sizerHeatingCapacity;
                    sizerHeatingCapacity.overrideSizingString(SizingString);
                    sizerHeatingCapacity.initializeWithinEP(state, CompType, CompName, PrintFlag, RoutineName);
                    FracOfAutoSzCap = sizerHeatingCapacity.size(state, FracOfAutoSzCap, ErrorsFound);
                    TempSize = FracOfAutoSzCap;
                    state.dataSize->DataFracOfAutosizedHeatingCapacity = 1.0;
                    state.dataSize->DataScalableCapSizingON = true;
                } else {
                    TempSize = ElecBaseboard(BaseboardNum).ScaledHeatingCapacity;
                }
                bool errorsFound = false;
                HeatingCapacitySizer sizerHeatingCapacity;
                sizerHeatingCapacity.overrideSizingString(SizingString);
                sizerHeatingCapacity.initializeWithinEP(state, CompType, CompName, PrintFlag, RoutineName);
                ElecBaseboard(BaseboardNum).NominalCapacity = sizerHeatingCapacity.size(state, TempSize, errorsFound);
                state.dataSize->DataScalableCapSizingON = false;
            }
        }
    }

    void CalcElectricBaseboard(EnergyPlusData &state, int const BaseboardNum, [[maybe_unused]] int const ControlledZoneNum)
    {
        // SUBROUTINE INFORMATION:
        //       AUTHOR         Richard Liesen
        //       DATE WRITTEN   Nov 2001
        //       MODIFIED       Feb 2010 Daeho Kang for radiant component
        //                      Sep 2011 LKL/BG - resimulate only zones needing it for Radiant systems

        // PURPOSE OF THIS SUBROUTINE:
        // This subroutine calculates the heat exchange rate in a Electric baseboard heater.
        // It includes radiant heat transfer to people and surfaces in a space, and the actual convective
        // system impact of a electric baseboard heater is determined after the radiant heat distribution.

        // METHODOLOGY EMPLOYED:
        // This is primarily modified from Convective Electric Baseboard. An existing algorithm of radiant
        // heat transfer calculation in the High Temperature Radiant System module is implemented.

        // Using/Aliasing
        using DataHVACGlobals::SmallLoad;
        using Psychrometrics::PsyCpAirFnW;
        using ScheduleManager::GetCurrentScheduleValue;
        using ScheduleManager::GetScheduleIndex;

        // SUBROUTINE PARAMETER DEFINITIONS:
        Real64 constexpr SimpConvAirFlowSpeed(0.5); // m/s

        // SUBROUTINE LOCAL VARIABLE DECLARATIONS:
        int ZoneNum;
        Real64 AirInletTemp;
        Real64 CpAir;
        Real64 AirMassFlowRate;
        Real64 CapacitanceAir;
        Real64 Effic;
        Real64 AirOutletTemp;
        Real64 QBBCap;
        Real64 RadHeat;
        Real64 QZnReq;
        Real64 LoadMet;
        auto &ElecBaseboard = state.dataElectBaseboardRad->ElecBaseboard;

        ZoneNum = ElecBaseboard(BaseboardNum).ZonePtr;
        QZnReq = state.dataZoneEnergyDemand->ZoneSysEnergyDemand(ZoneNum).RemainingOutputReqToHeatSP;
        AirInletTemp = ElecBaseboard(BaseboardNum).AirInletTemp;
        AirOutletTemp = AirInletTemp;
        CpAir = PsyCpAirFnW(ElecBaseboard(BaseboardNum).AirInletHumRat);
        AirMassFlowRate = SimpConvAirFlowSpeed;
        CapacitanceAir = CpAir * AirMassFlowRate;

        // Currently only the efficiency is used to calculate the electric consumption.  There could be some
        // thermal loss that could be accounted for with this efficiency input.
        Effic = ElecBaseboard(BaseboardNum).BaseboardEfficiency;

        if (QZnReq > SmallLoad && !state.dataZoneEnergyDemand->CurDeadBandOrSetback(ZoneNum) &&
            GetCurrentScheduleValue(state, ElecBaseboard(BaseboardNum).SchedPtr) > 0.0) {

            // If the load exceeds the capacity than the capacity is set to the BB limit.
            if (QZnReq > ElecBaseboard(BaseboardNum).NominalCapacity) {
                QBBCap = ElecBaseboard(BaseboardNum).NominalCapacity;
            } else {
                QBBCap = QZnReq;
            }
            RadHeat = QBBCap * ElecBaseboard(BaseboardNum).FracRadiant;
            state.dataElectBaseboardRad->QBBElecRadSource(BaseboardNum) = RadHeat;

            if (ElecBaseboard(BaseboardNum).FracRadiant > 0.0) { // User defines radiant heat addition
                // Now, distribute the radiant energy of all systems to the appropriate surfaces, to people, and the air
                DistributeBBElecRadGains(state);
                // Now "simulate" the system by recalculating the heat balances
                HeatBalanceSurfaceManager::CalcHeatBalanceOutsideSurf(state, ZoneNum);
                HeatBalanceSurfaceManager::CalcHeatBalanceInsideSurf(state, ZoneNum);
                // Here an assumption is made regarding radiant heat transfer to people.
                // While the radiant heat transfer to people array will be used by the thermal comfort
                // routines, the energy transfer to people would get lost from the perspective
                // of the heat balance.  So, to avoid this net loss of energy which clearly
                // gets added to the zones, we must account for it somehow.  This assumption
                // that all energy radiated to people is converted to convective energy is
                // not very precise, but at least it conserves energy. The system impact to heat balance
                // should include this.
                LoadMet = (state.dataHeatBal->Zone(ZoneNum).sumHATsurf(state) - state.dataElectBaseboardRad->ZeroSourceSumHATsurf(ZoneNum)) +
                          (QBBCap * ElecBaseboard(BaseboardNum).FracConvect) + (RadHeat * ElecBaseboard(BaseboardNum).FracDistribPerson);

                if (LoadMet < 0.0) {
                    // This basically means that SumHATsurf is LESS than ZeroSourceSumHATsurf which
                    // should not happen unless something unusual is happening like a fast change
                    // in temperature or some sort of change in internal load.  This is not a problem
                    // normally, but when LoadMet goes negative the choice is to either zero out
                    // the baseboard or give it another shot at getting an accurate reading on
                    // what is happening in the zone.  If it is still predicting a negative heating
                    // load, then zero everything out.
                    // First, turn off the baseboard:
                    Real64 TempZeroSourceSumHATsurf;
                    state.dataElectBaseboardRad->QBBElecRadSource(BaseboardNum) = 0.0;
                    DistributeBBElecRadGains(state);
                    HeatBalanceSurfaceManager::CalcHeatBalanceOutsideSurf(state, ZoneNum);
                    HeatBalanceSurfaceManager::CalcHeatBalanceInsideSurf(state, ZoneNum);
                    TempZeroSourceSumHATsurf = state.dataHeatBal->Zone(ZoneNum).sumHATsurf(state);
                    // Now, turn it back on:
                    state.dataElectBaseboardRad->QBBElecRadSource(BaseboardNum) = RadHeat;
                    DistributeBBElecRadGains(state);
                    HeatBalanceSurfaceManager::CalcHeatBalanceOutsideSurf(state, ZoneNum);
                    HeatBalanceSurfaceManager::CalcHeatBalanceInsideSurf(state, ZoneNum);
                    // Recalculate LoadMet with new ZeroSource... term and see if it is positive now.  If not, shut it down.
                    LoadMet = (state.dataHeatBal->Zone(ZoneNum).sumHATsurf(state) - TempZeroSourceSumHATsurf) +
                              (QBBCap * ElecBaseboard(BaseboardNum).FracConvect) + (RadHeat * ElecBaseboard(BaseboardNum).FracDistribPerson);
                    if (LoadMet < 0.0) {
                        // LoadMet is still less than zero so shut everything down
                        UpdateElectricBaseboardOff(LoadMet,
                                                   QBBCap,
                                                   RadHeat,
                                                   state.dataElectBaseboardRad->QBBElecRadSource(BaseboardNum),
                                                   ElecBaseboard(BaseboardNum).ElecUseRate,
                                                   AirOutletTemp,
                                                   AirInletTemp);
                    } else {
                        // Corrected LoadMet is now positive so use this and move forward with system operating
                        UpdateElectricBaseboardOn(
                            AirOutletTemp, ElecBaseboard(BaseboardNum).ElecUseRate, AirInletTemp, QBBCap, CapacitanceAir, Effic);
                    }
                } else {

                    UpdateElectricBaseboardOn(AirOutletTemp, ElecBaseboard(BaseboardNum).ElecUseRate, AirInletTemp, QBBCap, CapacitanceAir, Effic);
                }

            } else { // zero radiant fraction, no need of recalculation of heat balances

                LoadMet = QBBCap;
                UpdateElectricBaseboardOn(AirOutletTemp, ElecBaseboard(BaseboardNum).ElecUseRate, AirInletTemp, QBBCap, CapacitanceAir, Effic);
            }

        } else { // If there is an off condition the BB does nothing.

            UpdateElectricBaseboardOff(LoadMet,
                                       QBBCap,
                                       RadHeat,
                                       state.dataElectBaseboardRad->QBBElecRadSource(BaseboardNum),
                                       ElecBaseboard(BaseboardNum).ElecUseRate,
                                       AirOutletTemp,
                                       AirInletTemp);
        }

        // Assign calculated ones
        ElecBaseboard(BaseboardNum).AirOutletTemp = AirOutletTemp;
        ElecBaseboard(BaseboardNum).Power = QBBCap;
        ElecBaseboard(BaseboardNum).TotPower = LoadMet;
        ElecBaseboard(BaseboardNum).RadPower = RadHeat;
        ElecBaseboard(BaseboardNum).ConvPower = QBBCap - RadHeat;
    }

    void UpdateElectricBaseboardOff(Real64 &LoadMet,
                                    Real64 &QBBCap,
                                    Real64 &RadHeat,
                                    Real64 &QBBElecRadSrc,
                                    Real64 &ElecUseRate,
                                    Real64 &AirOutletTemp,
                                    Real64 const AirInletTemp)
    {

        // SUBROUTINE INFORMATION:
        //       AUTHOR         Rick Strand
        //       DATE WRITTEN   August 2017

        // PURPOSE OF THIS SUBROUTINE: Zero out appropriate system variables when it is off

        QBBCap = 0.0;
        LoadMet = 0.0;
        RadHeat = 0.0;
        AirOutletTemp = AirInletTemp;
        QBBElecRadSrc = 0.0;
        ElecUseRate = 0.0;
    }

    void UpdateElectricBaseboardOn(
        Real64 &AirOutletTemp, Real64 &ElecUseRate, Real64 const AirInletTemp, Real64 const QBBCap, Real64 const CapacitanceAir, Real64 const Effic)
    {

        // SUBROUTINE INFORMATION:
        //       AUTHOR         Rick Strand
        //       DATE WRITTEN   August 2017

        // PURPOSE OF THIS SUBROUTINE: System is on, so calculate some of the result variables

        AirOutletTemp = AirInletTemp + QBBCap / CapacitanceAir;
        // This could be utilized somehow or even reported so the data structures are left in place
        // The Baseboard electric Load is calculated using the efficiency
        ElecUseRate = QBBCap / Effic;
    }

    void UpdateElectricBaseboard(EnergyPlusData &state, int const BaseboardNum)
    {

        // SUBROUTINE INFORMATION:
        //       AUTHOR         Russ Taylor
        //                      Rick Strand
        //       DATE WRITTEN   Nov 1997
        //                      February 2001
        //       MODIFIED       Feb 2010 Daeho Kang for radiant component

        // Using/Aliasing
        auto &SysTimeElapsed = state.dataHVACGlobal->SysTimeElapsed;
        auto &TimeStepSys = state.dataHVACGlobal->TimeStepSys;

        // First, update the running average if necessary...
        if (state.dataElectBaseboardRad->LastSysTimeElapsed(BaseboardNum) == SysTimeElapsed) {
            state.dataElectBaseboardRad->QBBElecRadSrcAvg(BaseboardNum) -= state.dataElectBaseboardRad->LastQBBElecRadSrc(BaseboardNum) *
                                                                           state.dataElectBaseboardRad->LastTimeStepSys(BaseboardNum) /
                                                                           state.dataGlobal->TimeStepZone;
        }
        // Update the running average and the "last" values with the current values of the appropriate variables
        state.dataElectBaseboardRad->QBBElecRadSrcAvg(BaseboardNum) +=
            state.dataElectBaseboardRad->QBBElecRadSource(BaseboardNum) * TimeStepSys / state.dataGlobal->TimeStepZone;

        state.dataElectBaseboardRad->LastQBBElecRadSrc(BaseboardNum) = state.dataElectBaseboardRad->QBBElecRadSource(BaseboardNum);
        state.dataElectBaseboardRad->LastSysTimeElapsed(BaseboardNum) = SysTimeElapsed;
        state.dataElectBaseboardRad->LastTimeStepSys(BaseboardNum) = TimeStepSys;
    }

    void UpdateBBElecRadSourceValAvg(EnergyPlusData &state, bool &ElecBaseboardSysOn) // .TRUE. if the radiant system has run this zone time step
    {

        // SUBROUTINE INFORMATION:
        //       AUTHOR         Rick Strand
        //       DATE WRITTEN   February 2001
        //       MODIFIED       Feb 2010 Daeho Kang for baseboard

        // PURPOSE OF THIS SUBROUTINE:
        // To transfer the average value of the heat source over the entire
        // zone time step back to the heat balance routines so that the heat
        // balance algorithms can simulate one last time with the average source
        // to maintain some reasonable amount of continuity and energy balance
        // in the temperature and flux histories.

        // METHODOLOGY EMPLOYED:
        // All of the record keeping for the average term is done in the Update
        // routine so the only other thing that this subroutine does is check to
        // see if the system was even on.  If any average term is non-zero, then
        // one or more of the radiant systems was running.

        // SUBROUTINE LOCAL VARIABLE DECLARATIONS:
        int BaseboardNum; // DO loop counter for surface index

        ElecBaseboardSysOn = false;

        // If this was never allocated, then there are no radiant systems in this input file (just RETURN)
        if (!allocated(state.dataElectBaseboardRad->QBBElecRadSrcAvg)) return;

        // If it was allocated, then we have to check to see if this was running at all...
        for (BaseboardNum = 1; BaseboardNum <= state.dataElectBaseboardRad->NumElecBaseboards; ++BaseboardNum) {
            if (state.dataElectBaseboardRad->QBBElecRadSrcAvg(BaseboardNum) != 0.0) {
                ElecBaseboardSysOn = true;
                break; // DO loop
            }
        }

        state.dataElectBaseboardRad->QBBElecRadSource = state.dataElectBaseboardRad->QBBElecRadSrcAvg;

        // QBBElecRadSource has been modified so we need to redistribute gains

        DistributeBBElecRadGains(state);
    }

    void DistributeBBElecRadGains(EnergyPlusData &state)
    {

        // SUBROUTINE INFORMATION:
        //       AUTHOR         Rick Strand
        //       DATE WRITTEN   February 2001
        //       MODIFIED       Feb 2010 Daeho Kang for baseboard
        //                      April 2010 Brent Griffith, max limit to protect surface temperature calcs

        // PURPOSE OF THIS SUBROUTINE:
        // To distribute the gains from the electric basebaord heater
        // as specified in the user input file.  This includes distribution
        // of long wavelength radiant gains to surfaces and "people."

        // METHODOLOGY EMPLOYED:
        // We must cycle through all of the radiant systems because each
        // surface could feel the effect of more than one radiant system.
        // Note that the energy radiated to people is assumed to affect them
        // but them it is assumed to be convected to the air.

        // Using/Aliasing
        using DataHeatBalFanSys::MaxRadHeatFlux;

        // SUBROUTINE PARAMETER DEFINITIONS:
        Real64 constexpr SmallestArea(0.001); // Smallest area in meters squared (to avoid a divide by zero)

        // SUBROUTINE LOCAL VARIABLE DECLARATIONS:
        int RadSurfNum;           // Counter for surfaces receiving radiation from radiant heater
        int BaseboardNum;         // Counter for the baseboard
        int SurfNum;              // Pointer to the Surface derived type
        int ZoneNum;              // Pointer to the Zone derived type
        Real64 ThisSurfIntensity; // temporary for W/m2 term for rad on a surface

        // Initialize arrays
        state.dataHeatBalFanSys->SurfQElecBaseboard = 0.0;
        state.dataHeatBalFanSys->ZoneQElecBaseboardToPerson = 0.0;

        auto &ElecBaseboard = state.dataElectBaseboardRad->ElecBaseboard;
        for (BaseboardNum = 1; BaseboardNum <= state.dataElectBaseboardRad->NumElecBaseboards; ++BaseboardNum) {

            if (ElecBaseboard(BaseboardNum).ZonePtr >
                0) { // issue 5806 can be zero during first calls to baseboards, will be set after all are modeled
                ZoneNum = ElecBaseboard(BaseboardNum).ZonePtr;
                state.dataHeatBalFanSys->ZoneQElecBaseboardToPerson(ZoneNum) +=
                    state.dataElectBaseboardRad->QBBElecRadSource(BaseboardNum) * ElecBaseboard(BaseboardNum).FracDistribPerson;

                for (RadSurfNum = 1; RadSurfNum <= ElecBaseboard(BaseboardNum).TotSurfToDistrib; ++RadSurfNum) {
                    SurfNum = ElecBaseboard(BaseboardNum).SurfacePtr(RadSurfNum);
                    if (state.dataSurface->Surface(SurfNum).Area > SmallestArea) {
                        ThisSurfIntensity = (state.dataElectBaseboardRad->QBBElecRadSource(BaseboardNum) *
                                             ElecBaseboard(BaseboardNum).FracDistribToSurf(RadSurfNum) / state.dataSurface->Surface(SurfNum).Area);
                        state.dataHeatBalFanSys->SurfQElecBaseboard(SurfNum) += ThisSurfIntensity;
                        state.dataHeatBalSurf->AnyRadiantSystems = true;
                        if (ThisSurfIntensity > MaxRadHeatFlux) {
                            ShowSevereError(state, "DistributeBBElecRadGains:  excessive thermal radiation heat flux intensity detected");
                            ShowContinueError(state, "Surface = " + state.dataSurface->Surface(SurfNum).Name);
                            ShowContinueError(state, format("Surface area = {:.3R} [m2]", state.dataSurface->Surface(SurfNum).Area));
                            ShowContinueError(state,
                                              "Occurs in " + state.dataElectBaseboardRad->cCMO_BBRadiator_Electric + " = " +
                                                  ElecBaseboard(BaseboardNum).EquipName);
                            ShowContinueError(state, format("Radiation intensity = {:.2R} [W/m2]", ThisSurfIntensity));
                            ShowContinueError(
                                state, "Assign a larger surface area or more surfaces in " + state.dataElectBaseboardRad->cCMO_BBRadiator_Electric);
                            ShowFatalError(state, "DistributeBBElecRadGains:  excessive thermal radiation heat flux intensity detected");
                        }
                    } else {
                        ShowSevereError(state, "DistributeBBElecRadGains:  surface not large enough to receive thermal radiation heat flux");
                        ShowContinueError(state, "Surface = " + state.dataSurface->Surface(SurfNum).Name);
                        ShowContinueError(state, format("Surface area = {:.3R} [m2]", state.dataSurface->Surface(SurfNum).Area));
                        ShowContinueError(state,
                                          "Occurs in " + state.dataElectBaseboardRad->cCMO_BBRadiator_Electric + " = " +
                                              ElecBaseboard(BaseboardNum).EquipName);
                        ShowContinueError(
                            state, "Assign a larger surface area or more surfaces in " + state.dataElectBaseboardRad->cCMO_BBRadiator_Electric);
                        ShowFatalError(state, "DistributeBBElecRadGains:  surface not large enough to receive thermal radiation heat flux");
                    }
                }
            }
        }
    }

    void ReportElectricBaseboard(EnergyPlusData &state, int const BaseboardNum)
    {

        // SUBROUTINE INFORMATION:
        //       AUTHOR         Daeho Kang
        //       DATE WRITTEN   Feb 2010

        // Using/Aliasing
        auto &TimeStepSys = state.dataHVACGlobal->TimeStepSys;
        auto &ElecBaseboard = state.dataElectBaseboardRad->ElecBaseboard;
        ElecBaseboard(BaseboardNum).ElecUseLoad = ElecBaseboard(BaseboardNum).ElecUseRate * TimeStepSys * DataGlobalConstants::SecInHour;
        ElecBaseboard(BaseboardNum).TotEnergy = ElecBaseboard(BaseboardNum).TotPower * TimeStepSys * DataGlobalConstants::SecInHour;
        ElecBaseboard(BaseboardNum).Energy = ElecBaseboard(BaseboardNum).Power * TimeStepSys * DataGlobalConstants::SecInHour;
        ElecBaseboard(BaseboardNum).ConvEnergy = ElecBaseboard(BaseboardNum).ConvPower * TimeStepSys * DataGlobalConstants::SecInHour;
        ElecBaseboard(BaseboardNum).RadEnergy = ElecBaseboard(BaseboardNum).RadPower * TimeStepSys * DataGlobalConstants::SecInHour;
    }

} // namespace ElectricBaseboardRadiator

} // namespace EnergyPlus<|MERGE_RESOLUTION|>--- conflicted
+++ resolved
@@ -645,12 +645,7 @@
         }
 
         if (state.dataGlobal->BeginTimeStepFlag && FirstHVACIteration) {
-<<<<<<< HEAD
-            ZoneNum = ElecBaseboard(BaseboardNum).ZonePtr;
             ZeroSourceSumHATsurf(ZoneNum) = state.dataHeatBal->Zone(ZoneNum).sumHATsurf(state);
-=======
-            ZeroSourceSumHATsurf(ControlledZoneNum) = SumHATsurf(state, ControlledZoneNum);
->>>>>>> 2a26c7b3
             QBBElecRadSrcAvg(BaseboardNum) = 0.0;
             LastQBBElecRadSrc(BaseboardNum) = 0.0;
             LastSysTimeElapsed(BaseboardNum) = 0.0;
