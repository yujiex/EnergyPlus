// EnergyPlus, Copyright (c) 1996-2020, The Board of Trustees of the University of Illinois,
// The Regents of the University of California, through Lawrence Berkeley National Laboratory
// (subject to receipt of any required approvals from the U.S. Dept. of Energy), Oak Ridge
// National Laboratory, managed by UT-Battelle, Alliance for Sustainable Energy, LLC, and other
// contributors. All rights reserved.
//
// NOTICE: This Software was developed under funding from the U.S. Department of Energy and the
// U.S. Government consequently retains certain rights. As such, the U.S. Government has been
// granted for itself and others acting on its behalf a paid-up, nonexclusive, irrevocable,
// worldwide license in the Software to reproduce, distribute copies to the public, prepare
// derivative works, and perform publicly and display publicly, and to permit others to do so.
//
// Redistribution and use in source and binary forms, with or without modification, are permitted
// provided that the following conditions are met:
//
// (1) Redistributions of source code must retain the above copyright notice, this list of
//     conditions and the following disclaimer.
//
// (2) Redistributions in binary form must reproduce the above copyright notice, this list of
//     conditions and the following disclaimer in the documentation and/or other materials
//     provided with the distribution.
//
// (3) Neither the name of the University of California, Lawrence Berkeley National Laboratory,
//     the University of Illinois, U.S. Dept. of Energy nor the names of its contributors may be
//     used to endorse or promote products derived from this software without specific prior
//     written permission.
//
// (4) Use of EnergyPlus(TM) Name. If Licensee (i) distributes the software in stand-alone form
//     without changes from the version obtained under this License, or (ii) Licensee makes a
//     reference solely to the software portion of its product, Licensee must refer to the
//     software as "EnergyPlus version X" software, where "X" is the version number Licensee
//     obtained under this License and may not use a different name for the software. Except as
//     specifically required in this Section (4), Licensee shall not use in a company name, a
//     product name, in advertising, publicity, or other promotional activities any name, trade
//     name, trademark, logo, or other designation of "EnergyPlus", "E+", "e+" or confusingly
//     similar designation, without the U.S. Department of Energy's prior written consent.
//
// THIS SOFTWARE IS PROVIDED BY THE COPYRIGHT HOLDERS AND CONTRIBUTORS "AS IS" AND ANY EXPRESS OR
// IMPLIED WARRANTIES, INCLUDING, BUT NOT LIMITED TO, THE IMPLIED WARRANTIES OF MERCHANTABILITY
// AND FITNESS FOR A PARTICULAR PURPOSE ARE DISCLAIMED. IN NO EVENT SHALL THE COPYRIGHT OWNER OR
// CONTRIBUTORS BE LIABLE FOR ANY DIRECT, INDIRECT, INCIDENTAL, SPECIAL, EXEMPLARY, OR
// CONSEQUENTIAL DAMAGES (INCLUDING, BUT NOT LIMITED TO, PROCUREMENT OF SUBSTITUTE GOODS OR
// SERVICES; LOSS OF USE, DATA, OR PROFITS; OR BUSINESS INTERRUPTION) HOWEVER CAUSED AND ON ANY
// THEORY OF LIABILITY, WHETHER IN CONTRACT, STRICT LIABILITY, OR TORT (INCLUDING NEGLIGENCE OR
// OTHERWISE) ARISING IN ANY WAY OUT OF THE USE OF THIS SOFTWARE, EVEN IF ADVISED OF THE
// POSSIBILITY OF SUCH DAMAGE.

// EnergyPlus::OutputProcessor Unit Tests

// Google Test Headers
#include <gtest/gtest.h>

// EnergyPlus Headers
#include "Fixtures/SQLiteFixture.hh"
#include <EnergyPlus/DataAirSystems.hh>
#include <EnergyPlus/DataEnvironment.hh>
#include <EnergyPlus/DataHVACGlobals.hh>
#include <EnergyPlus/DataZoneEquipment.hh>
#include <EnergyPlus/InputProcessing/InputProcessor.hh>
#include <EnergyPlus/OutputFiles.hh>
#include <EnergyPlus/OutputProcessor.hh>
#include <EnergyPlus/OutputReportTabular.hh>
#include <EnergyPlus/PurchasedAirManager.hh>
#include <EnergyPlus/SystemReports.hh>
#include <EnergyPlus/WeatherManager.hh>

#include <map>

using namespace EnergyPlus::PurchasedAirManager;
using namespace EnergyPlus::WeatherManager;
using namespace EnergyPlus::OutputProcessor;

namespace EnergyPlus {

namespace OutputProcessor {

    TEST_F(SQLiteFixture, OutputProcessor_TestGetMeteredVariables)
    {
        int const NumVariables = 2;
        Array1D_int VarIndexes(NumVariables);                            // Variable Numbers
        Array1D_int VarTypes(NumVariables);                              // Variable Types (1=integer, 2=real, 3=meter)
        Array1D<OutputProcessor::TimeStepType> IndexTypes(NumVariables); // Variable Index Types (1=Zone,2=HVAC)
        Array1D<OutputProcessor::Unit> unitsForVar(NumVariables);        // units from enum for each variable
        Array1D_int ResourceTypes(NumVariables);                         // ResourceTypes for each variable
        Array1D_string EndUses(NumVariables);                            // EndUses for each variable
        Array1D_string Groups(NumVariables);                             // Groups for each variable
        Array1D_string Names(NumVariables);                              // Variable Names for each variable
        Reference<RealVariables> RVar;

        std::string TypeOfComp = "ZONEHVAC:TERMINALUNIT:VARIABLEREFRIGERANTFLOW";
        std::string NameOfComp = "FC-5-1B";

        int NumFound;

        GetMeteredVariables(TypeOfComp, NameOfComp, VarIndexes, VarTypes, IndexTypes, unitsForVar, ResourceTypes, EndUses, Groups, Names, NumFound);

        EXPECT_EQ(0, NumFound);

        NumOfRVariable = 2;
        RVariableTypes.allocate(NumOfRVariable);
        NameOfComp = "OUTSIDELIGHTS";
        RVar.allocate();

        RVar().MeterArrayPtr = 1;
        RVariableTypes(1).KeyNameOnlyUC = NameOfComp;
        RVariableTypes(1).VarPtr = RVar;
        VarMeterArrays.allocate(1);

        VarMeterArrays(1).NumOnMeters = 1;
        VarMeterArrays(1).OnMeters(1) = 1;

        EnergyMeters.allocate(10);
        EnergyMeters(1).ResourceType = NameOfComp;

        GetMeteredVariables(TypeOfComp, NameOfComp, VarIndexes, VarTypes, IndexTypes, unitsForVar, ResourceTypes, EndUses, Groups, Names, NumFound);
        EXPECT_EQ(1, NumFound);
    }

    TEST_F(SQLiteFixture, OutputProcessor_reportTSMeters_PrintESOTimeStamp)
    {
        EnergyPlus::sqlite->createSQLiteReportDictionaryRecord(
            1, 1, "Zone", "Environment", "Site Outdoor Air Drybulb Temperature", 1, "C", 1, false, _);
        EnergyPlus::sqlite->createSQLiteReportDictionaryRecord(2, 2, "Facility:Electricity", "", "Facility:Electricity", 1, "J", 1, true, _);

        NumEnergyMeters = 2;
        EnergyMeters.allocate(NumEnergyMeters);
        EnergyMeters(1).CurTSValue = 999.9;
        EnergyMeters(1).TSValue = 999.9;
        EnergyMeters(1).RptTS = true;
        EnergyMeters(1).RptAccTS = false;
        EnergyMeters(1).RptTSFO = false;
        EnergyMeters(1).RptAccTSFO = false;
        EnergyMeters(1).TSRptNum = 1;
        EnergyMeters(1).TSRptNumChr = "1";
        EnergyMeters(1).TSAccRptNum = 1;
        EnergyMeters(1).SMValue = 999.9;

        EnergyMeters(2).CurTSValue = 9999.9;
        EnergyMeters(2).TSValue = 9999.9;
        EnergyMeters(2).RptTS = true;
        EnergyMeters(2).RptAccTS = false;
        EnergyMeters(2).RptTSFO = false;
        EnergyMeters(2).RptAccTSFO = false;
        EnergyMeters(2).TSRptNum = 2;
        EnergyMeters(2).TSRptNumChr = "2";
        EnergyMeters(2).TSAccRptNum = 2;
        EnergyMeters(2).SMValue = 9999.9;

        TimeStepStampReportNbr = 1;
        TimeStepStampReportChr = "1";
        DataGlobals::DayOfSim = 1;
        DataGlobals::DayOfSimChr = "1";
        DataGlobals::HourOfDay = 1;
        DataEnvironment::Month = 12;
        DataEnvironment::DayOfMonth = 21;
        DataEnvironment::DSTIndicator = 0;
        DataEnvironment::DayOfWeek = 2;
        DataEnvironment::HolidayIndex = 3;
        int EndMinute = 10;
        int StartMinute = 0;
        bool PrintESOTimeStamp = true;

        ReportTSMeters(StartMinute, EndMinute, PrintESOTimeStamp, true);

        auto result = queryResult("SELECT * FROM Time;", "Time");

        ASSERT_EQ(1ul, result.size());

        std::vector<std::string> testResult0{"1", "0", "12", "21", "0", "10", "0", "10", "-1", "1", "WinterDesignDay", "0", "0"};
        EXPECT_EQ(testResult0, result[0]);
        EXPECT_TRUE(compare_mtr_stream(delimited_string({"1,1,12,21, 0, 1, 0.00,10.00,WinterDesignDay", "1,999.9", "2,9999.9"})));
        EXPECT_TRUE(compare_eso_stream(delimited_string({"1,1,12,21, 0, 1, 0.00,10.00,WinterDesignDay", "1,999.9", "2,9999.9"})));

        auto reportDataResults = queryResult("SELECT * FROM ReportData;", "ReportData");
        auto reportExtendedDataResults = queryResult("SELECT * FROM ReportExtendedData;", "ReportExtendedData");

        std::vector<std::vector<std::string>> reportData({{"1", "1", "1", "999.9"}, {"2", "1", "2", "9999.9"}});

        std::vector<std::vector<std::string>> reportExtendedData({});

        EXPECT_EQ(reportData, reportDataResults);
        ASSERT_EQ(reportExtendedData.size(), reportExtendedDataResults.size());
    }

    TEST_F(SQLiteFixture, OutputProcessor_reportTSMeters)
    {
        EnergyPlus::sqlite->createSQLiteReportDictionaryRecord(
            1, 1, "Zone", "Environment", "Site Outdoor Air Drybulb Temperature", 1, "C", 1, false, _);
        EnergyPlus::sqlite->createSQLiteReportDictionaryRecord(2, 2, "Facility:Electricity", "", "Facility:Electricity", 1, "J", 1, true, _);

        NumEnergyMeters = 2;
        EnergyMeters.allocate(NumEnergyMeters);
        EnergyMeters(1).CurTSValue = 999.9;
        EnergyMeters(1).TSValue = 999.9;
        EnergyMeters(1).RptTS = true;
        EnergyMeters(1).RptAccTS = false;
        EnergyMeters(1).RptTSFO = false;
        EnergyMeters(1).RptAccTSFO = false;
        EnergyMeters(1).TSRptNum = 1;
        EnergyMeters(1).TSRptNumChr = "1";
        EnergyMeters(1).TSAccRptNum = 1;
        EnergyMeters(1).SMValue = 999.9;

        EnergyMeters(2).CurTSValue = 9999.9;
        EnergyMeters(2).TSValue = 9999.9;
        EnergyMeters(2).RptTS = true;
        EnergyMeters(2).RptAccTS = false;
        EnergyMeters(2).RptTSFO = false;
        EnergyMeters(2).RptAccTSFO = false;
        EnergyMeters(2).TSRptNum = 2;
        EnergyMeters(2).TSRptNumChr = "2";
        EnergyMeters(2).TSAccRptNum = 2;
        EnergyMeters(2).SMValue = 9999.9;

        TimeStepStampReportNbr = 1;
        TimeStepStampReportChr = "1";
        DataGlobals::DayOfSim = 1;
        DataGlobals::DayOfSimChr = "1";
        DataGlobals::HourOfDay = 1;
        DataEnvironment::Month = 12;
        DataEnvironment::DayOfMonth = 21;
        DataEnvironment::DSTIndicator = 0;
        DataEnvironment::DayOfWeek = 2;
        DataEnvironment::HolidayIndex = 3;
        int EndMinute = 10;
        int StartMinute = 0;
        bool PrintESOTimeStamp = false;

        ReportTSMeters(StartMinute, EndMinute, PrintESOTimeStamp, true);

        auto result = queryResult("SELECT * FROM Time;", "Time");

        ASSERT_EQ(1ul, result.size());

        std::vector<std::string> testResult0{"1", "0", "12", "21", "0", "10", "0", "10", "-1", "1", "WinterDesignDay", "0", "0"};
        EXPECT_EQ(testResult0, result[0]);
        EXPECT_TRUE(compare_mtr_stream(delimited_string({"1,1,12,21, 0, 1, 0.00,10.00,WinterDesignDay", "1,999.9", "2,9999.9"})));
        EXPECT_TRUE(compare_eso_stream(delimited_string({"1,999.9", "2,9999.9"})));

        auto reportDataResults = queryResult("SELECT * FROM ReportData;", "ReportData");
        auto reportExtendedDataResults = queryResult("SELECT * FROM ReportExtendedData;", "ReportExtendedData");

        std::vector<std::vector<std::string>> reportData({{"1", "1", "1", "999.9"}, {"2", "1", "2", "9999.9"}});

        std::vector<std::vector<std::string>> reportExtendedData({});

        EXPECT_EQ(reportData, reportDataResults);
        ASSERT_EQ(reportExtendedData.size(), reportExtendedDataResults.size());
    }

    TEST_F(SQLiteFixture, OutputProcessor_reportHRMeters)
    {
        EnergyPlus::sqlite->createSQLiteReportDictionaryRecord(
            1, 1, "Zone", "Environment", "Site Outdoor Air Drybulb Temperature", 1, "C", 1, false, _);
        EnergyPlus::sqlite->createSQLiteReportDictionaryRecord(2, 2, "Facility:Electricity", "", "Facility:Electricity", 1, "J", 1, true, _);

        NumEnergyMeters = 2;
        EnergyMeters.allocate(NumEnergyMeters);
        EnergyMeters(1).RptHR = true;
        EnergyMeters(1).RptHRFO = true;
        EnergyMeters(1).RptAccHR = false;
        EnergyMeters(1).RptAccHRFO = false;
        EnergyMeters(1).HRRptNum = 1;
        EnergyMeters(1).HRRptNumChr = "1";
        EnergyMeters(1).HRValue = 999.9;
        EnergyMeters(1).HRAccRptNum = 1;
        EnergyMeters(1).SMValue = 999.9;

        EnergyMeters(2).RptHR = true;
        EnergyMeters(2).RptHRFO = true;
        EnergyMeters(2).RptAccHR = false;
        EnergyMeters(2).RptAccHRFO = false;
        EnergyMeters(2).HRRptNum = 2;
        EnergyMeters(2).HRRptNumChr = "2";
        EnergyMeters(2).HRValue = 9999.9;
        EnergyMeters(2).HRAccRptNum = 2;
        EnergyMeters(2).SMValue = 9999.9;

        TimeStepStampReportNbr = 1;
        TimeStepStampReportChr = "1";
        DataGlobals::DayOfSim = 1;
        DataGlobals::DayOfSimChr = "1";
        DataGlobals::HourOfDay = 1;
        DataEnvironment::Month = 12;
        DataEnvironment::DayOfMonth = 21;
        DataEnvironment::DSTIndicator = 0;
        DataEnvironment::DayOfWeek = 2;
        DataEnvironment::HolidayIndex = 3;

        ReportHRMeters(true);

        auto result = queryResult("SELECT * FROM Time;", "Time");

        ASSERT_EQ(1ul, result.size());

        std::vector<std::string> testResult0{"1", "0", "12", "21", "1", "0", "0", "60", "1", "1", "WinterDesignDay", "0", ""};
        EXPECT_EQ(testResult0, result[0]);
        EXPECT_TRUE(compare_mtr_stream(delimited_string({"1,1,12,21, 0, 1, 0.00,60.00,WinterDesignDay", "1,999.9", "2,9999.9"})));

        auto reportDataResults = queryResult("SELECT * FROM ReportData;", "ReportData");
        auto reportExtendedDataResults = queryResult("SELECT * FROM ReportExtendedData;", "ReportExtendedData");

        std::vector<std::vector<std::string>> reportData({{"1", "1", "1", "999.9"}, {"2", "1", "2", "9999.9"}});

        std::vector<std::vector<std::string>> reportExtendedData({});

        EXPECT_EQ(reportData, reportDataResults);
        ASSERT_EQ(reportExtendedData.size(), reportExtendedDataResults.size());
    }

    TEST_F(SQLiteFixture, OutputProcessor_reportDYMeters)
    {
        EnergyPlus::sqlite->createSQLiteReportDictionaryRecord(
            1, 1, "Zone", "Environment", "Site Outdoor Air Drybulb Temperature", 1, "C", 1, false, _);
        EnergyPlus::sqlite->createSQLiteReportDictionaryRecord(2, 2, "Facility:Electricity", "", "Facility:Electricity", 1, "J", 1, true, _);

        NumEnergyMeters = 2;
        EnergyMeters.allocate(NumEnergyMeters);
        EnergyMeters(1).RptDY = true;
        EnergyMeters(1).RptDYFO = true;
        EnergyMeters(1).RptAccDY = false;
        EnergyMeters(1).RptAccDYFO = false;
        EnergyMeters(1).DYRptNum = 1;
        EnergyMeters(1).DYRptNumChr = "1";
        EnergyMeters(1).DYValue = 999.9;
        EnergyMeters(1).DYAccRptNum = 1;
        EnergyMeters(1).SMValue = 999.9;
        EnergyMeters(1).DYMaxVal = 4283136.2524843821;
        EnergyMeters(1).DYMaxValDate = 12210160;
        EnergyMeters(1).DYMinVal = 4283136.2516839253;
        EnergyMeters(1).DYMinValDate = 12210110;

        EnergyMeters(2).RptDY = true;
        EnergyMeters(2).RptDYFO = true;
        EnergyMeters(2).RptAccDY = false;
        EnergyMeters(2).RptAccDYFO = false;
        EnergyMeters(2).DYRptNum = 2;
        EnergyMeters(2).DYRptNumChr = "2";
        EnergyMeters(2).DYValue = 9999.9;
        EnergyMeters(2).DYAccRptNum = 2;
        EnergyMeters(2).SMValue = 9999.9;
        EnergyMeters(2).DYMaxVal = 4283136.2524843821;
        EnergyMeters(2).DYMaxValDate = 12210160;
        EnergyMeters(2).DYMinVal = 4283136.2516839253;
        EnergyMeters(2).DYMinValDate = 12210110;

        DailyStampReportNbr = 1;
        DailyStampReportChr = "1";
        DataGlobals::DayOfSim = 1;
        DataGlobals::DayOfSimChr = "1";
        DataGlobals::HourOfDay = 1;
        DataEnvironment::Month = 12;
        DataEnvironment::DayOfMonth = 21;
        DataEnvironment::DSTIndicator = 0;
        DataEnvironment::DayOfWeek = 2;
        DataEnvironment::HolidayIndex = 3;

        ReportDYMeters(true);

        auto result = queryResult("SELECT * FROM Time;", "Time");

        ASSERT_EQ(1ul, result.size());

        std::vector<std::string> testResult0{"1", "0", "12", "21", "24", "0", "0", "1440", "2", "1", "WinterDesignDay", "0", ""};
        EXPECT_EQ(testResult0, result[0]);
        EXPECT_TRUE(compare_mtr_stream(delimited_string({"1,1,12,21, 0,WinterDesignDay",
                                                         "1,999.9,4283136.251683925, 1,10,4283136.252484382, 1,60",
                                                         "2,9999.9,4283136.251683925, 1,10,4283136.252484382, 1,60"})));

        auto reportDataResults = queryResult("SELECT * FROM ReportData;", "ReportData");
        auto reportExtendedDataResults = queryResult("SELECT * FROM ReportExtendedData;", "ReportExtendedData");

        std::vector<std::vector<std::string>> reportData({{"1", "1", "1", "999.9"}, {"2", "1", "2", "9999.9"}});

        std::vector<std::vector<std::string>> reportExtendedData(
            {{"1", "1", "4283136.25248438", "12", "21", "1", "1", "0", "4283136.25168393", "12", "21", "0", "11", "10"},
             {"2", "2", "4283136.25248438", "12", "21", "1", "1", "0", "4283136.25168393", "12", "21", "0", "11", "10"}});

        EXPECT_EQ(reportData, reportDataResults);
        EXPECT_EQ(reportExtendedData, reportExtendedDataResults);
    }

    TEST_F(SQLiteFixture, OutputProcessor_reportMNMeters)
    {
        EnergyPlus::sqlite->createSQLiteReportDictionaryRecord(
            1, 1, "Zone", "Environment", "Site Outdoor Air Drybulb Temperature", 1, "C", 1, false, _);
        EnergyPlus::sqlite->createSQLiteReportDictionaryRecord(2, 2, "Facility:Electricity", "", "Facility:Electricity", 1, "J", 1, true, _);

        NumEnergyMeters = 2;
        EnergyMeters.allocate(NumEnergyMeters);
        EnergyMeters(1).RptMN = true;
        EnergyMeters(1).RptMNFO = true;
        EnergyMeters(1).RptAccMN = false;
        EnergyMeters(1).RptAccMNFO = false;
        EnergyMeters(1).MNRptNum = 1;
        EnergyMeters(1).MNRptNumChr = "1";
        EnergyMeters(1).MNValue = 999.9;
        EnergyMeters(1).MNAccRptNum = 1;
        EnergyMeters(1).SMValue = 999.9;
        EnergyMeters(1).MNMaxVal = 4283136.2524843821;
        EnergyMeters(1).MNMaxValDate = 12210160;
        EnergyMeters(1).MNMinVal = 4283136.2516839253;
        EnergyMeters(1).MNMinValDate = 12210110;

        EnergyMeters(2).RptMN = true;
        EnergyMeters(2).RptMNFO = true;
        EnergyMeters(2).RptAccMN = false;
        EnergyMeters(2).RptAccMNFO = false;
        EnergyMeters(2).MNRptNum = 2;
        EnergyMeters(2).MNRptNumChr = "2";
        EnergyMeters(2).MNValue = 9999.9;
        EnergyMeters(2).MNAccRptNum = 2;
        EnergyMeters(2).SMValue = 9999.9;
        EnergyMeters(2).MNMaxVal = 4283136.2524843821;
        EnergyMeters(2).MNMaxValDate = 12210160;
        EnergyMeters(2).MNMinVal = 4283136.2516839253;
        EnergyMeters(2).MNMinValDate = 12210110;

        MonthlyStampReportNbr = 1;
        MonthlyStampReportChr = "1";
        DataGlobals::DayOfSim = 1;
        DataGlobals::DayOfSimChr = "1";
        DataGlobals::HourOfDay = 1;
        DataEnvironment::Month = 12;
        DataEnvironment::DayOfMonth = 21;
        DataEnvironment::DSTIndicator = 0;
        DataEnvironment::DayOfWeek = 2;
        DataEnvironment::HolidayIndex = 3;

        ReportMNMeters(true);

        auto result = queryResult("SELECT * FROM Time;", "Time");

        ASSERT_EQ(1ul, result.size());

        std::vector<std::string> testResult0{"1", "0", "12", "31", "24", "0", "", "44640", "3", "1", "", "0", ""};
        EXPECT_EQ(testResult0, result[0]);
        EXPECT_TRUE(compare_mtr_stream(delimited_string({"1,1,12",
                                                         "1,999.9,4283136.251683925,21, 1,10,4283136.252484382,21, 1,60",
                                                         "2,9999.9,4283136.251683925,21, 1,10,4283136.252484382,21, 1,60"})));

        auto reportDataResults = queryResult("SELECT * FROM ReportData;", "ReportData");
        auto reportExtendedDataResults = queryResult("SELECT * FROM ReportExtendedData;", "ReportExtendedData");

        std::vector<std::vector<std::string>> reportData({{"1", "1", "1", "999.9"}, {"2", "1", "2", "9999.9"}});

        std::vector<std::vector<std::string>> reportExtendedData(
            {{"1", "1", "4283136.25248438", "12", "21", "1", "1", "0", "4283136.25168393", "12", "21", "0", "11", "10"},
             {"2", "2", "4283136.25248438", "12", "21", "1", "1", "0", "4283136.25168393", "12", "21", "0", "11", "10"}});

        EXPECT_EQ(reportData, reportDataResults);
        EXPECT_EQ(reportExtendedData, reportExtendedDataResults);
    }

    TEST_F(SQLiteFixture, OutputProcessor_reportSMMeters)
    {
        EnergyPlus::sqlite->createSQLiteReportDictionaryRecord(
            1, 1, "Zone", "Environment", "Site Outdoor Air Drybulb Temperature", 1, "C", 1, false, _);
        EnergyPlus::sqlite->createSQLiteReportDictionaryRecord(2, 2, "Facility:Electricity", "", "Facility:Electricity", 1, "J", 1, true, _);

        NumEnergyMeters = 2;
        EnergyMeters.allocate(NumEnergyMeters);
        EnergyMeters(1).RptSM = true;
        EnergyMeters(1).RptSMFO = true;
        EnergyMeters(1).RptAccSM = false;
        EnergyMeters(1).RptAccSMFO = false;
        EnergyMeters(1).SMRptNum = 1;
        EnergyMeters(1).SMRptNumChr = "1";
        EnergyMeters(1).SMValue = 999.9;
        EnergyMeters(1).SMAccRptNum = 1;
        EnergyMeters(1).SMValue = 999.9;
        EnergyMeters(1).SMMaxVal = 4283136.2524843821;
        EnergyMeters(1).SMMaxValDate = 12210160;
        EnergyMeters(1).SMMinVal = 4283136.2516839253;
        EnergyMeters(1).SMMinValDate = 12210110;

        EnergyMeters(2).RptSM = true;
        EnergyMeters(2).RptSMFO = true;
        EnergyMeters(2).RptAccSM = false;
        EnergyMeters(2).RptAccSMFO = false;
        EnergyMeters(2).SMRptNum = 2;
        EnergyMeters(2).SMRptNumChr = "2";
        EnergyMeters(2).SMValue = 9999.9;
        EnergyMeters(2).SMAccRptNum = 2;
        EnergyMeters(2).SMValue = 9999.9;
        EnergyMeters(2).SMMaxVal = 4283136.2524843821;
        EnergyMeters(2).SMMaxValDate = 12210160;
        EnergyMeters(2).SMMinVal = 4283136.2516839253;
        EnergyMeters(2).SMMinValDate = 12210110;

        RunPeriodStampReportNbr = 1;
        RunPeriodStampReportChr = "1";
        DataGlobals::DayOfSim = 1;
        DataGlobals::DayOfSimChr = "1";
        DataGlobals::HourOfDay = 1;
        DataEnvironment::Month = 12;
        DataEnvironment::DayOfMonth = 21;
        DataEnvironment::DSTIndicator = 0;
        DataEnvironment::DayOfWeek = 2;
        DataEnvironment::HolidayIndex = 3;

        ReportSMMeters(true);

        auto result = queryResult("SELECT * FROM Time;", "Time");

        ASSERT_EQ(1ul, result.size());

        std::vector<std::string> testResult0{"1", "", "", "", "", "", "", "1440", "4", "1", "", "0", ""};
        EXPECT_EQ(testResult0, result[0]);
        EXPECT_TRUE(compare_mtr_stream(delimited_string({"1,1",
                                                         "1,999.9,4283136.251683925,12,21, 1,10,4283136.252484382,12,21, 1,60",
                                                         "2,9999.9,4283136.251683925,12,21, 1,10,4283136.252484382,12,21, 1,60"})));

        auto reportDataResults = queryResult("SELECT * FROM ReportData;", "ReportData");
        auto reportExtendedDataResults = queryResult("SELECT * FROM ReportExtendedData;", "ReportExtendedData");

        std::vector<std::vector<std::string>> reportData({{"1", "1", "1", "999.9"}, {"2", "1", "2", "9999.9"}});

        std::vector<std::vector<std::string>> reportExtendedData(
            {{"1", "1", "4283136.25248438", "12", "21", "1", "1", "0", "4283136.25168393", "12", "21", "0", "11", "10"},
             {"2", "2", "4283136.25248438", "12", "21", "1", "1", "0", "4283136.25168393", "12", "21", "0", "11", "10"}});

        EXPECT_EQ(reportData, reportDataResults);
        EXPECT_EQ(reportExtendedData, reportExtendedDataResults);
    }

    TEST_F(SQLiteFixture, OutputProcessor_reportYRMeters)
    {
        EnergyPlus::sqlite->createSQLiteReportDictionaryRecord(
            1, 1, "Zone", "Environment", "Site Outdoor Air Drybulb Temperature", 1, "C", 1, false, _);
        EnergyPlus::sqlite->createSQLiteReportDictionaryRecord(2, 2, "Facility:Electricity", "", "Facility:Electricity", 1, "J", 1, true, _);

        NumEnergyMeters = 2;
        EnergyMeters.allocate(NumEnergyMeters);
        EnergyMeters(1).RptYR = true;
        EnergyMeters(1).RptYRFO = true;
        EnergyMeters(1).RptAccYR = false;
        EnergyMeters(1).RptAccYRFO = false;
        EnergyMeters(1).YRRptNum = 1;
        EnergyMeters(1).YRRptNumChr = "1";
        EnergyMeters(1).YRValue = 999.9;
        EnergyMeters(1).YRAccRptNum = 1;
        EnergyMeters(1).YRValue = 999.9;
        EnergyMeters(1).YRMaxVal = 4283136.2524843821;
        EnergyMeters(1).YRMaxValDate = 12210160;
        EnergyMeters(1).YRMinVal = 4283136.2516839253;
        EnergyMeters(1).YRMinValDate = 12210110;

        EnergyMeters(2).RptYR = true;
        EnergyMeters(2).RptYRFO = true;
        EnergyMeters(2).RptAccYR = false;
        EnergyMeters(2).RptAccYRFO = false;
        EnergyMeters(2).YRRptNum = 2;
        EnergyMeters(2).YRRptNumChr = "2";
        EnergyMeters(2).YRValue = 9999.9;
        EnergyMeters(2).YRAccRptNum = 2;
        EnergyMeters(2).YRValue = 9999.9;
        EnergyMeters(2).YRMaxVal = 4283136.2524843821;
        EnergyMeters(2).YRMaxValDate = 12210160;
        EnergyMeters(2).YRMinVal = 4283136.2516839253;
        EnergyMeters(2).YRMinValDate = 12210110;

        YearlyStampReportNbr = 1;
        YearlyStampReportChr = "1";
        DataGlobals::DayOfSim = 1;
        DataGlobals::DayOfSimChr = "1";
        DataGlobals::HourOfDay = 1;
        DataGlobals::CalendarYear = 2017;
        DataGlobals::CalendarYearChr = "2017";
        DataEnvironment::Month = 12;
        DataEnvironment::DayOfMonth = 21;
        DataEnvironment::DSTIndicator = 0;
        DataEnvironment::DayOfWeek = 2;
        DataEnvironment::HolidayIndex = 3;

        OutputProcessor::ReportYRMeters(true);

        auto result = queryResult("SELECT * FROM Time;", "Time");

        ASSERT_EQ(1ul, result.size());

        std::vector<std::string> testResult0{"1", "2017", "", "", "", "", "", "", "5", "", "", "0", ""};
        EXPECT_EQ(testResult0, result[0]);
        EXPECT_TRUE(compare_mtr_stream(delimited_string({"1,2017",
                                                         "1,999.9,4283136.251683925,12,21, 1,10,4283136.252484382,12,21, 1,60",
                                                         "2,9999.9,4283136.251683925,12,21, 1,10,4283136.252484382,12,21, 1,60"})));

        auto reportDataResults = queryResult("SELECT * FROM ReportData;", "ReportData");
        auto reportExtendedDataResults = queryResult("SELECT * FROM ReportExtendedData;", "ReportExtendedData");

        std::vector<std::vector<std::string>> reportData({{"1", "1", "1", "999.9"}, {"2", "1", "2", "9999.9"}});

        std::vector<std::vector<std::string>> reportExtendedData(
            {{"1", "1", "4283136.25248438", "12", "21", "1", "1", "0", "4283136.25168393", "12", "21", "0", "11", "10"},
             {"2", "2", "4283136.25248438", "12", "21", "1", "1", "0", "4283136.25168393", "12", "21", "0", "11", "10"}});

        EXPECT_EQ(reportData, reportDataResults);
        EXPECT_EQ(reportExtendedData, reportExtendedDataResults);
    }

    TEST_F(SQLiteFixture, OutputProcessor_writeTimeStampFormatData)
    {
        int TimeStepStampReportNbr = 1;
        std::string TimeStepStampReportChr = "1";

        int DailyStampReportNbr = 1;
        std::string DailyStampReportChr = "1";

        int MonthlyStampReportNbr = 1;
        std::string MonthlyStampReportChr = "1";

        int RunPeriodStampReportNbr = 1;
        std::string RunPeriodStampReportChr = "1";

        int DayOfSim = 1;
        std::string DayOfSimChr = "1";
        bool PrintTimeStamp = true;
        int Month = 12;
        int DayOfMonth = 21;
        int HourOfDay = 1;
        int EndMinute = 10;
        int StartMinute = 0;
        int DSTIndicator = 0;
        int CurDayType = 10;

        // TSMeter
        WriteTimeStampFormatData(DataGlobals::mtr_stream,
                                 ReportingFrequency::TimeStep,
                                 TimeStepStampReportNbr,
                                 TimeStepStampReportChr,
                                 DayOfSim,
                                 DayOfSimChr,
                                 PrintTimeStamp,
                                 Month,
                                 DayOfMonth,
                                 HourOfDay,
                                 EndMinute,
                                 StartMinute,
                                 DSTIndicator,
                                 DayTypes(CurDayType));
        EXPECT_TRUE(compare_mtr_stream(delimited_string({"1,1,12,21, 0, 1, 0.00,10.00,WinterDesignDay"})));

        // TSMeter
        WriteTimeStampFormatData(DataGlobals::mtr_stream,
                                 ReportingFrequency::EachCall,
                                 TimeStepStampReportNbr,
                                 TimeStepStampReportChr,
                                 DayOfSim,
                                 DayOfSimChr,
                                 PrintTimeStamp,
                                 Month,
                                 DayOfMonth,
                                 HourOfDay,
                                 EndMinute,
                                 StartMinute,
                                 DSTIndicator,
                                 DayTypes(CurDayType));
        EXPECT_TRUE(compare_mtr_stream(delimited_string({"1,1,12,21, 0, 1, 0.00,10.00,WinterDesignDay"})));

        // HRMeter
        WriteTimeStampFormatData(DataGlobals::mtr_stream,
                                 ReportingFrequency::Hourly,
                                 TimeStepStampReportNbr,
                                 TimeStepStampReportChr,
                                 DayOfSim,
                                 DayOfSimChr,
                                 PrintTimeStamp,
                                 Month,
                                 DayOfMonth,
                                 HourOfDay,
                                 _,
                                 _,
                                 DSTIndicator,
                                 DayTypes(CurDayType));
        EXPECT_TRUE(compare_mtr_stream(delimited_string({"1,1,12,21, 0, 1, 0.00,60.00,WinterDesignDay"})));

        // DYMeter
        WriteTimeStampFormatData(DataGlobals::mtr_stream,
                                 ReportingFrequency::Daily,
                                 DailyStampReportNbr,
                                 DailyStampReportChr,
                                 DayOfSim,
                                 DayOfSimChr,
                                 PrintTimeStamp,
                                 Month,
                                 DayOfMonth,
                                 _,
                                 _,
                                 _,
                                 DSTIndicator,
                                 DayTypes(CurDayType));
        EXPECT_TRUE(compare_mtr_stream(delimited_string({"1,1,12,21, 0,WinterDesignDay"})));

        // MNMeter
        WriteTimeStampFormatData(DataGlobals::mtr_stream,
                                 ReportingFrequency::Monthly,
                                 MonthlyStampReportNbr,
                                 MonthlyStampReportChr,
                                 DayOfSim,
                                 DayOfSimChr,
                                 PrintTimeStamp,
                                 Month,
                                 _,
                                 _,
                                 _,
                                 _,
                                 _,
                                 _);
        EXPECT_TRUE(compare_mtr_stream(delimited_string({"1,1,12"})));

        // SMMeter
        WriteTimeStampFormatData(DataGlobals::mtr_stream,
                                 ReportingFrequency::Simulation,
                                 RunPeriodStampReportNbr,
                                 RunPeriodStampReportChr,
                                 DayOfSim,
                                 DayOfSimChr,
                                 PrintTimeStamp,
                                 _,
                                 _,
                                 _,
                                 _,
                                 _,
                                 _,
                                 _);
        EXPECT_TRUE(compare_mtr_stream(delimited_string({"1,1"})));

        // Bad input
        WriteTimeStampFormatData(DataGlobals::mtr_stream,
                                 static_cast<ReportingFrequency>(999),
                                 RunPeriodStampReportNbr,
                                 RunPeriodStampReportChr,
                                 DayOfSim,
                                 DayOfSimChr,
                                 PrintTimeStamp,
                                 _,
                                 _,
                                 _,
                                 _,
                                 _,
                                 _,
                                 _);

        EXPECT_EQ("SQLite3 message, Illegal reportingInterval passed to WriteTimeStampFormatData: 999\n", ss->str());
        ss->str(std::string());

        auto timeResults = queryResult("SELECT * FROM Time;", "Time");

        std::vector<std::vector<std::string>> timeData({{"1", "0", "12", "21", "0", "10", "0", "10", "0", "1", "WinterDesignDay", "0", "0"},
                                                        {"2", "0", "12", "21", "0", "10", "0", "10", "-1", "1", "WinterDesignDay", "0", "0"},
                                                        {"3", "0", "12", "21", "1", "0", "0", "60", "1", "1", "WinterDesignDay", "0", "0"},
                                                        {"4", "0", "12", "21", "24", "0", "0", "1440", "2", "1", "WinterDesignDay", "0", "0"},
                                                        {"5", "0", "12", "31", "24", "0", "", "44640", "3", "1", "", "0", "0"},
                                                        {"6", "", "", "", "", "", "", "1440", "4", "1", "", "0", "0"}});

        EXPECT_EQ(timeData, timeResults);
    }

    TEST_F(SQLiteFixture, OutputProcessor_writeReportMeterData)
    {
        DataGlobals::MinutesPerTimeStep = 10;

        EnergyPlus::sqlite->createSQLiteTimeIndexRecord(4, 1, 1, 0, 2017);
        EnergyPlus::sqlite->createSQLiteReportDictionaryRecord(
            1, 1, "Zone", "Environment", "Site Outdoor Air Drybulb Temperature", 1, "C", 1, false, _);

        WriteReportMeterData(1, "1", 999.9, ReportingFrequency::TimeStep, 0.0, 0, 0.0, 0, false);
        EXPECT_TRUE(compare_mtr_stream(delimited_string({"1,999.9"})));
        EXPECT_TRUE(compare_eso_stream(delimited_string({"1,999.9"})));

        WriteReportMeterData(1, "1", 999.9, ReportingFrequency::EachCall, 0.0, 0, 0.0, 0, false);
        EXPECT_TRUE(compare_mtr_stream(delimited_string({"1,999.9"})));
        EXPECT_TRUE(compare_eso_stream(delimited_string({"1,999.9"})));

        WriteReportMeterData(
            1, "1", 616771620.98702729, ReportingFrequency::Hourly, 4283136.2516839253, 12210110, 4283136.2587211775, 12212460, false);
        EXPECT_TRUE(compare_mtr_stream(delimited_string({"1,616771620.9870273"})));
        EXPECT_TRUE(compare_eso_stream(delimited_string({"1,616771620.9870273"})));

        WriteReportMeterData(
            1, "1", 616771620.98702729, ReportingFrequency::Daily, 4283136.2516839253, 12210110, 4283136.2587211775, 12212460, false);
        EXPECT_TRUE(compare_mtr_stream(delimited_string({"1,616771620.9870273,4283136.251683925, 1,10,4283136.2587211779,24,60"})));
        EXPECT_TRUE(compare_eso_stream(delimited_string({"1,616771620.9870273,4283136.251683925, 1,10,4283136.2587211779,24,60"})));

        WriteReportMeterData(
            1, "1", 616771620.98702729, ReportingFrequency::Monthly, 4283136.2516839253, 12210110, 4283136.2587211775, 12212460, false);
        EXPECT_TRUE(compare_mtr_stream(delimited_string({"1,616771620.9870273,4283136.251683925,21, 1,10,4283136.2587211779,21,24,60"})));
        EXPECT_TRUE(compare_eso_stream(delimited_string({"1,616771620.9870273,4283136.251683925,21, 1,10,4283136.2587211779,21,24,60"})));

        WriteReportMeterData(
            1, "1", 616771620.98702729, ReportingFrequency::Simulation, 4283136.2516839253, 12210110, 4283136.2587211775, 12212460, false);
        EXPECT_TRUE(compare_mtr_stream(delimited_string({"1,616771620.9870273,4283136.251683925,12,21, 1,10,4283136.2587211779,12,21,24,60"})));
        EXPECT_TRUE(compare_eso_stream(delimited_string({"1,616771620.9870273,4283136.251683925,12,21, 1,10,4283136.2587211779,12,21,24,60"})));

        WriteReportMeterData(
            1, "1", 616771620.98702729, ReportingFrequency::TimeStep, 4283136.2516839253, 12210110, 4283136.2587211775, 12212460, true);
        EXPECT_TRUE(compare_mtr_stream(delimited_string({"1,616771620.9870273"})));

        WriteReportMeterData(
            1, "1", 616771620.98702729, ReportingFrequency::EachCall, 4283136.2516839253, 12210110, 4283136.2587211775, 12212460, true);
        EXPECT_TRUE(compare_mtr_stream(delimited_string({"1,616771620.9870273"})));

        WriteReportMeterData(
            1, "1", 616771620.98702729, ReportingFrequency::Hourly, 4283136.2516839253, 12210110, 4283136.2587211775, 12212460, true);
        EXPECT_TRUE(compare_mtr_stream(delimited_string({"1,616771620.9870273"})));

        WriteReportMeterData(1, "1", 616771620.98702729, ReportingFrequency::Daily, 4283136.2516839253, 12210110, 4283136.2587211775, 12212460, true);
        EXPECT_TRUE(compare_mtr_stream(delimited_string({"1,616771620.9870273,4283136.251683925, 1,10,4283136.2587211779,24,60"})));

        WriteReportMeterData(
            1, "1", 616771620.98702729, ReportingFrequency::Monthly, 4283136.2516839253, 12210110, 4283136.2587211775, 12212460, true);
        EXPECT_TRUE(compare_mtr_stream(delimited_string({"1,616771620.9870273,4283136.251683925,21, 1,10,4283136.2587211779,21,24,60"})));

        WriteReportMeterData(
            1, "1", 616771620.98702729, ReportingFrequency::Simulation, 4283136.2516839253, 12210110, 4283136.2587211775, 12212460, true);
        EXPECT_TRUE(compare_mtr_stream(delimited_string({"1,616771620.9870273,4283136.251683925,12,21, 1,10,4283136.2587211779,12,21,24,60"})));

        WriteReportMeterData(1, "1", 0, ReportingFrequency::TimeStep, 0.0, 0, 0.0, 0, false);
        EXPECT_TRUE(compare_mtr_stream(delimited_string({"1,0.0"})));
        EXPECT_TRUE(compare_eso_stream(delimited_string({"1,0.0"})));

        auto reportDataResults = queryResult("SELECT * FROM ReportData;", "ReportData");
        auto reportExtendedDataResults = queryResult("SELECT * FROM ReportExtendedData;", "ReportExtendedData");

        std::vector<std::vector<std::string>> reportData({{"1", "1", "1", "999.9"},
                                                          {"2", "1", "1", "999.9"},
                                                          {"3", "1", "1", "616771620.987027"},
                                                          {"4", "1", "1", "616771620.987027"},
                                                          {"5", "1", "1", "616771620.987027"},
                                                          {"6", "1", "1", "616771620.987027"},
                                                          {"7", "1", "1", "616771620.987027"},
                                                          {"8", "1", "1", "616771620.987027"},
                                                          {"9", "1", "1", "616771620.987027"},
                                                          {"10", "1", "1", "616771620.987027"},
                                                          {"11", "1", "1", "616771620.987027"},
                                                          {"12", "1", "1", "616771620.987027"},
                                                          {"13", "1", "1", "0.0"}});

        std::vector<std::vector<std::string>> reportExtendedData(
            {{"1", "3", "4283136.25872118", "12", "21", "24", "-9", "0", "4283136.25168393", "12", "21", "0", "1", "10"},
             {"2", "4", "4283136.25872118", "12", "21", "24", "-9", "0", "4283136.25168393", "12", "21", "0", "1", "10"},
             {"3", "5", "4283136.25872118", "12", "21", "24", "-9", "0", "4283136.25168393", "12", "21", "0", "1", "10"},
             {"4", "6", "4283136.25872118", "12", "21", "24", "-9", "0", "4283136.25168393", "12", "21", "0", "1", "10"},
             {"5", "9", "4283136.25872118", "12", "21", "24", "-9", "0", "4283136.25168393", "12", "21", "0", "1", "10"},
             {"6", "10", "4283136.25872118", "12", "21", "24", "-9", "0", "4283136.25168393", "12", "21", "0", "1", "10"},
             {"7", "11", "4283136.25872118", "12", "21", "24", "-9", "0", "4283136.25168393", "12", "21", "0", "1", "10"},
             {"8", "12", "4283136.25872118", "12", "21", "24", "-9", "0", "4283136.25168393", "12", "21", "0", "1", "10"}});

        EXPECT_EQ(reportData, reportDataResults);
        EXPECT_EQ(reportExtendedData, reportExtendedDataResults);
    }

    TEST_F(SQLiteFixture, OutputProcessor_writeReportRealData)
    {
        EnergyPlus::sqlite->createSQLiteTimeIndexRecord(4, 1, 1, 0, 2017);
        EnergyPlus::sqlite->createSQLiteReportDictionaryRecord(
            1, 1, "Zone", "Environment", "Site Outdoor Air Drybulb Temperature", 1, "C", 1, false, _);

        WriteReportRealData(1, "1", 999.9, StoreType::Summed, 1, ReportingFrequency::TimeStep, 0.0, 0, 0.0, 0);
        EXPECT_TRUE(compare_eso_stream(delimited_string({"1,999.9"})));

        WriteReportRealData(1, "1", 999.9, StoreType::Summed, 1, ReportingFrequency::EachCall, 0.0, 0, 0.0, 0);
        EXPECT_TRUE(compare_eso_stream(delimited_string({"1,999.9"})));

        WriteReportRealData(1, "1", 999.9, StoreType::Summed, 1, ReportingFrequency::Hourly, 0.0, 0, 0.0, 0);
        EXPECT_TRUE(compare_eso_stream(delimited_string({"1,999.9"})));

        WriteReportRealData(
            1, "1", 616771620.98702729, StoreType::Summed, 1, ReportingFrequency::Daily, 4283136.2516839253, 12210110, 4283136.2587211775, 12212460);
        EXPECT_TRUE(compare_eso_stream(delimited_string({"1,616771620.9870273,4283136.251683925, 1,10,4283136.2587211779,24,60"})));

        WriteReportRealData(1,
                            "1",
                            616771620.98702729,
                            StoreType::Summed,
                            1,
                            ReportingFrequency::Monthly,
                            4283136.2516839253,
                            12210110,
                            4283136.2587211775,
                            12212460);
        EXPECT_TRUE(compare_eso_stream(delimited_string({"1,616771620.9870273,4283136.251683925,21, 1,10,4283136.2587211779,21,24,60"})));

        WriteReportRealData(1,
                            "1",
                            616771620.98702729,
                            StoreType::Summed,
                            1,
                            ReportingFrequency::Simulation,
                            4283136.2516839253,
                            12210110,
                            4283136.2587211775,
                            12212460);
        EXPECT_TRUE(compare_eso_stream(delimited_string({"1,616771620.9870273,4283136.251683925,12,21, 1,10,4283136.2587211779,12,21,24,60"})));

        WriteReportRealData(1,
                            "1",
                            616771620.98702729,
                            StoreType::Averaged,
                            10,
                            ReportingFrequency::TimeStep,
                            4283136.2516839253,
                            12210110,
                            4283136.2587211775,
                            12212460);
        EXPECT_TRUE(compare_eso_stream(delimited_string({"1,61677162.09870273"})));

        WriteReportRealData(1,
                            "1",
                            616771620.98702729,
                            StoreType::Averaged,
                            10,
                            ReportingFrequency::EachCall,
                            4283136.2516839253,
                            12210110,
                            4283136.2587211775,
                            12212460);
        EXPECT_TRUE(compare_eso_stream(delimited_string({"1,61677162.09870273"})));

        WriteReportRealData(1,
                            "1",
                            616771620.98702729,
                            StoreType::Averaged,
                            10,
                            ReportingFrequency::Hourly,
                            4283136.2516839253,
                            12210110,
                            4283136.2587211775,
                            12212460);
        EXPECT_TRUE(compare_eso_stream(delimited_string({"1,61677162.09870273"})));

        WriteReportRealData(1,
                            "1",
                            616771620.98702729,
                            StoreType::Averaged,
                            10,
                            ReportingFrequency::Daily,
                            4283136.2516839253,
                            12210110,
                            4283136.2587211775,
                            12212460);
        EXPECT_TRUE(compare_eso_stream(delimited_string({"1,61677162.09870273,4283136.251683925, 1,10,4283136.2587211779,24,60"})));

        WriteReportRealData(1,
                            "1",
                            616771620.98702729,
                            StoreType::Averaged,
                            10,
                            ReportingFrequency::Monthly,
                            4283136.2516839253,
                            12210110,
                            4283136.2587211775,
                            12212460);
        EXPECT_TRUE(compare_eso_stream(delimited_string({"1,61677162.09870273,4283136.251683925,21, 1,10,4283136.2587211779,21,24,60"})));

        WriteReportRealData(1,
                            "1",
                            616771620.98702729,
                            StoreType::Averaged,
                            10,
                            ReportingFrequency::Simulation,
                            4283136.2516839253,
                            12210110,
                            4283136.2587211775,
                            12212460);
        EXPECT_TRUE(compare_eso_stream(delimited_string({"1,61677162.09870273,4283136.251683925,12,21, 1,10,4283136.2587211779,12,21,24,60"})));

        WriteReportRealData(1, "1", 0, StoreType::Summed, 1, ReportingFrequency::TimeStep, 0.0, 0, 0.0, 0);
        EXPECT_TRUE(compare_eso_stream(delimited_string({"1,0.0"})));

        auto reportDataResults = queryResult("SELECT * FROM ReportData;", "ReportData");
        auto reportExtendedDataResults = queryResult("SELECT * FROM ReportExtendedData;", "ReportExtendedData");

        std::vector<std::vector<std::string>> reportData({{"1", "1", "1", "999.9"},
                                                          {"2", "1", "1", "999.9"},
                                                          {"3", "1", "1", "999.9"},
                                                          {"4", "1", "1", "616771620.987027"},
                                                          {"5", "1", "1", "616771620.987027"},
                                                          {"6", "1", "1", "616771620.987027"},
                                                          {"7", "1", "1", "61677162.0987027"},
                                                          {"8", "1", "1", "61677162.0987027"},
                                                          {"9", "1", "1", "61677162.0987027"},
                                                          {"10", "1", "1", "61677162.0987027"},
                                                          {"11", "1", "1", "61677162.0987027"},
                                                          {"12", "1", "1", "61677162.0987027"},
                                                          {"13", "1", "1", "0.0"}});

        std::vector<std::vector<std::string>> reportExtendedData(
            {{"1", "4", "4283136.25872118", "12", "21", "24", "", "0", "4283136.25168393", "12", "21", "0", "", "10"},
             {"2", "5", "4283136.25872118", "12", "21", "24", "", "0", "4283136.25168393", "12", "21", "0", "", "10"},
             {"3", "6", "4283136.25872118", "12", "21", "24", "", "0", "4283136.25168393", "12", "21", "0", "", "10"},
             {"4", "10", "4283136.25872118", "12", "21", "24", "", "0", "4283136.25168393", "12", "21", "0", "", "10"},
             {"5", "11", "4283136.25872118", "12", "21", "24", "", "0", "4283136.25168393", "12", "21", "0", "", "10"},
             {"6", "12", "4283136.25872118", "12", "21", "24", "", "0", "4283136.25168393", "12", "21", "0", "", "10"}});

        EXPECT_EQ(reportData, reportDataResults);
        EXPECT_EQ(reportExtendedData, reportExtendedDataResults);
    }

    TEST_F(SQLiteFixture, OutputProcessor_writeReportIntegerData)
    {
        EnergyPlus::sqlite->createSQLiteTimeIndexRecord(4, 1, 1, 0, 2017);
        EnergyPlus::sqlite->createSQLiteReportDictionaryRecord(
            1, 1, "Zone", "Environment", "Site Outdoor Air Drybulb Temperature", 1, "C", 1, false, _);

        WriteReportIntegerData(1, "1", 999.9, StoreType::Summed, 1, ReportingFrequency::TimeStep, 0, 0, 0, 0);
        EXPECT_TRUE(compare_eso_stream(delimited_string({"1,999.9"})));

        WriteReportIntegerData(1, "1", 999.9, StoreType::Summed, 1, ReportingFrequency::EachCall, 0, 0, 0, 0);
        EXPECT_TRUE(compare_eso_stream(delimited_string({"1,999.9"})));

        WriteReportIntegerData(1, "1", 999.9, StoreType::Summed, 1, ReportingFrequency::Hourly, 0, 0, 0, 0);
        EXPECT_TRUE(compare_eso_stream(delimited_string({"1,999.9"})));

        WriteReportIntegerData(1, "1", 616771620.98702729, StoreType::Summed, 1, ReportingFrequency::Daily, 4283136, 12210110, 4283196, 12212460);
        EXPECT_TRUE(compare_eso_stream(delimited_string({"1,616771620.987027,4283136, 1,10,4283196,24,60"})));

        WriteReportIntegerData(1, "1", 616771620.98702729, StoreType::Summed, 1, ReportingFrequency::Monthly, 4283136, 12210110, 4283196, 12212460);
        EXPECT_TRUE(compare_eso_stream(delimited_string({"1,616771620.987027,4283136,21, 1,10,4283196,21,24,60"})));

        WriteReportIntegerData(
            1, "1", 616771620.98702729, StoreType::Summed, 1, ReportingFrequency::Simulation, 4283136, 12210110, 4283196, 12212460);
        EXPECT_TRUE(compare_eso_stream(delimited_string({"1,616771620.987027,4283136,12,21, 1,10,4283196,12,21,24,60"})));

        WriteReportIntegerData(1, "1", 616771620.98702729, StoreType::Averaged, 10, ReportingFrequency::TimeStep, 0, 0, 0, 0);
        EXPECT_TRUE(compare_eso_stream(delimited_string({"1,61677162.0987027"})));

        WriteReportIntegerData(1, "1", 616771620.98702729, StoreType::Averaged, 10, ReportingFrequency::EachCall, 0, 0, 0, 0);
        EXPECT_TRUE(compare_eso_stream(delimited_string({"1,61677162.0987027"})));

        WriteReportIntegerData(1, "1", 616771620.98702729, StoreType::Averaged, 10, ReportingFrequency::Hourly, 0, 0, 0, 0);
        EXPECT_TRUE(compare_eso_stream(delimited_string({"1,61677162.0987027"})));

        WriteReportIntegerData(1, "1", 616771620.98702729, StoreType::Averaged, 10, ReportingFrequency::Daily, 4283136, 12210110, 4283196, 12212460);
        EXPECT_TRUE(compare_eso_stream(delimited_string({"1,61677162.0987027,4283136, 1,10,4283196,24,60"})));

        WriteReportIntegerData(
            1, "1", 616771620.98702729, StoreType::Averaged, 10, ReportingFrequency::Monthly, 4283136, 12210110, 4283196, 12212460);
        EXPECT_TRUE(compare_eso_stream(delimited_string({"1,61677162.0987027,4283136,21, 1,10,4283196,21,24,60"})));

        WriteReportIntegerData(
            1, "1", 616771620.98702729, StoreType::Averaged, 10, ReportingFrequency::Simulation, 4283136, 12210110, 4283196, 12212460);
        EXPECT_TRUE(compare_eso_stream(delimited_string({"1,61677162.0987027,4283136,12,21, 1,10,4283196,12,21,24,60"})));

        WriteReportIntegerData(1, "1", 0, StoreType::Summed, 1, ReportingFrequency::TimeStep, 0, 0, 0, 0);
        EXPECT_TRUE(compare_eso_stream(delimited_string({"1,0.0"})));

        auto reportDataResults = queryResult("SELECT * FROM ReportData;", "ReportData");
        auto reportExtendedDataResults = queryResult("SELECT * FROM ReportExtendedData;", "ReportExtendedData");

        std::vector<std::vector<std::string>> reportData({{"1", "1", "1", "999.9"},
                                                          {"2", "1", "1", "999.9"},
                                                          {"3", "1", "1", "999.9"},
                                                          {"4", "1", "1", "616771620.987027"},
                                                          {"5", "1", "1", "616771620.987027"},
                                                          {"6", "1", "1", "616771620.987027"},
                                                          {"7", "1", "1", "61677162.0987027"},
                                                          {"8", "1", "1", "61677162.0987027"},
                                                          {"9", "1", "1", "61677162.0987027"},
                                                          {"10", "1", "1", "61677162.0987027"},
                                                          {"11", "1", "1", "61677162.0987027"},
                                                          {"12", "1", "1", "61677162.0987027"},
                                                          {"13", "1", "1", "0.0"}});

        std::vector<std::vector<std::string>> reportExtendedData(
            {{"1", "4", "4283196.0", "12", "21", "24", "", "0", "4283136.0", "12", "21", "0", "", "10"},
             {"2", "5", "4283196.0", "12", "21", "24", "", "0", "4283136.0", "12", "21", "0", "", "10"},
             {"3", "6", "4283196.0", "12", "21", "24", "", "0", "4283136.0", "12", "21", "0", "", "10"},
             {"4", "10", "4283196.0", "12", "21", "24", "", "0", "4283136.0", "12", "21", "0", "", "10"},
             {"5", "11", "4283196.0", "12", "21", "24", "", "0", "4283136.0", "12", "21", "0", "", "10"},
             {"6", "12", "4283196.0", "12", "21", "24", "", "0", "4283136.0", "12", "21", "0", "", "10"}});

        EXPECT_EQ(reportData, reportDataResults);
        EXPECT_EQ(reportExtendedData, reportExtendedDataResults);
    }

    TEST_F(SQLiteFixture, OutputProcessor_writeNumericData_1)
    {
        EnergyPlus::sqlite->createSQLiteTimeIndexRecord(4, 1, 1, 0, 2017);
        EnergyPlus::sqlite->createSQLiteReportDictionaryRecord(
            1, 1, "Zone", "Environment", "Site Outdoor Air Drybulb Temperature", 1, "C", 1, false, _);

        WriteNumericData(1, "1", 999);
        EXPECT_TRUE(compare_eso_stream(delimited_string({"1,999"})));

        WriteNumericData(1, "1", 0);
        EXPECT_TRUE(compare_eso_stream(delimited_string({"1,0"})));

        WriteNumericData(1, "1", -999);
        EXPECT_TRUE(compare_eso_stream(delimited_string({"1,-999"})));

        WriteNumericData(1, "1", 999.9);
        EXPECT_TRUE(compare_eso_stream(delimited_string({"1,999.9"})));

        WriteNumericData(1, "1", 0.0);
        EXPECT_TRUE(compare_eso_stream(delimited_string({"1,0.0"})));

        WriteNumericData(1, "1", -999.9);
        EXPECT_TRUE(compare_eso_stream(delimited_string({"1,-999.9"})));

        WriteNumericData(1, "1", 0);
        EXPECT_TRUE(compare_eso_stream(delimited_string({"1,0"})));

        auto reportDataResults = queryResult("SELECT * FROM ReportData;", "ReportData");
        auto reportExtendedDataResults = queryResult("SELECT * FROM ReportExtendedData;", "ReportExtendedData");

        std::vector<std::vector<std::string>> reportData({
            {"1", "1", "1", "999.0"},
            {"2", "1", "1", "0.0"},
            {"3", "1", "1", "-999.0"},
            {"4", "1", "1", "999.9"},
            {"5", "1", "1", "0.0"},
            {"6", "1", "1", "-999.9"},
            {"7", "1", "1", "0.0"},
        });

        std::vector<std::vector<std::string>> reportExtendedData({});

        EXPECT_EQ(reportData, reportDataResults);
        ASSERT_EQ(reportExtendedData.size(), reportExtendedDataResults.size());
    }

    TEST_F(SQLiteFixture, OutputProcessor_getStandardMeterResourceType)
    {
        std::map<std::string, std::string> const resource_map = {{"ELECTRICITY", "Electricity"},
                                                                 {"ELECTRIC", "Electricity"},
                                                                 {"ELEC", "Electricity"},
                                                                 {"GAS", "Gas"},
                                                                 {"NATURALGAS", "Gas"},
                                                                 {"GASOLINE", "Gasoline"},
                                                                 {"DIESEL", "Diesel"},
                                                                 {"COAL", "Coal"},
                                                                 {"FUELOIL#1", "FuelOil#1"},
                                                                 {"FUELOIL#2", "FuelOil#2"},
                                                                 {"PROPANE", "Propane"},
                                                                 {"PROPANEGAS", "Propane"},
                                                                 {"WATER", "Water"},
                                                                 {"H2O", "Water"},
                                                                 {"ONSITEWATER", "OnSiteWater"},
                                                                 {"WATERPRODUCED", "OnSiteWater"},
                                                                 {"ONSITE WATER", "OnSiteWater"},
                                                                 {"MAINSWATER", "MainsWater"},
                                                                 {"WATERSUPPLY", "MainsWater"},
                                                                 {"RAINWATER", "RainWater"},
                                                                 {"PRECIPITATION", "RainWater"},
                                                                 {"WELLWATER", "WellWater"},
                                                                 {"GROUNDWATER", "WellWater"},
                                                                 {"CONDENSATE", "Condensate"},
                                                                 {"ENERGYTRANSFER", "EnergyTransfer"},
                                                                 {"ENERGYXFER", "EnergyTransfer"},
                                                                 {"XFER", "EnergyTransfer"},
                                                                 {"STEAM", "Steam"},
                                                                 {"DISTRICTCOOLING", "DistrictCooling"},
                                                                 {"DISTRICTHEATING", "DistrictHeating"},
                                                                 {"ELECTRICITYPRODUCED", "ElectricityProduced"},
                                                                 {"ELECTRICITYPURCHASED", "ElectricityPurchased"},
                                                                 {"ELECTRICITYSURPLUSSOLD", "ElectricitySurplusSold"},
                                                                 {"ELECTRICITYNET", "ElectricityNet"},
                                                                 {"SOLARWATER", "SolarWater"},
                                                                 {"SOLARAIR", "SolarAir"},
                                                                 {"SO2", "SO2"},
                                                                 {"NOX", "NOx"},
                                                                 {"N2O", "N2O"},
                                                                 {"PM", "PM"},
                                                                 {"PM2.5", "PM2.5"},
                                                                 {"PM10", "PM10"},
                                                                 {"CO", "CO"},
                                                                 {"CO2", "CO2"},
                                                                 {"CH4", "CH4"},
                                                                 {"NH3", "NH3"},
                                                                 {"NMVOC", "NMVOC"},
                                                                 {"HG", "Hg"},
                                                                 {"PB", "Pb"},
                                                                 {"NUCLEAR HIGH", "Nuclear High"},
                                                                 {"NUCLEAR LOW", "Nuclear Low"},
                                                                 {"WATERENVIRONMENTALFACTORS", "WaterEnvironmentalFactors"},
                                                                 {"CARBON EQUIVALENT", "Carbon Equivalent"},
                                                                 {"SOURCE", "Source"},
                                                                 {"PLANTLOOPHEATINGDEMAND", "PlantLoopHeatingDemand"},
                                                                 {"PLANTLOOPCOOLINGDEMAND", "PlantLoopCoolingDemand"},
                                                                 {"GENERIC", "Generic"},
                                                                 {"OTHERFUEL1", "OtherFuel1"},
                                                                 {"OTHERFUEL2", "OtherFuel2"}};

        std::string out_resource_type;
        bool error_found = false;

        for (auto const &meterType : resource_map) {
            GetStandardMeterResourceType(out_resource_type, meterType.first, error_found);
            EXPECT_EQ(meterType.second, out_resource_type);
            EXPECT_FALSE(error_found);
        }

        EnergyPlus::sqlite->createSQLiteSimulationsRecord(1, "EnergyPlus Version", "Current Time");

        auto const meterType = "BAD INPUT";
        out_resource_type = "BAD INPUT";

        GetStandardMeterResourceType(out_resource_type, meterType, error_found);

        EXPECT_EQ(meterType, out_resource_type);
        EXPECT_TRUE(error_found);

        auto errorData = queryResult("SELECT * FROM Errors;", "Errors");

        ASSERT_EQ(1ul, errorData.size());
        std::vector<std::string> errorData0{
            "1", "1", "1", "GetStandardMeterResourceType: Illegal OutResourceType (for Meters) Entered=BAD INPUT", "1"};
        EXPECT_EQ(errorData0, errorData[0]);
    }

    TEST_F(SQLiteFixture, OutputProcessor_determineIndexGroupKeyFromMeterName)
    {
        std::map<std::string, int> const resource_map = {{"Electricity:Facility", 100},
                                                         {"Gas:Facility", 101},
                                                         {"DistricHeating:Facility", 102},
                                                         {"DistricCooling:Facility", 103},
                                                         {"ElectricityNet:Facility", 104},
                                                         {"Electricity:Building", 201},
                                                         {"Gas:Building", 202},
                                                         {"Electricity:HVAC", 301},
                                                         {"InteriorLights:Electricity", 401},
                                                         {"InteriorLights:Electricity:Zone", 501},
                                                         {"BAD INPUT", -11}};

        for (auto const &indexGroup : resource_map) {
            EXPECT_EQ(indexGroup.second, DetermineIndexGroupKeyFromMeterName(indexGroup.first)) << "where meterName is " << indexGroup.first;
        }
    }

    TEST_F(SQLiteFixture, OutputProcessor_validateTimeStepType)
    {
        std::map<std::string, OutputProcessor::TimeStepType> const resource_map = {// Zone
                                                                                   {"ZONE", OutputProcessor::TimeStepType::TimeStepZone},
                                                                                   {"HEATBALANCE", OutputProcessor::TimeStepType::TimeStepZone},
                                                                                   {"HEAT BALANCE", OutputProcessor::TimeStepType::TimeStepZone},
                                                                                   // System
                                                                                   {"HVAC", OutputProcessor::TimeStepType::TimeStepSystem},
                                                                                   {"SYSTEM", OutputProcessor::TimeStepType::TimeStepSystem},
                                                                                   {"PLANT", OutputProcessor::TimeStepType::TimeStepSystem}};

        auto const calledFrom = "UnitTest";

        for (auto const &indexGroup : resource_map) {
            EXPECT_EQ(indexGroup.second, ValidateTimeStepType(indexGroup.first, calledFrom)) << "where indexTypeKey is " << indexGroup.first;
        }
    }

    TEST_F(SQLiteFixture, OutputProcessor_DeathTest_validateTimeStepType)
    {
        auto const calledFrom = "UnitTest";
        EXPECT_ANY_THROW(ValidateTimeStepType("BAD INPUT", calledFrom));
    }

    TEST_F(SQLiteFixture, OutputProcessor_standardIndexTypeKey)
    {
        EXPECT_EQ("Zone", StandardTimeStepTypeKey(OutputProcessor::TimeStepType::TimeStepZone));
        EXPECT_EQ("HVAC", StandardTimeStepTypeKey(OutputProcessor::TimeStepType::TimeStepSystem));

        // It's no longer possible to pass something that isn't part of the enum, that's kind of the point of using an enum!
        // EXPECT_EQ("UNKW", StandardTimeStepTypeKey(0));
        // EXPECT_EQ("UNKW", StandardTimeStepTypeKey(-1));
        // EXPECT_EQ("UNKW", StandardTimeStepTypeKey(3));
    }

    TEST_F(SQLiteFixture, OutputProcessor_validateVariableType)
    {
        std::map<std::string, StoreType> const resource_map = {{"STATE", StoreType::Averaged},
                                                               {"AVERAGE", StoreType::Averaged},
                                                               {"AVERAGED", StoreType::Averaged},
                                                               {"NON STATE", StoreType::Summed},
                                                               {"NONSTATE", StoreType::Summed},
                                                               {"SUM", StoreType::Summed},
                                                               {"SUMMED", StoreType::Summed}};

        for (auto const &variableType : resource_map) {
            EXPECT_EQ(variableType.second, validateVariableType(variableType.first)) << "where variableTypeKey is " << variableType.first;
        }

        EnergyPlus::sqlite->createSQLiteSimulationsRecord(1, "EnergyPlus Version", "Current Time");

        std::string const variableTypeKey = "BAD INPUT";

        auto index = validateVariableType(variableTypeKey);

        EXPECT_EQ(StoreType::Averaged, index);

        auto errorData = queryResult("SELECT * FROM Errors;", "Errors");

        ASSERT_EQ(1ul, errorData.size());
        std::vector<std::string> errorData0{"1", "1", "1", "Invalid variable type requested=BAD INPUT", "1"};
        EXPECT_EQ(errorData0, errorData[0]);
    }

    TEST_F(SQLiteFixture, OutputProcessor_standardVariableTypeKey)
    {
        EXPECT_EQ("Average", standardVariableTypeKey(StoreType::Averaged));
        EXPECT_EQ("Sum", standardVariableTypeKey(StoreType::Summed));
        EXPECT_EQ("Unknown", standardVariableTypeKey(static_cast<StoreType>(0)));
    }

    TEST_F(SQLiteFixture, OutputProcessor_determineMeterIPUnits)
    {
        int ipUnits = -999999;
        bool errorFound = false;

        DetermineMeterIPUnits(ipUnits, "ELEC", OutputProcessor::Unit::J, errorFound);
        EXPECT_EQ(RT_IPUnits_Electricity, ipUnits);
        EXPECT_FALSE(errorFound);

        DetermineMeterIPUnits(ipUnits, "GAS", OutputProcessor::Unit::J, errorFound);
        EXPECT_EQ(RT_IPUnits_Gas, ipUnits);
        EXPECT_FALSE(errorFound);

        DetermineMeterIPUnits(ipUnits, "COOL", OutputProcessor::Unit::J, errorFound);
        EXPECT_EQ(RT_IPUnits_Cooling, ipUnits);
        EXPECT_FALSE(errorFound);

        DetermineMeterIPUnits(ipUnits, "WATER", OutputProcessor::Unit::m3, errorFound);
        EXPECT_EQ(RT_IPUnits_Water, ipUnits);
        EXPECT_FALSE(errorFound);

        DetermineMeterIPUnits(ipUnits, "OTHER", OutputProcessor::Unit::m3, errorFound);
        EXPECT_EQ(RT_IPUnits_OtherM3, ipUnits);
        EXPECT_FALSE(errorFound);

        DetermineMeterIPUnits(ipUnits, "OTHER", OutputProcessor::Unit::kg, errorFound);
        EXPECT_EQ(RT_IPUnits_OtherKG, ipUnits);
        EXPECT_FALSE(errorFound);

        DetermineMeterIPUnits(ipUnits, "OTHER", OutputProcessor::Unit::L, errorFound);
        EXPECT_EQ(RT_IPUnits_OtherL, ipUnits);
        EXPECT_FALSE(errorFound);

        EnergyPlus::sqlite->createSQLiteSimulationsRecord(1, "EnergyPlus Version", "Current Time");

        ipUnits = -999999;
        DetermineMeterIPUnits(ipUnits, "UNKONWN", OutputProcessor::Unit::unknown, errorFound); // was "badunits"
        EXPECT_EQ(RT_IPUnits_OtherJ, ipUnits);
        EXPECT_TRUE(errorFound);

        ipUnits = -999999;
        DetermineMeterIPUnits(ipUnits, "ELEC", OutputProcessor::Unit::unknown, errorFound); // was "kWh"
        EXPECT_EQ(RT_IPUnits_Electricity, ipUnits);
        EXPECT_TRUE(errorFound);

        auto errorData = queryResult("SELECT * FROM Errors;", "Errors");

        ASSERT_EQ(2ul, errorData.size());
        std::vector<std::string> errorData0{
            "1", "1", "0", "DetermineMeterIPUnits: Meter units not recognized for IP Units conversion=[unknown].", "1"};
        std::vector<std::string> errorData1{
            "2", "1", "0", "DetermineMeterIPUnits: Meter units not recognized for IP Units conversion=[unknown].", "1"};
        EXPECT_EQ(errorData0, errorData[0]);
        EXPECT_EQ(errorData1, errorData[1]);
    }

    TEST_F(SQLiteFixture, OutputProcessor_dateToStringWithMonth)
    {
        EXPECT_EQ("01-JAN-00:01", DateToStringWithMonth(1010101));
        EXPECT_EQ("01-JAN-00:00", DateToStringWithMonth(1010100));
        EXPECT_EQ("01-FEB-01:00", DateToStringWithMonth(2010160));
        EXPECT_EQ("20-MAR-01:59", DateToStringWithMonth(3200259));
        EXPECT_EQ("13-APR-23:59", DateToStringWithMonth(4132459));
        EXPECT_EQ("15-MAY-20:30", DateToStringWithMonth(5152130));
        EXPECT_EQ("19-JUN-12:10", DateToStringWithMonth(6191310));
        EXPECT_EQ("25-JUL-19:40", DateToStringWithMonth(7252040));
        EXPECT_EQ("05-AUG-06:22", DateToStringWithMonth(8050722));
        EXPECT_EQ("03-SEP-09:50", DateToStringWithMonth(9031050));
        EXPECT_EQ("27-OCT-03:31", DateToStringWithMonth(10270431));
        EXPECT_EQ("08-NOV-22:28", DateToStringWithMonth(11082328));
        EXPECT_EQ("21-DEC-00:10", DateToStringWithMonth(12210110));

        EXPECT_EQ("-", DateToStringWithMonth(0));
        EXPECT_EQ("-", DateToStringWithMonth(-9999));
        EXPECT_EQ("-", DateToStringWithMonth(-12210110));
        EXPECT_EQ("-", DateToStringWithMonth(13082328));
        EXPECT_EQ("-", DateToStringWithMonth(10100));
        EXPECT_EQ("-", DateToStringWithMonth(1000101));
        EXPECT_EQ("-", DateToStringWithMonth(990101));
        EXPECT_EQ("-", DateToStringWithMonth(1010001));
        EXPECT_EQ("-", DateToStringWithMonth(1009901));
        EXPECT_EQ("-", DateToStringWithMonth(1010099));
        EXPECT_EQ("-", DateToStringWithMonth(1320100));
        EXPECT_EQ("-", DateToStringWithMonth(1012500));
    }

    TEST_F(SQLiteFixture, OutputProcessor_writeMeterDictionaryItem)
    {
        InitializeOutput();

        EnergyPlus::sqlite->createSQLiteTimeIndexRecord(4, 1, 1, 0, 2017);

        WriteMeterDictionaryItem(
            ReportingFrequency::TimeStep, StoreType::Averaged, 1, -999, "indexGroup", "1", "meterName", OutputProcessor::Unit::J, false, false);
        EXPECT_TRUE(compare_mtr_stream(delimited_string({"1,1,meterName [J] !TimeStep"})));
        EXPECT_TRUE(compare_eso_stream(delimited_string({"1,1,meterName [J] !TimeStep"})));

        WriteMeterDictionaryItem(
            ReportingFrequency::TimeStep, StoreType::Summed, 2, -999, "indexGroup", "2", "meterName", OutputProcessor::Unit::W, false, false);
        EXPECT_TRUE(compare_mtr_stream(delimited_string({"2,1,meterName [W] !TimeStep"})));
        EXPECT_TRUE(compare_eso_stream(delimited_string({"2,1,meterName [W] !TimeStep"})));

        WriteMeterDictionaryItem(
            ReportingFrequency::TimeStep, StoreType::Averaged, 3, -999, "indexGroup", "3", "meterName", OutputProcessor::Unit::J, true, false);
        EXPECT_TRUE(compare_mtr_stream(delimited_string({"3,1,Cumulative meterName [J] !TimeStep"})));
        EXPECT_TRUE(compare_eso_stream(delimited_string({"3,1,Cumulative meterName [J] !TimeStep"})));

        WriteMeterDictionaryItem(
            ReportingFrequency::TimeStep, StoreType::Averaged, 4, -999, "indexGroup", "4", "meterName", OutputProcessor::Unit::W, false, true);
        EXPECT_TRUE(compare_mtr_stream(delimited_string({"4,1,meterName [W] !TimeStep"})));

        WriteMeterDictionaryItem(
            ReportingFrequency::TimeStep, StoreType::Averaged, 5, -999, "indexGroup", "5", "meterName", OutputProcessor::Unit::W, true, true);
        EXPECT_TRUE(compare_mtr_stream(delimited_string({"5,1,Cumulative meterName [W] !TimeStep"})));

        WriteMeterDictionaryItem(
            ReportingFrequency::EachCall, StoreType::Averaged, 6, -999, "indexGroup", "6", "meterName", OutputProcessor::Unit::J, false, false);
        EXPECT_TRUE(compare_mtr_stream(delimited_string({"6,1,meterName [J] !Each Call"})));
        EXPECT_TRUE(compare_eso_stream(delimited_string({"6,1,meterName [J] !Each Call"})));

        WriteMeterDictionaryItem(
            ReportingFrequency::EachCall, StoreType::Summed, 7, -999, "indexGroup", "7", "meterName", OutputProcessor::Unit::J, false, false);
        EXPECT_TRUE(compare_mtr_stream(delimited_string({"7,1,meterName [J] !Each Call"})));
        EXPECT_TRUE(compare_eso_stream(delimited_string({"7,1,meterName [J] !Each Call"})));

        WriteMeterDictionaryItem(
            ReportingFrequency::EachCall, StoreType::Averaged, 8, -999, "indexGroup", "8", "meterName", OutputProcessor::Unit::J, true, false);
        EXPECT_TRUE(compare_mtr_stream(delimited_string({"8,1,Cumulative meterName [J] !Each Call"})));
        EXPECT_TRUE(compare_eso_stream(delimited_string({"8,1,Cumulative meterName [J] !Each Call"})));

        WriteMeterDictionaryItem(
            ReportingFrequency::EachCall, StoreType::Averaged, 9, -999, "indexGroup", "9", "meterName", OutputProcessor::Unit::J, false, true);
        EXPECT_TRUE(compare_mtr_stream(delimited_string({"9,1,meterName [J] !Each Call"})));

        WriteMeterDictionaryItem(
            ReportingFrequency::EachCall, StoreType::Averaged, 10, -999, "indexGroup", "10", "meterName", OutputProcessor::Unit::J, true, true);
        EXPECT_TRUE(compare_mtr_stream(delimited_string({"10,1,Cumulative meterName [J] !Each Call"})));

        WriteMeterDictionaryItem(
            ReportingFrequency::Hourly, StoreType::Averaged, 11, -999, "indexGroup", "11", "meterName", OutputProcessor::Unit::J, false, false);
        EXPECT_TRUE(compare_mtr_stream(delimited_string({"11,1,meterName [J] !Hourly"})));
        EXPECT_TRUE(compare_eso_stream(delimited_string({"11,1,meterName [J] !Hourly"})));

        WriteMeterDictionaryItem(
            ReportingFrequency::Hourly, StoreType::Summed, 12, -999, "indexGroup", "12", "meterName", OutputProcessor::Unit::None, false, false);
        EXPECT_TRUE(compare_mtr_stream(delimited_string({"12,1,meterName [] !Hourly"})));
        EXPECT_TRUE(compare_eso_stream(delimited_string({"12,1,meterName [] !Hourly"})));

        WriteMeterDictionaryItem(
            ReportingFrequency::Hourly, StoreType::Averaged, 13, -999, "indexGroup", "13", "meterName", OutputProcessor::Unit::None, true, false);
        EXPECT_TRUE(compare_mtr_stream(delimited_string({"13,1,Cumulative meterName [] !Hourly"})));
        EXPECT_TRUE(compare_eso_stream(delimited_string({"13,1,Cumulative meterName [] !Hourly"})));

        WriteMeterDictionaryItem(
            ReportingFrequency::Hourly, StoreType::Averaged, 14, -999, "indexGroup", "14", "meterName", OutputProcessor::Unit::None, false, true);
        EXPECT_TRUE(compare_mtr_stream(delimited_string({"14,1,meterName [] !Hourly"})));

        WriteMeterDictionaryItem(
            ReportingFrequency::Hourly, StoreType::Averaged, 15, -999, "indexGroup", "15", "meterName", OutputProcessor::Unit::None, true, true);
        EXPECT_TRUE(compare_mtr_stream(delimited_string({"15,1,Cumulative meterName [] !Hourly"})));

        WriteMeterDictionaryItem(
            ReportingFrequency::Daily, StoreType::Averaged, 16, -999, "indexGroup", "16", "meterName", OutputProcessor::Unit::None, false, false);
        EXPECT_TRUE(compare_mtr_stream(delimited_string({"16,7,meterName [] !Daily [Value,Min,Hour,Minute,Max,Hour,Minute]"})));
        EXPECT_TRUE(compare_eso_stream(delimited_string({"16,7,meterName [] !Daily [Value,Min,Hour,Minute,Max,Hour,Minute]"})));

        WriteMeterDictionaryItem(
            ReportingFrequency::Daily, StoreType::Summed, 17, -999, "indexGroup", "17", "meterName", OutputProcessor::Unit::None, false, false);
        EXPECT_TRUE(compare_mtr_stream(delimited_string({"17,7,meterName [] !Daily [Value,Min,Hour,Minute,Max,Hour,Minute]"})));
        EXPECT_TRUE(compare_eso_stream(delimited_string({"17,7,meterName [] !Daily [Value,Min,Hour,Minute,Max,Hour,Minute]"})));

        WriteMeterDictionaryItem(
            ReportingFrequency::Daily, StoreType::Averaged, 18, -999, "indexGroup", "18", "meterName", OutputProcessor::Unit::deltaC, true, false);
        EXPECT_TRUE(compare_mtr_stream(delimited_string({"18,1,Cumulative meterName [deltaC] !Daily "})));
        EXPECT_TRUE(compare_eso_stream(delimited_string({"18,1,Cumulative meterName [deltaC] !Daily "})));

        WriteMeterDictionaryItem(
            ReportingFrequency::Daily, StoreType::Averaged, 19, -999, "indexGroup", "19", "meterName", OutputProcessor::Unit::deltaC, false, true);
        EXPECT_TRUE(compare_mtr_stream(delimited_string({"19,7,meterName [deltaC] !Daily [Value,Min,Hour,Minute,Max,Hour,Minute]"})));

        WriteMeterDictionaryItem(
            ReportingFrequency::Daily, StoreType::Averaged, 20, -999, "indexGroup", "20", "meterName", OutputProcessor::Unit::deltaC, true, true);
        EXPECT_TRUE(compare_mtr_stream(delimited_string({"20,1,Cumulative meterName [deltaC] !Daily "})));

        WriteMeterDictionaryItem(
            ReportingFrequency::Monthly, StoreType::Averaged, 21, -999, "indexGroup", "21", "meterName", OutputProcessor::Unit::deltaC, false, false);
        EXPECT_TRUE(compare_mtr_stream(delimited_string({"21,9,meterName [deltaC] !Monthly [Value,Min,Day,Hour,Minute,Max,Day,Hour,Minute]"})));
        EXPECT_TRUE(compare_eso_stream(delimited_string({"21,9,meterName [deltaC] !Monthly [Value,Min,Day,Hour,Minute,Max,Day,Hour,Minute]"})));

        WriteMeterDictionaryItem(
            ReportingFrequency::Monthly, StoreType::Summed, 22, -999, "indexGroup", "22", "meterName", OutputProcessor::Unit::deltaC, false, false);
        EXPECT_TRUE(compare_mtr_stream(delimited_string({"22,9,meterName [deltaC] !Monthly [Value,Min,Day,Hour,Minute,Max,Day,Hour,Minute]"})));
        EXPECT_TRUE(compare_eso_stream(delimited_string({"22,9,meterName [deltaC] !Monthly [Value,Min,Day,Hour,Minute,Max,Day,Hour,Minute]"})));

        WriteMeterDictionaryItem(
            ReportingFrequency::Monthly, StoreType::Averaged, 23, -999, "indexGroup", "23", "meterName", OutputProcessor::Unit::deltaC, true, false);
        EXPECT_TRUE(compare_mtr_stream(delimited_string({"23,1,Cumulative meterName [deltaC] !Monthly "})));
        EXPECT_TRUE(compare_eso_stream(delimited_string({"23,1,Cumulative meterName [deltaC] !Monthly "})));

        WriteMeterDictionaryItem(
            ReportingFrequency::Monthly, StoreType::Averaged, 24, -999, "indexGroup", "24", "meterName", OutputProcessor::Unit::deltaC, false, true);
        EXPECT_TRUE(compare_mtr_stream(delimited_string({"24,9,meterName [deltaC] !Monthly [Value,Min,Day,Hour,Minute,Max,Day,Hour,Minute]"})));

        WriteMeterDictionaryItem(
            ReportingFrequency::Monthly, StoreType::Averaged, 25, -999, "indexGroup", "25", "meterName", OutputProcessor::Unit::deltaC, true, true);
        EXPECT_TRUE(compare_mtr_stream(delimited_string({"25,1,Cumulative meterName [deltaC] !Monthly "})));

        WriteMeterDictionaryItem(ReportingFrequency::Simulation,
                                 StoreType::Averaged,
                                 26,
                                 -999,
                                 "indexGroup",
                                 "26",
                                 "meterName",
                                 OutputProcessor::Unit::deltaC,
                                 false,
                                 false);
        EXPECT_TRUE(compare_mtr_stream(
            delimited_string({"26,11,meterName [deltaC] !RunPeriod [Value,Min,Month,Day,Hour,Minute,Max,Month,Day,Hour,Minute]"})));
        EXPECT_TRUE(compare_eso_stream(
            delimited_string({"26,11,meterName [deltaC] !RunPeriod [Value,Min,Month,Day,Hour,Minute,Max,Month,Day,Hour,Minute]"})));

        WriteMeterDictionaryItem(ReportingFrequency::Simulation,
                                 StoreType::Summed,
                                 27,
                                 -999,
                                 "indexGroup",
                                 "27",
                                 "meterName",
                                 OutputProcessor::Unit::deltaC,
                                 false,
                                 false);
        EXPECT_TRUE(compare_mtr_stream(
            delimited_string({"27,11,meterName [deltaC] !RunPeriod [Value,Min,Month,Day,Hour,Minute,Max,Month,Day,Hour,Minute]"})));
        EXPECT_TRUE(compare_eso_stream(
            delimited_string({"27,11,meterName [deltaC] !RunPeriod [Value,Min,Month,Day,Hour,Minute,Max,Month,Day,Hour,Minute]"})));

        WriteMeterDictionaryItem(ReportingFrequency::Simulation,
                                 StoreType::Averaged,
                                 28,
                                 -999,
                                 "indexGroup",
                                 "28",
                                 "meterName",
                                 OutputProcessor::Unit::deltaC,
                                 true,
                                 false);
        EXPECT_TRUE(compare_mtr_stream(delimited_string({"28,1,Cumulative meterName [deltaC] !RunPeriod "})));
        EXPECT_TRUE(compare_eso_stream(delimited_string({"28,1,Cumulative meterName [deltaC] !RunPeriod "})));

        WriteMeterDictionaryItem(ReportingFrequency::Simulation,
                                 StoreType::Averaged,
                                 29,
                                 -999,
                                 "indexGroup",
                                 "29",
                                 "meterName",
                                 OutputProcessor::Unit::deltaC,
                                 false,
                                 true);
        EXPECT_TRUE(compare_mtr_stream(
            delimited_string({"29,11,meterName [deltaC] !RunPeriod [Value,Min,Month,Day,Hour,Minute,Max,Month,Day,Hour,Minute]"})));

        WriteMeterDictionaryItem(ReportingFrequency::Simulation,
                                 StoreType::Averaged,
                                 30,
                                 -999,
                                 "indexGroup",
                                 "30",
                                 "meterName",
                                 OutputProcessor::Unit::deltaC,
                                 true,
                                 true);
        EXPECT_TRUE(compare_mtr_stream(delimited_string({"30,1,Cumulative meterName [deltaC] !RunPeriod "})));

        auto reportDataDictionaryResults = queryResult("SELECT * FROM ReportDataDictionary;", "ReportDataDictionary");

        // TODO: Double check my determination of correct behavior
        // Before it was internally calling createSQLiteReportDictionaryRecord with indexType = 1 which in SQLiteProcedures means "HVAC System"
        // but in OutputProcessor domain it means Zone...
        // According to the I/O ref guide: Output:Meter is supposed to have the "Zone Timestep interval" for its resolution
        std::string timeStepTypeString = "Zone";

        std::vector<std::vector<std::string>> reportDataDictionary(
            {{"1", "1", "Avg", "indexGroup", timeStepTypeString, "", "meterName", "Zone Timestep", "", "J"},
             {"2", "1", "Sum", "indexGroup", timeStepTypeString, "", "meterName", "Zone Timestep", "", "W"},
             {"3", "1", "Avg", "indexGroup", timeStepTypeString, "Cumulative ", "meterName", "Zone Timestep", "", "J"},
             {"4", "1", "Avg", "indexGroup", timeStepTypeString, "", "meterName", "Zone Timestep", "", "W"},
             {"5", "1", "Avg", "indexGroup", timeStepTypeString, "Cumulative ", "meterName", "Zone Timestep", "", "W"},
             {"6", "1", "Avg", "indexGroup", timeStepTypeString, "", "meterName", "HVAC System Timestep", "", "J"},
             {"7", "1", "Sum", "indexGroup", timeStepTypeString, "", "meterName", "HVAC System Timestep", "", "J"},
             {"8", "1", "Avg", "indexGroup", timeStepTypeString, "Cumulative ", "meterName", "HVAC System Timestep", "", "J"},
             {"9", "1", "Avg", "indexGroup", timeStepTypeString, "", "meterName", "HVAC System Timestep", "", "J"},
             {"10", "1", "Avg", "indexGroup", timeStepTypeString, "Cumulative ", "meterName", "HVAC System Timestep", "", "J"},
             {"11", "1", "Avg", "indexGroup", timeStepTypeString, "", "meterName", "Hourly", "", "J"},
             {"12", "1", "Sum", "indexGroup", timeStepTypeString, "", "meterName", "Hourly", "", ""},
             {"13", "1", "Avg", "indexGroup", timeStepTypeString, "Cumulative ", "meterName", "Hourly", "", ""},
             {"14", "1", "Avg", "indexGroup", timeStepTypeString, "", "meterName", "Hourly", "", ""},
             {"15", "1", "Avg", "indexGroup", timeStepTypeString, "Cumulative ", "meterName", "Hourly", "", ""},
             {"16", "1", "Avg", "indexGroup", timeStepTypeString, "", "meterName", "Daily", "", ""},
             {"17", "1", "Sum", "indexGroup", timeStepTypeString, "", "meterName", "Daily", "", ""},
             {"18", "1", "Avg", "indexGroup", timeStepTypeString, "Cumulative ", "meterName", "Daily", "", "deltaC"},
             {"19", "1", "Avg", "indexGroup", timeStepTypeString, "", "meterName", "Daily", "", "deltaC"},
             {"20", "1", "Avg", "indexGroup", timeStepTypeString, "Cumulative ", "meterName", "Daily", "", "deltaC"},
             {"21", "1", "Avg", "indexGroup", timeStepTypeString, "", "meterName", "Monthly", "", "deltaC"},
             {"22", "1", "Sum", "indexGroup", timeStepTypeString, "", "meterName", "Monthly", "", "deltaC"},
             {"23", "1", "Avg", "indexGroup", timeStepTypeString, "Cumulative ", "meterName", "Monthly", "", "deltaC"},
             {"24", "1", "Avg", "indexGroup", timeStepTypeString, "", "meterName", "Monthly", "", "deltaC"},
             {"25", "1", "Avg", "indexGroup", timeStepTypeString, "Cumulative ", "meterName", "Monthly", "", "deltaC"},
             {"26", "1", "Avg", "indexGroup", timeStepTypeString, "", "meterName", "Run Period", "", "deltaC"},
             {"27", "1", "Sum", "indexGroup", timeStepTypeString, "", "meterName", "Run Period", "", "deltaC"},
             {"28", "1", "Avg", "indexGroup", timeStepTypeString, "Cumulative ", "meterName", "Run Period", "", "deltaC"},
             {"29", "1", "Avg", "indexGroup", timeStepTypeString, "", "meterName", "Run Period", "", "deltaC"},
             {"30", "1", "Avg", "indexGroup", timeStepTypeString, "Cumulative ", "meterName", "Run Period", "", "deltaC"}});
        EXPECT_EQ(reportDataDictionary, reportDataDictionaryResults);
    }

    TEST_F(SQLiteFixture, OutputProcessor_writeReportVariableDictionaryItem)
    {
        InitializeOutput();

        EnergyPlus::sqlite->createSQLiteTimeIndexRecord(4, 1, 1, 0, 2017);

        // Store expected results
        std::vector<std::vector<std::string>> expectedReportDataDictionary;

        std::string timeStepZoneString = "Zone";
        std::string timeStepSystemString = "HVAC System";

        // For now I don't accept anything else than TimeStepZone or TimeStepSystem, but to make it easier if we need to change that later
        // and to preserve the original test (passing int=3 before should have defaulted to Zone...)
        OutputProcessor::TimeStepType aThirdTimeStepType = OutputProcessor::TimeStepType::TimeStepZone;
        std::string aThirdTimeStepString = timeStepZoneString;

        WriteReportVariableDictionaryItem(ReportingFrequency::TimeStep,
                                          StoreType::Averaged,
                                          1,
                                          -999,
                                          "indexGroup",
                                          "1",
                                          "keyedValue",
                                          "variableName",
                                          OutputProcessor::TimeStepType::TimeStepZone,
                                          OutputProcessor::Unit::m3_s,
                                          _,
                                          _);
        EXPECT_TRUE(compare_eso_stream(delimited_string({"1,1,keyedValue,variableName [m3/s] !TimeStep"})));

        WriteReportVariableDictionaryItem(ReportingFrequency::TimeStep,
                                          StoreType::Summed,
                                          2,
                                          -999,
                                          "indexGroup",
                                          "2",
                                          "keyedValue",
                                          "variableName",
                                          OutputProcessor::TimeStepType::TimeStepZone,
                                          OutputProcessor::Unit::m3_s,
                                          _,
                                          _);
        EXPECT_TRUE(compare_eso_stream(delimited_string({"2,1,keyedValue,variableName [m3/s] !TimeStep"})));

        WriteReportVariableDictionaryItem(ReportingFrequency::TimeStep,
                                          StoreType::Averaged,
                                          3,
                                          -999,
                                          "indexGroup",
                                          "3",
                                          "keyedValue",
                                          "variableName",
                                          OutputProcessor::TimeStepType::TimeStepZone,
                                          OutputProcessor::Unit::m3_s,
                                          _,
                                          "scheduleName");
        EXPECT_TRUE(compare_eso_stream(delimited_string({"3,1,keyedValue,variableName [m3/s] !TimeStep,scheduleName"})));

        WriteReportVariableDictionaryItem(ReportingFrequency::TimeStep,
                                          StoreType::Averaged,
                                          4,
                                          -999,
                                          "indexGroup",
                                          "4",
                                          "keyedValue",
                                          "variableName",
                                          OutputProcessor::TimeStepType::TimeStepSystem,
                                          OutputProcessor::Unit::m3_s,
                                          _,
                                          _);
        EXPECT_TRUE(compare_eso_stream(delimited_string({"4,1,keyedValue,variableName [m3/s] !TimeStep"})));

        // Hum, can no longer pass Something else than what's in the enum...
        WriteReportVariableDictionaryItem(ReportingFrequency::TimeStep,
                                          StoreType::Averaged,
                                          5,
                                          -999,
                                          "indexGroup",
                                          "5",
                                          "keyedValue",
                                          "variableName",
                                          aThirdTimeStepType,
                                          OutputProcessor::Unit::m3_s,
                                          _,
                                          _);
        EXPECT_TRUE(compare_eso_stream(delimited_string({"5,1,keyedValue,variableName [m3/s] !TimeStep"})));

        WriteReportVariableDictionaryItem(ReportingFrequency::EachCall,
                                          StoreType::Averaged,
                                          6,
                                          -999,
                                          "indexGroup",
                                          "6",
                                          "keyedValue",
                                          "variableName",
                                          OutputProcessor::TimeStepType::TimeStepZone,
                                          OutputProcessor::Unit::m3_s,
                                          _,
                                          _);
        EXPECT_TRUE(compare_eso_stream(delimited_string({"6,1,keyedValue,variableName [m3/s] !Each Call"})));

        WriteReportVariableDictionaryItem(ReportingFrequency::EachCall,
                                          StoreType::Summed,
                                          7,
                                          -999,
                                          "indexGroup",
                                          "7",
                                          "keyedValue",
                                          "variableName",
                                          OutputProcessor::TimeStepType::TimeStepZone,
                                          OutputProcessor::Unit::m3_s,
                                          _,
                                          _);
        EXPECT_TRUE(compare_eso_stream(delimited_string({"7,1,keyedValue,variableName [m3/s] !Each Call"})));

        WriteReportVariableDictionaryItem(ReportingFrequency::EachCall,
                                          StoreType::Averaged,
                                          8,
                                          -999,
                                          "indexGroup",
                                          "8",
                                          "keyedValue",
                                          "variableName",
                                          OutputProcessor::TimeStepType::TimeStepZone,
                                          OutputProcessor::Unit::m3_s,
                                          _,
                                          "scheduleName");
        EXPECT_TRUE(compare_eso_stream(delimited_string({"8,1,keyedValue,variableName [m3/s] !Each Call,scheduleName"})));

        WriteReportVariableDictionaryItem(ReportingFrequency::EachCall,
                                          StoreType::Averaged,
                                          9,
                                          -999,
                                          "indexGroup",
                                          "9",
                                          "keyedValue",
                                          "variableName",
                                          OutputProcessor::TimeStepType::TimeStepSystem,
                                          OutputProcessor::Unit::m3_s,
                                          _,
                                          _);
        EXPECT_TRUE(compare_eso_stream(delimited_string({"9,1,keyedValue,variableName [m3/s] !Each Call"})));

        WriteReportVariableDictionaryItem(ReportingFrequency::EachCall,
                                          StoreType::Averaged,
                                          10,
                                          -999,
                                          "indexGroup",
                                          "10",
                                          "keyedValue",
                                          "variableName",
                                          aThirdTimeStepType,
                                          OutputProcessor::Unit::m3_s,
                                          _,
                                          _);
        EXPECT_TRUE(compare_eso_stream(delimited_string({"10,1,keyedValue,variableName [m3/s] !Each Call"})));

        WriteReportVariableDictionaryItem(ReportingFrequency::Hourly,
                                          StoreType::Averaged,
                                          11,
                                          -999,
                                          "indexGroup",
                                          "11",
                                          "keyedValue",
                                          "variableName",
                                          OutputProcessor::TimeStepType::TimeStepZone,
                                          OutputProcessor::Unit::m3_s,
                                          _,
                                          _);
        EXPECT_TRUE(TrackingHourlyVariables);
        TrackingHourlyVariables = false;
        EXPECT_TRUE(compare_eso_stream(delimited_string({"11,1,keyedValue,variableName [m3/s] !Hourly"})));

        WriteReportVariableDictionaryItem(ReportingFrequency::Hourly,
                                          StoreType::Summed,
                                          12,
                                          -999,
                                          "indexGroup",
                                          "12",
                                          "keyedValue",
                                          "variableName",
                                          OutputProcessor::TimeStepType::TimeStepZone,
                                          OutputProcessor::Unit::m3_s,
                                          _,
                                          _);
        EXPECT_TRUE(TrackingHourlyVariables);
        TrackingHourlyVariables = false;
        EXPECT_TRUE(compare_eso_stream(delimited_string({"12,1,keyedValue,variableName [m3/s] !Hourly"})));

        WriteReportVariableDictionaryItem(ReportingFrequency::Hourly,
                                          StoreType::Averaged,
                                          13,
                                          -999,
                                          "indexGroup",
                                          "13",
                                          "keyedValue",
                                          "variableName",
                                          OutputProcessor::TimeStepType::TimeStepZone,
                                          OutputProcessor::Unit::m3_s,
                                          _,
                                          "scheduleName");
        EXPECT_TRUE(TrackingHourlyVariables);
        TrackingHourlyVariables = false;
        EXPECT_TRUE(compare_eso_stream(delimited_string({"13,1,keyedValue,variableName [m3/s] !Hourly,scheduleName"})));

        WriteReportVariableDictionaryItem(ReportingFrequency::Hourly,
                                          StoreType::Averaged,
                                          14,
                                          -999,
                                          "indexGroup",
                                          "14",
                                          "keyedValue",
                                          "variableName",
                                          OutputProcessor::TimeStepType::TimeStepSystem,
                                          OutputProcessor::Unit::m3_s,
                                          _,
                                          _);
        EXPECT_TRUE(TrackingHourlyVariables);
        TrackingHourlyVariables = false;
        EXPECT_TRUE(compare_eso_stream(delimited_string({"14,1,keyedValue,variableName [m3/s] !Hourly"})));

        WriteReportVariableDictionaryItem(ReportingFrequency::Hourly,
                                          StoreType::Averaged,
                                          15,
                                          -999,
                                          "indexGroup",
                                          "15",
                                          "keyedValue",
                                          "variableName",
                                          aThirdTimeStepType,
                                          OutputProcessor::Unit::m3_s,
                                          _,
                                          _);
        EXPECT_TRUE(TrackingHourlyVariables);
        TrackingHourlyVariables = false;
        EXPECT_TRUE(compare_eso_stream(delimited_string({"15,1,keyedValue,variableName [m3/s] !Hourly"})));

        WriteReportVariableDictionaryItem(ReportingFrequency::Daily,
                                          StoreType::Averaged,
                                          16,
                                          -999,
                                          "indexGroup",
                                          "16",
                                          "keyedValue",
                                          "variableName",
                                          OutputProcessor::TimeStepType::TimeStepZone,
                                          OutputProcessor::Unit::m3_s,
                                          _,
                                          _);
        EXPECT_TRUE(TrackingDailyVariables);
        TrackingDailyVariables = false;
        EXPECT_TRUE(compare_eso_stream(delimited_string({"16,7,keyedValue,variableName [m3/s] !Daily [Value,Min,Hour,Minute,Max,Hour,Minute]"})));

        WriteReportVariableDictionaryItem(ReportingFrequency::Daily,
                                          StoreType::Summed,
                                          17,
                                          -999,
                                          "indexGroup",
                                          "17",
                                          "keyedValue",
                                          "variableName",
                                          OutputProcessor::TimeStepType::TimeStepZone,
                                          OutputProcessor::Unit::m3_s,
                                          _,
                                          _);
        EXPECT_TRUE(TrackingDailyVariables);
        TrackingDailyVariables = false;
        EXPECT_TRUE(compare_eso_stream(delimited_string({"17,7,keyedValue,variableName [m3/s] !Daily [Value,Min,Hour,Minute,Max,Hour,Minute]"})));

        WriteReportVariableDictionaryItem(ReportingFrequency::Daily,
                                          StoreType::Averaged,
                                          18,
                                          -999,
                                          "indexGroup",
                                          "18",
                                          "keyedValue",
                                          "variableName",
                                          OutputProcessor::TimeStepType::TimeStepZone,
                                          OutputProcessor::Unit::m3_s,
                                          _,
                                          "scheduleName");
        EXPECT_TRUE(TrackingDailyVariables);
        TrackingDailyVariables = false;
        EXPECT_TRUE(compare_eso_stream(
            delimited_string({"18,7,keyedValue,variableName [m3/s] !Daily [Value,Min,Hour,Minute,Max,Hour,Minute],scheduleName"})));

        WriteReportVariableDictionaryItem(ReportingFrequency::Daily,
                                          StoreType::Averaged,
                                          19,
                                          -999,
                                          "indexGroup",
                                          "19",
                                          "keyedValue",
                                          "variableName",
                                          OutputProcessor::TimeStepType::TimeStepSystem,
                                          OutputProcessor::Unit::m3_s,
                                          _,
                                          _);
        EXPECT_TRUE(TrackingDailyVariables);
        TrackingDailyVariables = false;
        EXPECT_TRUE(compare_eso_stream(delimited_string({"19,7,keyedValue,variableName [m3/s] !Daily [Value,Min,Hour,Minute,Max,Hour,Minute]"})));

        WriteReportVariableDictionaryItem(ReportingFrequency::Daily,
                                          StoreType::Averaged,
                                          20,
                                          -999,
                                          "indexGroup",
                                          "20",
                                          "keyedValue",
                                          "variableName",
                                          aThirdTimeStepType,
                                          OutputProcessor::Unit::m3_s,
                                          _,
                                          _);
        EXPECT_TRUE(TrackingDailyVariables);
        TrackingDailyVariables = false;
        EXPECT_TRUE(compare_eso_stream(delimited_string({"20,7,keyedValue,variableName [m3/s] !Daily [Value,Min,Hour,Minute,Max,Hour,Minute]"})));

        WriteReportVariableDictionaryItem(ReportingFrequency::Monthly,
                                          StoreType::Averaged,
                                          21,
                                          -999,
                                          "indexGroup",
                                          "21",
                                          "keyedValue",
                                          "variableName",
                                          OutputProcessor::TimeStepType::TimeStepZone,
                                          OutputProcessor::Unit::m3_s,
                                          _,
                                          _);
        EXPECT_TRUE(TrackingMonthlyVariables);
        TrackingMonthlyVariables = false;
        EXPECT_TRUE(
            compare_eso_stream(delimited_string({"21,9,keyedValue,variableName [m3/s] !Monthly [Value,Min,Day,Hour,Minute,Max,Day,Hour,Minute]"})));

        WriteReportVariableDictionaryItem(ReportingFrequency::Monthly,
                                          StoreType::Summed,
                                          22,
                                          -999,
                                          "indexGroup",
                                          "22",
                                          "keyedValue",
                                          "variableName",
                                          OutputProcessor::TimeStepType::TimeStepZone,
                                          OutputProcessor::Unit::m3_s,
                                          _,
                                          _);
        EXPECT_TRUE(TrackingMonthlyVariables);
        TrackingMonthlyVariables = false;
        EXPECT_TRUE(
            compare_eso_stream(delimited_string({"22,9,keyedValue,variableName [m3/s] !Monthly [Value,Min,Day,Hour,Minute,Max,Day,Hour,Minute]"})));

        WriteReportVariableDictionaryItem(ReportingFrequency::Monthly,
                                          StoreType::Averaged,
                                          23,
                                          -999,
                                          "indexGroup",
                                          "23",
                                          "keyedValue",
                                          "variableName",
                                          OutputProcessor::TimeStepType::TimeStepZone,
                                          OutputProcessor::Unit::m3_s,
                                          _,
                                          "scheduleName");
        EXPECT_TRUE(TrackingMonthlyVariables);
        TrackingMonthlyVariables = false;
        EXPECT_TRUE(compare_eso_stream(
            delimited_string({"23,9,keyedValue,variableName [m3/s] !Monthly [Value,Min,Day,Hour,Minute,Max,Day,Hour,Minute],scheduleName"})));

        WriteReportVariableDictionaryItem(ReportingFrequency::Monthly,
                                          StoreType::Averaged,
                                          24,
                                          -999,
                                          "indexGroup",
                                          "24",
                                          "keyedValue",
                                          "variableName",
                                          OutputProcessor::TimeStepType::TimeStepSystem,
                                          OutputProcessor::Unit::m3_s,
                                          _,
                                          _);
        EXPECT_TRUE(TrackingMonthlyVariables);
        TrackingMonthlyVariables = false;
        EXPECT_TRUE(
            compare_eso_stream(delimited_string({"24,9,keyedValue,variableName [m3/s] !Monthly [Value,Min,Day,Hour,Minute,Max,Day,Hour,Minute]"})));

        WriteReportVariableDictionaryItem(ReportingFrequency::Monthly,
                                          StoreType::Averaged,
                                          25,
                                          -999,
                                          "indexGroup",
                                          "25",
                                          "keyedValue",
                                          "variableName",
                                          aThirdTimeStepType,
                                          OutputProcessor::Unit::m3_s,
                                          _,
                                          _);
        EXPECT_TRUE(TrackingMonthlyVariables);
        TrackingMonthlyVariables = false;
        EXPECT_TRUE(
            compare_eso_stream(delimited_string({"25,9,keyedValue,variableName [m3/s] !Monthly [Value,Min,Day,Hour,Minute,Max,Day,Hour,Minute]"})));

        WriteReportVariableDictionaryItem(ReportingFrequency::Simulation,
                                          StoreType::Averaged,
                                          26,
                                          -999,
                                          "indexGroup",
                                          "26",
                                          "keyedValue",
                                          "variableName",
                                          OutputProcessor::TimeStepType::TimeStepZone,
                                          OutputProcessor::Unit::m3_s,
                                          _,
                                          _);
        EXPECT_TRUE(TrackingRunPeriodVariables);
        TrackingRunPeriodVariables = false;
        EXPECT_TRUE(compare_eso_stream(
            delimited_string({"26,11,keyedValue,variableName [m3/s] !RunPeriod [Value,Min,Month,Day,Hour,Minute,Max,Month,Day,Hour,Minute]"})));

        WriteReportVariableDictionaryItem(ReportingFrequency::Simulation,
                                          StoreType::Summed,
                                          27,
                                          -999,
                                          "indexGroup",
                                          "27",
                                          "keyedValue",
                                          "variableName",
                                          OutputProcessor::TimeStepType::TimeStepZone,
                                          OutputProcessor::Unit::m3_s,
                                          _,
                                          _);
        EXPECT_TRUE(TrackingRunPeriodVariables);
        TrackingRunPeriodVariables = false;
        EXPECT_TRUE(compare_eso_stream(
            delimited_string({"27,11,keyedValue,variableName [m3/s] !RunPeriod [Value,Min,Month,Day,Hour,Minute,Max,Month,Day,Hour,Minute]"})));

        WriteReportVariableDictionaryItem(ReportingFrequency::Simulation,
                                          StoreType::Averaged,
                                          28,
                                          -999,
                                          "indexGroup",
                                          "28",
                                          "keyedValue",
                                          "variableName",
                                          OutputProcessor::TimeStepType::TimeStepZone,
                                          OutputProcessor::Unit::m3_s,
                                          _,
                                          "scheduleName");
        EXPECT_TRUE(TrackingRunPeriodVariables);
        TrackingRunPeriodVariables = false;
        EXPECT_TRUE(compare_eso_stream(delimited_string(
            {"28,11,keyedValue,variableName [m3/s] !RunPeriod [Value,Min,Month,Day,Hour,Minute,Max,Month,Day,Hour,Minute],scheduleName"})));

        WriteReportVariableDictionaryItem(ReportingFrequency::Simulation,
                                          StoreType::Averaged,
                                          29,
                                          -999,
                                          "indexGroup",
                                          "29",
                                          "keyedValue",
                                          "variableName",
                                          OutputProcessor::TimeStepType::TimeStepSystem,
                                          OutputProcessor::Unit::m3_s,
                                          _,
                                          _);
        EXPECT_TRUE(TrackingRunPeriodVariables);
        TrackingRunPeriodVariables = false;
        EXPECT_TRUE(compare_eso_stream(
            delimited_string({"29,11,keyedValue,variableName [m3/s] !RunPeriod [Value,Min,Month,Day,Hour,Minute,Max,Month,Day,Hour,Minute]"})));

        WriteReportVariableDictionaryItem(ReportingFrequency::Simulation,
                                          StoreType::Averaged,
                                          30,
                                          -999,
                                          "indexGroup",
                                          "30",
                                          "keyedValue",
                                          "variableName",
                                          aThirdTimeStepType,
                                          OutputProcessor::Unit::m3_s,
                                          _,
                                          _);
        EXPECT_TRUE(TrackingRunPeriodVariables);
        TrackingRunPeriodVariables = false;
        EXPECT_TRUE(compare_eso_stream(
            delimited_string({"30,11,keyedValue,variableName [m3/s] !RunPeriod [Value,Min,Month,Day,Hour,Minute,Max,Month,Day,Hour,Minute]"})));

        auto reportDataDictionaryResults = queryResult("SELECT * FROM ReportDataDictionary;", "ReportDataDictionary");

        std::vector<std::vector<std::string>> reportDataDictionary(
            {{"1", "0", "Avg", "indexGroup", timeStepZoneString, "keyedValue", "variableName", "Zone Timestep", "", "m3/s"},
             {"2", "0", "Sum", "indexGroup", timeStepZoneString, "keyedValue", "variableName", "Zone Timestep", "", "m3/s"},
             {"3", "0", "Avg", "indexGroup", timeStepZoneString, "keyedValue", "variableName", "Zone Timestep", "scheduleName", "m3/s"},
             {"4", "0", "Avg", "indexGroup", timeStepSystemString, "keyedValue", "variableName", "Zone Timestep", "", "m3/s"},
             {"5", "0", "Avg", "indexGroup", aThirdTimeStepString, "keyedValue", "variableName", "Zone Timestep", "", "m3/s"},
             {"6", "0", "Avg", "indexGroup", timeStepZoneString, "keyedValue", "variableName", "HVAC System Timestep", "", "m3/s"},
             {"7", "0", "Sum", "indexGroup", timeStepZoneString, "keyedValue", "variableName", "HVAC System Timestep", "", "m3/s"},
             {"8", "0", "Avg", "indexGroup", timeStepZoneString, "keyedValue", "variableName", "HVAC System Timestep", "scheduleName", "m3/s"},
             {"9", "0", "Avg", "indexGroup", timeStepSystemString, "keyedValue", "variableName", "HVAC System Timestep", "", "m3/s"},
             {"10", "0", "Avg", "indexGroup", aThirdTimeStepString, "keyedValue", "variableName", "HVAC System Timestep", "", "m3/s"},
             {"11", "0", "Avg", "indexGroup", timeStepZoneString, "keyedValue", "variableName", "Hourly", "", "m3/s"},
             {"12", "0", "Sum", "indexGroup", timeStepZoneString, "keyedValue", "variableName", "Hourly", "", "m3/s"},
             {"13", "0", "Avg", "indexGroup", timeStepZoneString, "keyedValue", "variableName", "Hourly", "scheduleName", "m3/s"},
             {"14", "0", "Avg", "indexGroup", timeStepSystemString, "keyedValue", "variableName", "Hourly", "", "m3/s"},
             {"15", "0", "Avg", "indexGroup", aThirdTimeStepString, "keyedValue", "variableName", "Hourly", "", "m3/s"},
             {"16", "0", "Avg", "indexGroup", timeStepZoneString, "keyedValue", "variableName", "Daily", "", "m3/s"},
             {"17", "0", "Sum", "indexGroup", timeStepZoneString, "keyedValue", "variableName", "Daily", "", "m3/s"},
             {"18", "0", "Avg", "indexGroup", timeStepZoneString, "keyedValue", "variableName", "Daily", "scheduleName", "m3/s"},
             {"19", "0", "Avg", "indexGroup", timeStepSystemString, "keyedValue", "variableName", "Daily", "", "m3/s"},
             {"20", "0", "Avg", "indexGroup", aThirdTimeStepString, "keyedValue", "variableName", "Daily", "", "m3/s"},
             {"21", "0", "Avg", "indexGroup", timeStepZoneString, "keyedValue", "variableName", "Monthly", "", "m3/s"},
             {"22", "0", "Sum", "indexGroup", timeStepZoneString, "keyedValue", "variableName", "Monthly", "", "m3/s"},
             {"23", "0", "Avg", "indexGroup", timeStepZoneString, "keyedValue", "variableName", "Monthly", "scheduleName", "m3/s"},
             {"24", "0", "Avg", "indexGroup", timeStepSystemString, "keyedValue", "variableName", "Monthly", "", "m3/s"},
             {"25", "0", "Avg", "indexGroup", aThirdTimeStepString, "keyedValue", "variableName", "Monthly", "", "m3/s"},
             {"26", "0", "Avg", "indexGroup", timeStepZoneString, "keyedValue", "variableName", "Run Period", "", "m3/s"},
             {"27", "0", "Sum", "indexGroup", timeStepZoneString, "keyedValue", "variableName", "Run Period", "", "m3/s"},
             {"28", "0", "Avg", "indexGroup", timeStepZoneString, "keyedValue", "variableName", "Run Period", "scheduleName", "m3/s"},
             {"29", "0", "Avg", "indexGroup", timeStepSystemString, "keyedValue", "variableName", "Run Period", "", "m3/s"},
             {"30", "0", "Avg", "indexGroup", aThirdTimeStepString, "keyedValue", "variableName", "Run Period", "", "m3/s"}});
        EXPECT_EQ(reportDataDictionary, reportDataDictionaryResults);
    }

    TEST_F(SQLiteFixture, OutputProcessor_writeCumulativeReportMeterData)
    {
        EnergyPlus::sqlite->createSQLiteTimeIndexRecord(4, 1, 1, 0, 2017);
        EnergyPlus::sqlite->createSQLiteReportDictionaryRecord(
            1, 1, "Zone", "Environment", "Site Outdoor Air Drybulb Temperature", 1, "C", 1, false, _);

        WriteCumulativeReportMeterData(1, "1", 616771620.98702729, true);
        EXPECT_TRUE(compare_mtr_stream(delimited_string({"1,616771620.9870273"})));

        WriteCumulativeReportMeterData(1, "1", 616771620.98702729, false);
        EXPECT_TRUE(compare_mtr_stream(delimited_string({"1,616771620.9870273"})));
        EXPECT_TRUE(compare_eso_stream(delimited_string({"1,616771620.9870273"})));

        WriteCumulativeReportMeterData(1, "1", 0, true);
        EXPECT_TRUE(compare_mtr_stream(delimited_string({"1,0.0"})));

        WriteCumulativeReportMeterData(1, "1", 0, false);
        EXPECT_TRUE(compare_mtr_stream(delimited_string({"1,0.0"})));
        EXPECT_TRUE(compare_eso_stream(delimited_string({"1,0.0"})));

        auto reportData = queryResult("SELECT * FROM ReportData;", "ReportData");
        auto reportExtendedData = queryResult("SELECT * FROM ReportExtendedData;", "ReportExtendedData");

        ASSERT_EQ(4ul, reportData.size());
        std::vector<std::string> reportData0{"1", "1", "1", "616771620.987027"};
        std::vector<std::string> reportData1{"2", "1", "1", "616771620.987027"};
        std::vector<std::string> reportData2{"3", "1", "1", "0.0"};
        std::vector<std::string> reportData3{"4", "1", "1", "0.0"};
        EXPECT_EQ(reportData0, reportData[0]);
        EXPECT_EQ(reportData1, reportData[1]);
        EXPECT_EQ(reportData2, reportData[2]);
        EXPECT_EQ(reportData3, reportData[3]);

        ASSERT_EQ(0ul, reportExtendedData.size());
    }

    TEST_F(SQLiteFixture, OutputProcessor_writeNumericData_2)
    {
        EnergyPlus::sqlite->createSQLiteTimeIndexRecord(4, 1, 1, 0, 2017);
        EnergyPlus::sqlite->createSQLiteReportDictionaryRecord(
            1, 1, "Zone", "Environment", "Site Outdoor Air Drybulb Temperature", 1, "C", 1, false, _);

        WriteNumericData(1, "1", 0);
        EXPECT_TRUE(compare_eso_stream(delimited_string({"1,0"})));

        WriteNumericData(1, "1", 0.1);
        EXPECT_TRUE(compare_eso_stream(delimited_string({"1,0.1"})));

        WriteNumericData(1, "1", -0.1);
        EXPECT_TRUE(compare_eso_stream(delimited_string({"1,-0.1"})));

        WriteNumericData(1, "1", 1.0e-2);
#if defined(_WIN32) && _MSC_VER < 1900
        EXPECT_TRUE(compare_eso_stream(delimited_string({"1,0.01"})));
#else
        EXPECT_TRUE(compare_eso_stream(delimited_string({"1,0.01"})));
#endif

        WriteNumericData(1, "1", 1.0e-3);
#if defined(_WIN32) && _MSC_VER < 1900
        EXPECT_TRUE(compare_eso_stream(delimited_string({"1,0.001"})));
#else
        EXPECT_TRUE(compare_eso_stream(delimited_string({"1,0.001"})));
#endif

        WriteNumericData(1, "1", 1.0e-4);
#if defined(_WIN32) && _MSC_VER < 1900
        EXPECT_TRUE(compare_eso_stream(delimited_string({"1,0.0001"})));
#else
        EXPECT_TRUE(compare_eso_stream(delimited_string({"1,0.0001"})));
#endif

        WriteNumericData(1, "1", 1.0e-5);
#if defined(_WIN32) && _MSC_VER < 1900
        EXPECT_TRUE(compare_eso_stream(delimited_string({"1,0.00001"})));
#else
        EXPECT_TRUE(compare_eso_stream(delimited_string({"1,0.00001"})));
#endif

        WriteNumericData(1, "1", 1.0e-6);
#if defined(_WIN32) && _MSC_VER < 1900
        EXPECT_TRUE(compare_eso_stream(delimited_string({"1,0.000001"})));
#else
        EXPECT_TRUE(compare_eso_stream(delimited_string({"1,0.000001"})));
#endif

        WriteNumericData(1, "1", 1.0e-7);
#if defined(_WIN32) && _MSC_VER < 1900
        EXPECT_TRUE(compare_eso_stream(delimited_string({"1,1e-7"})));
#else
        EXPECT_TRUE(compare_eso_stream(delimited_string({"1,1e-7"})));
#endif

        WriteNumericData(1, "1", 1.0e-8);
#if defined(_WIN32) && _MSC_VER < 1900
        EXPECT_TRUE(compare_eso_stream(delimited_string({"1,1e-8"})));
#else
        EXPECT_TRUE(compare_eso_stream(delimited_string({"1,1e-8"})));
#endif

        WriteNumericData(1, "1", 1.0e-9);
#if defined(_WIN32) && _MSC_VER < 1900
        EXPECT_TRUE(compare_eso_stream(delimited_string({"1,1e-9"})));
#else
        EXPECT_TRUE(compare_eso_stream(delimited_string({"1,1e-9"})));
#endif

        WriteNumericData(1, "1", 1.0e-10);
#if defined(_WIN32) && _MSC_VER < 1900
        EXPECT_TRUE(compare_eso_stream(delimited_string({"1,1e-10"})));
#else
        EXPECT_TRUE(compare_eso_stream(delimited_string({"1,1e-10"})));
#endif

        WriteNumericData(1, "1", 1.0e-11);
#if defined(_WIN32) && _MSC_VER < 1900
        EXPECT_TRUE(compare_eso_stream(delimited_string({"1,1e-11"})));
#else
        EXPECT_TRUE(compare_eso_stream(delimited_string({"1,1e-11"})));
#endif

        WriteNumericData(1, "1", 1.0e-12);
#if defined(_WIN32) && _MSC_VER < 1900
        EXPECT_TRUE(compare_eso_stream(delimited_string({"1,1e-12"})));
#else
        EXPECT_TRUE(compare_eso_stream(delimited_string({"1,1e-12"})));
#endif

        WriteNumericData(1, "1", 1.0e-13);
#if defined(_WIN32) && _MSC_VER < 1900
        EXPECT_TRUE(compare_eso_stream(delimited_string({"1,1e-13"})));
#else
        EXPECT_TRUE(compare_eso_stream(delimited_string({"1,1e-13"})));
#endif

        WriteNumericData(1, "1", 1.0e-14);
#if defined(_WIN32) && _MSC_VER < 1900
        EXPECT_TRUE(compare_eso_stream(delimited_string({"1,1e-14"})));
#else
        EXPECT_TRUE(compare_eso_stream(delimited_string({"1,1e-14"})));
#endif

        WriteNumericData(1, "1", 1.0e-15);
#if defined(_WIN32) && _MSC_VER < 1900
        EXPECT_TRUE(compare_eso_stream(delimited_string({"1,1e-15"})));
#else
        EXPECT_TRUE(compare_eso_stream(delimited_string({"1,1e-15"})));
#endif

        WriteNumericData(1, "1", 1.0e-16);
#if defined(_WIN32) && _MSC_VER < 1900
        EXPECT_TRUE(compare_eso_stream(delimited_string({"1,1e-16"})));
#else
        EXPECT_TRUE(compare_eso_stream(delimited_string({"1,1e-16"})));
#endif

        WriteNumericData(1, "1", -1.0e-16);
#if defined(_WIN32) && _MSC_VER < 1900
        EXPECT_TRUE(compare_eso_stream(delimited_string({"1,-1e-16"})));
#else
        EXPECT_TRUE(compare_eso_stream(delimited_string({"1,-1e-16"})));
#endif

        WriteNumericData(1, "1", 1.0e-19);
#if defined(_WIN32) && _MSC_VER < 1900
        EXPECT_TRUE(compare_eso_stream(delimited_string({"1,1e-19"})));
#else
        EXPECT_TRUE(compare_eso_stream(delimited_string({"1,1e-19"})));
#endif

        WriteNumericData(1, "1", 0.5);
        EXPECT_TRUE(compare_eso_stream(delimited_string({"1,0.5"})));

        WriteNumericData(1, "1", 1.0);
        EXPECT_TRUE(compare_eso_stream(delimited_string({"1,1.0"})));

        WriteNumericData(1, "1", 10.0);
        EXPECT_TRUE(compare_eso_stream(delimited_string({"1,10.0"})));

        WriteNumericData(1, "1", 1.0e2);
        EXPECT_TRUE(compare_eso_stream(delimited_string({"1,100.0"})));

        WriteNumericData(1, "1", 1.0e3);
        EXPECT_TRUE(compare_eso_stream(delimited_string({"1,1000.0"})));

        WriteNumericData(1, "1", 1.0e4);
        EXPECT_TRUE(compare_eso_stream(delimited_string({"1,10000.0"})));

        WriteNumericData(1, "1", 1.0e5);
        EXPECT_TRUE(compare_eso_stream(delimited_string({"1,100000.0"})));

        WriteNumericData(1, "1", 1.0e6);
        EXPECT_TRUE(compare_eso_stream(delimited_string({"1,1000000.0"})));

        WriteNumericData(1, "1", 1.0e7);
        EXPECT_TRUE(compare_eso_stream(delimited_string({"1,10000000.0"})));

        WriteNumericData(1, "1", 1.0e8);
        EXPECT_TRUE(compare_eso_stream(delimited_string({"1,100000000.0"})));

        WriteNumericData(1, "1", 1.0e9);
        EXPECT_TRUE(compare_eso_stream(delimited_string({"1,1000000000.0"})));

        WriteNumericData(1, "1", 1.0e10);
        EXPECT_TRUE(compare_eso_stream(delimited_string({"1,10000000000.0"})));

        WriteNumericData(1, "1", 1.0e11);
        EXPECT_TRUE(compare_eso_stream(delimited_string({"1,100000000000.0"})));

        WriteNumericData(1, "1", 1.0e12);
        EXPECT_TRUE(compare_eso_stream(delimited_string({"1,1000000000000.0"})));

        WriteNumericData(1, "1", 1.0e13);
        EXPECT_TRUE(compare_eso_stream(delimited_string({"1,10000000000000.0"})));

        WriteNumericData(1, "1", 1.0e14);
        EXPECT_TRUE(compare_eso_stream(delimited_string({"1,100000000000000.0"})));

        WriteNumericData(1, "1", 1.0e15);
        EXPECT_TRUE(compare_eso_stream(delimited_string({"1,1000000000000000.0"})));

        WriteNumericData(1, "1", 1.0e16);
        EXPECT_TRUE(compare_eso_stream(delimited_string({"1,10000000000000000.0"})));

        WriteNumericData(1, "1", 1.0e17);
#if defined(_WIN32) && _MSC_VER < 1900
        EXPECT_TRUE(compare_eso_stream(delimited_string({"1,100000000000000000.0"})));
#else
        EXPECT_TRUE(compare_eso_stream(delimited_string({"1,100000000000000000.0"})));
#endif

        WriteNumericData(1, "1", -1.0e16);
        EXPECT_TRUE(compare_eso_stream(delimited_string({"1,-10000000000000000.0"})));

        WriteNumericData(1, "1", -1.0e17);
#if defined(_WIN32) && _MSC_VER < 1900
        EXPECT_TRUE(compare_eso_stream(delimited_string({"1,-100000000000000000.0"})));
#else
        EXPECT_TRUE(compare_eso_stream(delimited_string({"1,-100000000000000000.0"})));
#endif

        WriteNumericData(1, "1", 1.0e25);
#if defined(_WIN32) && _MSC_VER < 1900
        EXPECT_TRUE(compare_eso_stream(delimited_string({"1,1e25"})));
#else
        EXPECT_TRUE(compare_eso_stream(delimited_string({"1,1e25"})));
#endif

        auto reportDataResults = queryResult("SELECT * FROM ReportData;", "ReportData");
        auto reportExtendedDataResults = queryResult("SELECT * FROM ReportExtendedData;", "ReportExtendedData");

        std::vector<std::vector<std::string>> reportData({{"1", "1", "1", "0.0"},
                                                          {"2", "1", "1", "0.1"},
                                                          {"3", "1", "1", "-0.1"},
                                                          {"4", "1", "1", "0.01"},
                                                          {"5", "1", "1", "0.001"},
                                                          {"6", "1", "1", "0.0001"},
                                                          {"7", "1", "1", "1.0e-05"},
                                                          {"8", "1", "1", "1.0e-06"},
                                                          {"9", "1", "1", "1.0e-07"},
                                                          {"10", "1", "1", "1.0e-08"},
                                                          {"11", "1", "1", "1.0e-09"},
                                                          {"12", "1", "1", "1.0e-10"},
                                                          {"13", "1", "1", "1.0e-11"},
                                                          {"14", "1", "1", "1.0e-12"},
                                                          {"15", "1", "1", "1.0e-13"},
                                                          {"16", "1", "1", "1.0e-14"},
                                                          {"17", "1", "1", "1.0e-15"},
                                                          {"18", "1", "1", "1.0e-16"},
                                                          {"19", "1", "1", "-1.0e-16"},
                                                          {"20", "1", "1", "1.0e-19"},
                                                          {"21", "1", "1", "0.5"},
                                                          {"22", "1", "1", "1.0"},
                                                          {"23", "1", "1", "10.0"},
                                                          {"24", "1", "1", "100.0"},
                                                          {"25", "1", "1", "1000.0"},
                                                          {"26", "1", "1", "10000.0"},
                                                          {"27", "1", "1", "100000.0"},
                                                          {"28", "1", "1", "1000000.0"},
                                                          {"29", "1", "1", "10000000.0"},
                                                          {"30", "1", "1", "100000000.0"},
                                                          {"31", "1", "1", "1000000000.0"},
                                                          {"32", "1", "1", "10000000000.0"},
                                                          {"33", "1", "1", "100000000000.0"},
                                                          {"34", "1", "1", "1000000000000.0"},
                                                          {"35", "1", "1", "10000000000000.0"},
                                                          {"36", "1", "1", "100000000000000.0"},
                                                          {"37", "1", "1", "1.0e+15"},
                                                          {"38", "1", "1", "1.0e+16"},
                                                          {"39", "1", "1", "1.0e+17"},
                                                          {"40", "1", "1", "-1.0e+16"},
                                                          {"41", "1", "1", "-1.0e+17"},
                                                          {"42", "1", "1", "1.0e+25"}});

        std::vector<std::vector<std::string>> reportExtendedData({});

        EXPECT_EQ(reportData, reportDataResults);
        ASSERT_EQ(reportExtendedData.size(), reportExtendedDataResults.size());
    }

    TEST_F(SQLiteFixture, OutputProcessor_addMeter)
    {
        auto const name("testMeter");
        OutputProcessor::Unit const units(OutputProcessor::Unit::J);
        auto const resourceType("ELEC");
        auto const endUse("testEndUse");
        auto const endUseSub("testEndUseSub");
        auto const group("testGroup");

        EXPECT_EQ(0, NumEnergyMeters);
        EXPECT_EQ(0ul, EnergyMeters.size());

        AddMeter(name, units, resourceType, endUse, endUseSub, group);

        ASSERT_EQ(1, NumEnergyMeters);
        ASSERT_EQ(1ul, EnergyMeters.size());

        EXPECT_EQ(name, EnergyMeters(1).Name);
        EXPECT_EQ(resourceType, EnergyMeters(1).ResourceType);
        EXPECT_EQ(endUse, EnergyMeters(1).EndUse);
        EXPECT_EQ(endUseSub, EnergyMeters(1).EndUseSub);
        EXPECT_EQ(group, EnergyMeters(1).Group);
        EXPECT_EQ(units, EnergyMeters(1).Units);
        EXPECT_EQ(1, EnergyMeters(1).TSRptNum);
        EXPECT_EQ(2, EnergyMeters(1).HRRptNum);
        EXPECT_EQ(3, EnergyMeters(1).DYRptNum);
        EXPECT_EQ(4, EnergyMeters(1).MNRptNum);
        EXPECT_EQ(5, EnergyMeters(1).YRRptNum);
        EXPECT_EQ(6, EnergyMeters(1).SMRptNum);
        EXPECT_EQ(7, EnergyMeters(1).TSAccRptNum);
        EXPECT_EQ(8, EnergyMeters(1).HRAccRptNum);
        EXPECT_EQ(9, EnergyMeters(1).DYAccRptNum);
        EXPECT_EQ(10, EnergyMeters(1).MNAccRptNum);
        EXPECT_EQ(11, EnergyMeters(1).YRAccRptNum);
        EXPECT_EQ(12, EnergyMeters(1).SMAccRptNum);

        EXPECT_EQ(1, NumEnergyMeters);
        EXPECT_EQ(1ul, EnergyMeters.size());

        EnergyPlus::sqlite->createSQLiteSimulationsRecord(1, "EnergyPlus Version", "Current Time");

        auto const name2("testMeter2");
        OutputProcessor::Unit const units2(OutputProcessor::Unit::unknown); // was "kwh"
        auto const resourceType2("OTHER");
        auto const endUse2("testEndUse2");
        auto const endUseSub2("testEndUseSub2");
        auto const group2("testGroup2");
        AddMeter(name2, units2, resourceType2, endUse2, endUseSub2, group2);

        auto errorData = queryResult("SELECT * FROM Errors;", "Errors");

        ASSERT_EQ(1ul, errorData.size());
        std::vector<std::string> errorData0{"1",
                                            "1",
                                            "0",
                                            "DetermineMeterIPUnits: Meter units not recognized for IP Units conversion=[unknown].  ..on "
                                            "Meter=\"testMeter2\".  ..requests for IP units from this meter will be ignored.",
                                            "1"};
        EXPECT_EQ(errorData0, errorData[0]);

        ASSERT_EQ(2, NumEnergyMeters);
        ASSERT_EQ(2ul, EnergyMeters.size());
    }

    TEST_F(SQLiteFixture, OutputProcessor_validateNStandardizeMeterTitles)
    {
        std::vector<std::vector<std::string>> input_map = {{"J", "ELEC", "INTERIOR LIGHTS", "endUseSub", "HVAC"},
                                                           {"J", "ELEC", "INTERIOR LIGHTS", "endUseSub", "SYSTEM"},
                                                           {"J", "ELEC", "INTERIOR LIGHTS", "endUseSub", "PLANT"},
                                                           {"J", "ELEC", "INTERIOR LIGHTS", "endUseSub", "BUILDING", "zoneName"},
                                                           {"J", "ELEC", "INTERIORLIGHTS", "endUseSub", "HVAC"},
                                                           {"J", "ELEC", "EXTERIOR LIGHTS", "endUseSub", "HVAC"},
                                                           {"J", "ELEC", "EXTERIORLIGHTS", "endUseSub", "HVAC"},
                                                           {"J", "ELEC", "HEATING", "endUseSub", "HVAC"},
                                                           {"J", "ELEC", "HTG", "endUseSub", "HVAC"},
                                                           {"J", "ELEC", "HEATPRODUCED", "endUseSub", "HVAC"},
                                                           {"J", "ELEC", "COOLING", "endUseSub", "HVAC"},
                                                           {"J", "ELEC", "CLG", "endUseSub", "HVAC"},
                                                           {"J", "ELEC", "DOMESTICHOTWATER", "endUseSub", "HVAC"},
                                                           {"J", "ELEC", "DHW", "endUseSub", "HVAC"},
                                                           {"J", "ELEC", "DOMESTIC HOT WATER", "endUseSub", "HVAC"},
                                                           {"J", "ELEC", "COGEN", "endUseSub", "HVAC"},
                                                           {"J", "ELEC", "COGENERATION", "endUseSub", "HVAC"},
                                                           {"J", "ELEC", "INTERIOREQUIPMENT", "endUseSub", "HVAC"},
                                                           {"J", "ELEC", "INTERIOR EQUIPMENT", "endUseSub", "HVAC"},
                                                           {"J", "ELEC", "EXTERIOREQUIPMENT", "endUseSub", "HVAC"},
                                                           {"J", "ELEC", "EXTERIOR EQUIPMENT", "endUseSub", "HVAC"},
                                                           {"J", "ELEC", "EXT EQ", "endUseSub", "HVAC"},
                                                           {"J", "ELEC", "EXTERIOREQ", "endUseSub", "HVAC"},
                                                           {"J", "ELEC", "EXTERIOR:WATEREQUIPMENT", "endUseSub", "HVAC"},
                                                           {"J", "ELEC", "PURCHASEDHOTWATER", "endUseSub", "HVAC"},
                                                           {"J", "ELEC", "DISTRICTHOTWATER", "endUseSub", "HVAC"},
                                                           {"J", "ELEC", "PURCHASED HEATING", "endUseSub", "HVAC"},
                                                           {"J", "ELEC", "PURCHASEDCOLDWATER", "endUseSub", "HVAC"},
                                                           {"J", "ELEC", "DISTRICTCHILLEDWATER", "endUseSub", "HVAC"},
                                                           {"J", "ELEC", "PURCHASEDCHILLEDWATER", "endUseSub", "HVAC"},
                                                           {"J", "ELEC", "PURCHASED COLD WATER", "endUseSub", "HVAC"},
                                                           {"J", "ELEC", "PURCHASED COOLING", "endUseSub", "HVAC"},
                                                           {"J", "ELEC", "FANS", "endUseSub", "HVAC"},
                                                           {"J", "ELEC", "FAN", "endUseSub", "HVAC"},
                                                           {"J", "ELEC", "HEATINGCOILS", "endUseSub", "HVAC"},
                                                           {"J", "ELEC", "HEATINGCOIL", "endUseSub", "HVAC"},
                                                           {"J", "ELEC", "HEATING COILS", "endUseSub", "HVAC"},
                                                           {"J", "ELEC", "HEATING COIL", "endUseSub", "HVAC"},
                                                           {"J", "ELEC", "COOLINGCOILS", "endUseSub", "HVAC"},
                                                           {"J", "ELEC", "COOLINGCOIL", "endUseSub", "HVAC"},
                                                           {"J", "ELEC", "COOLING COILS", "endUseSub", "HVAC"},
                                                           {"J", "ELEC", "COOLING COIL", "endUseSub", "HVAC"},
                                                           {"J", "ELEC", "PUMPS", "endUseSub", "HVAC"},
                                                           {"J", "ELEC", "PUMP", "endUseSub", "HVAC"},
                                                           {"J", "ELEC", "FREECOOLING", "endUseSub", "HVAC"},
                                                           {"J", "ELEC", "FREE COOLING", "endUseSub", "HVAC"},
                                                           {"J", "ELEC", "LOOPTOLOOP", "endUseSub", "HVAC"},
                                                           {"J", "ELEC", "CHILLERS", "endUseSub", "HVAC"},
                                                           {"J", "ELEC", "CHILLER", "endUseSub", "HVAC"},
                                                           {"J", "ELEC", "BOILERS", "endUseSub", "HVAC"},
                                                           {"J", "ELEC", "BOILER", "endUseSub", "HVAC"},
                                                           {"J", "ELEC", "BASEBOARD", "endUseSub", "HVAC"},
                                                           {"J", "ELEC", "BASEBOARDS", "endUseSub", "HVAC"},
                                                           {"J", "ELEC", "HEATREJECTION", "endUseSub", "HVAC"},
                                                           {"J", "ELEC", "HEAT REJECTION", "endUseSub", "HVAC"},
                                                           {"J", "ELEC", "HUMIDIFIER", "endUseSub", "HVAC"},
                                                           {"J", "ELEC", "HUMIDIFIERS", "endUseSub", "HVAC"},
                                                           {"J", "ELEC", "HEATRECOVERY", "endUseSub", "HVAC"},
                                                           {"J", "ELEC", "HEAT RECOVERY", "endUseSub", "HVAC"},
                                                           {"J", "ELEC", "PHOTOVOLTAICS", "endUseSub", "HVAC"},
                                                           {"J", "ELEC", "PV", "endUseSub", "HVAC"},
                                                           {"J", "ELEC", "PHOTOVOLTAIC", "endUseSub", "HVAC"},
                                                           {"J", "ELEC", "WINDTURBINES", "endUseSub", "HVAC"},
                                                           {"J", "ELEC", "WT", "endUseSub", "HVAC"},
                                                           {"J", "ELEC", "WINDTURBINE", "endUseSub", "HVAC"},
                                                           {"J", "ELEC", "ELECTRICSTORAGE", "endUseSub", "HVAC"},
                                                           {"J", "ELEC", "HEAT RECOVERY FOR COOLING", "endUseSub", "HVAC"},
                                                           {"J", "ELEC", "HEATRECOVERYFORCOOLING", "endUseSub", "HVAC"},
                                                           {"J", "ELEC", "HEATRECOVERYCOOLING", "endUseSub", "HVAC"},
                                                           {"J", "ELEC", "HEAT RECOVERY FOR HEATING", "endUseSub", "HVAC"},
                                                           {"J", "ELEC", "HEATRECOVERYFORHEATING", "endUseSub", "HVAC"},
                                                           {"J", "ELEC", "HEATRECOVERYHEATING", "endUseSub", "HVAC"},
                                                           {"J", "ELEC", "ELECTRICEMISSIONS", "endUseSub", "HVAC"},
                                                           {"J", "ELEC", "PURCHASEDELECTRICEMISSIONS", "endUseSub", "HVAC"},
                                                           {"J", "ELEC", "SOLDELECTRICEMISSIONS", "endUseSub", "HVAC"},
                                                           {"J", "ELEC", "NATURALGASEMISSIONS", "endUseSub", "HVAC"},
                                                           {"J", "ELEC", "FUELOIL#1EMISSIONS", "endUseSub", "HVAC"},
                                                           {"J", "ELEC", "FUELOIL#2EMISSIONS", "endUseSub", "HVAC"},
                                                           {"J", "ELEC", "COALEMISSIONS", "endUseSub", "HVAC"},
                                                           {"J", "ELEC", "GASOLINEEMISSIONS", "endUseSub", "HVAC"},
                                                           {"J", "ELEC", "PROPANEEMISSIONS", "endUseSub", "HVAC"},
                                                           {"J", "ELEC", "DIESELEMISSIONS", "endUseSub", "HVAC"},
                                                           {"J", "ELEC", "OTHERFUEL1EMISSIONS", "endUseSub", "HVAC"},
                                                           {"J", "ELEC", "OTHERFUEL2EMISSIONS", "endUseSub", "HVAC"},
                                                           {"J", "ELEC", "CARBONEQUIVALENTEMISSIONS", "endUseSub", "HVAC"},
                                                           {"J", "ELEC", "REFRIGERATION", "endUseSub", "HVAC"},
                                                           {"J", "ELEC", "COLDSTORAGECHARGE", "endUseSub", "HVAC"},
                                                           {"J", "ELEC", "COLDSTORAGEDISCHARGE", "endUseSub", "HVAC"},
                                                           {"J", "ELEC", "WATERSYSTEMS", "endUseSub", "HVAC"},
                                                           {"J", "ELEC", "WATERSYSTEM", "endUseSub", "HVAC"},
                                                           // { "J", "ELEC", "Water System", "endUseSub", "HVAC" },  // This one fails because Water
                                                           // System isn't a proper choice (needs to be upper cased in code...)
                                                           {"J", "ELEC", "RAINWATER", "endUseSub", "HVAC"},
                                                           {"J", "ELEC", "CONDENSATE", "endUseSub", "HVAC"},
                                                           {"J", "ELEC", "WELLWATER", "endUseSub", "HVAC"},
                                                           {"J", "ELEC", "MAINSWATER", "endUseSub", "HVAC"},
                                                           {"J", "ELEC", "PURCHASEDWATER", "endUseSub", "HVAC"}};

        std::vector<std::string> const result_map = {"Electricity:Facility",
                                                     "Electricity:HVAC",
                                                     "InteriorLights:Electricity",
                                                     "endUseSub:InteriorLights:Electricity",
                                                     "Electricity:Plant",
                                                     "Electricity:Building",
                                                     "Electricity:Zone:zoneName",
                                                     "InteriorLights:Electricity:Zone:zoneName",
                                                     "ExteriorLights:Electricity",
                                                     "endUseSub:ExteriorLights:Electricity",
                                                     "Heating:Electricity",
                                                     "endUseSub:Heating:Electricity",
                                                     "HeatProduced:Electricity",
                                                     "endUseSub:HeatProduced:Electricity",
                                                     "Cooling:Electricity",
                                                     "endUseSub:Cooling:Electricity",
                                                     "WaterSystems:Electricity",
                                                     "endUseSub:WaterSystems:Electricity",
                                                     "Cogeneration:Electricity",
                                                     "endUseSub:Cogeneration:Electricity",
                                                     "InteriorEquipment:Electricity",
                                                     "endUseSub:InteriorEquipment:Electricity",
                                                     "ExteriorEquipment:Electricity",
                                                     "endUseSub:ExteriorEquipment:Electricity",
                                                     "DistrictHotWater:Electricity",
                                                     "endUseSub:DistrictHotWater:Electricity",
                                                     "DistrictChilledWater:Electricity",
                                                     "endUseSub:DistrictChilledWater:Electricity",
                                                     "Fans:Electricity",
                                                     "endUseSub:Fans:Electricity",
                                                     "HeatingCoils:Electricity",
                                                     "endUseSub:HeatingCoils:Electricity",
                                                     "CoolingCoils:Electricity",
                                                     "endUseSub:CoolingCoils:Electricity",
                                                     "Pumps:Electricity",
                                                     "endUseSub:Pumps:Electricity",
                                                     "Freecooling:Electricity",
                                                     "endUseSub:Freecooling:Electricity",
                                                     "LoopToLoop:Electricity",
                                                     "endUseSub:LoopToLoop:Electricity",
                                                     "Chillers:Electricity",
                                                     "endUseSub:Chillers:Electricity",
                                                     "Boilers:Electricity",
                                                     "endUseSub:Boilers:Electricity",
                                                     "Baseboard:Electricity",
                                                     "endUseSub:Baseboard:Electricity",
                                                     "HeatRejection:Electricity",
                                                     "endUseSub:HeatRejection:Electricity",
                                                     "Humidifier:Electricity",
                                                     "endUseSub:Humidifier:Electricity",
                                                     "HeatRecovery:Electricity",
                                                     "endUseSub:HeatRecovery:Electricity",
                                                     "Photovoltaic:Electricity",
                                                     "endUseSub:Photovoltaic:Electricity",
                                                     "WindTurbine:Electricity",
                                                     "endUseSub:WindTurbine:Electricity",
                                                     "ElectricStorage:Electricity",
                                                     "endUseSub:ElectricStorage:Electricity",
                                                     "HeatRecoveryForCooling:Electricity",
                                                     "endUseSub:HeatRecoveryForCooling:Electricity",
                                                     "HeatRecoveryForHeating:Electricity",
                                                     "endUseSub:HeatRecoveryForHeating:Electricity",
                                                     "ElectricEmissions:Electricity",
                                                     "endUseSub:ElectricEmissions:Electricity",
                                                     "PurchasedElectricEmissions:Electricity",
                                                     "endUseSub:PurchasedElectricEmissions:Electricity",
                                                     "SoldElectricEmissions:Electricity",
                                                     "endUseSub:SoldElectricEmissions:Electricity",
                                                     "NaturalGasEmissions:Electricity",
                                                     "endUseSub:NaturalGasEmissions:Electricity",
                                                     "FuelOil#1Emissions:Electricity",
                                                     "endUseSub:FuelOil#1Emissions:Electricity",
                                                     "FuelOil#2Emissions:Electricity",
                                                     "endUseSub:FuelOil#2Emissions:Electricity",
                                                     "CoalEmissions:Electricity",
                                                     "endUseSub:CoalEmissions:Electricity",
                                                     "GasolineEmissions:Electricity",
                                                     "endUseSub:GasolineEmissions:Electricity",
                                                     "PropaneEmissions:Electricity",
                                                     "endUseSub:PropaneEmissions:Electricity",
                                                     "DieselEmissions:Electricity",
                                                     "endUseSub:DieselEmissions:Electricity",
                                                     "OtherFuel1Emissions:Electricity",
                                                     "endUseSub:OtherFuel1Emissions:Electricity",
                                                     "OtherFuel2Emissions:Electricity",
                                                     "endUseSub:OtherFuel2Emissions:Electricity",
                                                     "CarbonEquivalentEmissions:Electricity",
                                                     "endUseSub:CarbonEquivalentEmissions:Electricity",
                                                     "Refrigeration:Electricity",
                                                     "endUseSub:Refrigeration:Electricity",
                                                     "ColdStorageCharge:Electricity",
                                                     "endUseSub:ColdStorageCharge:Electricity",
                                                     "ColdStorageDischarge:Electricity",
                                                     "endUseSub:ColdStorageDischarge:Electricity",
                                                     "Rainwater:Electricity",
                                                     "endUseSub:Rainwater:Electricity",
                                                     "Condensate:Electricity",
                                                     "endUseSub:Condensate:Electricity",
                                                     "Wellwater:Electricity",
                                                     "endUseSub:Wellwater:Electricity",
                                                     "MainsWater:Electricity",
                                                     "endUseSub:MainsWater:Electricity"};

        bool errorFound = false;
        for (auto &meter : input_map) {
            errorFound = false;
            if (meter.size() == 5) {
                ValidateNStandardizeMeterTitles(OutputProcessor::Unit::J,
                                                meter[1],
                                                meter[2],
                                                meter[3],
                                                meter[4],
                                                errorFound); // the first argument was  meter[ 0 ]
            } else if (meter.size() == 6) {
                ValidateNStandardizeMeterTitles(OutputProcessor::Unit::J,
                                                meter[1],
                                                meter[2],
                                                meter[3],
                                                meter[4],
                                                errorFound,
                                                meter[5]); // the first argument was  meter[ 0 ]
            }
            EXPECT_FALSE(errorFound);
        }

        ASSERT_EQ(102, NumEnergyMeters);
        ASSERT_EQ(102ul, EnergyMeters.size());

        for (int i = 0; i < NumEnergyMeters; ++i) {
            EXPECT_EQ(result_map[i], EnergyMeters(i + 1).Name);
        }

        EnergyPlus::sqlite->createSQLiteSimulationsRecord(1, "EnergyPlus Version", "Current Time");

        OutputProcessor::Unit units = OutputProcessor::Unit::J;
        std::string resourceType = "ELEC";
        std::string endUse = "INTERIOR LIGHTS";
        std::string endUseSub = "endUseSub";
        std::string group = "BAD INPUT";
        errorFound = false;

        ValidateNStandardizeMeterTitles(units, resourceType, endUse, endUseSub, group, errorFound);
        EXPECT_TRUE(errorFound);

        units = OutputProcessor::Unit::J;
        resourceType = "ELEC";
        endUse = "BAD INPUT";
        endUseSub = "endUseSub";
        group = "HVAC";
        errorFound = false;

        ValidateNStandardizeMeterTitles(units, resourceType, endUse, endUseSub, group, errorFound);
        EXPECT_TRUE(errorFound);

        auto errorData = queryResult("SELECT * FROM Errors;", "Errors");

        ASSERT_EQ(2ul, errorData.size());
        std::vector<std::string> errorData0{"1", "1", "1", "Illegal Group (for Meters) Entered=BAD INPUT", "1"};
        std::vector<std::string> errorData1{"2", "1", "1", "Illegal EndUse (for Meters) Entered=BAD INPUT", "1"};
        EXPECT_EQ(errorData0, errorData[0]);
        EXPECT_EQ(errorData1, errorData[1]);
    }

    TEST_F(SQLiteFixture, OutputProcessor_setupTimePointers)
    {
        // OutputProcessor::TimeValue.allocate(2);

        auto timeStep = 1.0;

        SetupTimePointers("Zone", timeStep);

        EXPECT_DOUBLE_EQ(timeStep, TimeValue.at(OutputProcessor::TimeStepType::TimeStepZone).TimeStep);
        EXPECT_DOUBLE_EQ(0.0, TimeValue.at(OutputProcessor::TimeStepType::TimeStepZone).CurMinute);

        timeStep = 2.0;

        SetupTimePointers("HVAC", timeStep);

        EXPECT_DOUBLE_EQ(timeStep, TimeValue.at(OutputProcessor::TimeStepType::TimeStepSystem).TimeStep);
        EXPECT_DOUBLE_EQ(0.0, TimeValue.at(OutputProcessor::TimeStepType::TimeStepSystem).CurMinute);
    }

    TEST_F(SQLiteFixture, OutputProcessor_getReportVariableInput)
    {
        std::string const idf_objects = delimited_string({
            "Output:Variable,*,Site Outdoor Air Drybulb Temperature,timestep;",
            "Output:Variable,*,Site Outdoor Air Drybulb Temperature,hourly;",
            "Output:Variable,*,Site Outdoor Air Drybulb Temperature,daily;",
            "Output:Variable,*,Site Outdoor Air Drybulb Temperature,monthly;",
            "Output:Variable,*,Site Outdoor Air Drybulb Temperature,runperiod;",
        });

        ASSERT_TRUE(process_idf(idf_objects));

        GetReportVariableInput(OutputFiles::getSingleton());

        NumOfReqVariables = inputProcessor->getNumObjectsFound("Output:Variable");

        EXPECT_EQ(5, NumOfReqVariables);

        EXPECT_EQ("", ReqRepVars(1).Key);
        EXPECT_EQ("SITE OUTDOOR AIR DRYBULB TEMPERATURE", ReqRepVars(1).VarName);
        EXPECT_EQ(ReportingFrequency::TimeStep, ReqRepVars(1).frequency);
        EXPECT_EQ(0, ReqRepVars(1).SchedPtr);
        EXPECT_EQ("", ReqRepVars(1).SchedName);
        EXPECT_FALSE(ReqRepVars(1).Used);

        EXPECT_EQ("", ReqRepVars(2).Key);
        EXPECT_EQ("SITE OUTDOOR AIR DRYBULB TEMPERATURE", ReqRepVars(2).VarName);
        EXPECT_EQ(ReportingFrequency::Hourly, ReqRepVars(2).frequency);
        EXPECT_EQ(0, ReqRepVars(2).SchedPtr);
        EXPECT_EQ("", ReqRepVars(2).SchedName);
        EXPECT_FALSE(ReqRepVars(2).Used);

        EXPECT_EQ("", ReqRepVars(3).Key);
        EXPECT_EQ("SITE OUTDOOR AIR DRYBULB TEMPERATURE", ReqRepVars(3).VarName);
        EXPECT_EQ(ReportingFrequency::Daily, ReqRepVars(3).frequency);
        EXPECT_EQ(0, ReqRepVars(3).SchedPtr);
        EXPECT_EQ("", ReqRepVars(3).SchedName);
        EXPECT_FALSE(ReqRepVars(3).Used);

        EXPECT_EQ("", ReqRepVars(4).Key);
        EXPECT_EQ("SITE OUTDOOR AIR DRYBULB TEMPERATURE", ReqRepVars(4).VarName);
        EXPECT_EQ(ReportingFrequency::Monthly, ReqRepVars(4).frequency);
        EXPECT_EQ(0, ReqRepVars(4).SchedPtr);
        EXPECT_EQ("", ReqRepVars(4).SchedName);
        EXPECT_FALSE(ReqRepVars(4).Used);

        EXPECT_EQ("", ReqRepVars(5).Key);
        EXPECT_EQ("SITE OUTDOOR AIR DRYBULB TEMPERATURE", ReqRepVars(5).VarName);
        EXPECT_EQ(ReportingFrequency::Simulation, ReqRepVars(5).frequency);
        EXPECT_EQ(0, ReqRepVars(5).SchedPtr);
        EXPECT_EQ("", ReqRepVars(5).SchedName);
        EXPECT_FALSE(ReqRepVars(5).Used);
    }

    TEST_F(SQLiteFixture, OutputProcessor_buildKeyVarList)
    {
        std::string const idf_objects = delimited_string({
            "Output:Variable,*,Site Outdoor Air Drybulb Temperature,timestep;",
            "Output:Variable,*,Site Outdoor Air Drybulb Temperature,hourly;",
            "Output:Variable,*,Site Outdoor Air Drybulb Temperature,daily;",
            "Output:Variable,*,Site Outdoor Air Drybulb Temperature,monthly;",
            "Output:Variable,*,Site Outdoor Air Drybulb Temperature,runperiod;",
            "Output:Variable,*,Site Outdoor Air Drybulb Temperature,runperiod;",
        });

        ASSERT_TRUE(process_idf(idf_objects));

        GetReportVariableInput(OutputFiles::getSingleton());

        auto const keyed_value = "ENVIRONMENT";
        auto const var_name = "SITE OUTDOOR AIR DRYBULB TEMPERATURE";

        BuildKeyVarList(keyed_value, var_name, 1, 6);

        EXPECT_EQ(0, NumExtraVars);
        EXPECT_EQ(6, NumOfReqVariables);

        EXPECT_EQ("", ReqRepVars(1).Key);
        EXPECT_EQ("SITE OUTDOOR AIR DRYBULB TEMPERATURE", ReqRepVars(1).VarName);
        EXPECT_EQ(ReportingFrequency::TimeStep, ReqRepVars(1).frequency);
        EXPECT_EQ(0, ReqRepVars(1).SchedPtr);
        EXPECT_EQ("", ReqRepVars(1).SchedName);
        EXPECT_FALSE(ReqRepVars(1).Used);

        EXPECT_EQ("", ReqRepVars(2).Key);
        EXPECT_EQ("SITE OUTDOOR AIR DRYBULB TEMPERATURE", ReqRepVars(2).VarName);
        EXPECT_EQ(ReportingFrequency::Hourly, ReqRepVars(2).frequency);
        EXPECT_EQ(0, ReqRepVars(2).SchedPtr);
        EXPECT_EQ("", ReqRepVars(2).SchedName);
        EXPECT_FALSE(ReqRepVars(2).Used);

        EXPECT_EQ("", ReqRepVars(3).Key);
        EXPECT_EQ("SITE OUTDOOR AIR DRYBULB TEMPERATURE", ReqRepVars(3).VarName);
        EXPECT_EQ(ReportingFrequency::Daily, ReqRepVars(3).frequency);
        EXPECT_EQ(0, ReqRepVars(3).SchedPtr);
        EXPECT_EQ("", ReqRepVars(3).SchedName);
        EXPECT_FALSE(ReqRepVars(3).Used);

        EXPECT_EQ("", ReqRepVars(4).Key);
        EXPECT_EQ("SITE OUTDOOR AIR DRYBULB TEMPERATURE", ReqRepVars(4).VarName);
        EXPECT_EQ(ReportingFrequency::Monthly, ReqRepVars(4).frequency);
        EXPECT_EQ(0, ReqRepVars(4).SchedPtr);
        EXPECT_EQ("", ReqRepVars(4).SchedName);
        EXPECT_FALSE(ReqRepVars(4).Used);

        EXPECT_EQ("", ReqRepVars(5).Key);
        EXPECT_EQ("SITE OUTDOOR AIR DRYBULB TEMPERATURE", ReqRepVars(5).VarName);
        EXPECT_EQ(ReportingFrequency::Simulation, ReqRepVars(5).frequency);
        EXPECT_EQ(0, ReqRepVars(5).SchedPtr);
        EXPECT_EQ("", ReqRepVars(5).SchedName);
        EXPECT_FALSE(ReqRepVars(5).Used);
    }

    TEST_F(SQLiteFixture, OutputProcessor_buildKeyVarListWithKey)
    {
        std::string const idf_objects = delimited_string({
            "  Output:Table:Monthly,",
            "    Test Report,  !- Name",
            "    2,                       !- Digits After Decimal",
            "    Zone Total Internal Latent Gain Rate,  !- Variable or Meter 1 Name",
            "    SumOrAverage;            !- Aggregation Type for Variable or Meter 1",
            "",
            "Output:Variable,Living,Zone Total Internal Latent Gain Rate,Hourly;",
            "Output:Variable,Attic,Zone Total Internal Latent Gain Rate,Hourly;",
            "",
            "Output:Variable,Living,Zone Total Internal Sensible Gain Rate,Hourly;",
        });

        ASSERT_TRUE(process_idf(idf_objects));

        inputProcessor->preScanReportingVariables();
        InitializeOutput();

        Real64 ilgrGarage;
        Real64 ilgrLiving;
        Real64 ilgrAttic;

        SetupOutputVariable("Zone Total Internal Latent Gain Rate", OutputProcessor::Unit::J, ilgrGarage, "Zone", "Sum", "Garage");
        SetupOutputVariable("Zone Total Internal Latent Gain Rate", OutputProcessor::Unit::J, ilgrLiving, "Zone", "Sum", "Living");
        SetupOutputVariable("Zone Total Internal Latent Gain Rate", OutputProcessor::Unit::J, ilgrAttic, "Zone", "Sum", "Attic");

        Real64 isgrGarage;
        Real64 isgrLiving;
        Real64 isgrAttic;

        SetupOutputVariable("Zone Total Internal Sensible Gain Rate", OutputProcessor::Unit::J, isgrGarage, "Zone", "Sum", "Garage");
        SetupOutputVariable("Zone Total Internal Sensible Gain Rate", OutputProcessor::Unit::J, isgrLiving, "Zone", "Sum", "Living");
        SetupOutputVariable("Zone Total Internal Sensible Gain Rate", OutputProcessor::Unit::J, isgrAttic, "Zone", "Sum", "Attic");

        DataGlobals::DoWeathSim = true;
        DataGlobals::TimeStepZone = 0.25;

        OutputReportTabular::GetInputTabularMonthly();
        EXPECT_EQ(OutputReportTabular::MonthlyInputCount, 1);
        OutputReportTabular::InitializeTabularMonthly();

        GetReportVariableInput(OutputFiles::getSingleton());

        NumExtraVars = 0;
        BuildKeyVarList("LIVING", "ZONE TOTAL INTERNAL LATENT GAIN RATE", 1, 3);
        EXPECT_EQ(1, NumExtraVars);

        NumExtraVars = 0;
        BuildKeyVarList("GARAGE", "ZONE TOTAL INTERNAL LATENT GAIN RATE", 1, 3);
        EXPECT_EQ(0, NumExtraVars);

        NumExtraVars = 0;
        BuildKeyVarList("ATTIC", "ZONE TOTAL INTERNAL SENSIBLE GAIN RATE", 1, 3);
        EXPECT_EQ(0, NumExtraVars);
    }

    TEST_F(SQLiteFixture, OutputProcessor_buildKeyVarListWithRegexKey)
    {
        std::string const idf_objects = delimited_string({
            "  Output:Table:Monthly,",
            "    Test Report,  !- Name",
            "    2,                       !- Digits After Decimal",
            "    Zone Total Internal Latent Gain Rate,  !- Variable or Meter 1 Name",
            "    SumOrAverage;            !- Aggregation Type for Variable or Meter 1",
            "",
            "Output:Variable,Liv.*,Zone Total Internal Latent Gain Rate,Hourly;",
            "",
            "Output:Variable,Living,Zone Total Internal Sensible Gain Rate,Hourly;",
        });

        ASSERT_TRUE(process_idf(idf_objects));

        inputProcessor->preScanReportingVariables();
        InitializeOutput();

        Real64 ilgrGarage;
        Real64 ilgrLiving1;
        Real64 ilgrLiving2;

        SetupOutputVariable("Zone Total Internal Latent Gain Rate", OutputProcessor::Unit::J, ilgrGarage, "Zone", "Sum", "Garage");
        SetupOutputVariable("Zone Total Internal Latent Gain Rate", OutputProcessor::Unit::J, ilgrLiving1, "Zone", "Sum", "Living1");
        SetupOutputVariable("Zone Total Internal Latent Gain Rate", OutputProcessor::Unit::J, ilgrLiving2, "Zone", "Sum", "Living2");

        Real64 isgrGarage;
        Real64 isgrLiving;
        Real64 isgrAttic;

        SetupOutputVariable("Zone Total Internal Sensible Gain Rate", OutputProcessor::Unit::J, isgrGarage, "Zone", "Sum", "Garage");
        SetupOutputVariable("Zone Total Internal Sensible Gain Rate", OutputProcessor::Unit::J, isgrLiving, "Zone", "Sum", "Living1");
        SetupOutputVariable("Zone Total Internal Sensible Gain Rate", OutputProcessor::Unit::J, isgrAttic, "Zone", "Sum", "Living2");

        DataGlobals::DoWeathSim = true;
        DataGlobals::TimeStepZone = 0.25;

        OutputReportTabular::GetInputTabularMonthly();
        EXPECT_EQ(OutputReportTabular::MonthlyInputCount, 1);
        OutputReportTabular::InitializeTabularMonthly();

        GetReportVariableInput(OutputFiles::getSingleton());

        NumExtraVars = 0;
        BuildKeyVarList("LIVING1", "ZONE TOTAL INTERNAL LATENT GAIN RATE", 1, 2);
        EXPECT_EQ(1, NumExtraVars);

        NumExtraVars = 0;
        BuildKeyVarList("GARAGE", "ZONE TOTAL INTERNAL LATENT GAIN RATE", 1, 2);
        EXPECT_EQ(0, NumExtraVars);
    }

    TEST_F(SQLiteFixture, OutputProcessor_addBlankKeys)
    {
        std::string const idf_objects = delimited_string({
            "Output:Variable,*,Site Outdoor Air Drybulb Temperature,timestep;",
            "Output:Variable,*,Site Outdoor Air Drybulb Temperature,hourly;",
            "Output:Variable,*,Site Outdoor Air Drybulb Temperature,daily;",
            "Output:Variable,*,Site Outdoor Air Drybulb Temperature,monthly;",
            "Output:Variable,*,Site Outdoor Air Drybulb Temperature,runperiod;",
        });

        ASSERT_TRUE(process_idf(idf_objects));

        InitializeOutput();

        GetReportVariableInput(OutputFiles::getSingleton());

        auto const var_name = "Site Outdoor Air Drybulb Temperature";

        AddBlankKeys(var_name, 1, 5);

        EXPECT_EQ(5, NumExtraVars);
        EXPECT_EQ(1, ReportList(1));
        EXPECT_EQ(2, ReportList(2));
        EXPECT_EQ(3, ReportList(3));
        EXPECT_EQ(4, ReportList(4));
        EXPECT_EQ(5, ReportList(5));
        EXPECT_EQ(5, NumOfReqVariables);

        EXPECT_EQ("", ReqRepVars(1).Key);
        EXPECT_EQ("SITE OUTDOOR AIR DRYBULB TEMPERATURE", ReqRepVars(1).VarName);
        EXPECT_EQ(ReportingFrequency::TimeStep, ReqRepVars(1).frequency);
        EXPECT_EQ(0, ReqRepVars(1).SchedPtr);
        EXPECT_EQ("", ReqRepVars(1).SchedName);
        EXPECT_FALSE(ReqRepVars(1).Used);

        EXPECT_EQ("", ReqRepVars(2).Key);
        EXPECT_EQ("SITE OUTDOOR AIR DRYBULB TEMPERATURE", ReqRepVars(2).VarName);
        EXPECT_EQ(ReportingFrequency::Hourly, ReqRepVars(2).frequency);
        EXPECT_EQ(0, ReqRepVars(2).SchedPtr);
        EXPECT_EQ("", ReqRepVars(2).SchedName);
        EXPECT_FALSE(ReqRepVars(2).Used);

        EXPECT_EQ("", ReqRepVars(3).Key);
        EXPECT_EQ("SITE OUTDOOR AIR DRYBULB TEMPERATURE", ReqRepVars(3).VarName);
        EXPECT_EQ(ReportingFrequency::Daily, ReqRepVars(3).frequency);
        EXPECT_EQ(0, ReqRepVars(3).SchedPtr);
        EXPECT_EQ("", ReqRepVars(3).SchedName);
        EXPECT_FALSE(ReqRepVars(3).Used);

        EXPECT_EQ("", ReqRepVars(4).Key);
        EXPECT_EQ("SITE OUTDOOR AIR DRYBULB TEMPERATURE", ReqRepVars(4).VarName);
        EXPECT_EQ(ReportingFrequency::Monthly, ReqRepVars(4).frequency);
        EXPECT_EQ(0, ReqRepVars(4).SchedPtr);
        EXPECT_EQ("", ReqRepVars(4).SchedName);
        EXPECT_FALSE(ReqRepVars(4).Used);

        EXPECT_EQ("", ReqRepVars(5).Key);
        EXPECT_EQ("SITE OUTDOOR AIR DRYBULB TEMPERATURE", ReqRepVars(5).VarName);
        EXPECT_EQ(ReportingFrequency::Simulation, ReqRepVars(5).frequency);
        EXPECT_EQ(0, ReqRepVars(5).SchedPtr);
        EXPECT_EQ("", ReqRepVars(5).SchedName);
        EXPECT_FALSE(ReqRepVars(5).Used);
    }

    TEST_F(SQLiteFixture, OutputProcessor_determineFrequency)
    {
        auto const valid_options = std::map<std::string, ReportingFrequency>({{"Detailed", ReportingFrequency::EachCall},
                                                                              {"Timestep", ReportingFrequency::TimeStep},
                                                                              {"Hourly", ReportingFrequency::Hourly},
                                                                              {"Daily", ReportingFrequency::Daily},
                                                                              {"Monthly", ReportingFrequency::Monthly},
                                                                              {"RunPeriod", ReportingFrequency::Simulation},
                                                                              {"Environment", ReportingFrequency::Simulation},
                                                                              {"Annual", ReportingFrequency::Yearly},
                                                                              {"Bad Input", ReportingFrequency::Hourly}});

        ReportingFrequency report_freq = ReportingFrequency::EachCall;

        for (auto const option : valid_options) {
            report_freq = determineFrequency(option.first);
            EXPECT_EQ(option.second, report_freq);
        }
    }

    TEST_F(SQLiteFixture, OutputProcessor_addToOutputVariableList)
    {
        std::string const idf_objects = delimited_string({
            "Output:Variable,*,Site Outdoor Air Drybulb Temperature,timestep;",
            "Output:Variable,*,Site Outdoor Air Drybulb Temperature,hourly;",
            "Output:Variable,*,Site Outdoor Air Wetbulb Temperature,hourly;",
            "Output:Variable,*,Site Outdoor Air Humidity Ratio,hourly;",
            "Output:Variable,*,Site Outdoor Air Relative Humidity,hourly;",
            "Output:Variable,*,Zone Mean Air Temperature,hourly;",
            "Output:Variable,*,Site Outdoor Air Drybulb Temperature,daily;",
            "Output:Variable,*,Site Outdoor Air Drybulb Temperature,monthly;",
            "Output:Variable,*,Site Outdoor Air Drybulb Temperature,runperiod;",
        });

        ASSERT_TRUE(process_idf(idf_objects));

        AddToOutputVariableList(
            "Site Outdoor Air Drybulb Temperature", OutputProcessor::TimeStepType::TimeStepZone, StoreType::Averaged, 2, OutputProcessor::Unit::C);
        AddToOutputVariableList(
            "Site Outdoor Air Wetbulb Temperature", OutputProcessor::TimeStepType::TimeStepZone, StoreType::Averaged, 2, OutputProcessor::Unit::C);
        AddToOutputVariableList("Site Outdoor Air Humidity Ratio",
                                OutputProcessor::TimeStepType::TimeStepZone,
                                StoreType::Averaged,
                                2,
                                OutputProcessor::Unit::kgWater_kgDryAir);
        AddToOutputVariableList(
            "Site Outdoor Air Relative Humidity", OutputProcessor::TimeStepType::TimeStepZone, StoreType::Averaged, 2, OutputProcessor::Unit::Perc);

        EXPECT_EQ(OutputProcessor::TimeStepType::TimeStepZone, DDVariableTypes(1).timeStepType);
        EXPECT_EQ(StoreType::Averaged, DDVariableTypes(1).storeType);
        EXPECT_EQ(2, DDVariableTypes(1).VariableType);
        EXPECT_EQ(0, DDVariableTypes(1).Next);
        EXPECT_FALSE(DDVariableTypes(1).ReportedOnDDFile);
        EXPECT_EQ("Site Outdoor Air Drybulb Temperature", DDVariableTypes(1).VarNameOnly);
        EXPECT_EQ(OutputProcessor::Unit::C, DDVariableTypes(1).units);

        EXPECT_EQ(OutputProcessor::TimeStepType::TimeStepZone, DDVariableTypes(2).timeStepType);
        EXPECT_EQ(StoreType::Averaged, DDVariableTypes(2).storeType);
        EXPECT_EQ(2, DDVariableTypes(2).VariableType);
        EXPECT_EQ(0, DDVariableTypes(2).Next);
        EXPECT_FALSE(DDVariableTypes(2).ReportedOnDDFile);
        EXPECT_EQ("Site Outdoor Air Wetbulb Temperature", DDVariableTypes(2).VarNameOnly);
        EXPECT_EQ(OutputProcessor::Unit::C, DDVariableTypes(2).units);

        EXPECT_EQ(OutputProcessor::TimeStepType::TimeStepZone, DDVariableTypes(3).timeStepType);
        EXPECT_EQ(StoreType::Averaged, DDVariableTypes(3).storeType);
        EXPECT_EQ(2, DDVariableTypes(3).VariableType);
        EXPECT_EQ(0, DDVariableTypes(3).Next);
        EXPECT_FALSE(DDVariableTypes(3).ReportedOnDDFile);
        EXPECT_EQ("Site Outdoor Air Humidity Ratio", DDVariableTypes(3).VarNameOnly);
        EXPECT_EQ(OutputProcessor::Unit::kgWater_kgDryAir, DDVariableTypes(3).units);

        EXPECT_EQ(OutputProcessor::TimeStepType::TimeStepZone, DDVariableTypes(4).timeStepType);
        EXPECT_EQ(StoreType::Averaged, DDVariableTypes(4).storeType);
        EXPECT_EQ(2, DDVariableTypes(4).VariableType);
        EXPECT_EQ(0, DDVariableTypes(4).Next);
        EXPECT_FALSE(DDVariableTypes(4).ReportedOnDDFile);
        EXPECT_EQ("Site Outdoor Air Relative Humidity", DDVariableTypes(4).VarNameOnly);
        EXPECT_EQ(OutputProcessor::Unit::Perc, DDVariableTypes(4).units);
    }

    TEST_F(SQLiteFixture, OutputProcessor_setupOutputVariable)
    {
        std::string const idf_objects = delimited_string({
            "Output:Variable,*,Site Outdoor Air Drybulb Temperature,runperiod;",
        });

        ASSERT_TRUE(process_idf(idf_objects));

<<<<<<< HEAD
        GetReportVariableInput();
=======
        GetReportVariableInput(OutputFiles::getSingleton());
>>>>>>> 790d6f76
        SetupOutputVariable(
            "Site Outdoor Air Drybulb Temperature", OutputProcessor::Unit::C, DataEnvironment::OutDryBulbTemp, "Zone", "Average", "Environment");

        auto reportDataDictionaryResults = queryResult("SELECT * FROM ReportDataDictionary;", "ReportDataDictionary");

        std::vector<std::vector<std::string>> reportDataDictionary(
            {{"1", "0", "Avg", "Zone", "Zone", "Environment", "Site Outdoor Air Drybulb Temperature", "Run Period", "", "C"}});
        EXPECT_EQ(reportDataDictionary, reportDataDictionaryResults);

        EXPECT_EQ(1, NumExtraVars);

        EXPECT_EQ("", ReqRepVars(1).Key);
        EXPECT_EQ("SITE OUTDOOR AIR DRYBULB TEMPERATURE", ReqRepVars(1).VarName);
        EXPECT_EQ(ReportingFrequency::Simulation, ReqRepVars(1).frequency);
        EXPECT_EQ(0, ReqRepVars(1).SchedPtr);
        EXPECT_EQ("", ReqRepVars(1).SchedName);
        EXPECT_EQ(true, ReqRepVars(1).Used);

        EXPECT_EQ(OutputProcessor::TimeStepType::TimeStepZone, DDVariableTypes(1).timeStepType);
        EXPECT_EQ(StoreType::Averaged, DDVariableTypes(1).storeType);
        EXPECT_EQ(2, DDVariableTypes(1).VariableType);
        EXPECT_EQ(0, DDVariableTypes(1).Next);
        EXPECT_FALSE(DDVariableTypes(1).ReportedOnDDFile);
        EXPECT_EQ("Site Outdoor Air Drybulb Temperature", DDVariableTypes(1).VarNameOnly);
    }



    TEST_F(EnergyPlusFixture, OutputProcessor_setupOutputVariable_endUseSubKey)
    {
        std::string const idf_objects = delimited_string({
            "Output:Variable,*,Chiller Electric Energy,runperiod;",
            "Output:Variable,*,Lights Electric Energy,runperiod;",
            "Output:Variable,*,Environmental Impact Fuel Oil #2 CO2 Emissions Mass,runperiod;",
        });

        ASSERT_TRUE(process_idf(idf_objects));

        GetReportVariableInput();

        Real64 cooling_consumption = 0.;
        SetupOutputVariable("Chiller Electric Energy",
                            OutputProcessor::Unit::J,
                            cooling_consumption,
                            "System",
                            "Sum",
                            "Cool-1",
                            _,
                            "ELECTRICITY",
                            "Cooling",
                            _,                        // EndUseSubKey
                            "Plant");


        Real64 light_consumption = 0.;
        SetupOutputVariable("Lights Electric Energy",
                            OutputProcessor::Unit::J,
                            light_consumption,
                            "Zone",
                            "Sum",
                            "LIGHTS 1",
                            _,
                            "Electricity",
                            "InteriorLights",
                            "RailroadCrossing",    // EndUseSubKey
                            "Building",
                            "SPACE1-1",
                            1,
                            1);

        Real64 fuel_oil_co2 = 0.;
        SetupOutputVariable("Environmental Impact Fuel Oil #2 CO2 Emissions Mass",
                            OutputProcessor::Unit::kg,
                            fuel_oil_co2,
                            "System",
                            "Sum",
                            "Site",
                            _,
                            "CO2",
                            "FuelOil#2Emissions",
                            _,                    // EndUseSubKey
                            "");     

        int found;

        // Cooling
        // testing an ABUPS end use with no sub end use specified
        EXPECT_EQ(1, EndUseCategory(2).NumSubcategories); 
        EXPECT_EQ("General", EndUseCategory(2).SubcategoryName(1)); 

        found = UtilityRoutines::FindItem("Cooling:Electricity", EnergyMeters);
        EXPECT_NE(0, found);
        EXPECT_EQ("Electricity", EnergyMeters(found).ResourceType);
        EXPECT_EQ("Cooling", EnergyMeters(found).EndUse);
        EXPECT_EQ("", EnergyMeters(found).EndUseSub);

        found = UtilityRoutines::FindItem("General:Cooling:Electricity", EnergyMeters);
        EXPECT_NE(0, found);
        EXPECT_EQ("Electricity", EnergyMeters(found).ResourceType);
        EXPECT_EQ("Cooling", EnergyMeters(found).EndUse);
        EXPECT_EQ("General", EnergyMeters(found).EndUseSub);

        // lighting
        // testing an ABUPS end use with a sub end use specified
        EXPECT_EQ(1, EndUseCategory(3).NumSubcategories); // lighting end use
        EXPECT_EQ("RailroadCrossing", EndUseCategory(3).SubcategoryName(1)); 

        found = UtilityRoutines::FindItem("InteriorLights:Electricity", EnergyMeters);
        EXPECT_NE(0, found);
        EXPECT_EQ("Electricity", EnergyMeters(found).ResourceType);
        EXPECT_EQ("InteriorLights", EnergyMeters(found).EndUse);
        EXPECT_EQ("", EnergyMeters(found).EndUseSub);

        found = UtilityRoutines::FindItem("General:InteriorLights:Electricity", EnergyMeters);
        EXPECT_EQ(0, found);   // should not find this

        found = UtilityRoutines::FindItem("RailroadCrossing:InteriorLights:Electricity", EnergyMeters);
        EXPECT_NE(0, found);
        EXPECT_EQ("Electricity", EnergyMeters(found).ResourceType);
        EXPECT_EQ("InteriorLights", EnergyMeters(found).EndUse);
        EXPECT_EQ("RailroadCrossing", EnergyMeters(found).EndUseSub);

        // fuel oil CO2 emissions
        // testing a non-ABUPS end use with no sub end use specified
        found = UtilityRoutines::FindItem("FuelOil#2Emissions:CO2", EnergyMeters);
        EXPECT_NE(0, found);
        EXPECT_EQ("CO2", EnergyMeters(found).ResourceType);
        EXPECT_EQ("FuelOil#2Emissions", EnergyMeters(found).EndUse);
        EXPECT_EQ("", EnergyMeters(found).EndUseSub);
    }



    TEST_F(SQLiteFixture, OutputProcessor_setupOutputVariable_star)
    {
        std::string const idf_objects = delimited_string({"Output:Variable,*,Boiler Gas Rate,runperiod;"});

        ASSERT_TRUE(process_idf(idf_objects));

        GetReportVariableInput(OutputFiles::getSingleton());
        Real64 fuel_used = 999;
        SetupOutputVariable("Boiler Gas Rate", OutputProcessor::Unit::W, fuel_used, "System", "Average", "Boiler1");
        SetupOutputVariable("Boiler Gas Rate", OutputProcessor::Unit::W, fuel_used, "System", "Average", "Boiler2");
        SetupOutputVariable("Boiler Gas Rate", OutputProcessor::Unit::W, fuel_used, "System", "Average", "Boiler3");

        auto reportDataDictionaryResults = queryResult("SELECT * FROM ReportDataDictionary;", "ReportDataDictionary");

        std::vector<std::vector<std::string>> reportDataDictionary({
            {"1", "0", "Avg", "System", "HVAC System", "Boiler1", "Boiler Gas Rate", "Run Period", "", "W"},
            {"2", "0", "Avg", "System", "HVAC System", "Boiler2", "Boiler Gas Rate", "Run Period", "", "W"},
            {"3", "0", "Avg", "System", "HVAC System", "Boiler3", "Boiler Gas Rate", "Run Period", "", "W"},
        });

        EXPECT_EQ(reportDataDictionary, reportDataDictionaryResults);

        auto reportDataResults = queryResult("SELECT * FROM ReportData;", "ReportData");
        auto reportExtendedDataResults = queryResult("SELECT * FROM ReportExtendedData;", "ReportExtendedData");

        compare_eso_stream(
            delimited_string({"1,11,Boiler1,Boiler Gas Rate [W] !RunPeriod [Value,Min,Month,Day,Hour,Minute,Max,Month,Day,Hour,Minute]",
                              "2,11,Boiler2,Boiler Gas Rate [W] !RunPeriod [Value,Min,Month,Day,Hour,Minute,Max,Month,Day,Hour,Minute]",
                              "3,11,Boiler3,Boiler Gas Rate [W] !RunPeriod [Value,Min,Month,Day,Hour,Minute,Max,Month,Day,Hour,Minute]"}));
    }

    TEST_F(SQLiteFixture, OutputProcessor_setupOutputVariable_regex)
    {
        std::string const idf_objects = delimited_string({"Output:Variable,Boiler[13],Boiler Gas Rate,runperiod;"});

        ASSERT_TRUE(process_idf(idf_objects));

        GetReportVariableInput(OutputFiles::getSingleton());
        Real64 fuel_used = 999;
        SetupOutputVariable("Boiler Gas Rate", OutputProcessor::Unit::W, fuel_used, "System", "Average", "Boiler1");
        SetupOutputVariable("Boiler Gas Rate", OutputProcessor::Unit::W, fuel_used, "System", "Average", "Boiler2");
        SetupOutputVariable("Boiler Gas Rate", OutputProcessor::Unit::W, fuel_used, "System", "Average", "Boiler3");

        auto reportDataDictionaryResults = queryResult("SELECT * FROM ReportDataDictionary;", "ReportDataDictionary");

        std::vector<std::vector<std::string>> reportDataDictionary({
            {"1", "0", "Avg", "System", "HVAC System", "Boiler1", "Boiler Gas Rate", "Run Period", "", "W"},
            {"2", "0", "Avg", "System", "HVAC System", "Boiler3", "Boiler Gas Rate", "Run Period", "", "W"},
        });

        EXPECT_EQ(reportDataDictionary, reportDataDictionaryResults);

        auto reportDataResults = queryResult("SELECT * FROM ReportData;", "ReportData");
        auto reportExtendedDataResults = queryResult("SELECT * FROM ReportExtendedData;", "ReportExtendedData");

        compare_eso_stream(
            delimited_string({"1,11,Boiler1,Boiler Gas Rate [W] !RunPeriod [Value,Min,Month,Day,Hour,Minute,Max,Month,Day,Hour,Minute]",
                              "2,11,Boiler3,Boiler Gas Rate [W] !RunPeriod [Value,Min,Month,Day,Hour,Minute,Max,Month,Day,Hour,Minute]"}));
    }

    TEST_F(SQLiteFixture, OutputProcessor_setupOutputVariable_regex_2)
    {
        std::string const idf_objects = delimited_string({"Output:Variable,Boiler.*,Boiler Gas Rate,runperiod;"});

        ASSERT_TRUE(process_idf(idf_objects));

        GetReportVariableInput(OutputFiles::getSingleton());
        Real64 fuel_used = 999;
        SetupOutputVariable("Boiler Gas Rate", OutputProcessor::Unit::W, fuel_used, "System", "Average", "Boiler1");
        SetupOutputVariable("Boiler Gas Rate", OutputProcessor::Unit::W, fuel_used, "System", "Average", "Boiler2");
        SetupOutputVariable("Boiler Gas Rate", OutputProcessor::Unit::W, fuel_used, "System", "Average", "Boiler3");

        auto reportDataDictionaryResults = queryResult("SELECT * FROM ReportDataDictionary;", "ReportDataDictionary");

        std::vector<std::vector<std::string>> reportDataDictionary({
            {"1", "0", "Avg", "System", "HVAC System", "Boiler1", "Boiler Gas Rate", "Run Period", "", "W"},
            {"2", "0", "Avg", "System", "HVAC System", "Boiler2", "Boiler Gas Rate", "Run Period", "", "W"},
            {"3", "0", "Avg", "System", "HVAC System", "Boiler3", "Boiler Gas Rate", "Run Period", "", "W"},
        });

        EXPECT_EQ(reportDataDictionary, reportDataDictionaryResults);

        auto reportDataResults = queryResult("SELECT * FROM ReportData;", "ReportData");
        auto reportExtendedDataResults = queryResult("SELECT * FROM ReportExtendedData;", "ReportExtendedData");

        compare_eso_stream(
            delimited_string({"1,11,Boiler1,Boiler Gas Rate [W] !RunPeriod [Value,Min,Month,Day,Hour,Minute,Max,Month,Day,Hour,Minute]",
                              "2,11,Boiler2,Boiler Gas Rate [W] !RunPeriod [Value,Min,Month,Day,Hour,Minute,Max,Month,Day,Hour,Minute]",
                              "3,11,Boiler3,Boiler Gas Rate [W] !RunPeriod [Value,Min,Month,Day,Hour,Minute,Max,Month,Day,Hour,Minute]"}));
    }

    TEST_F(SQLiteFixture, OutputProcessor_setupOutputVariable_regex_3)
    {
        std::string const idf_objects = delimited_string({"Output:Variable,Zn003:Wall.*,AFN Linkage Node 1 to Node 2 Volume Flow Rate,timestep;"});

        ASSERT_TRUE(process_idf(idf_objects));

        GetReportVariableInput(OutputFiles::getSingleton());
        Real64 vol_flow = 999;
        SetupOutputVariable(
            "AFN Linkage Node 1 to Node 2 Volume Flow Rate", OutputProcessor::Unit::m3_s, vol_flow, "System", "Average", "Zn003:Wall001");
        SetupOutputVariable(
            "AFN Linkage Node 1 to Node 2 Volume Flow Rate", OutputProcessor::Unit::m3_s, vol_flow, "System", "Average", "Zn003:Wall002");
        SetupOutputVariable(
            "AFN Linkage Node 1 to Node 2 Volume Flow Rate", OutputProcessor::Unit::m3_s, vol_flow, "System", "Average", "Zn003:Wall002:Win001");
        SetupOutputVariable(
            "AFN Linkage Node 1 to Node 2 Volume Flow Rate", OutputProcessor::Unit::m3_s, vol_flow, "System", "Average", "Zn003:Wall003");

        auto reportDataDictionaryResults = queryResult("SELECT * FROM ReportDataDictionary;", "ReportDataDictionary");

        std::vector<std::vector<std::string>> reportDataDictionary({
            {"1", "0", "Avg", "System", "HVAC System", "Zn003:Wall001", "AFN Linkage Node 1 to Node 2 Volume Flow Rate", "Zone Timestep", "", "m3/s"},
            {"2", "0", "Avg", "System", "HVAC System", "Zn003:Wall002", "AFN Linkage Node 1 to Node 2 Volume Flow Rate", "Zone Timestep", "", "m3/s"},
            {"3",
             "0",
             "Avg",
             "System",
             "HVAC System",
             "Zn003:Wall002:Win001",
             "AFN Linkage Node 1 to Node 2 Volume Flow Rate",
             "Zone Timestep",
             "",
             "m3/s"},
            {"4", "0", "Avg", "System", "HVAC System", "Zn003:Wall003", "AFN Linkage Node 1 to Node 2 Volume Flow Rate", "Zone Timestep", "", "m3/s"},
        });

        EXPECT_EQ(reportDataDictionary, reportDataDictionaryResults);

        auto reportDataResults = queryResult("SELECT * FROM ReportData;", "ReportData");
        auto reportExtendedDataResults = queryResult("SELECT * FROM ReportExtendedData;", "ReportExtendedData");

        compare_eso_stream(delimited_string({
            "1,1,Zn003:Wall001,AFN Linkage Node 1 to Node 2 Volume Flow Rate [m3/s] !TimeStep",
            "2,1,Zn003:Wall002,AFN Linkage Node 1 to Node 2 Volume Flow Rate [m3/s] !TimeStep",
            "3,1,Zn003:Wall002:Win001,AFN Linkage Node 1 to Node 2 Volume Flow Rate [m3/s] !TimeStep",
            "4,1,Zn003:Wall003,AFN Linkage Node 1 to Node 2 Volume Flow Rate [m3/s] !TimeStep",
        }));
    }

    TEST_F(SQLiteFixture, OutputProcessor_setupOutputVariable_regex_4)
    {
        // case-insensitive comparison
        std::string const idf_objects =
            delimited_string({"Output:Variable,(?i)Zn003:Wall.*,AFN Linkage Node 1 to Node 2 Volume Flow Rate,timestep;"});

        ASSERT_TRUE(process_idf(idf_objects));

        GetReportVariableInput(OutputFiles::getSingleton());
        Real64 vol_flow = 999;
        SetupOutputVariable(
            "AFN Linkage Node 1 to Node 2 Volume Flow Rate", OutputProcessor::Unit::m3_s, vol_flow, "System", "Average", "ZN003:WALL001");
        SetupOutputVariable(
            "AFN Linkage Node 1 to Node 2 Volume Flow Rate", OutputProcessor::Unit::m3_s, vol_flow, "System", "Average", "ZN003:WALL002");
        SetupOutputVariable(
            "AFN Linkage Node 1 to Node 2 Volume Flow Rate", OutputProcessor::Unit::m3_s, vol_flow, "System", "Average", "ZN003:WALL002:WIN001");
        SetupOutputVariable(
            "AFN Linkage Node 1 to Node 2 Volume Flow Rate", OutputProcessor::Unit::m3_s, vol_flow, "System", "Average", "ZN003:WALL003");

        auto reportDataDictionaryResults = queryResult("SELECT * FROM ReportDataDictionary;", "ReportDataDictionary");

        std::vector<std::vector<std::string>> reportDataDictionary({
            {"1", "0", "Avg", "System", "HVAC System", "ZN003:WALL001", "AFN Linkage Node 1 to Node 2 Volume Flow Rate", "Zone Timestep", "", "m3/s"},
            {"2", "0", "Avg", "System", "HVAC System", "ZN003:WALL002", "AFN Linkage Node 1 to Node 2 Volume Flow Rate", "Zone Timestep", "", "m3/s"},
            {"3",
             "0",
             "Avg",
             "System",
             "HVAC System",
             "ZN003:WALL002:WIN001",
             "AFN Linkage Node 1 to Node 2 Volume Flow Rate",
             "Zone Timestep",
             "",
             "m3/s"},
            {"4", "0", "Avg", "System", "HVAC System", "ZN003:WALL003", "AFN Linkage Node 1 to Node 2 Volume Flow Rate", "Zone Timestep", "", "m3/s"},
        });

        EXPECT_EQ(reportDataDictionary, reportDataDictionaryResults);

        auto reportDataResults = queryResult("SELECT * FROM ReportData;", "ReportData");
        auto reportExtendedDataResults = queryResult("SELECT * FROM ReportExtendedData;", "ReportExtendedData");

        compare_eso_stream(delimited_string({
            "1,1,ZN003:WALL001,AFN Linkage Node 1 to Node 2 Volume Flow Rate [m3/s] !TimeStep",
            "2,1,ZN003:WALL002,AFN Linkage Node 1 to Node 2 Volume Flow Rate [m3/s] !TimeStep",
            "3,1,ZN003:WALL002:WIN001,AFN Linkage Node 1 to Node 2 Volume Flow Rate [m3/s] !TimeStep",
            "4,1,ZN003:WALL003,AFN Linkage Node 1 to Node 2 Volume Flow Rate [m3/s] !TimeStep",
        }));
    }

    TEST_F(SQLiteFixture, OutputProcessor_checkReportVariable)
    {
        std::string const idf_objects = delimited_string({
            "Output:Variable,*,Site Outdoor Air Drybulb Temperature,timestep;",
            "Output:Variable,*,Site Outdoor Air Drybulb Temperature,hourly;",
            "Output:Variable,*,Site Outdoor Air Drybulb Temperature,daily;",
            "Output:Variable,*,Site Outdoor Air Drybulb Temperature,monthly;",
            "Output:Variable,*,Site Outdoor Air Drybulb Temperature,runperiod;",
        });

        ASSERT_TRUE(process_idf(idf_objects));

        auto const keyed_value = "Environment";
        auto const var_name = "Site Outdoor Air Drybulb Temperature";

        InitializeOutput();

        GetReportVariableInput(OutputFiles::getSingleton());
        CheckReportVariable(keyed_value, var_name);

        EXPECT_EQ(5, NumOfReqVariables);

        EXPECT_EQ("", ReqRepVars(1).Key);
        EXPECT_EQ("SITE OUTDOOR AIR DRYBULB TEMPERATURE", ReqRepVars(1).VarName);
        EXPECT_EQ(ReportingFrequency::TimeStep, ReqRepVars(1).frequency);
        EXPECT_EQ(0, ReqRepVars(1).SchedPtr);
        EXPECT_EQ("", ReqRepVars(1).SchedName);
        EXPECT_EQ(true, ReqRepVars(1).Used);

        EXPECT_EQ("", ReqRepVars(2).Key);
        EXPECT_EQ("SITE OUTDOOR AIR DRYBULB TEMPERATURE", ReqRepVars(2).VarName);
        EXPECT_EQ(ReportingFrequency::Hourly, ReqRepVars(2).frequency);
        EXPECT_EQ(0, ReqRepVars(2).SchedPtr);
        EXPECT_EQ("", ReqRepVars(2).SchedName);
        EXPECT_EQ(true, ReqRepVars(2).Used);

        EXPECT_EQ("", ReqRepVars(3).Key);
        EXPECT_EQ("SITE OUTDOOR AIR DRYBULB TEMPERATURE", ReqRepVars(3).VarName);
        EXPECT_EQ(ReportingFrequency::Daily, ReqRepVars(3).frequency);
        EXPECT_EQ(0, ReqRepVars(3).SchedPtr);
        EXPECT_EQ("", ReqRepVars(3).SchedName);
        EXPECT_EQ(true, ReqRepVars(3).Used);

        EXPECT_EQ("", ReqRepVars(4).Key);
        EXPECT_EQ("SITE OUTDOOR AIR DRYBULB TEMPERATURE", ReqRepVars(4).VarName);
        EXPECT_EQ(ReportingFrequency::Monthly, ReqRepVars(4).frequency);
        EXPECT_EQ(0, ReqRepVars(4).SchedPtr);
        EXPECT_EQ("", ReqRepVars(4).SchedName);
        EXPECT_EQ(true, ReqRepVars(4).Used);

        EXPECT_EQ("", ReqRepVars(5).Key);
        EXPECT_EQ("SITE OUTDOOR AIR DRYBULB TEMPERATURE", ReqRepVars(5).VarName);
        EXPECT_EQ(ReportingFrequency::Simulation, ReqRepVars(5).frequency);
        EXPECT_EQ(0, ReqRepVars(5).SchedPtr);
        EXPECT_EQ("", ReqRepVars(5).SchedName);
        EXPECT_EQ(true, ReqRepVars(5).Used);
    }

    TEST_F(SQLiteFixture, OutputProcessor_getCustomMeterInput)
    {
        std::string const idf_objects = delimited_string({
            "  Output:Meter:MeterFileOnly,MyGeneralLights,monthly;",
            "  Output:Meter:MeterFileOnly,MyGeneralLights,runperiod;",
            "  Output:Meter:MeterFileOnly,MyBuildingOther,monthly;",
            "  Output:Meter:MeterFileOnly,MyBuildingOther,runperiod;",
            "  Output:Meter:MeterFileOnly,Building Infiltration Heat Loss,monthly;",
            "  Output:Meter:MeterFileOnly,Building Infiltration Heat Loss,runperiod;",
            "  Meter:Custom,",
            "    MyGeneralLights,         !- Name",
            "    Electricity,             !- Fuel Type",
            "    SPACE1-1 Lights 1,       !- Key Name 1",
            "    Lights Electric Energy,  !- Output Variable or Meter Name 1",
            "    SPACE2-1 Lights 1,       !- Key Name 2",
            "    Lights Electric Energy,  !- Output Variable or Meter Name 2",
            "    SPACE3-1 Lights 1,       !- Key Name 3",
            "    Lights Electric Energy,  !- Output Variable or Meter Name 3",
            "    SPACE4-1 Lights 1,       !- Key Name 4",
            "    Lights Electric Energy,  !- Output Variable or Meter Name 4",
            "    SPACE5-1 Lights 1,       !- Key Name 5",
            "    Lights Electric Energy;  !- Output Variable or Meter Name 5",
            "  Meter:Custom,",
            "    Building Infiltration Heat Loss,  !- Name",
            "    Generic,                 !- Fuel Type",
            "    *,                       !- Key Name 1",
            "    Zone Infiltration Total Heat Loss Energy;  !- Output Variable or Meter Name 1",
            "  Meter:CustomDecrement,",
            "    MyBuildingOther,         !- Name",
            "    Electricity,             !- Fuel Type",
            "    Electricity:Building,    !- Source Meter Name",
            "    ,                        !- Key Name 1",
            "    MyGeneralLights;         !- Output Variable or Meter Name 1",
        });

        ASSERT_TRUE(process_idf(idf_objects));
        Real64 light_consumption = 0;
        SetupOutputVariable("Lights Electric Energy",
                            OutputProcessor::Unit::J,
                            light_consumption,
                            "Zone",
                            "Sum",
                            "SPACE1-1 LIGHTS 1",
                            _,
                            "Electricity",
                            "InteriorLights",
                            "GeneralLights",
                            "Building",
                            "SPACE1-1",
                            1,
                            1);
        SetupOutputVariable("Lights Electric Energy",
                            OutputProcessor::Unit::J,
                            light_consumption,
                            "Zone",
                            "Sum",
                            "SPACE2-1 LIGHTS 1",
                            _,
                            "Electricity",
                            "InteriorLights",
                            "GeneralLights",
                            "Building",
                            "SPACE2-1",
                            1,
                            1);
        SetupOutputVariable("Lights Electric Energy",
                            OutputProcessor::Unit::J,
                            light_consumption,
                            "Zone",
                            "Sum",
                            "SPACE3-1 LIGHTS 1",
                            _,
                            "Electricity",
                            "InteriorLights",
                            "GeneralLights",
                            "Building",
                            "SPACE3-1",
                            1,
                            1);
        SetupOutputVariable("Lights Electric Energy",
                            OutputProcessor::Unit::J,
                            light_consumption,
                            "Zone",
                            "Sum",
                            "SPACE4-1 LIGHTS 1",
                            _,
                            "Electricity",
                            "InteriorLights",
                            "GeneralLights",
                            "Building",
                            "SPACE4-1",
                            1,
                            1);
        SetupOutputVariable("Lights Electric Energy",
                            OutputProcessor::Unit::J,
                            light_consumption,
                            "Zone",
                            "Sum",
                            "SPACE5-1 LIGHTS 1",
                            _,
                            "Electricity",
                            "InteriorLights",
                            "GeneralLights",
                            "Building",
                            "SPACE5-1",
                            1,
                            1);
        Real64 zone_infil_total_loss = 0;
        SetupOutputVariable("Zone Infiltration Total Heat Loss Energy", OutputProcessor::Unit::J, zone_infil_total_loss, "System", "Sum", "SPACE1-1");
        SetupOutputVariable("Zone Infiltration Total Heat Loss Energy", OutputProcessor::Unit::J, zone_infil_total_loss, "System", "Sum", "SPACE2-1");
        SetupOutputVariable("Zone Infiltration Total Heat Loss Energy", OutputProcessor::Unit::J, zone_infil_total_loss, "System", "Sum", "SPACE3-1");
        SetupOutputVariable("Zone Infiltration Total Heat Loss Energy", OutputProcessor::Unit::J, zone_infil_total_loss, "System", "Sum", "SPACE4-1");
        SetupOutputVariable("Zone Infiltration Total Heat Loss Energy", OutputProcessor::Unit::J, zone_infil_total_loss, "System", "Sum", "SPACE5-1");

        bool errors_found = false;

        GetCustomMeterInput(errors_found);

        ASSERT_FALSE(errors_found);

        ASSERT_EQ(17, NumEnergyMeters);

        auto const meters_result = std::map<int, std::tuple<int, std::string, std::string, std::string, std::string, std::string, std::string>>({
            {1, std::make_tuple(0, "Electricity:Facility", "Electricity", "", "", "", "J")},
            {2, std::make_tuple(0, "Electricity:Building", "Electricity", "", "", "Building", "J")},
            {3, std::make_tuple(0, "Electricity:Zone:SPACE1-1", "Electricity", "", "", "Zone", "J")},
            {4, std::make_tuple(0, "InteriorLights:Electricity", "Electricity", "InteriorLights", "", "", "J")},
            {5, std::make_tuple(0, "InteriorLights:Electricity:Zone:SPACE1-1", "Electricity", "InteriorLights", "", "Zone", "J")},
            {6, std::make_tuple(0, "GeneralLights:InteriorLights:Electricity", "Electricity", "InteriorLights", "GeneralLights", "", "J")},
            {7, std::make_tuple(0, "Electricity:Zone:SPACE2-1", "Electricity", "", "", "Zone", "J")},
            {8, std::make_tuple(0, "InteriorLights:Electricity:Zone:SPACE2-1", "Electricity", "InteriorLights", "", "Zone", "J")},
            {9, std::make_tuple(0, "Electricity:Zone:SPACE3-1", "Electricity", "", "", "Zone", "J")},
            {10, std::make_tuple(0, "InteriorLights:Electricity:Zone:SPACE3-1", "Electricity", "InteriorLights", "", "Zone", "J")},
            {11, std::make_tuple(0, "Electricity:Zone:SPACE4-1", "Electricity", "", "", "Zone", "J")},
            {12, std::make_tuple(0, "InteriorLights:Electricity:Zone:SPACE4-1", "Electricity", "InteriorLights", "", "Zone", "J")},
            {13, std::make_tuple(0, "Electricity:Zone:SPACE5-1", "Electricity", "", "", "Zone", "J")},
            {14, std::make_tuple(0, "InteriorLights:Electricity:Zone:SPACE5-1", "Electricity", "InteriorLights", "", "Zone", "J")},
            {15, std::make_tuple(1, "MYGENERALLIGHTS", "Electricity", "", "", "", "J")},
            {16, std::make_tuple(1, "BUILDING INFILTRATION HEAT LOSS", "Generic", "", "", "", "J")},
            {17, std::make_tuple(2, "MYBUILDINGOTHER", "Electricity", "", "", "", "J")},
        });

        for (auto const result : meters_result) {
            EXPECT_EQ(std::get<0>(result.second), EnergyMeters(result.first).TypeOfMeter);
            EXPECT_EQ(std::get<1>(result.second), EnergyMeters(result.first).Name);
            EXPECT_EQ(std::get<2>(result.second), EnergyMeters(result.first).ResourceType);
            EXPECT_EQ(std::get<3>(result.second), EnergyMeters(result.first).EndUse);
            EXPECT_EQ(std::get<4>(result.second), EnergyMeters(result.first).EndUseSub);
            EXPECT_EQ(std::get<5>(result.second), EnergyMeters(result.first).Group);
            EXPECT_EQ(std::get<6>(result.second), unitEnumToString(EnergyMeters(result.first).Units));
        }
    }

    TEST_F(SQLiteFixture, OutputProcessor_attachMeters)
    {
        std::string const idf_objects = delimited_string({
            "Output:Meter,Electricity:Facility,timestep;",
            "Output:Meter,Electricity:Facility,hourly;",
            "Output:Meter,Electricity:Facility,daily;",
            "Output:Meter,Electricity:Facility,monthly;",
            "Output:Meter,Electricity:Facility,runperiod;",
        });

        ASSERT_TRUE(process_idf(idf_objects));

        InitializeOutput();

        int meter_array_ptr = -1;
        bool errors_found = false;

        std::string resourceType("Electricity");
        std::string endUse("InteriorLights");
        std::string endUseSub("GeneralLights");
        std::string group("Building");
        std::string const zoneName("SPACE1-1");

        AttachMeters(OutputProcessor::Unit::J, resourceType, endUse, endUseSub, group, zoneName, 1, meter_array_ptr, errors_found);

        EXPECT_FALSE(errors_found);
        EXPECT_EQ(1, meter_array_ptr);

        ASSERT_EQ(6, NumEnergyMeters);

        auto const meters_result = std::map<int, std::tuple<int, std::string, std::string, std::string, std::string, std::string, std::string>>({
            {1, std::make_tuple(0, "Electricity:Facility", "Electricity", "", "", "", "J")},
            {2, std::make_tuple(0, "Electricity:Building", "Electricity", "", "", "Building", "J")},
            {3, std::make_tuple(0, "Electricity:Zone:SPACE1-1", "Electricity", "", "", "Zone", "J")},
            {4, std::make_tuple(0, "InteriorLights:Electricity", "Electricity", "InteriorLights", "", "", "J")},
            {5, std::make_tuple(0, "InteriorLights:Electricity:Zone:SPACE1-1", "Electricity", "InteriorLights", "", "Zone", "J")},
            {6, std::make_tuple(0, "GeneralLights:InteriorLights:Electricity", "Electricity", "InteriorLights", "GeneralLights", "", "J")},
        });

        for (auto const result : meters_result) {
            EXPECT_EQ(std::get<0>(result.second), EnergyMeters(result.first).TypeOfMeter);
            EXPECT_EQ(std::get<1>(result.second), EnergyMeters(result.first).Name);
            EXPECT_EQ(std::get<2>(result.second), EnergyMeters(result.first).ResourceType);
            EXPECT_EQ(std::get<3>(result.second), EnergyMeters(result.first).EndUse);
            EXPECT_EQ(std::get<4>(result.second), EnergyMeters(result.first).EndUseSub);
            EXPECT_EQ(std::get<5>(result.second), EnergyMeters(result.first).Group);
            EXPECT_EQ(std::get<6>(result.second), unitEnumToString(EnergyMeters(result.first).Units));
        }
    }

    TEST_F(SQLiteFixture, OutputProcessor_updateDataandReport_ZoneTSReporting)
    {
        std::string const idf_objects = delimited_string({
            "Output:Variable,*,Site Outdoor Air Drybulb Temperature,timestep;",
            "Output:Variable,*,Site Outdoor Air Drybulb Temperature,hourly;",
            "Output:Variable,*,Site Outdoor Air Drybulb Temperature,daily;",
            "Output:Variable,*,Site Outdoor Air Drybulb Temperature,monthly;",
            "Output:Variable,*,Site Outdoor Air Drybulb Temperature,runperiod;",
            "Output:Meter,Electricity:Facility,timestep;",
            "Output:Meter,Electricity:Facility,hourly;",
            "Output:Meter,Electricity:Facility,daily;",
            "Output:Meter,Electricity:Facility,monthly;",
            "Output:Meter,Electricity:Facility,runperiod;",
        });

        ASSERT_TRUE(process_idf(idf_objects));

        DataGlobals::DayOfSim = 365;
        DataGlobals::DayOfSimChr = "365";
        DataEnvironment::Month = 12;
        DataEnvironment::DayOfMonth = 31;
        DataEnvironment::DSTIndicator = 0;
        DataEnvironment::DayOfWeek = 3;
        DataEnvironment::HolidayIndex = 0;
        DataGlobals::HourOfDay = 24;
        DataGlobals::NumOfDayInEnvrn = 365;
        DataGlobals::MinutesPerTimeStep = 10;

        if (DataGlobals::TimeStep == DataGlobals::NumOfTimeStepInHour) {
            DataGlobals::EndHourFlag = true;
            if (DataGlobals::HourOfDay == 24) {
                DataGlobals::EndDayFlag = true;
                if ((!DataGlobals::WarmupFlag) && (DataGlobals::DayOfSim == DataGlobals::NumOfDayInEnvrn)) {
                    DataGlobals::EndEnvrnFlag = true;
                }
            }
        }

        if (DataEnvironment::DayOfMonth == WeatherManager::EndDayOfMonth(DataEnvironment::Month)) {
            DataEnvironment::EndMonthFlag = true;
        }

        // OutputProcessor::TimeValue.allocate(2);

        auto timeStep = 1.0 / 6;

        SetupTimePointers("Zone", timeStep);
        SetupTimePointers("HVAC", timeStep);

        TimeValue.at(OutputProcessor::TimeStepType::TimeStepZone).CurMinute = 50;
        TimeValue.at(OutputProcessor::TimeStepType::TimeStepSystem).CurMinute = 50;

<<<<<<< HEAD
        GetReportVariableInput();
=======
        GetReportVariableInput(OutputFiles::getSingleton());
>>>>>>> 790d6f76
        SetupOutputVariable(
            "Site Outdoor Air Drybulb Temperature", OutputProcessor::Unit::C, DataEnvironment::OutDryBulbTemp, "Zone", "Average", "Environment");
        Real64 light_consumption = 999;
        SetupOutputVariable("Lights Electric Energy",
                            OutputProcessor::Unit::J,
                            light_consumption,
                            "Zone",
                            "Sum",
                            "SPACE1-1 LIGHTS 1",
                            _,
                            "Electricity",
                            "InteriorLights",
                            "GeneralLights",
                            "Building",
                            "SPACE1-1",
                            1,
                            1);
        SetupOutputVariable("Lights Electric Energy",
                            OutputProcessor::Unit::J,
                            light_consumption,
                            "Zone",
                            "Sum",
                            "SPACE2-1 LIGHTS 1",
                            _,
                            "Electricity",
                            "InteriorLights",
                            "GeneralLights",
                            "Building",
                            "SPACE2-1",
                            1,
                            1);
        SetupOutputVariable("Lights Electric Energy",
                            OutputProcessor::Unit::J,
                            light_consumption,
                            "Zone",
                            "Sum",
                            "SPACE3-1 LIGHTS 1",
                            _,
                            "Electricity",
                            "InteriorLights",
                            "GeneralLights",
                            "Building",
                            "SPACE3-1",
                            1,
                            1);
        SetupOutputVariable("Lights Electric Energy",
                            OutputProcessor::Unit::J,
                            light_consumption,
                            "Zone",
                            "Sum",
                            "SPACE4-1 LIGHTS 1",
                            _,
                            "Electricity",
                            "InteriorLights",
                            "GeneralLights",
                            "Building",
                            "SPACE4-1",
                            1,
                            1);
        SetupOutputVariable("Lights Electric Energy",
                            OutputProcessor::Unit::J,
                            light_consumption,
                            "Zone",
                            "Sum",
                            "SPACE5-1 LIGHTS 1",
                            _,
                            "Electricity",
                            "InteriorLights",
                            "GeneralLights",
                            "Building",
                            "SPACE5-1",
                            1,
                            1);
        Real64 zone_infil_total_loss = 999;
        SetupOutputVariable("Zone Infiltration Total Heat Loss Energy", OutputProcessor::Unit::J, zone_infil_total_loss, "System", "Sum", "SPACE1-1");
        SetupOutputVariable("Zone Infiltration Total Heat Loss Energy", OutputProcessor::Unit::J, zone_infil_total_loss, "System", "Sum", "SPACE2-1");
        SetupOutputVariable("Zone Infiltration Total Heat Loss Energy", OutputProcessor::Unit::J, zone_infil_total_loss, "System", "Sum", "SPACE3-1");
        SetupOutputVariable("Zone Infiltration Total Heat Loss Energy", OutputProcessor::Unit::J, zone_infil_total_loss, "System", "Sum", "SPACE4-1");
        SetupOutputVariable("Zone Infiltration Total Heat Loss Energy", OutputProcessor::Unit::J, zone_infil_total_loss, "System", "Sum", "SPACE5-1");

        UpdateMeterReporting();

        UpdateDataandReport(OutputProcessor::TimeStepType::TimeStepZone);

        auto timeResults = queryResult("SELECT * FROM Time;", "Time");

        std::vector<std::vector<std::string>> timeData({
            {"1", "0", "12", "31", "24", "0", "0", "10", "-1", "365", "Tuesday", "0", "0"},
            {"2", "0", "12", "31", "24", "0", "0", "60", "1", "365", "Tuesday", "0", "0"},
            {"3", "0", "12", "31", "24", "0", "0", "1440", "2", "365", "Tuesday", "0", "0"},
            {"4", "0", "12", "31", "24", "0", "", "44640", "3", "365", "", "0", "0"},
            {"5", "", "", "", "", "", "", "525600", "4", "365", "", "0", "0"},
        });

        EXPECT_EQ(timeData, timeResults);

        auto reportDataDictionaryResults = queryResult("SELECT * FROM ReportDataDictionary;", "ReportDataDictionary");

        std::vector<std::vector<std::string>> reportDataDictionary({
            {"1", "0", "Avg", "Zone", "Zone", "Environment", "Site Outdoor Air Drybulb Temperature", "Zone Timestep", "", "C"},
            {"2", "0", "Avg", "Zone", "Zone", "Environment", "Site Outdoor Air Drybulb Temperature", "Hourly", "", "C"},
            {"3", "0", "Avg", "Zone", "Zone", "Environment", "Site Outdoor Air Drybulb Temperature", "Daily", "", "C"},
            {"4", "0", "Avg", "Zone", "Zone", "Environment", "Site Outdoor Air Drybulb Temperature", "Monthly", "", "C"},
            {"5", "0", "Avg", "Zone", "Zone", "Environment", "Site Outdoor Air Drybulb Temperature", "Run Period", "", "C"},
            {"7", "1", "Sum", "Facility:Electricity", "Zone", "", "Electricity:Facility", "Zone Timestep", "", "J"},
            {"8", "1", "Sum", "Facility:Electricity", "Zone", "", "Electricity:Facility", "Hourly", "", "J"},
            {"9", "1", "Sum", "Facility:Electricity", "Zone", "", "Electricity:Facility", "Daily", "", "J"},
            {"10", "1", "Sum", "Facility:Electricity", "Zone", "", "Electricity:Facility", "Monthly", "", "J"},
            {"12", "1", "Sum", "Facility:Electricity", "Zone", "", "Electricity:Facility", "Run Period", "", "J"},
        });

        EXPECT_EQ(reportDataDictionary, reportDataDictionaryResults);

        auto reportDataResults = queryResult("SELECT * FROM ReportData;", "ReportData");
        auto reportExtendedDataResults = queryResult("SELECT * FROM ReportExtendedData;", "ReportExtendedData");

        std::vector<std::vector<std::string>> reportData({
            {"1", "1", "1", "0.0"},
            {"2", "1", "7", "4995.0"},
            {"3", "2", "2", "0.0"},
            {"4", "2", "8", "4995.0"},
            {"5", "3", "3", "0.0"},
            {"6", "3", "9", "4995.0"},
            {"7", "4", "4", "0.0"},
            {"8", "4", "10", "4995.0"},
            {"9", "5", "5", "0.0"},
            {"10", "5", "12", "4995.0"},
        });

        std::vector<std::vector<std::string>> reportExtendedData(
            {{"1", "5", "0.0", "12", "31", "24", "", "0", "0.0", "12", "31", "24", "", "0"},
             {"2", "6", "4995.0", "12", "31", "24", "-9", "0", "4995.0", "12", "31", "24", "-9", "0"},
             {"3", "7", "0.0", "12", "31", "24", "", "0", "0.0", "12", "31", "24", "", "0"},
             {"4", "8", "4995.0", "12", "31", "24", "-9", "0", "4995.0", "12", "31", "24", "-9", "0"},
             {"5", "9", "0.0", "12", "31", "24", "", "0", "0.0", "12", "31", "24", "", "0"},
             {"6", "10", "4995.0", "12", "31", "24", "-9", "0", "4995.0", "12", "31", "24", "-9", "0"}});

        EXPECT_EQ(reportData, reportDataResults);
        EXPECT_EQ(reportExtendedData, reportExtendedDataResults);

        compare_eso_stream(delimited_string({
            "1,1,Environment,Site Outdoor Air Drybulb Temperature [C] !TimeStep",
            "2,1,Environment,Site Outdoor Air Drybulb Temperature [C] !Hourly",
            "3,7,Environment,Site Outdoor Air Drybulb Temperature [C] !Daily [Value,Min,Hour,Minute,Max,Hour,Minute]",
            "4,9,Environment,Site Outdoor Air Drybulb Temperature [C] !Monthly [Value,Min,Day,Hour,Minute,Max,Day,Hour,Minute]",
            "5,11,Environment,Site Outdoor Air Drybulb Temperature [C] !RunPeriod [Value,Min,Month,Day,Hour,Minute,Max,Month,Day,Hour,Minute]",
            "7,1,Electricity:Facility [J] !TimeStep",
            "8,1,Electricity:Facility [J] !Hourly",
            "9,7,Electricity:Facility [J] !Daily [Value,Min,Hour,Minute,Max,Hour,Minute]",
            "10,9,Electricity:Facility [J] !Monthly [Value,Min,Day,Hour,Minute,Max,Day,Hour,Minute]",
            "12,11,Electricity:Facility [J] !RunPeriod [Value,Min,Month,Day,Hour,Minute,Max,Month,Day,Hour,Minute]",
            ",365,12,31, 0,24,50.00,60.00,Tuesday",
            "1,0.0",
            "7,4995.0",
            ",365,12,31, 0,24, 0.00,60.00,Tuesday",
            "2,0.0",
            "8,4995.0",
            ",365,12,31, 0,Tuesday",
            "3,0.0,0.0,24,60,0.0,24,60",
            "9,4995.0,4995.0,24,60,4995.0,24,60",
            ",365,12",
            "4,0.0,0.0,31,24,60,0.0,31,24,60",
            "10,4995.0,4995.0,31,24,60,4995.0,31,24,60",
            ",365",
            "5,0.0,0.0,12,31,24,60,0.0,12,31,24,60",
            "12,4995.0,4995.0,12,31,24,60,4995.0,12,31,24,60",
        }));

        compare_mtr_stream(delimited_string({
            "7,1,Electricity:Facility [J] !TimeStep",
            "8,1,Electricity:Facility [J] !Hourly",
            "9,7,Electricity:Facility [J] !Daily [Value,Min,Hour,Minute,Max,Hour,Minute]",
            "10,9,Electricity:Facility [J] !Monthly [Value,Min,Day,Hour,Minute,Max,Day,Hour,Minute]",
            "12,11,Electricity:Facility [J] !RunPeriod [Value,Min,Month,Day,Hour,Minute,Max,Month,Day,Hour,Minute]",
            ",365,12,31, 0,24,50.00,60.00,Tuesday",
            "7,4995.0",
            ",365,12,31, 0,24, 0.00,60.00,Tuesday",
            "8,4995.0",
            ",365,12,31, 0,Tuesday",
            "9,4995.0,4995.0,24,60,4995.0,24,60",
            ",365,12",
            "10,4995.0,4995.0,31,24,60,4995.0,31,24,60",
            ",365",
            "12,4995.0,4995.0,12,31,24,60,4995.0,12,31,24,60",
        }));
    }

    TEST_F(SQLiteFixture, OutputProcessor_updateDataandReport_ZoneTSReporting_with_detailed)
    {
        std::string const idf_objects = delimited_string({
            "Output:Variable,*,Site Outdoor Air Drybulb Temperature,detailed;",
            "Output:Variable,*,Site Outdoor Air Drybulb Temperature,timestep;",
            "Output:Variable,*,Site Outdoor Air Drybulb Temperature,hourly;",
            "Output:Variable,*,Site Outdoor Air Drybulb Temperature,daily;",
            "Output:Variable,*,Site Outdoor Air Drybulb Temperature,monthly;",
            "Output:Variable,*,Site Outdoor Air Drybulb Temperature,runperiod;",
            "Output:Variable,*,Boiler Gas Rate,detailed;",
            "Output:Variable,*,Boiler Heating Rate,detailed;",
            "Output:Meter,Electricity:Facility,detailed;",
            "Output:Meter,Electricity:Facility,timestep;",
            "Output:Meter,Electricity:Facility,hourly;",
            "Output:Meter,Electricity:Facility,daily;",
            "Output:Meter,Electricity:Facility,monthly;",
            "Output:Meter,Electricity:Facility,runperiod;",
        });

        ASSERT_TRUE(process_idf(idf_objects));

        DataGlobals::DayOfSim = 365;
        DataGlobals::DayOfSimChr = "365";
        DataEnvironment::Month = 12;
        DataEnvironment::DayOfMonth = 31;
        DataEnvironment::DSTIndicator = 0;
        DataEnvironment::DayOfWeek = 3;
        DataEnvironment::HolidayIndex = 0;
        DataGlobals::HourOfDay = 24;
        DataGlobals::NumOfDayInEnvrn = 365;
        DataGlobals::MinutesPerTimeStep = 10;

        if (DataGlobals::TimeStep == DataGlobals::NumOfTimeStepInHour) {
            DataGlobals::EndHourFlag = true;
            if (DataGlobals::HourOfDay == 24) {
                DataGlobals::EndDayFlag = true;
                if ((!DataGlobals::WarmupFlag) && (DataGlobals::DayOfSim == DataGlobals::NumOfDayInEnvrn)) {
                    DataGlobals::EndEnvrnFlag = true;
                }
            }
        }

        if (DataEnvironment::DayOfMonth == WeatherManager::EndDayOfMonth(DataEnvironment::Month)) {
            DataEnvironment::EndMonthFlag = true;
        }

        // OutputProcessor::TimeValue.allocate(2);

        auto timeStep = 1.0 / 6;

        SetupTimePointers("Zone", timeStep);
        SetupTimePointers("HVAC", timeStep);

        TimeValue.at(OutputProcessor::TimeStepType::TimeStepZone).CurMinute = 50;
        TimeValue.at(OutputProcessor::TimeStepType::TimeStepSystem).CurMinute = 50;

<<<<<<< HEAD
        GetReportVariableInput();
=======
        GetReportVariableInput(OutputFiles::getSingleton());
>>>>>>> 790d6f76
        SetupOutputVariable(
            "Site Outdoor Air Drybulb Temperature", OutputProcessor::Unit::C, DataEnvironment::OutDryBulbTemp, "Zone", "Average", "Environment");
        Real64 light_consumption = 999;
        SetupOutputVariable("Lights Electric Energy",
                            OutputProcessor::Unit::J,
                            light_consumption,
                            "Zone",
                            "Sum",
                            "SPACE1-1 LIGHTS 1",
                            _,
                            "Electricity",
                            "InteriorLights",
                            "GeneralLights",
                            "Building",
                            "SPACE1-1",
                            1,
                            1);
        SetupOutputVariable("Lights Electric Energy",
                            OutputProcessor::Unit::J,
                            light_consumption,
                            "Zone",
                            "Sum",
                            "SPACE2-1 LIGHTS 1",
                            _,
                            "Electricity",
                            "InteriorLights",
                            "GeneralLights",
                            "Building",
                            "SPACE2-1",
                            1,
                            1);
        SetupOutputVariable("Lights Electric Energy",
                            OutputProcessor::Unit::J,
                            light_consumption,
                            "Zone",
                            "Sum",
                            "SPACE3-1 LIGHTS 1",
                            _,
                            "Electricity",
                            "InteriorLights",
                            "GeneralLights",
                            "Building",
                            "SPACE3-1",
                            1,
                            1);
        SetupOutputVariable("Lights Electric Energy",
                            OutputProcessor::Unit::J,
                            light_consumption,
                            "Zone",
                            "Sum",
                            "SPACE4-1 LIGHTS 1",
                            _,
                            "Electricity",
                            "InteriorLights",
                            "GeneralLights",
                            "Building",
                            "SPACE4-1",
                            1,
                            1);
        SetupOutputVariable("Lights Electric Energy",
                            OutputProcessor::Unit::J,
                            light_consumption,
                            "Zone",
                            "Sum",
                            "SPACE5-1 LIGHTS 1",
                            _,
                            "Electricity",
                            "InteriorLights",
                            "GeneralLights",
                            "Building",
                            "SPACE5-1",
                            1,
                            1);
        Real64 zone_infil_total_loss = 999;
        SetupOutputVariable("Zone Infiltration Total Heat Loss Energy", OutputProcessor::Unit::J, zone_infil_total_loss, "System", "Sum", "SPACE1-1");
        SetupOutputVariable("Zone Infiltration Total Heat Loss Energy", OutputProcessor::Unit::J, zone_infil_total_loss, "System", "Sum", "SPACE2-1");
        SetupOutputVariable("Zone Infiltration Total Heat Loss Energy", OutputProcessor::Unit::J, zone_infil_total_loss, "System", "Sum", "SPACE3-1");
        SetupOutputVariable("Zone Infiltration Total Heat Loss Energy", OutputProcessor::Unit::J, zone_infil_total_loss, "System", "Sum", "SPACE4-1");
        SetupOutputVariable("Zone Infiltration Total Heat Loss Energy", OutputProcessor::Unit::J, zone_infil_total_loss, "System", "Sum", "SPACE5-1");
        Real64 fuel_used = 999;
        Real64 boiler_load = 999;
        SetupOutputVariable("Boiler Heating Rate", OutputProcessor::Unit::W, boiler_load, "System", "Average", "Boiler1");
        SetupOutputVariable("Boiler Gas Rate", OutputProcessor::Unit::W, fuel_used, "System", "Average", "Boiler1");

        UpdateMeterReporting();

        UpdateDataandReport(OutputProcessor::TimeStepType::TimeStepZone);

        auto timeResults = queryResult("SELECT * FROM Time;", "Time");

        std::vector<std::vector<std::string>> timeData({
            {"1", "0", "12", "31", "24", "0", "0", "10", "-1", "365", "Tuesday", "0", "0"},
            {"2", "0", "12", "31", "24", "0", "0", "60", "1", "365", "Tuesday", "0", "0"},
            {"3", "0", "12", "31", "24", "0", "0", "1440", "2", "365", "Tuesday", "0", "0"},
            {"4", "0", "12", "31", "24", "0", "", "44640", "3", "365", "", "0", "0"},
            {"5", "", "", "", "", "", "", "525600", "4", "365", "", "0", "0"},
        });

        EXPECT_EQ(timeData, timeResults);

        auto reportDataDictionaryResults = queryResult("SELECT * FROM ReportDataDictionary;", "ReportDataDictionary");

        std::vector<std::vector<std::string>> reportDataDictionary({
            {"1", "0", "Avg", "Zone", "Zone", "Environment", "Site Outdoor Air Drybulb Temperature", "HVAC System Timestep", "", "C"},
            {"2", "0", "Avg", "Zone", "Zone", "Environment", "Site Outdoor Air Drybulb Temperature", "Zone Timestep", "", "C"},
            {"3", "0", "Avg", "Zone", "Zone", "Environment", "Site Outdoor Air Drybulb Temperature", "Hourly", "", "C"},
            {"4", "0", "Avg", "Zone", "Zone", "Environment", "Site Outdoor Air Drybulb Temperature", "Daily", "", "C"},
            {"5", "0", "Avg", "Zone", "Zone", "Environment", "Site Outdoor Air Drybulb Temperature", "Monthly", "", "C"},
            {"6", "0", "Avg", "Zone", "Zone", "Environment", "Site Outdoor Air Drybulb Temperature", "Run Period", "", "C"},
            {"8", "1", "Sum", "Facility:Electricity", "Zone", "", "Electricity:Facility", "HVAC System Timestep", "", "J"},
            {"9", "1", "Sum", "Facility:Electricity", "Zone", "", "Electricity:Facility", "Hourly", "", "J"},
            {"10", "1", "Sum", "Facility:Electricity", "Zone", "", "Electricity:Facility", "Daily", "", "J"},
            {"11", "1", "Sum", "Facility:Electricity", "Zone", "", "Electricity:Facility", "Monthly", "", "J"},
            {"13", "1", "Sum", "Facility:Electricity", "Zone", "", "Electricity:Facility", "Run Period", "", "J"},
            {"180", "0", "Avg", "System", "HVAC System", "Boiler1", "Boiler Heating Rate", "HVAC System Timestep", "", "W"},
            {"181", "0", "Avg", "System", "HVAC System", "Boiler1", "Boiler Gas Rate", "HVAC System Timestep", "", "W"},
        });

        EXPECT_EQ(reportDataDictionary, reportDataDictionaryResults);

        auto reportDataResults = queryResult("SELECT * FROM ReportData;", "ReportData");
        auto reportExtendedDataResults = queryResult("SELECT * FROM ReportExtendedData;", "ReportExtendedData");

        std::vector<std::vector<std::string>> reportData({
            {"1", "1", "1", "0.0"},
            {"2", "1", "2", "0.0"},
            {"3", "1", "8", "4995.0"},
            {"4", "2", "3", "0.0"},
            {"5", "2", "9", "4995.0"},
            {"6", "3", "4", "0.0"},
            {"7", "3", "10", "4995.0"},
            {"8", "4", "5", "0.0"},
            {"9", "4", "11", "4995.0"},
            {"10", "5", "6", "0.0"},
            {"11", "5", "13", "4995.0"},
        });

        std::vector<std::vector<std::string>> reportExtendedData({
            {"1", "6", "0.0", "12", "31", "24", "", "0", "0.0", "12", "31", "24", "", "0"},
            {"2", "7", "4995.0", "12", "31", "24", "-9", "0", "4995.0", "12", "31", "24", "-9", "0"},
            {"3", "8", "0.0", "12", "31", "24", "", "0", "0.0", "12", "31", "24", "", "0"},
            {"4", "9", "4995.0", "12", "31", "24", "-9", "0", "4995.0", "12", "31", "24", "-9", "0"},
            {"5", "10", "0.0", "12", "31", "24", "", "0", "0.0", "12", "31", "24", "", "0"},
            {"6", "11", "4995.0", "12", "31", "24", "-9", "0", "4995.0", "12", "31", "24", "-9", "0"},
        });

        EXPECT_EQ(reportData, reportDataResults);
        EXPECT_EQ(reportExtendedData, reportExtendedDataResults);

        compare_eso_stream(delimited_string({
            "1,1,Environment,Site Outdoor Air Drybulb Temperature [C] !Each Call",
            "2,1,Environment,Site Outdoor Air Drybulb Temperature [C] !TimeStep",
            "3,1,Environment,Site Outdoor Air Drybulb Temperature [C] !Hourly",
            "4,7,Environment,Site Outdoor Air Drybulb Temperature [C] !Daily [Value,Min,Hour,Minute,Max,Hour,Minute]",
            "5,9,Environment,Site Outdoor Air Drybulb Temperature [C] !Monthly [Value,Min,Day,Hour,Minute,Max,Day,Hour,Minute]",
            "6,11,Environment,Site Outdoor Air Drybulb Temperature [C] !RunPeriod [Value,Min,Month,Day,Hour,Minute,Max,Month,Day,Hour,Minute]",
            "180,1,Boiler1,Boiler Heating Rate [W] !Each Call",
            "181,1,Boiler1,Boiler Gas Rate [W] !Each Call",
            "8,1,Electricity:Facility [J] !Each Call",
            "9,1,Electricity:Facility [J] !Hourly",
            "10,7,Electricity:Facility [J] !Daily [Value,Min,Hour,Minute,Max,Hour,Minute]",
            "11,9,Electricity:Facility [J] !Monthly [Value,Min,Day,Hour,Minute,Max,Day,Hour,Minute]",
            "13,11,Electricity:Facility [J] !RunPeriod [Value,Min,Month,Day,Hour,Minute,Max,Month,Day,Hour,Minute]",
            ",365,12,31, 0,24,50.00,60.00,Tuesday",
            "1,0.0",
            "2,0.0",
            "8,4995.0",
            ",365,12,31, 0,24, 0.00,60.00,Tuesday",
            "3,0.0",
            "9,4995.0",
            ",365,12,31, 0,Tuesday",
            "4,0.0,0.0,24,60,0.0,24,60",
            "10,4995.0,4995.0,24,60,4995.0,24,60",
            ",365,12",
            "5,0.0,0.0,31,24,60,0.0,31,24,60",
            "11,4995.0,4995.0,31,24,60,4995.0,31,24,60",
            ",365",
            "6,0.0,0.0,12,31,24,60,0.0,12,31,24,60",
            "13,4995.0,4995.0,12,31,24,60,4995.0,12,31,24,60",
        }));

        compare_mtr_stream(delimited_string({
            "8,1,Electricity:Facility [J] !Each Call",
            "9,1,Electricity:Facility [J] !Hourly",
            "10,7,Electricity:Facility [J] !Daily [Value,Min,Hour,Minute,Max,Hour,Minute]",
            "11,9,Electricity:Facility [J] !Monthly [Value,Min,Day,Hour,Minute,Max,Day,Hour,Minute]",
            "13,11,Electricity:Facility [J] !RunPeriod [Value,Min,Month,Day,Hour,Minute,Max,Month,Day,Hour,Minute]",
            ",365,12,31, 0,24,50.00,60.00,Tuesday",
            "8,4995.0",
            ",365,12,31, 0,24, 0.00,60.00,Tuesday",
            "9,4995.0",
            ",365,12,31, 0,Tuesday",
            "10,4995.0,4995.0,24,60,4995.0,24,60",
            ",365,12",
            "11,4995.0,4995.0,31,24,60,4995.0,31,24,60",
            ",365",
            "13,4995.0,4995.0,12,31,24,60,4995.0,12,31,24,60",
        }));
    }

    TEST_F(SQLiteFixture, OutputProcessor_updateDataandReport_HVACTSReporting)
    {
        std::string const idf_objects = delimited_string({
            "Output:Variable,*,Site Outdoor Air Drybulb Temperature,detailed;",
            "Output:Variable,*,Site Outdoor Air Drybulb Temperature,timestep;",
            "Output:Variable,*,Site Outdoor Air Drybulb Temperature,hourly;",
            "Output:Variable,*,Site Outdoor Air Drybulb Temperature,daily;",
            "Output:Variable,*,Site Outdoor Air Drybulb Temperature,monthly;",
            "Output:Variable,*,Site Outdoor Air Drybulb Temperature,runperiod;",
            "Output:Variable,*,Boiler Gas Rate,detailed;",
            "Output:Variable,*,Boiler Heating Rate,detailed;",
            "Output:Meter,Electricity:Facility,detailed;",
            "Output:Meter,Electricity:Facility,timestep;",
            "Output:Meter,Electricity:Facility,hourly;",
            "Output:Meter,Electricity:Facility,daily;",
            "Output:Meter,Electricity:Facility,monthly;",
            "Output:Meter,Electricity:Facility,runperiod;",
        });

        ASSERT_TRUE(process_idf(idf_objects));

        DataGlobals::DayOfSim = 365;
        DataGlobals::DayOfSimChr = "365";
        DataEnvironment::Month = 12;
        DataEnvironment::DayOfMonth = 31;
        DataEnvironment::DSTIndicator = 0;
        DataEnvironment::DayOfWeek = 3;
        DataEnvironment::HolidayIndex = 0;
        DataGlobals::HourOfDay = 24;
        DataGlobals::NumOfDayInEnvrn = 365;
        DataGlobals::MinutesPerTimeStep = 10;

        if (DataGlobals::TimeStep == DataGlobals::NumOfTimeStepInHour) {
            DataGlobals::EndHourFlag = true;
            if (DataGlobals::HourOfDay == 24) {
                DataGlobals::EndDayFlag = true;
                if ((!DataGlobals::WarmupFlag) && (DataGlobals::DayOfSim == DataGlobals::NumOfDayInEnvrn)) {
                    DataGlobals::EndEnvrnFlag = true;
                }
            }
        }

        if (DataEnvironment::DayOfMonth == WeatherManager::EndDayOfMonth(DataEnvironment::Month)) {
            DataEnvironment::EndMonthFlag = true;
        }

        // OutputProcessor::TimeValue.allocate(2);

        auto timeStep = 1.0 / 6;

        SetupTimePointers("Zone", timeStep);
        SetupTimePointers("HVAC", timeStep);

        TimeValue.at(OutputProcessor::TimeStepType::TimeStepZone).CurMinute = 50;
        TimeValue.at(OutputProcessor::TimeStepType::TimeStepSystem).CurMinute = 50;

<<<<<<< HEAD
        GetReportVariableInput();
=======
        GetReportVariableInput(OutputFiles::getSingleton());
>>>>>>> 790d6f76
        SetupOutputVariable(
            "Site Outdoor Air Drybulb Temperature", OutputProcessor::Unit::C, DataEnvironment::OutDryBulbTemp, "Zone", "Average", "Environment");
        Real64 light_consumption = 999;
        SetupOutputVariable("Lights Electric Energy",
                            OutputProcessor::Unit::J,
                            light_consumption,
                            "Zone",
                            "Sum",
                            "SPACE1-1 LIGHTS 1",
                            _,
                            "Electricity",
                            "InteriorLights",
                            "GeneralLights",
                            "Building",
                            "SPACE1-1",
                            1,
                            1);
        SetupOutputVariable("Lights Electric Energy",
                            OutputProcessor::Unit::J,
                            light_consumption,
                            "Zone",
                            "Sum",
                            "SPACE2-1 LIGHTS 1",
                            _,
                            "Electricity",
                            "InteriorLights",
                            "GeneralLights",
                            "Building",
                            "SPACE2-1",
                            1,
                            1);
        SetupOutputVariable("Lights Electric Energy",
                            OutputProcessor::Unit::J,
                            light_consumption,
                            "Zone",
                            "Sum",
                            "SPACE3-1 LIGHTS 1",
                            _,
                            "Electricity",
                            "InteriorLights",
                            "GeneralLights",
                            "Building",
                            "SPACE3-1",
                            1,
                            1);
        SetupOutputVariable("Lights Electric Energy",
                            OutputProcessor::Unit::J,
                            light_consumption,
                            "Zone",
                            "Sum",
                            "SPACE4-1 LIGHTS 1",
                            _,
                            "Electricity",
                            "InteriorLights",
                            "GeneralLights",
                            "Building",
                            "SPACE4-1",
                            1,
                            1);
        SetupOutputVariable("Lights Electric Energy",
                            OutputProcessor::Unit::J,
                            light_consumption,
                            "Zone",
                            "Sum",
                            "SPACE5-1 LIGHTS 1",
                            _,
                            "Electricity",
                            "InteriorLights",
                            "GeneralLights",
                            "Building",
                            "SPACE5-1",
                            1,
                            1);
        Real64 zone_infil_total_loss = 999;
        SetupOutputVariable("Zone Infiltration Total Heat Loss Energy", OutputProcessor::Unit::J, zone_infil_total_loss, "System", "Sum", "SPACE1-1");
        SetupOutputVariable("Zone Infiltration Total Heat Loss Energy", OutputProcessor::Unit::J, zone_infil_total_loss, "System", "Sum", "SPACE2-1");
        SetupOutputVariable("Zone Infiltration Total Heat Loss Energy", OutputProcessor::Unit::J, zone_infil_total_loss, "System", "Sum", "SPACE3-1");
        SetupOutputVariable("Zone Infiltration Total Heat Loss Energy", OutputProcessor::Unit::J, zone_infil_total_loss, "System", "Sum", "SPACE4-1");
        SetupOutputVariable("Zone Infiltration Total Heat Loss Energy", OutputProcessor::Unit::J, zone_infil_total_loss, "System", "Sum", "SPACE5-1");
        Real64 fuel_used = 999;
        Real64 boiler_load = 999;
        SetupOutputVariable("Boiler Heating Rate", OutputProcessor::Unit::W, boiler_load, "System", "Average", "Boiler1");
        SetupOutputVariable("Boiler Gas Rate", OutputProcessor::Unit::W, fuel_used, "System", "Average", "Boiler1");

        UpdateMeterReporting();

        UpdateDataandReport(OutputProcessor::TimeStepType::TimeStepSystem);

        auto timeResults = queryResult("SELECT * FROM Time;", "Time");

        std::vector<std::vector<std::string>> timeData({
            {"1", "0", "12", "31", "24", "0", "0", "10", "-1", "365", "Tuesday", "0", "0"},
        });

        EXPECT_EQ(timeData, timeResults);

        auto reportDataDictionaryResults = queryResult("SELECT * FROM ReportDataDictionary;", "ReportDataDictionary");

        std::vector<std::vector<std::string>> reportDataDictionary({
            {"1", "0", "Avg", "Zone", "Zone", "Environment", "Site Outdoor Air Drybulb Temperature", "HVAC System Timestep", "", "C"},
            {"2", "0", "Avg", "Zone", "Zone", "Environment", "Site Outdoor Air Drybulb Temperature", "Zone Timestep", "", "C"},
            {"3", "0", "Avg", "Zone", "Zone", "Environment", "Site Outdoor Air Drybulb Temperature", "Hourly", "", "C"},
            {"4", "0", "Avg", "Zone", "Zone", "Environment", "Site Outdoor Air Drybulb Temperature", "Daily", "", "C"},
            {"5", "0", "Avg", "Zone", "Zone", "Environment", "Site Outdoor Air Drybulb Temperature", "Monthly", "", "C"},
            {"6", "0", "Avg", "Zone", "Zone", "Environment", "Site Outdoor Air Drybulb Temperature", "Run Period", "", "C"},
            {"8", "1", "Sum", "Facility:Electricity", "Zone", "", "Electricity:Facility", "HVAC System Timestep", "", "J"},
            {"9", "1", "Sum", "Facility:Electricity", "Zone", "", "Electricity:Facility", "Hourly", "", "J"},
            {"10", "1", "Sum", "Facility:Electricity", "Zone", "", "Electricity:Facility", "Daily", "", "J"},
            {"11", "1", "Sum", "Facility:Electricity", "Zone", "", "Electricity:Facility", "Monthly", "", "J"},
            {"13", "1", "Sum", "Facility:Electricity", "Zone", "", "Electricity:Facility", "Run Period", "", "J"},
            {"180", "0", "Avg", "System", "HVAC System", "Boiler1", "Boiler Heating Rate", "HVAC System Timestep", "", "W"},
            {"181", "0", "Avg", "System", "HVAC System", "Boiler1", "Boiler Gas Rate", "HVAC System Timestep", "", "W"},
        });

        EXPECT_EQ(reportDataDictionary, reportDataDictionaryResults);

        auto reportDataResults = queryResult("SELECT * FROM ReportData;", "ReportData");
        auto reportExtendedDataResults = queryResult("SELECT * FROM ReportExtendedData;", "ReportExtendedData");

        std::vector<std::vector<std::string>> reportData({
            {"1", "1", "180", "999.0"},
            {"2", "1", "181", "999.0"},
        });

        std::vector<std::vector<std::string>> reportExtendedData({});

        EXPECT_EQ(reportData, reportDataResults);
        EXPECT_EQ(reportExtendedData, reportExtendedDataResults);

        compare_eso_stream(delimited_string({
            "1,1,Environment,Site Outdoor Air Drybulb Temperature [C] !Each Call",
            "2,1,Environment,Site Outdoor Air Drybulb Temperature [C] !TimeStep",
            "3,1,Environment,Site Outdoor Air Drybulb Temperature [C] !Hourly",
            "4,7,Environment,Site Outdoor Air Drybulb Temperature [C] !Daily [Value,Min,Hour,Minute,Max,Hour,Minute]",
            "5,9,Environment,Site Outdoor Air Drybulb Temperature [C] !Monthly [Value,Min,Day,Hour,Minute,Max,Day,Hour,Minute]",
            "6,11,Environment,Site Outdoor Air Drybulb Temperature [C] !RunPeriod [Value,Min,Month,Day,Hour,Minute,Max,Month,Day,Hour,Minute]",
            "180,1,Boiler1,Boiler Heating Rate [W] !Each Call",
            "181,1,Boiler1,Boiler Gas Rate [W] !Each Call",
            "8,1,Electricity:Facility [J] !Each Call",
            "9,1,Electricity:Facility [J] !Hourly",
            "10,7,Electricity:Facility [J] !Daily [Value,Min,Hour,Minute,Max,Hour,Minute]",
            "11,9,Electricity:Facility [J] !Monthly [Value,Min,Day,Hour,Minute,Max,Day,Hour,Minute]",
            "13,11,Electricity:Facility [J] !RunPeriod [Value,Min,Month,Day,Hour,Minute,Max,Month,Day,Hour,Minute]",
            ",365,12,31, 0,24,50.00,60.00,Tuesday",
            "180,999.0",
            "181,999.0",
        }));

        compare_mtr_stream(delimited_string({
            "8,1,Electricity:Facility [J] !Each Call",
            "9,1,Electricity:Facility [J] !Hourly",
            "10,7,Electricity:Facility [J] !Daily [Value,Min,Hour,Minute,Max,Hour,Minute]",
            "11,9,Electricity:Facility [J] !Monthly [Value,Min,Day,Hour,Minute,Max,Day,Hour,Minute]",
            "13,11,Electricity:Facility [J] !RunPeriod [Value,Min,Month,Day,Hour,Minute,Max,Month,Day,Hour,Minute]",
        }));
    }

    TEST_F(EnergyPlusFixture, OutputProcessor_ResetAccumulationWhenWarmupComplete)
    {
        std::string const idf_objects = delimited_string({
            "Output:Variable,*,Zone Ideal Loads Supply Air Total Heating Energy,detailed;",
            "Output:Meter:MeterFileOnly,DistrictHeating:HVAC,detailed;",
            "Output:Variable,*,Zone Ideal Loads Supply Air Total Heating Energy,runperiod;",
            "Output:Meter:MeterFileOnly,DistrictHeating:HVAC,hourly;",
        });

        ASSERT_TRUE(process_idf(idf_objects));

        // Setup so that UpdateDataandReport can be called.
        DataGlobals::DayOfSim = 365;
        DataGlobals::DayOfSimChr = "365";
        DataEnvironment::Month = 12;
        DataEnvironment::DayOfMonth = 31;
        DataEnvironment::DSTIndicator = 0;
        DataEnvironment::DayOfWeek = 3;
        DataEnvironment::HolidayIndex = 0;
        DataGlobals::HourOfDay = 24;
        DataGlobals::NumOfDayInEnvrn = 365;
        DataGlobals::MinutesPerTimeStep = 10;

        if (DataGlobals::TimeStep == DataGlobals::NumOfTimeStepInHour) {
            DataGlobals::EndHourFlag = true;
            if (DataGlobals::HourOfDay == 24) {
                DataGlobals::EndDayFlag = true;
                if ((!DataGlobals::WarmupFlag) && (DataGlobals::DayOfSim == DataGlobals::NumOfDayInEnvrn)) {
                    DataGlobals::EndEnvrnFlag = true;
                }
            }
        }

        if (DataEnvironment::DayOfMonth == WeatherManager::EndDayOfMonth(DataEnvironment::Month)) {
            DataEnvironment::EndMonthFlag = true;
        }
        // OutputProcessor::TimeValue.allocate(2);
        auto timeStep = 1.0 / 6;
        SetupTimePointers("Zone", timeStep);
        SetupTimePointers("HVAC", timeStep);

        TimeValue.at(OutputProcessor::TimeStepType::TimeStepZone).CurMinute = 10;
        TimeValue.at(OutputProcessor::TimeStepType::TimeStepSystem).CurMinute = 10;

        DataGlobals::WarmupFlag = true;

        ReportOutputFileHeaders();

        GetReportVariableInput(OutputFiles::getSingleton());
        Array1D<ZonePurchasedAir> PurchAir; // Used to specify purchased air parameters
        PurchAir.allocate(1);
        SetupOutputVariable("Zone Ideal Loads Supply Air Total Heating Energy",
                            OutputProcessor::Unit::J,
                            PurchAir(1).TotHeatEnergy,
                            "System",
                            "Sum",
                            PurchAir(1).Name,
                            _,
                            "DISTRICTHEATING",
                            "Heating",
                            _,
                            "System");

        PurchAir(1).TotHeatEnergy = 1.1;
        UpdateMeterReporting();
        UpdateDataandReport(OutputProcessor::TimeStepType::TimeStepSystem);

        PurchAir(1).TotHeatEnergy = 1.3;
        UpdateMeterReporting();
        UpdateDataandReport(OutputProcessor::TimeStepType::TimeStepSystem);

        PurchAir(1).TotHeatEnergy = 1.5;
        UpdateMeterReporting();
        UpdateDataandReport(OutputProcessor::TimeStepType::TimeStepSystem);

        PurchAir(1).TotHeatEnergy = 1.7;
        UpdateMeterReporting();
        UpdateDataandReport(OutputProcessor::TimeStepType::TimeStepSystem);

        PurchAir(1).TotHeatEnergy = 1.9;
        UpdateMeterReporting();
        UpdateDataandReport(OutputProcessor::TimeStepType::TimeStepSystem);

        PurchAir(1).TotHeatEnergy = 2.2;
        UpdateMeterReporting();
        UpdateDataandReport(OutputProcessor::TimeStepType::TimeStepSystem);

        DataGlobals::WarmupFlag = false;

        PurchAir(1).TotHeatEnergy = 2.4;
        UpdateMeterReporting();
        UpdateDataandReport(OutputProcessor::TimeStepType::TimeStepZone); // zone timestep

        compare_eso_stream(delimited_string({
            "7,1,,Zone Ideal Loads Supply Air Total Heating Energy [J] !Each Call",
            "56,11,,Zone Ideal Loads Supply Air Total Heating Energy [J] !RunPeriod [Value,Min,Month,Day,Hour,Minute,Max,Month,Day,Hour,Minute]",
            "2,365,12,31, 0,24,10.00,20.00,Tuesday",
            "7,1.1",
            "2,365,12,31, 0,24,20.00,30.00,Tuesday",
            "7,1.3",
            "2,365,12,31, 0,24,30.00,40.00,Tuesday",
            "7,1.5",
            "2,365,12,31, 0,24,40.00,50.00,Tuesday",
            "7,1.7",
            "2,365,12,31, 0,24,50.00,60.00,Tuesday",
            "7,1.9",
            "2,365,12,31, 0,24,60.00,70.00,Tuesday",
            "7,2.2",
            "5,365",
            "56,9.7,1.1,12,31,24,20,2.2,12,31,24,70",
        }));

        ResetAccumulationWhenWarmupComplete();

        PurchAir(1).TotHeatEnergy = 100.0;
        UpdateMeterReporting();
        UpdateDataandReport(OutputProcessor::TimeStepType::TimeStepSystem);

        PurchAir(1).TotHeatEnergy = 200.0;
        UpdateMeterReporting();
        UpdateDataandReport(OutputProcessor::TimeStepType::TimeStepSystem);

        PurchAir(1).TotHeatEnergy = 300.0;
        UpdateMeterReporting();
        UpdateDataandReport(OutputProcessor::TimeStepType::TimeStepZone); // zone timestep

        compare_eso_stream(delimited_string({
            "2,365,12,31, 0,24, 0.00,10.00,Tuesday",
            "7,100.0",
            "2,365,12,31, 0,24,10.00,20.00,Tuesday",
            "7,200.0",
            "5,365",
            "56,300.0,100.0,12,31,24,10,200.0,12,31,24,20",
        }));
    }
    TEST_F(EnergyPlusFixture, OutputProcessor_GenOutputVariablesAuditReport)
    {
        std::string const idf_objects = delimited_string({
            "Output:Variable,*,Site Outdoor Air Drybulb Temperature,timestep;",
            "Output:Variable,*,Boiler Gas Rate,detailed;",
            "Output:Variable,*,Boiler Heating Rate,detailed;",
            "Output:Meter,Electricity:Facility,timestep;",
        });

        ASSERT_TRUE(process_idf(idf_objects));

        DataGlobals::DayOfSim = 365;
        DataGlobals::DayOfSimChr = "365";
        DataEnvironment::Month = 12;
        DataEnvironment::DayOfMonth = 31;
        DataEnvironment::DSTIndicator = 0;
        DataEnvironment::DayOfWeek = 3;
        DataEnvironment::HolidayIndex = 0;
        DataGlobals::HourOfDay = 24;
        DataGlobals::NumOfDayInEnvrn = 365;
        DataGlobals::MinutesPerTimeStep = 10;

        if (DataGlobals::TimeStep == DataGlobals::NumOfTimeStepInHour) {
            DataGlobals::EndHourFlag = true;
            if (DataGlobals::HourOfDay == 24) {
                DataGlobals::EndDayFlag = true;
                if ((!DataGlobals::WarmupFlag) && (DataGlobals::DayOfSim == DataGlobals::NumOfDayInEnvrn)) {
                    DataGlobals::EndEnvrnFlag = true;
                }
            }
        }

        if (DataEnvironment::DayOfMonth == WeatherManager::EndDayOfMonth(DataEnvironment::Month)) {
            DataEnvironment::EndMonthFlag = true;
        }

        // OutputProcessor::TimeValue.allocate(2);

        auto timeStep = 1.0 / 6;

        SetupTimePointers("Zone", timeStep);
        SetupTimePointers("HVAC", timeStep);

        TimeValue.at(OutputProcessor::TimeStepType::TimeStepZone).CurMinute = 50;
        TimeValue.at(OutputProcessor::TimeStepType::TimeStepSystem).CurMinute = 50;

<<<<<<< HEAD
        GetReportVariableInput();
=======
        GetReportVariableInput(OutputFiles::getSingleton());
>>>>>>> 790d6f76
        SetupOutputVariable(
            "Site Outdoor Air Drybulb Temperature", OutputProcessor::Unit::C, DataEnvironment::OutDryBulbTemp, "Zone", "Average", "Environment");
        Real64 light_consumption = 999;
        SetupOutputVariable("Lights Electric Energy",
                            OutputProcessor::Unit::J,
                            light_consumption,
                            "Zone",
                            "Sum",
                            "SPACE1-1 LIGHTS 1",
                            _,
                            "Electricity",
                            "InteriorLights",
                            "GeneralLights",
                            "Building",
                            "SPACE1-1",
                            1,
                            1);
        UpdateMeterReporting();
        UpdateDataandReport(OutputProcessor::TimeStepType::TimeStepZone);

        GenOutputVariablesAuditReport();

        std::string errMsg = delimited_string({
            "   ** Warning ** The following Report Variables were requested but not generated -- check.rdd file",
            "   **   ~~~   ** Either the IDF did not contain these elements, the variable name is misspelled,",
            "   **   ~~~   ** or the requested variable is an advanced output which requires Output : Diagnostics, DisplayAdvancedReportVariables;",
            "   ************* Key=*, VarName=BOILER GAS RATE, Frequency=Detailed",
            "   ************* Key=*, VarName=BOILER HEATING RATE, Frequency=Detailed",
        });

        compare_err_stream(errMsg);
    }

    TEST_F(EnergyPlusFixture, OutputProcessor_fullOutputVariableKeyComparisonWithRegex)
    {
        std::string const idf_objects = delimited_string({
            "Output:Variable,Air Loop 1|AirSupply InletNode,System Node Setpoint Temperature,Hourly;",
            "Output:Variable,Air Loop 1|AirSupply InletNode,System Node Temperature,Hourly;",
        });

        ASSERT_TRUE(process_idf(idf_objects));

        DataGlobals::DayOfSim = 365;
        DataGlobals::DayOfSimChr = "365";
        DataEnvironment::Month = 12;
        DataEnvironment::DayOfMonth = 31;
        DataEnvironment::DSTIndicator = 0;
        DataEnvironment::DayOfWeek = 3;
        DataEnvironment::HolidayIndex = 0;
        DataGlobals::HourOfDay = 24;
        DataGlobals::NumOfDayInEnvrn = 365;
        DataGlobals::MinutesPerTimeStep = 10;

        if (DataGlobals::TimeStep == DataGlobals::NumOfTimeStepInHour) {
            DataGlobals::EndHourFlag = true;
            if (DataGlobals::HourOfDay == 24) {
                DataGlobals::EndDayFlag = true;
                if ((!DataGlobals::WarmupFlag) && (DataGlobals::DayOfSim == DataGlobals::NumOfDayInEnvrn)) {
                    DataGlobals::EndEnvrnFlag = true;
                }
            }
        }

        if (DataEnvironment::DayOfMonth == WeatherManager::EndDayOfMonth(DataEnvironment::Month)) {
            DataEnvironment::EndMonthFlag = true;
        }

        // OutputProcessor::TimeValue.allocate(2);

        auto timeStep = 1.0 / 6;

        SetupTimePointers("Zone", timeStep);
        SetupTimePointers("HVAC", timeStep);

        TimeValue.at(OutputProcessor::TimeStepType::TimeStepZone).CurMinute = 50;
        TimeValue.at(OutputProcessor::TimeStepType::TimeStepSystem).CurMinute = 50;

        OutputReportTabular::GetInputTabularMonthly();
        OutputReportTabular::InitializeTabularMonthly();

<<<<<<< HEAD
        GetReportVariableInput();
=======
        GetReportVariableInput(OutputFiles::getSingleton());
>>>>>>> 790d6f76
        SetupOutputVariable(
            "Site Outdoor Air Drybulb Temperature", OutputProcessor::Unit::C, DataEnvironment::OutDryBulbTemp, "Zone", "Average", "Environment");
        Real64 light_consumption = 999;
        SetupOutputVariable("Lights Electric Energy",
                            OutputProcessor::Unit::J,
                            light_consumption,
                            "Zone",
                            "Sum",
                            "SPACE1-1 LIGHTS 1",
                            _,
                            "Electricity",
                            "InteriorLights",
                            "GeneralLights",
                            "Building",
                            "SPACE1-1",
                            1,
                            1);
        UpdateMeterReporting();
        UpdateDataandReport(OutputProcessor::TimeStepType::TimeStepZone);

        NumExtraVars = 0;
        BuildKeyVarList("Air Loop 1|AirSupply InletNode", "SYSTEM NODE SETPOINT TEMPERATURE", 1, 2);
        EXPECT_EQ(1, NumExtraVars);

        NumExtraVars = 0;
        BuildKeyVarList("Air Loop 1|AirSupply InletNode", "SYSTEM NODE TEMPERATURE", 1, 2);
        EXPECT_EQ(1, NumExtraVars);

        GenOutputVariablesAuditReport();

        compare_err_stream("");
    }

    TEST_F(EnergyPlusFixture, OutputProcessor_MeterCustomSystemEnergy)
    {
        std::string const idf_objects =
            delimited_string({"Meter:Custom,",
                              "Meter Surface Average Face Conduction Heat Transfer Energy,  !- Name",
                              "Generic,                 !- Fuel Type",
                              "*,                       !- Key Name 1",
                              "Surface Average Face Conduction Heat Transfer Energy;  !- Output Variable or Meter Name 1",

                              "Meter:Custom,",
                              "Meter Surface Window Heat Loss Energy,  !- Name",
                              "Generic,                 !- Fuel Type",
                              "*,                       !- Key Name 1",
                              "Surface Window Heat Loss Energy;  !- Output Variable or Meter Name 1",

                              "Meter:Custom,",
                              "Meter Zone Windows Total Heat Gain Energy,  !- Name",
                              "Generic,                 !- Fuel Type",
                              "*,                       !- Key Name 1",
                              "Zone Windows Total Heat Gain Energy;  !- Output Variable or Meter Name 1",

                              "Meter:Custom,",
                              "Meter Surface Window Heat Gain Energy,  !- Name",
                              "Generic,                 !- Fuel Type",
                              "*,                       !- Key Name 1",
                              "Surface Window Heat Gain Energy;  !- Output Variable or Meter Name 1",

                              "Meter:Custom,",
                              "Meter Zone Ventilation Heat Gain,  !- Name",
                              "Generic,                 !- Fuel Type",
                              "*,                       !- Key Name 1",
                              "Zone Ventilation Total Heat Gain Energy;  !- Output Variable or Meter Name 1",

                              "Meter:Custom,",
                              "Meter Zone Ventilation Heat Loss,  !- Name",
                              "Generic,                 !- Fuel Type",
                              "*,                       !- Key Name 1",
                              "Zone Ventilation Total Heat Loss Energy;  !- Output Variable or Meter Name 1",

                              "Meter:Custom,",
                              "Meter Zone Infiltration Heat Gain,  !- Name",
                              "Generic,                 !- Fuel Type",
                              "*,                       !- Key Name 1",
                              "Zone Infiltration Total Heat Gain Energy;  !- Output Variable or Meter Name 1",

                              "Meter:Custom,",
                              "Meter Zone Infiltration Heat Loss,  !- Name",
                              "Generic,                 !- Fuel Type",
                              "*,                       !- Key Name 1",
                              "Zone Infiltration Total Heat Loss Energy;  !- Output Variable or Meter Name 1",

                              "Meter:Custom,",
                              "Meter Internal Loads Heating Energy,  !- Name",
                              "Generic,                 !- Fuel Type",
                              "*,                       !- Key Name 1",
                              "Zone Electric Equipment Total Heating Energy,  !- Output Variable or Meter Name 1",
                              "* ,                       !- Key Name 2",
                              "Zone Lights Total Heating Energy,  !- Output Variable or Meter Name 2",
                              "* ,                       !- Key Name 3",
                              "People Total Heating Energy;  !- Output Variable or Meter Name 3",

                              "Meter:Custom,",
                              "Meter Zone Electric Equipment Total Heating Energy,  !- Name",
                              "Generic,                 !- Fuel Type",
                              "*,                       !- Key Name 1",
                              "Zone Electric Equipment Total Heating Energy;  !- Output Variable or Meter Name 1",

                              "Meter:Custom,",
                              "Meter Zone Mechanical Ventilation XYZ,  !- Name",
                              "Generic,                 !- Fuel Type",
                              "*,                       !- Key Name 1",
                              "Zone Mechanical Ventilation Cooling Load Decrease Energy;  !- Output Variable or Meter Name 1",

                              "Meter:Custom,",
                              "Meter Zone Mechanical Ventilation 123,  !- Name",
                              "Generic,                 !- Fuel Type",
                              "*,                       !- Key Name 1",
                              "Zone Mechanical Ventilation No Load Heat Removal Energy;  !- Output Variable or Meter Name 1",

                              "Meter:Custom,",
                              "Meter Air System Total Heating Energy,  !- Name",
                              "Generic,                 !- Fuel Type",
                              "*,                       !- Key Name 1",
                              "Air System Total Heating Energy;  !- Output Variable or Meter Name 1",

                              "Meter:Custom,",
                              "Meter Air System Total Cooling Energy,  !- Name",
                              "Generic,                 !- Fuel Type",
                              "*,                       !- Key Name 1",
                              "Air System Total Cooling Energy;  !- Output Variable or Meter Name 1",

                              "Meter:Custom,",
                              "Meter Air System Hot Water Energy,  !- Name",
                              "Generic,                 !- Fuel Type",
                              "*,                       !- Key Name 1",
                              "Air System Hot Water Energy;  !- Output Variable or Meter Name 1",

                              "Output:Meter, Meter Surface Average Face Conduction Heat Transfer Energy, Timestep;",

                              "Output:Meter, Meter Surface Window Heat Loss Energy, Timestep;",

                              "Output:Meter, Meter Zone Windows Total Heat Gain Energy, Timestep;",

                              "Output:Meter, Meter Surface Window Heat Gain Energy, Timestep;",

                              "Output:Meter, Meter Zone Ventilation Heat Gain, Timestep;",

                              "Output:Meter, Meter Zone Ventilation Heat Loss, Timestep;",

                              "Output:Meter, Meter Zone Infiltration Heat Gain, Timestep;",

                              "Output:Meter, Meter Zone Infiltration Heat Loss, Timestep;",

                              "Output:Meter, Meter Internal Loads Heating Energy, Timestep;",

                              "Output:Meter, Meter Zone Electric Equipment Total Heating Energy, Timestep;",

                              "Output:Meter, Meter Zone Mechanical Ventilation XYZ, Timestep;",

                              "Output:Meter, Meter Zone Mechanical Ventilation 123, Timestep;",

                              "Output:Meter, Meter Air System Total Heating Energy, Timestep;",

                              "Output:Meter, Meter Air System Total Cooling Energy, Timestep;",

                              "Output:Meter, Meter Air System Hot Water Energy, Timestep;"});

        ASSERT_TRUE(process_idf(idf_objects));
        bool errors_found = false;
        Real64 transferredenergy = 0;
        DataGlobals::NumOfZones = 1;
        DataHVACGlobals::NumPrimaryAirSys = 1;
        DataAirSystems::PrimaryAirSystem.allocate(DataHVACGlobals::NumPrimaryAirSys);
        DataAirSystems::PrimaryAirSystem(1).Name = "Air Loop 1";
        DataZoneEquipment::ZoneEquipConfig.allocate(DataGlobals::NumOfZones);
        DataZoneEquipment::ZoneEquipConfig(DataGlobals::NumOfZones).IsControlled = true;
        SetupOutputVariable("Surface Average Face Conduction Heat Transfer Energy", OutputProcessor::Unit::J, transferredenergy, "Zone", "Sum", "*");
        SetupOutputVariable("Surface Window Heat Loss Energy", OutputProcessor::Unit::J, transferredenergy, "Zone", "Sum", "*");
        SetupOutputVariable("Zone Windows Total Heat Gain Energy", OutputProcessor::Unit::J, transferredenergy, "Zone", "Sum", "*");
        SetupOutputVariable("Surface Window Heat Gain Energy", OutputProcessor::Unit::J, transferredenergy, "Zone", "Sum", "*");
        SetupOutputVariable("Zone Ventilation Total Heat Gain Energy", OutputProcessor::Unit::J, transferredenergy, "Zone", "Sum", "*");
        SetupOutputVariable("Zone Ventilation Total Heat Loss Energy", OutputProcessor::Unit::J, transferredenergy, "Zone", "Sum", "*");
        SetupOutputVariable("Zone Infiltration Total Heat Gain Energy", OutputProcessor::Unit::J, transferredenergy, "Zone", "Sum", "*");
        SetupOutputVariable("Zone Infiltration Total Heat Loss Energy", OutputProcessor::Unit::J, transferredenergy, "Zone", "Sum", "*");
        SetupOutputVariable("Zone Electric Equipment Total Heating Energy", OutputProcessor::Unit::J, transferredenergy, "Zone", "Sum", "*");
        SetupOutputVariable("Zone Lights Total Heating Energy", OutputProcessor::Unit::J, transferredenergy, "Zone", "Sum", "*");
        SetupOutputVariable("People Total Heating Energy", OutputProcessor::Unit::J, transferredenergy, "Zone", "Sum", "*");
        SystemReports::AllocateAndSetUpVentReports();
        SystemReports::AllocateAndSetUpVentReports();
        GetCustomMeterInput(errors_found);
        EXPECT_FALSE(errors_found);
        EXPECT_EQ(15, NumEnergyMeters);
        EXPECT_EQ(EnergyMeters(1).Name, "METER SURFACE AVERAGE FACE CONDUCTION HEAT TRANSFER ENERGY");
        EXPECT_EQ(EnergyMeters(12).Name, "METER ZONE MECHANICAL VENTILATION 123");
        EXPECT_EQ(EnergyMeters(15).Name, "METER AIR SYSTEM HOT WATER ENERGY");
    }

    TEST_F(EnergyPlusFixture, OutputProcessor_DuplicateMeterCustom)
    {
        std::string const idf_objects = delimited_string({"Meter:Custom,",
                                                          "CustomMeter1,               !- Name",
                                                          "Generic,                    !- Fuel Type",
                                                          ",                           !- Key Name 1",
                                                          "DistrictHeating:Facility;   !- Variable or Meter 1 Name",
                                                          "Meter:Custom,",
                                                          "CustomMeter2,               !- Name",
                                                          "Generic,                    !- Fuel Type",
                                                          ",                           !- Key Name 1",
                                                          "CustomMeter1;               !- Variable or Meter 1 Name",
                                                          "Output:Meter,CustomMeter1,Hourly;",
                                                          "Output:Meter,CustomMeter2,Hourly;"});

        ASSERT_TRUE(process_idf(idf_objects));

        bool errors_found = false;

        GetCustomMeterInput(errors_found);

        EXPECT_FALSE(errors_found);

        std::string errMsg = delimited_string(
            {"   ** Warning ** Meter:Custom=\"CUSTOMMETER1\", invalid Output Variable or Meter Name=\"DISTRICTHEATING:FACILITY\".",
             "   **   ~~~   ** ...will not be shown with the Meter results.",
             "   ** Warning ** Meter:Custom=\"CUSTOMMETER1\", no items assigned ",
             "   **   ~~~   ** ...will not be shown with the Meter results. This may be caused by a Meter:Custom be assigned to another "
             "Meter:Custom.",
             "   ** Warning ** Meter:Custom=\"CUSTOMMETER2\", contains a reference to another Meter:Custom in field: Output Variable or Meter "
             "Name=\"CUSTOMMETER1\"."});
        compare_err_stream(errMsg);
    }

    TEST_F(EnergyPlusFixture, OutputProcessor_unitStringToEnum)
    {

        EXPECT_EQ(OutputProcessor::Unit::J, unitStringToEnum("J"));
        EXPECT_EQ(OutputProcessor::Unit::J, unitStringToEnum("j"));

        EXPECT_EQ(OutputProcessor::Unit::kgWater_kgDryAir, unitStringToEnum("kgWater/kgDryAir"));
        EXPECT_EQ(OutputProcessor::Unit::kgWater_s, unitStringToEnum("kgWater/s"));

        EXPECT_EQ(OutputProcessor::Unit::unknown, unitStringToEnum("junk"));
    }

    TEST_F(EnergyPlusFixture, OutputProcessor_unitEnumToString)
    {

        EXPECT_EQ("J", unitEnumToString(OutputProcessor::Unit::J));

        EXPECT_EQ("kgWater/kgDryAir", unitEnumToString(OutputProcessor::Unit::kgWater_kgDryAir));
        EXPECT_EQ("kgWater/s", unitEnumToString(OutputProcessor::Unit::kgWater_s));

        EXPECT_EQ("unknown", unitEnumToString(OutputProcessor::Unit::unknown));
    }

    TEST_F(EnergyPlusFixture, OutputProcessor_unitEnumToStringBrackets)
    {

        EXPECT_EQ(" [J]", unitEnumToStringBrackets(OutputProcessor::Unit::J));

        EXPECT_EQ(" [kgWater/kgDryAir]", unitEnumToStringBrackets(OutputProcessor::Unit::kgWater_kgDryAir));
        EXPECT_EQ(" [kgWater/s]", unitEnumToStringBrackets(OutputProcessor::Unit::kgWater_s));

        EXPECT_EQ(" [unknown]", unitEnumToStringBrackets(OutputProcessor::Unit::unknown));
    }

    TEST_F(EnergyPlusFixture, OutputProcessor_unitStringFromDDitem)
    {

        AddToOutputVariableList("energy variable 1", OutputProcessor::TimeStepType::TimeStepZone, StoreType::Averaged, 1, OutputProcessor::Unit::J);
        AddToOutputVariableList("energy variable 2", OutputProcessor::TimeStepType::TimeStepZone, StoreType::Averaged, 1, OutputProcessor::Unit::J);
        AddToOutputVariableList("energy variable 3", OutputProcessor::TimeStepType::TimeStepZone, StoreType::Averaged, 1, OutputProcessor::Unit::J);

        AddToOutputVariableList("humidity ratio variable 1",
                                OutputProcessor::TimeStepType::TimeStepZone,
                                StoreType::Averaged,
                                1,
                                OutputProcessor::Unit::kgWater_kgDryAir);
        AddToOutputVariableList("humidity ratio variable 2",
                                OutputProcessor::TimeStepType::TimeStepZone,
                                StoreType::Averaged,
                                1,
                                OutputProcessor::Unit::kgWater_kgDryAir);

        AddToOutputVariableList(
            "flow variable 1", OutputProcessor::TimeStepType::TimeStepZone, StoreType::Averaged, 1, OutputProcessor::Unit::kgWater_s);
        AddToOutputVariableList(
            "flow variable 2", OutputProcessor::TimeStepType::TimeStepZone, StoreType::Averaged, 1, OutputProcessor::Unit::kgWater_s);

        AddToOutputVariableList("user defined EMS variable 1",
                                OutputProcessor::TimeStepType::TimeStepZone,
                                StoreType::Averaged,
                                1,
                                OutputProcessor::Unit::customEMS,
                                "ergs/century");
        AddToOutputVariableList("user defined EMS variable 2",
                                OutputProcessor::TimeStepType::TimeStepZone,
                                StoreType::Averaged,
                                1,
                                OutputProcessor::Unit::customEMS,
                                "swamps/county");

        EXPECT_EQ(" [J]", unitStringFromDDitem(3));

        EXPECT_EQ(" [kgWater/kgDryAir]", unitStringFromDDitem(4));

        EXPECT_EQ(" [kgWater/s]", unitStringFromDDitem(6));

        EXPECT_EQ(" [ergs/century]", unitStringFromDDitem(8));

        EXPECT_EQ(" [swamps/county]", unitStringFromDDitem(9));
    }
} // namespace OutputProcessor

} // namespace EnergyPlus<|MERGE_RESOLUTION|>--- conflicted
+++ resolved
@@ -3164,11 +3164,7 @@
 
         ASSERT_TRUE(process_idf(idf_objects));
 
-<<<<<<< HEAD
-        GetReportVariableInput();
-=======
         GetReportVariableInput(OutputFiles::getSingleton());
->>>>>>> 790d6f76
         SetupOutputVariable(
             "Site Outdoor Air Drybulb Temperature", OutputProcessor::Unit::C, DataEnvironment::OutDryBulbTemp, "Zone", "Average", "Environment");
 
@@ -3804,11 +3800,7 @@
         TimeValue.at(OutputProcessor::TimeStepType::TimeStepZone).CurMinute = 50;
         TimeValue.at(OutputProcessor::TimeStepType::TimeStepSystem).CurMinute = 50;
 
-<<<<<<< HEAD
-        GetReportVariableInput();
-=======
         GetReportVariableInput(OutputFiles::getSingleton());
->>>>>>> 790d6f76
         SetupOutputVariable(
             "Site Outdoor Air Drybulb Temperature", OutputProcessor::Unit::C, DataEnvironment::OutDryBulbTemp, "Zone", "Average", "Environment");
         Real64 light_consumption = 999;
@@ -4052,11 +4044,7 @@
         TimeValue.at(OutputProcessor::TimeStepType::TimeStepZone).CurMinute = 50;
         TimeValue.at(OutputProcessor::TimeStepType::TimeStepSystem).CurMinute = 50;
 
-<<<<<<< HEAD
-        GetReportVariableInput();
-=======
         GetReportVariableInput(OutputFiles::getSingleton());
->>>>>>> 790d6f76
         SetupOutputVariable(
             "Site Outdoor Air Drybulb Temperature", OutputProcessor::Unit::C, DataEnvironment::OutDryBulbTemp, "Zone", "Average", "Environment");
         Real64 light_consumption = 999;
@@ -4313,11 +4301,7 @@
         TimeValue.at(OutputProcessor::TimeStepType::TimeStepZone).CurMinute = 50;
         TimeValue.at(OutputProcessor::TimeStepType::TimeStepSystem).CurMinute = 50;
 
-<<<<<<< HEAD
-        GetReportVariableInput();
-=======
         GetReportVariableInput(OutputFiles::getSingleton());
->>>>>>> 790d6f76
         SetupOutputVariable(
             "Site Outdoor Air Drybulb Temperature", OutputProcessor::Unit::C, DataEnvironment::OutDryBulbTemp, "Zone", "Average", "Environment");
         Real64 light_consumption = 999;
@@ -4656,11 +4640,7 @@
         TimeValue.at(OutputProcessor::TimeStepType::TimeStepZone).CurMinute = 50;
         TimeValue.at(OutputProcessor::TimeStepType::TimeStepSystem).CurMinute = 50;
 
-<<<<<<< HEAD
-        GetReportVariableInput();
-=======
         GetReportVariableInput(OutputFiles::getSingleton());
->>>>>>> 790d6f76
         SetupOutputVariable(
             "Site Outdoor Air Drybulb Temperature", OutputProcessor::Unit::C, DataEnvironment::OutDryBulbTemp, "Zone", "Average", "Environment");
         Real64 light_consumption = 999;
@@ -4741,11 +4721,7 @@
         OutputReportTabular::GetInputTabularMonthly();
         OutputReportTabular::InitializeTabularMonthly();
 
-<<<<<<< HEAD
-        GetReportVariableInput();
-=======
         GetReportVariableInput(OutputFiles::getSingleton());
->>>>>>> 790d6f76
         SetupOutputVariable(
             "Site Outdoor Air Drybulb Temperature", OutputProcessor::Unit::C, DataEnvironment::OutDryBulbTemp, "Zone", "Average", "Environment");
         Real64 light_consumption = 999;
