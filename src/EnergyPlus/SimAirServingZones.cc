// EnergyPlus, Copyright (c) 1996-2024, The Board of Trustees of the University of Illinois,
// The Regents of the University of California, through Lawrence Berkeley National Laboratory
// (subject to receipt of any required approvals from the U.S. Dept. of Energy), Oak Ridge
// National Laboratory, managed by UT-Battelle, Alliance for Sustainable Energy, LLC, and other
// contributors. All rights reserved.
//
// NOTICE: This Software was developed under funding from the U.S. Department of Energy and the
// U.S. Government consequently retains certain rights. As such, the U.S. Government has been
// granted for itself and others acting on its behalf a paid-up, nonexclusive, irrevocable,
// worldwide license in the Software to reproduce, distribute copies to the public, prepare
// derivative works, and perform publicly and display publicly, and to permit others to do so.
//
// Redistribution and use in source and binary forms, with or without modification, are permitted
// provided that the following conditions are met:
//
// (1) Redistributions of source code must retain the above copyright notice, this list of
//     conditions and the following disclaimer.
//
// (2) Redistributions in binary form must reproduce the above copyright notice, this list of
//     conditions and the following disclaimer in the documentation and/or other materials
//     provided with the distribution.
//
// (3) Neither the name of the University of California, Lawrence Berkeley National Laboratory,
//     the University of Illinois, U.S. Dept. of Energy nor the names of its contributors may be
//     used to endorse or promote products derived from this software without specific prior
//     written permission.
//
// (4) Use of EnergyPlus(TM) Name. If Licensee (i) distributes the software in stand-alone form
//     without changes from the version obtained under this License, or (ii) Licensee makes a
//     reference solely to the software portion of its product, Licensee must refer to the
//     software as "EnergyPlus version X" software, where "X" is the version number Licensee
//     obtained under this License and may not use a different name for the software. Except as
//     specifically required in this Section (4), Licensee shall not use in a company name, a
//     product name, in advertising, publicity, or other promotional activities any name, trade
//     name, trademark, logo, or other designation of "EnergyPlus", "E+", "e+" or confusingly
//     similar designation, without the U.S. Department of Energy's prior written consent.
//
// THIS SOFTWARE IS PROVIDED BY THE COPYRIGHT HOLDERS AND CONTRIBUTORS "AS IS" AND ANY EXPRESS OR
// IMPLIED WARRANTIES, INCLUDING, BUT NOT LIMITED TO, THE IMPLIED WARRANTIES OF MERCHANTABILITY
// AND FITNESS FOR A PARTICULAR PURPOSE ARE DISCLAIMED. IN NO EVENT SHALL THE COPYRIGHT OWNER OR
// CONTRIBUTORS BE LIABLE FOR ANY DIRECT, INDIRECT, INCIDENTAL, SPECIAL, EXEMPLARY, OR
// CONSEQUENTIAL DAMAGES (INCLUDING, BUT NOT LIMITED TO, PROCUREMENT OF SUBSTITUTE GOODS OR
// SERVICES; LOSS OF USE, DATA, OR PROFITS; OR BUSINESS INTERRUPTION) HOWEVER CAUSED AND ON ANY
// THEORY OF LIABILITY, WHETHER IN CONTRACT, STRICT LIABILITY, OR TORT (INCLUDING NEGLIGENCE OR
// OTHERWISE) ARISING IN ANY WAY OUT OF THE USE OF THIS SOFTWARE, EVEN IF ADVISED OF THE
// POSSIBILITY OF SUCH DAMAGE.

// C++ Headers
#include <algorithm>
#include <cmath>
#include <memory>

// ObjexxFCL Headers
#include <ObjexxFCL/Array.functions.hh>
#include <ObjexxFCL/Array1D.hh>
#include <ObjexxFCL/Fmath.hh>
#include <ObjexxFCL/string.functions.hh>

// EnergyPlus Headers
#include <AirflowNetwork/Solver.hpp>
#include <EnergyPlus/AirLoopHVACDOAS.hh>
#include <EnergyPlus/Autosizing/Base.hh>
#include <EnergyPlus/BranchInputManager.hh>
#include <EnergyPlus/Data/EnergyPlusData.hh>
#include <EnergyPlus/DataAirLoop.hh>
#include <EnergyPlus/DataAirSystems.hh>
#include <EnergyPlus/DataContaminantBalance.hh>
#include <EnergyPlus/DataConvergParams.hh>
#include <EnergyPlus/DataDefineEquip.hh>
#include <EnergyPlus/DataEnvironment.hh>
#include <EnergyPlus/DataGlobalConstants.hh>
#include <EnergyPlus/DataHVACGlobals.hh>
#include <EnergyPlus/DataHeatBalance.hh>
#include <EnergyPlus/DataLoopNode.hh>
#include <EnergyPlus/DataPrecisionGlobals.hh>
#include <EnergyPlus/DataSizing.hh>
#include <EnergyPlus/DataSystemVariables.hh>
#include <EnergyPlus/DataZoneEquipment.hh>
#include <EnergyPlus/DesiccantDehumidifiers.hh>
#include <EnergyPlus/EMSManager.hh>
#include <EnergyPlus/EvaporativeCoolers.hh>
#include <EnergyPlus/Fans.hh>
#include <EnergyPlus/Furnaces.hh>
#include <EnergyPlus/General.hh>
#include <EnergyPlus/GeneralRoutines.hh>
#include <EnergyPlus/HVACControllers.hh>
#include <EnergyPlus/HVACDXHeatPumpSystem.hh>
#include <EnergyPlus/HVACDuct.hh>
#include <EnergyPlus/HVACHXAssistedCoolingCoil.hh>
#include <EnergyPlus/HVACInterfaceManager.hh>
#include <EnergyPlus/HVACMultiSpeedHeatPump.hh>
#include <EnergyPlus/HVACUnitaryBypassVAV.hh>
#include <EnergyPlus/HVACVariableRefrigerantFlow.hh>
#include <EnergyPlus/HeatRecovery.hh>
#include <EnergyPlus/HeatingCoils.hh>
#include <EnergyPlus/Humidifiers.hh>
#include <EnergyPlus/InputProcessing/InputProcessor.hh>
#include <EnergyPlus/MixedAir.hh>
#include <EnergyPlus/MixerComponent.hh>
#include <EnergyPlus/NodeInputManager.hh>
#include <EnergyPlus/OutAirNodeManager.hh>
#include <EnergyPlus/OutputProcessor.hh>
#include <EnergyPlus/OutputReportPredefined.hh>
#include <EnergyPlus/Psychrometrics.hh>
#include <EnergyPlus/SimAirServingZones.hh>
#include <EnergyPlus/SizingManager.hh>
#include <EnergyPlus/SplitterComponent.hh>
#include <EnergyPlus/SteamCoils.hh>
#include <EnergyPlus/SystemAvailabilityManager.hh>
#include <EnergyPlus/UnitarySystem.hh>
#include <EnergyPlus/UserDefinedComponents.hh>
#include <EnergyPlus/UtilityRoutines.hh>
#include <EnergyPlus/WaterCoils.hh>
#include <EnergyPlus/ZonePlenum.hh>

namespace EnergyPlus::SimAirServingZones {

// MODULE INFORMATION
//       AUTHOR:  Russ Taylor, Dan Fisher, Fred Buhl
//       DATE WRITTEN:  Oct 1997
//       MODIFIED:  Dec 1997 Fred Buhl; Richard Liesen  Apr 1998,
//                  Dec 1999 Fred Buhl
//                  22Aug2010 Craig Wray - added Fan:ComponentModel
//       RE-ENGINEERED:  This is new code, not reengineered

// PURPOSE OF THIS MODULE:
// Contains the data and code for simulating the HVAC forced
// air systems.

// METHODOLOGY EMPLOYED:
// Successive iteration forward from the return air inlet
// to the supply air outlets.

using namespace DataLoopNode;
using namespace DataAirLoop;
using namespace DataSizing;
using namespace DataZoneEquipment;
using namespace DataAirSystems;

void ManageAirLoops(EnergyPlusData &state,
                    bool const FirstHVACIteration, // TRUE if first full HVAC iteration in an HVAC timestep
                    bool &SimAir,                  // TRUE means air loops must be (re)simulated
                    bool &SimZoneEquipment         // TRUE means zone equipment must be (re) simulated
)
{

    // SUBROUTINE INFORMATION
    //             AUTHOR:  Russ Taylor, Dan Fisher, Fred Buhl
    //       DATE WRITTEN:  Oct 1997
    //           MODIFIED:  Dec 1997 Fred Buhl
    //      RE-ENGINEERED:  This is new code, not reengineered

    // PURPOSE OF THIS SUBROUTINE:
    // This is the manager subroutine for the air loop simulation.
    // Called from SimSelectedEquipment, which is called from SimHVAC,
    // which is called from ManageHVAC, the top level system/plant driver.
    // The subroutine performs the usual manager functions: it calls the
    // Get, Init, Sim, Update, and Report routines.

    auto &AirLoopControlInfo = state.dataAirLoop->AirLoopControlInfo;

    using MixedAir::ManageOutsideAirSystem;

    if (state.dataSimAirServingZones->GetAirLoopInputFlag) { // First time subroutine has been entered
        GetAirPathData(state);                               // Get air loop descriptions from input file
        state.dataSimAirServingZones->GetAirLoopInputFlag = false;
    }

    // Initialize air loop related parameters
    InitAirLoops(state, FirstHVACIteration);

    // Call the AirLoop Simulation
    if (state.dataGlobal->SysSizingCalc) {
        SizeAirLoops(state);
    } else if (!state.dataGlobal->SysSizingCalc) {
        SimAirLoops(state, FirstHVACIteration, SimZoneEquipment);
    }

    // This flag could be used to resimulate only the air loops that needed additional iterations.
    // This flag would have to be moved inside SimAirLoops to gain this flexibility.
    SimAir = std::any_of(
        AirLoopControlInfo.begin(), AirLoopControlInfo.end(), [](DataAirLoop::AirLoopControlData const &e) { return e.ResimAirLoopFlag; });
}

// Get Input Section of the Module
//******************************************************************************

void GetAirPathData(EnergyPlusData &state)
{

    // SUBROUTINE INFORMATION
    //             AUTHOR:  Fred Buhl
    //       DATE WRITTEN:  Jan 1998
    //           MODIFIED: Richard Liesen April 1998, Fred Buhl Dec 1999
    //      RE-ENGINEERED:  This is new code, not reengineered

    // PURPOSE OF THIS SUBROUTINE:
    // Input all the data needed to simulate the air loops in the problem.

    // METHODOLOGY EMPLOYED:
    // Use the various "Get" routines from the InputProcessor module to
    // obtain input data and store it in the data structures defined in MODULE SimAirServingZones

    // REFERENCES: This gets the following object:
    // AirLoopHVAC,
    //        \min-fields 10
    //        \memo Defines a central forced air system
    //    A1, \field Name
    //        \required-field
    //        \type alpha
    //        \reference AirPrimaryLoops
    //    A2, \field Controller List Name
    //        \note Enter the name of an AirLoopHVAC:ControllerList object.
    //        \type object-list
    //        \object-list ControllerLists
    //    A3, \field Availability Manager List Name
    //        \note Enter the name of an AvailabilityManagerAssignmentList object.
    //        \type object-list
    //        \object-list SystemAvailabilityManagerLists
    //    N1, \field Design Primary Air Flow Rate
    //        \default 0
    //        \units m3/s
    //        \autosizable
    //    A4, \field BranchList Name
    //        \note Name of a BranchList containing all the branches in this air loop
    //        \required-field
    //        \type object-list
    //        \object-list BranchLists
    //    A5, \field ConnectorList Name
    //        \note Name of a Connector List containing all the splitters and mixers in the loop
    //        \type object-list
    //        \object-list ConnectorLists
    //    A6, \field Supply Side Inlet Node Name
    //        \note Name of inlet node where return air enters the supply side of the air loop
    //        \required-field
    //    A7, \field Demand Side Outlet Node Name
    //        \note Name of outlet node where return air leaves the demand side and enters the supply side.
    //        \required-field
    //    A8, \field Demand Side Inlet Node Names
    //        \note Name of a Node or NodeList containing the inlet node(s) supplying air to zone equipment.
    //        \required-field
    //    A9; \field Supply Side Outlet Node Names
    //        \note Name of a Node or NodeList containing the outlet node(s) supplying air to the demand side.
    //        \required-field

    // Using/Aliasing
    using BranchInputManager::GetBranchData;
    using BranchInputManager::GetBranchList;
    using BranchInputManager::GetLoopMixer;
    using BranchInputManager::GetLoopSplitter;
    using BranchInputManager::GetNumSplitterMixerInConntrList;
    using BranchInputManager::NumBranchesInBranchList;
    using BranchInputManager::NumCompsInBranch;
    using HVACControllers::CheckCoilWaterInletNode;
    using HVACControllers::GetControllerActuatorNodeNum;
    using MixedAir::FindOAMixerMatchForOASystem;
    using MixedAir::GetNumOASystems;
    using MixedAir::GetOACompListNumber;
    using MixedAir::GetOACompName;
    using MixedAir::GetOACompType;
    using MixedAir::GetOACompTypeNum;
    using MixedAir::GetOAMixerInletNodeNumber;
    using MixedAir::GetOASysControllerListIndex;
    using MixedAir::GetOASysNumCoolingCoils;
    using MixedAir::GetOASysNumHeatingCoils;
    using MixedAir::GetOASysNumHXs;
    using MixedAir::GetOASysNumSimpControllers;
    using MixedAir::GetOASystemNumber;
    using NodeInputManager::GetNodeNums;
    using NodeInputManager::GetOnlySingleNode;
    using SystemAvailabilityManager::GetAirLoopAvailabilityManager;
    using WaterCoils::GetCoilWaterInletNode;

    // SUBROUTINE PARAMETER DEFINITIONS:
    constexpr std::string_view RoutineName("GetAirPathData: ");

    auto &OutsideAirSys = state.dataAirLoop->OutsideAirSys;
    auto &AirLoopControlInfo = state.dataAirLoop->AirLoopControlInfo;

    // SUBROUTINE LOCAL VARIABLE DEFINITIONS
    int NumNumbers;                // number of numbers returned by GetObjectItem
    Array1D<Real64> Numbers;       // numbers (REAL(r64)s) returned by GetObjectItem
    Array1D_string cNumericFields; // Numeric field names
    Array1D_bool lNumericBlanks;   // Logical array, numeric field input BLANK = .TRUE.
    int NumAlphas;                 // number of strings returned by GetObjectItem
    int NumParams;
    int MaxNumbers;
    int MaxAlphas;
    Array1D_string Alphas;           // alpha strings returned by GetObjectItem
    Array1D_string cAlphaFields;     // Alpha field names
    Array1D_bool lAlphaBlanks;       // Logical array, alpha field input BLANK = .TRUE.
    std::string CurrentModuleObject; // Object type for getting and error messages
    int NumNodes;                    // number of nodes returned by GetNodeNums
    Array1D_int NodeNums;            // node numbers returned by GetNodeNums
    int NodeNum;                     // a node number
    int AirSysNum;                   // an air system (air loop) number
    int OANum;                       // outside air system index
    int NumInList;
    int OAMixNum;                     // outside air mixer index
    int IOStat;                       // status number returned by GetObjectItem
    int NumControllers;               // number of controllers
    int ControllerListNum;            // Controller List index
    int ControllerNum;                // Controller index
    int I;                            // do loop index
    int BranchNum;                    // branch index
    int CompNum;                      // component index
    int NumCompsOnBranch;             // Number of components on a branch
    int OutBranchNum;                 // outlet branch index
    int InBranchNum;                  // inlet branch index
    std::string ControllerName;       // controller name
    std::string ControllerType;       // controller type
    std::string BranchListName;       // Name of a Branch List object
    std::string ControllerListName;   // Name of a controller list object
    std::string AvailManagerListName; // Name of an availability manager list object
    std::string ConnectorListName;    // Name of a connector list object
    Array1D_string BranchNames;       // Branch names from GetBranchList call
    Array1D_string CompTypes;         // Component types from GetBranchList call
    Array1D_string CompNames;         // Component names from GetBranchList call
    Array1D_string InletNodeNames;    // Component inlet node names from GetBranchData call
    Array1D_string OutletNodeNames;   // Component outlet node names from GetBranchData call
    Array1D_string NodeNames;         // Outlet node names from GetLoopSplitter call
    Array1D_int NodeNumbers;          // Outlet node numbers from GetLoopSplitter call
    Array1D_int InletNodeNumbers;     // Component inlet node numbers from GetBranchData call
    Array1D_int OutletNodeNumbers;    // Component outlet node numbers from GetBranchData call
    DataBranchAirLoopPlant::PressureCurveType PressCurveType;
    int PressCurveIndex;
    bool ErrorsFound(false); // TRUE if errors detected in input
    Array1D_bool PackagedUnit;
    int test;
    int count;
    bool ErrInList;
    int ConListNum(0);          // index of a Connector List object in the input
    bool SplitterExists(false); // TRUE if there is a slitter in a primary air system
    bool MixerExists(false);    // TRUE if there is a mixer in a primary air system
    bool errFlag;
    bool IsNotOK;
    /////////// hoisted into namespace
    // static int TestUniqueNodesNum( 0 );
    ///////////////////////////
    int NumOASysSimpControllers; // number of simple controllers in the OA Sys of an air primary system
    int NumOASysControllers;     // total number of controllers in the OA Sys
    int OASysContListNum;        // index of the controller list of the OA Sys
    int OASysControllerNum;      // index of OA Sys simple controller in the air primary system controller lists
    bool NodeNotFound;           // true if matching actuator node not found
    CompType CompType_Num;       // numeric equivalent for component type
    std::string CompType;        // component type
    int WaterCoilNodeNum;        // numeric equivalent for water coil node number
    int ActuatorNodeNum;         // numeric equivalent for controller actuator node number
    Array1D_string MatchNodeName(3);

    struct AirUniqueNodes
    {
        // Members
        std::string NodeName;
        std::string AirLoopName;
        std::string FieldName;
        bool NodeNameUsed;

        // Default Constructor
        AirUniqueNodes() : NodeNameUsed(false)
        {
        }
    };

    // Object Data
    Array1D<AirUniqueNodes> TestUniqueNodes;

    state.dataInputProcessing->inputProcessor->getObjectDefMaxArgs(state, "AirLoopHVAC", NumParams, MaxAlphas, MaxNumbers);
    state.dataInputProcessing->inputProcessor->getObjectDefMaxArgs(state, "ConnectorList", NumParams, NumAlphas, NumNumbers);
    MaxAlphas = max(MaxAlphas, NumAlphas);
    MaxNumbers = max(MaxNumbers, NumNumbers);
    state.dataInputProcessing->inputProcessor->getObjectDefMaxArgs(state, "AirLoopHVAC:ControllerList", NumParams, NumAlphas, NumNumbers);
    MaxAlphas = max(MaxAlphas, NumAlphas);
    MaxNumbers = max(MaxNumbers, NumNumbers);

    Numbers.allocate(MaxNumbers);
    cNumericFields.allocate(MaxNumbers);
    lNumericBlanks.allocate(MaxNumbers);
    Alphas.allocate(MaxAlphas);
    cAlphaFields.allocate(MaxAlphas);
    lAlphaBlanks.allocate(MaxAlphas);

    // Initialize some local arrays
    Numbers = 0.0;
    cNumericFields = "";
    lNumericBlanks = true;
    Alphas = "";
    cAlphaFields = "";
    lAlphaBlanks = true;

    state.dataSimAirServingZones->NumOfTimeStepInDay = state.dataGlobal->NumOfTimeStepInHour * 24;

    state.dataInputProcessing->inputProcessor->getObjectDefMaxArgs(state, "NodeList", NumParams, NumAlphas, NumNumbers);
    NodeNums.dimension(NumParams, 0);

    // Find number of primary air systems, update Num in state and make local convenience copy
    int NumPrimaryAirSys = state.dataHVACGlobal->NumPrimaryAirSys =
        state.dataInputProcessing->inputProcessor->getNumObjectsFound(state, "AirLoopHVAC");
    TestUniqueNodes.allocate(NumPrimaryAirSys * 4); // used to look at specific nodes that must be unique, fields A6-A9

    state.dataAirSystemsData->PrimaryAirSystems.allocate(NumPrimaryAirSys); // allocate the primary air sys data array
    state.dataAirLoop->AirToZoneNodeInfo.allocate(NumPrimaryAirSys);        // allocate the array that stores the air sys / zone equp connection data
    state.dataAirLoop->AirLoopZoneInfo.allocate(NumPrimaryAirSys);          // allocate array that has cleaner list of zones attached to air loop
    state.dataAirLoop->AirToOANodeInfo.allocate(NumPrimaryAirSys);          // allocate the array that stores the OA node connections (reporting)
    PackagedUnit.allocate(NumPrimaryAirSys);
    AirLoopControlInfo.allocate(NumPrimaryAirSys);
    state.dataAirLoop->AirLoopFlow.allocate(NumPrimaryAirSys);
    state.dataConvergeParams->AirLoopConvergence.allocate(NumPrimaryAirSys);
    state.dataSize->UnitarySysEqSizing.allocate(NumPrimaryAirSys);
    if (state.afn->distribution_simulated) {
        state.dataAirLoop->AirLoopAFNInfo.allocate(NumPrimaryAirSys);
    }

    state.dataHVACGlobal->GetAirPathDataDone = true; // used by UnitarySystem::getUnitarySystemInputData to determine if airloops are setup yet
    if (NumPrimaryAirSys <= 0) {
        TestUniqueNodes.deallocate();
        NodeNums.deallocate();
        return;
    }

    // Loop through the primary air systems and obtain the data for each system
    for (AirSysNum = 1; AirSysNum <= NumPrimaryAirSys; ++AirSysNum) {
        auto &primaryAirSystems = state.dataAirSystemsData->PrimaryAirSystems(AirSysNum);
        auto &airLoopZoneInfo = state.dataAirLoop->AirToZoneNodeInfo(AirSysNum);
        NumOASysControllers = 0;
        NumOASysSimpControllers = 0;
        OASysContListNum = 0;
        PackagedUnit(AirSysNum) = false;
        primaryAirSystems.OASysExists = false; // init Outside Air system connection data to none
        primaryAirSystems.isAllOA = false;
        primaryAirSystems.OASysInletNodeNum = 0;
        primaryAirSystems.OASysOutletNodeNum = 0;
        primaryAirSystems.NumOAHeatCoils = 0;
        primaryAirSystems.NumOACoolCoils = 0;
        AirLoopControlInfo(AirSysNum).FanOpMode = HVAC::ContFanCycCoil; // initialize to constant fan mode for all air loops
        state.dataAirLoop->AirLoopFlow(AirSysNum).FanPLR = 1.0;         // initialize to 1 for all air loops

        CurrentModuleObject = "AirLoopHVAC";

        state.dataInputProcessing->inputProcessor->getObjectItem(state,
                                                                 CurrentModuleObject,
                                                                 AirSysNum,
                                                                 Alphas,
                                                                 NumAlphas,
                                                                 Numbers,
                                                                 NumNumbers,
                                                                 IOStat,
                                                                 lNumericBlanks,
                                                                 lAlphaBlanks,
                                                                 cAlphaFields,
                                                                 cNumericFields); // get all the input data for the air system

        // Assign the air system data to the simulation variables.
        // Data needed to simulate the system goes into PrimaryAirSystem.
        // Data connecting the air system to the zone equipment goes into AirToZoneNodeInfo (in DataLoopNode).
        Util::IsNameEmpty(state, Alphas(1), CurrentModuleObject, ErrorsFound);
        primaryAirSystems.Name = Alphas(1);
        airLoopZoneInfo.AirLoopName = Alphas(1);
        if (NumAlphas < 9) {
            ShowSevereError(state, format("{}{}=\"{}\", insufficient information.", RoutineName, CurrentModuleObject, Alphas(1)));
            ShowContinueError(state, "...Have supplied less than 9 alpha fields.");
            ErrorsFound = true;
            continue;
        }
        if (NumNumbers < 1) {
            ShowSevereError(state, format("{}{}=\"{}\", insufficient information.", RoutineName, CurrentModuleObject, Alphas(1)));
            ShowContinueError(state, "...Have supplied less than 1 numeric field.");
            ErrorsFound = true;
            continue;
        }
        primaryAirSystems.DesignVolFlowRate = Numbers(1);
        if (!lNumericBlanks(2)) {
            primaryAirSystems.DesignReturnFlowFraction = Numbers(2);
        }
        // Only allow one return air node (at the loop level)
        airLoopZoneInfo.NumReturnNodes = 1;
        // Allocate the return air node arrays
        airLoopZoneInfo.AirLoopReturnNodeNum.allocate(airLoopZoneInfo.NumReturnNodes);
        airLoopZoneInfo.ZoneEquipReturnNodeNum.allocate(airLoopZoneInfo.NumReturnNodes);
        airLoopZoneInfo.ReturnAirPathNum.allocate(airLoopZoneInfo.NumReturnNodes);
        // fill the return air node arrays with node numbers
        airLoopZoneInfo.ReturnAirPathNum(1) = 0;
        airLoopZoneInfo.AirLoopReturnNodeNum(1) = GetOnlySingleNode(state,
                                                                    Alphas(6),
                                                                    ErrorsFound,
                                                                    DataLoopNode::ConnectionObjectType::AirLoopHVAC,
                                                                    Alphas(1),
                                                                    DataLoopNode::NodeFluidType::Air,
                                                                    DataLoopNode::ConnectionType::Inlet,
                                                                    NodeInputManager::CompFluidStream::Primary,
                                                                    ObjectIsParent);
        if (!lAlphaBlanks(7)) {
            airLoopZoneInfo.ZoneEquipReturnNodeNum(1) = GetOnlySingleNode(state,
                                                                          Alphas(7),
                                                                          ErrorsFound,
                                                                          DataLoopNode::ConnectionObjectType::AirLoopHVAC,
                                                                          Alphas(1),
                                                                          DataLoopNode::NodeFluidType::Air,
                                                                          DataLoopNode::ConnectionType::Outlet,
                                                                          NodeInputManager::CompFluidStream::Primary,
                                                                          ObjectIsParent);
        } else {
            // If no return path, set this to zero to trigger special handling when calling UpdateHVACInterface
            airLoopZoneInfo.ZoneEquipReturnNodeNum(1) = 0;
        }

        // work on unique nodes
        test = Util::FindItemInList(Alphas(6), TestUniqueNodes, &AirUniqueNodes::NodeName, state.dataSimAirServingZones->TestUniqueNodesNum);
        if (test == 0) {
            ++state.dataSimAirServingZones->TestUniqueNodesNum;
            TestUniqueNodes(state.dataSimAirServingZones->TestUniqueNodesNum).NodeName = Alphas(6);
            TestUniqueNodes(state.dataSimAirServingZones->TestUniqueNodesNum).AirLoopName = Alphas(1);
            TestUniqueNodes(state.dataSimAirServingZones->TestUniqueNodesNum).FieldName = cAlphaFields(6);
            TestUniqueNodes(state.dataSimAirServingZones->TestUniqueNodesNum).NodeNameUsed = true;
        } else {
            ShowSevereError(state, format("{}{}=\"{}\", duplicate node name.", RoutineName, CurrentModuleObject, Alphas(1)));
            ShowContinueError(state, format("...used for {}=\"{}\"", cAlphaFields(6), Alphas(6)));
            ShowContinueError(
                state,
                format("...first used in {}=\"{}\" for {}", CurrentModuleObject, TestUniqueNodes(test).AirLoopName, TestUniqueNodes(test).FieldName));
            ErrorsFound = true;
        }
        if (!lAlphaBlanks(7)) {
            test = Util::FindItemInList(Alphas(7), TestUniqueNodes, &AirUniqueNodes::NodeName, state.dataSimAirServingZones->TestUniqueNodesNum);
            if (test == 0) {
                ++state.dataSimAirServingZones->TestUniqueNodesNum;
                TestUniqueNodes(state.dataSimAirServingZones->TestUniqueNodesNum).NodeName = Alphas(7);
                TestUniqueNodes(state.dataSimAirServingZones->TestUniqueNodesNum).AirLoopName = Alphas(1);
                TestUniqueNodes(state.dataSimAirServingZones->TestUniqueNodesNum).FieldName = cAlphaFields(7);
                TestUniqueNodes(state.dataSimAirServingZones->TestUniqueNodesNum).NodeNameUsed = true;
            } else {
                ShowSevereError(state, format("{}{}=\"{}\", duplicate node name.", RoutineName, CurrentModuleObject, Alphas(1)));
                ShowContinueError(state, format("...used for {}=\"{}\"", cAlphaFields(7), Alphas(7)));
                ShowContinueError(state,
                                  format("...first used in {}=\"{}\" for {}",
                                         CurrentModuleObject,
                                         TestUniqueNodes(test).AirLoopName,
                                         TestUniqueNodes(test).FieldName));
                ErrorsFound = true;
            }
        }
        test = Util::FindItemInList(Alphas(8), TestUniqueNodes, &AirUniqueNodes::NodeName, state.dataSimAirServingZones->TestUniqueNodesNum);
        if (test == 0) {
            ++state.dataSimAirServingZones->TestUniqueNodesNum;
            TestUniqueNodes(state.dataSimAirServingZones->TestUniqueNodesNum).NodeName = Alphas(8);
            TestUniqueNodes(state.dataSimAirServingZones->TestUniqueNodesNum).AirLoopName = Alphas(1);
            TestUniqueNodes(state.dataSimAirServingZones->TestUniqueNodesNum).FieldName = cAlphaFields(8);
            TestUniqueNodes(state.dataSimAirServingZones->TestUniqueNodesNum).NodeNameUsed = true;
        } else {
            ShowSevereError(state, format("{}{}=\"{}\", duplicate node name/list.", RoutineName, CurrentModuleObject, Alphas(1)));
            ShowContinueError(state, format("...used for {}=\"{}\"", cAlphaFields(8), Alphas(8)));
            ShowContinueError(
                state,
                format("...first used in {}=\"{}\" for {}", CurrentModuleObject, TestUniqueNodes(test).AirLoopName, TestUniqueNodes(test).FieldName));
            ErrorsFound = true;
        }
        test = Util::FindItemInList(Alphas(9), TestUniqueNodes, &AirUniqueNodes::NodeName, state.dataSimAirServingZones->TestUniqueNodesNum);
        if (test == 0) {
            ++state.dataSimAirServingZones->TestUniqueNodesNum;
            TestUniqueNodes(state.dataSimAirServingZones->TestUniqueNodesNum).NodeName = Alphas(9);
            TestUniqueNodes(state.dataSimAirServingZones->TestUniqueNodesNum).AirLoopName = Alphas(1);
            TestUniqueNodes(state.dataSimAirServingZones->TestUniqueNodesNum).FieldName = cAlphaFields(9);
            TestUniqueNodes(state.dataSimAirServingZones->TestUniqueNodesNum).NodeNameUsed = true;
        } else {
            ShowSevereError(state, format("{}{}=\"{}\", duplicate node name/list.", RoutineName, CurrentModuleObject, Alphas(1)));
            ShowContinueError(state, format("...used for {}=\"{}\"", cAlphaFields(9), Alphas(9)));
            ShowContinueError(
                state,
                format("...first used in {}=\"{}\" for {}", CurrentModuleObject, TestUniqueNodes(test).AirLoopName, TestUniqueNodes(test).FieldName));
            ErrorsFound = true;
        }
        // this test depends on the controlled zone input having been "gotten"
        test = 0;
        for (count = 1; count <= state.dataZoneEquip->NumReturnAirPaths; ++count) {
            if (state.dataZoneEquip->ReturnAirPath(count).OutletNodeNum == airLoopZoneInfo.ZoneEquipReturnNodeNum(1)) {
                test = state.dataZoneEquip->ReturnAirPath(count).OutletNodeNum;
                break;
            }
        }
        if ((test == 0) && (airLoopZoneInfo.NumReturnNodes > 0)) { // there, see if it's in the controlled zone info
            for (count = 1; count <= state.dataGlobal->NumOfZones; ++count) {
                for (int retNode = 1; retNode <= state.dataZoneEquip->ZoneEquipConfig(count).NumReturnNodes; ++retNode) {
                    if (state.dataZoneEquip->ZoneEquipConfig(count).ReturnNode(retNode) != airLoopZoneInfo.ZoneEquipReturnNodeNum(1)) continue;
                    test = count;
                    break;
                }
                if (test == count) break;
            }
        }
        if ((test == 0) && (airLoopZoneInfo.NumReturnNodes > 0) && !lAlphaBlanks(7)) {
            ShowSevereError(state, format("{}{}=\"{}\", invalid.", RoutineName, CurrentModuleObject, Alphas(1)));
            ShowContinueError(state, format("{} (Return Air Path or ZoneHVAC:EquipmentConnections) not valid = \"{}\".", cAlphaFields(7), Alphas(7)));
            ErrorsFound = true;
        }
        // Get the supply nodes
        ErrInList = false;
        GetNodeNums(state,
                    Alphas(8),
                    NumNodes,
                    NodeNums,
                    ErrInList,
                    DataLoopNode::NodeFluidType::Air,
                    DataLoopNode::ConnectionObjectType::AirLoopHVAC,
                    primaryAirSystems.Name,
                    DataLoopNode::ConnectionType::Inlet,
                    NodeInputManager::CompFluidStream::Primary,
                    ObjectIsParent,
                    false,
                    cAlphaFields(8));
        if (ErrInList) {
            ErrorsFound = true;
        }
        // Allow at most 3 supply nodes (for a 3 deck system)
        if (NumNodes > 3) {
            ShowSevereError(state, format("{}{}=\"{}\", too many nodes.", RoutineName, CurrentModuleObject, primaryAirSystems.Name));
            ShowContinueError(state, format("Only 1st 3 Nodes will be used from {}=\"{}\".", cAlphaFields(8), Alphas(8)));
            ErrorsFound = true;
        }
        if (NumNodes == 0) {
            ShowSevereError(state, format("{}{}=\"{}\", too few nodes.", RoutineName, CurrentModuleObject, primaryAirSystems.Name));
            ShowContinueError(state, "There must be at least 1 supply node in the system.");
            ErrorsFound = true;
        }
        airLoopZoneInfo.NumSupplyNodes = NumNodes;
        // Allocate the supply node arrays in AirToZoneNodeInfo
        airLoopZoneInfo.ZoneEquipSupplyNodeNum.allocate(airLoopZoneInfo.NumSupplyNodes);
        airLoopZoneInfo.AirLoopSupplyNodeNum.allocate(airLoopZoneInfo.NumSupplyNodes);
        airLoopZoneInfo.SupplyDuctType.allocate(airLoopZoneInfo.NumSupplyNodes);
        airLoopZoneInfo.SupplyDuctBranchNum.allocate(airLoopZoneInfo.NumSupplyNodes);
        airLoopZoneInfo.SupplyAirPathNum.allocate(airLoopZoneInfo.NumSupplyNodes);

        // Fill the supply node arrays with node numbers
        for (I = 1; I <= airLoopZoneInfo.NumSupplyNodes; ++I) {
            airLoopZoneInfo.ZoneEquipSupplyNodeNum(I) = NodeNums(I);
<<<<<<< HEAD
            airLoopZoneInfo.SupplyDuctType(I) = DataHVACGlobals::AirDuctType::Invalid;
            airLoopZoneInfo.SupplyDuctBranchNum(I) = 0;
            airLoopZoneInfo.SupplyAirPathNum(I) = 0;
=======
            airLoopZoneInfo.SupplyDuctType(I) = HVAC::AirDuctType::Invalid;
>>>>>>> 4ad5c351
        }
        ErrInList = false;
        GetNodeNums(state,
                    Alphas(9),
                    NumNodes,
                    NodeNums,
                    ErrInList,
                    DataLoopNode::NodeFluidType::Air,
                    DataLoopNode::ConnectionObjectType::AirLoopHVAC,
                    primaryAirSystems.Name,
                    DataLoopNode::ConnectionType::Outlet,
                    NodeInputManager::CompFluidStream::Primary,
                    ObjectIsParent,
                    false,
                    cAlphaFields(9));
        if (ErrInList) {
            ErrorsFound = true;
        }
        if (NumNodes != airLoopZoneInfo.NumSupplyNodes) {
            ShowSevereError(state, format("{}{}=\"{}\", node mismatch.", RoutineName, CurrentModuleObject, Alphas(1)));
            ShowContinueError(state,
                              format("...number of air system exit nodes [{}] must match number of zone equip inlet nodes [{}].",
                                     NumNodes,
                                     airLoopZoneInfo.NumSupplyNodes));
            ErrorsFound = true;
        }
        for (I = 1; I <= airLoopZoneInfo.NumSupplyNodes; ++I) {
            airLoopZoneInfo.AirLoopSupplyNodeNum(I) = NodeNums(I);
        }
        airLoopZoneInfo.NumZonesCooled = 0;
        airLoopZoneInfo.NumZonesHeated = 0;
        // Branch, Controller, Availability Manager and Connector List Names to access later
        ControllerListName = Alphas(2);
        BranchListName = Alphas(4);
        AvailManagerListName = Alphas(3);
        ConnectorListName = Alphas(5);
        primaryAirSystems.NumBranches = NumBranchesInBranchList(state, BranchListName);
        if (primaryAirSystems.NumBranches == 0) {
            ShowSevereError(state, format("{}{}=\"{}\", insufficient information.", RoutineName, CurrentModuleObject, primaryAirSystems.Name));
            ShowContinueError(state, "...there must be at least 1 branch specified.");
            ErrorsFound = true;
        }
        BranchNames.allocate(primaryAirSystems.NumBranches);
        BranchNames = "";
        // get the branch lists
        GetBranchList(state, primaryAirSystems.Name, BranchListName, primaryAirSystems.NumBranches, BranchNames, "Air");
        primaryAirSystems.Branch.allocate(primaryAirSystems.NumBranches);
        // Cycle through all of the branches and set up the branch data
        for (BranchNum = 1; BranchNum <= primaryAirSystems.NumBranches; ++BranchNum) {
            primaryAirSystems.Branch(BranchNum).Name = BranchNames(BranchNum);
            NumCompsOnBranch = NumCompsInBranch(state, BranchNames(BranchNum));
            if (NumCompsOnBranch <= 0) {
                ShowSevereError(state, format("{}{}=\"{}\", insufficient information.", RoutineName, CurrentModuleObject, primaryAirSystems.Name));
                ShowContinueError(state, format("...Branch=\"{}\", no components on branch.", BranchNames(BranchNum)));
                ErrorsFound = true;
                continue;
            }
            CompTypes.allocate(NumCompsOnBranch);
            CompNames.allocate(NumCompsOnBranch);
            InletNodeNames.allocate(NumCompsOnBranch);
            InletNodeNumbers.dimension(NumCompsOnBranch, 0);
            OutletNodeNames.allocate(NumCompsOnBranch);
            OutletNodeNumbers.dimension(NumCompsOnBranch, 0);

            GetBranchData(state,
                          primaryAirSystems.Name,
                          BranchNames(BranchNum),
                          PressCurveType,
                          PressCurveIndex,
                          NumCompsOnBranch,
                          CompTypes,
                          CompNames,
                          InletNodeNames,
                          InletNodeNumbers,
                          OutletNodeNames,
                          OutletNodeNumbers,
                          ErrorsFound); // Placeholders for plant branch pressure data (not used in air loops)
            primaryAirSystems.Branch(BranchNum).Comp.allocate(NumCompsOnBranch);
            primaryAirSystems.Branch(BranchNum).TotalComponents = NumCompsOnBranch;

            primaryAirSystems.Branch(BranchNum).TotalNodes = NumCompsOnBranch + 1;
            primaryAirSystems.Branch(BranchNum).NodeNum.allocate(NumCompsOnBranch + 1);
            primaryAirSystems.Branch(BranchNum).NodeNum(1) = InletNodeNumbers(1);
            primaryAirSystems.Branch(BranchNum).DuctType = HVAC::AirDuctType::Main;

            // If first node is an outdoor air node, then consider this to have a simple OA system (many places check for this)
            if (OutAirNodeManager::CheckOutAirNodeNumber(state, InletNodeNumbers(1))) {
                primaryAirSystems.OASysExists = true;
                primaryAirSystems.isAllOA = true;
                primaryAirSystems.OASysInletNodeNum = InletNodeNumbers(1);
                primaryAirSystems.OASysOutletNodeNum = InletNodeNumbers(1);
                primaryAirSystems.OAMixOAInNodeNum = InletNodeNumbers(1);
                state.dataAirLoop->AirToOANodeInfo(AirSysNum).OASysExists = true;
                state.dataAirLoop->AirToOANodeInfo(AirSysNum).OASysInletNodeNum = InletNodeNumbers(1);
                state.dataAirLoop->AirToOANodeInfo(AirSysNum).OASysOutletNodeNum = InletNodeNumbers(1);
            }
            for (CompNum = 1; CompNum <= primaryAirSystems.Branch(BranchNum).TotalComponents; ++CompNum) {

                primaryAirSystems.Branch(BranchNum).Comp(CompNum).TypeOf = CompTypes(CompNum);
                primaryAirSystems.Branch(BranchNum).Comp(CompNum).Name = CompNames(CompNum);
                primaryAirSystems.Branch(BranchNum).Comp(CompNum).CompIndex = 0;
                primaryAirSystems.Branch(BranchNum).Comp(CompNum).NodeNameIn = InletNodeNames(CompNum);
                primaryAirSystems.Branch(BranchNum).Comp(CompNum).NodeNumIn = InletNodeNumbers(CompNum);
                primaryAirSystems.Branch(BranchNum).Comp(CompNum).NodeNameOut = OutletNodeNames(CompNum);
                primaryAirSystems.Branch(BranchNum).Comp(CompNum).NodeNumOut = OutletNodeNumbers(CompNum);
                primaryAirSystems.Branch(BranchNum).NodeNum(CompNum + 1) = OutletNodeNumbers(CompNum);

                // Check for Outside Air system; if there, store its connection node numbers to primary air system
                if (Util::SameString(CompTypes(CompNum), "AirLoopHVAC:OutdoorAirSystem")) {
                    if (primaryAirSystems.OASysExists) {
                        ShowSevereError(
                            state, format("{}{}=\"{}\", too many outdoor air systems.", RoutineName, CurrentModuleObject, primaryAirSystems.Name));
                        ShowContinueError(state, "Only one AirLoopHVAC:OutdoorAirSystem allowed.");
                        ErrorsFound = true;
                        continue;
                    }
                    primaryAirSystems.OASysExists = true;
                    primaryAirSystems.OASysInletNodeNum = InletNodeNumbers(CompNum);
                    primaryAirSystems.OASysOutletNodeNum = OutletNodeNumbers(CompNum);
                    state.dataAirLoop->AirToOANodeInfo(AirSysNum).OASysExists = true;
                    state.dataAirLoop->AirToOANodeInfo(AirSysNum).OASysInletNodeNum = InletNodeNumbers(CompNum);
                    state.dataAirLoop->AirToOANodeInfo(AirSysNum).OASysOutletNodeNum = OutletNodeNumbers(CompNum);
                    OANum = GetOASystemNumber(state, CompNames(CompNum));
                    if (OANum > 0) {
                        NumOASysSimpControllers = GetOASysNumSimpControllers(state, OANum);
                        primaryAirSystems.NumOAHeatCoils = GetOASysNumHeatingCoils(state, OANum);
                        primaryAirSystems.NumOACoolCoils = GetOASysNumCoolingCoils(state, OANum);
                        primaryAirSystems.NumOAHXs = GetOASysNumHXs(state, OANum);
                        OASysContListNum = GetOASysControllerListIndex(state, OANum);
                        OAMixNum = FindOAMixerMatchForOASystem(state, OANum);
                        if (OAMixNum > 0) {
                            primaryAirSystems.OAMixOAInNodeNum = GetOAMixerInletNodeNumber(state, OAMixNum);
                        } else {
                            ShowSevereError(state, format("{}{}=\"{}\", item not found.", RoutineName, CurrentModuleObject, primaryAirSystems.Name));
                            ShowContinueError(state,
                                              format("OutdoorAir:Mixer for AirLoopHVAC:OutdoorAirSystem=\"{}\" not found.", CompNames(CompNum)));
                            ErrorsFound = true;
                        }
                    } else {
                        ShowSevereError(state, format("{}{}=\"{}\", item not found.", RoutineName, CurrentModuleObject, primaryAirSystems.Name));
                        ShowContinueError(state, format("AirLoopHVAC:OutdoorAirSystem=\"{}\" not found.", CompNames(CompNum)));
                        ShowContinueError(state, format("  referenced in Branch=\"{}\".", primaryAirSystems.Branch(BranchNum).Name));
                        ErrorsFound = true;
                    }
                }
                {
                    std::string const componentType = uppercased(CompTypes(CompNum));
                    if (componentType == "COILSYSTEM:COOLING:DX") {
                        PackagedUnit(AirSysNum) = true;
                    } else if (componentType == "COILSYSTEM:HEATING:DX") {
                        PackagedUnit(AirSysNum) = true;
                    } else if (componentType == "COILSYSTEM:COOLING:WATER") {
                        PackagedUnit(AirSysNum) = true;
                    } else if (componentType == "AIRLOOPHVAC:UNITARYSYSTEM") {
                        PackagedUnit(AirSysNum) = true;
                    } else if (componentType == "AIRLOOPHVAC:UNITARY:FURNACE:HEATONLY") {
                        PackagedUnit(AirSysNum) = true;
                    } else if (componentType == "AIRLOOPHVAC:UNITARY:FURNACE:HEATCOOL") {
                        PackagedUnit(AirSysNum) = true;
                    } else if (componentType == "AIRLOOPHVAC:UNITARYHEATONLY") {
                        PackagedUnit(AirSysNum) = true;
                    } else if (componentType == "AIRLOOPHVAC:UNITARYHEATCOOL") {
                        PackagedUnit(AirSysNum) = true;
                    } else if (componentType == "AIRLOOPHVAC:UNITARYHEATPUMP:AIRTOAIR") {
                        PackagedUnit(AirSysNum) = true;
                    } else if (componentType == "AIRLOOPHVAC:UNITARYHEATPUMP:WATERTOAIR") {
                        PackagedUnit(AirSysNum) = true;
                    } else if (componentType == "AIRLOOPHVAC:UNITARYHEATCOOL:VAVCHANGEOVERBYPASS") {
                        PackagedUnit(AirSysNum) = true;
                    } else if (componentType == "AIRLOOPHVAC:UNITARYHEATPUMP:AIRTOAIR:MULTISPEED") {
                        PackagedUnit(AirSysNum) = true;
                    }
                }

            } // end of component loop

            primaryAirSystems.Branch(BranchNum).ControlType = "";
            primaryAirSystems.Branch(BranchNum).NodeNumIn = InletNodeNumbers(1);
            primaryAirSystems.Branch(BranchNum).NodeNumOut = OutletNodeNumbers(NumCompsOnBranch);

            CompTypes.deallocate();
            CompNames.deallocate();
            InletNodeNames.deallocate();
            InletNodeNumbers.deallocate();
            OutletNodeNames.deallocate();
            OutletNodeNumbers.deallocate();

        } // end of branch loop

        BranchNames.deallocate();

        // find and store the primary air system outlet branch reference numbers
        primaryAirSystems.NumOutletBranches = airLoopZoneInfo.NumSupplyNodes;
        for (OutBranchNum = 1; OutBranchNum <= 3; ++OutBranchNum) {
            primaryAirSystems.OutletBranchNum[OutBranchNum - 1] = 0;
            if (OutBranchNum > primaryAirSystems.NumOutletBranches) break;
            MatchNodeName(OutBranchNum) = state.dataLoopNodes->NodeID(airLoopZoneInfo.AirLoopSupplyNodeNum(OutBranchNum));
            for (BranchNum = 1; BranchNum <= primaryAirSystems.NumBranches; ++BranchNum) {
                if (airLoopZoneInfo.AirLoopSupplyNodeNum(OutBranchNum) == primaryAirSystems.Branch(BranchNum).NodeNumOut) {
                    primaryAirSystems.OutletBranchNum[OutBranchNum - 1] = BranchNum;
                }
            }
        }
        //  Check for errors
        for (OutBranchNum = 1; OutBranchNum <= primaryAirSystems.NumOutletBranches; ++OutBranchNum) {
            if (primaryAirSystems.OutletBranchNum[OutBranchNum - 1] != 0) continue;
            ShowSevereError(state, format("{}{}=\"{}\", branch in error.", RoutineName, CurrentModuleObject, primaryAirSystems.Name));
            ShowContinueError(state, "Probable missing or misspelled node referenced in the branch(es):");
            for (BranchNum = 1; BranchNum <= primaryAirSystems.NumBranches; ++BranchNum) {
                ShowContinueError(state, format("Possible Error in Branch Object=\"{}\".", primaryAirSystems.Branch(BranchNum).Name));
            }
            ShowContinueError(state, format("...looking to match to Node=\"{}\".", MatchNodeName(OutBranchNum)));
            ErrorsFound = true;
        }

        // find and store the primary air system inlet branch numbers
        primaryAirSystems.NumInletBranches = airLoopZoneInfo.NumReturnNodes;
        for (InBranchNum = 1; InBranchNum <= primaryAirSystems.NumInletBranches; ++InBranchNum) {
            primaryAirSystems.InletBranchNum[InBranchNum - 1] = 0;
            for (BranchNum = 1; BranchNum <= primaryAirSystems.NumBranches; ++BranchNum) {
                if (airLoopZoneInfo.AirLoopReturnNodeNum(InBranchNum) == primaryAirSystems.Branch(BranchNum).NodeNumIn) {
                    primaryAirSystems.InletBranchNum[InBranchNum - 1] = BranchNum;
                }
            }
            if (primaryAirSystems.InletBranchNum[InBranchNum - 1] == 0) {
                ShowSevereError(state, format("{}{}=\"{}\", connection to zone.", RoutineName, CurrentModuleObject, primaryAirSystems.Name));
                ShowContinueError(state, "No Connection found for Return Air from Zone");
                ShowContinueError(
                    state, format("Expected node name =\"{}\".", state.dataLoopNodes->NodeID(airLoopZoneInfo.AirLoopReturnNodeNum(InBranchNum))));
                ErrorsFound = true;
            }
        }

        // Check to see if a spliter and/or mixer exist
        SplitterExists = false;
        MixerExists = false;

        if (ConnectorListName != std::string()) {
            ConListNum = state.dataInputProcessing->inputProcessor->getObjectItemNum(state, "ConnectorList", ConnectorListName);
            if (ConListNum > 0) {
                state.dataInputProcessing->inputProcessor->getObjectItem(
                    state, "ConnectorList", ConListNum, Alphas, NumAlphas, Numbers, NumNumbers, IOStat);
                if ((Util::SameString(Alphas(2), "Connector:Splitter")) || (Util::SameString(Alphas(4), "Connector:Splitter"))) {
                    SplitterExists = true;
                }
                if ((Util::SameString(Alphas(2), "Connector:Mixer")) || (Util::SameString(Alphas(4), "Connector:Mixer"))) {
                    MixerExists = true;
                }
            } else {
                ShowSevereError(state, format("{}{}=\"{}\", connector list object.", RoutineName, CurrentModuleObject, primaryAirSystems.Name));
                ShowContinueError(state, format("ConnectorList object=\"{}\" not found in input.", ConnectorListName));
            }
            errFlag = false;
            GetNumSplitterMixerInConntrList(
                state, "AirLoop", ConnectorListName, state.dataLoopNodes->NumofSplitters, state.dataLoopNodes->NumofMixers, errFlag);
            if (errFlag) {
            }
        }

        // If there is a SPLITTER, get its data
        if (SplitterExists) {
            state.dataInputProcessing->inputProcessor->getObjectDefMaxArgs(state, "Connector:Splitter", NumParams, NumAlphas, NumNodes);
            NodeNames.allocate(NumAlphas);
            NodeNumbers.allocate(NumAlphas);
            GetLoopSplitter(state,
                            primaryAirSystems.Name,
                            ConnectorListName,
                            primaryAirSystems.Splitter.Name,
                            primaryAirSystems.Splitter.Exists,
                            primaryAirSystems.Splitter.NodeNameIn,
                            primaryAirSystems.Splitter.NodeNumIn,
                            primaryAirSystems.Splitter.TotalOutletNodes,
                            NodeNames,
                            NodeNumbers,
                            ErrorsFound);

            primaryAirSystems.Splitter.NodeNameOut.allocate(primaryAirSystems.Splitter.TotalOutletNodes);
            primaryAirSystems.Splitter.NodeNumOut.allocate(primaryAirSystems.Splitter.TotalOutletNodes);
            primaryAirSystems.Splitter.BranchNumOut.allocate(primaryAirSystems.Splitter.TotalOutletNodes);

            for (NodeNum = 1; NodeNum <= primaryAirSystems.Splitter.TotalOutletNodes; ++NodeNum) {

                primaryAirSystems.Splitter.NodeNameOut(NodeNum) = NodeNames(NodeNum);
                primaryAirSystems.Splitter.NodeNumOut(NodeNum) = NodeNumbers(NodeNum);

                primaryAirSystems.Splitter.BranchNumOut(NodeNum) = 0;
                for (BranchNum = 1; BranchNum <= primaryAirSystems.NumBranches; ++BranchNum) {

                    if (primaryAirSystems.Branch(BranchNum).NodeNumIn == primaryAirSystems.Splitter.NodeNumOut(NodeNum)) {
                        primaryAirSystems.Splitter.BranchNumOut(NodeNum) = BranchNum;
                        break;
                    }
                }
            }

            primaryAirSystems.Splitter.BranchNumIn = 0;
            for (BranchNum = 1; BranchNum <= primaryAirSystems.NumBranches; ++BranchNum) {

                if (primaryAirSystems.Branch(BranchNum).NodeNumOut == primaryAirSystems.Splitter.NodeNumIn) {
                    primaryAirSystems.Splitter.BranchNumIn = BranchNum;
                    break;
                }
            }

            if (allocated(NodeNames)) {
                NodeNames.deallocate();
                NodeNumbers.deallocate();
            }

        } else {
            primaryAirSystems.Splitter.Exists = false;
            primaryAirSystems.Splitter.NodeNumIn = 0;
            primaryAirSystems.Splitter.BranchNumIn = 0;
            primaryAirSystems.Splitter.NodeNameIn = "";
            primaryAirSystems.Splitter.TotalOutletNodes = 0;
            primaryAirSystems.Splitter.NodeNumOut.allocate(0);
            primaryAirSystems.Splitter.BranchNumOut.allocate(0);
            primaryAirSystems.Splitter.NodeNameOut.allocate(0);
        }

        // If there is a MIXER, get its data
        if (MixerExists) {
            state.dataInputProcessing->inputProcessor->getObjectDefMaxArgs(state, "Connector:Mixer", NumParams, NumAlphas, NumNodes);
            NodeNames.allocate(NumAlphas);
            NodeNumbers.allocate(NumAlphas);
            GetLoopMixer(state,
                         primaryAirSystems.Name,
                         ConnectorListName,
                         primaryAirSystems.Mixer.Name,
                         primaryAirSystems.Mixer.Exists,
                         primaryAirSystems.Mixer.NodeNameOut,
                         primaryAirSystems.Mixer.NodeNumOut,
                         primaryAirSystems.Mixer.TotalInletNodes,
                         NodeNames,
                         NodeNumbers,
                         ErrorsFound);

            primaryAirSystems.Mixer.NodeNameIn.allocate(primaryAirSystems.Mixer.TotalInletNodes);
            primaryAirSystems.Mixer.NodeNumIn.allocate(primaryAirSystems.Mixer.TotalInletNodes);
            primaryAirSystems.Mixer.BranchNumIn.allocate(primaryAirSystems.Mixer.TotalInletNodes);

            for (NodeNum = 1; NodeNum <= primaryAirSystems.Mixer.TotalInletNodes; ++NodeNum) {

                primaryAirSystems.Mixer.NodeNameIn(NodeNum) = NodeNames(NodeNum);
                primaryAirSystems.Mixer.NodeNumIn(NodeNum) = NodeNumbers(NodeNum);

                primaryAirSystems.Mixer.BranchNumIn(NodeNum) = 0;
                for (BranchNum = 1; BranchNum <= primaryAirSystems.NumBranches; ++BranchNum) {

                    if (primaryAirSystems.Branch(BranchNum).NodeNumOut == primaryAirSystems.Mixer.NodeNumIn(NodeNum)) {
                        primaryAirSystems.Mixer.BranchNumIn(NodeNum) = BranchNum;
                        break;
                    }
                }
            }

            primaryAirSystems.Mixer.BranchNumOut = 0;
            for (BranchNum = 1; BranchNum <= primaryAirSystems.NumBranches; ++BranchNum) {

                if (primaryAirSystems.Branch(BranchNum).NodeNumIn == primaryAirSystems.Mixer.NodeNumOut) {
                    primaryAirSystems.Mixer.BranchNumOut = BranchNum;
                    break;
                }
            }

            if (allocated(NodeNames)) {
                NodeNames.deallocate();
                NodeNumbers.deallocate();
            }

        } else {
            primaryAirSystems.Mixer.Exists = false;
            primaryAirSystems.Mixer.NodeNumOut = 0;
            primaryAirSystems.Mixer.BranchNumOut = 0;
            primaryAirSystems.Mixer.NodeNameOut = "";
            primaryAirSystems.Mixer.TotalInletNodes = 0;
            primaryAirSystems.Mixer.NodeNumIn.allocate(0);
            primaryAirSystems.Mixer.BranchNumIn.allocate(0);
            primaryAirSystems.Mixer.NodeNameIn.allocate(0);
        }

        NumControllers = 0;
        if (ControllerListName != std::string()) { // If not blank, then must be there and valid
            // Loop through the controller lists until you find the one attached to this primary air system
            ControllerListNum = state.dataInputProcessing->inputProcessor->getObjectItemNum(state, "AirLoopHVAC:ControllerList", ControllerListName);
            if (ControllerListNum > 0) {
                state.dataInputProcessing->inputProcessor->getObjectItem(
                    state, "AirLoopHVAC:ControllerList", ControllerListNum, Alphas, NumAlphas, Numbers, NumNumbers, IOStat);
                // Check the current controller list and if it matches input names
                NumControllers = (NumAlphas - 1) / 2; // Subtract off the controller list name first
                // store all the controller data
                primaryAirSystems.NumControllers = NumControllers + NumOASysSimpControllers;
                primaryAirSystems.ControllerName.allocate(NumControllers + NumOASysSimpControllers);
                primaryAirSystems.ControllerType.allocate(NumControllers + NumOASysSimpControllers);
                primaryAirSystems.ControllerIndex.allocate(NumControllers + NumOASysSimpControllers);
                primaryAirSystems.ControllerIndex = 0;
                primaryAirSystems.ControlConverged.allocate(NumControllers + NumOASysSimpControllers);
                primaryAirSystems.CanBeLockedOutByEcono.allocate(NumControllers + NumOASysSimpControllers);
                for (ControllerNum = NumOASysSimpControllers + 1; ControllerNum <= NumOASysSimpControllers + NumControllers; ++ControllerNum) {
                    ControllerName = Alphas((ControllerNum - NumOASysSimpControllers) * 2 + 1);
                    ControllerType = Alphas((ControllerNum - NumOASysSimpControllers) * 2);
                    primaryAirSystems.ControllerName(ControllerNum) = ControllerName;
                    primaryAirSystems.ControllerType(ControllerNum) = ControllerType;
                    IsNotOK = false;
                    ValidateComponent(state, ControllerType, ControllerName, IsNotOK, CurrentModuleObject);
                    if (IsNotOK) {
                        ShowContinueError(state,
                                          format("{}{}=\"{}\", for ControllerList=\"{}\".",
                                                 RoutineName,
                                                 CurrentModuleObject,
                                                 primaryAirSystems.Name,
                                                 ControllerListName));
                        ErrorsFound = true;
                    }
                    primaryAirSystems.ControlConverged(ControllerNum) = false;
                    primaryAirSystems.CanBeLockedOutByEcono(ControllerNum) = false;
                } // End of ControllerListNum Loop
            } else {
                ShowSevereError(state, format("{}{}=\"{}\", controller list object.", RoutineName, CurrentModuleObject, primaryAirSystems.Name));
                ShowContinueError(state, format("ControllerList object=\"{}\" not found in input.", ControllerListName));
                ErrorsFound = true;
            }
        }
        if (NumOASysSimpControllers > 0) {
            state.dataInputProcessing->inputProcessor->getObjectItem(
                state, "AirLoopHVAC:ControllerList", OASysContListNum, Alphas, NumAlphas, Numbers, NumNumbers, IOStat);
            // allocate air primary system controller lists if not already done
            if (NumControllers == 0) {
                primaryAirSystems.NumControllers = NumOASysSimpControllers;
                primaryAirSystems.ControllerName.allocate(NumOASysSimpControllers);
                primaryAirSystems.ControllerType.allocate(NumOASysSimpControllers);
                primaryAirSystems.ControllerIndex.allocate(NumOASysSimpControllers);
                primaryAirSystems.ControllerIndex = 0;
                primaryAirSystems.ControlConverged.allocate(NumOASysSimpControllers);
                primaryAirSystems.CanBeLockedOutByEcono.allocate(NumOASysSimpControllers);
                primaryAirSystems.ControlConverged = false;
                primaryAirSystems.CanBeLockedOutByEcono = false;
            }
            // loop over the OA Sys controllers and move them up to the primary air system controller lists
            OASysControllerNum = 0;
            NumOASysControllers = (NumAlphas - 1) / 2;
            for (ControllerNum = 1; ControllerNum <= NumOASysControllers; ++ControllerNum) {
                ControllerName = Alphas(ControllerNum * 2 + 1);
                ControllerType = Alphas(ControllerNum * 2);
                if (!Util::SameString(ControllerType, "Controller:OutdoorAir")) {
                    ++OASysControllerNum;
                    primaryAirSystems.ControllerName(OASysControllerNum) = ControllerName;
                    primaryAirSystems.ControllerType(OASysControllerNum) = ControllerType;
                    primaryAirSystems.ControlConverged(OASysControllerNum) = false;
                    primaryAirSystems.CanBeLockedOutByEcono(OASysControllerNum) = true;
                    GetControllerActuatorNodeNum(state, ControllerName, ActuatorNodeNum, errFlag);

                    bool nonLockoutCoilFound = false;
                    WaterCoilNodeNum = -1;
                    // added to fix bug issue #5695, if HW coil on outdoor air system, don't lock out during economizing
                    if (OANum > 0) {
                        for (int OACompNum = 1; OACompNum <= OutsideAirSys(OANum).NumComponents; ++OACompNum) {
                            CompType = OutsideAirSys(OANum).ComponentType(OACompNum);
                            if (Util::SameString(CompType, "Coil:Heating:Water")) {
                                WaterCoilNodeNum = GetCoilWaterInletNode(state, CompType, OutsideAirSys(OANum).ComponentName(OACompNum), ErrorsFound);
                                if (WaterCoilNodeNum == ActuatorNodeNum) nonLockoutCoilFound = true;
                                break;
                            }
                        }
                    }
                    if (!nonLockoutCoilFound) {
                        //         Coil controllers can be entered either in the air loop controller list or the
                        //         OA system controller list. The CanBeLockedOutByEcono should only be set for OA coils
                        //         First get the OA controller actuator node and then compare to the air loop coil water inlet node
                        //         If these node numbers match, the coil is in the main air loop and the lockout flag should be reset to FALSE
                        for (BranchNum = 1; BranchNum <= primaryAirSystems.NumBranches; ++BranchNum) {
                            for (CompNum = 1; CompNum <= primaryAirSystems.Branch(BranchNum).TotalComponents; ++CompNum) {
                                if (Util::SameString(primaryAirSystems.Branch(BranchNum).Comp(CompNum).TypeOf, "AirloopHVAC:OutdoorAirSystem"))
                                    continue;
                                CompType = primaryAirSystems.Branch(BranchNum).Comp(CompNum).TypeOf;
                                if (Util::SameString(CompType, "Coil:Cooling:Water:DetailedGeometry") ||
                                    Util::SameString(CompType, "Coil:Heating:Water") || Util::SameString(CompType, "Coil:Cooling:Water")) {
                                    WaterCoilNodeNum =
                                        GetCoilWaterInletNode(state, CompType, primaryAirSystems.Branch(BranchNum).Comp(CompNum).Name, ErrorsFound);
                                    if (WaterCoilNodeNum == ActuatorNodeNum) {
                                        nonLockoutCoilFound = true;
                                        break;
                                    }
                                }
                            }
                        }
                    }
                    if (nonLockoutCoilFound) {
                        primaryAirSystems.CanBeLockedOutByEcono(OASysControllerNum) = false;
                    }
                }
            }
        }
        if (NumControllers + NumOASysSimpControllers == 0) {
            if (!PackagedUnit(AirSysNum)) {
                ShowWarningError(state, format("{}{}=\"{}\" has no Controllers.", RoutineName, CurrentModuleObject, primaryAirSystems.Name));
            }
            primaryAirSystems.NumControllers = 0;
            primaryAirSystems.ControllerName.allocate(0);
            primaryAirSystems.ControllerType.allocate(0);
            primaryAirSystems.ControlConverged.allocate(0);
            primaryAirSystems.CanBeLockedOutByEcono.allocate(0);
        }

        errFlag = false;
        GetAirLoopAvailabilityManager(state, AvailManagerListName, AirSysNum, NumPrimaryAirSys, errFlag);

        if (errFlag) {
            ShowContinueError(state, format("Occurs in {} = {}", CurrentModuleObject, primaryAirSystems.Name));
            ErrorsFound = true;
        }

    } // End Air Loop

    Numbers.deallocate();
    cNumericFields.deallocate();
    lNumericBlanks.deallocate();
    Alphas.deallocate();
    cAlphaFields.deallocate();
    lAlphaBlanks.deallocate();

    TestUniqueNodes.deallocate();
    for (AirSysNum = 1; AirSysNum <= NumPrimaryAirSys; ++AirSysNum) {
        auto &primaryAirSystems = state.dataAirSystemsData->PrimaryAirSystems(AirSysNum);
        for (BranchNum = 1; BranchNum <= primaryAirSystems.NumBranches; ++BranchNum) {
            for (CompNum = 1; CompNum <= primaryAirSystems.Branch(BranchNum).TotalComponents; ++CompNum) {

                {
                    std::string const componentType = uppercased(primaryAirSystems.Branch(BranchNum).Comp(CompNum).TypeOf);

                    if (componentType == "AIRLOOPHVAC:OUTDOORAIRSYSTEM") {
                        primaryAirSystems.Branch(BranchNum).Comp(CompNum).CompType_Num = CompType::OAMixer_Num;

                        // Fan Types for the air sys simulation
                    } else if (componentType == "FAN:CONSTANTVOLUME") {
                        primaryAirSystems.Branch(BranchNum).Comp(CompNum).CompType_Num = CompType::Fan_Simple_CV;

                    } else if (componentType == "FAN:VARIABLEVOLUME") {
                        primaryAirSystems.Branch(BranchNum).Comp(CompNum).CompType_Num = CompType::Fan_Simple_VAV;

                    } else if (componentType == "FAN:SYSTEMMODEL") {
                        primaryAirSystems.Branch(BranchNum).Comp(CompNum).CompType_Num = CompType::Fan_System_Object;
                        auto &comp = primaryAirSystems.Branch(BranchNum).Comp(CompNum);
                        if (comp.CompIndex == 0) {
                            comp.CompIndex = Fans::GetFanIndex(state, comp.Name); // TODO: get rid of this
                            if (comp.CompIndex == 0) {
                                ShowSevereError(state, format("Component {} of type {} not found.", comp.Name, comp.TypeOf));
                            }
                        }

                        state.dataFans->fans(comp.CompIndex)->airPathFlag = true;
                    } else if (componentType == "FAN:COMPONENTMODEL") {
                        primaryAirSystems.Branch(BranchNum).Comp(CompNum).CompType_Num = CompType::Fan_ComponentModel;

                        // Coil Types for the air sys simulation
                        //        HX Assisted coils are not allowed on a branch at this time
                        //        CASE('COILSYSTEM:COOLING:DX:HEATEXCHANGERASSISTED')
                        //          PrimaryAirSystem(AirSysNum)%Branch(BranchNum)%Comp(CompNum)%CompType_Num=DXCoil_CoolingHXAsst
                    } else if (componentType == "COILSYSTEM:COOLING:WATER:HEATEXCHANGERASSISTED") {
                        primaryAirSystems.Branch(BranchNum).Comp(CompNum).CompType_Num = CompType::WaterCoil_CoolingHXAsst;
                    } else if (componentType == "COIL:HEATING:WATER") {
                        primaryAirSystems.Branch(BranchNum).Comp(CompNum).CompType_Num = CompType::WaterCoil_SimpleHeat;
                    } else if (componentType == "COIL:HEATING:STEAM") {
                        primaryAirSystems.Branch(BranchNum).Comp(CompNum).CompType_Num = CompType::SteamCoil_AirHeat;
                    } else if (componentType == "COIL:COOLING:WATER:DETAILEDGEOMETRY") {
                        primaryAirSystems.Branch(BranchNum).Comp(CompNum).CompType_Num = CompType::WaterCoil_DetailedCool;
                    } else if (componentType == "COIL:COOLING:WATER") {
                        primaryAirSystems.Branch(BranchNum).Comp(CompNum).CompType_Num = CompType::WaterCoil_Cooling;
                    } else if (componentType == "COIL:HEATING:ELECTRIC") {
                        primaryAirSystems.Branch(BranchNum).Comp(CompNum).CompType_Num = CompType::Coil_ElectricHeat;
                    } else if (componentType == "COIL:HEATING:FUEL") {
                        primaryAirSystems.Branch(BranchNum).Comp(CompNum).CompType_Num = CompType::Coil_GasHeat;

                        // Heat reclaim
                    } else if (componentType == "COIL:HEATING:DESUPERHEATER") {
                        primaryAirSystems.Branch(BranchNum).Comp(CompNum).CompType_Num = CompType::Coil_DeSuperHeat;

                    } else if (componentType == "COILSYSTEM:COOLING:DX") {
                        primaryAirSystems.Branch(BranchNum).Comp(CompNum).CompType_Num = CompType::DXSystem;
                    } else if (componentType == "COILSYSTEM:HEATING:DX") {
                        primaryAirSystems.Branch(BranchNum).Comp(CompNum).CompType_Num = CompType::DXHeatPumpSystem;
                    } else if (componentType == "COIL:USERDEFINED") {
                        primaryAirSystems.Branch(BranchNum).Comp(CompNum).CompType_Num = CompType::CoilUserDefined;
                    } else if (componentType == "AIRLOOPHVAC:UNITARYSYSTEM") {
                        primaryAirSystems.Branch(BranchNum).Comp(CompNum).CompType_Num = CompType::UnitarySystemModel;
                        UnitarySystems::UnitarySys thisSys;
                        primaryAirSystems.Branch(BranchNum).Comp(CompNum).compPointer =
                            thisSys.factory(state, HVAC::UnitarySys_AnyCoilType, primaryAirSystems.Branch(BranchNum).Comp(CompNum).Name, false, 0);
                    } else if (componentType == "COILSYSTEM:COOLING:WATER") {
                        primaryAirSystems.Branch(BranchNum).Comp(CompNum).CompType_Num = CompType::CoilSystemWater;
                        UnitarySystems::UnitarySys thisSys;
                        primaryAirSystems.Branch(BranchNum).Comp(CompNum).compPointer =
                            thisSys.factory(state, HVAC::UnitarySys_AnyCoilType, primaryAirSystems.Branch(BranchNum).Comp(CompNum).Name, false, 0);
                    } else if (componentType == "AIRLOOPHVAC:UNITARY:FURNACE:HEATONLY") {
                        primaryAirSystems.Branch(BranchNum).Comp(CompNum).CompType_Num = CompType::Furnace_UnitarySys_HeatOnly;
                    } else if (componentType == "AIRLOOPHVAC:UNITARY:FURNACE:HEATCOOL") {
                        primaryAirSystems.Branch(BranchNum).Comp(CompNum).CompType_Num = CompType::Furnace_UnitarySys_HeatCool;
                    } else if (componentType == "AIRLOOPHVAC:UNITARYHEATONLY") {
                        primaryAirSystems.Branch(BranchNum).Comp(CompNum).CompType_Num = CompType::Furnace_UnitarySys_HeatOnly;
                    } else if (componentType == "AIRLOOPHVAC:UNITARYHEATCOOL") {
                        primaryAirSystems.Branch(BranchNum).Comp(CompNum).CompType_Num = CompType::Furnace_UnitarySys_HeatCool;
                    } else if (componentType == "AIRLOOPHVAC:UNITARYHEATPUMP:AIRTOAIR") {
                        primaryAirSystems.Branch(BranchNum).Comp(CompNum).CompType_Num = CompType::Furnace_UnitarySys_HeatCool;
                    } else if (componentType == "AIRLOOPHVAC:UNITARYHEATPUMP:WATERTOAIR") {
                        primaryAirSystems.Branch(BranchNum).Comp(CompNum).CompType_Num = CompType::Furnace_UnitarySys_HeatCool;

                    } else if (componentType == "AIRLOOPHVAC:UNITARYHEATCOOL:VAVCHANGEOVERBYPASS") {
                        primaryAirSystems.Branch(BranchNum).Comp(CompNum).CompType_Num = CompType::UnitarySystem_BypassVAVSys;

                        // Humidifier Types for the air system simulation
                    } else if (componentType == "HUMIDIFIER:STEAM:ELECTRIC") {
                        primaryAirSystems.Branch(BranchNum).Comp(CompNum).CompType_Num = CompType::Humidifier;

                    } else if (componentType == "HUMIDIFIER:STEAM:GAS") {
                        primaryAirSystems.Branch(BranchNum).Comp(CompNum).CompType_Num = CompType::Humidifier;

                        // Evap Cooler Types for the air system simulation
                    } else if (componentType == "EVAPORATIVECOOLER:DIRECT:CELDEKPAD") {
                        primaryAirSystems.Branch(BranchNum).Comp(CompNum).CompType_Num = CompType::EvapCooler;
                    } else if (componentType == "EVAPORATIVECOOLER:INDIRECT:CELDEKPAD") {
                        primaryAirSystems.Branch(BranchNum).Comp(CompNum).CompType_Num = CompType::EvapCooler;
                    } else if (componentType == "EVAPORATIVECOOLER:INDIRECT:WETCOIL") {
                        primaryAirSystems.Branch(BranchNum).Comp(CompNum).CompType_Num = CompType::EvapCooler;
                    } else if (componentType == "EVAPORATIVECOOLER:INDIRECT:RESEARCHSPECIAL") {
                        primaryAirSystems.Branch(BranchNum).Comp(CompNum).CompType_Num = CompType::EvapCooler;
                    } else if (componentType == "EVAPORATIVECOOLER:DIRECT:RESEARCHSPECIAL") {
                        primaryAirSystems.Branch(BranchNum).Comp(CompNum).CompType_Num = CompType::EvapCooler;

                        // Desiccant Dehumidifier Types for the air system simulation
                    } else if (componentType == "DEHUMIDIFIER:DESICCANT:NOFANS") {
                        primaryAirSystems.Branch(BranchNum).Comp(CompNum).CompType_Num = CompType::Desiccant;
                    } else if (componentType == "DEHUMIDIFIER:DESICCANT:SYSTEM") {
                        primaryAirSystems.Branch(BranchNum).Comp(CompNum).CompType_Num = CompType::Desiccant;

                        // Heat recovery
                    } else if (componentType == "HEATEXCHANGER:AIRTOAIR:FLATPLATE") {
                        primaryAirSystems.Branch(BranchNum).Comp(CompNum).CompType_Num = CompType::HeatXchngr;

                    } else if (componentType == "HEATEXCHANGER:AIRTOAIR:SENSIBLEANDLATENT") {
                        primaryAirSystems.Branch(BranchNum).Comp(CompNum).CompType_Num = CompType::HeatXchngr;

                    } else if (componentType == "HEATEXCHANGER:DESICCANT:BALANCEDFLOW") {
                        primaryAirSystems.Branch(BranchNum).Comp(CompNum).CompType_Num = CompType::HeatXchngr;

                        // Ducts
                    } else if (componentType == "DUCT") {
                        primaryAirSystems.Branch(BranchNum).Comp(CompNum).CompType_Num = CompType::Duct;

                    } else if (componentType == "AIRLOOPHVAC:UNITARYHEATPUMP:AIRTOAIR:MULTISPEED") {
                        primaryAirSystems.Branch(BranchNum).Comp(CompNum).CompType_Num = CompType::UnitarySystem_MSHeatPump;

                    } else if (componentType == "ZONEHVAC:TERMINALUNIT:VARIABLEREFRIGERANTFLOW") {
                        primaryAirSystems.Branch(BranchNum).Comp(CompNum).CompType_Num = CompType::ZoneVRFasAirLoopEquip;

                    } else if (componentType == "FAN:ONOFF" || componentType == "COIL:COOLING:DX:SINGLESPEED" ||
                               componentType == "COIL:HEATING:DX:SINGLESPEED" || componentType == "COIL:COOLING:DX:TWOSTAGEWITHHUMIDITYCONTROLMODE" ||
                               componentType == "COIL:COOLING:DX:MULTISPEED" || componentType == "COIL:HEATING:DX:MULTISPEED") {
                        ShowSevereError(state, format("{}{} = \"{}\".", RoutineName, CurrentModuleObject, primaryAirSystems.Name));
                        ShowContinueError(
                            state, format("..Invalid Air Loop Component Type = \"{}\".", primaryAirSystems.Branch(BranchNum).Comp(CompNum).TypeOf));
                        ShowContinueError(state,
                                          format("..Air Loop Component Name = \"{}\".", primaryAirSystems.Branch(BranchNum).Comp(CompNum).Name));
                        ShowContinueError(state, format("..reference Branch = \"{}\".", primaryAirSystems.Branch(BranchNum).Name));
                        ShowContinueError(state,
                                          "...This component may only be referenced by a parent component such as "
                                          "AirLoopHVAC:Unitary:Furnace:HeatCool or similar.");
                        ErrorsFound = true;

                    } else {
                        ShowSevereError(state, format("{}{} = \"{}\".", RoutineName, CurrentModuleObject, primaryAirSystems.Name));
                        ShowContinueError(
                            state, format("..Invalid Air Loop Component Type = \"{}\".", primaryAirSystems.Branch(BranchNum).Comp(CompNum).TypeOf));
                        ShowContinueError(state,
                                          format("..Air Loop Component Name = \"{}\".", primaryAirSystems.Branch(BranchNum).Comp(CompNum).Name));
                        ShowContinueError(state, format("..reference Branch = \"{}\".", primaryAirSystems.Branch(BranchNum).Name));
                        ErrorsFound = true;
                    }
                }
            }
        }
    }

    // check that actuator nodes are matched by a water coil inlet node

    for (AirSysNum = 1; AirSysNum <= NumPrimaryAirSys; ++AirSysNum) {
        auto &primaryAirSystems = state.dataAirSystemsData->PrimaryAirSystems(AirSysNum);
        for (BranchNum = 1; BranchNum <= primaryAirSystems.NumBranches; ++BranchNum) {
            for (CompNum = 1; CompNum <= primaryAirSystems.Branch(BranchNum).TotalComponents; ++CompNum) {
                CompType_Num = primaryAirSystems.Branch(BranchNum).Comp(CompNum).CompType_Num;
                if (CompType_Num == CompType::WaterCoil_DetailedCool || CompType_Num == CompType::WaterCoil_SimpleHeat ||
                    CompType_Num == CompType::WaterCoil_Cooling) {
                    WaterCoilNodeNum = GetCoilWaterInletNode(state,
                                                             primaryAirSystems.Branch(BranchNum).Comp(CompNum).TypeOf,
                                                             primaryAirSystems.Branch(BranchNum).Comp(CompNum).Name,
                                                             ErrorsFound);
                    CheckCoilWaterInletNode(state, WaterCoilNodeNum, NodeNotFound);
                    if (NodeNotFound) {
                        ErrorsFound = true;
                        ShowSevereError(state,
                                        format("{}{}=\"{}\", invalid actuator.",
                                               RoutineName,
                                               CurrentModuleObject,
                                               primaryAirSystems.Branch(BranchNum).Comp(CompNum).Name));
                        ShowContinueError(state,
                                          "...this coil requires a water coil controller and the inlet node of a water coil must also be an "
                                          "actuator node of a water coil controller.");
                    }
                }
            }
        }
    }

    OANum = GetNumOASystems(state);
    for (int OASysNum = 1; OASysNum <= OANum; ++OASysNum) {
        NumInList = GetOACompListNumber(state, OASysNum);
        for (int OACompNum = 1; OACompNum <= NumInList; ++OACompNum) {
            CompType_Num = GetOACompTypeNum(state, OASysNum, OACompNum);
            if (CompType_Num == CompType::WaterCoil_DetailedCool || CompType_Num == CompType::WaterCoil_SimpleHeat ||
                CompType_Num == CompType::WaterCoil_Cooling) {
                WaterCoilNodeNum =
                    GetCoilWaterInletNode(state, GetOACompType(state, OASysNum, OACompNum), GetOACompName(state, OASysNum, OACompNum), ErrorsFound);
                CheckCoilWaterInletNode(state, WaterCoilNodeNum, NodeNotFound);
                UnitarySystems::isWaterCoilHeatRecoveryType(state, WaterCoilNodeNum, NodeNotFound);
                if (NodeNotFound) {
                    ErrorsFound = true;
                    ShowSevereError(
                        state, format("{}{}=\"{}\", invalid actuator.", RoutineName, CurrentModuleObject, GetOACompName(state, OASysNum, OACompNum)));
                    ShowContinueError(state,
                                      "...this coil requires a water coil controller and the inlet node of a water coil must also be an actuator "
                                      "node of a water coil controller.");
                }
            }
        }
    }

    if (ErrorsFound) {
        ShowFatalError(state, format("{}Errors found retrieving input for {}.", RoutineName, CurrentModuleObject));
    }

    for (AirSysNum = 1; AirSysNum <= NumPrimaryAirSys; ++AirSysNum) {
        SetupOutputVariable(state,
                            "Air System Simulation Cycle On Off Status",
                            Constant::Units::None,
                            state.dataAirLoop->PriAirSysAvailMgr(AirSysNum).AvailStatus,
                            OutputProcessor::TimeStepType::System,
                            OutputProcessor::StoreType::Average,
                            state.dataAirSystemsData->PrimaryAirSystems(AirSysNum).Name);
    }

    if (state.dataInputProcessing->inputProcessor->getNumObjectsFound(state, "AirLoopHVAC:DedicatedOutdoorAirSystem") > 0) {
        if (state.dataAirLoopHVACDOAS->GetInputOnceFlag) {
            AirLoopHVACDOAS::getAirLoopHVACDOASInput(state);
            state.dataAirLoopHVACDOAS->GetInputOnceFlag = false;
        }
    }
}

// End of Get Input subroutines for the Module
//******************************************************************************

// Beginning Initialization Section of the Module
//******************************************************************************

void InitAirLoops(EnergyPlusData &state, bool const FirstHVACIteration) // TRUE if first full HVAC iteration in an HVAC timestep
{

    // SUBROUTINE INFORMATION:
    //       AUTHOR         Richard J. Liesen
    //       DATE WRITTEN   April 1998
    //       MODIFIED       Dec 1999 Fred Buhl

    // PURPOSE OF THIS SUBROUTINE:
    // Initializes the primary air system simulation

    // METHODOLOGY EMPLOYED:
    // (1) For the first simulation in an HVAC timestep, the air system is initialized to
    //     design air flow rates.
    // (2) For subsequent simulations, air flow data is set by the zone equipment inlet
    //     nodes and the return air node.
    // (3) Other air system node data such as temperatures and humidity ratios are only
    //     initialized at the start of an environment (run period or design day).

    int const numPrimaryAirSys = state.dataHVACGlobal->NumPrimaryAirSys;

    bool ErrorsFound = false;
    state.dataHVACGlobal->AirLoopInit = true;

    // Do the one time initializations
    if (state.dataSimAirServingZones->InitAirLoopsOneTimeFlag) {

        // Figure out what zones are served by each primary air system (air loop) and
        // store the results in AirToZoneNodeInfo()%CoolCtrlZoneNums and AirToZoneNodeInfo()%HeatCtrlZoneNums

        // Temporary air loop zone data
        struct AirloopZone
        {
            int ctrlZoneNum = 0;         // Controlled zone num
            int zoneInletNode = 0;       // Zone supply inlet node
            int termUnitInletNode = 0;   // Terminal unit inlet node
            int termUnitSizingIndex = 0; // Terminal unit sizing index
        };

        EPVector<AirloopZone> cooledZone;
        EPVector<AirloopZone> heatedZone;
        size_t atuArraySize = max(static_cast<size_t>(state.dataGlobal->NumOfZones), state.dataDefineEquipment->AirDistUnit.size());
        cooledZone.allocate(atuArraySize);
        heatedZone.allocate(atuArraySize);

        state.dataSimAirServingZones->MassFlowSetToler = DataConvergParams::HVACFlowRateToler * 0.00001;

        for (int SupAirPath = 1; SupAirPath <= state.dataZoneEquip->NumSupplyAirPaths; ++SupAirPath) {

            int NumAllSupAirPathNodes = 0;
            int SupAirPathNodeNum = 0;
            int SupAirPathOutNodeNum = 0;
            int NumSupAirPathOutNodes = 0;
            int NumSupAirPathNodes = 0;
            int NumSupAirPathIntNodes = 0;

            // each supply air path may have up to one splitter and one plenum.  Check for all combinations count
            // all nodes (including duplicates)
            for (int CompNum = 1; CompNum <= state.dataZoneEquip->SupplyAirPath(SupAirPath).NumOfComponents; ++CompNum) {
                if (Util::SameString(state.dataZoneEquip->SupplyAirPath(SupAirPath).ComponentType(CompNum), "AirLoopHVAC:ZoneSplitter")) {
                    int SplitterNum = Util::FindItemInList(state.dataZoneEquip->SupplyAirPath(SupAirPath).ComponentName(CompNum),
                                                           state.dataSplitterComponent->SplitterCond,
                                                           &SplitterComponent::SplitterConditions::SplitterName);
                    if (SplitterNum == 0) {
                        ShowSevereError(
                            state,
                            format("AirLoopHVAC:ZoneSplitter not found={}", state.dataZoneEquip->SupplyAirPath(SupAirPath).ComponentName(CompNum)));
                        ShowContinueError(state, format("Occurs in AirLoopHVAC:SupplyPath={}", state.dataZoneEquip->SupplyAirPath(SupAirPath).Name));
                        ErrorsFound = true;
                    }
                    state.dataZoneEquip->SupplyAirPath(SupAirPath).SplitterIndex(CompNum) = SplitterNum;
                    NumAllSupAirPathNodes += state.dataSplitterComponent->SplitterCond(SplitterNum).NumOutletNodes + 1;
                } else if (Util::SameString(state.dataZoneEquip->SupplyAirPath(SupAirPath).ComponentType(CompNum), "AirLoopHVAC:SupplyPlenum")) {
                    int PlenumNum = Util::FindItemInList(state.dataZoneEquip->SupplyAirPath(SupAirPath).ComponentName(CompNum),
                                                         state.dataZonePlenum->ZoneSupPlenCond,
                                                         &ZonePlenum::ZoneSupplyPlenumConditions::ZonePlenumName);
                    if (PlenumNum == 0) {
                        ShowSevereError(
                            state,
                            format("AirLoopHVAC:SupplyPlenum not found={}", state.dataZoneEquip->SupplyAirPath(SupAirPath).ComponentName(CompNum)));
                        ShowContinueError(state, format("Occurs in AirLoopHVAC:SupplyPath={}", state.dataZoneEquip->SupplyAirPath(SupAirPath).Name));
                        ErrorsFound = true;
                    }
                    state.dataZoneEquip->SupplyAirPath(SupAirPath).PlenumIndex(CompNum) = PlenumNum;
                    NumAllSupAirPathNodes += state.dataZonePlenum->ZoneSupPlenCond(PlenumNum).NumOutletNodes + 1;
                }
            }
            EPVector<int> supNode;
            EPVector<DataZoneEquipment::AirNodeType> supNodeType;
            EPVector<int> supNodeCompNum;
            supNode.allocate(NumAllSupAirPathNodes);
            supNodeType.allocate(NumAllSupAirPathNodes);
            supNodeCompNum.allocate(NumAllSupAirPathNodes);

            // figure out the order of the splitter and plenum in the path, by flagging the first node of the component
            // as either a 'pathinlet' or a 'compinlet'
            for (int CompNum = 1; CompNum <= state.dataZoneEquip->SupplyAirPath(SupAirPath).NumOfComponents; ++CompNum) {
                int SplitterNum = state.dataZoneEquip->SupplyAirPath(SupAirPath).SplitterIndex(CompNum);
                int PlenumNum = state.dataZoneEquip->SupplyAirPath(SupAirPath).PlenumIndex(CompNum);
                if (SplitterNum > 0) {
                    ++SupAirPathNodeNum;
                    supNode(SupAirPathNodeNum) = state.dataSplitterComponent->SplitterCond(SplitterNum).InletNode;
                    supNodeCompNum(SupAirPathNodeNum) = CompNum;
                    if (CompNum == 1) {
                        supNodeType(SupAirPathNodeNum) = DataZoneEquipment::AirNodeType::PathInlet;
                    } else {
                        supNodeType(SupAirPathNodeNum) = DataZoneEquipment::AirNodeType::CompInlet;
                    }
                    for (int SplitterOutNum = 1; SplitterOutNum <= state.dataSplitterComponent->SplitterCond(SplitterNum).NumOutletNodes;
                         ++SplitterOutNum) {
                        ++SupAirPathNodeNum;
                        supNode(SupAirPathNodeNum) = state.dataSplitterComponent->SplitterCond(SplitterNum).OutletNode(SplitterOutNum);
                        supNodeCompNum(SupAirPathNodeNum) = CompNum;
                        supNodeType(SupAirPathNodeNum) = DataZoneEquipment::AirNodeType::Invalid;
                    }
                } else if (PlenumNum > 0) {
                    ++SupAirPathNodeNum;
                    supNode(SupAirPathNodeNum) = state.dataZonePlenum->ZoneSupPlenCond(PlenumNum).InletNode;
                    supNodeCompNum(SupAirPathNodeNum) = CompNum;
                    if (CompNum == 1) {
                        supNodeType(SupAirPathNodeNum) = DataZoneEquipment::AirNodeType::PathInlet;
                    } else {
                        supNodeType(SupAirPathNodeNum) = DataZoneEquipment::AirNodeType::CompInlet;
                    }
                    for (int PlenumOutNum = 1; PlenumOutNum <= state.dataZonePlenum->ZoneSupPlenCond(PlenumNum).NumOutletNodes; ++PlenumOutNum) {
                        ++SupAirPathNodeNum;
                        supNode(SupAirPathNodeNum) = state.dataZonePlenum->ZoneSupPlenCond(PlenumNum).OutletNode(PlenumOutNum);
                        supNodeCompNum(SupAirPathNodeNum) = CompNum;
                        supNodeType(SupAirPathNodeNum) = DataZoneEquipment::AirNodeType::Invalid;
                    }
                }
            }

            // find the nodes that connect a splitter and a plenum
            for (int SupNodeIndex = 1; SupNodeIndex <= NumAllSupAirPathNodes; ++SupNodeIndex) {
                if (supNodeType(SupNodeIndex) == DataZoneEquipment::AirNodeType::Invalid) {
                    for (int SupNodeIndex2 = SupNodeIndex + 1; SupNodeIndex2 <= NumAllSupAirPathNodes; ++SupNodeIndex2) {
                        if ((supNode(SupNodeIndex) == supNode(SupNodeIndex2)) &&
                            (supNodeType(SupNodeIndex2) == DataZoneEquipment::AirNodeType::CompInlet)) {
                            supNodeType(SupNodeIndex) = DataZoneEquipment::AirNodeType::Intermediate;
                            break;
                        }
                    }
                }
            }

            //  the rest of the nodes are outlet nodes and count the duplicated intermediate nodes
            for (int SupNodeIndex = 1; SupNodeIndex <= NumAllSupAirPathNodes; ++SupNodeIndex) {
                if (supNodeType(SupNodeIndex) == DataZoneEquipment::AirNodeType::Invalid) {
                    ++NumSupAirPathOutNodes;
                    supNodeType(SupNodeIndex) = DataZoneEquipment::AirNodeType::Outlet;
                } else if (supNodeType(SupNodeIndex) == DataZoneEquipment::AirNodeType::Intermediate) {
                    ++NumSupAirPathIntNodes;
                }
            }

            //  eliminate the duplicates to find the number of nodes in the supply air path
            NumSupAirPathNodes = NumAllSupAirPathNodes - NumSupAirPathIntNodes;
            SupAirPathNodeNum = 0;

            state.dataZoneEquip->SupplyAirPath(SupAirPath).OutletNode.allocate(NumSupAirPathOutNodes);
            state.dataZoneEquip->SupplyAirPath(SupAirPath).OutletNodeSupplyPathCompNum.allocate(NumSupAirPathOutNodes);
            state.dataZoneEquip->SupplyAirPath(SupAirPath).Node.allocate(NumSupAirPathNodes);
            state.dataZoneEquip->SupplyAirPath(SupAirPath).NodeType.allocate(NumSupAirPathNodes);
            state.dataZoneEquip->SupplyAirPath(SupAirPath).NumNodes = NumSupAirPathNodes;
            state.dataZoneEquip->SupplyAirPath(SupAirPath).NumOutletNodes = NumSupAirPathOutNodes;

            // transfer data from the local SupNode array to the SupplyAirPath data structure
            for (int SupNodeIndex = 1; SupNodeIndex <= NumAllSupAirPathNodes; ++SupNodeIndex) {
                if (supNodeType(SupNodeIndex) == DataZoneEquipment::AirNodeType::PathInlet ||
                    supNodeType(SupNodeIndex) == DataZoneEquipment::AirNodeType::Intermediate ||
                    supNodeType(SupNodeIndex) == DataZoneEquipment::AirNodeType::Outlet) {
                    ++SupAirPathNodeNum;
                    // map the local node numbers to the HVAC (global) node numbers
                    state.dataZoneEquip->SupplyAirPath(SupAirPath).Node(SupAirPathNodeNum) = supNode(SupNodeIndex);
                    state.dataZoneEquip->SupplyAirPath(SupAirPath).NodeType(SupAirPathNodeNum) = supNodeType(SupNodeIndex);
                }
                if (supNodeType(SupNodeIndex) == DataZoneEquipment::AirNodeType::Outlet) {
                    ++SupAirPathOutNodeNum;
                    // map the outlet node number to the HVAC (global) node number
                    state.dataZoneEquip->SupplyAirPath(SupAirPath).OutletNode(SupAirPathOutNodeNum) = supNode(SupNodeIndex);
                    state.dataZoneEquip->SupplyAirPath(SupAirPath).OutletNodeSupplyPathCompNum(SupAirPathOutNodeNum) = supNodeCompNum(SupNodeIndex);
                }
            }
        }

        // Now loop over the air loops
        for (int AirLoopNum = 1; AirLoopNum <= numPrimaryAirSys; ++AirLoopNum) {
            auto &thisPrimaryAirSys = state.dataAirSystemsData->PrimaryAirSystems(AirLoopNum);
            auto &thisAirLoopControlInfo = state.dataAirLoop->AirLoopControlInfo(AirLoopNum);
            for (size_t num = 1; num <= atuArraySize; ++num) {
                cooledZone(num).ctrlZoneNum = 0;
                heatedZone(num).ctrlZoneNum = 0;
                cooledZone(num).zoneInletNode = 0;
                heatedZone(num).zoneInletNode = 0;
                cooledZone(num).termUnitInletNode = 0;
                heatedZone(num).termUnitInletNode = 0;
                cooledZone(num).termUnitSizingIndex = 0;
                heatedZone(num).termUnitSizingIndex = 0;
            }
            int NumZonesCool = 0;
            int NumZonesHeat = 0;
            int NumComponentsInSys = 0;

            // count the number of components in this primary air system
            for (int BranchNum = 1; BranchNum <= thisPrimaryAirSys.NumBranches; ++BranchNum) {
                NumComponentsInSys += thisPrimaryAirSys.Branch(BranchNum).TotalComponents;
            }
            // set the Simple flag
            if (thisPrimaryAirSys.NumBranches == 1 && NumComponentsInSys == 1) {
                thisAirLoopControlInfo.Simple = true;
            }

            auto &thisAirToZoneNodeInfo = state.dataAirLoop->AirToZoneNodeInfo(AirLoopNum);
            // loop over the air loop's output nodes
            for (int OutNum = 1; OutNum <= thisAirToZoneNodeInfo.NumSupplyNodes; ++OutNum) {
                int ZoneSideNodeNum = thisAirToZoneNodeInfo.ZoneEquipSupplyNodeNum(OutNum);
                // find the corresponding branch number
                int OutBranchNum = thisPrimaryAirSys.OutletBranchNum[OutNum - 1];
                thisAirToZoneNodeInfo.SupplyDuctBranchNum(OutNum) = OutBranchNum;

                // find the supply air path corresponding to each air loop outlet node
                int SupAirPathNum = 0;
                // loop over the air loop's output nodes
                for (int SupAirPath = 1; SupAirPath <= state.dataZoneEquip->NumSupplyAirPaths; ++SupAirPath) {
                    if (ZoneSideNodeNum == state.dataZoneEquip->SupplyAirPath(SupAirPath).InletNodeNum) {
                        SupAirPathNum = SupAirPath;
                        break;
                    }
                }
                int NumSupAirPathOutNodes = 0;
                thisAirToZoneNodeInfo.SupplyAirPathNum(OutNum) = SupAirPathNum;
                if (SupAirPathNum > 0) {
                    NumSupAirPathOutNodes = state.dataZoneEquip->SupplyAirPath(SupAirPathNum).NumOutletNodes;
                }

                // Now Loop over the Supply Air Path outlet nodes and find out which zone and which air terminal
                // unit on that zone is connected to that supply air path.

                for (int SupAirPathOutNodeNum = 1; SupAirPathOutNodeNum <= NumSupAirPathOutNodes; ++SupAirPathOutNodeNum) {
                    int FoundSupPathZoneConnect = false;
                    // loop over all controlled zones.
                    for (int CtrlZoneNum = 1; CtrlZoneNum <= state.dataGlobal->NumOfZones; ++CtrlZoneNum) {
                        if (!state.dataZoneEquip->ZoneEquipConfig(CtrlZoneNum).IsControlled) continue;
                        // Loop over the air distribution unit inlets for each controlled zone.
                        // Look for a match between the zone splitter outlet node and the air distribution unit inlet node.
                        // When match found save the controlled zone number in CtrlZoneNumsCool or CtrlZoneNumsHeat
                        for (int ZoneInNum = 1; ZoneInNum <= state.dataZoneEquip->ZoneEquipConfig(CtrlZoneNum).NumInletNodes; ++ZoneInNum) {

                            // BEGIN COOLING: Check for a match between the cooling air distribution unit inlet
                            // and the supply air path outlet
                            if (state.dataZoneEquip->SupplyAirPath(SupAirPathNum).OutletNode(SupAirPathOutNodeNum) ==
                                state.dataZoneEquip->ZoneEquipConfig(CtrlZoneNum).AirDistUnitCool(ZoneInNum).InNode) {
                                ++NumZonesCool;
                                // Set Duct Type for branch for dual duct
                                if (NumZonesCool == 1 && OutBranchNum > 1) {
                                    thisPrimaryAirSys.Branch(OutBranchNum).DuctType = HVAC::AirDuctType::Cooling;
                                }
                                if (NumZonesCool == 1) {
                                    thisAirToZoneNodeInfo.SupplyDuctType(OutNum) = HVAC::AirDuctType::Cooling;
                                }
                                cooledZone(NumZonesCool).ctrlZoneNum = CtrlZoneNum;
                                cooledZone(NumZonesCool).zoneInletNode = state.dataZoneEquip->ZoneEquipConfig(CtrlZoneNum).InletNode(ZoneInNum);
                                cooledZone(NumZonesCool).termUnitInletNode =
                                    state.dataZoneEquip->ZoneEquipConfig(CtrlZoneNum).AirDistUnitCool(ZoneInNum).InNode;
                                cooledZone(NumZonesCool).termUnitSizingIndex =
                                    state.dataZoneEquip->ZoneEquipConfig(CtrlZoneNum).AirDistUnitCool(ZoneInNum).TermUnitSizingIndex;
                                if (AirLoopNum > 0) {
                                    if (thisPrimaryAirSys.OASysExists) {
                                        state.dataZoneEquip->ZoneEquipConfig(CtrlZoneNum).ZoneHasAirLoopWithOASys = true;
                                    }
                                }
                                state.dataZoneEquip->ZoneEquipConfig(CtrlZoneNum).InletNodeAirLoopNum(ZoneInNum) = AirLoopNum;
                                FoundSupPathZoneConnect = true;

                                // set the supply air path
                                state.dataZoneEquip->ZoneEquipConfig(CtrlZoneNum).AirDistUnitCool(ZoneInNum).SupplyAirPathExists = true;

                                // Once a match is found between a supply air path outlet node and an air distribution inlet
                                // node, we go on to the next supply air path outlet.  Therefore, *both* the air distribution
                                // unit loop and the controlled zone loop may be exited.
                                goto ControlledZoneLoop_exit;
                            } // end check for cooling air distribution units

                            // END COOLING: end check for match between supply air path outlet and cooling air
                            // distribution inlet

                            // BEGIN HEATING: If we don't get a match, check for a heating match
                            if (state.dataZoneEquip->SupplyAirPath(SupAirPathNum).OutletNode(SupAirPathOutNodeNum) ==
                                state.dataZoneEquip->ZoneEquipConfig(CtrlZoneNum).AirDistUnitHeat(ZoneInNum).InNode) {
                                ++NumZonesHeat;
                                // Set Duct Type for branch for dual duct
                                if (NumZonesHeat == 1 && OutBranchNum > 1) {
                                    thisPrimaryAirSys.Branch(OutBranchNum).DuctType = HVAC::AirDuctType::Heating;
                                }
                                if (NumZonesHeat == 1) {
                                    thisAirToZoneNodeInfo.SupplyDuctType(OutNum) = HVAC::AirDuctType::Heating;
                                }
                                heatedZone(NumZonesHeat).ctrlZoneNum = CtrlZoneNum;
                                heatedZone(NumZonesHeat).zoneInletNode = state.dataZoneEquip->ZoneEquipConfig(CtrlZoneNum).InletNode(ZoneInNum);
                                heatedZone(NumZonesHeat).termUnitInletNode =
                                    state.dataZoneEquip->ZoneEquipConfig(CtrlZoneNum).AirDistUnitHeat(ZoneInNum).InNode;
                                heatedZone(NumZonesHeat).termUnitSizingIndex =
                                    state.dataZoneEquip->ZoneEquipConfig(CtrlZoneNum).AirDistUnitHeat(ZoneInNum).TermUnitSizingIndex;
                                if (state.dataZoneEquip->ZoneEquipConfig(CtrlZoneNum).InletNodeAirLoopNum(ZoneInNum) == 0)
                                    state.dataZoneEquip->ZoneEquipConfig(CtrlZoneNum).InletNodeAirLoopNum(ZoneInNum) = AirLoopNum;
                                FoundSupPathZoneConnect = true;

                                // Set the supply air path flag
                                state.dataZoneEquip->ZoneEquipConfig(CtrlZoneNum).AirDistUnitHeat(ZoneInNum).SupplyAirPathExists = true;

                                // Once a match is found between a supply air path outlet node and an air distribution inlet
                                // node, we go on to the next supply air path outlet.  Therefore, *both* the air distribution
                                // unit loop and the controlled zone loop may be exited.
                                goto ControlledZoneLoop_exit;
                            } // end check for heatingair distribution units
                        }
                    }
                ControlledZoneLoop_exit:;

                    // If the supply air path is not connected to either a heating or a cooling air distribution
                    // unit...we have a problem!
                    if (!FoundSupPathZoneConnect) {
                        ShowSevereError(
                            state,
                            format("Node {} connects to no component",
                                   state.dataLoopNodes->NodeID(state.dataZoneEquip->SupplyAirPath(SupAirPathNum).OutletNode(SupAirPathOutNodeNum))));
                        ShowContinueError(state, format("Occurs in Supply Air Path={}", state.dataZoneEquip->SupplyAirPath(SupAirPathNum).Name));
                        ShowContinueError(state, "Check the connection to a ZoneHVAC:EquipmentConnections object");
                        ShowContinueError(state, "Check if this component is missing from the Supply Air Path");
                        ErrorsFound = true;
                    }
                }

                // What if there is no supply air path & the air loop outlet is just hooked directly to
                // an air distribution unit of a single zone? In this case look for a match between
                // ZoneSideNodeNum and a zone's air distribution unit inlets.
                if (SupAirPathNum == 0) {

                    for (int CtrlZoneNum = 1; CtrlZoneNum <= state.dataGlobal->NumOfZones; ++CtrlZoneNum) {
                        if (!state.dataZoneEquip->ZoneEquipConfig(CtrlZoneNum).IsControlled) continue;
                        // Loop over the air distribution unit inlets for each controlled zone.
                        // Look for a match between the zone equip inlet node and the air distribution unit inlet node.
                        // When match found save the controlled zone number in CtrlZoneNumsCool or CtrlZoneNumsHeat
                        for (int ZoneInNum = 1; ZoneInNum <= state.dataZoneEquip->ZoneEquipConfig(CtrlZoneNum).NumInletNodes; ++ZoneInNum) {

                            // set supply air path flag
                            state.dataZoneEquip->ZoneEquipConfig(CtrlZoneNum).AirDistUnitCool(ZoneInNum).SupplyAirPathExists = false;

                            if (ZoneSideNodeNum == state.dataZoneEquip->ZoneEquipConfig(CtrlZoneNum).AirDistUnitCool(ZoneInNum).InNode) {
                                ++NumZonesCool;
                                // Set Duct Type for branch for dual duct
                                if (NumZonesCool == 1 && OutBranchNum > 1) {
                                    thisPrimaryAirSys.Branch(OutBranchNum).DuctType = HVAC::AirDuctType::Cooling;
                                }
                                cooledZone(NumZonesCool).ctrlZoneNum = CtrlZoneNum;
                                cooledZone(NumZonesCool).zoneInletNode = state.dataZoneEquip->ZoneEquipConfig(CtrlZoneNum).InletNode(ZoneInNum);
                                cooledZone(NumZonesCool).termUnitInletNode =
                                    state.dataZoneEquip->ZoneEquipConfig(CtrlZoneNum).AirDistUnitCool(ZoneInNum).InNode;
                                cooledZone(NumZonesCool).termUnitSizingIndex =
                                    state.dataZoneEquip->ZoneEquipConfig(CtrlZoneNum).AirDistUnitCool(ZoneInNum).TermUnitSizingIndex;
                                if (state.dataZoneEquip->ZoneEquipConfig(CtrlZoneNum).InletNodeAirLoopNum(ZoneInNum) == 0)
                                    state.dataZoneEquip->ZoneEquipConfig(CtrlZoneNum).InletNodeAirLoopNum(ZoneInNum) = AirLoopNum;
                                goto ControlledZoneLoop2_exit;
                            }

                            if (ZoneSideNodeNum == state.dataZoneEquip->ZoneEquipConfig(CtrlZoneNum).AirDistUnitHeat(ZoneInNum).InNode) {
                                ++NumZonesHeat;
                                // Set Duct Type for branch for dual duct
                                if (NumZonesHeat == 1 && OutBranchNum > 1) {
                                    thisPrimaryAirSys.Branch(OutBranchNum).DuctType = HVAC::AirDuctType::Heating;
                                }
                                heatedZone(NumZonesHeat).ctrlZoneNum = CtrlZoneNum;
                                heatedZone(NumZonesHeat).zoneInletNode = state.dataZoneEquip->ZoneEquipConfig(CtrlZoneNum).InletNode(ZoneInNum);
                                heatedZone(NumZonesHeat).termUnitInletNode =
                                    state.dataZoneEquip->ZoneEquipConfig(CtrlZoneNum).AirDistUnitHeat(ZoneInNum).InNode;
                                heatedZone(NumZonesHeat).termUnitSizingIndex =
                                    state.dataZoneEquip->ZoneEquipConfig(CtrlZoneNum).AirDistUnitHeat(ZoneInNum).TermUnitSizingIndex;
                                if (state.dataZoneEquip->ZoneEquipConfig(CtrlZoneNum).InletNodeAirLoopNum(ZoneInNum) == 0)
                                    state.dataZoneEquip->ZoneEquipConfig(CtrlZoneNum).InletNodeAirLoopNum(ZoneInNum) = AirLoopNum;
                                goto ControlledZoneLoop2_exit;
                            }
                        }
                    }
                ControlledZoneLoop2_exit:;
                } // End of no supply air path case
                if ((NumZonesCool + NumZonesHeat) == 0) {
                    ShowSevereError(state, format("An outlet node in AirLoopHVAC=\"{}\" is not connected to any zone", thisPrimaryAirSys.Name));
                    ShowContinueError(state,
                                      format("Could not match ZoneEquipGroup Inlet Node=\"{}\" to any Supply Air Path or controlled zone",
                                             state.dataLoopNodes->NodeID(ZoneSideNodeNum)));
                    ErrorsFound = true;
                }
            }

            // we now know the number of heated and cooled zones served by this primary air system.
            // Allocate the subarrays in AirToZoneNodeInfo
            thisAirToZoneNodeInfo.CoolCtrlZoneNums.allocate(NumZonesCool);
            thisAirToZoneNodeInfo.HeatCtrlZoneNums.allocate(NumZonesHeat);
            thisAirToZoneNodeInfo.CoolZoneInletNodes.allocate(NumZonesCool);
            thisAirToZoneNodeInfo.HeatZoneInletNodes.allocate(NumZonesHeat);
            thisAirToZoneNodeInfo.TermUnitCoolInletNodes.allocate(NumZonesCool);
            thisAirToZoneNodeInfo.TermUnitHeatInletNodes.allocate(NumZonesHeat);
            thisAirToZoneNodeInfo.TermUnitCoolSizingIndex.allocate(NumZonesCool);
            thisAirToZoneNodeInfo.TermUnitHeatSizingIndex.allocate(NumZonesHeat);
            // Move the controlled zone numbers from the scratch arrays into AirToZoneNodeInfo
            for (int ZoneInSysIndex = 1; ZoneInSysIndex <= NumZonesCool; ++ZoneInSysIndex) {
                thisAirToZoneNodeInfo.CoolCtrlZoneNums(ZoneInSysIndex) = cooledZone(ZoneInSysIndex).ctrlZoneNum;
                thisAirToZoneNodeInfo.CoolZoneInletNodes(ZoneInSysIndex) = cooledZone(ZoneInSysIndex).zoneInletNode;
                thisAirToZoneNodeInfo.TermUnitCoolInletNodes(ZoneInSysIndex) = cooledZone(ZoneInSysIndex).termUnitInletNode;
                thisAirToZoneNodeInfo.TermUnitCoolSizingIndex(ZoneInSysIndex) = cooledZone(ZoneInSysIndex).termUnitSizingIndex;
            }

            for (int ZoneInSysIndex = 1; ZoneInSysIndex <= NumZonesHeat; ++ZoneInSysIndex) {
                thisAirToZoneNodeInfo.HeatCtrlZoneNums(ZoneInSysIndex) = heatedZone(ZoneInSysIndex).ctrlZoneNum;
                thisAirToZoneNodeInfo.HeatZoneInletNodes(ZoneInSysIndex) = heatedZone(ZoneInSysIndex).zoneInletNode;
                thisAirToZoneNodeInfo.TermUnitHeatInletNodes(ZoneInSysIndex) = heatedZone(ZoneInSysIndex).termUnitInletNode;
                thisAirToZoneNodeInfo.TermUnitHeatSizingIndex(ZoneInSysIndex) = heatedZone(ZoneInSysIndex).termUnitSizingIndex;
            }

            thisAirToZoneNodeInfo.NumZonesCooled = NumZonesCool;
            thisAirToZoneNodeInfo.NumZonesHeated = NumZonesHeat;

            // now fill the return air bypass information needed by the RAB setpoint manager
            if (thisPrimaryAirSys.Splitter.Exists && thisPrimaryAirSys.Mixer.Exists) {
                thisPrimaryAirSys.RABExists = true;
                for (int BranchNum = 1; BranchNum <= thisPrimaryAirSys.NumBranches; ++BranchNum) {
                    // find the RAB branch; its inlet is a splitter outlet and it outlet is a mixer inlet
                    if ((thisPrimaryAirSys.Branch(BranchNum).NodeNumIn == thisPrimaryAirSys.Splitter.NodeNumOut(1) ||
                         thisPrimaryAirSys.Branch(BranchNum).NodeNumIn == thisPrimaryAirSys.Splitter.NodeNumOut(2)) &&
                        (thisPrimaryAirSys.Branch(BranchNum).NodeNumOut == thisPrimaryAirSys.Mixer.NodeNumIn(1) ||
                         thisPrimaryAirSys.Branch(BranchNum).NodeNumOut == thisPrimaryAirSys.Mixer.NodeNumIn(2)) &&
                        (thisPrimaryAirSys.Branch(BranchNum).TotalComponents == 1) &&
                        (Util::SameString(thisPrimaryAirSys.Branch(BranchNum).Comp(1).TypeOf, "Duct"))) {
                        // set the RAB splitter outlet node and the RAB mixer inlet node
                        thisPrimaryAirSys.RABSplitOutNode = thisPrimaryAirSys.Branch(BranchNum).NodeNumIn;
                        thisPrimaryAirSys.RABMixInNode = thisPrimaryAirSys.Branch(BranchNum).NodeNumOut;
                        // set the other nodes
                        if (thisPrimaryAirSys.Splitter.NodeNumOut(1) == thisPrimaryAirSys.RABSplitOutNode) {
                            thisPrimaryAirSys.OtherSplitOutNode = thisPrimaryAirSys.Splitter.NodeNumOut(2);
                        } else {
                            thisPrimaryAirSys.OtherSplitOutNode = thisPrimaryAirSys.Splitter.NodeNumOut(1);
                        }
                        if (thisPrimaryAirSys.Mixer.NodeNumIn(1) == thisPrimaryAirSys.RABMixInNode) {
                            thisPrimaryAirSys.SupMixInNode = thisPrimaryAirSys.Mixer.NodeNumIn(2);
                        } else {
                            thisPrimaryAirSys.SupMixInNode = thisPrimaryAirSys.Mixer.NodeNumIn(1);
                        }
                        // set the duct type
                        thisPrimaryAirSys.Branch(BranchNum).DuctType = HVAC::AirDuctType::RAB;
                    }
                }
                thisPrimaryAirSys.MixOutNode = thisPrimaryAirSys.Mixer.NodeNumOut;
            }
        }

        // now fill out AirLoopZoneInfo for cleaner struct of zones attached to air loop, moved from MixedAir to here for use with Std. 62.1
        int MaxNumAirLoopZones = 0;
        for (int AirLoopNum = 1; AirLoopNum <= numPrimaryAirSys; ++AirLoopNum) {
            auto &thisAirToZoneNodeInfo = state.dataAirLoop->AirToZoneNodeInfo(AirLoopNum);
            int NumAirLoopZones = thisAirToZoneNodeInfo.NumZonesCooled + thisAirToZoneNodeInfo.NumZonesHeated;
            // NumZonesCooled + NumZonesHeated must be > 0 or Fatal error is issued in SimAirServingZones
            MaxNumAirLoopZones = max(MaxNumAirLoopZones, NumAirLoopZones); // Max number of zones on any air loop being simulated
        }
        // Find the zones attached to each air loop
        for (int AirLoopNum = 1; AirLoopNum <= numPrimaryAirSys; ++AirLoopNum) {
            auto &thisAirToZoneNodeInfo = state.dataAirLoop->AirToZoneNodeInfo(AirLoopNum);
            auto &thisAirLoopZoneInfo = state.dataAirLoop->AirLoopZoneInfo(AirLoopNum);
            thisAirLoopZoneInfo.Zone.allocate(MaxNumAirLoopZones);
            thisAirLoopZoneInfo.ActualZoneNumber.allocate(MaxNumAirLoopZones);
            int NumAirLoopCooledZones = thisAirToZoneNodeInfo.NumZonesCooled;
            int AirLoopZones = NumAirLoopCooledZones;
            int NumAirLoopHeatedZones = thisAirToZoneNodeInfo.NumZonesHeated;
            // Store cooling zone numbers in AirLoopZoneInfo data structure
            for (int NumAirLoopCooledZonesTemp = 1; NumAirLoopCooledZonesTemp <= NumAirLoopCooledZones; ++NumAirLoopCooledZonesTemp) {
                thisAirLoopZoneInfo.Zone(NumAirLoopCooledZonesTemp) = thisAirToZoneNodeInfo.CoolCtrlZoneNums(NumAirLoopCooledZonesTemp);
                thisAirLoopZoneInfo.ActualZoneNumber(NumAirLoopCooledZonesTemp) = thisAirToZoneNodeInfo.CoolCtrlZoneNums(NumAirLoopCooledZonesTemp);
            }
            // Store heating zone numbers in AirLoopZoneInfo data structure
            // Only store zone numbers that aren't already defined as cooling zones above
            for (int NumAirLoopHeatedZonesTemp = 1; NumAirLoopHeatedZonesTemp <= NumAirLoopHeatedZones; ++NumAirLoopHeatedZonesTemp) {
                int ZoneNum = thisAirToZoneNodeInfo.HeatCtrlZoneNums(NumAirLoopHeatedZonesTemp);
                bool CommonZone = false;
                for (int NumAirLoopCooledZonesTemp = 1; NumAirLoopCooledZonesTemp <= NumAirLoopCooledZones; ++NumAirLoopCooledZonesTemp) {
                    if (ZoneNum != thisAirToZoneNodeInfo.CoolCtrlZoneNums(NumAirLoopCooledZonesTemp)) continue;
                    CommonZone = true;
                }
                if (!CommonZone) {
                    ++AirLoopZones;
                    thisAirLoopZoneInfo.Zone(AirLoopZones) = ZoneNum;
                    thisAirLoopZoneInfo.ActualZoneNumber(AirLoopZones) = ZoneNum;
                }
            }
            thisAirLoopZoneInfo.NumZones = AirLoopZones;
        }

        // now register zone inlet nodes as critical demand nodes in the convergence tracking
        state.dataConvergeParams->ZoneInletConvergence.allocate(state.dataGlobal->NumOfZones);
        for (int ZoneNum = 1; ZoneNum <= state.dataGlobal->NumOfZones; ++ZoneNum) {
            if (state.dataZoneEquip->ZoneEquipConfig(ZoneNum).NumInletNodes > 0) {
                state.dataConvergeParams->ZoneInletConvergence(ZoneNum).NumInletNodes = state.dataZoneEquip->ZoneEquipConfig(ZoneNum).NumInletNodes;
                state.dataConvergeParams->ZoneInletConvergence(ZoneNum).InletNode.allocate(
                    state.dataZoneEquip->ZoneEquipConfig(ZoneNum).NumInletNodes);
                for (int nodeLoop = 1; nodeLoop <= state.dataZoneEquip->ZoneEquipConfig(ZoneNum).NumInletNodes; ++nodeLoop) {
                    state.dataConvergeParams->ZoneInletConvergence(ZoneNum).InletNode(nodeLoop).NodeNum =
                        state.dataZoneEquip->ZoneEquipConfig(ZoneNum).InletNode(nodeLoop);
                }
            }
        }

        // now connect return nodes with airloops and corresponding inlet nodes
        ConnectReturnNodes(state);

        state.dataSimAirServingZones->InitAirLoopsOneTimeFlag = false;

        if (ErrorsFound) {
            ShowFatalError(state, "Preceding errors cause termination");
        }

        for (int AirLoopNum = 1; AirLoopNum <= numPrimaryAirSys; ++AirLoopNum) {
            auto &thisPrimaryAirSys = state.dataAirSystemsData->PrimaryAirSystems(AirLoopNum);

            int SupFanIndex = 0;
            int RetFanIndex = 0;
            bool FoundOASys = false;
            thisPrimaryAirSys.FanDesCoolLoad = 0.0;
            HVAC::FanType supFanType = HVAC::FanType::Invalid;
            HVAC::FanType retFanType = HVAC::FanType::Invalid;

            bool FoundCentralCoolCoil = false;
            for (int BranchNum = 1; BranchNum <= thisPrimaryAirSys.NumBranches; ++BranchNum) {
                auto &branch = thisPrimaryAirSys.Branch(BranchNum);

                for (int CompNum = 1; CompNum <= branch.TotalComponents; ++CompNum) {
                    auto &comp = branch.Comp(CompNum);
                    CompType compType = comp.CompType_Num;
                    if (compType == CompType::OAMixer_Num) {
                        FoundOASys = true;
                    } else if (compType == CompType::WaterCoil_Cooling || compType == CompType::WaterCoil_DetailedCool ||
                               compType == CompType::WaterCoil_CoolingHXAsst || compType == CompType::DXSystem) {
                        FoundCentralCoolCoil = true;
                    } else if (compType == CompType::Fan_Simple_CV || compType == CompType::Fan_Simple_VAV ||
                               compType == CompType::Fan_ComponentModel || compType == CompType::Fan_System_Object) {
                        if (thisPrimaryAirSys.OASysExists && !thisPrimaryAirSys.isAllOA) {
                            if (FoundOASys) {
                                if (branch.DuctType != HVAC::AirDuctType::Heating) {
                                    SupFanIndex = comp.CompIndex = Fans::GetFanIndex(state, comp.Name);
                                    supFanType = state.dataFans->fans(SupFanIndex)->type;
                                    goto EndOfAirLoop;
                                } else {
                                    // Grab CompIndex but don't set airLoop.supFanType or retFanType?
                                    comp.CompIndex = Fans::GetFanIndex(state, comp.Name);
                                }
                            } else {
                                RetFanIndex = comp.CompIndex = Fans::GetFanIndex(state, comp.Name);
                                retFanType = state.dataFans->fans(RetFanIndex)->type;
                                // no goto here?
                            }
                        } else {
                            SupFanIndex = comp.CompIndex = Fans::GetFanIndex(state, comp.Name);
                            supFanType = state.dataFans->fans(SupFanIndex)->type;
                            goto EndOfAirLoop;
                        }
                    }
                } // for (CompNum)
            }     // for (BranchNum)
        EndOfAirLoop:;

            thisPrimaryAirSys.supFanNum = SupFanIndex;
            thisPrimaryAirSys.supFanType = supFanType;

            if (FoundCentralCoolCoil) { // parent systems with fan will need to set the fan placement
                thisPrimaryAirSys.supFanPlace = HVAC::FanPlace::DrawThru;
            } else {
                thisPrimaryAirSys.supFanPlace = HVAC::FanPlace::BlowThru;
            }

            thisPrimaryAirSys.retFanType = retFanType;
            thisPrimaryAirSys.retFanNum = RetFanIndex;
        }
        // Check whether there are Central Heating Coils in the Primary Air System
        for (int AirLoopNum = 1; AirLoopNum <= numPrimaryAirSys; ++AirLoopNum) {
            auto &thisPrimaryAirSys = state.dataAirSystemsData->PrimaryAirSystems(AirLoopNum);
            bool FoundCentralHeatCoil = false;
            bool unitaryCoolingCoilExists = false;
            bool unitaryHeatingCoilExists = false;
            for (int BranchNum = 1; !FoundCentralHeatCoil && BranchNum <= thisPrimaryAirSys.NumBranches; ++BranchNum) {
                for (int CompNum = 1; !FoundCentralHeatCoil && CompNum <= thisPrimaryAirSys.Branch(BranchNum).TotalComponents; ++CompNum) {
                    std::string &CompName = thisPrimaryAirSys.Branch(BranchNum).Comp(CompNum).Name;
                    CompType CompTypeNum = thisPrimaryAirSys.Branch(BranchNum).Comp(CompNum).CompType_Num;
                    switch (CompTypeNum) {
                    case CompType::WaterCoil_SimpleHeat:
                    case CompType::Coil_ElectricHeat:
                    case CompType::Coil_GasHeat:
                    case CompType::SteamCoil_AirHeat:
                    case CompType::Coil_DeSuperHeat:
                    case CompType::DXHeatPumpSystem:
                    case CompType::Furnace_UnitarySys_HeatOnly:
                    case CompType::Furnace_UnitarySys_HeatCool:
                    case CompType::UnitarySystem_BypassVAVSys:
                    case CompType::UnitarySystem_MSHeatPump:
                    case CompType::CoilUserDefined:
                        FoundCentralHeatCoil = true;
                        break;
                    case CompType::UnitarySystemModel:
                        // mine HeatCoilExists from UnitarySystem
                        unitaryCoolingCoilExists = false;
                        unitaryHeatingCoilExists = false;
                        UnitarySystems::UnitarySys::getUnitarySysHeatCoolCoil(state, CompName, unitaryCoolingCoilExists, unitaryHeatingCoilExists, 0);
                        if (unitaryHeatingCoilExists) FoundCentralHeatCoil = true;
                        break;
                    default:
                        break;
                    }
                } // end of component loop
            }     // end of Branch loop
            thisPrimaryAirSys.CentralHeatCoilExists = FoundCentralHeatCoil;
        } // end of AirLoop loop

        // Check whether there are Central Cooling Coils in the Primary Air System
        for (int AirLoopNum = 1; AirLoopNum <= numPrimaryAirSys; ++AirLoopNum) {
            auto &thisPrimaryAirSys = state.dataAirSystemsData->PrimaryAirSystems(AirLoopNum);
            bool FoundCentralCoolCoil = false;
            bool unitaryCoolingCoilExists = false;
            bool unitaryHeatingCoilExists = false;
            for (int BranchNum = 1; !FoundCentralCoolCoil && BranchNum <= thisPrimaryAirSys.NumBranches; ++BranchNum) {
                for (int CompNum = 1; !FoundCentralCoolCoil && CompNum <= thisPrimaryAirSys.Branch(BranchNum).TotalComponents; ++CompNum) {
                    CompType CompTypeNum = thisPrimaryAirSys.Branch(BranchNum).Comp(CompNum).CompType_Num;
                    std::string &CompName = thisPrimaryAirSys.Branch(BranchNum).Comp(CompNum).Name;
                    switch (CompTypeNum) {
                    case CompType::WaterCoil_Cooling:
                    case CompType::WaterCoil_DetailedCool:
                    case CompType::WaterCoil_CoolingHXAsst:
                    case CompType::DXSystem:
                    case CompType::Furnace_UnitarySys_HeatCool:
                    case CompType::UnitarySystem_BypassVAVSys:
                    case CompType::UnitarySystem_MSHeatPump:
                    case CompType::CoilUserDefined:
                        FoundCentralCoolCoil = true;
                        break;
                    case CompType::UnitarySystemModel:
                        // mine CoolHeat coil exists from UnitarySys
                        unitaryCoolingCoilExists = false;
                        unitaryHeatingCoilExists = false;
                        UnitarySystems::UnitarySys::getUnitarySysHeatCoolCoil(state, CompName, unitaryCoolingCoilExists, unitaryHeatingCoilExists, 0);
                        if (unitaryCoolingCoilExists) FoundCentralCoolCoil = true;
                        break;
                    default:
                        break;
                    }
                } // end of component loop
            }     // end of Branch loop
            thisPrimaryAirSys.CentralCoolCoilExists = FoundCentralCoolCoil;
        } // end of AirLoop loop

    } // one time flag

    // Size the air loop branch air flows
    if (!state.dataGlobal->SysSizingCalc && state.dataSimAirServingZones->InitAirLoopsBranchSizingFlag) {

        for (int AirLoopNum = 1; AirLoopNum <= numPrimaryAirSys; ++AirLoopNum) {
            auto &thisPrimaryAirSys = state.dataAirSystemsData->PrimaryAirSystems(AirLoopNum);

            for (int BranchNum = 1; BranchNum <= thisPrimaryAirSys.NumBranches; ++BranchNum) {
                SizeAirLoopBranches(state, AirLoopNum, BranchNum);
            }
        }

        state.dataSimAirServingZones->InitAirLoopsBranchSizingFlag = false;

        // calculate the ratio of air loop design flow to the sum of the zone design flows
        for (int AirLoopNum = 1; AirLoopNum <= numPrimaryAirSys; ++AirLoopNum) {
            auto &thisPrimaryAirSys = state.dataAirSystemsData->PrimaryAirSystems(AirLoopNum);
            auto &thisAirToZoneNodeInfo = state.dataAirLoop->AirToZoneNodeInfo(AirLoopNum);
            state.dataSimAirServingZones->SumZoneDesFlow = 0.0;
            state.dataAirLoop->AirLoopFlow(AirLoopNum).DesSupply = thisPrimaryAirSys.DesignVolFlowRate * state.dataEnvrn->StdRhoAir;
            state.dataAirLoop->AirLoopFlow(AirLoopNum).DesReturnFrac = thisPrimaryAirSys.DesignReturnFlowFraction;
            for (int ZoneInSysIndex = 1; ZoneInSysIndex <= thisAirToZoneNodeInfo.NumZonesCooled; ++ZoneInSysIndex) {
                state.dataSimAirServingZones->TUInNode = thisAirToZoneNodeInfo.TermUnitCoolInletNodes(ZoneInSysIndex);
                state.dataSimAirServingZones->SumZoneDesFlow += state.dataLoopNodes->Node(state.dataSimAirServingZones->TUInNode).MassFlowRateMax;
            }
            if (state.dataSimAirServingZones->SumZoneDesFlow > HVAC::VerySmallMassFlow) {
                state.dataAirLoop->AirLoopFlow(AirLoopNum).SysToZoneDesFlowRatio =
                    state.dataAirLoop->AirLoopFlow(AirLoopNum).DesSupply / state.dataSimAirServingZones->SumZoneDesFlow;
            } else {
                state.dataAirLoop->AirLoopFlow(AirLoopNum).SysToZoneDesFlowRatio = 1.0;
            }
        }

        for (int ZoneNum = 1; ZoneNum <= state.dataGlobal->NumOfZones; ++ZoneNum) {
            if (!state.dataZoneEquip->ZoneEquipConfig(ZoneNum).IsControlled) continue;
            // sets design supply air flow rate in the ZoneEquipConfig struct for use with zone air mass balance
            for (int returnNum = 1; returnNum <= state.dataZoneEquip->ZoneEquipConfig(ZoneNum).NumReturnNodes; ++returnNum) {
                int airLoop = state.dataZoneEquip->ZoneEquipConfig(ZoneNum).ReturnNodeAirLoopNum(returnNum);
                if (airLoop > 0) {
                    state.dataZoneEquip->ZoneEquipConfig(ZoneNum).AirLoopDesSupply = state.dataAirLoop->AirLoopFlow(airLoop).DesSupply;
                }
            }
        }
    }

    // Do the Begin Environment initializations
    if (state.dataGlobal->BeginEnvrnFlag && FirstHVACIteration && state.dataSimAirServingZones->MyEnvrnFlag) {

        if (numPrimaryAirSys > 0) {
            for (auto &e : state.dataAirLoop->PriAirSysAvailMgr) {
                e.AvailStatus = HVAC::NoAction;
                e.StartTime = 0;
                e.StopTime = 0;
            }
        }

        for (int AirLoopNum = 1; AirLoopNum <= numPrimaryAirSys; ++AirLoopNum) { // Start looping through all of the air loops...
            auto &thisPrimaryAirSys = state.dataAirSystemsData->PrimaryAirSystems(AirLoopNum);

            for (int BranchNum = 1; BranchNum <= thisPrimaryAirSys.NumBranches; ++BranchNum) { // loop over all branches in system
                for (int NodeIndex = 1; NodeIndex <= thisPrimaryAirSys.Branch(BranchNum).TotalNodes; ++NodeIndex) { // loop over alll nodes on branch

                    int NodeNum = thisPrimaryAirSys.Branch(BranchNum).NodeNum(NodeIndex);

                    // Initialize the nodes to a standard set of initial conditions that will
                    //  change after the first iteration to a system value
                    state.dataLoopNodes->Node(NodeNum).Temp = 20.0;
                    state.dataLoopNodes->Node(NodeNum).HumRat = state.dataEnvrn->OutHumRat;
                    state.dataLoopNodes->Node(NodeNum).Enthalpy =
                        Psychrometrics::PsyHFnTdbW(state.dataLoopNodes->Node(NodeNum).Temp, state.dataLoopNodes->Node(NodeNum).HumRat);
                    // set the node mass flow rates to the airloop max mass flow rate
                    state.dataLoopNodes->Node(NodeNum).MassFlowRate = state.dataAirLoop->AirLoopFlow(AirLoopNum).DesSupply;
                    state.dataLoopNodes->Node(NodeNum).MassFlowRateMax = state.dataAirLoop->AirLoopFlow(AirLoopNum).DesSupply;
                    state.dataLoopNodes->Node(NodeNum).MassFlowRateMaxAvail = state.dataAirLoop->AirLoopFlow(AirLoopNum).DesSupply;
                    state.dataLoopNodes->Node(NodeNum).MassFlowRateMin = 0.0;
                    state.dataLoopNodes->Node(NodeNum).MassFlowRateSetPoint = 0.0;
                    state.dataLoopNodes->Node(NodeNum).MassFlowRateMinAvail = 0.0;
                    state.dataLoopNodes->Node(NodeNum).Press = state.dataEnvrn->StdBaroPress;
                    state.dataLoopNodes->Node(NodeNum).Quality = 0.0;
                    if (state.dataContaminantBalance->Contaminant.CO2Simulation) {
                        state.dataLoopNodes->Node(NodeNum).CO2 = state.dataContaminantBalance->OutdoorCO2;
                    }
                    if (state.dataContaminantBalance->Contaminant.GenericContamSimulation) {
                        state.dataLoopNodes->Node(NodeNum).GenContam = state.dataContaminantBalance->OutdoorGC;
                    }

                } // end of loop over nodes on each branch

            } // end of loop through branches in system

        } // end of loop over primary air systems
        state.dataSimAirServingZones->MyEnvrnFlag = false;

    } // End the environment initializations

    if (!state.dataGlobal->BeginEnvrnFlag) {
        state.dataSimAirServingZones->MyEnvrnFlag = true;
    }

    // Do the Begin Day initializations
    if (state.dataGlobal->BeginDayFlag) {
    }

    // There are no hourly initializations done in the heat balance

    // Do the following initializations (every time step).

    for (int AirLoopNum = 1; AirLoopNum <= numPrimaryAirSys; ++AirLoopNum) {
        auto &thisPrimaryAirSys = state.dataAirSystemsData->PrimaryAirSystems(AirLoopNum);
        auto &thisAirToZoneNodeInfo = state.dataAirLoop->AirToZoneNodeInfo(AirLoopNum);
        auto &thisAirLoopControlInfo = state.dataAirLoop->AirLoopControlInfo(AirLoopNum);
        // zero all MassFlowRateSetPoints
        for (int BranchNum = 1; BranchNum <= thisPrimaryAirSys.NumBranches; ++BranchNum) { // loop over all branches in system
            if (thisPrimaryAirSys.Branch(BranchNum).DuctType == HVAC::AirDuctType::RAB) continue;
            for (int NodeIndex = 1; NodeIndex <= thisPrimaryAirSys.Branch(BranchNum).TotalNodes; ++NodeIndex) { // loop over alll nodes on branch
                int NodeNum = thisPrimaryAirSys.Branch(BranchNum).NodeNum(NodeIndex);
                state.dataLoopNodes->Node(NodeNum).MassFlowRateSetPoint = 0.0;
                // Reset MassFlowRateMaxAvail at start of each HVAC simulation
                if (FirstHVACIteration) {
                    state.dataLoopNodes->Node(NodeNum).MassFlowRateMaxAvail = state.dataLoopNodes->Node(NodeNum).MassFlowRateMax;
                    state.dataLoopNodes->Node(NodeNum).MassFlowRateMinAvail = state.dataLoopNodes->Node(NodeNum).MassFlowRateMin;
                }
            }
        }

        // set the required flow (from zone equipment) at system outlet nodes
        for (int OutNum = 1; OutNum <= thisPrimaryAirSys.NumOutletBranches; ++OutNum) {
            int OutBranchNum = thisPrimaryAirSys.OutletBranchNum[OutNum - 1];
            int NodeNumOut = thisPrimaryAirSys.Branch(OutBranchNum).NodeNumOut;
            int ZoneSideNodeNum = thisAirToZoneNodeInfo.ZoneEquipSupplyNodeNum(OutNum);
            Real64 MassFlowSet = 0.0;

            if (!FirstHVACIteration) {
                MassFlowSet = state.dataLoopNodes->Node(ZoneSideNodeNum).MassFlowRate;
            } else { // first time through in each HVAC timestep, use loop design mass flow rates for required mass flows
                MassFlowSet = state.dataAirLoop->AirLoopFlow(AirLoopNum).DesSupply;
            }
            // Need to make sure that flows are greater than zero
            if (MassFlowSet >= 0.0) {
                state.dataLoopNodes->Node(NodeNumOut).MassFlowRateSetPoint = MassFlowSet;
            } else if (MassFlowSet < 0.0) {
                state.dataLoopNodes->Node(NodeNumOut).MassFlowRateSetPoint = 0.0;
            }

            if (state.dataLoopNodes->Node(NodeNumOut).MassFlowRateSetPoint < state.dataSimAirServingZones->MassFlowSetToler) {
                state.dataLoopNodes->Node(NodeNumOut).MassFlowRateSetPoint = 0.0;
            }

            // Pass the required mass flow upstream to the start of each outlet branch
            for (int BranchNodeIndex = thisPrimaryAirSys.Branch(OutBranchNum).TotalNodes - 1; BranchNodeIndex >= 1; --BranchNodeIndex) {
                int NodeNum = thisPrimaryAirSys.Branch(OutBranchNum).NodeNum(BranchNodeIndex);
                if (thisPrimaryAirSys.OASysExists && (NodeNum == thisPrimaryAirSys.OASysInletNodeNum)) {
                    // need to modify if OA relief and supply not balanced because of exhaust fans
                    state.dataSimAirServingZones->OAReliefDiff = state.dataLoopNodes->Node(thisPrimaryAirSys.OASysOutletNodeNum).MassFlowRate -
                                                                 state.dataLoopNodes->Node(NodeNum).MassFlowRate;
                    if (state.dataSimAirServingZones->OAReliefDiff > 0.0) {
                        state.dataLoopNodes->Node(NodeNum).MassFlowRateSetPoint =
                            state.dataLoopNodes->Node(NodeNumOut).MassFlowRateSetPoint - state.dataSimAirServingZones->OAReliefDiff;
                    } else {
                        state.dataLoopNodes->Node(NodeNum).MassFlowRateSetPoint = state.dataLoopNodes->Node(NodeNumOut).MassFlowRateSetPoint;
                    }
                } else {
                    state.dataLoopNodes->Node(NodeNum).MassFlowRateSetPoint = state.dataLoopNodes->Node(NodeNumOut).MassFlowRateSetPoint;
                }
            } // end loop over branch nodes

        } // end loop over outlet branches

        // [DC/LBNL] Initialize flag for current air loop
        thisAirLoopControlInfo.NewFlowRateFlag = false;

        // start each HVAC simulation at design air flow rate
        if (FirstHVACIteration) {
            // At each new HVAC iteration reset air loop converged flag to avoid attempting a warm restart
            // in SimAirLoop
            thisAirLoopControlInfo.ConvergedFlag = false;

            for (int InNum = 1; InNum <= thisPrimaryAirSys.NumInletBranches; ++InNum) {
                int InBranchNum = thisPrimaryAirSys.InletBranchNum[InNum - 1];
                if (InBranchNum == 0) {
                    ShowFatalError(state, format("Missing Inlet Branch on Primary Air System={}", thisPrimaryAirSys.Name));
                }
                int NodeNumIn = thisPrimaryAirSys.Branch(InBranchNum).NodeNumIn;

                // [DC/LBNL] Save previous mass flow rate
                Real64 MassFlowSaved = state.dataLoopNodes->Node(NodeNumIn).MassFlowRate;

                state.dataLoopNodes->Node(NodeNumIn).MassFlowRate = state.dataAirLoop->AirLoopFlow(AirLoopNum).DesSupply;

                // [DC/LBNL] Detect if air mass flow rate has changed since last air loop simulation
                if (state.dataLoopNodes->Node(NodeNumIn).MassFlowRate != MassFlowSaved) {
                    thisAirLoopControlInfo.NewFlowRateFlag = true;
                }

            } // end loop over inlet branches
            thisAirLoopControlInfo.EconoLockout = false;
        }
        // if a flow rate is specified for the loop use it here
        if (thisAirLoopControlInfo.LoopFlowRateSet && !FirstHVACIteration) {
            for (int InNum = 1; InNum <= thisPrimaryAirSys.NumInletBranches; ++InNum) {
                int InBranchNum = thisPrimaryAirSys.InletBranchNum[InNum - 1];
                int NodeNumIn = thisPrimaryAirSys.Branch(InBranchNum).NodeNumIn;
                state.dataLoopNodes->Node(NodeNumIn).MassFlowRate =
                    state.dataAirLoop->AirLoopFlow(AirLoopNum).DesSupply * state.dataAirLoop->AirLoopFlow(AirLoopNum).ReqSupplyFrac -
                    (state.dataAirLoop->AirLoopFlow(AirLoopNum).SupFlow - state.dataAirLoop->AirLoopFlow(AirLoopNum).SysRetFlow);
            }
        }

    } // end loop over primary air systems
}

void ConnectReturnNodes(EnergyPlusData &state)
{
    // This initializes ZoneEquipConfig.ReturnNodeInletNum and ReturnNodeAirLoopNum
    // Search all return paths to match return nodes with the airloop they are connected to and find the corresponding zone inlet node
    // (same zone, same airloop)

    auto &AirToZoneNodeInfo = state.dataAirLoop->AirToZoneNodeInfo;
    int NumPrimaryAirSys = state.dataHVACGlobal->NumPrimaryAirSys;

    if (!state.dataZoneEquip->ZoneEquipInputsFilled) return;

    bool returnPathFound = false;
    // Loop over all controlled zones
    for (int ctrlZoneNum = 1; ctrlZoneNum <= state.dataGlobal->NumOfZones; ++ctrlZoneNum) {
        auto &thisZoneEquip = state.dataZoneEquip->ZoneEquipConfig(ctrlZoneNum);
        if (!thisZoneEquip.IsControlled) continue;
        // Loop over each return node for this zone
        for (int zoneOutNum = 1; zoneOutNum <= thisZoneEquip.NumReturnNodes; ++zoneOutNum) {
            returnPathFound = false;
            int airLoopNum = 0;
            int thisReturnNode = thisZoneEquip.ReturnNode(zoneOutNum);
            // Loop over all return paths
            for (int retPathNum = 1; retPathNum <= state.dataZoneEquip->NumReturnAirPaths; ++retPathNum) {
                auto const &thisRetPath = state.dataZoneEquip->ReturnAirPath(retPathNum);
                // Find which airloop this return path is on
                for (int sysNum = 1; sysNum <= NumPrimaryAirSys; ++sysNum) {
                    if (AirToZoneNodeInfo(sysNum).NumReturnNodes > 0) {
                        if (thisRetPath.OutletNodeNum == AirToZoneNodeInfo(sysNum).ZoneEquipReturnNodeNum(1)) {
                            airLoopNum = sysNum;
                            AirToZoneNodeInfo(sysNum).ReturnAirPathNum(1) = retPathNum;
                            break;
                        }
                    }
                }
                // Loop over components in return path and each component's inlet nodes
                for (int compNum = 1; compNum <= thisRetPath.NumOfComponents; ++compNum) {
                    DataZoneEquipment::AirLoopHVACZone compType = thisRetPath.ComponentTypeEnum(compNum);
                    if (compType == DataZoneEquipment::AirLoopHVACZone::Mixer) {
                        auto const &thisMixer = state.dataMixerComponent->MixerCond(thisRetPath.ComponentIndex(compNum));
                        for (int inNode = 1; inNode <= thisMixer.NumInletNodes; ++inNode) {
                            if (thisReturnNode == thisMixer.InletNode(inNode)) {
                                thisZoneEquip.ReturnNodeAirLoopNum(zoneOutNum) = airLoopNum; // set the return node airloop num
                                thisZoneEquip.ReturnNodeRetPathNum(zoneOutNum) = retPathNum;
                                thisZoneEquip.ReturnNodeRetPathCompNum(zoneOutNum) = compNum;
                                returnPathFound = true;
                                break; // leave component inlet node loop
                            }
                        }
                    } else if (compType == DataZoneEquipment::AirLoopHVACZone::ReturnPlenum) {
                        auto const &thisPlenum = state.dataZonePlenum->ZoneRetPlenCond(thisRetPath.ComponentIndex(compNum));
                        for (int inNode = 1; inNode <= thisPlenum.NumInletNodes; ++inNode) {
                            if (thisReturnNode == thisPlenum.InletNode(inNode)) {
                                thisZoneEquip.ReturnNodeAirLoopNum(zoneOutNum) = airLoopNum; // set the return node airloop num
                                thisZoneEquip.ReturnNodeRetPathNum(zoneOutNum) = retPathNum;
                                thisZoneEquip.ReturnNodeRetPathCompNum(zoneOutNum) = compNum;
                                returnPathFound = true;
                                break; // leave component inlet node loop
                            }
                        }
                    }
                    if (returnPathFound) break; // leave return path component loop
                }
                if (returnPathFound) break; // leave return path loop
            }

            if (airLoopNum > 0) {
                // Find matching inlet node connected to the same air loop
                for (int inletNum = 1; inletNum <= thisZoneEquip.NumInletNodes; ++inletNum) {
                    if (thisZoneEquip.InletNodeAirLoopNum(inletNum) == airLoopNum) {
                        thisZoneEquip.ReturnNodeInletNum(zoneOutNum) = inletNum;
                        break;
                    }
                }
            }
        } // return nodes loop
    }     // controlled zones loop

    // Check for any air loops that may be connected directly to a zone return node
    for (int airLoopNum = 1; airLoopNum <= NumPrimaryAirSys; ++airLoopNum) {
        bool returnFound = false;
        if (AirToZoneNodeInfo(airLoopNum).NumReturnNodes > 0) {
            int zeqReturnNodeNum = AirToZoneNodeInfo(airLoopNum).ZoneEquipReturnNodeNum(1);
            if (zeqReturnNodeNum > 0) {
                for (int ctrlZoneNum = 1; ctrlZoneNum <= state.dataGlobal->NumOfZones; ++ctrlZoneNum) {
                    auto &thisZoneEquip = state.dataZoneEquip->ZoneEquipConfig(ctrlZoneNum);
                    if (!thisZoneEquip.IsControlled) continue;
                    for (int zoneOutNum = 1; zoneOutNum <= thisZoneEquip.NumReturnNodes; ++zoneOutNum) {
                        if (thisZoneEquip.ReturnNode(zoneOutNum) == zeqReturnNodeNum) {
                            thisZoneEquip.ReturnNodeAirLoopNum(zoneOutNum) = airLoopNum;
                            returnFound = true;
                            // Find matching inlet node connected to the same air loop
                            for (int inletNum = 1; inletNum <= thisZoneEquip.NumInletNodes; ++inletNum) {
                                if (thisZoneEquip.InletNodeAirLoopNum(inletNum) == airLoopNum) {
                                    thisZoneEquip.ReturnNodeInletNum(zoneOutNum) = inletNum;
                                    break;
                                }
                            }
                            break; // leave zone return node loop
                        }
                        if (returnFound) break; // leave controlled zone loop
                    }
                }
            }
        }
    }
}

void SimAirLoops(EnergyPlusData &state, bool const FirstHVACIteration, bool &SimZoneEquipment)
{

    // SUBROUTINE INFORMATION
    //             AUTHOR:  Russ Taylor, Dan Fisher, Fred Buhl
    //       DATE WRITTEN:  Oct 1997
    //           MODIFIED:  Dec 1997 Fred Buhl
    //           MODIFIED:  Apr 1998 Richard Liesen
    //           MODIFIED:  Dec 1999 Fred Buhl
    //           MODIFIED:  Feb 2006 Dimitri Curtil (LBNL)
    //                      - Moved air loop simulation to SimAirLoop() routine.
    //      RE-ENGINEERED:  This is new code, not reengineered

    // PURPOSE OF THIS SUBROUTINE:
    // This is the driver subroutine for the air loop simulation. It simulates
    // each primary air system in the problem and passes the outlet node conditions
    // on to the attached Zone Equipment inlet nodes.

    // METHODOLOGY EMPLOYED:
    // For each primary air system:
    // (1) each component in the system is simulated in natural order, beginning at
    //     the return air inlet and progressing to the supply air outlets. Node data
    //     is passed in the same direction.
    // (2) The controllers and their actions are simulated.
    // (3) Steps 2 and 3 are repeated until the control criteria are satisfied.
    // (4) A mass balance check is performed; if it fails, mass balance is imposed
    //     and steps 1, 2, and 3 are repeated. At the end we should have a correct,
    //     self consistent primary air system simulation.

    // REFERENCES: None

    // Using/Aliasing
    using HVACInterfaceManager::UpdateHVACInterface;

    // Locals
    // SUBROUTINE ARGUMENT DEFINITIONS:
    // TRUE if first full HVAC iteration in an HVAC timestep
    // TRUE if Zone Equipment needs to be resimulated.

    // SUBROUTINE LOCAL VARIABLE DEFINITIONS
    Real64 rxTime;
    // Primary Air Sys DO loop index
    int AirLoopNum;
    // Max number of iterations performed by controllers on each air loop
    int AirLoopIterMax;
    // Aggregated number of iterations across all controllers on each air loop
    int AirLoopIterTot;
    // Total number of times SimAirLoopComponents() has been invoked to simulate each air loop
    int AirLoopNumCalls;
    // Primary air system outlet DO loop index
    int AirSysOutNum;
    // DO loop index; there are 2 passes - the 2nd is done only if mass balance fails
    int AirLoopPass;
    // Flag set by ResolveSysFlow; if TRUE, mass balance failed and there must be a second pass
    bool SysReSim;
    DataConvergParams::CalledFrom CalledFrom;

    auto &AirToZoneNodeInfo = state.dataAirLoop->AirToZoneNodeInfo;
    auto &AirLoopControlInfo = state.dataAirLoop->AirLoopControlInfo;

    // Set up output variables
    if (!state.dataSimAirServingZones->OutputSetupFlag) {
        SetupOutputVariable(state,
                            "Air System Simulation Maximum Iteration Count",
                            Constant::Units::None,
                            state.dataSimAirServingZones->salIterMax,
                            OutputProcessor::TimeStepType::System,
                            OutputProcessor::StoreType::Sum,
                            "SimAir");
        SetupOutputVariable(state,
                            "Air System Simulation Iteration Count",
                            Constant::Units::None,
                            state.dataSimAirServingZones->salIterTot,
                            OutputProcessor::TimeStepType::System,
                            OutputProcessor::StoreType::Sum,
                            "SimAir");
        SetupOutputVariable(state,
                            "Air System Component Model Simulation Calls",
                            Constant::Units::None,
                            state.dataSimAirServingZones->NumCallsTot,
                            OutputProcessor::TimeStepType::System,
                            OutputProcessor::StoreType::Sum,
                            "SimAir");
        state.dataSimAirServingZones->OutputSetupFlag = true;
    }

    // BUG: IterMax should not be aggregated as a Sum output variable
    //      We need a new aggregation scheme to track the max value across HVAC steps
    //      instead of summing it up.
    state.dataSimAirServingZones->salIterMax = 0;

    // Reset counters to capture statistics for the current zone time step
    // Aggregate statistics over all HVAC time steps, even the rejected ones, to properly
    // reflect the numerical work. The condition to detect a new HVAC time step is essentially
    // based on the time stamp at the beginning of the current HVAC step (expressed in seconds).
    if (FirstHVACIteration) {
        rxTime = HVACControllers::GetPreviousHVACTime(state);
        if (state.dataSimAirServingZones->SavedPreviousHVACTime != rxTime) {
            state.dataSimAirServingZones->SavedPreviousHVACTime = rxTime;
            state.dataSimAirServingZones->salIterTot = 0;
            state.dataSimAirServingZones->NumCallsTot = 0;
        }
    }

    // Loop over all the primary air loop; simulate their components (equipment)
    // and controllers
    for (AirLoopNum = 1; AirLoopNum <= state.dataHVACGlobal->NumPrimaryAirSys; ++AirLoopNum) { // NumPrimaryAirSys is the number of primary air loops

        // Check to see if System Availability Managers are asking for fans to cycle on or shut off
        // and set fan on/off flags accordingly.
        state.dataHVACGlobal->TurnFansOn = false;
        state.dataHVACGlobal->TurnFansOff = false;
        state.dataHVACGlobal->NightVentOn = false;
        if (state.dataAirLoop->PriAirSysAvailMgr(AirLoopNum).AvailStatus == HVAC::CycleOn) {
            state.dataHVACGlobal->TurnFansOn = true;
        }
        if (state.dataAirLoop->PriAirSysAvailMgr(AirLoopNum).AvailStatus == HVAC::ForceOff) {
            state.dataHVACGlobal->TurnFansOff = true;
        }
        if (AirLoopControlInfo(AirLoopNum).NightVent) {
            state.dataHVACGlobal->NightVentOn = true;
        }

        //   Set current system number for sizing routines
        state.dataSize->CurSysNum = AirLoopNum;

        // 2 passes; 1 usually suffices; 2 is done if ResolveSysFlow detects a failure of mass balance
        for (AirLoopPass = 1; AirLoopPass <= 2; ++AirLoopPass) {

            SysReSim = false;
            AirLoopControlInfo(AirLoopNum).AirLoopPass = AirLoopPass; // save for use without passing as argument

            // Simulate controllers on air loop with current air mass flow rates
            SimAirLoop(state, FirstHVACIteration, AirLoopNum, AirLoopPass, AirLoopIterMax, AirLoopIterTot, AirLoopNumCalls);

            // Update tracker for maximum number of iterations needed by any controller on all air loops
            state.dataSimAirServingZones->salIterMax = max(state.dataSimAirServingZones->salIterMax, AirLoopIterMax);
            // Update tracker for aggregated number of iterations needed by all controllers on all air loops
            state.dataSimAirServingZones->salIterTot += AirLoopIterTot;
            // Update tracker for total number of times SimAirLoopComponents() has been invoked across all air loops
            state.dataSimAirServingZones->NumCallsTot += AirLoopNumCalls;

            // At the end of the first pass, check whether a second pass is needed or not
            if (AirLoopPass == 1) {
                // If simple system, skip second pass
                if (AirLoopControlInfo(AirLoopNum).Simple) break;
                ResolveSysFlow(state, AirLoopNum, SysReSim);
                // If mass balance OK, skip second pass
                if (!SysReSim) break;
            }
        }

        // Air system side has been simulated, now transfer conditions across to
        // the zone equipment side, looping through all supply air paths for this
        // air loop.
        for (AirSysOutNum = 1; AirSysOutNum <= AirToZoneNodeInfo(AirLoopNum).NumSupplyNodes; ++AirSysOutNum) {
            if (AirSysOutNum == 1) CalledFrom = DataConvergParams::CalledFrom::AirSystemSupplySideDeck1;
            if (AirSysOutNum == 2) CalledFrom = DataConvergParams::CalledFrom::AirSystemSupplySideDeck2;
            UpdateHVACInterface(state,
                                AirLoopNum,
                                CalledFrom,
                                AirToZoneNodeInfo(AirLoopNum).AirLoopSupplyNodeNum(AirSysOutNum),
                                AirToZoneNodeInfo(AirLoopNum).ZoneEquipSupplyNodeNum(AirSysOutNum),
                                SimZoneEquipment);
        } // ...end of DO loop over supply air paths for this air loop.

    } // End of Air Loop iteration

    if ((int)state.dataAirLoopHVACDOAS->airloopDOAS.size() > 0) {
        int index;
        Real64 OAMassFLowrate = 0.0;
        for (std::size_t loop = 0; loop < state.dataAirLoopHVACDOAS->airloopDOAS.size(); ++loop) {
            auto &thisAirLoopDOASObjec = state.dataAirLoopHVACDOAS->airloopDOAS[loop]; // <- regular reference variable, not a pointer
            if (thisAirLoopDOASObjec.m_AirLoopDOASNum > -1) {
                index = thisAirLoopDOASObjec.m_AirLoopDOASNum;
            } else {
                index = -1;
            }
            thisAirLoopDOASObjec.SimAirLoopHVACDOAS(state, FirstHVACIteration, index);
            OAMassFLowrate += thisAirLoopDOASObjec.SumMassFlowRate;
        }

        if (OAMassFLowrate > 0.0) {
            for (AirLoopNum = 1; AirLoopNum <= state.dataHVACGlobal->NumPrimaryAirSys;
                 ++AirLoopNum) { // NumPrimaryAirSys is the number of primary air loops
                state.dataHVACGlobal->TurnFansOn = false;
                state.dataHVACGlobal->TurnFansOff = false;
                state.dataHVACGlobal->NightVentOn = false;
                if (state.dataAirLoop->PriAirSysAvailMgr(AirLoopNum).AvailStatus == HVAC::CycleOn) {
                    state.dataHVACGlobal->TurnFansOn = true;
                }
                if (state.dataAirLoop->PriAirSysAvailMgr(AirLoopNum).AvailStatus == HVAC::ForceOff) {
                    state.dataHVACGlobal->TurnFansOff = true;
                }
                if (AirLoopControlInfo(AirLoopNum).NightVent) {
                    state.dataHVACGlobal->NightVentOn = true;
                }

                //   Set current system number for sizing routines
                state.dataSize->CurSysNum = AirLoopNum;

                // 2 passes; 1 usually suffices; 2 is done if ResolveSysFlow detects a failure of mass balance
                for (AirLoopPass = 1; AirLoopPass <= 2; ++AirLoopPass) {

                    SysReSim = false;
                    AirLoopControlInfo(AirLoopNum).AirLoopPass = AirLoopPass; // save for use without passing as argument

                    // Simulate controllers on air loop with current air mass flow rates
                    SimAirLoop(state, FirstHVACIteration, AirLoopNum, AirLoopPass, AirLoopIterMax, AirLoopIterTot, AirLoopNumCalls);

                    // Update tracker for maximum number of iterations needed by any controller on all air loops
                    state.dataSimAirServingZones->salIterMax = max(state.dataSimAirServingZones->salIterMax, AirLoopIterMax);
                    // Update tracker for aggregated number of iterations needed by all controllers on all air loops
                    state.dataSimAirServingZones->salIterTot += AirLoopIterTot;
                    // Update tracker for total number of times SimAirLoopComponents() has been invoked across all air loops
                    state.dataSimAirServingZones->NumCallsTot += AirLoopNumCalls;

                    // At the end of the first pass, check whether a second pass is needed or not
                    if (AirLoopPass == 1) {
                        // If simple system, skip second pass
                        if (AirLoopControlInfo(AirLoopNum).Simple) break;
                        ResolveSysFlow(state, AirLoopNum, SysReSim);
                        // If mass balance OK, skip second pass
                        if (!SysReSim) break;
                    }
                }

                // Air system side has been simulated, now transfer conditions across to
                // the zone equipment side, looping through all supply air paths for this
                // air loop.
                for (AirSysOutNum = 1; AirSysOutNum <= AirToZoneNodeInfo(AirLoopNum).NumSupplyNodes; ++AirSysOutNum) {
                    if (AirSysOutNum == 1) CalledFrom = DataConvergParams::CalledFrom::AirSystemSupplySideDeck1;
                    if (AirSysOutNum == 2) CalledFrom = DataConvergParams::CalledFrom::AirSystemSupplySideDeck2;
                    UpdateHVACInterface(state,
                                        AirLoopNum,
                                        CalledFrom,
                                        AirToZoneNodeInfo(AirLoopNum).AirLoopSupplyNodeNum(AirSysOutNum),
                                        AirToZoneNodeInfo(AirLoopNum).ZoneEquipSupplyNodeNum(AirSysOutNum),
                                        SimZoneEquipment);
                } // ...end of DO loop over supply air paths for this air loop.

            } // End of Air Loop iteration
            // check convergence at the mixer outlet or at the AirLoopDOAS outlet
            AirLoopHVACDOAS::CheckConvergence(state);
        }
    }
    // Reset current system number for sizing routines
    state.dataSize->CurSysNum = 0;
}

void SimAirLoop(EnergyPlusData &state,
                bool const FirstHVACIteration,
                int const AirLoopNum,
                int const AirLoopPass,
                int &AirLoopIterMax,
                int &AirLoopIterTot,
                int &AirLoopNumCalls)
{

    // SUBROUTINE INFORMATION
    //             AUTHOR:  Dimitri Curtil (LBNL)
    //       DATE WRITTEN:  March 2006
    //                      - Fine-tuned outer loop over controllers.
    //                      - Added convergence tracing for air loop controllers.
    //                      - Added mechanism for speculative warm restart after first iteration.
    //      RE-ENGINEERED:  This is new code based on the code that used to be part
    //                      of SimAirLoops().

    // PURPOSE OF THIS SUBROUTINE:
    // This subroutine simulates the desired air loop by solving for all the
    // controllers on the air loop in the order they are specified.

    // METHODOLOGY EMPLOYED:
    // To speed up the simulation, we introduced the possiblity to perform the controller
    // simulation on each air loop using a warm restart from the solution obtained
    // at the previous HVAC step iteration. This is only attempted if the air mass flow
    // rate(s) for the air system have not changed since the last iteration.
    // Of course if the warm restart fails, then we perform a normal simulation from
    // a cold start. We refer to this scheme as speculative warm restart.

    // REFERENCES: None

    // Using/Aliasing
    using namespace DataHVACControllers;
    using namespace DataSystemVariables;
    using General::CreateSysTimeIntervalString;
    using HVACControllers::TraceAirLoopControllers;
    using HVACControllers::TrackAirLoopControllers;

    // Locals
    // SUBROUTINE ARGUMENT DEFINITIONS:
    // TRUE if first full HVAC iteration in an HVAC timestep
    // Index of the air loop to simulate
    // There are 2 passes - the 2nd is done only if mass balance fails
    // Max number of iterations performed by controllers across this air loop
    // Aggregated number of iterations across all controllers on this air loop
    // Total number of times SimAirLoopComponents() has been invoked to simulate this air loop

    // SUBROUTINE LOCAL VARIABLE DEFINITIONS

    auto &PrimaryAirSystems = state.dataAirSystemsData->PrimaryAirSystems;
    auto &AirLoopControlInfo = state.dataAirLoop->AirLoopControlInfo;

    // Reset air loop trackers to zero
    AirLoopIterMax = 0;
    AirLoopIterTot = 0;
    AirLoopNumCalls = 0;

    // Perform air loop simulation to satisfy convergence for all controllers
    // If first HVAC iteration or new air flow we force a cold restart.
    // Otherwise we attempt a speculative warm restart.
    // TODO: Improve detection of when air flow rate has changed since last air loop simulation
    // TODO: Detect whether warm restart is supported on air loop on very first air loop
    //       simulation only instead of at each HVAC iteration as done now.
    // Only enabled if there are controllers on the air loop
    // Check that the speculative warm restart feature is allowed
    // Never done at first HVAC iteration
    // Never done during sizing
    // Next condition is true whenever the final check for the air loop was converged
    // at the previous SimAirLoop call
    // Next conditions should detect when air mass flow rates have changed
    state.dataSimAirServingZones->DoWarmRestartFlagSAL =
        PrimaryAirSystems(AirLoopNum).NumControllers > 0 && AirLoopControlInfo(AirLoopNum).AllowWarmRestartFlag && !FirstHVACIteration &&
        !state.dataGlobal->SysSizingCalc && AirLoopControlInfo(AirLoopNum).ConvergedFlag && !AirLoopControlInfo(AirLoopNum).LoopFlowRateSet &&
        !AirLoopControlInfo(AirLoopNum).NewFlowRateFlag;

    if (!state.dataSimAirServingZones->DoWarmRestartFlagSAL) {
        // Solve controllers with cold start using default initial values
        SolveAirLoopControllers(state,
                                FirstHVACIteration,
                                AirLoopNum,
                                state.dataSimAirServingZones->AirLoopConvergedFlagSAL,
                                state.dataSimAirServingZones->IterMaxSAL2,
                                state.dataSimAirServingZones->IterTotSAL2,
                                state.dataSimAirServingZones->NumCallsSAL2);

        // Update air loop trackers
        state.dataSimAirServingZones->WarmRestartStatusSAL = ControllerWarmRestart::None;
        AirLoopNumCalls += state.dataSimAirServingZones->NumCallsSAL2;
        AirLoopIterMax = max(AirLoopIterMax, state.dataSimAirServingZones->IterMaxSAL2);
        AirLoopIterTot += state.dataSimAirServingZones->IterTotSAL2;
    } else {
        // First try with speculative warm restart using previous solution
        ReSolveAirLoopControllers(state,
                                  FirstHVACIteration,
                                  AirLoopNum,
                                  state.dataSimAirServingZones->AirLoopConvergedFlagSAL,
                                  state.dataSimAirServingZones->IterMaxSAL2,
                                  state.dataSimAirServingZones->IterTotSAL2,
                                  state.dataSimAirServingZones->NumCallsSAL2);

        // Update air loop trackers
        state.dataSimAirServingZones->WarmRestartStatusSAL = ControllerWarmRestart::Success;
        AirLoopNumCalls += state.dataSimAirServingZones->NumCallsSAL2;
        AirLoopIterMax = max(AirLoopIterMax, state.dataSimAirServingZones->IterMaxSAL2);
        AirLoopIterTot += state.dataSimAirServingZones->IterTotSAL2;

        // Retry with cold start using default initial values if speculative warm restart did not work
        if (!state.dataSimAirServingZones->AirLoopConvergedFlagSAL) {
            SolveAirLoopControllers(state,
                                    FirstHVACIteration,
                                    AirLoopNum,
                                    state.dataSimAirServingZones->AirLoopConvergedFlagSAL,
                                    state.dataSimAirServingZones->IterMaxSAL2,
                                    state.dataSimAirServingZones->IterTotSAL2,
                                    state.dataSimAirServingZones->NumCallsSAL2);

            // Update air loop trackers
            state.dataSimAirServingZones->WarmRestartStatusSAL = DataHVACControllers::ControllerWarmRestart::Fail;
            AirLoopNumCalls += state.dataSimAirServingZones->NumCallsSAL2;
            AirLoopIterMax = max(AirLoopIterMax, state.dataSimAirServingZones->IterMaxSAL2);
            AirLoopIterTot += state.dataSimAirServingZones->IterTotSAL2;
        }
    }

    // Updates air loop statistics
    // To enable runtime statistics tracking for each air loop, define the environment variable
    // TRACK_AIRLOOP=YES or TRACK_AIRLOOP=Y
    if (state.dataSysVars->TrackAirLoopEnvFlag) {
        TrackAirLoopControllers(
            state, AirLoopNum, state.dataSimAirServingZones->WarmRestartStatusSAL, AirLoopIterMax, AirLoopIterTot, AirLoopNumCalls);
    }

    // Generate trace for all controllers on this air loop
    // To enable generating a trace file with the converged solution for all controllers on each air loop,
    // define the environment variable TRACE_AIRLOOP=YES or TRACE_AIRLOOP=Y.
    if (state.dataSysVars->TraceAirLoopEnvFlag) {
        TraceAirLoopControllers(
            state, FirstHVACIteration, AirLoopNum, AirLoopPass, state.dataSimAirServingZones->AirLoopConvergedFlagSAL, AirLoopNumCalls);
    }

    // When there is more than 1 controller on an air loop, each controller sensing
    // different nodes with potentially different setpoints, it is likely that
    // AirLoopConvergedFlag will be false as the individual setpoints will not
    // be satisfied once all the controllers have been simulated. Typically, this could
    // happen if
    // If this is the case then we do not want to try a warm restart as it is very
    // unlikely to succeed.
    AirLoopControlInfo(AirLoopNum).ConvergedFlag = state.dataSimAirServingZones->AirLoopConvergedFlagSAL;
}

void SolveAirLoopControllers(
    EnergyPlusData &state, bool const FirstHVACIteration, int const AirLoopNum, bool &AirLoopConvergedFlag, int &IterMax, int &IterTot, int &NumCalls)
{

    // SUBROUTINE INFORMATION
    //             AUTHOR:  Dimitri Curtil (LBNL)
    //       DATE WRITTEN:  Feb 2006
    //           MODIFIED:
    //      RE-ENGINEERED:  This is reengineered code that used to be in SimAirLoops()

    // PURPOSE OF THIS SUBROUTINE:
    // This subroutine solves for the controllers on the specfied air loop assuming a cold start.

    // METHODOLOGY EMPLOYED:
    // For the specified primary air system:
    // (1) each component in the system is simulated in natural order, beginning at
    //     the return air inlet and progressing to the supply air outlets. Node data
    //     is passed in the same direction.
    // (2) The controllers and their actions are simulated.
    // (3) Steps 2 and 3 are repeated until the control criteria are satisfied.

    // REFERENCES: None

    // Using/Aliasing
    using namespace DataHVACControllers;
    using General::CreateSysTimeIntervalString;
    using HVACControllers::ManageControllers;

    // Locals
    // SUBROUTINE ARGUMENT DEFINITIONS:
    // TRUE if first full HVAC iteration in an HVAC timestep
    // DO loop index; there are 2 passes the 2nd is done only if mass balance fails
    // Index of the air loop being simulated
    // TRUE when primary air system & controllers simulation has converged;
    // Max number of iterations performed by controllers across this air loop
    // Aggregated number of iterations across all controllers on this air loop
    // Total number of times SimAirLoopComponents() has been invoked

    // SUBROUTINE PARAMETER DEFINITIONS:
    // Maximum iterations of an air system/controllers simulation sequence
    int constexpr MaxIter(50);

    // INTERFACE BLOCK DEFINITIONS: None

    // DERIVED TYPE DEFINITIONS: None

    // SUBROUTINE LOCAL VARIABLE DEFINITIONS
    // TRUE if controller supports speculative warm restart
    bool AllowWarmRestartFlag;
    // TRUE when controller has converged
    bool ControllerConvergedFlag;
    // TRUE when air loop has been evaluated with latest actuated variables
    bool IsUpToDateFlag;

    auto &PrimaryAirSystems = state.dataAirSystemsData->PrimaryAirSystems;
    auto &AirLoopControlInfo = state.dataAirLoop->AirLoopControlInfo;

    // To track number of calls to SimAirLoopComponents() for each air loop
    // Represents the most computationally expensive operation in the iteration.
    // Best metric to use to assess the runtime performance of air loop simulation
    NumCalls = 0;
    IterMax = 0;
    IterTot = 0;

    AirLoopConvergedFlag = true;
    state.dataSimAirServingZones->BypassOAControllerSALC = true; // don't simulate OA contollers at this time (see SolveWaterCoilController)
    IsUpToDateFlag = false;
    PrimaryAirSystems(AirLoopNum).ControlConverged = false;

    AllowWarmRestartFlag = true;
    AirLoopControlInfo(AirLoopNum).AllowWarmRestartFlag = true;

    if (PrimaryAirSystems(AirLoopNum).SizeAirloopCoil) { // one time flag to initialize controller index and size coils if needed
        // Loop through the controllers first to set the controller index in the PrimaryAirSystem array.
        // Need to actaully simulate controller to get controller index.
        for (int AirLoopControlNum = 1; AirLoopControlNum <= PrimaryAirSystems(AirLoopNum).NumControllers; ++AirLoopControlNum) {
            PrimaryAirSystems(AirLoopNum).ControllerIndex(AirLoopControlNum) =
                HVACControllers::GetControllerIndex(state, PrimaryAirSystems(AirLoopNum).ControllerName(AirLoopControlNum));
            state.dataHVACControllers->ControllerProps(PrimaryAirSystems(AirLoopNum).ControllerIndex(AirLoopControlNum)).AirLoopControllerIndex =
                AirLoopControlNum;
        }
        // When using controllers, size air loop coils so ControllerProps (e.g., Min/Max Actuated) can be set
        if (PrimaryAirSystems(AirLoopNum).NumControllers > 0) SimAirLoopComponents(state, AirLoopNum, FirstHVACIteration);
        PrimaryAirSystems(AirLoopNum).SizeAirloopCoil = false;
    }

    // This call to ManageControllers reinitializes the controllers actuated variables to zero
    // E.g., actuator inlet water flow
    for (int AirLoopControlNum = 1; AirLoopControlNum <= PrimaryAirSystems(AirLoopNum).NumControllers; ++AirLoopControlNum) {

        // BypassOAController is true here since we do not want to simulate the controller if it has already been simulated in the OA
        // system ControllerConvergedFlag is returned true here for water coils in OA system
        ManageControllers(state,
                          PrimaryAirSystems(AirLoopNum).ControllerName(AirLoopControlNum),
                          PrimaryAirSystems(AirLoopNum).ControllerIndex(AirLoopControlNum),
                          FirstHVACIteration,
                          AirLoopNum,
                          ControllerOperation::ColdStart,
                          ControllerConvergedFlag,
                          IsUpToDateFlag,
                          state.dataSimAirServingZones->BypassOAControllerSALC,
                          AllowWarmRestartFlag);
        // Detect whether the speculative warm restart feature is supported by each controller
        // on this air loop.
        AirLoopControlInfo(AirLoopNum).AllowWarmRestartFlag = AirLoopControlInfo(AirLoopNum).AllowWarmRestartFlag && AllowWarmRestartFlag;
    }

    // Evaluate air loop components with new actuated variables
    ++NumCalls;
    SimAirLoopComponents(state, AirLoopNum, FirstHVACIteration);
    IsUpToDateFlag = true;

    // Loop over the air sys controllers until convergence or MaxIter iterations
    for (int AirLoopControlNum = 1; AirLoopControlNum <= PrimaryAirSystems(AirLoopNum).NumControllers; ++AirLoopControlNum) {

        state.dataSimAirServingZones->IterSALC = 0;
        ControllerConvergedFlag = false;
        // if the controller can be locked out by the economizer operation and the economizer is active, leave the controller inactive
        if (AirLoopControlInfo(AirLoopNum).EconoActive) {
            // nesting this next if to try and speed this up. If economizer is not active, it doesn't matter if CanBeLockedOutByEcono =
            // true
            if (PrimaryAirSystems(AirLoopNum).CanBeLockedOutByEcono(AirLoopControlNum)) {
                ControllerConvergedFlag = true;
                continue;
            }
        }

        // For each controller in sequence, iterate until convergence
        while (!ControllerConvergedFlag) {

            ++state.dataSimAirServingZones->IterSALC;

            ManageControllers(state,
                              PrimaryAirSystems(AirLoopNum).ControllerName(AirLoopControlNum),
                              PrimaryAirSystems(AirLoopNum).ControllerIndex(AirLoopControlNum),
                              FirstHVACIteration,
                              AirLoopNum,
                              ControllerOperation::Iterate,
                              ControllerConvergedFlag,
                              IsUpToDateFlag,
                              state.dataSimAirServingZones->BypassOAControllerSALC);

            PrimaryAirSystems(AirLoopNum).ControlConverged(AirLoopControlNum) = ControllerConvergedFlag;

            if (!ControllerConvergedFlag) {
                // Only check abnormal termination if not yet converged
                // The iteration counter has been exceeded.
                if (state.dataSimAirServingZones->IterSALC > MaxIter) {
                    // Indicate that this air loop is not converged
                    AirLoopConvergedFlag = false;

                    // The warning message will be suppressed during the warm up days.
                    if (!state.dataGlobal->WarmupFlag) {
                        ++state.dataSimAirServingZones->ErrCountSALC;
                        if (state.dataSimAirServingZones->ErrCountSALC < 15) {
                            state.dataSimAirServingZones->ErrEnvironmentName = state.dataEnvrn->EnvironmentName;
                            const std::string CharErrOut = fmt::to_string(MaxIter);
                            ShowWarningError(state,
                                             format("SolveAirLoopControllers: Maximum iterations ({}) exceeded for {}, {}, at {}, {} {}",
                                                    CharErrOut,
                                                    PrimaryAirSystems(AirLoopNum).Name,
                                                    PrimaryAirSystems(AirLoopNum).ControllerName(AirLoopControlNum),
                                                    state.dataEnvrn->EnvironmentName,
                                                    state.dataEnvrn->CurMnDy,
                                                    CreateSysTimeIntervalString(state)));
                        } else {
                            if (state.dataEnvrn->EnvironmentName != state.dataSimAirServingZones->ErrEnvironmentName) {
                                state.dataSimAirServingZones->MaxErrCountSALC = 0;
                                state.dataSimAirServingZones->ErrEnvironmentName = state.dataEnvrn->EnvironmentName;
                            }
                            ShowRecurringWarningErrorAtEnd(state,
                                                           "SolveAirLoopControllers: Exceeding Maximum iterations for " +
                                                               PrimaryAirSystems(AirLoopNum).Name + " during " + state.dataEnvrn->EnvironmentName +
                                                               " continues",
                                                           state.dataSimAirServingZones->MaxErrCountSALC);
                        }
                    }

                    // It is necessary to execute this statement anytime, even if the warning message is suppressed.
                    // To continue the simulation it must be able to goto the Exit statement
                    break; // It will not converge this time
                }

                // Re-evaluate air loop components with new actuated variables
                ++NumCalls;
                // this call to SimAirLoopComponents will simulate the OA system and set the PrimaryAirSystem( AirLoopNum
                // ).ControlConverged( AirLoopControlNum ) flag for controllers of water coils in the OA system for controllers not in the
                // OA system, this flag is set above in this function
                SimAirLoopComponents(state, AirLoopNum, FirstHVACIteration);
                // pass convergence flag from OA system water coils (i.e., SolveWaterCoilController) back to this loop
                // for future reference, the PrimaryAirSystem().ControlConverged flag is set while managing OA system water coils.
                // If convergence is not achieved with OA system water coils, suspect how this flag is passed back here or why OA system
                // coils do not converge
                ControllerConvergedFlag = PrimaryAirSystems(AirLoopNum).ControlConverged(AirLoopControlNum);
                IsUpToDateFlag = true;
            }

        } // End of the Convergence Iteration

        // Update tracker for max iteration counter across all controllers on this air loops
        IterMax = max(IterMax, state.dataSimAirServingZones->IterSALC);
        // Update tracker for aggregated counter of air loop inner iterations across controllers
        // on this air loop
        IterTot += state.dataSimAirServingZones->IterSALC;

    } // End of controller loop

    // Once the controllers are converged then need to simulate the components once
    // more to ensure that they are simulated with the latest values.
    if (!IsUpToDateFlag || !AirLoopConvergedFlag) {
        ++NumCalls;
        SimAirLoopComponents(state, AirLoopNum, FirstHVACIteration);
        IsUpToDateFlag = true;
    }

    // Check that all active controllers are still convergence
    for (int AirLoopControlNum = 1; AirLoopControlNum <= PrimaryAirSystems(AirLoopNum).NumControllers; ++AirLoopControlNum) {

        ControllerConvergedFlag = false;

        ManageControllers(state,
                          PrimaryAirSystems(AirLoopNum).ControllerName(AirLoopControlNum),
                          PrimaryAirSystems(AirLoopNum).ControllerIndex(AirLoopControlNum),
                          FirstHVACIteration,
                          AirLoopNum,
                          ControllerOperation::End,
                          ControllerConvergedFlag,
                          IsUpToDateFlag,
                          state.dataSimAirServingZones->BypassOAControllerSALC);

        PrimaryAirSystems(AirLoopNum).ControlConverged(AirLoopControlNum) = ControllerConvergedFlag;

        AirLoopConvergedFlag = AirLoopConvergedFlag && ControllerConvergedFlag;
    }
}

void SolveWaterCoilController(EnergyPlusData &state,
                              bool const FirstHVACIteration,
                              int const AirLoopNum,
                              std::string const &CompName,
                              int &CompIndex,
                              std::string const &ControllerName,
                              int ControllerIndex,
                              bool const HXAssistedWaterCoil)
{

    // SUBROUTINE INFORMATION
    //       AUTHOR:  Richard Raustad (FSEC)
    //       DATE WRITTEN:  July 2017

    // PURPOSE OF THIS SUBROUTINE:
    // This subroutine solves for the controllers in the specfied air loop OA system.

    // METHODOLOGY EMPLOYED:
    // For the specified primary air system:
    // (1) the specific component in the OA system is simulated
    // (2) The controllers and their actions are simulated
    // (3) Steps 2 and 3 are repeated until the control criteria are satisfied
    // (4) convergence is passed back to SolveAirLoopControllers via PrimaryAirSystem( AirLoopNum ).ControlConverged( ControllerIndex )

    // REFERENCES: None

    // Using/Aliasing
    using namespace DataHVACControllers;
    using General::CreateSysTimeIntervalString;
    using HVACControllers::ManageControllers;
    using HVACHXAssistedCoolingCoil::SimHXAssistedCoolingCoil;
    using WaterCoils::SimulateWaterCoilComponents;

    // Locals
    // SUBROUTINE ARGUMENT DEFINITIONS:
    // TRUE if first full HVAC iteration in an HVAC timestep
    // DO loop index; there are 2 passes the 2nd is done only if mass balance fails
    // Index of the air loop being simulated
    // TRUE when primary air system & controllers simulation has converged;
    // Max number of iterations performed by controllers across this air loop
    // Aggregated number of iterations across all controllers on this air loop
    // Total number of times SimAirLoopComponents() has been invoked

    // SUBROUTINE PARAMETER DEFINITIONS:
    // Maximum iterations of an air system/controllers simulation sequence
    constexpr int MaxIter(50);

    // SUBROUTINE LOCAL VARIABLE DEFINITIONS
    // TRUE if controller supports speculative warm restart
    bool AllowWarmRestartFlag;
    // TRUE when controller has converged
    bool ControllerConvergedFlag;
    // TRUE when air loop has been evaluated with latest actuated variables
    bool IsUpToDateFlag;

    // A character string equivalent of ErrCount

    auto &PrimaryAirSystems = state.dataAirSystemsData->PrimaryAirSystems;
    auto &AirLoopControlInfo = state.dataAirLoop->AirLoopControlInfo;

    bool AirLoopCheck = false;
    if (AirLoopNum > 0) {
        AirLoopCheck = true;
    }
    state.dataSimAirServingZones->BypassOAControllerSWCC = false; // simulate OA water coil controllers
    if (AirLoopCheck) {
        state.dataSimAirServingZones->AirLoopPassSWCC = AirLoopControlInfo(AirLoopNum).AirLoopPass;
    }
    IsUpToDateFlag = false;
    if (AirLoopCheck) {
        PrimaryAirSystems(AirLoopNum).ControlConverged = false;
    }

    AllowWarmRestartFlag = true;
    if (AirLoopCheck) {
        AirLoopControlInfo(AirLoopNum).AllowWarmRestartFlag = true;
    }

    // This call to ManageControllers reinitializes the controllers actuated variables to zero

    // BypassOAController is false here since we want to simulate the controller
    ManageControllers(state,
                      ControllerName,
                      ControllerIndex,
                      FirstHVACIteration,
                      AirLoopNum,
                      ControllerOperation::ColdStart,
                      ControllerConvergedFlag,
                      IsUpToDateFlag,
                      state.dataSimAirServingZones->BypassOAControllerSWCC,
                      AllowWarmRestartFlag);

    // Detect whether the speculative warm restart feature is supported by each controller on this air loop.
    if (AirLoopCheck) {
        AirLoopControlInfo(AirLoopNum).AllowWarmRestartFlag = AirLoopControlInfo(AirLoopNum).AllowWarmRestartFlag && AllowWarmRestartFlag;
    }

    // Evaluate water coils with new actuated variables
    if (HXAssistedWaterCoil) {
        SimHXAssistedCoolingCoil(state, CompName, FirstHVACIteration, HVAC::CompressorOperation::On, 0.0, CompIndex, HVAC::ContFanCycCoil);
    } else {
        SimulateWaterCoilComponents(state, CompName, FirstHVACIteration, CompIndex);
    }
    IsUpToDateFlag = true;

    // Loop over the air sys controllers until convergence or MaxIter iterations
    state.dataSimAirServingZones->IterSWCC = 0;
    ControllerConvergedFlag = false;
    // if the controller can be locked out by the economizer operation and the economizer is active, leave the controller inactive
    if (AirLoopCheck) {
        if (AirLoopControlInfo(AirLoopNum).EconoActive) {
            if (PrimaryAirSystems(AirLoopNum)
                    .CanBeLockedOutByEcono(state.dataHVACControllers->ControllerProps(ControllerIndex).AirLoopControllerIndex)) {
                ControllerConvergedFlag = true;
            }
        }
    }

    // For this controller, iterate until convergence
    while (!ControllerConvergedFlag) {

        ++state.dataSimAirServingZones->IterSWCC;

        ManageControllers(state,
                          ControllerName,
                          ControllerIndex,
                          FirstHVACIteration,
                          AirLoopNum,
                          ControllerOperation::Iterate,
                          ControllerConvergedFlag,
                          IsUpToDateFlag,
                          state.dataSimAirServingZones->BypassOAControllerSWCC);

        if (AirLoopCheck) {
            PrimaryAirSystems(AirLoopNum).ControlConverged(state.dataHVACControllers->ControllerProps(ControllerIndex).AirLoopControllerIndex) =
                ControllerConvergedFlag;
        }

        if (!ControllerConvergedFlag) {
            // Only check abnormal termination if not yet converged
            // The iteration counter has been exceeded.
            if (state.dataSimAirServingZones->IterSWCC > MaxIter) {

                // The warning message will be suppressed during the warm up days.
                if (!state.dataGlobal->WarmupFlag) {
                    ++state.dataSimAirServingZones->ErrCountSWCC;
                    if (state.dataSimAirServingZones->ErrCountSWCC < 15) {
                        state.dataSimAirServingZones->ErrEnvironmentNameSolveWaterCoilController = state.dataEnvrn->EnvironmentName;
                        const std::string CharErrOut = fmt::to_string(MaxIter);
                        ShowWarningError(state,
                                         format("SolveAirLoopControllers: Maximum iterations ({}) exceeded for {}:{}, at {}, {} {}",
                                                CharErrOut,
                                                PrimaryAirSystems(AirLoopNum).Name,
                                                ControllerName,
                                                state.dataEnvrn->EnvironmentName,
                                                state.dataEnvrn->CurMnDy,
                                                CreateSysTimeIntervalString(state)));
                    } else {
                        if (state.dataEnvrn->EnvironmentName != state.dataSimAirServingZones->ErrEnvironmentNameSolveWaterCoilController) {
                            state.dataSimAirServingZones->MaxErrCountSWCC = 0;
                            state.dataSimAirServingZones->ErrEnvironmentNameSolveWaterCoilController = state.dataEnvrn->EnvironmentName;
                        }
                        ShowRecurringWarningErrorAtEnd(state,
                                                       "SolveAirLoopControllers: Exceeding Maximum iterations for " +
                                                           PrimaryAirSystems(AirLoopNum).Name + " during " + state.dataEnvrn->EnvironmentName +
                                                           " continues",
                                                       state.dataSimAirServingZones->MaxErrCountSWCC);
                    }
                }

                // It is necessary to execute this statement anytime, even if the warning message is suppressed.
                // To continue the simulation it must be able to goto the Exit statement
                break; // It will not converge this time
            }

            // Re-evaluate air loop components with new actuated variables
            if (HXAssistedWaterCoil) {
                SimHXAssistedCoolingCoil(state, CompName, FirstHVACIteration, HVAC::CompressorOperation::On, 0.0, CompIndex, HVAC::ContFanCycCoil);
            } else {
                SimulateWaterCoilComponents(state, CompName, FirstHVACIteration, CompIndex);
            }
            IsUpToDateFlag = true;
        }

    } // End of the Convergence Iteration

    IsUpToDateFlag = true;

    // Check that this controller is still converged

    ControllerConvergedFlag = false;

    ManageControllers(state,
                      ControllerName,
                      ControllerIndex,
                      FirstHVACIteration,
                      AirLoopNum,
                      ControllerOperation::End,
                      ControllerConvergedFlag,
                      IsUpToDateFlag,
                      state.dataSimAirServingZones->BypassOAControllerSWCC);

    // pass convergence of OA system water coils back to SolveAirLoopControllers via PrimaryAirSystem().ControlConverged flag
    if (AirLoopCheck) {
        PrimaryAirSystems(AirLoopNum).ControlConverged(state.dataHVACControllers->ControllerProps(ControllerIndex).AirLoopControllerIndex) =
            ControllerConvergedFlag;
        AirLoopControlInfo(AirLoopNum).ConvergedFlag = AirLoopControlInfo(AirLoopNum).ConvergedFlag && ControllerConvergedFlag;
    }
}

void ReSolveAirLoopControllers(
    EnergyPlusData &state, bool const FirstHVACIteration, int const AirLoopNum, bool &AirLoopConvergedFlag, int &IterMax, int &IterTot, int &NumCalls)
{

    // SUBROUTINE INFORMATION
    //             AUTHOR:  Dimitri Curtil (LBNL)
    //       DATE WRITTEN:  Feb 2006
    //           MODIFIED:
    //      RE-ENGINEERED:  This is new code

    // PURPOSE OF THIS SUBROUTINE:
    // This subroutine solves for the controllers on the specfied air loop by reusing
    // the solution from the previous HVAC iteration.
    // It is used in the context of the optimization technique referred to as
    // speculative warm restart.

    // METHODOLOGY EMPLOYED:
    // For the specified primary air system:
    // (1) each component in the system is simulated in natural order, beginning at
    //     the return air inlet and progressing to the supply air outlets. Node data
    //     is passed in the same direction.
    // (2) The controllers and their actions are simulated.

    // REFERENCES: None

    // Using/Aliasing
    using namespace DataHVACControllers;
    using HVACControllers::ManageControllers;

    // Locals
    // SUBROUTINE ARGUMENT DEFINITIONS:
    // TRUE if first full HVAC iteration in an HVAC timestep
    // DO loop index; there are 2 passes the 2nd is done only if mass balance fails
    // TRUE when primary air system & controllers simulation has converged;
    // Max number of iterations performed by controllers across all air loops
    // Aggregated number of iterations across all air loops
    // Total number of times SimAirLoopComponents() has been invoked

    // SUBROUTINE LOCAL VARIABLE DEFINITIONS
    // Controller DO loop index
    int AirLoopControlNum;
    // TRUE when controller has converged
    bool ControllerConvergedFlag;
    // TRUE when air loop needs to be refreshed.
    // Note that it is not used by ManageControllers() in the WARM_RESTART mode.
    bool IsUpToDateFlag;

    auto &PrimaryAirSystems = state.dataAirSystemsData->PrimaryAirSystems;

    // To track number of calls to SimAirLoopComponents() for each air loop
    // Represents the most computationally expensive operation in the iteration.
    // Best metric to use to assess the runtime performance of air loop simulation
    NumCalls = 0;
    IterMax = 0;
    IterTot = 0;

    AirLoopConvergedFlag = true;
    state.dataSimAirServingZones->BypassOAControllerRSALC =
        false; // not exactly sure of this but it seems all controllers need to be simulated -- don't bypass
    IsUpToDateFlag = false;
    PrimaryAirSystems(AirLoopNum).ControlConverged = false;

    // This call to ManageControllers reinitializes the controllers actuated variables to zero
    // E.g., actuator inlet water flow
    for (AirLoopControlNum = 1; AirLoopControlNum <= PrimaryAirSystems(AirLoopNum).NumControllers; ++AirLoopControlNum) {

        // BypassOAController is false here since we want to simulate the controller during ReSolveAirLoopControllers calls ?
        ManageControllers(state,
                          PrimaryAirSystems(AirLoopNum).ControllerName(AirLoopControlNum),
                          PrimaryAirSystems(AirLoopNum).ControllerIndex(AirLoopControlNum),
                          FirstHVACIteration,
                          AirLoopNum,
                          ControllerOperation::WarmRestart,
                          ControllerConvergedFlag,
                          IsUpToDateFlag,
                          state.dataSimAirServingZones->BypassOAControllerRSALC);
    }

    // Evaluate air loop components with new actuated variables
    ++NumCalls;
    SimAirLoopComponents(state, AirLoopNum, FirstHVACIteration);
    IsUpToDateFlag = true;

    // Check that all active controllers are still convergence
    // Check that actuated variables are within min/max constraints
    for (AirLoopControlNum = 1; AirLoopControlNum <= PrimaryAirSystems(AirLoopNum).NumControllers; ++AirLoopControlNum) {

        ControllerConvergedFlag = false;

        ManageControllers(state,
                          PrimaryAirSystems(AirLoopNum).ControllerName(AirLoopControlNum),
                          PrimaryAirSystems(AirLoopNum).ControllerIndex(AirLoopControlNum),
                          FirstHVACIteration,
                          AirLoopNum,
                          ControllerOperation::End,
                          ControllerConvergedFlag,
                          IsUpToDateFlag,
                          state.dataSimAirServingZones->BypassOAControllerRSALC);

        PrimaryAirSystems(AirLoopNum).ControlConverged(AirLoopControlNum) = ControllerConvergedFlag;

        AirLoopConvergedFlag = AirLoopConvergedFlag && ControllerConvergedFlag;

        // Update tracker for max iteration counter across all controllers on all air loops
        IterMax = max(IterMax, 0);
        // Update tracker for aggregated counter of air loop inner iterations across all controllers
        IterTot += 0;

    } // end of controller loop
}

void SimAirLoopComponents(EnergyPlusData &state,
                          int const AirLoopNum,         // Index of the air loop being currently simulated
                          bool const FirstHVACIteration // TRUE if first full HVAC iteration in an HVAC timestep
)
{
    // SUBROUTINE INFORMATION
    //             AUTHOR:  Dimitri Curtil (LBNL)
    //       DATE WRITTEN:  Feb 2006
    //           MODIFIED:
    //      RE-ENGINEERED:

    // PURPOSE OF THIS SUBROUTINE:
    // This simulates all components on a particular air loop in the primary air system.
    // This code used to appear in different places in SimAirLoops(). Now consolidated
    // into one subroutine called many times.

    // METHODOLOGY EMPLOYED:
    // For each branch in the air loop:
    // (1) update branch connection with (BeforeBranchSim)
    // (2) simulate each component
    // (3) update branch connection with (AfterBranchSim) to enforce continuity through splitter
    // Sets current branch number to CurBranchNum defined in MODULE DataSizing
    // Sets duct type of current branch to CurDuctType defined in MODULE DataSizing
    // Upon exiting, resets both counters to 0.

    // SUBROUTINE LOCAL VARIABLE DEFINITIONS: None
    int BranchNum; // Branch DO loop index
    int CompNum;   // Component DO loop index
    // std::string CompType; // Component type
    // std::string CompName; // Component name
    CompType CompType_Num; // Numeric equivalent for CompType

    auto &PrimaryAirSystems = state.dataAirSystemsData->PrimaryAirSystems;

    for (BranchNum = 1; BranchNum <= PrimaryAirSystems(AirLoopNum).NumBranches; ++BranchNum) { // loop over all branches in air system

        UpdateBranchConnections(state, AirLoopNum, BranchNum, BeforeBranchSim);

        state.dataSize->CurBranchNum = BranchNum;
        state.dataSize->CurDuctType = PrimaryAirSystems(AirLoopNum).Branch(BranchNum).DuctType;

        // Loop over components in branch
        for (CompNum = 1; CompNum <= PrimaryAirSystems(AirLoopNum).Branch(BranchNum).TotalComponents; ++CompNum) {
            // CompType = PrimaryAirSystem( AirLoopNum ).Branch( BranchNum ).Comp( CompNum ).TypeOf;
            // CompName = PrimaryAirSystem( AirLoopNum ).Branch( BranchNum ).Comp( CompNum ).Name;
            CompType_Num = PrimaryAirSystems(AirLoopNum).Branch(BranchNum).Comp(CompNum).CompType_Num;

            // Simulate each component on PrimaryAirSystem(AirLoopNum)%Branch(BranchNum)%Name
            SimAirLoopComponent(state,
                                PrimaryAirSystems(AirLoopNum).Branch(BranchNum).Comp(CompNum).Name,
                                CompType_Num,
                                FirstHVACIteration,
                                AirLoopNum,
                                PrimaryAirSystems(AirLoopNum).Branch(BranchNum).Comp(CompNum).CompIndex,
                                PrimaryAirSystems(AirLoopNum).Branch(BranchNum).Comp(CompNum).compPointer,
                                AirLoopNum,
                                BranchNum,
                                CompNum);
        } // End of component loop

        // Enforce continuity through the splitter
        UpdateBranchConnections(state, AirLoopNum, BranchNum, AfterBranchSim);

    } // End of branch loop

    state.dataSize->CurBranchNum = 0;
    state.dataSize->CurDuctType = HVAC::AirDuctType::Invalid;
}

void SimAirLoopComponent(EnergyPlusData &state,
                         std::string const &CompName,   // the component Name
                         CompType const CompType_Num,   // numeric equivalent for component type
                         bool const FirstHVACIteration, // TRUE if first full HVAC iteration in an HVAC timestep
                         int const AirLoopNum,          // Primary air loop number
                         int &CompIndex,                // numeric pointer for CompType/CompName -- passed back from other routines
                         HVACSystemData *CompPointer,   // equipment actual pointer
                         int const airLoopNum,          // index to AirloopHVAC
                         int const branchNum,           // index to AirloopHVAC branch
                         int const compNum              // index to AirloopHVAC branch component
)
{

    // SUBROUTINE INFORMATION
    //             AUTHOR:  Russ Taylor, Dan Fisher, Fred Buhl
    //       DATE WRITTEN:  Oct 1997
    //           MODIFIED:  Dec 1997 Fred Buhl, Richard Raustad,FSEC Sept 2003
    //      RE-ENGINEERED:  This is new code, not reengineered

    // PURPOSE OF THIS SUBROUTINE:
    // Calls the individual air loop component simulation routines

    // METHODOLOGY EMPLOYED: None

    // REFERENCES: None

    // USE Statements
    // Using/Aliasing
    using DesiccantDehumidifiers::SimDesiccantDehumidifier;
    using EvaporativeCoolers::SimEvapCooler;
    using Furnaces::SimFurnace;
    using HeatingCoils::SimulateHeatingCoilComponents;
    using HeatRecovery::SimHeatRecovery;
    using Humidifiers::SimHumidifier;
    using HVACDuct::SimDuct;
    using HVACDXHeatPumpSystem::SimDXHeatPumpSystem;
    using HVACHXAssistedCoolingCoil::SimHXAssistedCoolingCoil;
    using HVACMultiSpeedHeatPump::SimMSHeatPump;
    using HVACUnitaryBypassVAV::SimUnitaryBypassVAV;
    using MixedAir::ManageOutsideAirSystem;
    using SteamCoils::SimulateSteamCoilComponents;
    using UserDefinedComponents::SimCoilUserDefined;
    using WaterCoils::SimulateWaterCoilComponents;

    // SUBROUTINE LOCAL VARIABLE DEFINITIONS:
    Real64 QActual;
    int OAUnitNum = 0;           // used only for UnitarySystem call
    Real64 OAUCoilOutTemp = 0.0; // used only for UnitarySystem call
    bool ZoneEquipFlag = false;  // used only for UnitarySystem call
    bool CoolingActive = false;
    bool HeatingActive = false;

    auto &AirLoopControlInfo = state.dataAirLoop->AirLoopControlInfo;

    switch (CompType_Num) {
    case CompType::OAMixer_Num: { // 'OUTSIDE AIR SYSTEM'
        ManageOutsideAirSystem(state, CompName, FirstHVACIteration, AirLoopNum, CompIndex);
        // Fan Types for the air sys simulation
    } break;
    case CompType::Fan_Simple_CV:        // 'Fan:ConstantVolume'
    case CompType::Fan_Simple_VAV:       // 'Fan:VariableVolume'
    case CompType::Fan_ComponentModel: { // 'Fan:ComponentModel'
        state.dataFans->fans(CompIndex)->simulate(state, FirstHVACIteration);
    } break;

    case CompType::Fan_System_Object: { // "Fan:SystemModel" new for V8.6
        // if the fan is here, it can't (yet) really be cycling fan operation, set this ugly global in the event that there are dx coils
        // involved but the fan should really run like constant volume and not cycle with compressor
        state.dataHVACGlobal->OnOffFanPartLoadFraction = 1.0;
        state.dataFans->fans(CompIndex)->simulate(state, FirstHVACIteration, _, _); // vector is 0 based, but CompIndex is 1 based so shift
    } break;

    case CompType::WaterCoil_CoolingHXAsst: { // 'CoilSystem:Cooling:Water:HeatExchangerAssisted'
        SimHXAssistedCoolingCoil(state,
                                 CompName,
                                 FirstHVACIteration,
                                 HVAC::CompressorOperation::On,
                                 DataPrecisionGlobals::constant_zero,
                                 CompIndex,
                                 HVAC::ContFanCycCoil,
                                 _,
                                 _,
                                 _,
                                 QActual);
        if (QActual > 0.0) CoolingActive = true; // determine if coil is ON
    } break;
    case CompType::WaterCoil_SimpleHeat: { // 'Coil:Heating:Water'
        SimulateWaterCoilComponents(state, CompName, FirstHVACIteration, CompIndex, QActual);
        if (QActual > 0.0) HeatingActive = true; // determine if coil is ON
    } break;
    case CompType::SteamCoil_AirHeat: { // 'Coil:Heating:Steam'
        SimulateSteamCoilComponents(state, CompName, FirstHVACIteration, CompIndex, DataPrecisionGlobals::constant_zero, QActual);
        if (QActual > 0.0) HeatingActive = true; // determine if coil is ON
    } break;
    case CompType::WaterCoil_DetailedCool: { // 'Coil:Cooling:Water:DetailedGeometry'
        SimulateWaterCoilComponents(state, CompName, FirstHVACIteration, CompIndex, QActual);
        if (QActual > 0.0) CoolingActive = true; // determine if coil is ON
    } break;
    case CompType::WaterCoil_Cooling: { // 'Coil:Cooling:Water'
        SimulateWaterCoilComponents(state, CompName, FirstHVACIteration, CompIndex, QActual);
        if (QActual > 0.0) CoolingActive = true; // determine if coil is ON
        // stand-alone coils are temperature controlled (do not pass QCoilReq in argument list, QCoilReq overrides temp SP)
    } break;
    case CompType::Coil_ElectricHeat: { // 'Coil:Heating:Electric'
        SimulateHeatingCoilComponents(state, CompName, FirstHVACIteration, _, CompIndex, QActual);
        if (QActual > 0.0) HeatingActive = true; // determine if coil is ON
        // stand-alone coils are temperature controlled (do not pass QCoilReq in argument list, QCoilReq overrides temp SP)
    } break;
    case CompType::Coil_GasHeat: { // 'Coil:Heating:Fuel'
        SimulateHeatingCoilComponents(state, CompName, FirstHVACIteration, _, CompIndex, QActual);
        if (QActual > 0.0) HeatingActive = true; // determine if coil is ON
        // stand-alone coils are temperature controlled (do not pass QCoilReq in argument list, QCoilReq overrides temp SP)
    } break;
    case CompType::Coil_DeSuperHeat: { // 'Coil:Heating:Desuperheater' - heat reclaim
        SimulateHeatingCoilComponents(state, CompName, FirstHVACIteration, _, CompIndex, QActual);
        if (QActual > 0.0) HeatingActive = true; // determine if coil is ON
    } break;
    case CompType::DXSystem: { // CoilSystem:Cooling:DX  old 'AirLoopHVAC:UnitaryCoolOnly'
        if (CompPointer == nullptr) {
            UnitarySystems::UnitarySys thisSys;
            CompPointer = thisSys.factory(state, HVAC::UnitarySys_AnyCoilType, CompName, false, 0);
            // temporary fix for saving pointer, eventually apply to UnitarySystem 25 lines down
            state.dataAirSystemsData->PrimaryAirSystems(airLoopNum).Branch(branchNum).Comp(compNum).compPointer = CompPointer;
        }
        Real64 sensOut = 0.0;
        Real64 latOut = 0.0;
        CompPointer->simulate(state,
                              CompName,
                              FirstHVACIteration,
                              AirLoopNum,
                              CompIndex,
                              HeatingActive,
                              CoolingActive,
                              OAUnitNum,
                              OAUCoilOutTemp,
                              ZoneEquipFlag,
                              sensOut,
                              latOut);

    } break;
    case CompType::DXHeatPumpSystem: { // 'CoilSystem:Heating:DX'
        SimDXHeatPumpSystem(state, CompName, FirstHVACIteration, AirLoopNum, CompIndex, _, _, QActual);
        if (QActual > 0.0) HeatingActive = true; // determine if coil is ON
    } break;
    case CompType::CoilUserDefined: { // Coil:UserDefined
        SimCoilUserDefined(state, CompName, CompIndex, AirLoopNum, HeatingActive, CoolingActive);
    } break;
    case CompType::UnitarySystemModel: { // 'AirLoopHVAC:UnitarySystem'
        Real64 sensOut = 0.0;
        Real64 latOut = 0.0;
        CompPointer->simulate(state,
                              CompName,
                              FirstHVACIteration,
                              AirLoopNum,
                              CompIndex,
                              HeatingActive,
                              CoolingActive,
                              OAUnitNum,
                              OAUCoilOutTemp,
                              ZoneEquipFlag,
                              sensOut,
                              latOut);
    } break;
    case CompType::CoilSystemWater: { // 'CoilSystemCooling:Water'
        if (CompPointer == nullptr) {
            UnitarySystems::UnitarySys thisSys;
            CompPointer = thisSys.factory(state, HVAC::UnitarySys_AnyCoilType, CompName, false, 0);
            // temporary fix for saving pointer, eventually apply to UnitarySystem 16 lines above
            state.dataAirSystemsData->PrimaryAirSystems(airLoopNum).Branch(branchNum).Comp(compNum).compPointer = CompPointer;
        }
        Real64 sensOut = 0.0;
        Real64 latOut = 0.0;
        CompPointer->simulate(state,
                              CompName,
                              FirstHVACIteration,
                              AirLoopNum,
                              CompIndex,
                              HeatingActive,
                              CoolingActive,
                              OAUnitNum,
                              OAUCoilOutTemp,
                              ZoneEquipFlag,
                              sensOut,
                              latOut);
    } break;
    case CompType::Furnace_UnitarySys_HeatOnly:
    case CompType::Furnace_UnitarySys_HeatCool: {
        // 'AirLoopHVAC:Unitary:Furnace:HeatOnly', 'AirLoopHVAC:Unitary:Furnace:HeatCool',
        // 'AirLoopHVAC:UnitaryHeatOnly', 'AirLoopHVAC:UnitaryHeatCool'
        // 'AirLoopHVAC:UnitaryHeatPump:AirToAir', 'AirLoopHVAC:UnitaryHeatPump:WaterToAir'
        SimFurnace(state, CompName, FirstHVACIteration, AirLoopNum, CompIndex);
    } break;
    case CompType::UnitarySystem_BypassVAVSys: { // 'AirLoopHVAC:UnitaryHeatCool:VAVChangeoverBypass'
        SimUnitaryBypassVAV(state, CompName, FirstHVACIteration, AirLoopNum, CompIndex);
    } break;
    case CompType::UnitarySystem_MSHeatPump: { // 'AirLoopHVAC:UnitaryHeatPump:AirToAir:Multispeed'
        SimMSHeatPump(state, CompName, FirstHVACIteration, AirLoopNum, CompIndex);
        // Humidifier Types for the air system simulation
    } break;
    case CompType::Humidifier: { // 'Humidifier:Steam:Electric' and 'Humidifier:Steam:Gas'
        SimHumidifier(state, CompName, FirstHVACIteration, CompIndex);
        // Evap Cooler Types for the air system simulation
    } break;
    case CompType::EvapCooler: { // 'EvaporativeCooler:Direct:CelDekPad', 'EvaporativeCooler:Indirect:CelDekPad'
        // 'EvaporativeCooler:Indirect:WetCoil', 'EvaporativeCooler:Indirect:ResearchSpecial'
        SimEvapCooler(state, CompName, CompIndex, state.dataAirLoop->AirLoopFlow(AirLoopNum).FanPLR);
        // Desiccant Dehumidifier Types for the air system simulation
    } break;
    case CompType::Desiccant: { // 'Dehumidifier:Desiccant:NoFans', 'Dehumidifier:Desiccant:System'
        SimDesiccantDehumidifier(state, CompName, FirstHVACIteration, CompIndex);
        // Heat recovery
    } break;
    case CompType::HeatXchngr: { // 'HeatExchanger:AirToAir:FlatPlate', 'HeatExchanger:AirToAir:SensibleAndLatent'
        // 'HeatExchanger:Desiccant:BalancedFlow'
        SimHeatRecovery(state,
                        CompName,
                        FirstHVACIteration,
                        CompIndex,
                        AirLoopControlInfo(AirLoopNum).FanOpMode,
                        state.dataAirLoop->AirLoopFlow(AirLoopNum).FanPLR,
                        _,
                        _,
                        _,
                        AirLoopControlInfo(AirLoopNum).EconoActive,
                        AirLoopControlInfo(AirLoopNum).HighHumCtrlActive);

        // Ducts
    } break;
    case CompType::ZoneVRFasAirLoopEquip: { // 'ZoneHVAC:TerminalUnit:VariableRefrigerantFlow'
        int ControlledZoneNum = 0;
        int constexpr OAUnitNumLocal = 0;
        Real64 constexpr OAUCoilOutTempLocal = 0.0;
        bool constexpr ZoneEquipment = false;
        Real64 sysOut = 0.0;
        Real64 latOut = 0.0;
        HVACVariableRefrigerantFlow::SimulateVRF(state,
                                                 CompName,
                                                 FirstHVACIteration,
                                                 ControlledZoneNum,
                                                 CompIndex,
                                                 HeatingActive,
                                                 CoolingActive,
                                                 OAUnitNumLocal,
                                                 OAUCoilOutTempLocal,
                                                 ZoneEquipment,
                                                 sysOut,
                                                 latOut);

    } break;
    case CompType::Duct: { // 'Duct'
        SimDuct(state, CompName, FirstHVACIteration, CompIndex);
    } break;
    default:
        break;
    }

    // Set AirLoopControlInfo flag to identify coil operation for "Air Loop Coils"
    // Any coil operation from multiple coils causes flag to be TRUE
    // Flag is reset at beginning of each iteration (Subroutine SimHVAC)
    AirLoopControlInfo(AirLoopNum).CoolingActiveFlag = AirLoopControlInfo(AirLoopNum).CoolingActiveFlag || CoolingActive;
    AirLoopControlInfo(AirLoopNum).HeatingActiveFlag = AirLoopControlInfo(AirLoopNum).HeatingActiveFlag || HeatingActive;
}

void UpdateBranchConnections(EnergyPlusData &state,
                             int const AirLoopNum, // primary air system number
                             int const BranchNum,  // branch reference number
                             int const Update      // 1=BeforeBranchSim; 2=AfterBranchSim
)
{

    // SUBROUTINE INFORMATION
    //             AUTHOR:  Fred Buhl
    //       DATE WRITTEN:  Nov 1999
    //           MODIFIED:
    //      RE-ENGINEERED:  This is new code, not reengineered

    // PURPOSE OF THIS SUBROUTINE:
    // This routine passes node data from a branch exit node through a
    // splitter.

    // METHODOLOGY EMPLOYED:
    // Temperature, humidity ratio, and enthalpy are passed through from
    // the inlet to the outlets. The mass flow is divided among the outlets
    // according to the required mass flows established by the zone equipment
    // simulation. The required mass flows are were stored in the node data
    // as MassFlowRateSetPoints in the InitAirLoops routine.

    // Using/Aliasing
    using Psychrometrics::PsyTdbFnHW;

    int OutletNum;                  // splitter outlet DO loop index
    int InletNum;                   // mixer inlet DO loop index
    int InletNodeNum;               // node number of splitter inlet node
    int OutletNodeNum;              // node number of a splitter outlet node
    int RABNodeNum;                 // splitter outlet RAB node
    int NonRABNodeNum;              // splitter outlet nonRAB node
    Real64 MassFlowRateSetSum;      // sum of mass flow rate setpoints for splitter outlet nodes
    Real64 MassFlowRateOut;         // outlet mass flow rate of mixer
    Real64 MassFlowRateMinAvailOut; // outlet minimum available mass flow rate
    Real64 OutletHumRat;            // outlet humidity ratio of mixer
    Real64 OutletEnthalpy;          // outlet enthalpy of mixer
    Real64 OutletPress;
    Real64 OutletCO2; // outlet CO2 of mixer
    Real64 OutletGC;  // outlet generic contaminant of mixer
    MassFlowRateSetSum = 0.0;
    MassFlowRateOut = 0.0;
    MassFlowRateMinAvailOut = 0.0;
    OutletHumRat = 0.0;
    OutletEnthalpy = 0.0;
    OutletPress = 0.0;
    RABNodeNum = 0;
    NonRABNodeNum = 0;
    OutletCO2 = 0.0;
    OutletGC = 0.0;

    auto &PrimaryAirSystems = state.dataAirSystemsData->PrimaryAirSystems;
    auto &AirLoopControlInfo = state.dataAirLoop->AirLoopControlInfo;

    if (PrimaryAirSystems(AirLoopNum).Splitter.Exists && Update == AfterBranchSim) {
        // if we are at an inlet branch, pass data through the splitter
        if (PrimaryAirSystems(AirLoopNum).Splitter.BranchNumIn == BranchNum) {
            InletNodeNum = PrimaryAirSystems(AirLoopNum).Splitter.NodeNumIn;
            // Pass node data through the splitter
            for (OutletNum = 1; OutletNum <= PrimaryAirSystems(AirLoopNum).Splitter.TotalOutletNodes; ++OutletNum) {
                OutletNodeNum = PrimaryAirSystems(AirLoopNum).Splitter.NodeNumOut(OutletNum);
                state.dataLoopNodes->Node(OutletNodeNum).Temp = state.dataLoopNodes->Node(InletNodeNum).Temp;
                state.dataLoopNodes->Node(OutletNodeNum).HumRat = state.dataLoopNodes->Node(InletNodeNum).HumRat;
                state.dataLoopNodes->Node(OutletNodeNum).Enthalpy = state.dataLoopNodes->Node(InletNodeNum).Enthalpy;
                state.dataLoopNodes->Node(OutletNodeNum).Press = state.dataLoopNodes->Node(InletNodeNum).Press;
                MassFlowRateSetSum +=
                    min(state.dataLoopNodes->Node(OutletNodeNum).MassFlowRateSetPoint, state.dataLoopNodes->Node(OutletNodeNum).MassFlowRateMaxAvail);
                if (state.dataContaminantBalance->Contaminant.CO2Simulation) {
                    state.dataLoopNodes->Node(OutletNodeNum).CO2 = state.dataLoopNodes->Node(InletNodeNum).CO2;
                }
                if (state.dataContaminantBalance->Contaminant.GenericContamSimulation) {
                    state.dataLoopNodes->Node(OutletNodeNum).GenContam = state.dataLoopNodes->Node(InletNodeNum).GenContam;
                }
            }
            if (!PrimaryAirSystems(AirLoopNum).RABExists) {
                // set the outlet mass flows
                for (OutletNum = 1; OutletNum <= PrimaryAirSystems(AirLoopNum).Splitter.TotalOutletNodes; ++OutletNum) {
                    OutletNodeNum = PrimaryAirSystems(AirLoopNum).Splitter.NodeNumOut(OutletNum);
                    if (MassFlowRateSetSum < HVAC::SmallMassFlow || state.dataLoopNodes->Node(InletNodeNum).MassFlowRate < HVAC::SmallMassFlow) {
                        state.dataLoopNodes->Node(OutletNodeNum).MassFlowRate = 0.0;
                    } else {
                        state.dataLoopNodes->Node(OutletNodeNum).MassFlowRate = state.dataLoopNodes->Node(InletNodeNum).MassFlowRate *
                                                                                (min(state.dataLoopNodes->Node(OutletNodeNum).MassFlowRateSetPoint,
                                                                                     state.dataLoopNodes->Node(OutletNodeNum).MassFlowRateMaxAvail) /
                                                                                 MassFlowRateSetSum);
                    }
                    state.dataLoopNodes->Node(OutletNodeNum).MassFlowRateMaxAvail = state.dataLoopNodes->Node(InletNodeNum).MassFlowRateMaxAvail;
                    state.dataLoopNodes->Node(OutletNodeNum).MassFlowRateMinAvail = 0.0;
                }
            } else { // set the RAB flow rates
                RABNodeNum = PrimaryAirSystems(AirLoopNum).RABSplitOutNode;
                NonRABNodeNum = PrimaryAirSystems(AirLoopNum).OtherSplitOutNode;
                if (AirLoopControlInfo(AirLoopNum).EconoActive) {
                    state.dataLoopNodes->Node(RABNodeNum).MassFlowRate = 0.0;
                    state.dataLoopNodes->Node(NonRABNodeNum).MassFlowRate = state.dataLoopNodes->Node(InletNodeNum).MassFlowRate;
                } else {
                    state.dataLoopNodes->Node(RABNodeNum).MassFlowRate = state.dataLoopNodes->Node(RABNodeNum).MassFlowRateSetPoint;
                    state.dataLoopNodes->Node(NonRABNodeNum).MassFlowRate =
                        state.dataLoopNodes->Node(InletNodeNum).MassFlowRate - state.dataLoopNodes->Node(RABNodeNum).MassFlowRate;
                    if (state.dataLoopNodes->Node(NonRABNodeNum).MassFlowRate <= state.dataAirLoop->AirLoopFlow(AirLoopNum).MinOutAir) {
                        state.dataLoopNodes->Node(NonRABNodeNum).MassFlowRate =
                            min(state.dataAirLoop->AirLoopFlow(AirLoopNum).MinOutAir, state.dataLoopNodes->Node(InletNodeNum).MassFlowRate);
                        state.dataLoopNodes->Node(RABNodeNum).MassFlowRate =
                            state.dataLoopNodes->Node(InletNodeNum).MassFlowRate - state.dataLoopNodes->Node(NonRABNodeNum).MassFlowRate;
                    }
                }
            }
        }
    }

    if (PrimaryAirSystems(AirLoopNum).Mixer.Exists && Update == BeforeBranchSim) {
        // if we are at a mixer outlet branch, calculate the outlet branch conditions
        if (PrimaryAirSystems(AirLoopNum).Mixer.BranchNumOut == BranchNum) {
            OutletNodeNum = PrimaryAirSystems(AirLoopNum).Mixer.NodeNumOut;
            // get the outlet mass flow rate and the outlet minavail mass flow rate
            for (InletNum = 1; InletNum <= PrimaryAirSystems(AirLoopNum).Mixer.TotalInletNodes; ++InletNum) {
                InletNodeNum = PrimaryAirSystems(AirLoopNum).Mixer.NodeNumIn(InletNum);
                MassFlowRateOut += state.dataLoopNodes->Node(InletNodeNum).MassFlowRate;
                MassFlowRateMinAvailOut += state.dataLoopNodes->Node(InletNodeNum).MassFlowRateMinAvail;
            }
            // set the outlet mass flow
            state.dataLoopNodes->Node(OutletNodeNum).MassFlowRate = MassFlowRateOut;
            state.dataLoopNodes->Node(OutletNodeNum).MassFlowRateMinAvail = MassFlowRateMinAvailOut;
            state.dataLoopNodes->Node(OutletNodeNum).MassFlowRateMaxAvail = state.dataLoopNodes->Node(OutletNodeNum).MassFlowRateMax;
            // calculate the outlet humidity ratio and enthalpy and pressure
            if (MassFlowRateOut > 0.0) {
                for (InletNum = 1; InletNum <= PrimaryAirSystems(AirLoopNum).Mixer.TotalInletNodes; ++InletNum) {
                    InletNodeNum = PrimaryAirSystems(AirLoopNum).Mixer.NodeNumIn(InletNum);
                    OutletHumRat +=
                        (state.dataLoopNodes->Node(InletNodeNum).MassFlowRate * state.dataLoopNodes->Node(InletNodeNum).HumRat) / MassFlowRateOut;
                    OutletEnthalpy +=
                        (state.dataLoopNodes->Node(InletNodeNum).MassFlowRate * state.dataLoopNodes->Node(InletNodeNum).Enthalpy) / MassFlowRateOut;
                    OutletPress +=
                        (state.dataLoopNodes->Node(InletNodeNum).MassFlowRate * state.dataLoopNodes->Node(InletNodeNum).Press) / MassFlowRateOut;
                    if (state.dataContaminantBalance->Contaminant.CO2Simulation) {
                        OutletCO2 +=
                            (state.dataLoopNodes->Node(InletNodeNum).MassFlowRate * state.dataLoopNodes->Node(InletNodeNum).CO2) / MassFlowRateOut;
                    }
                    if (state.dataContaminantBalance->Contaminant.GenericContamSimulation) {
                        OutletGC += (state.dataLoopNodes->Node(InletNodeNum).MassFlowRate * state.dataLoopNodes->Node(InletNodeNum).GenContam) /
                                    MassFlowRateOut;
                    }
                }
            } else {
                InletNodeNum = PrimaryAirSystems(AirLoopNum).Mixer.NodeNumIn(1);
                OutletHumRat = state.dataLoopNodes->Node(InletNodeNum).HumRat;
                OutletEnthalpy = state.dataLoopNodes->Node(InletNodeNum).Enthalpy;
                OutletPress = state.dataLoopNodes->Node(InletNodeNum).Press;
                if (state.dataContaminantBalance->Contaminant.CO2Simulation) {
                    OutletCO2 = state.dataLoopNodes->Node(InletNodeNum).CO2;
                }
                if (state.dataContaminantBalance->Contaminant.GenericContamSimulation) {
                    OutletGC = state.dataLoopNodes->Node(InletNodeNum).GenContam;
                }
            }
            state.dataLoopNodes->Node(OutletNodeNum).HumRat = OutletHumRat;
            state.dataLoopNodes->Node(OutletNodeNum).Enthalpy = OutletEnthalpy;
            state.dataLoopNodes->Node(OutletNodeNum).Press = OutletPress;
            // calculate the outlet temperature
            state.dataLoopNodes->Node(OutletNodeNum).Temp = PsyTdbFnHW(OutletEnthalpy, OutletHumRat);
            if (state.dataContaminantBalance->Contaminant.CO2Simulation) {
                state.dataLoopNodes->Node(OutletNodeNum).CO2 = OutletCO2;
            }
            if (state.dataContaminantBalance->Contaminant.GenericContamSimulation) {
                state.dataLoopNodes->Node(OutletNodeNum).GenContam = OutletGC;
            }
        }
    }
}

void ResolveSysFlow(EnergyPlusData &state,
                    int const SysNum, // the primary air system number
                    bool &SysReSim    // Set to TRUE if mass balance fails and resimulation is needed
)
{

    // SUBROUTINE INFORMATION
    //             AUTHOR:  Fred Buhl
    //       DATE WRITTEN:  Dec 1999
    //           MODIFIED:
    //      RE-ENGINEERED:  This is new code, not reengineered

    // PURPOSE OF THIS SUBROUTINE:
    // This subroutines checks for mass flow balance in all air system branches
    // and across all connections. If there is a failure of mass flow
    // balance, mass flows are imposed to achieve mass flow balance and
    // the resimulate flag SysReSim is set to true.

    // METHODOLOGY EMPLOYED:
    // Node()%MassFlowRateMaxAvail for every node is set to the minimum
    // Node()%MassFlowRateMaxAvail on each branch.  Mass balance is imposed
    // at the branch connections. System inlet mass flows are forced to
    // be less than or equal to the resulting inlet MassFlowRateMaxAvails.

    int BranchNum;                 // branch DO loop index
    int NodeIndex;                 // node on branch DO loop index
    Real64 MassFlowRateOutSum;     // sum of splitter outlet mass flow rates (imposed)
    Real64 BranchMassFlowMaxAvail; // branch level maximum flow rate possible
    int OutletNum;                 // splitter outlet DO loop index
    int OutletNodeNum;             // a splitter outlet node number
    int InletNodeNum;              // splitter inlet node number
    int NodeNum;                   // a node number
    int NodeNumNext;               // node number of next node on a branch
    int InNodeNum;                 // air system inlet node
    int InBranchNum;               // air system inlet branch number
    int InBranchIndex;             // air sys inlet branch DO loop index

    auto &PrimaryAirSystems = state.dataAirSystemsData->PrimaryAirSystems;
    auto &AirLoopControlInfo = state.dataAirLoop->AirLoopControlInfo;

    // Find the minimum MassFlowMaxAvail for each branch in the system and store it on the branch inlet node.
    // Check for mass flow conservation on each branch. Set SysReSim to TRUE is mass flow not conserved.
    for (BranchNum = 1; BranchNum <= PrimaryAirSystems(SysNum).NumBranches; ++BranchNum) { // loop over branches in system
        // Initialize branch max avail mass flow to max avail mass flow at outlet node
        BranchMassFlowMaxAvail = state.dataLoopNodes->Node(PrimaryAirSystems(SysNum).Branch(BranchNum).NodeNumOut).MassFlowRateMaxAvail;
        for (NodeIndex = 1; NodeIndex <= PrimaryAirSystems(SysNum).Branch(BranchNum).TotalNodes; ++NodeIndex) { // loop over nodes on branch
            // Get the new smallest max avail mass flow
            NodeNum = PrimaryAirSystems(SysNum).Branch(BranchNum).NodeNum(NodeIndex);
            BranchMassFlowMaxAvail = min(BranchMassFlowMaxAvail, state.dataLoopNodes->Node(NodeNum).MassFlowRateMaxAvail);
            // Check for mass flow conservation on the branch
            if (NodeIndex < PrimaryAirSystems(SysNum).Branch(BranchNum).TotalNodes) {
                // Set ReSim flag to TRUE if mass flow not conserved on this branch
                NodeNumNext = PrimaryAirSystems(SysNum).Branch(BranchNum).NodeNum(NodeIndex + 1);
                if (NodeNum == PrimaryAirSystems(SysNum).OASysInletNodeNum) continue; // don't enforce mass balance across OA Sys
                // Changeover bypass system connected to a plenum or mixer will need to include the bypass flow rate
                if (std::abs(state.dataLoopNodes->Node(NodeNum).MassFlowRate - state.dataLoopNodes->Node(NodeNumNext).MassFlowRate -
                             state.dataAirLoop->AirLoopFlow(SysNum).BypassMassFlow) > HVAC::SmallMassFlow)
                    SysReSim = true;
            }
        } // end node loop
        // Store the minimum MassFlowMaxAvail for this branch on the branch inlet node (AirloopHVAC supply inlet node)
        state.dataLoopNodes->Node(PrimaryAirSystems(SysNum).Branch(BranchNum).NodeNumIn).MassFlowRateMaxAvail = BranchMassFlowMaxAvail;
    } // end branch loop
    // force resimulation for fan-cycling, nonsimple systems
    if (!AirLoopControlInfo(SysNum).Simple && AirLoopControlInfo(SysNum).CyclingFan) {
        SysReSim = true;
    }

    // If mass flow conserved on each branch, check for mass balance across splitter
    if (!SysReSim && PrimaryAirSystems(SysNum).Splitter.Exists) {
        MassFlowRateOutSum = 0.0;
        InletNodeNum = PrimaryAirSystems(SysNum).Splitter.NodeNumIn;
        // Get sum of splitter outlet mass flows
        for (OutletNum = 1; OutletNum <= PrimaryAirSystems(SysNum).Splitter.TotalOutletNodes; ++OutletNum) {
            OutletNodeNum = PrimaryAirSystems(SysNum).Splitter.NodeNumOut(OutletNum);
            MassFlowRateOutSum += state.dataLoopNodes->Node(OutletNodeNum).MassFlowRate;
        }
        // Check whether sum of splitter outlet mass flows equals splitter inlet flow.
        if (std::abs(MassFlowRateOutSum - state.dataLoopNodes->Node(InletNodeNum).MassFlowRate) > HVAC::SmallMassFlow) SysReSim = true;
    }

    //// Resimulate if the zone air mass flow conservation convergence critreon is not met
    if (state.dataHVACGlobal->ZoneMassBalanceHVACReSim) SysReSim = true;

    // If mass balance failed, resimulation is needed. Impose a mass balance for the new simulation.
    if (SysReSim) {
        // Set the MassFlowRateMaxAvail on each node to the minimum MassFlowRateMaxAvail for the branch.
        for (BranchNum = 1; BranchNum <= PrimaryAirSystems(SysNum).NumBranches; ++BranchNum) {                      // loop over branches in system
            for (NodeIndex = 2; NodeIndex <= PrimaryAirSystems(SysNum).Branch(BranchNum).TotalNodes; ++NodeIndex) { // loop over nodes on branch
                NodeNum = PrimaryAirSystems(SysNum).Branch(BranchNum).NodeNum(NodeIndex);
                state.dataLoopNodes->Node(NodeNum).MassFlowRateMaxAvail =
                    state.dataLoopNodes->Node(PrimaryAirSystems(SysNum).Branch(BranchNum).NodeNumIn).MassFlowRateMaxAvail;
            }
        }

        // Impose mass balance at splitter
        if (PrimaryAirSystems(SysNum).Splitter.Exists) {
            InBranchNum = PrimaryAirSystems(SysNum).Splitter.BranchNumIn;
            MassFlowRateOutSum = 0.0;
            InletNodeNum = PrimaryAirSystems(SysNum).Splitter.NodeNumIn;
            for (OutletNum = 1; OutletNum <= PrimaryAirSystems(SysNum).Splitter.TotalOutletNodes; ++OutletNum) {
                OutletNodeNum = PrimaryAirSystems(SysNum).Splitter.NodeNumOut(OutletNum);
                MassFlowRateOutSum +=
                    min(state.dataLoopNodes->Node(OutletNodeNum).MassFlowRateMaxAvail, state.dataLoopNodes->Node(OutletNodeNum).MassFlowRateSetPoint);
            }
            // set the splitter inlet Max Avail mass flow rate
            if (state.dataLoopNodes->Node(InletNodeNum).MassFlowRateMaxAvail > MassFlowRateOutSum + HVAC::SmallMassFlow) {
                state.dataLoopNodes->Node(InletNodeNum).MassFlowRateMaxAvail = MassFlowRateOutSum;
            }
            // Pass the splitter inlet Max Avail mass flow rate upstream to the mixed air node
            for (NodeIndex = PrimaryAirSystems(SysNum).Branch(InBranchNum).TotalNodes - 1; NodeIndex >= 1; --NodeIndex) {
                NodeNum = PrimaryAirSystems(SysNum).Branch(InBranchNum).NodeNum(NodeIndex);
                state.dataLoopNodes->Node(NodeNum).MassFlowRateMaxAvail = state.dataLoopNodes->Node(InletNodeNum).MassFlowRateMaxAvail;
                if (NodeNum == PrimaryAirSystems(SysNum).OASysOutletNodeNum) break;
            }
        }

        // Make sure air system inlet nodes have flow consistent with MassFlowRateMaxAvail
        for (InBranchIndex = 1; InBranchIndex <= PrimaryAirSystems(SysNum).NumInletBranches; ++InBranchIndex) {
            InBranchNum = PrimaryAirSystems(SysNum).InletBranchNum[InBranchIndex - 1];
            InNodeNum = PrimaryAirSystems(SysNum).Branch(InBranchNum).NodeNumIn;
            state.dataLoopNodes->Node(InNodeNum).MassFlowRate =
                min(state.dataLoopNodes->Node(InNodeNum).MassFlowRate, state.dataLoopNodes->Node(InNodeNum).MassFlowRateMaxAvail);
        }
    }
}

void SizeAirLoops(EnergyPlusData &state)
{

    // SUBROUTINE INFORMATION:
    //       AUTHOR         Fred Buhl
    //       DATE WRITTEN   February 2001
    //       MODIFIED       na
    //       RE-ENGINEERED  na

    // PURPOSE OF THIS SUBROUTINE:
    // Will perform central air system sizing simulations. Right now just
    // initializes system sizing arrays. Calculations based on System Sizing
    // input and the Zone Sizing simulations are done in UpdateSysSizing.

    // METHODOLOGY EMPLOYED:
    // Will run purchased hot and chilled water type simulations to determine
    // central plant flow rates. Right now just uses one time flag to call
    // SetUpSysSizingArrays.

    if (state.dataSimAirServingZones->SizeAirLoopsOneTimeFlag) {
        SetUpSysSizingArrays(state);
        state.dataSimAirServingZones->SizeAirLoopsOneTimeFlag = false;
    }
}

void SizeAirLoopBranches(EnergyPlusData &state, int const AirLoopNum, int const BranchNum)
{

    // SUBROUTINE INFORMATION:
    //       AUTHOR         Fred Buhl
    //       DATE WRITTEN   September 2001
    //       MODIFIED       na
    //       RE-ENGINEERED  na

    // PURPOSE OF THIS SUBROUTINE:
    // This subroutine is for sizing air loop branches for which flow rates have not been
    // specified in the input.

    // METHODOLOGY EMPLOYED:
    // Obtains flow rates from the zone or system sizing arrays.

    // Using/Aliasing
    using namespace DataSizing;
    using HVACHXAssistedCoolingCoil::GetHXCoilType;
    using HVACHXAssistedCoolingCoil::GetHXDXCoilName;
    using WaterCoils::SetCoilDesFlow;

    std::string CompType; // Component type
    std::string CompName; // Component name
    std::string CoilName;
    std::string CoilType;
    std::string ScalableSM;                    // scalable sizing methods label for reporting
    SimAirServingZones::CompType CompType_Num; // Numeric equivalent for CompType
    int CompNum;
    bool ErrorsFound;

    auto &FinalSysSizing = state.dataSize->FinalSysSizing;
    auto &PrimaryAirSystems = state.dataAirSystemsData->PrimaryAirSystems;

    ErrorsFound = false;

    if (BranchNum == 1) {

        if (PrimaryAirSystems(AirLoopNum).DesignVolFlowRate == AutoSize) {
            CheckSysSizing(state, "AirLoopHVAC", PrimaryAirSystems(AirLoopNum).Name);
            PrimaryAirSystems(AirLoopNum).DesignVolFlowRate = FinalSysSizing(AirLoopNum).DesMainVolFlow;
            switch (FinalSysSizing(AirLoopNum).ScaleCoolSAFMethod) {
            case FlowPerFloorArea: {
                ScalableSM = "User-Specified(scaled by flow / area) ";
            } break;
            case FractionOfAutosizedCoolingAirflow: {
                ScalableSM = "User-Specified(scaled by fractional multiplier) ";
            } break;
            case FlowPerCoolingCapacity: {
                ScalableSM = "User-Specified(scaled by flow / capacity) ";
            } break;
            default: {
                ScalableSM = "Design ";
            } break;
            }
            BaseSizer::reportSizerOutput(state,
                                         "AirLoopHVAC",
                                         PrimaryAirSystems(AirLoopNum).Name,
                                         ScalableSM + "Supply Air Flow Rate [m3/s]",
                                         PrimaryAirSystems(AirLoopNum).DesignVolFlowRate);
            // Initialize MaxOutAir for DOAS loops with no actual OASys, systems with an OA controller will overwrite this is
            // CalcOAController
            if (PrimaryAirSystems(AirLoopNum).isAllOA)
                state.dataAirLoop->AirLoopFlow(AirLoopNum).MaxOutAir = PrimaryAirSystems(AirLoopNum).DesignVolFlowRate * state.dataEnvrn->StdRhoAir;
        }

        if (allocated(FinalSysSizing) && FinalSysSizing(AirLoopNum).SysAirMinFlowRatWasAutoSized) {
            BaseSizer::reportSizerOutput(state,
                                         "AirLoopHVAC",
                                         PrimaryAirSystems(AirLoopNum).Name,
                                         "Central Heating Maximum System Air Flow Ratio",
                                         FinalSysSizing(AirLoopNum).SysAirMinFlowRat);
        }
        if (PrimaryAirSystems(AirLoopNum).DesignVolFlowRate < HVAC::SmallAirVolFlow) {
            ShowSevereError(state,
                            format("SizeAirLoopBranches: AirLoopHVAC {} has air flow less than {:.4R} m3/s.",
                                   PrimaryAirSystems(AirLoopNum).Name,
                                   HVAC::SmallAirVolFlow));
            ShowContinueError(state,
                              format("Primary air system volumetric flow rate = {:.4R} m3/s.", PrimaryAirSystems(AirLoopNum).DesignVolFlowRate));
            ShowContinueError(state, "Check flow rate inputs for components in this air loop and,");
            ShowContinueError(state, "if autosized, check Sizing:Zone and Sizing:System objects and related inputs.");
        }
    }

    // Loop over components in branch; pass the design air flow rate to the coil components that don't have
    // design air flow as an input
    for (CompNum = 1; CompNum <= PrimaryAirSystems(AirLoopNum).Branch(BranchNum).TotalComponents; ++CompNum) {
        CompType = PrimaryAirSystems(AirLoopNum).Branch(BranchNum).Comp(CompNum).TypeOf;
        CompName = PrimaryAirSystems(AirLoopNum).Branch(BranchNum).Comp(CompNum).Name;
        CompType_Num = PrimaryAirSystems(AirLoopNum).Branch(BranchNum).Comp(CompNum).CompType_Num;
        if (CompType_Num == CompType::WaterCoil_DetailedCool || CompType_Num == CompType::WaterCoil_SimpleHeat ||
            CompType_Num == CompType::WaterCoil_CoolingHXAsst) {
            if (CompType_Num == CompType::WaterCoil_CoolingHXAsst) {
                CoilName = GetHXDXCoilName(state, CompType, CompName, ErrorsFound);
                CoilType = GetHXCoilType(state, CompType, CompName, ErrorsFound);
            } else {
                CoilName = CompName;
                CoilType = CompType;
            }
            SetCoilDesFlow(state, CoilType, CoilName, PrimaryAirSystems(AirLoopNum).DesignVolFlowRate, ErrorsFound);
        }
    } // End of component loop
    if (ErrorsFound) {
        ShowFatalError(state, "Preceding sizing errors cause program termination");
    }
}

void SetUpSysSizingArrays(EnergyPlusData &state)
{

    // SUBROUTINE INFORMATION:
    //       AUTHOR         Fred Buhl
    //       DATE WRITTEN   February 2001

    // PURPOSE OF THIS SUBROUTINE:
    // Allocate and fill the SysSizing data array.

    // METHODOLOGY EMPLOYED:
    // Uses data from System Sizing input and the system to zone connection data
    // calculated in InitAirLoops and stored in AirToZoneNodeInfo in DataLoopNode..

    bool ErrorsFound(false); // Set to true if errors in input, fatal at end of routine
    int numAirTerminalUnits = state.dataSize->NumAirTerminalUnits;
    int numPrimaryAirSys = state.dataHVACGlobal->NumPrimaryAirSys;
    // have moved a large number of std 62.1 variables to DataSizing.hh so they can be used outside of this routine

    // allocate arrays used to store values for standard 62.1 tabular report
    if (!allocated(state.dataSize->VpzClgByZone)) {
        state.dataSize->VdzClgByZone.dimension(numAirTerminalUnits, 0.0);
        state.dataSize->VdzMinClgByZone.dimension(numAirTerminalUnits, 0.0);
        state.dataSize->VdzHtgByZone.dimension(numAirTerminalUnits, 0.0);
        state.dataSize->VdzMinHtgByZone.dimension(numAirTerminalUnits, 0.0);
        state.dataSize->ZdzClgByZone.dimension(numAirTerminalUnits, 0.0);
        state.dataSize->ZdzHtgByZone.dimension(numAirTerminalUnits, 0.0);
        state.dataSize->VpzClgByZone.dimension(numAirTerminalUnits, 0.0);
        state.dataSize->VpzMinClgByZone.dimension(numAirTerminalUnits, 0.0);
        state.dataSize->VpzHtgByZone.dimension(numAirTerminalUnits, 0.0);
        state.dataSize->VpzMinHtgByZone.dimension(numAirTerminalUnits, 0.0);
        state.dataSize->VbzByZone.dimension(numAirTerminalUnits, 0.0);
        state.dataSize->VpzClgSumBySys.dimension(numPrimaryAirSys, 0.0);
        state.dataSize->VpzHtgSumBySys.dimension(numPrimaryAirSys, 0.0);
        state.dataSize->PzSumBySys.dimension(numPrimaryAirSys, 0.0);
        state.dataSize->PsBySys.dimension(numPrimaryAirSys, 0.0);
        state.dataSize->DBySys.dimension(numPrimaryAirSys, 0.0);
        state.dataSize->SumRpxPzBySys.dimension(numPrimaryAirSys, 0.0);
        state.dataSize->SumRaxAzBySys.dimension(numPrimaryAirSys, 0.0);
        state.dataSize->PeakPsOccurrenceDateTimeStringBySys.dimension(numPrimaryAirSys, "");
        state.dataSize->PeakPsOccurrenceEnvironmentStringBySys.dimension(numPrimaryAirSys, "");
        state.dataSize->VouBySys.dimension(numPrimaryAirSys, 0.0);
        state.dataSize->VpsClgBySys.dimension(numPrimaryAirSys, 0.0);
        state.dataSize->VpsHtgBySys.dimension(numPrimaryAirSys, 0.0);
    }

    for (int SysSizIndex = 1; SysSizIndex <= state.dataSize->NumSysSizInput; ++SysSizIndex) {
        auto &sysSizInput = state.dataSize->SysSizInput(SysSizIndex);
        sysSizInput.AirLoopNum = Util::FindItemInList(sysSizInput.AirPriLoopName, state.dataAirSystemsData->PrimaryAirSystems);
        if (sysSizInput.AirLoopNum == 0) {
            ShowSevereError(state, format("Sizing:System: {} references unknown AirLoopHVAC", sysSizInput.AirPriLoopName));
            ErrorsFound = true;
        }
    }
    if (ErrorsFound) {
        ShowFatalError(state, "Errors found in Sizing:System input");
    }

    state.dataSize->SysSizing.allocate(state.dataEnvrn->TotDesDays + state.dataEnvrn->TotRunDesPersDays, numPrimaryAirSys);
    state.dataSize->FinalSysSizing.allocate(numPrimaryAirSys);
    state.dataSize->CalcSysSizing.allocate(numPrimaryAirSys);
    state.dataSize->SysSizPeakDDNum.allocate(numPrimaryAirSys);

    for (int AirLoopNum = 1; AirLoopNum <= numPrimaryAirSys; ++AirLoopNum) {
        auto &primaryAirSystems = state.dataAirSystemsData->PrimaryAirSystems(AirLoopNum);
        int SysSizNum = Util::FindItemInList(primaryAirSystems.Name, state.dataSize->SysSizInput, &SystemSizingInputData::AirPriLoopName);
        if (SysSizNum <= 0) {
            SysSizNum = 1;
            ShowWarningError(
                state,
                format(
                    "SetUpSysSizingArrays: Sizing for System (HVACAirLoop)=\" {}\" will use Sizing:System specifications listed for System=\" {}\".",
                    primaryAirSystems.Name,
                    state.dataSize->SysSizInput(1).AirPriLoopName));
        }
        auto &sysSizInput = state.dataSize->SysSizInput(SysSizNum);
        for (int DesDayEnvrnNum = 1; DesDayEnvrnNum <= state.dataEnvrn->TotDesDays + state.dataEnvrn->TotRunDesPersDays; ++DesDayEnvrnNum) {
            auto &sysSizing = state.dataSize->SysSizing(DesDayEnvrnNum, AirLoopNum);
            // move data from system sizing input
            sysSizing.AirPriLoopName = primaryAirSystems.Name;
            sysSizing.loadSizingType = sysSizInput.loadSizingType;
            sysSizing.coolingPeakLoad = sysSizInput.coolingPeakLoad;
            sysSizing.CoolCapControl = sysSizInput.CoolCapControl;
            sysSizing.DesOutAirVolFlow = sysSizInput.DesOutAirVolFlow;
            sysSizing.SysAirMinFlowRat = sysSizInput.SysAirMinFlowRat;
            sysSizing.SysAirMinFlowRatWasAutoSized = sysSizInput.SysAirMinFlowRatWasAutoSized;
            sysSizing.PreheatTemp = sysSizInput.PreheatTemp;
            sysSizing.PreheatHumRat = sysSizInput.PreheatHumRat;
            sysSizing.PrecoolTemp = sysSizInput.PrecoolTemp;
            sysSizing.PrecoolHumRat = sysSizInput.PrecoolHumRat;
            sysSizing.CoolSupTemp = sysSizInput.CoolSupTemp;
            sysSizing.HeatSupTemp = sysSizInput.HeatSupTemp;
            sysSizing.CoolSupHumRat = sysSizInput.CoolSupHumRat;
            sysSizing.HeatSupHumRat = sysSizInput.HeatSupHumRat;
            sysSizing.SizingOption = sysSizInput.SizingOption;
            if (primaryAirSystems.isAllOA) {
                sysSizing.CoolOAOption = OAControl::AllOA;
                sysSizing.HeatOAOption = OAControl::AllOA;
            } else {
                sysSizing.CoolOAOption = sysSizInput.CoolOAOption;
                sysSizing.HeatOAOption = sysSizInput.HeatOAOption;
            }
            sysSizing.CoolAirDesMethod = sysSizInput.CoolAirDesMethod;
            sysSizing.HeatAirDesMethod = sysSizInput.HeatAirDesMethod;
            sysSizing.ScaleCoolSAFMethod = sysSizInput.ScaleCoolSAFMethod;
            sysSizing.ScaleHeatSAFMethod = sysSizInput.ScaleHeatSAFMethod;
            sysSizing.CoolingCapMethod = sysSizInput.CoolingCapMethod;
            sysSizing.HeatingCapMethod = sysSizInput.HeatingCapMethod;
            sysSizing.InpDesCoolAirFlow = sysSizInput.DesCoolAirFlow;
            sysSizing.InpDesHeatAirFlow = sysSizInput.DesHeatAirFlow;
            sysSizing.MaxZoneOAFraction = sysSizInput.MaxZoneOAFraction;
            sysSizing.OAAutoSized = sysSizInput.OAAutoSized;

            sysSizing.HeatFlowSeq.dimension(state.dataSimAirServingZones->NumOfTimeStepInDay, 0.0);
            sysSizing.SumZoneHeatLoadSeq.dimension(state.dataSimAirServingZones->NumOfTimeStepInDay, 0.0);
            sysSizing.CoolFlowSeq.dimension(state.dataSimAirServingZones->NumOfTimeStepInDay, 0.0);
            sysSizing.SumZoneCoolLoadSeq.dimension(state.dataSimAirServingZones->NumOfTimeStepInDay, 0.0);
            sysSizing.CoolZoneAvgTempSeq.dimension(state.dataSimAirServingZones->NumOfTimeStepInDay, 0.0);
            sysSizing.HeatZoneAvgTempSeq.dimension(state.dataSimAirServingZones->NumOfTimeStepInDay, 0.0);
            sysSizing.SensCoolCapSeq.dimension(state.dataSimAirServingZones->NumOfTimeStepInDay, 0.0);
            sysSizing.TotCoolCapSeq.dimension(state.dataSimAirServingZones->NumOfTimeStepInDay, 0.0);
            sysSizing.HeatCapSeq.dimension(state.dataSimAirServingZones->NumOfTimeStepInDay, 0.0);
            sysSizing.PreheatCapSeq.dimension(state.dataSimAirServingZones->NumOfTimeStepInDay, 0.0);
            sysSizing.SysCoolRetTempSeq.dimension(state.dataSimAirServingZones->NumOfTimeStepInDay, 0.0);
            sysSizing.SysCoolRetHumRatSeq.dimension(state.dataSimAirServingZones->NumOfTimeStepInDay, 0.0);
            sysSizing.SysHeatRetTempSeq.dimension(state.dataSimAirServingZones->NumOfTimeStepInDay, 0.0);
            sysSizing.SysHeatRetHumRatSeq.dimension(state.dataSimAirServingZones->NumOfTimeStepInDay, 0.0);
            sysSizing.SysCoolOutTempSeq.dimension(state.dataSimAirServingZones->NumOfTimeStepInDay, 0.0);
            sysSizing.SysCoolOutHumRatSeq.dimension(state.dataSimAirServingZones->NumOfTimeStepInDay, 0.0);
            sysSizing.SysHeatOutTempSeq.dimension(state.dataSimAirServingZones->NumOfTimeStepInDay, 0.0);
            sysSizing.SysHeatOutHumRatSeq.dimension(state.dataSimAirServingZones->NumOfTimeStepInDay, 0.0);
            sysSizing.SysDOASHeatAddSeq.dimension(state.dataSimAirServingZones->NumOfTimeStepInDay, 0.0);
            sysSizing.SysDOASLatAddSeq.dimension(state.dataSimAirServingZones->NumOfTimeStepInDay, 0.0);
        } // end the design day loop

        auto &finalSysSizing = state.dataSize->FinalSysSizing(AirLoopNum);
        auto &calcSysSizing = state.dataSize->CalcSysSizing(AirLoopNum);
        finalSysSizing.AirPriLoopName = primaryAirSystems.Name;
        calcSysSizing.AirPriLoopName = primaryAirSystems.Name;

        // move data from system sizing input
        finalSysSizing.loadSizingType = sysSizInput.loadSizingType;
        finalSysSizing.coolingPeakLoad = sysSizInput.coolingPeakLoad;
        finalSysSizing.CoolCapControl = sysSizInput.CoolCapControl;
        finalSysSizing.DesOutAirVolFlow = sysSizInput.DesOutAirVolFlow;
        finalSysSizing.SysAirMinFlowRat = sysSizInput.SysAirMinFlowRat;
        finalSysSizing.SysAirMinFlowRatWasAutoSized = sysSizInput.SysAirMinFlowRatWasAutoSized;
        finalSysSizing.PreheatTemp = sysSizInput.PreheatTemp;
        finalSysSizing.PreheatHumRat = sysSizInput.PreheatHumRat;
        finalSysSizing.PrecoolTemp = sysSizInput.PrecoolTemp;
        finalSysSizing.PrecoolHumRat = sysSizInput.PrecoolHumRat;
        finalSysSizing.CoolSupTemp = sysSizInput.CoolSupTemp;
        finalSysSizing.HeatSupTemp = sysSizInput.HeatSupTemp;
        finalSysSizing.CoolSupHumRat = sysSizInput.CoolSupHumRat;
        finalSysSizing.HeatSupHumRat = sysSizInput.HeatSupHumRat;
        finalSysSizing.SizingOption = sysSizInput.SizingOption;
        finalSysSizing.CoolAirDesMethod = sysSizInput.CoolAirDesMethod;
        finalSysSizing.HeatAirDesMethod = sysSizInput.HeatAirDesMethod;
        finalSysSizing.ScaleCoolSAFMethod = sysSizInput.ScaleCoolSAFMethod;
        finalSysSizing.ScaleHeatSAFMethod = sysSizInput.ScaleHeatSAFMethod;
        finalSysSizing.CoolingCapMethod = sysSizInput.CoolingCapMethod;
        finalSysSizing.HeatingCapMethod = sysSizInput.HeatingCapMethod;
        finalSysSizing.ScaledCoolingCapacity = sysSizInput.ScaledCoolingCapacity;
        finalSysSizing.ScaledHeatingCapacity = sysSizInput.ScaledHeatingCapacity;
        finalSysSizing.InpDesCoolAirFlow = sysSizInput.DesCoolAirFlow;
        finalSysSizing.InpDesHeatAirFlow = sysSizInput.DesHeatAirFlow;
        finalSysSizing.SystemOAMethod = sysSizInput.SystemOAMethod;
        finalSysSizing.MaxZoneOAFraction = sysSizInput.MaxZoneOAFraction;
        finalSysSizing.OAAutoSized = sysSizInput.OAAutoSized;
        finalSysSizing.FlowPerFloorAreaCooled = sysSizInput.FlowPerFloorAreaCooled;
        finalSysSizing.FlowPerFloorAreaHeated = sysSizInput.FlowPerFloorAreaHeated;
        finalSysSizing.FractionOfAutosizedCoolingAirflow = sysSizInput.FractionOfAutosizedCoolingAirflow;
        finalSysSizing.FractionOfAutosizedHeatingAirflow = sysSizInput.FractionOfAutosizedHeatingAirflow;
        finalSysSizing.FlowPerCoolingCapacity = sysSizInput.FlowPerCoolingCapacity;
        finalSysSizing.FlowPerHeatingCapacity = sysSizInput.FlowPerHeatingCapacity;

        if (primaryAirSystems.isAllOA) {
            finalSysSizing.CoolOAOption = DataSizing::OAControl::AllOA;
            finalSysSizing.HeatOAOption = DataSizing::OAControl::AllOA;
            calcSysSizing.CoolOAOption = DataSizing::OAControl::AllOA;
            calcSysSizing.HeatOAOption = DataSizing::OAControl::AllOA;
        } else {
            finalSysSizing.CoolOAOption = sysSizInput.CoolOAOption;
            finalSysSizing.HeatOAOption = sysSizInput.HeatOAOption;
            calcSysSizing.CoolOAOption = sysSizInput.CoolOAOption;
            calcSysSizing.HeatOAOption = sysSizInput.HeatOAOption;
        }

        calcSysSizing.loadSizingType = sysSizInput.loadSizingType;
        calcSysSizing.coolingPeakLoad = sysSizInput.coolingPeakLoad;
        calcSysSizing.CoolCapControl = sysSizInput.CoolCapControl;
        calcSysSizing.DesOutAirVolFlow = sysSizInput.DesOutAirVolFlow;
        calcSysSizing.SysAirMinFlowRat = sysSizInput.SysAirMinFlowRat;
        calcSysSizing.SysAirMinFlowRatWasAutoSized = sysSizInput.SysAirMinFlowRatWasAutoSized;
        calcSysSizing.PreheatTemp = sysSizInput.PreheatTemp;
        calcSysSizing.PreheatHumRat = sysSizInput.PreheatHumRat;
        calcSysSizing.PrecoolTemp = sysSizInput.PrecoolTemp;
        calcSysSizing.PrecoolHumRat = sysSizInput.PrecoolHumRat;
        calcSysSizing.CoolSupTemp = sysSizInput.CoolSupTemp;
        calcSysSizing.HeatSupTemp = sysSizInput.HeatSupTemp;
        calcSysSizing.CoolSupHumRat = sysSizInput.CoolSupHumRat;
        calcSysSizing.HeatSupHumRat = sysSizInput.HeatSupHumRat;
        calcSysSizing.SizingOption = sysSizInput.SizingOption;
        calcSysSizing.CoolAirDesMethod = sysSizInput.CoolAirDesMethod;
        calcSysSizing.HeatAirDesMethod = sysSizInput.HeatAirDesMethod;
        calcSysSizing.ScaleCoolSAFMethod = sysSizInput.ScaleCoolSAFMethod;
        calcSysSizing.ScaleHeatSAFMethod = sysSizInput.ScaleHeatSAFMethod;
        calcSysSizing.CoolingCapMethod = sysSizInput.CoolingCapMethod;
        calcSysSizing.HeatingCapMethod = sysSizInput.HeatingCapMethod;
        calcSysSizing.ScaledCoolingCapacity = sysSizInput.ScaledCoolingCapacity;
        calcSysSizing.ScaledHeatingCapacity = sysSizInput.ScaledHeatingCapacity;
        calcSysSizing.InpDesCoolAirFlow = sysSizInput.DesCoolAirFlow;
        calcSysSizing.InpDesHeatAirFlow = sysSizInput.DesHeatAirFlow;
        calcSysSizing.SystemOAMethod = sysSizInput.SystemOAMethod;
        calcSysSizing.MaxZoneOAFraction = sysSizInput.MaxZoneOAFraction;
        calcSysSizing.OAAutoSized = sysSizInput.OAAutoSized;
        calcSysSizing.FlowPerFloorAreaCooled = sysSizInput.FlowPerFloorAreaCooled;
        calcSysSizing.FlowPerFloorAreaHeated = sysSizInput.FlowPerFloorAreaHeated;
        calcSysSizing.FractionOfAutosizedCoolingAirflow = sysSizInput.FractionOfAutosizedCoolingAirflow;
        calcSysSizing.FractionOfAutosizedHeatingAirflow = sysSizInput.FractionOfAutosizedHeatingAirflow;
        calcSysSizing.FlowPerCoolingCapacity = sysSizInput.FlowPerCoolingCapacity;
        calcSysSizing.FlowPerHeatingCapacity = sysSizInput.FlowPerHeatingCapacity;

        finalSysSizing.HeatFlowSeq.dimension(state.dataSimAirServingZones->NumOfTimeStepInDay, 0.0);
        finalSysSizing.SumZoneHeatLoadSeq.dimension(state.dataSimAirServingZones->NumOfTimeStepInDay, 0.0);
        finalSysSizing.CoolFlowSeq.dimension(state.dataSimAirServingZones->NumOfTimeStepInDay, 0.0);
        finalSysSizing.SumZoneCoolLoadSeq.dimension(state.dataSimAirServingZones->NumOfTimeStepInDay, 0.0);
        finalSysSizing.CoolZoneAvgTempSeq.dimension(state.dataSimAirServingZones->NumOfTimeStepInDay, 0.0);
        finalSysSizing.HeatZoneAvgTempSeq.dimension(state.dataSimAirServingZones->NumOfTimeStepInDay, 0.0);
        finalSysSizing.SensCoolCapSeq.dimension(state.dataSimAirServingZones->NumOfTimeStepInDay, 0.0);
        finalSysSizing.TotCoolCapSeq.dimension(state.dataSimAirServingZones->NumOfTimeStepInDay, 0.0);
        finalSysSizing.HeatCapSeq.dimension(state.dataSimAirServingZones->NumOfTimeStepInDay, 0.0);
        finalSysSizing.PreheatCapSeq.dimension(state.dataSimAirServingZones->NumOfTimeStepInDay, 0.0);
        finalSysSizing.SysCoolRetTempSeq.dimension(state.dataSimAirServingZones->NumOfTimeStepInDay, 0.0);
        finalSysSizing.SysCoolRetHumRatSeq.dimension(state.dataSimAirServingZones->NumOfTimeStepInDay, 0.0);
        finalSysSizing.SysHeatRetTempSeq.dimension(state.dataSimAirServingZones->NumOfTimeStepInDay, 0.0);
        finalSysSizing.SysHeatRetHumRatSeq.dimension(state.dataSimAirServingZones->NumOfTimeStepInDay, 0.0);
        finalSysSizing.SysCoolOutTempSeq.dimension(state.dataSimAirServingZones->NumOfTimeStepInDay, 0.0);
        finalSysSizing.SysCoolOutHumRatSeq.dimension(state.dataSimAirServingZones->NumOfTimeStepInDay, 0.0);
        finalSysSizing.SysHeatOutTempSeq.dimension(state.dataSimAirServingZones->NumOfTimeStepInDay, 0.0);
        finalSysSizing.SysHeatOutHumRatSeq.dimension(state.dataSimAirServingZones->NumOfTimeStepInDay, 0.0);
        finalSysSizing.SysDOASHeatAddSeq.dimension(state.dataSimAirServingZones->NumOfTimeStepInDay, 0.0);
        finalSysSizing.SysDOASLatAddSeq.dimension(state.dataSimAirServingZones->NumOfTimeStepInDay, 0.0);
        finalSysSizing.FloorAreaOnAirLoopCooled = 0.0;
        finalSysSizing.FloorAreaOnAirLoopHeated = 0.0;
        calcSysSizing.HeatFlowSeq.dimension(state.dataSimAirServingZones->NumOfTimeStepInDay, 0.0);
        calcSysSizing.SumZoneHeatLoadSeq.dimension(state.dataSimAirServingZones->NumOfTimeStepInDay, 0.0);
        calcSysSizing.CoolFlowSeq.dimension(state.dataSimAirServingZones->NumOfTimeStepInDay, 0.0);
        calcSysSizing.SumZoneCoolLoadSeq.dimension(state.dataSimAirServingZones->NumOfTimeStepInDay, 0.0);
        calcSysSizing.CoolZoneAvgTempSeq.dimension(state.dataSimAirServingZones->NumOfTimeStepInDay, 0.0);
        calcSysSizing.HeatZoneAvgTempSeq.dimension(state.dataSimAirServingZones->NumOfTimeStepInDay, 0.0);
        calcSysSizing.SensCoolCapSeq.dimension(state.dataSimAirServingZones->NumOfTimeStepInDay, 0.0);
        calcSysSizing.TotCoolCapSeq.dimension(state.dataSimAirServingZones->NumOfTimeStepInDay, 0.0);
        calcSysSizing.HeatCapSeq.dimension(state.dataSimAirServingZones->NumOfTimeStepInDay, 0.0);
        calcSysSizing.PreheatCapSeq.dimension(state.dataSimAirServingZones->NumOfTimeStepInDay, 0.0);
        calcSysSizing.SysCoolRetTempSeq.dimension(state.dataSimAirServingZones->NumOfTimeStepInDay, 0.0);
        calcSysSizing.SysCoolRetHumRatSeq.dimension(state.dataSimAirServingZones->NumOfTimeStepInDay, 0.0);
        calcSysSizing.SysHeatRetTempSeq.dimension(state.dataSimAirServingZones->NumOfTimeStepInDay, 0.0);
        calcSysSizing.SysHeatRetHumRatSeq.dimension(state.dataSimAirServingZones->NumOfTimeStepInDay, 0.0);
        calcSysSizing.SysCoolOutTempSeq.dimension(state.dataSimAirServingZones->NumOfTimeStepInDay, 0.0);
        calcSysSizing.SysCoolOutHumRatSeq.dimension(state.dataSimAirServingZones->NumOfTimeStepInDay, 0.0);
        calcSysSizing.SysHeatOutTempSeq.dimension(state.dataSimAirServingZones->NumOfTimeStepInDay, 0.0);
        calcSysSizing.SysHeatOutHumRatSeq.dimension(state.dataSimAirServingZones->NumOfTimeStepInDay, 0.0);
        calcSysSizing.SysDOASHeatAddSeq.dimension(state.dataSimAirServingZones->NumOfTimeStepInDay, 0.0);
        calcSysSizing.SysDOASLatAddSeq.dimension(state.dataSimAirServingZones->NumOfTimeStepInDay, 0.0);
        calcSysSizing.FloorAreaOnAirLoopCooled = 0.0;
        calcSysSizing.FloorAreaOnAirLoopHeated = 0.0;

        auto &sysSizePeakDDNum = state.dataSize->SysSizPeakDDNum(AirLoopNum);
        sysSizePeakDDNum.TimeStepAtSensCoolPk.dimension(state.dataEnvrn->TotDesDays + state.dataEnvrn->TotRunDesPersDays, 0);
        sysSizePeakDDNum.TimeStepAtTotCoolPk.dimension(state.dataEnvrn->TotDesDays + state.dataEnvrn->TotRunDesPersDays, 0);
        sysSizePeakDDNum.TimeStepAtCoolFlowPk.dimension(state.dataEnvrn->TotDesDays + state.dataEnvrn->TotRunDesPersDays, 0);
        sysSizePeakDDNum.TimeStepAtHeatPk.dimension(state.dataEnvrn->TotDesDays + state.dataEnvrn->TotRunDesPersDays, 0);

        if (state.dataGlobal->AnyEnergyManagementSystemInModel) {

            SetupEMSInternalVariable(state,
                                     "Intermediate Air System Main Supply Volume Flow Rate",
                                     finalSysSizing.AirPriLoopName,
                                     "[m3/s]",
                                     finalSysSizing.DesMainVolFlow);
            SetupEMSActuator(state,
                             "Sizing:System",
                             finalSysSizing.AirPriLoopName,
                             "Main Supply Volume Flow Rate",
                             "[m3/s]",
                             finalSysSizing.EMSOverrideDesMainVolFlowOn,
                             finalSysSizing.EMSValueDesMainVolFlow);

            SetupEMSInternalVariable(state,
                                     "Intermediate Air System Coincident Peak Cooling Mass Flow Rate",
                                     finalSysSizing.AirPriLoopName,
                                     "[kg/s]",
                                     finalSysSizing.CoinCoolMassFlow);
            SetupEMSActuator(state,
                             "Sizing:System",
                             finalSysSizing.AirPriLoopName,
                             "Main Supply Coincident Peak Cooling Mass Flow Rate",
                             "[kg/s]",
                             finalSysSizing.EMSOverrideCoinCoolMassFlowOn,
                             finalSysSizing.EMSValueCoinCoolMassFlow);

            SetupEMSInternalVariable(state,
                                     "Intermediate Air System Coincident Peak Heating Mass Flow Rate",
                                     finalSysSizing.AirPriLoopName,
                                     "[kg/s]",
                                     finalSysSizing.CoinHeatMassFlow);
            SetupEMSActuator(state,
                             "Sizing:System",
                             finalSysSizing.AirPriLoopName,
                             "Main Supply Coincident Peak Heating Mass Flow Rate",
                             "[kg/s]",
                             finalSysSizing.EMSOverrideCoinHeatMassFlowOn,
                             finalSysSizing.EMSValueCoinHeatMassFlow);

            SetupEMSInternalVariable(state,
                                     "Intermediate Air System Noncoincident Peak Cooling Mass Flow Rate",
                                     finalSysSizing.AirPriLoopName,
                                     "[kg/s]",
                                     finalSysSizing.NonCoinCoolMassFlow);
            SetupEMSActuator(state,
                             "Sizing:System",
                             finalSysSizing.AirPriLoopName,
                             "Main Supply Noncoincident Peak Cooling Mass Flow Rate",
                             "[kg/s]",
                             finalSysSizing.EMSOverrideNonCoinCoolMassFlowOn,
                             finalSysSizing.EMSValueNonCoinCoolMassFlow);
            SetupEMSInternalVariable(state,
                                     "Intermediate Air System Noncoincident Peak Heating Mass Flow Rate",
                                     finalSysSizing.AirPriLoopName,
                                     "[kg/s]",
                                     finalSysSizing.NonCoinHeatMassFlow);
            SetupEMSActuator(state,
                             "Sizing:System",
                             finalSysSizing.AirPriLoopName,
                             "Main Supply Noncoincident Peak Heating Mass Flow Rate",
                             "[kg/s]",
                             finalSysSizing.EMSOverrideNonCoinHeatMassFlowOn,
                             finalSysSizing.EMSValueNonCoinHeatMassFlow);

            SetupEMSInternalVariable(
                state, "Intermediate Air System Heating Volume Flow Rate", finalSysSizing.AirPriLoopName, "[m3/s]", finalSysSizing.DesHeatVolFlow);
            SetupEMSActuator(state,
                             "Sizing:System",
                             finalSysSizing.AirPriLoopName,
                             "Main Heating Volume Flow Rate",
                             "[m3/s]",
                             finalSysSizing.EMSOverrideDesHeatVolFlowOn,
                             finalSysSizing.EMSValueDesHeatVolFlow);

            SetupEMSInternalVariable(
                state, "Intermediate Air System Cooling Volume Flow Rate", finalSysSizing.AirPriLoopName, "[m3/s]", finalSysSizing.DesCoolVolFlow);
            SetupEMSActuator(state,
                             "Sizing:System",
                             finalSysSizing.AirPriLoopName,
                             "Main Cooling Volume Flow Rate",
                             "[m3/s]",
                             finalSysSizing.EMSOverrideDesCoolVolFlowOn,
                             finalSysSizing.EMSValueDesCoolVolFlow);
            // internal variables useful for sizing air system component models
            SetupEMSInternalVariable(
                state, "Air System Cooling Design Sensible Capacity", finalSysSizing.AirPriLoopName, "[W]", finalSysSizing.SensCoolCap);
            SetupEMSInternalVariable(
                state, "Air System Cooling Design Total Capacity", finalSysSizing.AirPriLoopName, "[W]", finalSysSizing.TotCoolCap);
            SetupEMSInternalVariable(
                state, "Air System Heating Design Sensible Capacity", finalSysSizing.AirPriLoopName, "[W]", finalSysSizing.HeatCap);
            SetupEMSInternalVariable(
                state, "Air System Preheating Design Sensible Capacity", finalSysSizing.AirPriLoopName, "[W]", finalSysSizing.PreheatCap);

            SetupEMSInternalVariable(
                state, "Air System Outdoor Air Design Volume Flow Rate", finalSysSizing.AirPriLoopName, "[m3/s]", finalSysSizing.DesOutAirVolFlow);

            SetupEMSInternalVariable(
                state, "Air System Cooling Design Mixed Air Temperature", finalSysSizing.AirPriLoopName, "[C]", finalSysSizing.MixTempAtCoolPeak);
            SetupEMSInternalVariable(state,
                                     "Air System Cooling Design Mixed Air Humidity Ratio",
                                     finalSysSizing.AirPriLoopName,
                                     "[kgWater/kgDryAir]",
                                     finalSysSizing.MixHumRatAtCoolPeak);
            SetupEMSInternalVariable(
                state, "Air System Cooling Design Return Air Temperature", finalSysSizing.AirPriLoopName, "[C]", finalSysSizing.RetTempAtCoolPeak);
            SetupEMSInternalVariable(state,
                                     "Air System Cooling Design Return Air Humidity Ratio",
                                     finalSysSizing.AirPriLoopName,
                                     "[kgWater/kgDryAir]",
                                     finalSysSizing.RetHumRatAtCoolPeak);
            SetupEMSInternalVariable(
                state, "Air System Cooling Design Outdoor Air Temperature", finalSysSizing.AirPriLoopName, "[C]", finalSysSizing.OutTempAtCoolPeak);
            SetupEMSInternalVariable(state,
                                     "Air System Cooling Design Outdoor Air Humidity Ratio",
                                     finalSysSizing.AirPriLoopName,
                                     "[kgWater/kgDryAir]",
                                     finalSysSizing.OutHumRatAtCoolPeak);

            SetupEMSInternalVariable(
                state, "Air System Heating Design Mixed Air Temperature", finalSysSizing.AirPriLoopName, "[C]", finalSysSizing.HeatMixTemp);
            SetupEMSInternalVariable(state,
                                     "Air System Heating Design Mixed Air Humidity Ratio",
                                     finalSysSizing.AirPriLoopName,
                                     "[kgWater/kgDryAir]",
                                     finalSysSizing.HeatMixHumRat);
            SetupEMSInternalVariable(
                state, "Air System Heating Design Return Air Temperature", finalSysSizing.AirPriLoopName, "[C]", finalSysSizing.HeatRetTemp);
            SetupEMSInternalVariable(state,
                                     "Air System Heating Design Return Air Humidity Ratio",
                                     finalSysSizing.AirPriLoopName,
                                     "[kgWater/kgDryAir]",
                                     finalSysSizing.HeatRetHumRat);
            SetupEMSInternalVariable(
                state, "Air System Heating Design Outdoor Air Temperature", finalSysSizing.AirPriLoopName, "[C]", finalSysSizing.HeatOutTemp);
            SetupEMSInternalVariable(state,
                                     "Air System Heating Design Outdoor Air Humidity Ratio",
                                     finalSysSizing.AirPriLoopName,
                                     "[kgWater/kgDryAir]",
                                     finalSysSizing.HeatOutHumRat);
        }

    } // end the primary air system loop
}

void SizeSysOutdoorAir(EnergyPlusData &state)
{

    using namespace OutputReportPredefined;

    Real64 MinOAFlow;                // design minimum outside air flow for a system
    Real64 ZoneOAFracCooling;        // zone OA fraction for cooling design air flow
    Real64 ZoneOAFracHeating;        // zone OA fraction for heating design air flow
    Real64 ZoneSA;                   // Zone supply air flow rate
    Real64 ZonePA;                   // Zone primary air flow rate
    Real64 ClgSupplyAirAdjustFactor; // temporary variable
    Real64 HtgSupplyAirAdjustFactor; // temporary variable
    Real64 SysOAUnc;                 // uncorrected system OA summing up people and area based OA for all zones for VRP
    Real64 ZoneOAUnc;                // uncorrected zone OA summing up people and area based OA for each zone

    // begin system OA calcs, this is the first pass, std 62.1 calcs are redone after adjustments and zone units are set up
    // call refactored routine for Pz, Ps and D
    SizingManager::DetermineSystemPopulationDiversity(state);

    // If the system design minimum outside air flow rate is autosized, calculate it from the zone data
    // Note that all TermUnitFinalZoneSizing values have already been scaled by air terminal sizing factors
    for (int AirLoopNum = 1; AirLoopNum <= state.dataHVACGlobal->NumPrimaryAirSys; ++AirLoopNum) {
        auto &finalSysSizing = state.dataSize->FinalSysSizing(AirLoopNum);
        auto &airToZoneNodeInfo = state.dataAirLoop->AirToZoneNodeInfo(AirLoopNum);
        MinOAFlow = 0.0;
        SysOAUnc = 0.0;
        ClgSupplyAirAdjustFactor = 1.0;
        HtgSupplyAirAdjustFactor = 1.0;
        int SysSizNum = Util::FindItemInList(finalSysSizing.AirPriLoopName, state.dataSize->SysSizInput, &SystemSizingInputData::AirPriLoopName);
        if (SysSizNum == 0) SysSizNum = 1; // use first when none applicable
        if (finalSysSizing.OAAutoSized) {
            int NumZonesCooled = airToZoneNodeInfo.NumZonesCooled;

            // people related code removed, see SizingManager::DetermineSystemPopulationDiversity

            for (int ZonesCooledNum = 1; ZonesCooledNum <= NumZonesCooled; ++ZonesCooledNum) {
                int TermUnitSizingIndex = airToZoneNodeInfo.TermUnitCoolSizingIndex(ZonesCooledNum);
                if (TermUnitSizingIndex == 0) {
                    ShowSevereError(state,
                                    format("SetUpSysSizingArray: TermUnitSizingIndex = 0 for AirLoop={}, Zone ={}",
                                           airToZoneNodeInfo.AirLoopName,
                                           state.dataHeatBal->Zone(airToZoneNodeInfo.CoolCtrlZoneNums(ZonesCooledNum)).Name));
                    ShowFatalError(state, "This is a defect. Please report this issue.");
                }
                auto &termUnitSizing = state.dataSize->TermUnitSizing(TermUnitSizingIndex);
                auto &termUnitFinalZoneSizing = state.dataSize->TermUnitFinalZoneSizing(TermUnitSizingIndex);
                if (SysSizNum > 0) {
                    ZoneOAUnc =
                        termUnitFinalZoneSizing.TotalOAFromPeople +
                        termUnitFinalZoneSizing.TotalOAFromArea; // should not have diversity at this point (no should have diversity in Vou if VRP)
                    if (state.dataSize->SysSizInput(SysSizNum).SystemOAMethod == SysOAMethod::ZoneSum) { // ZoneSum Method
                        SysOAUnc += ZoneOAUnc;
                    } else if (state.dataSize->SysSizInput(SysSizNum).SystemOAMethod == SysOAMethod::VRP ||
                               state.dataSize->SysSizInput(SysSizNum).SystemOAMethod == SysOAMethod::SP) { // Ventilation Rate Procedure
                        SysOAUnc += termUnitFinalZoneSizing.TotalOAFromPeople * state.dataSize->DBySys(AirLoopNum) +
                                    termUnitFinalZoneSizing.TotalOAFromArea; // apply D to people term
                    }
                    state.dataSize->SumRpxPzBySys(AirLoopNum) += termUnitFinalZoneSizing.TotalOAFromPeople;
                    state.dataSize->SumRaxAzBySys(AirLoopNum) += termUnitFinalZoneSizing.TotalOAFromArea;

                    // save for Standard 62 tabular report
                    state.dataSize->VbzByZone(TermUnitSizingIndex) = ZoneOAUnc; // fixed now, previously RHS already had Ez factored in.
                    // Save Std 62.1 cooling ventilation required by zone
                    if (termUnitFinalZoneSizing.ZoneADEffCooling > 0.0) {
                        termUnitFinalZoneSizing.VozClgByZone = ZoneOAUnc / termUnitFinalZoneSizing.ZoneADEffCooling;
                    } else {
                        termUnitFinalZoneSizing.VozClgByZone = ZoneOAUnc;
                    }

                    if (state.dataSize->SysSizInput(SysSizNum).SystemOAMethod == SysOAMethod::ZoneSum) { // ZoneSum Method
                        MinOAFlow += termUnitFinalZoneSizing.MinOA;
                        if (termUnitFinalZoneSizing.DesCoolVolFlow > 0.0) {
                            ZoneOAFracCooling = termUnitFinalZoneSizing.VozClgByZone /
                                                termUnitFinalZoneSizing.DesCoolVolFlow; // calculate anyway for use with zone OA max fraction below
                        } else {
                            ZoneOAFracCooling = 0.0;
                        }
                    } else if (state.dataSize->SysSizInput(SysSizNum).SystemOAMethod == SysOAMethod::VRP ||
                               state.dataSize->SysSizInput(SysSizNum).SystemOAMethod == SysOAMethod::SP) { // Ventilation Rate Procedure
                        // CR 8872 - check to see if uncorrected OA is calculated to be greater than 0
                        if (!(ZoneOAUnc > 0.0)) {
                            ShowSevereError(
                                state, format("Sizing:System - The system outdoor air method is set to VRP in {}", finalSysSizing.AirPriLoopName));
                            ShowContinueError(
                                state,
                                format("But zone \"{}\" associated with system does not have OA flow/person", termUnitFinalZoneSizing.ZoneName));
                            ShowContinueError(state,
                                              "or flow/area values specified in DesignSpecification:OutdoorAir object associated with the zone");
                        }

                        // Save Std 62.1 cooling ventilation required by zone
                        MinOAFlow += termUnitFinalZoneSizing.VozClgByZone; // Don't include D

                        if (termUnitFinalZoneSizing.DesCoolVolFlow > 0.0) {
                            if (termUnitFinalZoneSizing.ZoneSecondaryRecirculation > 0.0 || termUnitFinalZoneSizing.DesCoolVolFlowMin <= 0) {
                                // multi-path system or VAV Minimum not defined
                                ZoneOAFracCooling =
                                    termUnitFinalZoneSizing.VozClgByZone /
                                    termUnitFinalZoneSizing.DesCoolVolFlow; // this should be based on final atu flows, not sizing design

                            } else {
                                // Single path; Use VAV Minimum as the Vpz in the Zp = Voz / Vpz equations
                                ZoneOAFracCooling =
                                    termUnitFinalZoneSizing.VozClgByZone /
                                    termUnitFinalZoneSizing.DesCoolVolFlowMin; // this should be based on final atu flows, not sizing design
                            }
                        } else {
                            ZoneOAFracCooling = 0.0;
                        }
                    } else { // error
                    }
                } else { // ZoneSum Method
                    MinOAFlow += termUnitFinalZoneSizing.MinOA;
                    ZoneOAFracCooling = 0.0;
                }

                // Calc maximum zone OA fraction and supply air adjustment factor based on
                // user entered max allowed OA fraction
                if (finalSysSizing.MaxZoneOAFraction > 0 && ZoneOAFracCooling > finalSysSizing.MaxZoneOAFraction) {
                    if (finalSysSizing.CoolAirDesMethod == DataSizing::AirflowSizingMethod::FromDDCalc) { // DesignDay Method
                        ClgSupplyAirAdjustFactor = ZoneOAFracCooling / finalSysSizing.MaxZoneOAFraction;
                        if (termUnitFinalZoneSizing.ZoneSecondaryRecirculation > 0.0 || termUnitFinalZoneSizing.DesCoolVolFlowMin <= 0) {
                            // multi-path system or VAV Minimum not defined
                            termUnitFinalZoneSizing.DesCoolVolFlow *= ClgSupplyAirAdjustFactor;
                        } else {
                            // Single path; Use VAV Minimum as the Vpz in the Zp = Voz / Vpz equations
                            termUnitFinalZoneSizing.DesCoolVolFlowMin *=
                                ClgSupplyAirAdjustFactor; // from code inspection value set here is used above, before being set.

                            // Don't allow the design cooling airflow to be less than the VAV minimum airflow
                            termUnitFinalZoneSizing.DesCoolVolFlow =
                                max(termUnitFinalZoneSizing.DesCoolVolFlow, termUnitFinalZoneSizing.DesCoolVolFlowMin);
                        }
                        // Don't allow the design terminal airflow to be less than the design cooling airflow
                        termUnitSizing.AirVolFlow = max(termUnitSizing.AirVolFlow, termUnitFinalZoneSizing.DesCoolVolFlow);
                        ZoneOAFracCooling = finalSysSizing.MaxZoneOAFraction;
                    } else {
                        ClgSupplyAirAdjustFactor = 1.0;
                    }
                } else {
                    ClgSupplyAirAdjustFactor = 1.0;
                }

                ZoneSA = 0.0;
                ZonePA = 0.0;
                state.dataSimAirServingZones->EpSSOA = 1.0;
                if (termUnitFinalZoneSizing.ZoneSecondaryRecirculation > 0.0) { // multi-path system
                    // Vpz: "Primary" supply air from main air handler served by an oa mixer
                    ZonePA = termUnitFinalZoneSizing.DesCoolVolFlow;
                    // Vdz: "Discharge" supply air delivered to zone by terminal unit
                    ZoneSA = max(termUnitSizing.AirVolFlow, ZonePA);

                    // For re-circulation systems, Vpz used to determine Zpz is the design terminal airflow
                    // Std 62.1-2010, section 6.2.5.1: "Vpz (used to determin Zpz) is the primary airflow rate
                    // rate to the ventilation zone from the air handler, including outdoor air and recirculated air.
                    // MJW - Not sure this is correct, seems like it should be ZonePA - above comments contradict each other
                    state.dataSize->VpzMinClgByZone(TermUnitSizingIndex) = ZoneSA;

                } else { // single path system
                    // Vdz: "Discharge" supply air delivered to zone by terminal unit
                    ZonePA = termUnitFinalZoneSizing.DesCoolVolFlow;
                    // Vpz: "Primary" supply air from main air handler served by an oa mixer
                    ZoneSA = termUnitFinalZoneSizing.DesCoolVolFlow;

                    // Save VpzMin in case this is a single path VAV system.
                    // Std 62.1-2010, section 6.2.5.1: "For VAV-system design purposes, Vpz is the lowest zone primary
                    // airflow value expected at the design condition analyzed."
                    state.dataSize->VpzMinClgByZone(TermUnitSizingIndex) =
                        termUnitFinalZoneSizing.DesCoolVolFlowMin; // this may be getting used before it gets filled ??

                    // In case for some reason the VAV minimum has not been defined, use the design primary airflow
                    if (termUnitFinalZoneSizing.DesCoolVolFlowMin <= 0) state.dataSize->VpzMinClgByZone(TermUnitSizingIndex) = ZonePA;
                }

                // save zone discharge supply airflow
                state.dataSize->VdzClgByZone(TermUnitSizingIndex) = ZoneSA;

                // save Vpz zone primary airflow for standard 62.1 report
                state.dataSize->VpzClgByZone(TermUnitSizingIndex) = ZonePA;
                state.dataSize->VpzClgSumBySys(AirLoopNum) += ZonePA;

                // Fraction of required zone ventilation to minimum primary airflow expected at condition analyzed
                termUnitFinalZoneSizing.ZpzClgByZone = 0.0;
                if (state.dataSize->VpzMinClgByZone(TermUnitSizingIndex) > 0) {
                    termUnitFinalZoneSizing.ZpzClgByZone =
                        min(1.0, termUnitFinalZoneSizing.VozClgByZone / state.dataSize->VpzMinClgByZone(TermUnitSizingIndex));
                }

                // calc zone primary air fraction
                if (ZoneSA > 0.0) state.dataSimAirServingZones->EpSSOA = ZonePA / ZoneSA;
                if (state.dataSimAirServingZones->EpSSOA > 1.0) state.dataSimAirServingZones->EpSSOA = 1.0;
                termUnitFinalZoneSizing.ZonePrimaryAirFraction = state.dataSimAirServingZones->EpSSOA;
                termUnitFinalZoneSizing.ZoneOAFracCooling = ZoneOAFracCooling;

                // determined cooled zone floor area in an airloop
                finalSysSizing.FloorAreaOnAirLoopCooled += termUnitFinalZoneSizing.TotalZoneFloorArea;

                termUnitFinalZoneSizing.SupplyAirAdjustFactor = max(ClgSupplyAirAdjustFactor, HtgSupplyAirAdjustFactor);
            }

            int NumZonesHeated = airToZoneNodeInfo.NumZonesHeated;
            if (NumZonesHeated > 0) {
                for (int ZonesHeatedNum = 1; ZonesHeatedNum <= NumZonesHeated; ++ZonesHeatedNum) {
                    int TermUnitSizingIndex = airToZoneNodeInfo.TermUnitHeatSizingIndex(ZonesHeatedNum);
                    if (TermUnitSizingIndex == 0) {
                        ShowSevereError(state,
                                        format("SetUpSysSizingArray: TermUnitSizingIndex = 0 for AirLoop={}, Zone ={}",
                                               airToZoneNodeInfo.AirLoopName,
                                               state.dataHeatBal->Zone(airToZoneNodeInfo.HeatCtrlZoneNums(ZonesHeatedNum)).Name));
                        ShowFatalError(state, "This is a defect. Please report this issue.");
                    }
                    auto &termUnitSizing = state.dataSize->TermUnitSizing(TermUnitSizingIndex);
                    auto &termUnitFinalZoneSizing = state.dataSize->TermUnitFinalZoneSizing(TermUnitSizingIndex);
                    int MatchingCooledZoneNum =
                        General::FindNumberInList(TermUnitSizingIndex, airToZoneNodeInfo.TermUnitCoolSizingIndex, NumZonesCooled);
                    if (MatchingCooledZoneNum == 0) {
                        if (SysSizNum > 0) {
                            ZoneOAUnc = termUnitFinalZoneSizing.TotalOAFromPeople +
                                        termUnitFinalZoneSizing.TotalOAFromArea; // should not have diversity at this point
                            if (state.dataSize->SysSizInput(SysSizNum).SystemOAMethod == SysOAMethod::ZoneSum) { // ZoneSum Method
                                SysOAUnc += ZoneOAUnc;
                            } else if (state.dataSize->SysSizInput(SysSizNum).SystemOAMethod == SysOAMethod::VRP ||
                                       state.dataSize->SysSizInput(SysSizNum).SystemOAMethod ==
                                           SysOAMethod::SP) { // Ventilation Rate and Simplified Procedure
                                SysOAUnc += termUnitFinalZoneSizing.TotalOAFromPeople * state.dataSize->DBySys(AirLoopNum) +
                                            termUnitFinalZoneSizing.TotalOAFromArea; // apply D to people term
                            }
                            state.dataSize->SumRpxPzBySys(AirLoopNum) += termUnitFinalZoneSizing.TotalOAFromPeople;
                            state.dataSize->SumRaxAzBySys(AirLoopNum) += termUnitFinalZoneSizing.TotalOAFromArea;
                            // save for Standard 62 tabular report
                            state.dataSize->VbzByZone(TermUnitSizingIndex) = ZoneOAUnc; // fixed now, previously RHS already had Ez factored in.
                            // Save Std 62.1 heating ventilation required by zone
                            if (termUnitFinalZoneSizing.ZoneADEffHeating > 0.0) {
                                termUnitFinalZoneSizing.VozHtgByZone = ZoneOAUnc / termUnitFinalZoneSizing.ZoneADEffHeating;
                            } else {
                                termUnitFinalZoneSizing.VozHtgByZone = ZoneOAUnc;
                            }

                            if (state.dataSize->SysSizInput(SysSizNum).SystemOAMethod == SysOAMethod::ZoneSum) { // ZoneSum Method
                                MinOAFlow += termUnitFinalZoneSizing.MinOA;
                                if (termUnitFinalZoneSizing.DesHeatVolFlow > 0.0) {
                                    ZoneOAFracHeating =
                                        termUnitFinalZoneSizing.VozHtgByZone /
                                        termUnitFinalZoneSizing.DesHeatVolFlow; // calculate anyway for use with zone OA max fraction below
                                } else {
                                    ZoneOAFracHeating = 0.0;
                                }

                            } else if (state.dataSize->SysSizInput(SysSizNum).SystemOAMethod == SysOAMethod::VRP ||
                                       state.dataSize->SysSizInput(SysSizNum).SystemOAMethod ==
                                           SysOAMethod::SP) { // Ventilation Rate and Simplified Procedure
                                // CR 8872 - check to see if uncorrected OA is calculated to be greater than 0
                                if (!(ZoneOAUnc > 0.0)) {
                                    ShowSevereError(
                                        state,
                                        format("Sizing:System - The system outdoor air method is set to VRP in {}", finalSysSizing.AirPriLoopName));
                                    ShowContinueError(state,
                                                      format("But zone \"{}\" associated with system does not have OA flow/person",
                                                             termUnitFinalZoneSizing.ZoneName));
                                    ShowContinueError(state,
                                                      "or flow/area values specified in DesignSpecification:OutdoorAir object associated "
                                                      "with the zone");
                                }

                                // Save Std 62.1 heating ventilation required by zone
                                MinOAFlow += termUnitFinalZoneSizing.VozHtgByZone; // Don't include D

                                if (termUnitFinalZoneSizing.DesHeatVolFlow > 0.0) {
                                    if (termUnitFinalZoneSizing.ZoneSecondaryRecirculation > 0.0) { // multi-path system
                                        // multi-path system
                                        ZoneOAFracHeating = termUnitFinalZoneSizing.VozHtgByZone / termUnitSizing.AirVolFlow;
                                    } else {
                                        // Single path system
                                        ZoneOAFracHeating = termUnitFinalZoneSizing.VozHtgByZone / termUnitFinalZoneSizing.DesHeatVolFlow;
                                    }
                                } else {
                                    ZoneOAFracHeating = 0.0;
                                }
                            } else { // would be error
                            }
                        } else { // ZoneSum Method
                            MinOAFlow += termUnitFinalZoneSizing.MinOA;
                            ZoneOAFracHeating = 0.0;
                        }
                    } else { // matching cooled zone > 0
                        //?? so what happens if zone is both heated and cooled this makes little sense?  Don't want to double count in
                        // MinOAFlow
                        // but still need to do std62.1 heating calcs ??
                        ZoneOAFracHeating = 0.0;
                    }

                    // Calc maximum zone OA fraction and supply air adjustment factor based
                    // on user entered max allowed OA fraction
                    if (finalSysSizing.MaxZoneOAFraction > 0 && ZoneOAFracHeating > finalSysSizing.MaxZoneOAFraction) {
                        if (finalSysSizing.CoolAirDesMethod == AirflowSizingMethod::FromDDCalc) { // DesignDay Method
                            HtgSupplyAirAdjustFactor = ZoneOAFracHeating / finalSysSizing.MaxZoneOAFraction;
                            if (termUnitFinalZoneSizing.ZoneSecondaryRecirculation > 0.0 || termUnitFinalZoneSizing.DesCoolVolFlowMin <= 0) {
                                // multi-path system or VAV Heating airflow max not defined
                                termUnitSizing.AirVolFlow *= HtgSupplyAirAdjustFactor;
                            } else {
                                // Single path; Use VAV Heating airflow max as the Vpz in the Zp = Voz / Vpz equations
                                termUnitFinalZoneSizing.DesHeatVolFlow *= HtgSupplyAirAdjustFactor;
                                // Don't allow the design terminal airflow to be less than the design heating airflow
                                termUnitSizing.AirVolFlow = max(termUnitSizing.AirVolFlow, termUnitFinalZoneSizing.DesHeatVolFlow);
                            }
                            ZoneOAFracHeating = finalSysSizing.MaxZoneOAFraction;
                        } else {
                            HtgSupplyAirAdjustFactor = 1.0;
                        }
                    } else {
                        HtgSupplyAirAdjustFactor = 1.0;
                    }

                    ZoneSA = 0.0;
                    ZonePA = 0.0;
                    state.dataSimAirServingZones->EpSSOA = 1.0;
                    if (termUnitFinalZoneSizing.ZoneSecondaryRecirculation > 0.0) { // multi-path system
                        // Vpz: "Primary" supply air from main air handler served by an oa mixer
                        ZonePA = termUnitFinalZoneSizing.DesHeatVolFlow;
                        // Vdz: "Discharge" supply air delivered to zone by terminal unit
                        ZoneSA = max(termUnitSizing.AirVolFlow, ZonePA);

                        // For re-circulation systems, Vpz used to determine Zpz is the design terminal airflow
                        // Std 62.1-2010, section 6.2.5.1: "Vpz (used to determin Zpz) is the primary airflow rate
                        // rate to the ventilation zone from the air handler, including outdoor air and recirculated air.
                        state.dataSize->VpzMinHtgByZone(TermUnitSizingIndex) = ZoneSA;

                    } else { // single path system

                        ZonePA = termUnitFinalZoneSizing.DesHeatVolFlow;
                        ZoneSA = termUnitFinalZoneSizing.DesHeatVolFlow;

                        // We do not use the cooling VAV min for heating because the VAV-box heating maximum may be larger.
                        state.dataSize->VpzMinHtgByZone(TermUnitSizingIndex) = ZoneSA;
                    }

                    // save Vdz zone discharge supply airflow for standard 62.1 report
                    state.dataSize->VdzHtgByZone(TermUnitSizingIndex) = ZoneSA;

                    // save Vpz zone primary airflow for standard 62.1 report
                    state.dataSize->VpzHtgByZone(TermUnitSizingIndex) = ZonePA;
                    state.dataSize->VpzHtgSumBySys(AirLoopNum) += ZonePA;

                    // Fraction of required zone ventilation to minimum primary airflow expected at condition analyzed
                    termUnitFinalZoneSizing.ZpzHtgByZone = 0.0;
                    if (state.dataSize->VpzMinHtgByZone(TermUnitSizingIndex) > 0) {
                        termUnitFinalZoneSizing.ZpzHtgByZone =
                            min(1.0, termUnitFinalZoneSizing.VozHtgByZone / state.dataSize->VpzMinHtgByZone(TermUnitSizingIndex));
                    }

                    // calc zone primary air fraction
                    if (ZoneSA > 0.0) state.dataSimAirServingZones->EpSSOA = ZonePA / ZoneSA;
                    if (state.dataSimAirServingZones->EpSSOA > 1.0) state.dataSimAirServingZones->EpSSOA = 1.0;
                    termUnitFinalZoneSizing.ZonePrimaryAirFractionHtg = state.dataSimAirServingZones->EpSSOA;
                    termUnitFinalZoneSizing.ZoneOAFracHeating = ZoneOAFracHeating;

                    // determined heated zone floor area in an airloop
                    finalSysSizing.FloorAreaOnAirLoopHeated += termUnitFinalZoneSizing.TotalZoneFloorArea;

                    termUnitFinalZoneSizing.SupplyAirAdjustFactor = max(ClgSupplyAirAdjustFactor, HtgSupplyAirAdjustFactor);

                } // end for loop of heated zones

            } else { // getting heating flow based values for Std 62.1 report for single path systems
                ZoneOAFracHeating = 0.0;
                for (int ZonesHeatedNum = 1; ZonesHeatedNum <= NumZonesCooled; ++ZonesHeatedNum) {
                    int TermUnitSizingIndex = airToZoneNodeInfo.TermUnitCoolSizingIndex(ZonesHeatedNum);
                    if (TermUnitSizingIndex == 0) {
                        ShowSevereError(state,
                                        format("SetUpSysSizingArray: TermUnitSizingIndex = 0 for AirLoop={}, Zone ={}",
                                               airToZoneNodeInfo.AirLoopName,
                                               state.dataHeatBal->Zone(airToZoneNodeInfo.CoolCtrlZoneNums(ZonesHeatedNum)).Name));
                        ShowFatalError(state, "This is a defect. Please report this issue.");
                    }
                    auto &termUnitSizing = state.dataSize->TermUnitSizing(TermUnitSizingIndex);
                    auto &termUnitFinalZoneSizing = state.dataSize->TermUnitFinalZoneSizing(TermUnitSizingIndex);
                    // Save Std 62.1 heating ventilation required by zone
                    if (termUnitFinalZoneSizing.ZoneADEffHeating > 0.0) {
                        termUnitFinalZoneSizing.VozHtgByZone =
                            state.dataSize->VbzByZone(TermUnitSizingIndex) / termUnitFinalZoneSizing.ZoneADEffHeating;
                    } else {
                        termUnitFinalZoneSizing.VozHtgByZone = state.dataSize->VbzByZone(TermUnitSizingIndex);
                    }

                    if (termUnitFinalZoneSizing.DesHeatVolFlow > 0.0) {
                        if (termUnitFinalZoneSizing.ZoneSecondaryRecirculation > 0.0) { // multi-path system
                            // multi-path system
                            if (termUnitSizing.AirVolFlow != 0) {
                                ZoneOAFracHeating = termUnitFinalZoneSizing.VozHtgByZone / termUnitSizing.AirVolFlow;
                            }
                        } else {
                            // Single path system
                            ZoneOAFracHeating = termUnitFinalZoneSizing.VozHtgByZone / termUnitFinalZoneSizing.DesHeatVolFlow;
                        }
                    } else {
                        ZoneOAFracHeating = 0.0;
                    }

                    // Calc maximum zone OA fraction and supply air adjustment factor based
                    // on user entered max allowed OA fraction - a TRACE feature
                    if (finalSysSizing.MaxZoneOAFraction > 0 && ZoneOAFracHeating > finalSysSizing.MaxZoneOAFraction) {
                        if (finalSysSizing.HeatAirDesMethod == AirflowSizingMethod::FromDDCalc) { // DesignDay Method
                            HtgSupplyAirAdjustFactor = ZoneOAFracHeating / finalSysSizing.MaxZoneOAFraction;
                            if (termUnitFinalZoneSizing.ZoneSecondaryRecirculation > 0.0 || termUnitFinalZoneSizing.DesCoolVolFlowMin <= 0) {
                                // multi-path system or VAV Heating airflow max not defined
                                termUnitSizing.AirVolFlow *= HtgSupplyAirAdjustFactor;
                            } else {
                                // Single path; Use VAV Heating airflow max as the Vpz in the Zp = Voz / Vpz equations
                                termUnitFinalZoneSizing.DesHeatVolFlow *= HtgSupplyAirAdjustFactor;
                                // Don't allow the design terminal airflow to be less than the design heating airflow
                                termUnitSizing.AirVolFlow = max(termUnitSizing.AirVolFlow, termUnitFinalZoneSizing.DesHeatVolFlow);
                            }
                            ZoneOAFracHeating = finalSysSizing.MaxZoneOAFraction;
                        }
                    }
                    ZonePA = termUnitFinalZoneSizing.DesHeatVolFlow;
                    ZoneSA = termUnitFinalZoneSizing.DesHeatVolFlow;
                    // save Vdz zone discharge airflow for standard 62.1 report
                    state.dataSize->VdzHtgByZone(TermUnitSizingIndex) = ZoneSA;
                    // save Vpz zone primary airflow for standard 62.1 report
                    state.dataSize->VpzHtgByZone(TermUnitSizingIndex) = ZonePA;
                    state.dataSize->VpzHtgSumBySys(AirLoopNum) += ZonePA;

                    // We do not use the cooling VAV min for heating because the VAV-box heating maximum may be larger.
                    state.dataSize->VpzMinHtgByZone(TermUnitSizingIndex) = ZoneSA;

                    // Fraction of required zone ventilation to minimum primary airflow expected at condition analyzed
                    termUnitFinalZoneSizing.ZpzHtgByZone = 0.0;
                    if (state.dataSize->VpzMinHtgByZone(TermUnitSizingIndex) > 0) {
                        termUnitFinalZoneSizing.ZpzHtgByZone =
                            termUnitFinalZoneSizing.VozHtgByZone / state.dataSize->VpzMinHtgByZone(TermUnitSizingIndex);
                    }

                    // calc zone primary air fraction
                    state.dataSimAirServingZones->EpSSOA = 1.0;
                    if (ZoneSA > 0.0) state.dataSimAirServingZones->EpSSOA = ZonePA / ZoneSA;
                    if (state.dataSimAirServingZones->EpSSOA > 1.0) state.dataSimAirServingZones->EpSSOA = 1.0;
                    termUnitFinalZoneSizing.ZonePrimaryAirFractionHtg = state.dataSimAirServingZones->EpSSOA;
                    termUnitFinalZoneSizing.ZoneOAFracHeating = ZoneOAFracHeating;
                    termUnitFinalZoneSizing.SupplyAirAdjustFactor = max(ClgSupplyAirAdjustFactor, HtgSupplyAirAdjustFactor);

                } // end for loop over cooled zones (for htg calcs though)
                finalSysSizing.FloorAreaOnAirLoopHeated = finalSysSizing.FloorAreaOnAirLoopCooled;
            }

            finalSysSizing.SysUncOA = SysOAUnc;
            state.dataSize->CalcSysSizing(AirLoopNum).SysUncOA = SysOAUnc;
            state.dataSize->VouBySys(AirLoopNum) = SysOAUnc;

            finalSysSizing.DesOutAirVolFlow = MinOAFlow;
            state.dataSize->CalcSysSizing(AirLoopNum).DesOutAirVolFlow = MinOAFlow;

            for (int DesDayEnvrnNum = 1; DesDayEnvrnNum <= state.dataEnvrn->TotDesDays + state.dataEnvrn->TotRunDesPersDays; ++DesDayEnvrnNum) {
                state.dataSize->SysSizing(DesDayEnvrnNum, AirLoopNum).DesOutAirVolFlow = finalSysSizing.DesOutAirVolFlow;
            }
        }
    }

    // END SYSTEM OA CALCS

    // have moved std 62.1 table report writing to ManageSystemVentilationAdjustments in SizingManager
}

void UpdateSysSizing(EnergyPlusData &state, Constant::CallIndicator const CallIndicator)
{

    // SUBROUTINE INFORMATION:
    //       AUTHOR         Fred Buhl
    //       DATE WRITTEN   February 2001

    // PURPOSE OF THIS SUBROUTINE:
    // Update the result variables of the zone sizing calculation

    // METHODOLOGY EMPLOYED:
    // CallIndicator = 1 (BeginDay) zero the result arrays
    // CallIndicator = 2 (DuringDay) fill arrays, averaging over 1 zone time step
    // CallIndicator = 3 (EndDay) calculate daily maxima
    // CallIndicator = 5 (EndSysSizingCalc) write out results

    // Using/Aliasing
    using EMSManager::ManageEMS;
    using General::FindNumberInList;
    using Psychrometrics::PsyCpAirFnW;
    using Psychrometrics::PsyHFnTdbW;
    using Psychrometrics::PsyRhoAirFnPbTdbW;
    using namespace OutputReportPredefined;
    using namespace DataSizing;

    // Locals
    int numOfTimeStepInDay; // number of zone time steps in a day

    // SUBROUTINE LOCAL VARIABLE DECLARATIONS:
    int AirLoopNum;                // primary air system index
    int TimeStepInDay;             // zone time step in day
    int TimeStepIndex;             // zone time step index
    int I;                         // write statement index
    int J;                         // write statement index
    Real64 SysCoolRetTemp;         // system cooling return temperature for a time step [C]
    Real64 SysHeatRetTemp;         // system heating return temperature for a time step [C]
    Real64 RhoAir;                 // density of air kg/m3
    Real64 OutAirFrac;             // outside air fraction
    Real64 SysCoolMixTemp;         // system cooling mixed air temperature [C]
    Real64 SysHeatMixTemp;         // system heating mixed air temperature [C]
    Real64 SysSensCoolCap;         // system sensible cooling capacity [W]
    Real64 SysTotCoolCap;          // system total cooling capacity [W]
    Real64 SysCoolZoneAvgTemp;     // system cooling zone average temperature [C]
    Real64 SysHeatZoneAvgTemp;     // system heating zone average temperature [C]
    Real64 SysHeatCap;             // system heating capacity [W]
    int HourCounter;               // Hour Counter
    int TimeStepCounter;           // Time Step Counter
    int Minutes;                   // Current Minutes Counter
    int HourPrint;                 // Hour to print (timestamp)
    int DDNum;                     // design day index
    int CoolDDNum;                 // design day index of a peak cooling day
    int HeatDDNum;                 // design day index of a peak cooling day
    int CoolTimeStepNum;           // time step index (in day) of a cooling peak
    int HeatTimeStepNum;           // time step index (in day) of a cooling peak
    Real64 OutAirTemp;             // outside air temperature
    Real64 OutAirHumRat;           // outside air humifity ratio
    Real64 SysCoolMixHumRat;       // system cooling mixed air humidity ratio [kg water/kg dry air]
    Real64 SysCoolRetHumRat;       // system coolingreturn air humifity ratio [kg water/kg dry air]
    Real64 SysHeatMixHumRat;       // system heating mixed air humidity ratio [kg water/kg dry air]
    Real64 SysHeatRetHumRat;       // system heatingreturn air humifity ratio [kg water/kg dry air]
    Real64 SysCoolOutTemp;         // system cooling outside air temperature [C]
    Real64 SysCoolOutHumRat;       // system cooling outside air humidity ratio [kg water/kg dry air]
    Real64 SysHeatOutTemp;         // system heating outside air temperature [C]
    Real64 SysHeatOutHumRat;       // system heating outside air humidity ratio [kg water/kg dry air]
    Real64 SysDOASHeatAdd;         // system DOAS heat addition rate [W]
    Real64 SysDOASLatAdd;          // system DOAS latent heat addition rate [W]
    Real64 SysCoolSizingRat;       // ratio of user input design flow for cooling divided by calculated design cooling flow
    Real64 SysHeatSizingRat;       // ratio of user input design flow for heating divided by calculated design heating flow
    Real64 ZoneOARatio;            // ratio of zone OA flow to zone design cooling or heating flow
    Real64 RetTempRise;            // difference between zone return temperature and zone temperature [delta K]
    Real64 SysCoolingEv;           // System level ventilation effectiveness for cooling mode
    Real64 SysHeatingEv;           // System level ventilation effectiveness for heating mode
    Real64 SysHtgPeakAirflow;      // Peak heating airflow
    int MatchingCooledZoneNum;     // temporary variable
    Real64 termunitsizingtempfrac; // 1.0/(1.0+termunitsizing(ctrlzone)%inducrat)
    Real64 termunitsizingtemp;     // (1.0+termunitsizing(ctrlzone)%inducrat)
    Real64 VozClg(0.0);            // corrected (for ventilation efficiency) zone outside air flow rate [m3/s]

    numOfTimeStepInDay = state.dataGlobal->NumOfTimeStepInHour * 24;

    // allocate scratch arrays
    if (!allocated(state.dataSize->SensCoolCapTemp)) {
        state.dataSize->SensCoolCapTemp.dimension(state.dataHVACGlobal->NumPrimaryAirSys, 0.0);
        state.dataSize->TotCoolCapTemp.dimension(state.dataHVACGlobal->NumPrimaryAirSys, 0.0);
    }

    // allocate arrays used to store values for standard 62.1 tabular report
    if (!allocated(state.dataSize->FaByZoneCool)) {
        state.dataSize->FaByZoneCool.dimension(state.dataSize->NumAirTerminalUnits, 0.0);
        state.dataSize->FaByZoneHeat.dimension(state.dataSize->NumAirTerminalUnits, 0.0);
        state.dataSize->FbByZoneCool.dimension(state.dataSize->NumAirTerminalUnits, 0.0);
        state.dataSize->FbByZoneHeat.dimension(state.dataSize->NumAirTerminalUnits, 0.0);
        state.dataSize->FcByZoneCool.dimension(state.dataSize->NumAirTerminalUnits, 0.0);
        state.dataSize->FcByZoneHeat.dimension(state.dataSize->NumAirTerminalUnits, 0.0);
        state.dataSimAirServingZones->EvBySysCool.dimension(state.dataHVACGlobal->NumPrimaryAirSys, 1.0);
        state.dataSimAirServingZones->EvBySysHeat.dimension(state.dataHVACGlobal->NumPrimaryAirSys, 1.0);
        state.dataSize->XsBySysCool.dimension(state.dataHVACGlobal->NumPrimaryAirSys, 1.0);
        state.dataSize->XsBySysHeat.dimension(state.dataHVACGlobal->NumPrimaryAirSys, 1.0);
        state.dataSize->EvzByZoneCool.dimension(state.dataSize->NumAirTerminalUnits, 1.0);
        state.dataSize->EvzByZoneCoolPrev.dimension(state.dataSize->NumAirTerminalUnits, 1.0);
        state.dataSize->EvzByZoneHeat.dimension(state.dataSize->NumAirTerminalUnits, 1.0);
        state.dataSize->EvzByZoneHeatPrev.dimension(state.dataSize->NumAirTerminalUnits, 1.0);
        state.dataSize->EvzMinBySysCool.dimension(state.dataHVACGlobal->NumPrimaryAirSys, 1.0);
        state.dataSize->EvzMinBySysHeat.dimension(state.dataHVACGlobal->NumPrimaryAirSys, 1.0);
        state.dataSize->VotClgBySys.dimension(state.dataHVACGlobal->NumPrimaryAirSys, 0.0);
        state.dataSize->VotHtgBySys.dimension(state.dataHVACGlobal->NumPrimaryAirSys, 0.0);
        state.dataSize->VozSumClgBySys.dimension(state.dataHVACGlobal->NumPrimaryAirSys, 0.0);
        state.dataSize->VozSumHtgBySys.dimension(state.dataHVACGlobal->NumPrimaryAirSys, 0.0);
    }

    switch (CallIndicator) {
    case Constant::CallIndicator::BeginDay: {
        // Correct the zone return temperature in ZoneSizing for the case of induction units. The calc in
        // ZoneEquipmentManager assumes all the air entering the zone goes into the return node.
        for (int CtrlZoneNum = 1; CtrlZoneNum <= state.dataGlobal->NumOfZones; ++CtrlZoneNum) {
            auto &zoneEquipConfig = state.dataZoneEquip->ZoneEquipConfig(CtrlZoneNum);
            auto &zoneSizing = state.dataSize->ZoneSizing(state.dataSize->CurOverallSimDay, CtrlZoneNum);
            if (!zoneEquipConfig.IsControlled) continue;
            // Use first non-zero airdistunit for now
            int TermUnitSizingIndex = 0;
            for (int InletNode = 1; InletNode <= zoneEquipConfig.NumInletNodes; ++InletNode) {
                TermUnitSizingIndex = zoneEquipConfig.AirDistUnitCool(InletNode).TermUnitSizingIndex;
                if (TermUnitSizingIndex == 0) continue;
                termunitsizingtemp = (1.0 + state.dataSize->TermUnitSizing(TermUnitSizingIndex).InducRat);
                termunitsizingtempfrac = (1.0 / termunitsizingtemp);
                if (TermUnitSizingIndex > 0) break;
            }
            if (TermUnitSizingIndex == 0) continue; // Skip this if there are no terminal units
            RetTempRise = zoneSizing.ZoneRetTempAtCoolPeak - zoneSizing.ZoneTempAtCoolPeak;
            if (RetTempRise > 0.01) {
                zoneSizing.ZoneRetTempAtCoolPeak = zoneSizing.ZoneTempAtCoolPeak + RetTempRise * termunitsizingtempfrac;
            }
            RetTempRise = zoneSizing.ZoneRetTempAtHeatPeak - zoneSizing.ZoneTempAtHeatPeak;
            if (RetTempRise > 0.01) {
                zoneSizing.ZoneRetTempAtHeatPeak = zoneSizing.ZoneTempAtHeatPeak + RetTempRise * termunitsizingtempfrac;
            }
        }

        for (AirLoopNum = 1; AirLoopNum <= state.dataHVACGlobal->NumPrimaryAirSys; ++AirLoopNum) { // start of begin day loop over primary air systems
            auto &airToZoneNodeInfo = state.dataAirLoop->AirToZoneNodeInfo(AirLoopNum);
            int NumZonesCooled = airToZoneNodeInfo.NumZonesCooled;
            int NumZonesHeated = airToZoneNodeInfo.NumZonesHeated;
            state.dataSize->SysSizing(state.dataSize->CurOverallSimDay, AirLoopNum).CoolDesDay = state.dataEnvrn->EnvironmentName;
            state.dataSize->SysSizing(state.dataSize->CurOverallSimDay, AirLoopNum).HeatDesDay = state.dataEnvrn->EnvironmentName;
            state.dataSize->SensCoolCapTemp(AirLoopNum) = 0.0;
            state.dataSize->TotCoolCapTemp(AirLoopNum) = 0.0;

            for (int ZonesCooledNum = 1; ZonesCooledNum <= NumZonesCooled; ++ZonesCooledNum) { // loop over cooled zones
                int CtrlZoneNum = airToZoneNodeInfo.CoolCtrlZoneNums(ZonesCooledNum);
                int TermUnitSizingIndex = airToZoneNodeInfo.TermUnitCoolSizingIndex(ZonesCooledNum);
                Real64 adjCoolMassFlow =
                    state.dataSize->TermUnitSizing(TermUnitSizingIndex)
                        .applyTermUnitSizingCoolFlow(state.dataSize->ZoneSizing(state.dataSize->CurOverallSimDay, CtrlZoneNum).DesCoolMassFlow,
                                                     state.dataSize->ZoneSizing(state.dataSize->CurOverallSimDay, CtrlZoneNum).DesCoolMassFlowNoOA);
                state.dataSize->SysSizing(state.dataSize->CurOverallSimDay, AirLoopNum).NonCoinCoolMassFlow +=
                    adjCoolMassFlow / (1.0 + state.dataSize->TermUnitSizing(TermUnitSizingIndex).InducRat);
                if (state.dataSize->SysSizing(state.dataSize->CurOverallSimDay, AirLoopNum).loadSizingType == DataSizing::LoadSizing::Latent &&
                    !state.dataSize->FinalZoneSizing.empty()) {
                    if (!state.dataSize->FinalZoneSizing(CtrlZoneNum).zoneLatentSizing && state.dataSize->CurOverallSimDay == 1) {
                        ShowWarningError(state,
                                         format("Latent Sizing for AirLoop = {} requires latent sizing in Sizing:Zone object for Zone = {}",
                                                airToZoneNodeInfo.AirLoopName,
                                                state.dataSize->FinalZoneSizing(CtrlZoneNum).ZoneName));
                    }
                } else if (!state.dataSize->FinalZoneSizing.empty()) { // not latent sizing for air loop
                    if (state.dataSize->FinalZoneSizing(CtrlZoneNum).zoneLatentSizing && state.dataSize->CurOverallSimDay == 1) {
                        ShowWarningError(state,
                                         format("Sizing for AirLoop = {} includes latent sizing in Sizing:Zone object for Zone = {}",
                                                airToZoneNodeInfo.AirLoopName,
                                                state.dataSize->FinalZoneSizing(CtrlZoneNum).ZoneName));
                    }
                }
            } // end of loop over cooled zones

            if (NumZonesHeated > 0) {                                                              // if there are zones supplied with central hot air
                for (int ZonesHeatedNum = 1; ZonesHeatedNum <= NumZonesHeated; ++ZonesHeatedNum) { // loop over heated zones
                    int CtrlZoneNum = airToZoneNodeInfo.HeatCtrlZoneNums(ZonesHeatedNum);
                    int TermUnitSizingIndex = airToZoneNodeInfo.TermUnitHeatSizingIndex(ZonesHeatedNum);
                    Real64 adjHeatMassFlow = state.dataSize->TermUnitSizing(TermUnitSizingIndex)
                                                 .applyTermUnitSizingHeatFlow(
                                                     state.dataSize->ZoneSizing(state.dataSize->CurOverallSimDay, CtrlZoneNum).DesHeatMassFlow,
                                                     state.dataSize->ZoneSizing(state.dataSize->CurOverallSimDay, CtrlZoneNum).DesHeatMassFlowNoOA);
                    state.dataSize->SysSizing(state.dataSize->CurOverallSimDay, AirLoopNum).NonCoinHeatMassFlow +=
                        adjHeatMassFlow / (1.0 + state.dataSize->TermUnitSizing(TermUnitSizingIndex).InducRat);
                }                                                                                  // end of loop over heated zones
            } else {                                                                               // otherwise use cool supply zones
                for (int ZonesCooledNum = 1; ZonesCooledNum <= NumZonesCooled; ++ZonesCooledNum) { // loop over cooled zones
                    int CtrlZoneNum = airToZoneNodeInfo.CoolCtrlZoneNums(ZonesCooledNum);
                    int TermUnitSizingIndex = airToZoneNodeInfo.TermUnitCoolSizingIndex(ZonesCooledNum);
                    Real64 adjHeatMassFlow = state.dataSize->TermUnitSizing(TermUnitSizingIndex)
                                                 .applyTermUnitSizingHeatFlow(
                                                     state.dataSize->ZoneSizing(state.dataSize->CurOverallSimDay, CtrlZoneNum).DesHeatMassFlow,
                                                     state.dataSize->ZoneSizing(state.dataSize->CurOverallSimDay, CtrlZoneNum).DesHeatMassFlowNoOA);
                    state.dataSize->SysSizing(state.dataSize->CurOverallSimDay, AirLoopNum).NonCoinHeatMassFlow +=
                        adjHeatMassFlow / (1.0 + state.dataSize->TermUnitSizing(TermUnitSizingIndex).InducRat);
                } // end of loop over cooled zones
            }     // End of heat / cool zone if - else

        } // End of begin day loop over primary air systems
    } break;
    case Constant::CallIndicator::DuringDay: {
        TimeStepInDay = (state.dataGlobal->HourOfDay - 1) * state.dataGlobal->NumOfTimeStepInHour +
                        state.dataGlobal->TimeStep; // calculate current zone time step index

        // Correct the zone return temperature in ZoneSizing for the case of induction units. The calc in
        // ZoneEquipmentManager assumes all the air entering the zone goes into the return node.
        for (int CtrlZoneNum = 1; CtrlZoneNum <= state.dataGlobal->NumOfZones; ++CtrlZoneNum) {
            if (!state.dataZoneEquip->ZoneEquipConfig(CtrlZoneNum).IsControlled) continue;
            // Use first non-zero airdistunit for now, if there is one
            termunitsizingtempfrac = 1.0;
            int TermUnitSizingIndex = 0;
            for (int InletNode = 1; InletNode <= state.dataZoneEquip->ZoneEquipConfig(CtrlZoneNum).NumInletNodes; ++InletNode) {
                TermUnitSizingIndex = state.dataZoneEquip->ZoneEquipConfig(CtrlZoneNum).AirDistUnitCool(InletNode).TermUnitSizingIndex;
                if (TermUnitSizingIndex == 0) continue;
                termunitsizingtemp = (1.0 + state.dataSize->TermUnitSizing(TermUnitSizingIndex).InducRat);
                termunitsizingtempfrac = (1.0 / termunitsizingtemp);
                if (TermUnitSizingIndex > 0) break;
            }
            if (TermUnitSizingIndex == 0) continue; // Skip this if there are no terminal units
            auto &zoneSizing = state.dataSize->ZoneSizing(state.dataSize->CurOverallSimDay, CtrlZoneNum);
            RetTempRise = zoneSizing.CoolZoneRetTempSeq(TimeStepInDay) - zoneSizing.CoolZoneTempSeq(TimeStepInDay);
            if (RetTempRise > 0.01) {
                zoneSizing.CoolZoneRetTempSeq(TimeStepInDay) = zoneSizing.CoolZoneTempSeq(TimeStepInDay) + RetTempRise * termunitsizingtempfrac;
            }
            RetTempRise = zoneSizing.HeatZoneRetTempSeq(TimeStepInDay) - zoneSizing.HeatZoneTempSeq(TimeStepInDay);
            if (RetTempRise > 0.01) {
                zoneSizing.HeatZoneRetTempSeq(TimeStepInDay) = zoneSizing.HeatZoneTempSeq(TimeStepInDay) + RetTempRise * termunitsizingtempfrac;
            }
        }
        // start of zone time step loop over primary air systems
        for (AirLoopNum = 1; AirLoopNum <= state.dataHVACGlobal->NumPrimaryAirSys; ++AirLoopNum) {

            int NumZonesCooled = state.dataAirLoop->AirToZoneNodeInfo(AirLoopNum).NumZonesCooled;
            int NumZonesHeated = state.dataAirLoop->AirToZoneNodeInfo(AirLoopNum).NumZonesHeated;

            SysCoolRetTemp = 0.0;
            OutAirFrac = 0.0;
            SysCoolMixTemp = 0.0;
            SysSensCoolCap = 0.0;
            SysCoolRetHumRat = 0.0;
            SysCoolMixHumRat = 0.0;
            SysCoolZoneAvgTemp = 0.0;
            SysHeatZoneAvgTemp = 0.0;
            SysTotCoolCap = 0.0;
            SysDOASHeatAdd = 0.0;
            SysDOASLatAdd = 0.0;
            Real64 SysLatCoolHumRat = 0.0;

            for (int ZonesCooledNum = 1; ZonesCooledNum <= NumZonesCooled; ++ZonesCooledNum) { // loop over zones cooled by central system
                int CtrlZoneNum = state.dataAirLoop->AirToZoneNodeInfo(AirLoopNum).CoolCtrlZoneNums(ZonesCooledNum);
                int TermUnitSizingIndex = state.dataAirLoop->AirToZoneNodeInfo(AirLoopNum).TermUnitCoolSizingIndex(ZonesCooledNum);
                auto &termUnitSizing = state.dataSize->TermUnitSizing(TermUnitSizingIndex);
                auto &zoneSizing = state.dataSize->ZoneSizing(state.dataSize->CurOverallSimDay, CtrlZoneNum);
                // sum up the system mass flow rate for this time step
                Real64 adjCoolFlowSeq =
                    termUnitSizing.applyTermUnitSizingCoolFlow(zoneSizing.CoolFlowSeq(TimeStepInDay), zoneSizing.CoolFlowSeqNoOA(TimeStepInDay));
                Real64 adjustedFlow = adjCoolFlowSeq / (1.0 + termUnitSizing.InducRat);
                state.dataSize->SysSizing(state.dataSize->CurOverallSimDay, AirLoopNum).CoolFlowSeq(TimeStepInDay) += adjustedFlow;
                // sum up the zone cooling load to be met by this system for this time step
                state.dataSize->SysSizing(state.dataSize->CurOverallSimDay, AirLoopNum).SumZoneCoolLoadSeq(TimeStepInDay) +=
                    termUnitSizing.applyTermUnitSizingCoolLoad(zoneSizing.CoolLoadSeq(TimeStepInDay));
                // calculate the return air temperature for this time step
                SysCoolRetTemp += zoneSizing.CoolZoneRetTempSeq(TimeStepInDay) * adjustedFlow;
                SysCoolRetHumRat += zoneSizing.CoolZoneHumRatSeq(TimeStepInDay) * adjustedFlow;
                SysCoolZoneAvgTemp += zoneSizing.CoolZoneTempSeq(TimeStepInDay) * adjustedFlow;
                SysDOASHeatAdd += zoneSizing.DOASHeatAddSeq(TimeStepInDay) * adjustedFlow;
                SysDOASLatAdd += zoneSizing.DOASLatAddSeq(TimeStepInDay) * adjustedFlow;
                SysLatCoolHumRat += zoneSizing.CoolDesHumRat * adjustedFlow;
            } // end of loop over zones cooled by central system
            // Get peak system cooling load with coincident
            auto &sysSizing = state.dataSize->SysSizing(state.dataSize->CurOverallSimDay, AirLoopNum);
            if (sysSizing.SysDesCoolLoad < sysSizing.SumZoneCoolLoadSeq(TimeStepInDay)) {
                sysSizing.SysDesCoolLoad = sysSizing.SumZoneCoolLoadSeq(TimeStepInDay);
                sysSizing.SysCoolLoadTimeStepPk = TimeStepInDay;
            }
            // check that there is system mass flow
            if (sysSizing.CoolFlowSeq(TimeStepInDay) > 0.0) {
                // complete return air temp calc
                SysLatCoolHumRat /= sysSizing.CoolFlowSeq(TimeStepInDay);
                SysCoolRetTemp /= sysSizing.CoolFlowSeq(TimeStepInDay);
                SysCoolRetHumRat /= sysSizing.CoolFlowSeq(TimeStepInDay);
                SysCoolZoneAvgTemp /= sysSizing.CoolFlowSeq(TimeStepInDay);
                sysSizing.SysCoolRetTempSeq(TimeStepInDay) = SysCoolRetTemp;
                sysSizing.SysCoolRetHumRatSeq(TimeStepInDay) = SysCoolRetHumRat;
                sysSizing.CoolZoneAvgTempSeq(TimeStepInDay) = SysCoolZoneAvgTemp;
                // calculate the outside air fraction for this time step
                RhoAir = state.dataEnvrn->StdRhoAir;
                if (sysSizing.CoolOAOption == OAControl::MinOA) {
                    OutAirFrac = RhoAir * sysSizing.DesOutAirVolFlow / sysSizing.CoolFlowSeq(TimeStepInDay);
                    OutAirFrac = min(1.0, max(0.0, OutAirFrac));
                } else {
                    OutAirFrac = 1.0;
                }
                // now calculate the mixed air temperature
                SysCoolMixTemp = state.dataEnvrn->OutDryBulbTemp * OutAirFrac + SysCoolRetTemp * (1.0 - OutAirFrac);
                SysCoolMixHumRat = state.dataEnvrn->OutHumRat * OutAirFrac + SysCoolRetHumRat * (1.0 - OutAirFrac);
                sysSizing.SysCoolOutTempSeq(TimeStepInDay) = state.dataEnvrn->OutDryBulbTemp;
                sysSizing.SysCoolOutHumRatSeq(TimeStepInDay) = state.dataEnvrn->OutHumRat;
                // adjust supply air humidity ratio to meet latent load
                if (sysSizing.loadSizingType == DataSizing::LoadSizing::Latent) {
                    if (state.dataHeatBal->isAnyLatentLoad) {
                        sysSizing.CoolSupHumRat = std::min(SysLatCoolHumRat, sysSizing.CoolSupHumRat);
                        state.dataSize->FinalSysSizing(AirLoopNum).CoolSupHumRat = sysSizing.CoolSupHumRat;
                    } else {
                        // switch back to sensible load if all latent zone loads are smaller than sensible load
                        sysSizing.coolingPeakLoad = DataSizing::PeakLoad::SensibleCooling;
                        state.dataSize->FinalSysSizing(AirLoopNum).coolingPeakLoad = DataSizing::PeakLoad::SensibleCooling;
                    }
                }
                // From the mixed air temp, system design supply air temp, and the mass flow rate
                // calculate the system sensible cooling capacity
                SysSensCoolCap = PsyCpAirFnW(DataPrecisionGlobals::constant_zero) * sysSizing.CoolFlowSeq(TimeStepInDay) *
                                 (SysCoolMixTemp - sysSizing.CoolSupTemp);
                SysSensCoolCap = max(0.0, SysSensCoolCap);
                // calculate the system total cooling capacity
                SysTotCoolCap = sysSizing.CoolFlowSeq(TimeStepInDay) *
                                (PsyHFnTdbW(SysCoolMixTemp, SysCoolMixHumRat) - PsyHFnTdbW(sysSizing.CoolSupTemp, sysSizing.CoolSupHumRat));
                SysTotCoolCap = max(0.0, SysTotCoolCap);
                // Save the sens cool cap for this time step
                sysSizing.SensCoolCapSeq(TimeStepInDay) = SysSensCoolCap;
                // Save the tot cool cap for this time step
                sysSizing.TotCoolCapSeq(TimeStepInDay) = SysTotCoolCap;
                // Save the DOAS flows
                sysSizing.SysDOASHeatAddSeq(TimeStepInDay) = SysDOASHeatAdd;
                sysSizing.SysDOASLatAddSeq(TimeStepInDay) = SysDOASLatAdd;
            } // end of system mass flow check

            // get the maximum system sensible cooling capacity
            if (SysSensCoolCap > state.dataSize->SensCoolCapTemp(AirLoopNum)) {
                state.dataSize->SysSizPeakDDNum(AirLoopNum).TimeStepAtSensCoolPk(state.dataSize->CurOverallSimDay) = TimeStepInDay;
                state.dataSize->SensCoolCapTemp(AirLoopNum) = SysSensCoolCap;
                if (sysSizing.coolingPeakLoad == DataSizing::PeakLoad::SensibleCooling) {
                    sysSizing.SensCoolCap = SysSensCoolCap;
                    sysSizing.TotCoolCap = SysTotCoolCap;
                    sysSizing.MixTempAtCoolPeak = SysCoolMixTemp;
                    sysSizing.MixHumRatAtCoolPeak = SysCoolMixHumRat;
                    sysSizing.RetTempAtCoolPeak = SysCoolRetTemp;
                    sysSizing.RetHumRatAtCoolPeak = SysCoolRetHumRat;
                    sysSizing.OutTempAtCoolPeak = state.dataEnvrn->OutDryBulbTemp;
                    sysSizing.OutHumRatAtCoolPeak = state.dataEnvrn->OutHumRat;
                    sysSizing.MassFlowAtCoolPeak = sysSizing.CoolFlowSeq(TimeStepInDay);
                }
            }
            // get the maximum system total cooling capacity
            if (SysTotCoolCap > state.dataSize->TotCoolCapTemp(AirLoopNum)) {
                state.dataSize->SysSizPeakDDNum(AirLoopNum).TimeStepAtTotCoolPk(state.dataSize->CurOverallSimDay) = TimeStepInDay;
                state.dataSize->TotCoolCapTemp(AirLoopNum) = SysTotCoolCap;
                if (sysSizing.coolingPeakLoad == DataSizing::PeakLoad::TotalCooling) {
                    sysSizing.SensCoolCap = SysSensCoolCap;
                    sysSizing.TotCoolCap = SysTotCoolCap;
                    sysSizing.MixTempAtCoolPeak = SysCoolMixTemp;
                    sysSizing.MixHumRatAtCoolPeak = SysCoolMixHumRat;
                    sysSizing.RetTempAtCoolPeak = SysCoolRetTemp;
                    sysSizing.RetHumRatAtCoolPeak = SysCoolRetHumRat;
                    sysSizing.OutTempAtCoolPeak = state.dataEnvrn->OutDryBulbTemp;
                    sysSizing.OutHumRatAtCoolPeak = state.dataEnvrn->OutHumRat;
                    sysSizing.MassFlowAtCoolPeak = sysSizing.CoolFlowSeq(TimeStepInDay);
                }
                sysSizing.SysCoolCoinSpaceSens = 0.0;
                for (int zonesCoolLoop = 1; zonesCoolLoop <= state.dataAirLoop->AirToZoneNodeInfo(AirLoopNum).NumZonesCooled; ++zonesCoolLoop) {
                    int zoneNum = state.dataAirLoop->AirToZoneNodeInfo(AirLoopNum).CoolCtrlZoneNums(zonesCoolLoop);
                    sysSizing.SysCoolCoinSpaceSens +=
                        state.dataSize->CalcZoneSizing(state.dataSize->CurOverallSimDay, zoneNum).CoolLoadSeq(TimeStepInDay);
                }
            }
            // get the maximum cooling mass flow rate
            if (sysSizing.CoolFlowSeq(TimeStepInDay) > sysSizing.CoinCoolMassFlow) {
                sysSizing.CoinCoolMassFlow = sysSizing.CoolFlowSeq(TimeStepInDay);
                state.dataSize->SysSizPeakDDNum(AirLoopNum).TimeStepAtCoolFlowPk(state.dataSize->CurOverallSimDay) = TimeStepInDay;
            }
            SysHeatRetTemp = 0.0;
            OutAirFrac = 0.0;
            SysHeatMixTemp = 0.0;
            SysHeatCap = 0.0;
            SysHeatRetHumRat = 0.0;
            SysHeatMixHumRat = 0.0;

            if (NumZonesHeated > 0) { // IF there are centrally heated zones

                for (int ZonesHeatedNum = 1; ZonesHeatedNum <= NumZonesHeated; ++ZonesHeatedNum) { // loop over the heated zones
                    int CtrlZoneNum = state.dataAirLoop->AirToZoneNodeInfo(AirLoopNum).HeatCtrlZoneNums(ZonesHeatedNum);
                    int TermUnitSizingIndex = state.dataAirLoop->AirToZoneNodeInfo(AirLoopNum).TermUnitHeatSizingIndex(ZonesHeatedNum);
                    auto &termUnitSizing = state.dataSize->TermUnitSizing(TermUnitSizingIndex);
                    auto &zoneSizing = state.dataSize->ZoneSizing(state.dataSize->CurOverallSimDay, CtrlZoneNum);
                    // sum up the heating mass flow rate for this time step
                    Real64 adjHeatFlowSeq =
                        termUnitSizing.applyTermUnitSizingHeatFlow(zoneSizing.HeatFlowSeq(TimeStepInDay), zoneSizing.HeatFlowSeqNoOA(TimeStepInDay));
                    Real64 adjustedFlow = adjHeatFlowSeq / (1.0 + termUnitSizing.InducRat);
                    sysSizing.HeatFlowSeq(TimeStepInDay) += adjustedFlow;
                    // sum up the zone heating load to be met by this system for this time step
                    sysSizing.SumZoneHeatLoadSeq(TimeStepInDay) +=
                        termUnitSizing.applyTermUnitSizingHeatLoad(zoneSizing.HeatLoadSeq(TimeStepInDay) / (1.0 + termUnitSizing.InducRat));
                    // calculate the return air temperature for this time step
                    SysHeatRetTemp += zoneSizing.HeatZoneRetTempSeq(TimeStepInDay) * adjustedFlow;
                    SysHeatRetHumRat += zoneSizing.HeatZoneHumRatSeq(TimeStepInDay) * adjustedFlow;
                    SysHeatZoneAvgTemp += zoneSizing.HeatZoneTempSeq(TimeStepInDay) * adjustedFlow;
                } // end heated zones loop
                // Get peak system heating load with coincident
                if (abs(sysSizing.SysDesHeatLoad) > abs(sysSizing.SumZoneHeatLoadSeq(TimeStepInDay))) {
                    sysSizing.SysDesHeatLoad = sysSizing.SumZoneHeatLoadSeq(TimeStepInDay);
                    sysSizing.SysHeatLoadTimeStepPk = TimeStepInDay;
                }
                // check that the system flow rate is nonzero
                if (sysSizing.HeatFlowSeq(TimeStepInDay) > 0.0) {
                    // complete return air temp calc
                    SysHeatRetTemp /= sysSizing.HeatFlowSeq(TimeStepInDay);
                    SysHeatRetHumRat /= sysSizing.HeatFlowSeq(TimeStepInDay);
                    SysHeatZoneAvgTemp /= sysSizing.HeatFlowSeq(TimeStepInDay);
                    sysSizing.SysHeatRetTempSeq(TimeStepInDay) = SysHeatRetTemp;
                    sysSizing.SysHeatRetHumRatSeq(TimeStepInDay) = SysHeatRetHumRat;
                    sysSizing.HeatZoneAvgTempSeq(TimeStepInDay) = SysHeatZoneAvgTemp;
                    // calculate the outside air fraction for this time step
                    RhoAir = state.dataEnvrn->StdRhoAir;
                    if (sysSizing.HeatOAOption == DataSizing::OAControl::MinOA) {
                        OutAirFrac = RhoAir * sysSizing.DesOutAirVolFlow / sysSizing.HeatFlowSeq(TimeStepInDay);
                        OutAirFrac = min(1.0, max(0.0, OutAirFrac));
                    } else {
                        OutAirFrac = 1.0;
                    }
                    // calculate the mixed air temperature
                    SysHeatMixTemp = state.dataEnvrn->OutDryBulbTemp * OutAirFrac + SysHeatRetTemp * (1.0 - OutAirFrac);
                    SysHeatMixHumRat = state.dataEnvrn->OutHumRat * OutAirFrac + SysHeatRetHumRat * (1.0 - OutAirFrac);
                    sysSizing.SysHeatOutTempSeq(TimeStepInDay) = state.dataEnvrn->OutDryBulbTemp;
                    sysSizing.SysHeatOutHumRatSeq(TimeStepInDay) = state.dataEnvrn->OutHumRat;
                    // From the mixed air temp, heating supply air temp, and mass flow rate calculate the system heating capacity
                    SysHeatCap = PsyCpAirFnW(DataPrecisionGlobals::constant_zero) * sysSizing.HeatFlowSeq(TimeStepInDay) *
                                 (sysSizing.HeatSupTemp - SysHeatMixTemp);
                    SysHeatCap = max(0.0, SysHeatCap);
                    // save the system heating capacity for the time step
                    sysSizing.HeatCapSeq(TimeStepInDay) = SysHeatCap;
                } // end system flow rate IF

                // Get the maximum system heating capacity
                if (SysHeatCap > sysSizing.HeatCap) {
                    state.dataSize->SysSizPeakDDNum(AirLoopNum).TimeStepAtHeatPk(state.dataSize->CurOverallSimDay) = TimeStepInDay;
                    sysSizing.HeatCap = SysHeatCap;
                    sysSizing.HeatMixTemp = SysHeatMixTemp;
                    sysSizing.HeatMixHumRat = SysHeatMixHumRat;
                    sysSizing.HeatRetTemp = SysHeatRetTemp;
                    sysSizing.HeatRetHumRat = SysHeatRetHumRat;
                    sysSizing.HeatOutTemp = state.dataEnvrn->OutDryBulbTemp;
                    sysSizing.HeatOutHumRat = state.dataEnvrn->OutHumRat;
                    // save time of system coincident heating coil peak
                    sysSizing.SysHeatCoilTimeStepPk = TimeStepInDay;
                    sysSizing.SysHeatCoinSpaceSens = 0.0;
                    if (state.dataAirLoop->AirToZoneNodeInfo(AirLoopNum).NumZonesHeated > 0) {
                        for (int zonesHeatLoop = 1; zonesHeatLoop <= state.dataAirLoop->AirToZoneNodeInfo(AirLoopNum).NumZonesHeated;
                             ++zonesHeatLoop) {
                            int zoneNum = state.dataAirLoop->AirToZoneNodeInfo(AirLoopNum).HeatCtrlZoneNums(zonesHeatLoop);
                            sysSizing.SysHeatCoinSpaceSens +=
                                state.dataSize->CalcZoneSizing(state.dataSize->CurOverallSimDay, zoneNum).HeatLoadSeq(TimeStepInDay);
                        }
                    }
                }
                //! save time of system coincident heating airflow peak
                if (sysSizing.HeatFlowSeq(TimeStepInDay) > sysSizing.CoinHeatMassFlow) {
                    sysSizing.SysHeatAirTimeStepPk = TimeStepInDay;
                }

                // Get the maximum system heating flow rate
                sysSizing.CoinHeatMassFlow = max(sysSizing.CoinHeatMassFlow, sysSizing.HeatFlowSeq(TimeStepInDay));

            } else { // No centrally heated zones: use cooled zones

                for (int ZonesCooledNum = 1; ZonesCooledNum <= NumZonesCooled; ++ZonesCooledNum) { // loop over the cooled zones
                    int CtrlZoneNum = state.dataAirLoop->AirToZoneNodeInfo(AirLoopNum).CoolCtrlZoneNums(ZonesCooledNum);
                    auto &termUnitSizing =
                        state.dataSize->TermUnitSizing(state.dataAirLoop->AirToZoneNodeInfo(AirLoopNum).TermUnitCoolSizingIndex(ZonesCooledNum));
                    auto &zoneSizing = state.dataSize->ZoneSizing(state.dataSize->CurOverallSimDay, CtrlZoneNum);
                    // sum up the heating mass flow rate for this time step
                    Real64 adjHeatFlowSeq =
                        termUnitSizing.applyTermUnitSizingHeatFlow(zoneSizing.HeatFlowSeq(TimeStepInDay), zoneSizing.HeatFlowSeqNoOA(TimeStepInDay));
                    Real64 adjustedFlow = adjHeatFlowSeq / (1.0 + termUnitSizing.InducRat);
                    sysSizing.HeatFlowSeq(TimeStepInDay) += adjustedFlow;
                    // sum up the zone heating load to be met by this system for this time step
                    sysSizing.SumZoneHeatLoadSeq(TimeStepInDay) +=
                        termUnitSizing.applyTermUnitSizingHeatLoad(zoneSizing.HeatLoadSeq(TimeStepInDay) / (1.0 + termUnitSizing.InducRat));
                    // calculate the return air temperature for this time step
                    SysHeatRetTemp += zoneSizing.HeatZoneRetTempSeq(TimeStepInDay) * adjustedFlow;
                    SysHeatRetHumRat += zoneSizing.HeatZoneHumRatSeq(TimeStepInDay) * adjustedFlow;
                    SysHeatZoneAvgTemp += zoneSizing.HeatZoneTempSeq(TimeStepInDay) * adjustedFlow;
                } // end of cooled zones loop
                // Get peak system heating load with coincident
                if (fabs(sysSizing.SysDesHeatLoad) < fabs(sysSizing.SumZoneHeatLoadSeq(TimeStepInDay))) {
                    sysSizing.SysDesHeatLoad = sysSizing.SumZoneHeatLoadSeq(TimeStepInDay);
                    sysSizing.SysHeatLoadTimeStepPk = TimeStepInDay;
                }

                if (sysSizing.HeatFlowSeq(TimeStepInDay) > 0.0) {
                    // complete return air temp calc
                    SysHeatRetTemp /= sysSizing.HeatFlowSeq(TimeStepInDay);
                    SysHeatRetHumRat /= sysSizing.HeatFlowSeq(TimeStepInDay);
                    SysHeatZoneAvgTemp /= sysSizing.HeatFlowSeq(TimeStepInDay);
                    sysSizing.SysHeatRetTempSeq(TimeStepInDay) = SysHeatRetTemp;
                    sysSizing.SysHeatRetHumRatSeq(TimeStepInDay) = SysHeatRetHumRat;
                    sysSizing.HeatZoneAvgTempSeq(TimeStepInDay) = SysHeatZoneAvgTemp;
                    // calculate the outside air fraction for this time step
                    RhoAir = state.dataEnvrn->StdRhoAir;
                    if (sysSizing.HeatOAOption == DataSizing::OAControl::MinOA) {
                        OutAirFrac = RhoAir * sysSizing.DesOutAirVolFlow / sysSizing.HeatFlowSeq(TimeStepInDay);
                        OutAirFrac = min(1.0, max(0.0, OutAirFrac));
                    } else {
                        OutAirFrac = 1.0;
                    }
                    // calculate the mixed air temperature
                    SysHeatMixTemp = state.dataEnvrn->OutDryBulbTemp * OutAirFrac + SysHeatRetTemp * (1.0 - OutAirFrac);
                    SysHeatMixHumRat = state.dataEnvrn->OutHumRat * OutAirFrac + SysHeatRetHumRat * (1.0 - OutAirFrac);
                    sysSizing.SysHeatOutTempSeq(TimeStepInDay) = state.dataEnvrn->OutDryBulbTemp;
                    sysSizing.SysHeatOutHumRatSeq(TimeStepInDay) = state.dataEnvrn->OutHumRat;
                    // From the mixed air temp, heating supply air temp, and mass flow rate calculate the system heating capacity
                    SysHeatCap = PsyCpAirFnW(DataPrecisionGlobals::constant_zero) * sysSizing.HeatFlowSeq(TimeStepInDay) *
                                 (sysSizing.HeatSupTemp - SysHeatMixTemp);
                    SysHeatCap = max(0.0, SysHeatCap);
                    // save the system heating capacity for the time step
                    sysSizing.HeatCapSeq(TimeStepInDay) = SysHeatCap;
                } // end system flow rate IF

                // Get the maximum system heating capacity
                if (SysHeatCap > sysSizing.HeatCap) {
                    state.dataSize->SysSizPeakDDNum(AirLoopNum).TimeStepAtHeatPk(state.dataSize->CurOverallSimDay) = TimeStepInDay;
                    sysSizing.HeatCap = SysHeatCap;
                    sysSizing.HeatMixTemp = SysHeatMixTemp;
                    sysSizing.HeatMixHumRat = SysHeatMixHumRat;
                    sysSizing.HeatRetTemp = SysHeatRetTemp;
                    sysSizing.HeatRetHumRat = SysHeatRetHumRat;
                    sysSizing.HeatOutTemp = state.dataEnvrn->OutDryBulbTemp;
                    sysSizing.HeatOutHumRat = state.dataEnvrn->OutHumRat;
                    // save time of system coincident heating coil peak
                    sysSizing.SysHeatCoilTimeStepPk = TimeStepInDay;

                    sysSizing.SysHeatCoinSpaceSens = 0.0;
                    for (int zonesCoolLoop = 1; zonesCoolLoop <= state.dataAirLoop->AirToZoneNodeInfo(AirLoopNum).NumZonesCooled; ++zonesCoolLoop) {
                        int zoneNum = state.dataAirLoop->AirToZoneNodeInfo(AirLoopNum).CoolCtrlZoneNums(zonesCoolLoop);
                        sysSizing.SysHeatCoinSpaceSens +=
                            state.dataSize->CalcZoneSizing(state.dataSize->CurOverallSimDay, zoneNum).HeatLoadSeq(TimeStepInDay);
                    }
                } // Get the maximum system heating flow rate
                // save time of system coincident heating airflow peak
                if (sysSizing.HeatFlowSeq(TimeStepInDay) > sysSizing.CoinHeatMassFlow) {
                    sysSizing.SysHeatAirTimeStepPk = TimeStepInDay;
                }

                sysSizing.CoinHeatMassFlow = max(sysSizing.CoinHeatMassFlow, sysSizing.HeatFlowSeq(TimeStepInDay));
            }

        } // end of loop over primary air systems
    } break;
    case Constant::CallIndicator::EndDay: {
        // the entire set of std. 62.1 code here seems misplaced, should have been placed in EndSysSizCalc block
        // Get design flows
        SysCoolingEv = 1.0;
        SysHeatingEv = 1.0;
        for (AirLoopNum = 1; AirLoopNum <= state.dataHVACGlobal->NumPrimaryAirSys; ++AirLoopNum) {
            auto &finalSysSizing = state.dataSize->FinalSysSizing(AirLoopNum);
            int NumZonesCooled = state.dataAirLoop->AirToZoneNodeInfo(AirLoopNum).NumZonesCooled;
            int NumZonesHeated = state.dataAirLoop->AirToZoneNodeInfo(AirLoopNum).NumZonesHeated;
            auto &sysSizing = state.dataSize->SysSizing(state.dataSize->CurOverallSimDay, AirLoopNum);

            switch (sysSizing.SizingOption) {
            case Coincident: {
                if (finalSysSizing.SystemOAMethod == SysOAMethod::ZoneSum) {
                    sysSizing.DesCoolVolFlow = sysSizing.CoinCoolMassFlow / state.dataEnvrn->StdRhoAir;
                    sysSizing.DesHeatVolFlow = sysSizing.CoinHeatMassFlow / state.dataEnvrn->StdRhoAir;
                    state.dataSize->VotClgBySys(AirLoopNum) = finalSysSizing.SysUncOA;
                    state.dataSize->VotHtgBySys(AirLoopNum) = finalSysSizing.SysUncOA;
                    for (int ZonesCooledNum = 1; ZonesCooledNum <= NumZonesCooled; ++ZonesCooledNum) {
                        int TermUnitSizingIndex = state.dataAirLoop->AirToZoneNodeInfo(AirLoopNum).TermUnitCoolSizingIndex(ZonesCooledNum);
                        if (state.dataSize->TermUnitFinalZoneSizing(TermUnitSizingIndex).ZoneADEffCooling <
                            state.dataSize->EvzMinBySysCool(AirLoopNum))
                            state.dataSize->EvzMinBySysCool(AirLoopNum) =
                                state.dataSize->TermUnitFinalZoneSizing(TermUnitSizingIndex).ZoneADEffCooling;
                        if (state.dataSize->TermUnitFinalZoneSizing(TermUnitSizingIndex).ZoneADEffHeating <
                            state.dataSize->EvzMinBySysHeat(AirLoopNum))
                            state.dataSize->EvzMinBySysHeat(AirLoopNum) =
                                state.dataSize->TermUnitFinalZoneSizing(TermUnitSizingIndex).ZoneADEffHeating;
                    }
                    for (int ZonesHeatedNum = 1; ZonesHeatedNum <= NumZonesHeated; ++ZonesHeatedNum) {
                        int TermUnitSizingIndex = state.dataAirLoop->AirToZoneNodeInfo(AirLoopNum).TermUnitHeatSizingIndex(ZonesHeatedNum);
                        if (state.dataSize->TermUnitFinalZoneSizing(TermUnitSizingIndex).ZoneADEffCooling <
                            state.dataSize->EvzMinBySysCool(AirLoopNum))
                            state.dataSize->EvzMinBySysCool(AirLoopNum) =
                                state.dataSize->TermUnitFinalZoneSizing(TermUnitSizingIndex).ZoneADEffCooling;
                        if (state.dataSize->TermUnitFinalZoneSizing(TermUnitSizingIndex).ZoneADEffHeating <
                            state.dataSize->EvzMinBySysHeat(AirLoopNum))
                            state.dataSize->EvzMinBySysHeat(AirLoopNum) =
                                state.dataSize->TermUnitFinalZoneSizing(TermUnitSizingIndex).ZoneADEffHeating;
                    }
                    if (sysSizing.DesCoolVolFlow > 0) {
                        state.dataSize->XsBySysCool(AirLoopNum) = min(1.0, finalSysSizing.SysUncOA / sysSizing.DesCoolVolFlow);
                    } else {
                        state.dataSize->XsBySysCool(AirLoopNum) = 0.0;
                    }
                    if (sysSizing.DesHeatVolFlow > 0) {
                        state.dataSize->XsBySysHeat(AirLoopNum) = min(1.0, finalSysSizing.SysUncOA / sysSizing.DesHeatVolFlow);
                    } else {
                        state.dataSize->XsBySysHeat(AirLoopNum) = 0.0;
                    }
                } else if (finalSysSizing.SystemOAMethod == SysOAMethod::VRP ||
                           finalSysSizing.SystemOAMethod == SysOAMethod::SP) { // Ventilation Rate and Simplified Procedure
                    // cooling
                    sysSizing.DesCoolVolFlow = sysSizing.CoinCoolMassFlow / state.dataEnvrn->StdRhoAir;
                    if (sysSizing.DesCoolVolFlow > 0) {
                        OutAirFrac = sysSizing.DesOutAirVolFlow / sysSizing.DesCoolVolFlow;
                    } else {
                        OutAirFrac = 0.0;
                    }
                    OutAirFrac = min(1.0, max(0.0, OutAirFrac));
                    if (sysSizing.DesCoolVolFlow > 0) {
                        state.dataSimAirServingZones->Xs = min(1.0, finalSysSizing.SysUncOA / sysSizing.DesCoolVolFlow);
                    } else {
                        state.dataSimAirServingZones->Xs = 0.0;
                    }
                    if (finalSysSizing.OAAutoSized && sysSizing.DesCoolVolFlow > 0) {
                        int numZonesCooled = state.dataAirLoop->AirToZoneNodeInfo(AirLoopNum).NumZonesCooled;
                        state.dataSimAirServingZones->MinCoolingEvz = 1.0;
                        state.dataSize->VozSumClgBySys(AirLoopNum) = 0.0;
                        for (int ZonesCooledNum = 1; ZonesCooledNum <= numZonesCooled; ++ZonesCooledNum) {
                            int TermUnitSizingIndex = state.dataAirLoop->AirToZoneNodeInfo(AirLoopNum).TermUnitCoolSizingIndex(ZonesCooledNum);

                            // Zone air secondary recirculation fraction
                            state.dataSimAirServingZones->Er =
                                state.dataSize->TermUnitFinalZoneSizing(TermUnitSizingIndex).ZoneSecondaryRecirculation;
                            state.dataSimAirServingZones->Ep = state.dataSize->TermUnitFinalZoneSizing(TermUnitSizingIndex).ZonePrimaryAirFraction;
                            state.dataSimAirServingZones->ZoneOAFrac = state.dataSize->TermUnitFinalZoneSizing(TermUnitSizingIndex).ZpzClgByZone;
                            state.dataSimAirServingZones->ZoneEz = state.dataSize->TermUnitFinalZoneSizing(TermUnitSizingIndex).ZoneADEffCooling;
                            VozClg = state.dataSize->TermUnitFinalZoneSizing(TermUnitSizingIndex).VozClgByZone;
                            if (finalSysSizing.SystemOAMethod == SysOAMethod::SP) { // 62.1 simplified procedure
                                if (state.dataSize->DBySys(AirLoopNum) < 0.60) {
                                    state.dataSize->EvzByZoneCool(TermUnitSizingIndex) = 0.88 * state.dataSize->DBySys(AirLoopNum) + 0.22;
                                } else {
                                    state.dataSize->EvzByZoneCool(TermUnitSizingIndex) = 0.75;
                                }
                                state.dataSimAirServingZones->MinCoolingEvz = state.dataSize->EvzByZoneCool(TermUnitSizingIndex);
                            } else {
                                if (state.dataSimAirServingZones->Er > 0.0) {
                                    // multi-path ventilation system using VRP
                                    state.dataSimAirServingZones->Fa = state.dataSimAirServingZones->Ep +
                                                                       (1.0 - state.dataSimAirServingZones->Ep) * state.dataSimAirServingZones->Er;
                                    state.dataSimAirServingZones->Fb = state.dataSimAirServingZones->Ep;
                                    state.dataSimAirServingZones->Fc = 1.0 - (1.0 - state.dataSimAirServingZones->ZoneEz) *
                                                                                 (1.0 - state.dataSimAirServingZones->Er) *
                                                                                 (1.0 - state.dataSimAirServingZones->Ep);
                                    // save Fa Fb and Fc for standard 62.1 report
                                    state.dataSize->FaByZoneCool(TermUnitSizingIndex) = state.dataSimAirServingZones->Fa;
                                    state.dataSize->FbByZoneCool(TermUnitSizingIndex) = state.dataSimAirServingZones->Fb;
                                    state.dataSize->FcByZoneCool(TermUnitSizingIndex) = state.dataSimAirServingZones->Fc;

                                    // Calc zone ventilation efficiency
                                    if (state.dataSimAirServingZones->Fa > 0.0) {
                                        SysCoolingEv =
                                            1.0 +
                                            state.dataSimAirServingZones->Xs * state.dataSimAirServingZones->Fb / state.dataSimAirServingZones->Fa -
                                            state.dataSimAirServingZones->ZoneOAFrac * state.dataSimAirServingZones->Ep *
                                                state.dataSimAirServingZones->Fc / state.dataSimAirServingZones->Fa;
                                    } else {
                                        SysCoolingEv = 1.0;
                                    }

                                } else {
                                    // single-path ventilation system
                                    SysCoolingEv = 1.0 + state.dataSimAirServingZones->Xs - state.dataSimAirServingZones->ZoneOAFrac;
                                    // Apply ventilation efficiency limit; reset SysCoolingEv if necessary
                                    LimitZoneVentEff(state, state.dataSimAirServingZones->Xs, VozClg, TermUnitSizingIndex, SysCoolingEv);
                                }
                                if (SysCoolingEv < state.dataSimAirServingZones->MinCoolingEvz)
                                    state.dataSimAirServingZones->MinCoolingEvz = SysCoolingEv;
                                state.dataSize->EvzByZoneCoolPrev(TermUnitSizingIndex) =
                                    state.dataSize->EvzByZoneCool(TermUnitSizingIndex); // Save previous EvzByZoneCool
                                state.dataSize->EvzByZoneCool(TermUnitSizingIndex) = SysCoolingEv;
                            }
                            state.dataSize->VozSumClgBySys(AirLoopNum) += state.dataSize->TermUnitFinalZoneSizing(TermUnitSizingIndex).VozClgByZone;
                        }

                        if (state.dataSimAirServingZones->MinCoolingEvz > 0) {
                            // (However, I don't think people diversity can be done correctly in E+ Sizing so assuming D=1 in this
                            // equation
                            // Vou = Diversity*(Rp*Pz) + Ra*Az
                            state.dataSimAirServingZones->Vou = finalSysSizing.SysUncOA;
                            state.dataSimAirServingZones->Vot = state.dataSimAirServingZones->Vou / state.dataSimAirServingZones->MinCoolingEvz;
                            if (state.dataSimAirServingZones->Vot > state.dataSize->VotClgBySys(AirLoopNum)) {
                                // This might be the cooling design day so only update if Vot is larger than the previous
                                state.dataSize->VotClgBySys(AirLoopNum) = state.dataSimAirServingZones->Vot;
                                state.dataSize->XsBySysCool(AirLoopNum) = state.dataSimAirServingZones->Xs;
                                state.dataSize->EvzMinBySysCool(AirLoopNum) = state.dataSimAirServingZones->MinCoolingEvz;
                            } else {
                                // Restore EvzByZoneCool() since it was reset by the current (but not highest Vot) design day
                                for (int ZonesCooledNum = 1; ZonesCooledNum <= numZonesCooled; ++ZonesCooledNum) {
                                    int TermUnitSizingIndex =
                                        state.dataAirLoop->AirToZoneNodeInfo(AirLoopNum).TermUnitCoolSizingIndex(ZonesCooledNum);
                                    state.dataSize->EvzByZoneCool(TermUnitSizingIndex) = state.dataSize->EvzByZoneCoolPrev(TermUnitSizingIndex);
                                }
                            }
                        }
                    }

                    // heating
                    sysSizing.DesHeatVolFlow = sysSizing.CoinHeatMassFlow / state.dataEnvrn->StdRhoAir;
                    if (sysSizing.DesHeatVolFlow > 0) {
                        OutAirFrac = sysSizing.DesOutAirVolFlow / sysSizing.DesHeatVolFlow;
                    } else {
                        OutAirFrac = 0.0;
                    }
                    OutAirFrac = min(1.0, max(0.0, OutAirFrac));

                    // This is a bit of a cludge. If the design zone heating airflows were increased due to
                    // the MaxZoneOaFraction, then the SysSizing(AirLoopNum,state.dataSize->CurOverallSimDay)%DesHeatVolFlow
                    // variable will be out of sync with the
                    if (finalSysSizing.MaxZoneOAFraction > 0 && finalSysSizing.HeatAirDesMethod == AirflowSizingMethod::FromDDCalc) {
                        SysHtgPeakAirflow = 0.0;
                        if (NumZonesHeated > 0) {
                            for (int ZonesHeatedNum = 1; ZonesHeatedNum <= NumZonesHeated; ++ZonesHeatedNum) {
                                int TermUnitSizingIndex = state.dataAirLoop->AirToZoneNodeInfo(AirLoopNum).TermUnitHeatSizingIndex(ZonesHeatedNum);
                                SysHtgPeakAirflow += state.dataSize->TermUnitFinalZoneSizing(TermUnitSizingIndex).DesHeatVolFlow;
                            }
                        } else {
                            for (int ZonesHeatedNum = 1; ZonesHeatedNum <= NumZonesCooled; ++ZonesHeatedNum) {
                                int TermUnitSizingIndex = state.dataAirLoop->AirToZoneNodeInfo(AirLoopNum).TermUnitCoolSizingIndex(ZonesHeatedNum);
                                SysHtgPeakAirflow += state.dataSize->TermUnitFinalZoneSizing(TermUnitSizingIndex).DesHeatVolFlow;
                            }
                        }
                    } else {
                        SysHtgPeakAirflow = sysSizing.DesHeatVolFlow;
                    }

                    if (sysSizing.DesHeatVolFlow > 0) {
                        // SysSizing(AirLoopNum,state.dataSize->CurOverallSimDay)%DesHeatVolFlow may be out of sync with
                        // FinalZoneSizing(CtrlZoneNum)%DesHeatVolFlow
                        state.dataSimAirServingZones->Xs = min(1.0, finalSysSizing.SysUncOA / max(sysSizing.DesHeatVolFlow, SysHtgPeakAirflow));
                    } else {
                        state.dataSimAirServingZones->Xs = 0.0;
                    }

                    if (finalSysSizing.OAAutoSized && sysSizing.DesHeatVolFlow > 0) {
                        int numZonesHeated = state.dataAirLoop->AirToZoneNodeInfo(AirLoopNum).NumZonesHeated;
                        state.dataSimAirServingZones->MinHeatingEvz = 1.0;
                        state.dataSize->VozSumHtgBySys(AirLoopNum) = 0.0;
                        if (numZonesHeated > 0) {
                            for (int ZonesHeatedNum = 1; ZonesHeatedNum <= numZonesHeated; ++ZonesHeatedNum) {
                                int TermUnitSizingIndex = state.dataAirLoop->AirToZoneNodeInfo(AirLoopNum).TermUnitHeatSizingIndex(ZonesHeatedNum);
                                MatchingCooledZoneNum = FindNumberInList(
                                    TermUnitSizingIndex, state.dataAirLoop->AirToZoneNodeInfo(AirLoopNum).TermUnitCoolSizingIndex, NumZonesCooled);
                                if (MatchingCooledZoneNum == 0) {
                                    // Zone air secondary recirculation fraction
                                    state.dataSimAirServingZones->Er =
                                        state.dataSize->TermUnitFinalZoneSizing(TermUnitSizingIndex).ZoneSecondaryRecirculation;
                                    state.dataSimAirServingZones->Ep =
                                        state.dataSize->TermUnitFinalZoneSizing(TermUnitSizingIndex).ZonePrimaryAirFractionHtg;
                                    state.dataSimAirServingZones->ZoneOAFrac =
                                        state.dataSize->TermUnitFinalZoneSizing(TermUnitSizingIndex).ZpzHtgByZone;
                                    state.dataSimAirServingZones->ZoneEz =
                                        state.dataSize->TermUnitFinalZoneSizing(TermUnitSizingIndex).ZoneADEffHeating;
                                    if (finalSysSizing.SystemOAMethod == SysOAMethod::SP) { // 62.1 simplified procedure
                                        if (state.dataSize->DBySys(AirLoopNum) < 0.60) {
                                            state.dataSize->EvzByZoneHeat(TermUnitSizingIndex) = 0.88 * state.dataSize->DBySys(AirLoopNum) + 0.22;
                                        } else {
                                            state.dataSize->EvzByZoneHeat(TermUnitSizingIndex) = 0.75;
                                        }
                                        state.dataSimAirServingZones->MinHeatingEvz = state.dataSize->EvzByZoneHeat(TermUnitSizingIndex);
                                    } else {
                                        if (state.dataSimAirServingZones->Er > 0.0) {
                                            // multi-path ventilation system using VRP
                                            state.dataSimAirServingZones->Fa =
                                                state.dataSimAirServingZones->Ep +
                                                (1.0 - state.dataSimAirServingZones->Ep) * state.dataSimAirServingZones->Er;
                                            state.dataSimAirServingZones->Fb = state.dataSimAirServingZones->Ep;
                                            state.dataSimAirServingZones->Fc = 1.0 - (1.0 - state.dataSimAirServingZones->ZoneEz) *
                                                                                         (1.0 - state.dataSimAirServingZones->Er) *
                                                                                         (1.0 - state.dataSimAirServingZones->Ep);
                                            // save Fa Fb and Fc for standard 62.1 report
                                            state.dataSize->FaByZoneHeat(TermUnitSizingIndex) = state.dataSimAirServingZones->Fa;
                                            state.dataSize->FbByZoneHeat(TermUnitSizingIndex) = state.dataSimAirServingZones->Fb;
                                            state.dataSize->FcByZoneHeat(TermUnitSizingIndex) = state.dataSimAirServingZones->Fc;

                                            // Calc zone ventilation efficiency
                                            if (state.dataSimAirServingZones->Fa > 0.0) {
                                                SysHeatingEv = 1.0 +
                                                               state.dataSimAirServingZones->Xs * state.dataSimAirServingZones->Fb /
                                                                   state.dataSimAirServingZones->Fa -
                                                               state.dataSimAirServingZones->ZoneOAFrac * state.dataSimAirServingZones->Ep *
                                                                   state.dataSimAirServingZones->Fc / state.dataSimAirServingZones->Fa;
                                            } else {
                                                SysHeatingEv = 1.0;
                                            }
                                        } else {
                                            // single-path ventilation system
                                            SysHeatingEv = 1.0 + state.dataSimAirServingZones->Xs - state.dataSimAirServingZones->ZoneOAFrac;
                                        }
                                        if (SysHeatingEv < state.dataSimAirServingZones->MinHeatingEvz)
                                            state.dataSimAirServingZones->MinHeatingEvz = SysHeatingEv;
                                        state.dataSize->EvzByZoneHeatPrev(TermUnitSizingIndex) =
                                            state.dataSize->EvzByZoneHeat(TermUnitSizingIndex); // Save previous EvzByZoneHeat
                                        state.dataSize->EvzByZoneHeat(TermUnitSizingIndex) = SysHeatingEv;
                                    }
                                    state.dataSize->VozSumHtgBySys(AirLoopNum) +=
                                        state.dataSize->TermUnitFinalZoneSizing(TermUnitSizingIndex).VozHtgByZone;
                                }
                            }
                        } else {
                            for (int ZonesHeatedNum = 1; ZonesHeatedNum <= NumZonesCooled; ++ZonesHeatedNum) {
                                int TermUnitSizingIndex = state.dataAirLoop->AirToZoneNodeInfo(AirLoopNum).TermUnitCoolSizingIndex(ZonesHeatedNum);
                                // Zone air secondary recirculation fraction
                                state.dataSimAirServingZones->Er =
                                    state.dataSize->TermUnitFinalZoneSizing(TermUnitSizingIndex).ZoneSecondaryRecirculation;
                                state.dataSimAirServingZones->Ep =
                                    state.dataSize->TermUnitFinalZoneSizing(TermUnitSizingIndex).ZonePrimaryAirFractionHtg;
                                state.dataSimAirServingZones->ZoneOAFrac = state.dataSize->TermUnitFinalZoneSizing(TermUnitSizingIndex).ZpzHtgByZone;
                                state.dataSimAirServingZones->ZoneEz = state.dataSize->TermUnitFinalZoneSizing(TermUnitSizingIndex).ZoneADEffHeating;
                                if (finalSysSizing.SystemOAMethod == SysOAMethod::SP) { // 62.1 simplified procedure
                                    if (state.dataSize->DBySys(AirLoopNum) < 0.60) {
                                        state.dataSize->EvzByZoneHeat(TermUnitSizingIndex) = 0.88 * state.dataSize->DBySys(AirLoopNum) + 0.22;
                                    } else {
                                        state.dataSize->EvzByZoneHeat(TermUnitSizingIndex) = 0.75;
                                    }
                                    state.dataSimAirServingZones->MinHeatingEvz = state.dataSize->EvzByZoneHeat(TermUnitSizingIndex);
                                } else {
                                    if (state.dataSimAirServingZones->Er > 0.0) {
                                        // multi-path ventilation system using VRP
                                        state.dataSimAirServingZones->Fa =
                                            state.dataSimAirServingZones->Ep +
                                            (1.0 - state.dataSimAirServingZones->Ep) * state.dataSimAirServingZones->Er;
                                        state.dataSimAirServingZones->Fb = state.dataSimAirServingZones->Ep;
                                        state.dataSimAirServingZones->Fc = 1.0 - (1.0 - state.dataSimAirServingZones->ZoneEz) *
                                                                                     (1.0 - state.dataSimAirServingZones->Er) *
                                                                                     (1.0 - state.dataSimAirServingZones->Ep);
                                        // save Fa Fb and Fc for standard 62.1 report
                                        state.dataSize->FaByZoneHeat(TermUnitSizingIndex) = state.dataSimAirServingZones->Fa;
                                        state.dataSize->FbByZoneHeat(TermUnitSizingIndex) = state.dataSimAirServingZones->Fb;
                                        state.dataSize->FcByZoneHeat(TermUnitSizingIndex) = state.dataSimAirServingZones->Fc;

                                        // Calc zone ventilation efficiency
                                        if (state.dataSimAirServingZones->Fa > 0.0) {
                                            SysHeatingEv = 1.0 +
                                                           state.dataSimAirServingZones->Xs * state.dataSimAirServingZones->Fb /
                                                               state.dataSimAirServingZones->Fa -
                                                           state.dataSimAirServingZones->ZoneOAFrac * state.dataSimAirServingZones->Ep *
                                                               state.dataSimAirServingZones->Fc / state.dataSimAirServingZones->Fa;
                                        } else {
                                            SysHeatingEv = 1.0;
                                        }
                                    } else {
                                        // single-path ventilation system
                                        SysHeatingEv = 1.0 + state.dataSimAirServingZones->Xs - state.dataSimAirServingZones->ZoneOAFrac;
                                    }
                                    if (SysHeatingEv < state.dataSimAirServingZones->MinHeatingEvz)
                                        state.dataSimAirServingZones->MinHeatingEvz = SysHeatingEv;
                                    state.dataSize->EvzByZoneHeatPrev(TermUnitSizingIndex) =
                                        state.dataSize->EvzByZoneHeat(TermUnitSizingIndex); // Save previous EvzByZoneHeat
                                    state.dataSize->EvzByZoneHeat(TermUnitSizingIndex) = SysHeatingEv;
                                    state.dataSize->VozSumHtgBySys(AirLoopNum) +=
                                        state.dataSize->TermUnitFinalZoneSizing(TermUnitSizingIndex).VozHtgByZone;
                                }
                            }
                        }

                        if (state.dataSimAirServingZones->MinHeatingEvz > 0) {
                            // Std 62.1-2010, section 6.2.5.4: Eq. 6.6
                            // (However, I don't think people diversity can be done correctly in E+ Sizing so assuming D=1 in this
                            // equation
                            // Vou = Diversity*(Rp*Pz) + Ra*Az
                            state.dataSimAirServingZones->Vou = finalSysSizing.SysUncOA;
                            state.dataSimAirServingZones->Vot = state.dataSimAirServingZones->Vou / state.dataSimAirServingZones->MinHeatingEvz;
                            if (state.dataSimAirServingZones->Vot > state.dataSize->VotHtgBySys(AirLoopNum)) {
                                // This might be the cooling design day so only update if Vot is larger than the previous
                                state.dataSize->VotHtgBySys(AirLoopNum) = state.dataSimAirServingZones->Vot;
                                state.dataSize->XsBySysHeat(AirLoopNum) = state.dataSimAirServingZones->Xs;
                                state.dataSize->EvzMinBySysHeat(AirLoopNum) = state.dataSimAirServingZones->MinHeatingEvz;
                            } else {
                                // Restore EvzByZoneHeat() since it was reset by the current (but not highest Vot) design day
                                // This kludge is probably because inside EndDay block and code gets called for each design day.
                                if (numZonesHeated > 0) {
                                    for (int ZonesHeatedNum = 1; ZonesHeatedNum <= numZonesHeated; ++ZonesHeatedNum) {
                                        int TermUnitSizingIndex =
                                            state.dataAirLoop->AirToZoneNodeInfo(AirLoopNum).TermUnitHeatSizingIndex(ZonesHeatedNum);
                                        state.dataSize->EvzByZoneHeat(TermUnitSizingIndex) = state.dataSize->EvzByZoneHeatPrev(TermUnitSizingIndex);
                                    }
                                } else {
                                    for (int ZonesHeatedNum = 1; ZonesHeatedNum <= NumZonesCooled; ++ZonesHeatedNum) {
                                        int TermUnitSizingIndex =
                                            state.dataAirLoop->AirToZoneNodeInfo(AirLoopNum).TermUnitCoolSizingIndex(ZonesHeatedNum);
                                        state.dataSize->EvzByZoneHeat(TermUnitSizingIndex) = state.dataSize->EvzByZoneHeatPrev(TermUnitSizingIndex);
                                    }
                                }
                            }
                        }
                    }
                } else { // error
                }
                sysSizing.DesMainVolFlow = max(sysSizing.DesCoolVolFlow, sysSizing.DesHeatVolFlow);
                // this should also be as least as big as is needed for Vot
            } break;
            case NonCoincident: {
                if (finalSysSizing.SystemOAMethod == SysOAMethod::ZoneSum) {
                    sysSizing.DesCoolVolFlow = sysSizing.NonCoinCoolMassFlow / state.dataEnvrn->StdRhoAir;
                    sysSizing.DesHeatVolFlow = sysSizing.NonCoinHeatMassFlow / state.dataEnvrn->StdRhoAir;
                    state.dataSize->VotClgBySys(AirLoopNum) = finalSysSizing.SysUncOA;
                    state.dataSize->VotHtgBySys(AirLoopNum) = finalSysSizing.SysUncOA;
                    for (int ZonesCooledNum = 1; ZonesCooledNum <= NumZonesCooled; ++ZonesCooledNum) {
                        int TermUnitSizingIndex = state.dataAirLoop->AirToZoneNodeInfo(AirLoopNum).TermUnitCoolSizingIndex(ZonesCooledNum);
                        if (state.dataSize->TermUnitFinalZoneSizing(TermUnitSizingIndex).ZoneADEffCooling <
                            state.dataSize->EvzMinBySysCool(AirLoopNum))
                            state.dataSize->EvzMinBySysCool(AirLoopNum) =
                                state.dataSize->TermUnitFinalZoneSizing(TermUnitSizingIndex).ZoneADEffCooling;
                        if (state.dataSize->TermUnitFinalZoneSizing(TermUnitSizingIndex).ZoneADEffHeating <
                            state.dataSize->EvzMinBySysHeat(AirLoopNum))
                            state.dataSize->EvzMinBySysHeat(AirLoopNum) =
                                state.dataSize->TermUnitFinalZoneSizing(TermUnitSizingIndex).ZoneADEffHeating;
                    }
                    for (int ZonesHeatedNum = 1; ZonesHeatedNum <= NumZonesHeated; ++ZonesHeatedNum) {
                        int TermUnitSizingIndex = state.dataAirLoop->AirToZoneNodeInfo(AirLoopNum).TermUnitHeatSizingIndex(ZonesHeatedNum);
                        if (state.dataSize->TermUnitFinalZoneSizing(TermUnitSizingIndex).ZoneADEffCooling <
                            state.dataSize->EvzMinBySysCool(AirLoopNum))
                            state.dataSize->EvzMinBySysCool(AirLoopNum) =
                                state.dataSize->TermUnitFinalZoneSizing(TermUnitSizingIndex).ZoneADEffCooling;
                        if (state.dataSize->TermUnitFinalZoneSizing(TermUnitSizingIndex).ZoneADEffHeating <
                            state.dataSize->EvzMinBySysHeat(AirLoopNum))
                            state.dataSize->EvzMinBySysHeat(AirLoopNum) =
                                state.dataSize->TermUnitFinalZoneSizing(TermUnitSizingIndex).ZoneADEffHeating;
                    }
                    if (sysSizing.DesCoolVolFlow > 0) {
                        state.dataSize->XsBySysCool(AirLoopNum) = min(1.0, finalSysSizing.SysUncOA / sysSizing.DesCoolVolFlow);
                    } else {
                        state.dataSize->XsBySysCool(AirLoopNum) = 0.0;
                    }
                    if (sysSizing.DesHeatVolFlow > 0) {
                        state.dataSize->XsBySysHeat(AirLoopNum) = min(1.0, finalSysSizing.SysUncOA / sysSizing.DesHeatVolFlow);
                    } else {
                        state.dataSize->XsBySysHeat(AirLoopNum) = 0.0;
                    }
                } else if (finalSysSizing.SystemOAMethod == SysOAMethod::VRP ||
                           finalSysSizing.SystemOAMethod == SysOAMethod::SP) { // Ventilation Rate and Simplified Procedure
                    // cooling
                    sysSizing.DesCoolVolFlow = sysSizing.NonCoinCoolMassFlow / state.dataEnvrn->StdRhoAir;
                    if (sysSizing.DesCoolVolFlow > 0) {
                        OutAirFrac = sysSizing.DesOutAirVolFlow / sysSizing.DesCoolVolFlow;
                    } else {
                        OutAirFrac = 0.0;
                    }
                    OutAirFrac = min(1.0, max(0.0, OutAirFrac));

                    if (sysSizing.DesCoolVolFlow > 0) {
                        state.dataSimAirServingZones->Xs = min(1.0, finalSysSizing.SysUncOA / sysSizing.DesCoolVolFlow);
                    } else {
                        state.dataSimAirServingZones->Xs = 0.0;
                    }
                    if (finalSysSizing.OAAutoSized && sysSizing.DesCoolVolFlow > 0) {
                        int numZonesCooled = state.dataAirLoop->AirToZoneNodeInfo(AirLoopNum).NumZonesCooled;
                        state.dataSimAirServingZones->MinCoolingEvz = 1.0;
                        state.dataSize->VozSumClgBySys(AirLoopNum) = 0.0;
                        for (int ZonesCooledNum = 1; ZonesCooledNum <= numZonesCooled; ++ZonesCooledNum) {
                            int TermUnitSizingIndex = state.dataAirLoop->AirToZoneNodeInfo(AirLoopNum).TermUnitCoolSizingIndex(ZonesCooledNum);

                            // Zone air secondary recirculation fraction
                            state.dataSimAirServingZones->Er =
                                state.dataSize->TermUnitFinalZoneSizing(TermUnitSizingIndex).ZoneSecondaryRecirculation;
                            state.dataSimAirServingZones->Ep = state.dataSize->TermUnitFinalZoneSizing(TermUnitSizingIndex).ZonePrimaryAirFraction;
                            state.dataSimAirServingZones->ZoneOAFrac = state.dataSize->TermUnitFinalZoneSizing(TermUnitSizingIndex).ZpzClgByZone;
                            state.dataSimAirServingZones->ZoneEz = state.dataSize->TermUnitFinalZoneSizing(TermUnitSizingIndex).ZoneADEffCooling;
                            VozClg = state.dataSize->TermUnitFinalZoneSizing(TermUnitSizingIndex).VozClgByZone;
                            if (finalSysSizing.SystemOAMethod == SysOAMethod::SP) { // 62.1 simplified procedure
                                if (state.dataSize->DBySys(AirLoopNum) < 0.60) {
                                    state.dataSize->EvzByZoneCool(TermUnitSizingIndex) = 0.88 * state.dataSize->DBySys(AirLoopNum) + 0.22;
                                } else {
                                    state.dataSize->EvzByZoneCool(TermUnitSizingIndex) = 0.75;
                                }
                                state.dataSimAirServingZones->MinCoolingEvz = state.dataSize->EvzByZoneCool(TermUnitSizingIndex);
                            } else {
                                if (state.dataSimAirServingZones->Er > 0.0) {
                                    // multi-path ventilation system using VRP
                                    state.dataSimAirServingZones->Fa = state.dataSimAirServingZones->Ep +
                                                                       (1.0 - state.dataSimAirServingZones->Ep) * state.dataSimAirServingZones->Er;
                                    state.dataSimAirServingZones->Fb = state.dataSimAirServingZones->Ep;
                                    state.dataSimAirServingZones->Fc = 1.0 - (1.0 - state.dataSimAirServingZones->ZoneEz) *
                                                                                 (1.0 - state.dataSimAirServingZones->Er) *
                                                                                 (1.0 - state.dataSimAirServingZones->Ep);
                                    // save Fa Fb and Fc for standard 62.1 report
                                    state.dataSize->FaByZoneCool(TermUnitSizingIndex) = state.dataSimAirServingZones->Fa;
                                    state.dataSize->FbByZoneCool(TermUnitSizingIndex) = state.dataSimAirServingZones->Fb;
                                    state.dataSize->FcByZoneCool(TermUnitSizingIndex) = state.dataSimAirServingZones->Fc;

                                    // Calc zone ventilation efficiency
                                    if (state.dataSimAirServingZones->Fa > 0.0) {
                                        SysCoolingEv =
                                            1.0 +
                                            state.dataSimAirServingZones->Xs * state.dataSimAirServingZones->Fb / state.dataSimAirServingZones->Fa -
                                            state.dataSimAirServingZones->ZoneOAFrac * state.dataSimAirServingZones->Ep *
                                                state.dataSimAirServingZones->Fc / state.dataSimAirServingZones->Fa;
                                    } else {
                                        SysCoolingEv = 1.0;
                                    }
                                } else {
                                    // single-path ventilation system
                                    SysCoolingEv = 1.0 + state.dataSimAirServingZones->Xs - state.dataSimAirServingZones->ZoneOAFrac;
                                    // Apply ventilation efficiency limit; reset SysCoolingEv if necessary
                                    LimitZoneVentEff(state, state.dataSimAirServingZones->Xs, VozClg, TermUnitSizingIndex, SysCoolingEv);
                                }
                                if (SysCoolingEv < state.dataSimAirServingZones->MinCoolingEvz)
                                    state.dataSimAirServingZones->MinCoolingEvz = SysCoolingEv;
                                state.dataSize->EvzByZoneCoolPrev(TermUnitSizingIndex) = state.dataSize->EvzByZoneCool(TermUnitSizingIndex);
                                state.dataSize->EvzByZoneCool(TermUnitSizingIndex) = SysCoolingEv;
                                state.dataSize->VozSumClgBySys(AirLoopNum) +=
                                    state.dataSize->TermUnitFinalZoneSizing(TermUnitSizingIndex).VozClgByZone;
                            }
                            state.dataSize->VozSumClgBySys(AirLoopNum) += state.dataSize->TermUnitFinalZoneSizing(TermUnitSizingIndex).VozClgByZone;
                        }

                        if (state.dataSimAirServingZones->MinCoolingEvz > 0) {
                            // Std 62.1-2010, section 6.2.5.4: Eq. 6.6
                            // (However, I don't think people diversity can be done correctly in E+ Sizing so assuming D=1 in this
                            // equation
                            // Vou = Diversity*(Rp*Pz) + Ra*Az
                            state.dataSimAirServingZones->Vou = finalSysSizing.SysUncOA;
                            state.dataSimAirServingZones->Vot = state.dataSimAirServingZones->Vou / state.dataSimAirServingZones->MinCoolingEvz;
                            if (state.dataSimAirServingZones->Vot > state.dataSize->VotClgBySys(AirLoopNum)) {
                                // This might be the cooling design day so only update if Vot is larger than the previous
                                state.dataSize->VotClgBySys(AirLoopNum) = state.dataSimAirServingZones->Vot;
                                state.dataSize->XsBySysCool(AirLoopNum) = state.dataSimAirServingZones->Xs;
                                state.dataSize->EvzMinBySysCool(AirLoopNum) = state.dataSimAirServingZones->MinCoolingEvz;
                            } else {
                                // Restore EvzByZoneCool() since it was reset by the current (but not highest Vot) design day
                                for (int ZonesCooledNum = 1; ZonesCooledNum <= numZonesCooled; ++ZonesCooledNum) {
                                    int TermUnitSizingIndex =
                                        state.dataAirLoop->AirToZoneNodeInfo(AirLoopNum).TermUnitCoolSizingIndex(ZonesCooledNum);
                                    state.dataSize->EvzByZoneCool(TermUnitSizingIndex) = state.dataSize->EvzByZoneCoolPrev(TermUnitSizingIndex);
                                }
                            }
                        }
                    }

                    // heating
                    sysSizing.DesHeatVolFlow = sysSizing.NonCoinHeatMassFlow / state.dataEnvrn->StdRhoAir;
                    if (sysSizing.DesHeatVolFlow > 0) {
                        OutAirFrac = sysSizing.DesOutAirVolFlow / sysSizing.DesHeatVolFlow;
                    } else {
                        OutAirFrac = 0.0;
                    }
                    OutAirFrac = min(1.0, max(0.0, OutAirFrac));

                    if (sysSizing.DesHeatVolFlow > 0) {
                        state.dataSimAirServingZones->Xs = min(1.0, finalSysSizing.SysUncOA / sysSizing.DesHeatVolFlow);
                    } else {
                        state.dataSimAirServingZones->Xs = 0.0;
                    }
                    if (finalSysSizing.OAAutoSized && sysSizing.DesHeatVolFlow > 0) {
                        int numZonesHeated = state.dataAirLoop->AirToZoneNodeInfo(AirLoopNum).NumZonesHeated;
                        state.dataSimAirServingZones->MinHeatingEvz = 1.0;
                        state.dataSize->VozSumHtgBySys(AirLoopNum) = 0.0;
                        if (numZonesHeated > 0) {
                            for (int ZonesHeatedNum = 1; ZonesHeatedNum <= numZonesHeated; ++ZonesHeatedNum) {
                                int TermUnitSizingIndex = state.dataAirLoop->AirToZoneNodeInfo(AirLoopNum).TermUnitHeatSizingIndex(ZonesHeatedNum);
                                MatchingCooledZoneNum = FindNumberInList(
                                    TermUnitSizingIndex, state.dataAirLoop->AirToZoneNodeInfo(AirLoopNum).TermUnitCoolSizingIndex, NumZonesCooled);
                                if (MatchingCooledZoneNum == 0) {
                                    // Zone air secondary recirculation fraction
                                    state.dataSimAirServingZones->Er =
                                        state.dataSize->TermUnitFinalZoneSizing(TermUnitSizingIndex).ZoneSecondaryRecirculation;
                                    state.dataSimAirServingZones->Ep =
                                        state.dataSize->TermUnitFinalZoneSizing(TermUnitSizingIndex).ZonePrimaryAirFractionHtg;
                                    state.dataSimAirServingZones->ZoneOAFrac =
                                        state.dataSize->TermUnitFinalZoneSizing(TermUnitSizingIndex).ZpzHtgByZone;
                                    state.dataSimAirServingZones->ZoneEz =
                                        state.dataSize->TermUnitFinalZoneSizing(TermUnitSizingIndex).ZoneADEffHeating;
                                    if (finalSysSizing.SystemOAMethod == SysOAMethod::SP) { // 62.1 simplified procedure
                                        if (state.dataSize->DBySys(AirLoopNum) < 0.60) {
                                            state.dataSize->EvzByZoneHeat(TermUnitSizingIndex) = 0.88 * state.dataSize->DBySys(AirLoopNum) + 0.22;
                                        } else {
                                            state.dataSize->EvzByZoneHeat(TermUnitSizingIndex) = 0.75;
                                        }
                                        state.dataSimAirServingZones->MinHeatingEvz = state.dataSize->EvzByZoneHeat(TermUnitSizingIndex);
                                    } else {
                                        if (state.dataSimAirServingZones->Er > 0.0) {
                                            // multi-path ventilation system using VRP
                                            state.dataSimAirServingZones->Fa =
                                                state.dataSimAirServingZones->Ep +
                                                (1.0 - state.dataSimAirServingZones->Ep) * state.dataSimAirServingZones->Er;
                                            state.dataSimAirServingZones->Fb = state.dataSimAirServingZones->Ep;
                                            state.dataSimAirServingZones->Fc = 1.0 - (1.0 - state.dataSimAirServingZones->ZoneEz) *
                                                                                         (1.0 - state.dataSimAirServingZones->Er) *
                                                                                         (1.0 - state.dataSimAirServingZones->Ep);

                                            // Calc zone ventilation efficiency
                                            if (state.dataSimAirServingZones->Fa > 0.0) {
                                                SysHeatingEv = 1.0 +
                                                               state.dataSimAirServingZones->Xs * state.dataSimAirServingZones->Fb /
                                                                   state.dataSimAirServingZones->Fa -
                                                               state.dataSimAirServingZones->ZoneOAFrac * state.dataSimAirServingZones->Ep *
                                                                   state.dataSimAirServingZones->Fc / state.dataSimAirServingZones->Fa;
                                            } else {
                                                SysHeatingEv = 1.0;
                                            }
                                        } else {
                                            // single-path ventilation system
                                            SysHeatingEv = 1.0 + state.dataSimAirServingZones->Xs - state.dataSimAirServingZones->ZoneOAFrac;
                                        }
                                    }
                                }
                                if (finalSysSizing.SystemOAMethod == SysOAMethod::SP) { // 62.1 simplified procedure
                                    state.dataSize->VozSumHtgBySys(AirLoopNum) +=
                                        state.dataSize->TermUnitFinalZoneSizing(TermUnitSizingIndex).VozHtgByZone;
                                } else {
                                    if (SysHeatingEv < state.dataSimAirServingZones->MinHeatingEvz)
                                        state.dataSimAirServingZones->MinHeatingEvz = SysHeatingEv;
                                    state.dataSize->EvzByZoneHeatPrev(TermUnitSizingIndex) =
                                        state.dataSize->EvzByZoneHeat(TermUnitSizingIndex); // Save previous EvzByZoneHeat
                                    state.dataSize->EvzByZoneHeat(TermUnitSizingIndex) = SysHeatingEv;
                                    state.dataSize->VozSumHtgBySys(AirLoopNum) +=
                                        state.dataSize->TermUnitFinalZoneSizing(TermUnitSizingIndex).VozHtgByZone;
                                }
                            }
                        } else {
                            int numZonesCooled = state.dataAirLoop->AirToZoneNodeInfo(AirLoopNum).NumZonesCooled;
                            for (int ZonesHeatedNum = 1; ZonesHeatedNum <= numZonesCooled; ++ZonesHeatedNum) {
                                int TermUnitSizingIndex = state.dataAirLoop->AirToZoneNodeInfo(AirLoopNum).TermUnitCoolSizingIndex(ZonesHeatedNum);
                                // Zone air secondary recirculation fraction
                                state.dataSimAirServingZones->Er =
                                    state.dataSize->TermUnitFinalZoneSizing(TermUnitSizingIndex).ZoneSecondaryRecirculation;
                                state.dataSimAirServingZones->Ep =
                                    state.dataSize->TermUnitFinalZoneSizing(TermUnitSizingIndex).ZonePrimaryAirFractionHtg;
                                state.dataSimAirServingZones->ZoneOAFrac = state.dataSize->TermUnitFinalZoneSizing(TermUnitSizingIndex).ZpzHtgByZone;
                                state.dataSimAirServingZones->ZoneEz = state.dataSize->TermUnitFinalZoneSizing(TermUnitSizingIndex).ZoneADEffHeating;
                                if (finalSysSizing.SystemOAMethod == SysOAMethod::SP) { // 62.1 simplified procedure
                                    if (state.dataSize->DBySys(AirLoopNum) < 0.60) {
                                        state.dataSize->EvzByZoneCool(TermUnitSizingIndex) = 0.88 * state.dataSize->DBySys(AirLoopNum) + 0.22;
                                    } else {
                                        state.dataSize->EvzByZoneCool(TermUnitSizingIndex) = 0.75;
                                    }
                                    state.dataSimAirServingZones->MinCoolingEvz = state.dataSize->EvzByZoneCool(TermUnitSizingIndex);
                                } else {
                                    if (state.dataSimAirServingZones->Er > 0.0) {
                                        // multi-path ventilation system using VRP
                                        state.dataSimAirServingZones->Fa =
                                            state.dataSimAirServingZones->Ep +
                                            (1.0 - state.dataSimAirServingZones->Ep) * state.dataSimAirServingZones->Er;
                                        state.dataSimAirServingZones->Fb = state.dataSimAirServingZones->Ep;
                                        state.dataSimAirServingZones->Fc = 1.0 - (1.0 - state.dataSimAirServingZones->ZoneEz) *
                                                                                     (1.0 - state.dataSimAirServingZones->Er) *
                                                                                     (1.0 - state.dataSimAirServingZones->Ep);

                                        // Calc zone ventilation efficiency
                                        if (state.dataSimAirServingZones->Fa > 0.0) {
                                            SysHeatingEv = 1.0 +
                                                           state.dataSimAirServingZones->Xs * state.dataSimAirServingZones->Fb /
                                                               state.dataSimAirServingZones->Fa -
                                                           state.dataSimAirServingZones->ZoneOAFrac * state.dataSimAirServingZones->Ep *
                                                               state.dataSimAirServingZones->Fc / state.dataSimAirServingZones->Fa;
                                        } else {
                                            SysHeatingEv = 1.0;
                                        }
                                    } else {
                                        // single-path ventilation system
                                        SysHeatingEv = 1.0 + state.dataSimAirServingZones->Xs - state.dataSimAirServingZones->ZoneOAFrac;
                                    }
                                    if (SysHeatingEv < state.dataSimAirServingZones->MinHeatingEvz)
                                        state.dataSimAirServingZones->MinHeatingEvz = SysHeatingEv;
                                    state.dataSize->EvzByZoneHeatPrev(TermUnitSizingIndex) =
                                        state.dataSize->EvzByZoneHeat(TermUnitSizingIndex); // Save previous EvzByZoneHeat
                                    state.dataSize->EvzByZoneHeat(TermUnitSizingIndex) = SysHeatingEv;
                                }
                                state.dataSize->VozSumHtgBySys(AirLoopNum) +=
                                    state.dataSize->TermUnitFinalZoneSizing(TermUnitSizingIndex).VozHtgByZone;
                            }
                        }

                        if (state.dataSimAirServingZones->MinHeatingEvz > 0) {
                            // Std 62.1-2010, section 6.2.5.4: Eq. 6.6
                            // (However, I don't think people diversity can be done correctly in E+ Sizing so assuming D=1 in this
                            // equation
                            // Vou = Diversity*(Rp*Pz) + Ra*Az
                            state.dataSimAirServingZones->Vou = finalSysSizing.SysUncOA;
                            state.dataSimAirServingZones->Vot = state.dataSimAirServingZones->Vou / state.dataSimAirServingZones->MinHeatingEvz;
                            if (state.dataSimAirServingZones->Vot > state.dataSize->VotHtgBySys(AirLoopNum)) {
                                // This might be the cooling design day so only update if Vot is larger than the previous
                                state.dataSize->VotHtgBySys(AirLoopNum) = state.dataSimAirServingZones->Vot;
                                state.dataSize->XsBySysHeat(AirLoopNum) = state.dataSimAirServingZones->Xs;
                                state.dataSize->EvzMinBySysHeat(AirLoopNum) = state.dataSimAirServingZones->MinHeatingEvz;
                            } else {
                                // Restore EvzByZoneHeat() since it was just reset by the current (but not highest Vot) design day
                                // This kludge is probably because inside EndDay block and code gets called for each design day.
                                if (numZonesHeated > 0) {
                                    for (int ZonesHeatedNum = 1; ZonesHeatedNum <= numZonesHeated; ++ZonesHeatedNum) {
                                        int TermUnitSizingIndex =
                                            state.dataAirLoop->AirToZoneNodeInfo(AirLoopNum).TermUnitHeatSizingIndex(ZonesHeatedNum);
                                        state.dataSize->EvzByZoneHeat(TermUnitSizingIndex) = state.dataSize->EvzByZoneHeatPrev(TermUnitSizingIndex);
                                    }
                                } else {
                                    for (int ZonesHeatedNum = 1; ZonesHeatedNum <= NumZonesCooled; ++ZonesHeatedNum) {
                                        int TermUnitSizingIndex =
                                            state.dataAirLoop->AirToZoneNodeInfo(AirLoopNum).TermUnitCoolSizingIndex(ZonesHeatedNum);
                                        state.dataSize->EvzByZoneHeat(TermUnitSizingIndex) = state.dataSize->EvzByZoneHeatPrev(TermUnitSizingIndex);
                                    }
                                }
                            }
                        }
                    }
                } else { // error
                }

                sysSizing.DesMainVolFlow = max(sysSizing.DesCoolVolFlow, sysSizing.DesHeatVolFlow);
                // this should also be as least as big as is needed for Vot
            } break;
            default:
                break;
            }

            // If the ventilation was autosized using the ASHRAE VRP method, then the design zone and system ventilation values
            // must be based on the larger of the cooling or heating OA
            if (finalSysSizing.OAAutoSized &&
                (finalSysSizing.SystemOAMethod == SysOAMethod::VRP || finalSysSizing.SystemOAMethod == SysOAMethod::SP)) {
                Real64 VotMax = max(state.dataSize->VotClgBySys(AirLoopNum), state.dataSize->VotHtgBySys(AirLoopNum));

                // Reset the system level ventilation to the larger of the system-level cooling or heating Vot
                finalSysSizing.DesOutAirVolFlow = VotMax;
                state.dataSize->CalcSysSizing(AirLoopNum).DesOutAirVolFlow = VotMax;

                // Reset the zone level ventilation to the larger of the zone-level cooling or heating Voz
                // Loop through cooled zones and heated zones - ok if there's overlap
                for (int zoneNum = 1; zoneNum <= NumZonesCooled; ++zoneNum) {
                    int TermUnitSizingIndex = state.dataAirLoop->AirToZoneNodeInfo(AirLoopNum).TermUnitCoolSizingIndex(zoneNum);
                    Real64 VozMax = max(state.dataSize->TermUnitFinalZoneSizing(TermUnitSizingIndex).VozClgByZone,
                                        state.dataSize->TermUnitFinalZoneSizing(TermUnitSizingIndex).VozHtgByZone);
                    state.dataSize->TermUnitFinalZoneSizing(TermUnitSizingIndex).MinOA = VozMax;
                }
                for (int zoneNum = 1; zoneNum <= NumZonesHeated; ++zoneNum) {
                    int TermUnitSizingIndex = state.dataAirLoop->AirToZoneNodeInfo(AirLoopNum).TermUnitHeatSizingIndex(zoneNum);
                    Real64 VozMax = max(state.dataSize->TermUnitFinalZoneSizing(TermUnitSizingIndex).VozClgByZone,
                                        state.dataSize->TermUnitFinalZoneSizing(TermUnitSizingIndex).VozHtgByZone);
                    state.dataSize->TermUnitFinalZoneSizing(TermUnitSizingIndex).MinOA = VozMax;
                }
            }
        }
    } break;
    case Constant::CallIndicator::EndSysSizingCalc: {
        // Correct the zone return temperature in FinalZoneSizing for the case of induction units. The calc in
        // ZoneEquipmentManager assumes all the air entering the zone goes into the return node.
        for (int CtrlZoneNum = 1; CtrlZoneNum <= state.dataGlobal->NumOfZones; ++CtrlZoneNum) {
            if (!state.dataZoneEquip->ZoneEquipConfig(CtrlZoneNum).IsControlled) continue;
            // Use first non-zero airdistunit for now, if there is one
            termunitsizingtempfrac = 1.0;
            int TermUnitSizingIndex = 0;
            for (int InletNode = 1; InletNode <= state.dataZoneEquip->ZoneEquipConfig(CtrlZoneNum).NumInletNodes; ++InletNode) {
                TermUnitSizingIndex = state.dataZoneEquip->ZoneEquipConfig(CtrlZoneNum).AirDistUnitCool(InletNode).TermUnitSizingIndex;
                if (TermUnitSizingIndex == 0) continue;
                termunitsizingtemp = (1.0 + state.dataSize->TermUnitSizing(TermUnitSizingIndex).InducRat);
                termunitsizingtempfrac = (1.0 / termunitsizingtemp);
                if (TermUnitSizingIndex > 0) break;
            }
            if (TermUnitSizingIndex == 0) continue; // Skip this if there are no terminal units
            RetTempRise = state.dataSize->TermUnitFinalZoneSizing(TermUnitSizingIndex).ZoneRetTempAtCoolPeak -
                          state.dataSize->TermUnitFinalZoneSizing(TermUnitSizingIndex).ZoneTempAtCoolPeak;
            if (RetTempRise > 0.01) {
                // avoid possible compiler bug
                //          FinalZoneSizing(CtrlZoneNum)%ZoneRetTempAtCoolPeak = &
                //            FinalZoneSizing(CtrlZoneNum)%ZoneTempAtCoolPeak + RetTempRise * &
                //           (1.0d0/(1.0d0+TermUnitSizing(CtrlZoneNum)%InducRat))
                state.dataSize->TermUnitFinalZoneSizing(TermUnitSizingIndex).ZoneRetTempAtCoolPeak =
                    state.dataSize->TermUnitFinalZoneSizing(TermUnitSizingIndex).ZoneTempAtCoolPeak + RetTempRise * termunitsizingtempfrac;
            }
            RetTempRise = state.dataSize->TermUnitFinalZoneSizing(TermUnitSizingIndex).ZoneRetTempAtHeatPeak -
                          state.dataSize->TermUnitFinalZoneSizing(TermUnitSizingIndex).ZoneTempAtHeatPeak;
            if (RetTempRise > 0.01) {
                // avoid possible compiler bug
                //          FinalZoneSizing(CtrlZoneNum)%ZoneRetTempAtHeatPeak = &
                //            FinalZoneSizing(CtrlZoneNum)%ZoneTempAtHeatPeak + RetTempRise * &
                //            (1.0d0/(1.0d0+TermUnitSizing(CtrlZoneNum)%InducRat))
                state.dataSize->TermUnitFinalZoneSizing(TermUnitSizingIndex).ZoneRetTempAtHeatPeak =
                    state.dataSize->TermUnitFinalZoneSizing(TermUnitSizingIndex).ZoneTempAtHeatPeak + RetTempRise * termunitsizingtempfrac;
            }
            for (TimeStepIndex = 1; TimeStepIndex <= numOfTimeStepInDay; ++TimeStepIndex) {
                RetTempRise = state.dataSize->TermUnitFinalZoneSizing(TermUnitSizingIndex).CoolZoneRetTempSeq(TimeStepIndex) -
                              state.dataSize->TermUnitFinalZoneSizing(TermUnitSizingIndex).CoolZoneTempSeq(TimeStepIndex);
                if (RetTempRise > 0.01) {
                    // avoid possible compiler bug
                    //            FinalZoneSizing(CtrlZoneNum)%CoolZoneRetTempSeq(TimeStepIndex) = &
                    //              FinalZoneSizing(CtrlZoneNum)%CoolZoneTempSeq(TimeStepIndex) + RetTempRise * &
                    //             (1.0d0/(1.0d0+TermUnitSizing(CtrlZoneNum)%InducRat))
                    state.dataSize->TermUnitFinalZoneSizing(TermUnitSizingIndex).CoolZoneRetTempSeq(TimeStepIndex) =
                        state.dataSize->TermUnitFinalZoneSizing(TermUnitSizingIndex).CoolZoneTempSeq(TimeStepIndex) +
                        RetTempRise * termunitsizingtempfrac;
                }
                RetTempRise = state.dataSize->TermUnitFinalZoneSizing(TermUnitSizingIndex).HeatZoneRetTempSeq(TimeStepIndex) -
                              state.dataSize->TermUnitFinalZoneSizing(TermUnitSizingIndex).HeatZoneTempSeq(TimeStepIndex);
                if (RetTempRise > 0.01) {
                    // avoid possible compiler bug
                    //            FinalZoneSizing(CtrlZoneNum)%HeatZoneRetTempSeq(TimeStepIndex) = &
                    //              FinalZoneSizing(CtrlZoneNum)%HeatZoneTempSeq(TimeStepIndex) + RetTempRise * &
                    //             (1.0d0/(1.0d0+TermUnitSizing(CtrlZoneNum)%InducRat))
                    state.dataSize->TermUnitFinalZoneSizing(TermUnitSizingIndex).HeatZoneRetTempSeq(TimeStepIndex) =
                        state.dataSize->TermUnitFinalZoneSizing(TermUnitSizingIndex).HeatZoneTempSeq(TimeStepIndex) +
                        RetTempRise * termunitsizingtempfrac;
                }
            }
        }

        // Get final design flows
        for (AirLoopNum = 1; AirLoopNum <= state.dataHVACGlobal->NumPrimaryAirSys; ++AirLoopNum) {
            state.dataSize->SensCoolCapTemp(AirLoopNum) = 0.0;
            state.dataSize->TotCoolCapTemp(AirLoopNum) = 0.0;

            // For coincident sizing, loop over design days and pick out the largest central heating amd
            // cooling flow rates and associated data

            for (DDNum = 1; DDNum <= state.dataEnvrn->TotDesDays + state.dataEnvrn->TotRunDesPersDays; ++DDNum) {
                auto &sysSizing = state.dataSize->SysSizing(DDNum, AirLoopNum);
                if (sysSizing.SensCoolCap > state.dataSize->SensCoolCapTemp(AirLoopNum)) {
                    state.dataSize->SysSizPeakDDNum(AirLoopNum).SensCoolPeakDD = DDNum;
                    state.dataSize->SysSizPeakDDNum(AirLoopNum).cSensCoolPeakDDDate = state.dataSize->DesDayWeath(DDNum).DateString;
                    state.dataSize->SensCoolCapTemp(AirLoopNum) = sysSizing.SensCoolCap;
                    if (sysSizing.coolingPeakLoad == DataSizing::PeakLoad::SensibleCooling) {
                        state.dataSize->CalcSysSizing(AirLoopNum).DesCoolVolFlow = sysSizing.DesCoolVolFlow;
                        state.dataSize->CalcSysSizing(AirLoopNum).CoolDesDay = sysSizing.CoolDesDay;
                        // state.dataSize->CalcSysSizing( AirLoopNum ).CoinCoolMassFlow = SysSizing( DDNum, AirLoopNum ).CoinCoolMassFlow;
                        state.dataSize->CalcSysSizing(AirLoopNum).MassFlowAtCoolPeak = sysSizing.MassFlowAtCoolPeak;
                        state.dataSize->CalcSysSizing(AirLoopNum).SensCoolCap = sysSizing.SensCoolCap;
                        state.dataSize->CalcSysSizing(AirLoopNum).TotCoolCap = sysSizing.TotCoolCap;
                        state.dataSize->CalcSysSizing(AirLoopNum).CoolFlowSeq = sysSizing.CoolFlowSeq;
                        state.dataSize->CalcSysSizing(AirLoopNum).SumZoneCoolLoadSeq = sysSizing.SumZoneCoolLoadSeq;
                        state.dataSize->CalcSysSizing(AirLoopNum).CoolZoneAvgTempSeq = sysSizing.CoolZoneAvgTempSeq;
                        state.dataSize->CalcSysSizing(AirLoopNum).SensCoolCapSeq = sysSizing.SensCoolCapSeq;
                        state.dataSize->CalcSysSizing(AirLoopNum).TotCoolCapSeq = sysSizing.TotCoolCapSeq;
                        state.dataSize->CalcSysSizing(AirLoopNum).MixTempAtCoolPeak = sysSizing.MixTempAtCoolPeak;
                        state.dataSize->CalcSysSizing(AirLoopNum).RetTempAtCoolPeak = sysSizing.RetTempAtCoolPeak;
                        state.dataSize->CalcSysSizing(AirLoopNum).MixHumRatAtCoolPeak = sysSizing.MixHumRatAtCoolPeak;
                        state.dataSize->CalcSysSizing(AirLoopNum).RetHumRatAtCoolPeak = sysSizing.RetHumRatAtCoolPeak;
                        state.dataSize->CalcSysSizing(AirLoopNum).OutTempAtCoolPeak = sysSizing.OutTempAtCoolPeak;
                        state.dataSize->CalcSysSizing(AirLoopNum).OutHumRatAtCoolPeak = sysSizing.OutHumRatAtCoolPeak;
                        state.dataSize->CalcSysSizing(AirLoopNum).SysCoolRetTempSeq = sysSizing.SysCoolRetTempSeq;
                        state.dataSize->CalcSysSizing(AirLoopNum).SysCoolRetHumRatSeq = sysSizing.SysCoolRetHumRatSeq;
                        state.dataSize->CalcSysSizing(AirLoopNum).SysCoolOutTempSeq = sysSizing.SysCoolOutTempSeq;
                        state.dataSize->CalcSysSizing(AirLoopNum).SysCoolOutHumRatSeq = sysSizing.SysCoolOutHumRatSeq;
                        state.dataSize->CalcSysSizing(AirLoopNum).SysDOASHeatAddSeq = sysSizing.SysDOASHeatAddSeq;
                        state.dataSize->CalcSysSizing(AirLoopNum).SysDOASLatAddSeq = sysSizing.SysDOASLatAddSeq;
                        state.dataSize->CalcSysSizing(AirLoopNum).SysCoolCoinSpaceSens = sysSizing.SysCoolCoinSpaceSens;
                        state.dataSize->CalcSysSizing(AirLoopNum).SysDesCoolLoad = sysSizing.SysDesCoolLoad;
                        state.dataSize->CalcSysSizing(AirLoopNum).SysCoolLoadTimeStepPk = sysSizing.SysCoolLoadTimeStepPk;
                    }
                }

                if (sysSizing.TotCoolCap > state.dataSize->TotCoolCapTemp(AirLoopNum)) {
                    state.dataSize->SysSizPeakDDNum(AirLoopNum).TotCoolPeakDD = DDNum;
                    state.dataSize->SysSizPeakDDNum(AirLoopNum).cTotCoolPeakDDDate = state.dataSize->DesDayWeath(DDNum).DateString;
                    state.dataSize->TotCoolCapTemp(AirLoopNum) = sysSizing.TotCoolCap;
                    if (sysSizing.coolingPeakLoad == DataSizing::PeakLoad::TotalCooling) {
                        state.dataSize->CalcSysSizing(AirLoopNum).DesCoolVolFlow = sysSizing.DesCoolVolFlow;
                        state.dataSize->CalcSysSizing(AirLoopNum).CoolDesDay = sysSizing.CoolDesDay;
                        // state.dataSize->CalcSysSizing( AirLoopNum ).CoinCoolMassFlow = SysSizing( DDNum, AirLoopNum ).CoinCoolMassFlow;
                        state.dataSize->CalcSysSizing(AirLoopNum).MassFlowAtCoolPeak = sysSizing.MassFlowAtCoolPeak;
                        state.dataSize->CalcSysSizing(AirLoopNum).SensCoolCap = sysSizing.SensCoolCap;
                        state.dataSize->CalcSysSizing(AirLoopNum).TotCoolCap = sysSizing.TotCoolCap;
                        state.dataSize->CalcSysSizing(AirLoopNum).CoolFlowSeq = sysSizing.CoolFlowSeq;
                        state.dataSize->CalcSysSizing(AirLoopNum).SumZoneCoolLoadSeq = sysSizing.SumZoneCoolLoadSeq;
                        state.dataSize->CalcSysSizing(AirLoopNum).CoolZoneAvgTempSeq = sysSizing.CoolZoneAvgTempSeq;
                        state.dataSize->CalcSysSizing(AirLoopNum).SensCoolCapSeq = sysSizing.SensCoolCapSeq;
                        state.dataSize->CalcSysSizing(AirLoopNum).TotCoolCapSeq = sysSizing.TotCoolCapSeq;
                        state.dataSize->CalcSysSizing(AirLoopNum).MixTempAtCoolPeak = sysSizing.MixTempAtCoolPeak;
                        state.dataSize->CalcSysSizing(AirLoopNum).RetTempAtCoolPeak = sysSizing.RetTempAtCoolPeak;
                        state.dataSize->CalcSysSizing(AirLoopNum).MixHumRatAtCoolPeak = sysSizing.MixHumRatAtCoolPeak;
                        state.dataSize->CalcSysSizing(AirLoopNum).RetHumRatAtCoolPeak = sysSizing.RetHumRatAtCoolPeak;
                        state.dataSize->CalcSysSizing(AirLoopNum).OutTempAtCoolPeak = sysSizing.OutTempAtCoolPeak;
                        state.dataSize->CalcSysSizing(AirLoopNum).OutHumRatAtCoolPeak = sysSizing.OutHumRatAtCoolPeak;
                        state.dataSize->CalcSysSizing(AirLoopNum).SysCoolRetTempSeq = sysSizing.SysCoolRetTempSeq;
                        state.dataSize->CalcSysSizing(AirLoopNum).SysCoolRetHumRatSeq = sysSizing.SysCoolRetHumRatSeq;
                        state.dataSize->CalcSysSizing(AirLoopNum).SysCoolOutTempSeq = sysSizing.SysCoolOutTempSeq;
                        state.dataSize->CalcSysSizing(AirLoopNum).SysCoolOutHumRatSeq = sysSizing.SysCoolOutHumRatSeq;
                        state.dataSize->CalcSysSizing(AirLoopNum).SysDOASHeatAddSeq = sysSizing.SysDOASHeatAddSeq;
                        state.dataSize->CalcSysSizing(AirLoopNum).SysDOASLatAddSeq = sysSizing.SysDOASLatAddSeq;
                        state.dataSize->CalcSysSizing(AirLoopNum).SysDesCoolLoad = sysSizing.SysDesCoolLoad;
                        state.dataSize->CalcSysSizing(AirLoopNum).SysCoolLoadTimeStepPk = sysSizing.SysCoolLoadTimeStepPk;
                    }
                    state.dataSize->CalcSysSizing(AirLoopNum).SysCoolCoinSpaceSens = sysSizing.SysCoolCoinSpaceSens;
                }

                if (sysSizing.CoinCoolMassFlow > state.dataSize->CalcSysSizing(AirLoopNum).CoinCoolMassFlow) {
                    state.dataSize->CalcSysSizing(AirLoopNum).CoinCoolMassFlow = sysSizing.CoinCoolMassFlow;
                    state.dataSize->SysSizPeakDDNum(AirLoopNum).CoolFlowPeakDD = DDNum;
                    state.dataSize->SysSizPeakDDNum(AirLoopNum).cCoolFlowPeakDDDate = state.dataSize->DesDayWeath(DDNum).DateString;
                }

                if (sysSizing.HeatCap > state.dataSize->CalcSysSizing(AirLoopNum).HeatCap) {
                    state.dataSize->SysSizPeakDDNum(AirLoopNum).HeatPeakDD = DDNum;
                    state.dataSize->SysSizPeakDDNum(AirLoopNum).cHeatPeakDDDate = state.dataSize->DesDayWeath(DDNum).DateString;
                    state.dataSize->CalcSysSizing(AirLoopNum).DesHeatVolFlow = sysSizing.DesHeatVolFlow;
                    state.dataSize->CalcSysSizing(AirLoopNum).HeatDesDay = sysSizing.HeatDesDay;
                    state.dataSize->CalcSysSizing(AirLoopNum).CoinHeatMassFlow = sysSizing.CoinHeatMassFlow;
                    state.dataSize->CalcSysSizing(AirLoopNum).HeatCap = sysSizing.HeatCap;
                    state.dataSize->CalcSysSizing(AirLoopNum).PreheatCap = sysSizing.PreheatCap;
                    state.dataSize->CalcSysSizing(AirLoopNum).HeatFlowSeq = sysSizing.HeatFlowSeq;
                    state.dataSize->CalcSysSizing(AirLoopNum).SumZoneHeatLoadSeq = sysSizing.SumZoneHeatLoadSeq;
                    state.dataSize->CalcSysSizing(AirLoopNum).HeatCapSeq = sysSizing.HeatCapSeq;
                    state.dataSize->CalcSysSizing(AirLoopNum).HeatZoneAvgTempSeq = sysSizing.HeatZoneAvgTempSeq;
                    state.dataSize->CalcSysSizing(AirLoopNum).PreheatCapSeq = sysSizing.PreheatCapSeq;
                    state.dataSize->CalcSysSizing(AirLoopNum).HeatMixTemp = sysSizing.HeatMixTemp;
                    state.dataSize->CalcSysSizing(AirLoopNum).HeatRetTemp = sysSizing.HeatRetTemp;
                    state.dataSize->CalcSysSizing(AirLoopNum).HeatMixHumRat = sysSizing.HeatMixHumRat;
                    state.dataSize->CalcSysSizing(AirLoopNum).HeatRetHumRat = sysSizing.HeatRetHumRat;
                    state.dataSize->CalcSysSizing(AirLoopNum).HeatOutTemp = sysSizing.HeatOutTemp;
                    state.dataSize->CalcSysSizing(AirLoopNum).HeatOutHumRat = sysSizing.HeatOutHumRat;
                    state.dataSize->CalcSysSizing(AirLoopNum).SysHeatRetTempSeq = sysSizing.SysHeatRetTempSeq;
                    state.dataSize->CalcSysSizing(AirLoopNum).SysHeatRetHumRatSeq = sysSizing.SysHeatRetHumRatSeq;
                    state.dataSize->CalcSysSizing(AirLoopNum).SysHeatOutTempSeq = sysSizing.SysHeatOutTempSeq;
                    state.dataSize->CalcSysSizing(AirLoopNum).SysHeatOutHumRatSeq = sysSizing.SysHeatOutHumRatSeq;

                    state.dataSize->CalcSysSizing(AirLoopNum).SysHeatCoilTimeStepPk = sysSizing.SysHeatCoilTimeStepPk;

                    state.dataSize->CalcSysSizing(AirLoopNum).SysHeatAirTimeStepPk = sysSizing.SysHeatAirTimeStepPk;
                    state.dataSize->CalcSysSizing(AirLoopNum).HeatDDNum = DDNum;
                    state.dataSize->CalcSysSizing(AirLoopNum).SysHeatCoinSpaceSens = sysSizing.SysHeatCoinSpaceSens;
                    state.dataSize->CalcSysSizing(AirLoopNum).SysDesHeatLoad = sysSizing.SysDesHeatLoad;
                    state.dataSize->CalcSysSizing(AirLoopNum).SysHeatLoadTimeStepPk = sysSizing.SysHeatLoadTimeStepPk;
                }
            }

            state.dataSize->CalcSysSizing(AirLoopNum).DesMainVolFlow =
                max(state.dataSize->CalcSysSizing(AirLoopNum).DesCoolVolFlow, state.dataSize->CalcSysSizing(AirLoopNum).DesHeatVolFlow);

            // For noncoincident sizing, find the max heat and cool mass flow for each zone over all the
            // design days. Then calculate the associated heating and cooling capacities.

            int NumZonesCooled = state.dataAirLoop->AirToZoneNodeInfo(AirLoopNum).NumZonesCooled;
            int NumZonesHeated = state.dataAirLoop->AirToZoneNodeInfo(AirLoopNum).NumZonesHeated;
            SysCoolRetTemp = 0.0;
            OutAirFrac = 0.0;
            SysCoolMixTemp = 0.0;
            SysSensCoolCap = 0.0;
            SysTotCoolCap = 0.0;
            CoolTimeStepNum = 0;
            CoolDDNum = 0;
            OutAirTemp = 0.0;
            OutAirHumRat = 0.0;
            SysCoolMixHumRat = 0.0;
            SysCoolRetHumRat = 0.0;
            SysCoolOutTemp = 0.0;
            SysCoolOutHumRat = 0.0;

            for (int ZonesCooledNum = 1; ZonesCooledNum <= NumZonesCooled; ++ZonesCooledNum) { // loop over cooled zones
                int TermUnitSizingIndex = state.dataAirLoop->AirToZoneNodeInfo(AirLoopNum).TermUnitCoolSizingIndex(ZonesCooledNum);
                auto &termUnitSizing = state.dataSize->TermUnitSizing(TermUnitSizingIndex);
                // save the system cooling supply air temp
                state.dataSize->TermUnitFinalZoneSizing(TermUnitSizingIndex).DesCoolCoilInTempTU =
                    state.dataSize->CalcSysSizing(AirLoopNum).CoolSupTemp;
                // save the system cooling supply air hum rat
                state.dataSize->TermUnitFinalZoneSizing(TermUnitSizingIndex).DesCoolCoilInHumRatTU =
                    state.dataSize->CalcSysSizing(AirLoopNum).CoolSupHumRat;
                if (state.dataSize->TermUnitFinalZoneSizing(TermUnitSizingIndex).DesCoolMassFlow <= 0.0) continue;
                Real64 coolMassFlow = state.dataSize->TermUnitFinalZoneSizing(TermUnitSizingIndex)
                                          .DesCoolMassFlow; // already scaled for term unit sizing in Updatestate.dataSize->TermUnitFinalZoneSizing
                state.dataSize->CalcSysSizing(AirLoopNum).NonCoinCoolMassFlow += coolMassFlow / (1.0 + termUnitSizing.InducRat);
                SysCoolRetTemp += state.dataSize->TermUnitFinalZoneSizing(TermUnitSizingIndex).ZoneRetTempAtCoolPeak * coolMassFlow /
                                  (1.0 + termUnitSizing.InducRat);
                SysCoolRetHumRat += state.dataSize->TermUnitFinalZoneSizing(TermUnitSizingIndex).ZoneHumRatAtCoolPeak * coolMassFlow /
                                    (1.0 + termUnitSizing.InducRat);
                CoolDDNum = state.dataSize->TermUnitFinalZoneSizing(TermUnitSizingIndex).CoolDDNum;
                CoolTimeStepNum = state.dataSize->TermUnitFinalZoneSizing(TermUnitSizingIndex).TimeStepNumAtCoolMax;
                OutAirTemp += state.dataSize->DesDayWeath(CoolDDNum).Temp(CoolTimeStepNum) * coolMassFlow / (1.0 + termUnitSizing.InducRat);
                OutAirHumRat += state.dataSize->DesDayWeath(CoolDDNum).HumRat(CoolTimeStepNum) * coolMassFlow / (1.0 + termUnitSizing.InducRat);
            }
            if (state.dataSize->CalcSysSizing(AirLoopNum).NonCoinCoolMassFlow > 0.0) {
                SysCoolRetTemp /= state.dataSize->CalcSysSizing(AirLoopNum).NonCoinCoolMassFlow;
                SysCoolRetHumRat /= state.dataSize->CalcSysSizing(AirLoopNum).NonCoinCoolMassFlow;
                OutAirTemp /= state.dataSize->CalcSysSizing(AirLoopNum).NonCoinCoolMassFlow;
                OutAirHumRat /= state.dataSize->CalcSysSizing(AirLoopNum).NonCoinCoolMassFlow;
                SysCoolOutTemp = OutAirTemp;
                SysCoolOutHumRat = OutAirHumRat;
                RhoAir = state.dataEnvrn->StdRhoAir;
                if (state.dataSize->CalcSysSizing(AirLoopNum).CoolOAOption == OAControl::MinOA) {
                    OutAirFrac = RhoAir * state.dataSize->CalcSysSizing(AirLoopNum).DesOutAirVolFlow /
                                 state.dataSize->CalcSysSizing(AirLoopNum).NonCoinCoolMassFlow;
                    OutAirFrac = min(1.0, max(0.0, OutAirFrac));
                } else {
                    OutAirFrac = 1.0;
                }
                SysCoolMixTemp = OutAirTemp * OutAirFrac + SysCoolRetTemp * (1.0 - OutAirFrac);
                SysCoolMixHumRat = OutAirHumRat * OutAirFrac + SysCoolRetHumRat * (1.0 - OutAirFrac);
                SysSensCoolCap = PsyCpAirFnW(DataPrecisionGlobals::constant_zero) * state.dataSize->CalcSysSizing(AirLoopNum).NonCoinCoolMassFlow *
                                 (SysCoolMixTemp - state.dataSize->CalcSysSizing(AirLoopNum).CoolSupTemp);
                SysSensCoolCap = max(0.0, SysSensCoolCap);
                SysTotCoolCap = state.dataSize->CalcSysSizing(AirLoopNum).NonCoinCoolMassFlow *
                                (PsyHFnTdbW(SysCoolMixTemp, SysCoolMixHumRat) - PsyHFnTdbW(state.dataSize->CalcSysSizing(AirLoopNum).CoolSupTemp,
                                                                                           state.dataSize->CalcSysSizing(AirLoopNum).CoolSupHumRat));
                SysTotCoolCap = max(0.0, SysTotCoolCap);
            }

            SysHeatRetTemp = 0.0;
            OutAirFrac = 0.0;
            SysHeatMixTemp = 0.0;
            SysHeatCap = 0.0;
            HeatTimeStepNum = 0;
            HeatDDNum = 0;
            OutAirTemp = 0.0;
            OutAirHumRat = 0.0;
            SysHeatMixHumRat = 0.0;
            SysHeatRetHumRat = 0.0;
            SysHeatOutTemp = 0.0;
            SysHeatOutHumRat = 0.0;

            if (NumZonesHeated > 0) { // IF there are centrally heated zones

                for (int ZonesHeatedNum = 1; ZonesHeatedNum <= NumZonesHeated; ++ZonesHeatedNum) { // loop over the heated zones
                    int TermUnitSizingIndex = state.dataAirLoop->AirToZoneNodeInfo(AirLoopNum).TermUnitHeatSizingIndex(ZonesHeatedNum);
                    auto &termUnitSizing = state.dataSize->TermUnitSizing(TermUnitSizingIndex);
                    // save the system heating supply air temp
                    state.dataSize->TermUnitFinalZoneSizing(TermUnitSizingIndex).DesHeatCoilInTempTU =
                        state.dataSize->CalcSysSizing(AirLoopNum).HeatSupTemp;
                    // save the system heating supply air hum rat
                    state.dataSize->TermUnitFinalZoneSizing(TermUnitSizingIndex).DesHeatCoilInHumRatTU =
                        state.dataSize->CalcSysSizing(AirLoopNum).HeatSupHumRat;
                    if (state.dataSize->TermUnitFinalZoneSizing(TermUnitSizingIndex).DesHeatMassFlow <= 0.0) continue;
                    Real64 heatMassFlow =
                        state.dataSize->TermUnitFinalZoneSizing(TermUnitSizingIndex)
                            .DesHeatMassFlow; // already scaled for term unit sizing in Updatestate.dataSize->TermUnitFinalZoneSizing
                    state.dataSize->CalcSysSizing(AirLoopNum).NonCoinHeatMassFlow += heatMassFlow / (1.0 + termUnitSizing.InducRat);
                    SysHeatRetTemp += state.dataSize->TermUnitFinalZoneSizing(TermUnitSizingIndex).ZoneRetTempAtHeatPeak * heatMassFlow /
                                      (1.0 + termUnitSizing.InducRat);
                    SysHeatRetHumRat += state.dataSize->TermUnitFinalZoneSizing(TermUnitSizingIndex).ZoneHumRatAtHeatPeak * heatMassFlow /
                                        (1.0 + termUnitSizing.InducRat);
                    HeatDDNum = state.dataSize->TermUnitFinalZoneSizing(TermUnitSizingIndex).HeatDDNum;
                    HeatTimeStepNum = state.dataSize->TermUnitFinalZoneSizing(TermUnitSizingIndex).TimeStepNumAtHeatMax;
                    OutAirTemp += state.dataSize->DesDayWeath(HeatDDNum).Temp(HeatTimeStepNum) * heatMassFlow / (1.0 + termUnitSizing.InducRat);
                    OutAirHumRat += state.dataSize->DesDayWeath(HeatDDNum).HumRat(HeatTimeStepNum) * heatMassFlow / (1.0 + termUnitSizing.InducRat);
                }
                if (state.dataSize->CalcSysSizing(AirLoopNum).NonCoinHeatMassFlow > 0.0) {
                    SysHeatRetTemp /= state.dataSize->CalcSysSizing(AirLoopNum).NonCoinHeatMassFlow;
                    SysHeatRetHumRat /= state.dataSize->CalcSysSizing(AirLoopNum).NonCoinHeatMassFlow;
                    OutAirTemp /= state.dataSize->CalcSysSizing(AirLoopNum).NonCoinHeatMassFlow;
                    OutAirHumRat /= state.dataSize->CalcSysSizing(AirLoopNum).NonCoinHeatMassFlow;
                    SysHeatOutTemp = OutAirTemp;
                    SysHeatOutHumRat = OutAirHumRat;
                    RhoAir = state.dataEnvrn->StdRhoAir;
                    if (state.dataSize->CalcSysSizing(AirLoopNum).HeatOAOption == DataSizing::OAControl::MinOA) {
                        OutAirFrac = RhoAir * state.dataSize->CalcSysSizing(AirLoopNum).DesOutAirVolFlow /
                                     state.dataSize->CalcSysSizing(AirLoopNum).NonCoinHeatMassFlow;
                        OutAirFrac = min(1.0, max(0.0, OutAirFrac));
                    } else {
                        OutAirFrac = 1.0;
                    }
                    SysHeatMixTemp = OutAirTemp * OutAirFrac + SysHeatRetTemp * (1.0 - OutAirFrac);
                    SysHeatMixHumRat = OutAirHumRat * OutAirFrac + SysHeatRetHumRat * (1.0 - OutAirFrac);
                    SysHeatCap = PsyCpAirFnW(DataPrecisionGlobals::constant_zero) * state.dataSize->CalcSysSizing(AirLoopNum).NonCoinHeatMassFlow *
                                 (state.dataSize->CalcSysSizing(AirLoopNum).HeatSupTemp - SysHeatMixTemp);
                    SysHeatCap = max(0.0, SysHeatCap);
                }

            } else { // No centrally heated zones: use cooled zones

                for (int ZonesCooledNum = 1; ZonesCooledNum <= NumZonesCooled; ++ZonesCooledNum) { // loop over the cooled zones
                    int TermUnitSizingIndex = state.dataAirLoop->AirToZoneNodeInfo(AirLoopNum).TermUnitCoolSizingIndex(ZonesCooledNum);
                    auto &termUnitSizing = state.dataSize->TermUnitSizing(TermUnitSizingIndex);
                    // save the system heating supply air temp
                    state.dataSize->TermUnitFinalZoneSizing(TermUnitSizingIndex).DesHeatCoilInTempTU =
                        state.dataSize->CalcSysSizing(AirLoopNum).HeatSupTemp;
                    // save the system heating supply air hum rat
                    state.dataSize->TermUnitFinalZoneSizing(TermUnitSizingIndex).DesHeatCoilInHumRatTU =
                        state.dataSize->CalcSysSizing(AirLoopNum).HeatSupHumRat;
                    if (state.dataSize->TermUnitFinalZoneSizing(TermUnitSizingIndex).DesHeatMassFlow <= 0.0) continue;
                    Real64 heatMassFlow =
                        state.dataSize->TermUnitFinalZoneSizing(TermUnitSizingIndex)
                            .DesHeatMassFlow; // already scaled for term unit sizing in Updatestate.dataSize->TermUnitFinalZoneSizing
                    state.dataSize->CalcSysSizing(AirLoopNum).NonCoinHeatMassFlow += heatMassFlow / (1.0 + termUnitSizing.InducRat);
                    SysHeatRetTemp += state.dataSize->TermUnitFinalZoneSizing(TermUnitSizingIndex).ZoneRetTempAtHeatPeak * heatMassFlow /
                                      (1.0 + termUnitSizing.InducRat);
                    SysHeatRetHumRat += state.dataSize->TermUnitFinalZoneSizing(TermUnitSizingIndex).ZoneHumRatAtHeatPeak * heatMassFlow /
                                        (1.0 + termUnitSizing.InducRat);
                    HeatDDNum = state.dataSize->TermUnitFinalZoneSizing(TermUnitSizingIndex).HeatDDNum;
                    HeatTimeStepNum = state.dataSize->TermUnitFinalZoneSizing(TermUnitSizingIndex).TimeStepNumAtHeatMax;
                    OutAirTemp += state.dataSize->DesDayWeath(HeatDDNum).Temp(HeatTimeStepNum) * heatMassFlow / (1.0 + termUnitSizing.InducRat);
                    OutAirHumRat += state.dataSize->DesDayWeath(HeatDDNum).HumRat(HeatTimeStepNum) * heatMassFlow / (1.0 + termUnitSizing.InducRat);
                }
                if (state.dataSize->CalcSysSizing(AirLoopNum).NonCoinHeatMassFlow > 0.0) {
                    SysHeatRetTemp /= state.dataSize->CalcSysSizing(AirLoopNum).NonCoinHeatMassFlow;
                    SysHeatRetHumRat /= state.dataSize->CalcSysSizing(AirLoopNum).NonCoinHeatMassFlow;
                    OutAirTemp /= state.dataSize->CalcSysSizing(AirLoopNum).NonCoinHeatMassFlow;
                    OutAirHumRat /= state.dataSize->CalcSysSizing(AirLoopNum).NonCoinHeatMassFlow;
                    SysHeatOutTemp = OutAirTemp;
                    SysHeatOutHumRat = OutAirHumRat;
                    RhoAir = state.dataEnvrn->StdRhoAir;
                    if (state.dataSize->CalcSysSizing(AirLoopNum).HeatOAOption == DataSizing::OAControl::MinOA) {
                        OutAirFrac = RhoAir * state.dataSize->CalcSysSizing(AirLoopNum).DesOutAirVolFlow /
                                     state.dataSize->CalcSysSizing(AirLoopNum).NonCoinHeatMassFlow;
                        OutAirFrac = min(1.0, max(0.0, OutAirFrac));
                    } else {
                        OutAirFrac = 1.0;
                    }
                    SysHeatMixTemp = OutAirTemp * OutAirFrac + SysHeatRetTemp * (1.0 - OutAirFrac);
                    SysHeatMixHumRat = OutAirHumRat * OutAirFrac + SysHeatRetHumRat * (1.0 - OutAirFrac);
                    SysHeatCap = PsyCpAirFnW(DataPrecisionGlobals::constant_zero) * state.dataSize->CalcSysSizing(AirLoopNum).NonCoinHeatMassFlow *
                                 (state.dataSize->CalcSysSizing(AirLoopNum).HeatSupTemp - SysHeatMixTemp);
                    SysHeatCap = max(0.0, SysHeatCap);
                }
            }

            // move the noncoincident results into the system sizing array
            if (state.dataSize->CalcSysSizing(AirLoopNum).SizingOption == NonCoincident) {
                // But first check to see if the noncoincident result is actually bigger than the coincident (for 100% outside air)
                if (!(state.dataSize->FinalSysSizing(AirLoopNum).CoolOAOption == OAControl::AllOA &&
                      SysSensCoolCap <= 0.0)) { // CoolOAOption = Yes 100% OA
                    state.dataSize->CalcSysSizing(AirLoopNum).SensCoolCap = SysSensCoolCap;
                    state.dataSize->CalcSysSizing(AirLoopNum).TotCoolCap = SysTotCoolCap;
                    state.dataSize->CalcSysSizing(AirLoopNum).MixTempAtCoolPeak = SysCoolMixTemp;
                    state.dataSize->CalcSysSizing(AirLoopNum).RetTempAtCoolPeak = SysCoolRetTemp;
                    state.dataSize->CalcSysSizing(AirLoopNum).MixHumRatAtCoolPeak = SysCoolMixHumRat;
                    state.dataSize->CalcSysSizing(AirLoopNum).RetHumRatAtCoolPeak = SysCoolRetHumRat;
                    state.dataSize->CalcSysSizing(AirLoopNum).OutTempAtCoolPeak = SysCoolOutTemp;
                    state.dataSize->CalcSysSizing(AirLoopNum).OutHumRatAtCoolPeak = SysCoolOutHumRat;
                }
                // check to see if the noncoincident result is actually bigger than the coincident (for 100% outside air)
                // why is this < 0.0 ? SysHeatCap cannot be < 0 ?? this code will always get executed
                if (!(state.dataSize->FinalSysSizing(AirLoopNum).HeatOAOption == OAControl::AllOA &&
                      SysHeatCap < 0.0)) { // HeatOAOption = Yes 100% OA
                    state.dataSize->CalcSysSizing(AirLoopNum).HeatCap = SysHeatCap;
                    state.dataSize->CalcSysSizing(AirLoopNum).HeatMixTemp = SysHeatMixTemp;
                    state.dataSize->CalcSysSizing(AirLoopNum).HeatRetTemp = SysHeatRetTemp;
                    state.dataSize->CalcSysSizing(AirLoopNum).HeatMixHumRat = SysHeatMixHumRat;
                    state.dataSize->CalcSysSizing(AirLoopNum).HeatRetHumRat = SysHeatRetHumRat;
                    state.dataSize->CalcSysSizing(AirLoopNum).HeatOutTemp = SysHeatOutTemp;
                    state.dataSize->CalcSysSizing(AirLoopNum).HeatOutHumRat = SysHeatOutHumRat;
                }
                state.dataSize->CalcSysSizing(AirLoopNum).DesCoolVolFlow =
                    state.dataSize->CalcSysSizing(AirLoopNum).NonCoinCoolMassFlow / state.dataEnvrn->StdRhoAir;
                state.dataSize->CalcSysSizing(AirLoopNum).DesHeatVolFlow =
                    state.dataSize->CalcSysSizing(AirLoopNum).NonCoinHeatMassFlow / state.dataEnvrn->StdRhoAir;
                state.dataSize->CalcSysSizing(AirLoopNum).DesMainVolFlow =
                    max(state.dataSize->CalcSysSizing(AirLoopNum).DesCoolVolFlow, state.dataSize->CalcSysSizing(AirLoopNum).DesHeatVolFlow);
            }
        }

        // Move final system design data (calculated from zone data) to user design array
        for (std::size_t i = 0; i < state.dataSize->FinalSysSizing.size(); ++i) {
            auto &z = state.dataSize->FinalSysSizing[i];
            auto &c = state.dataSize->CalcSysSizing[i];
            z.CoolDesDay = c.CoolDesDay;
            z.HeatDesDay = c.HeatDesDay;
            z.CoinCoolMassFlow = c.CoinCoolMassFlow;
            z.CoinHeatMassFlow = c.CoinHeatMassFlow;
            z.NonCoinCoolMassFlow = c.NonCoinCoolMassFlow;
            z.NonCoinHeatMassFlow = c.NonCoinHeatMassFlow;
            z.DesMainVolFlow = c.DesMainVolFlow;
            z.DesHeatVolFlow = c.DesHeatVolFlow;
            z.DesCoolVolFlow = c.DesCoolVolFlow;
            z.MassFlowAtCoolPeak = c.MassFlowAtCoolPeak;
            z.SensCoolCap = c.SensCoolCap;
            z.TotCoolCap = c.TotCoolCap;
            z.HeatCap = c.HeatCap;
            z.PreheatCap = c.PreheatCap;
            z.MixTempAtCoolPeak = c.MixTempAtCoolPeak;
            z.MixHumRatAtCoolPeak = c.MixHumRatAtCoolPeak;
            z.RetTempAtCoolPeak = c.RetTempAtCoolPeak;
            z.RetHumRatAtCoolPeak = c.RetHumRatAtCoolPeak;
            z.OutTempAtCoolPeak = c.OutTempAtCoolPeak;
            z.OutHumRatAtCoolPeak = c.OutHumRatAtCoolPeak;
            z.HeatMixTemp = c.HeatMixTemp;
            z.HeatMixHumRat = c.HeatMixHumRat;
            z.HeatRetTemp = c.HeatRetTemp;
            z.HeatRetHumRat = c.HeatRetHumRat;
            z.HeatOutTemp = c.HeatOutTemp;
            z.HeatOutHumRat = c.HeatOutHumRat;
            z.SysHeatCoilTimeStepPk = c.SysHeatCoilTimeStepPk;
            z.SysHeatAirTimeStepPk = c.SysHeatAirTimeStepPk;
            z.HeatDDNum = c.HeatDDNum;
            z.SysCoolCoinSpaceSens = c.SysCoolCoinSpaceSens;
            z.SysHeatCoinSpaceSens = c.SysHeatCoinSpaceSens;
            z.SysDesCoolLoad = c.SysDesCoolLoad;
            z.SysCoolLoadTimeStepPk = c.SysCoolLoadTimeStepPk;
            z.SysDesHeatLoad = c.SysDesHeatLoad;
            z.SysHeatLoadTimeStepPk = c.SysHeatLoadTimeStepPk;
        }

        for (AirLoopNum = 1; AirLoopNum <= state.dataHVACGlobal->NumPrimaryAirSys; ++AirLoopNum) {
            auto &finalSysSizing = state.dataSize->FinalSysSizing(AirLoopNum);
            auto &calcSysSizing = state.dataSize->CalcSysSizing(AirLoopNum);
            for (TimeStepIndex = 1; TimeStepIndex <= numOfTimeStepInDay; ++TimeStepIndex) {
                finalSysSizing.HeatFlowSeq(TimeStepIndex) = calcSysSizing.HeatFlowSeq(TimeStepIndex);
                finalSysSizing.CoolFlowSeq(TimeStepIndex) = calcSysSizing.CoolFlowSeq(TimeStepIndex);
                finalSysSizing.SumZoneCoolLoadSeq(TimeStepIndex) = calcSysSizing.SumZoneCoolLoadSeq(TimeStepIndex);
                finalSysSizing.SumZoneHeatLoadSeq(TimeStepIndex) = calcSysSizing.SumZoneHeatLoadSeq(TimeStepIndex);
                finalSysSizing.CoolZoneAvgTempSeq(TimeStepIndex) = calcSysSizing.CoolZoneAvgTempSeq(TimeStepIndex);
                finalSysSizing.HeatZoneAvgTempSeq(TimeStepIndex) = calcSysSizing.HeatZoneAvgTempSeq(TimeStepIndex);
                finalSysSizing.SensCoolCapSeq(TimeStepIndex) = calcSysSizing.SensCoolCapSeq(TimeStepIndex);
                finalSysSizing.TotCoolCapSeq(TimeStepIndex) = calcSysSizing.TotCoolCapSeq(TimeStepIndex);
                finalSysSizing.HeatCapSeq(TimeStepIndex) = calcSysSizing.HeatCapSeq(TimeStepIndex);
                finalSysSizing.PreheatCapSeq(TimeStepIndex) = calcSysSizing.PreheatCapSeq(TimeStepIndex);
                finalSysSizing.SysCoolRetTempSeq(TimeStepIndex) = calcSysSizing.SysCoolRetTempSeq(TimeStepIndex);
                finalSysSizing.SysCoolRetHumRatSeq(TimeStepIndex) = calcSysSizing.SysCoolRetHumRatSeq(TimeStepIndex);
                finalSysSizing.SysHeatRetTempSeq(TimeStepIndex) = calcSysSizing.SysHeatRetTempSeq(TimeStepIndex);
                finalSysSizing.SysHeatRetHumRatSeq(TimeStepIndex) = calcSysSizing.SysHeatRetHumRatSeq(TimeStepIndex);
                finalSysSizing.SysCoolOutTempSeq(TimeStepIndex) = calcSysSizing.SysCoolOutTempSeq(TimeStepIndex);
                finalSysSizing.SysCoolOutHumRatSeq(TimeStepIndex) = calcSysSizing.SysCoolOutHumRatSeq(TimeStepIndex);
                finalSysSizing.SysHeatOutTempSeq(TimeStepIndex) = calcSysSizing.SysHeatOutTempSeq(TimeStepIndex);
                finalSysSizing.SysHeatOutHumRatSeq(TimeStepIndex) = calcSysSizing.SysHeatOutHumRatSeq(TimeStepIndex);
                finalSysSizing.SysDOASHeatAddSeq(TimeStepIndex) = calcSysSizing.SysDOASHeatAddSeq(TimeStepIndex);
                finalSysSizing.SysDOASLatAddSeq(TimeStepIndex) = calcSysSizing.SysDOASLatAddSeq(TimeStepIndex);
            }
        }

        // Check for user input design system flow rates. Set the sizing ratios.
        for (AirLoopNum = 1; AirLoopNum <= state.dataHVACGlobal->NumPrimaryAirSys; ++AirLoopNum) {
            auto &calcSysSizing = state.dataSize->CalcSysSizing(AirLoopNum);
            auto &finalSysSizing = state.dataSize->FinalSysSizing(AirLoopNum);
            // adjust system sizing flow rates for scalable flows
            UpdateSysSizingForScalableInputs(state, AirLoopNum);

            int NumZonesCooled = state.dataAirLoop->AirToZoneNodeInfo(AirLoopNum).NumZonesCooled;
            int NumZonesHeated = state.dataAirLoop->AirToZoneNodeInfo(AirLoopNum).NumZonesHeated;
            RhoAir = state.dataEnvrn->StdRhoAir;
            SysCoolSizingRat = 0.0;
            if (calcSysSizing.InpDesCoolAirFlow > 0.0 && calcSysSizing.DesCoolVolFlow > 0.0 &&
                (calcSysSizing.CoolAirDesMethod == AirflowSizingMethod::InpDesAirFlow || calcSysSizing.ScaleCoolSAFMethod == FlowPerFloorArea ||
                 calcSysSizing.ScaleCoolSAFMethod == FractionOfAutosizedCoolingAirflow ||
                 calcSysSizing.ScaleCoolSAFMethod == FlowPerCoolingCapacity)) {
                SysCoolSizingRat = calcSysSizing.InpDesCoolAirFlow / calcSysSizing.DesCoolVolFlow;
            } else {
                SysCoolSizingRat = 1.0;
            }

            SysHeatSizingRat = 0.0;
            if (calcSysSizing.InpDesHeatAirFlow > 0.0 && calcSysSizing.DesHeatVolFlow > 0.0 &&
                (calcSysSizing.HeatAirDesMethod == AirflowSizingMethod::InpDesAirFlow || calcSysSizing.ScaleHeatSAFMethod == FlowPerFloorArea ||
                 calcSysSizing.ScaleHeatSAFMethod == FractionOfAutosizedHeatingAirflow ||
                 calcSysSizing.ScaleHeatSAFMethod == FractionOfAutosizedCoolingAirflow ||
                 calcSysSizing.ScaleHeatSAFMethod == FlowPerHeatingCapacity)) {
                SysHeatSizingRat = calcSysSizing.InpDesHeatAirFlow / calcSysSizing.DesHeatVolFlow;
            } else {
                SysHeatSizingRat = 1.0;
            }

            if (calcSysSizing.loadSizingType == DataSizing::LoadSizing::Ventilation && SysCoolSizingRat == 1.0) {
                if (calcSysSizing.DesCoolVolFlow > 0.0) {
                    SysCoolSizingRat = calcSysSizing.DesOutAirVolFlow / calcSysSizing.DesCoolVolFlow;
                    state.dataSize->VotClgBySys(AirLoopNum) = finalSysSizing.DesOutAirVolFlow;
                } else {
                    SysCoolSizingRat = 1.0;
                }
            }
            if (calcSysSizing.loadSizingType == DataSizing::LoadSizing::Ventilation && SysHeatSizingRat == 1.0) {
                if (calcSysSizing.DesHeatVolFlow > 0.0) {
                    SysHeatSizingRat = calcSysSizing.DesOutAirVolFlow / calcSysSizing.DesHeatVolFlow;
                    state.dataSize->VotHtgBySys(AirLoopNum) = finalSysSizing.DesOutAirVolFlow;
                } else {
                    SysHeatSizingRat = 1.0;
                }
            }

            // Calculate the new user modified system design quantities
            if (std::abs(SysCoolSizingRat - 1.0) > 0.00001) {

                finalSysSizing.CoinCoolMassFlow = SysCoolSizingRat * calcSysSizing.CoinCoolMassFlow;
                finalSysSizing.NonCoinCoolMassFlow = SysCoolSizingRat * calcSysSizing.NonCoinCoolMassFlow;
                finalSysSizing.DesCoolVolFlow = SysCoolSizingRat * calcSysSizing.DesCoolVolFlow;
                finalSysSizing.MassFlowAtCoolPeak = SysCoolSizingRat * calcSysSizing.MassFlowAtCoolPeak;

                if (finalSysSizing.DesCoolVolFlow > 0.0) {

                    for (TimeStepIndex = 1; TimeStepIndex <= numOfTimeStepInDay; ++TimeStepIndex) {

                        if (calcSysSizing.CoolFlowSeq(TimeStepIndex) > 0.0) {

                            finalSysSizing.CoolFlowSeq(TimeStepIndex) = SysCoolSizingRat * calcSysSizing.CoolFlowSeq(TimeStepIndex);
                            if (finalSysSizing.CoolOAOption == OAControl::MinOA) {
                                OutAirFrac = RhoAir * finalSysSizing.DesOutAirVolFlow / finalSysSizing.CoolFlowSeq(TimeStepIndex);
                                OutAirFrac = min(1.0, max(0.0, OutAirFrac));
                            } else {
                                OutAirFrac = 1.0;
                            }
                            SysCoolMixTemp = finalSysSizing.SysCoolOutTempSeq(TimeStepIndex) * OutAirFrac +
                                             finalSysSizing.SysCoolRetTempSeq(TimeStepIndex) * (1.0 - OutAirFrac);
                            SysCoolMixHumRat = finalSysSizing.SysCoolOutHumRatSeq(TimeStepIndex) * OutAirFrac +
                                               finalSysSizing.SysCoolRetHumRatSeq(TimeStepIndex) * (1.0 - OutAirFrac);
                            SysSensCoolCap = PsyCpAirFnW(DataPrecisionGlobals::constant_zero) * finalSysSizing.CoolFlowSeq(TimeStepIndex) *
                                             (SysCoolMixTemp - finalSysSizing.CoolSupTemp);
                            SysSensCoolCap = max(0.0, SysSensCoolCap);
                            SysTotCoolCap =
                                finalSysSizing.CoolFlowSeq(TimeStepIndex) *
                                (PsyHFnTdbW(SysCoolMixTemp, SysCoolMixHumRat) - PsyHFnTdbW(finalSysSizing.CoolSupTemp, finalSysSizing.CoolSupHumRat));
                            SysTotCoolCap = max(0.0, SysTotCoolCap);
                            finalSysSizing.SensCoolCapSeq(TimeStepIndex) = SysSensCoolCap;
                            finalSysSizing.TotCoolCapSeq(TimeStepIndex) = SysTotCoolCap;
                        }
                    }

                    if (finalSysSizing.CoolOAOption == OAControl::MinOA) {
                        OutAirFrac = finalSysSizing.DesOutAirVolFlow / finalSysSizing.DesCoolVolFlow;
                        OutAirFrac = min(1.0, max(0.0, OutAirFrac));
                    } else {
                        OutAirFrac = 1.0;
                    }
                    finalSysSizing.MixTempAtCoolPeak =
                        finalSysSizing.OutTempAtCoolPeak * OutAirFrac + finalSysSizing.RetTempAtCoolPeak * (1.0 - OutAirFrac);
                    finalSysSizing.MixHumRatAtCoolPeak =
                        finalSysSizing.OutHumRatAtCoolPeak * OutAirFrac + finalSysSizing.RetHumRatAtCoolPeak * (1.0 - OutAirFrac);
                    finalSysSizing.SensCoolCap = PsyCpAirFnW(DataPrecisionGlobals::constant_zero) * RhoAir * finalSysSizing.DesCoolVolFlow *
                                                 (finalSysSizing.MixTempAtCoolPeak - finalSysSizing.CoolSupTemp);
                    finalSysSizing.SensCoolCap = max(0.0, finalSysSizing.SensCoolCap);
                    finalSysSizing.TotCoolCap = RhoAir * finalSysSizing.DesCoolVolFlow *
                                                (PsyHFnTdbW(finalSysSizing.MixTempAtCoolPeak, finalSysSizing.MixHumRatAtCoolPeak) -
                                                 PsyHFnTdbW(finalSysSizing.CoolSupTemp, finalSysSizing.CoolSupHumRat));
                    finalSysSizing.TotCoolCap = max(0.0, finalSysSizing.TotCoolCap);
                }

                // take account of the user input system flow rates and alter the zone flow rates to match
                for (int ZonesCooledNum = 1; ZonesCooledNum <= NumZonesCooled; ++ZonesCooledNum) {
                    int TermUnitSizingIndex = state.dataAirLoop->AirToZoneNodeInfo(AirLoopNum).TermUnitCoolSizingIndex(ZonesCooledNum);
                    if ((SysCoolSizingRat != 1.0) && (finalSysSizing.loadSizingType == DataSizing::LoadSizing::Ventilation) &&
                        (state.dataSize->TermUnitFinalZoneSizing(TermUnitSizingIndex).MinOA > 0.0)) {
                        // size on ventilation load
                        if (state.dataSize->TermUnitFinalZoneSizing(TermUnitSizingIndex).MinOA > 0.0) {
                            ZoneOARatio = state.dataSize->TermUnitFinalZoneSizing(TermUnitSizingIndex).MinOA /
                                          max(state.dataSize->TermUnitFinalZoneSizing(TermUnitSizingIndex).DesCoolVolFlow,
                                              state.dataSize->TermUnitFinalZoneSizing(TermUnitSizingIndex).MinOA);
                            ZoneOARatio *= (1.0 + state.dataSize->TermUnitSizing(TermUnitSizingIndex).InducRat);
                        } else {
                            ZoneOARatio = 0.0;
                        }
                        state.dataSize->TermUnitFinalZoneSizing(TermUnitSizingIndex).scaleZoneCooling(ZoneOARatio);
                    } else if ((SysCoolSizingRat > 1.0) || (SysCoolSizingRat < 1.0 && finalSysSizing.SizingOption == NonCoincident)) {
                        // size on user input system design flows
                        state.dataSize->TermUnitFinalZoneSizing(TermUnitSizingIndex).scaleZoneCooling(SysCoolSizingRat);
                    }
                }
            }

            if (std::abs(SysHeatSizingRat - 1.0) > 0.00001) {

                finalSysSizing.CoinHeatMassFlow = SysHeatSizingRat * calcSysSizing.CoinHeatMassFlow;
                finalSysSizing.NonCoinHeatMassFlow = SysHeatSizingRat * calcSysSizing.NonCoinHeatMassFlow;
                finalSysSizing.DesHeatVolFlow = SysHeatSizingRat * calcSysSizing.DesHeatVolFlow;

                if (finalSysSizing.DesHeatVolFlow > 0.0) {

                    for (TimeStepIndex = 1; TimeStepIndex <= numOfTimeStepInDay; ++TimeStepIndex) {

                        if (calcSysSizing.HeatFlowSeq(TimeStepIndex) > 0.0) {

                            finalSysSizing.HeatFlowSeq(TimeStepIndex) = SysHeatSizingRat * calcSysSizing.HeatFlowSeq(TimeStepIndex);
                            if (finalSysSizing.HeatOAOption == DataSizing::OAControl::MinOA) {
                                OutAirFrac = RhoAir * finalSysSizing.DesOutAirVolFlow / finalSysSizing.HeatFlowSeq(TimeStepIndex);
                                OutAirFrac = min(1.0, max(0.0, OutAirFrac));
                            } else {
                                OutAirFrac = 1.0;
                            }
                            SysHeatMixTemp = finalSysSizing.SysHeatOutTempSeq(TimeStepIndex) * OutAirFrac +
                                             finalSysSizing.SysHeatRetTempSeq(TimeStepIndex) * (1.0 - OutAirFrac);
                            SysHeatMixHumRat = finalSysSizing.SysHeatOutHumRatSeq(TimeStepIndex) * OutAirFrac +
                                               finalSysSizing.SysHeatRetHumRatSeq(TimeStepIndex) * (1.0 - OutAirFrac);
                            SysHeatCap = PsyCpAirFnW(DataPrecisionGlobals::constant_zero) * finalSysSizing.HeatFlowSeq(TimeStepIndex) *
                                         (finalSysSizing.HeatSupTemp - SysHeatMixTemp);
                            SysHeatCap = max(0.0, SysHeatCap);
                            finalSysSizing.HeatCapSeq(TimeStepIndex) = SysHeatCap;
                        }
                    }

                    if (finalSysSizing.HeatOAOption == DataSizing::OAControl::MinOA) {
                        OutAirFrac = finalSysSizing.DesOutAirVolFlow / finalSysSizing.DesHeatVolFlow;
                        OutAirFrac = min(1.0, max(0.0, OutAirFrac));
                    } else {
                        OutAirFrac = 1.0;
                    }
                    finalSysSizing.HeatMixTemp = finalSysSizing.HeatOutTemp * OutAirFrac + finalSysSizing.HeatRetTemp * (1.0 - OutAirFrac);
                    finalSysSizing.HeatMixHumRat = finalSysSizing.HeatOutHumRat * OutAirFrac + finalSysSizing.HeatRetHumRat * (1.0 - OutAirFrac);
                    finalSysSizing.HeatCap = PsyCpAirFnW(DataPrecisionGlobals::constant_zero) * RhoAir * finalSysSizing.DesHeatVolFlow *
                                             (finalSysSizing.HeatSupTemp - finalSysSizing.HeatMixTemp);
                    finalSysSizing.HeatCap = max(0.0, finalSysSizing.HeatCap);
                }
                // take account of the user input system flow rates and alter the zone flow rates to match (for terminal unit sizing)
                if (NumZonesHeated > 0) {                                                              // IF there are centrally heated zones
                    for (int ZonesHeatedNum = 1; ZonesHeatedNum <= NumZonesHeated; ++ZonesHeatedNum) { // loop over the heated zones
                        int TermUnitSizingIndex = state.dataAirLoop->AirToZoneNodeInfo(AirLoopNum).TermUnitHeatSizingIndex(ZonesHeatedNum);
                        auto &termUnitFinalZoneSizing = state.dataSize->TermUnitFinalZoneSizing(TermUnitSizingIndex);
                        if ((SysHeatSizingRat != 1.0) && (finalSysSizing.loadSizingType == DataSizing::LoadSizing::Ventilation) &&
                            (termUnitFinalZoneSizing.MinOA > 0.0)) {
                            // size on ventilation load
                            ZoneOARatio = termUnitFinalZoneSizing.MinOA / max(termUnitFinalZoneSizing.DesHeatVolFlow, termUnitFinalZoneSizing.MinOA);
                            ZoneOARatio *= (1.0 + state.dataSize->TermUnitSizing(TermUnitSizingIndex).InducRat);
                            termUnitFinalZoneSizing.scaleZoneHeating(ZoneOARatio);
                        } else if ((SysHeatSizingRat > 1.0) || (SysHeatSizingRat < 1.0 && finalSysSizing.SizingOption == NonCoincident)) {
                            // size on user input system design flows
                            termUnitFinalZoneSizing.scaleZoneHeating(SysHeatSizingRat);
                        }
                    }
                } else {                                                                               // No centrally heated zones: use cooled zones
                    for (int ZonesCooledNum = 1; ZonesCooledNum <= NumZonesCooled; ++ZonesCooledNum) { // loop over the cooled zones
                        int TermUnitSizingIndex = state.dataAirLoop->AirToZoneNodeInfo(AirLoopNum).TermUnitCoolSizingIndex(ZonesCooledNum);
                        auto &termUnitFinalZoneSizing = state.dataSize->TermUnitFinalZoneSizing(TermUnitSizingIndex);
                        if ((SysHeatSizingRat != 1.0) && (finalSysSizing.loadSizingType == DataSizing::LoadSizing::Ventilation) &&
                            (termUnitFinalZoneSizing.MinOA <= 0.0)) {
                            ShowWarningError(state,
                                             format("FinalSystemSizing: AirLoop=\"{}\", Requested sizing on Ventilation,",
                                                    state.dataAirLoop->AirToZoneNodeInfo(AirLoopNum).AirLoopName));
                            ShowContinueError(state, format("but Zone has no design OA Flow. Zone=\"{}\".", termUnitFinalZoneSizing.ZoneName));
                        }
                        if ((SysHeatSizingRat != 1.0) && (finalSysSizing.loadSizingType == DataSizing::LoadSizing::Ventilation) &&
                            (termUnitFinalZoneSizing.MinOA > 0.0)) {
                            // size on ventilation load
                            ZoneOARatio = termUnitFinalZoneSizing.MinOA / max(termUnitFinalZoneSizing.DesHeatVolFlow, termUnitFinalZoneSizing.MinOA);
                            ZoneOARatio *= (1.0 + state.dataSize->TermUnitSizing(TermUnitSizingIndex).InducRat);
                            termUnitFinalZoneSizing.scaleZoneHeating(ZoneOARatio);
                        } else if ((SysHeatSizingRat != 1.0) && (finalSysSizing.loadSizingType == DataSizing::LoadSizing::Ventilation) &&
                                   (termUnitFinalZoneSizing.MinOA > 0.0)) {
                            // size on user input system design flows
                            termUnitFinalZoneSizing.scaleZoneHeating(SysHeatSizingRat);
                        }
                    }
                }
            }

            finalSysSizing.DesMainVolFlow = max(finalSysSizing.DesCoolVolFlow, finalSysSizing.DesHeatVolFlow);

            // loop over the zones cooled by this system and sum up the min cooling flow rates to get the
            // min system cooling flow rate
            for (int ZonesCooledNum = 1; ZonesCooledNum <= NumZonesCooled; ++ZonesCooledNum) {
                int TermUnitSizingIndex = state.dataAirLoop->AirToZoneNodeInfo(AirLoopNum).TermUnitCoolSizingIndex(ZonesCooledNum);
                finalSysSizing.DesCoolVolFlowMin += state.dataSize->TermUnitFinalZoneSizing(TermUnitSizingIndex).DesCoolVolFlowMin;
            }
            if (finalSysSizing.DesCoolVolFlowMin <= 0.0) {
                finalSysSizing.DesCoolVolFlowMin = finalSysSizing.DesOutAirVolFlow;
            }
        }

        // Specify the heating supply air Temp/HumRat for different system configurations
        for (AirLoopNum = 1; AirLoopNum <= state.dataHVACGlobal->NumPrimaryAirSys; ++AirLoopNum) {

            int NumZonesHeated = state.dataAirLoop->AirToZoneNodeInfo(AirLoopNum).NumZonesHeated;

            if (NumZonesHeated > 0) { // IF there are centrally heated zones
                for (int ZonesHeatedNum = 1; ZonesHeatedNum <= NumZonesHeated; ++ZonesHeatedNum) {
                    int TermUnitSizingIndex = state.dataAirLoop->AirToZoneNodeInfo(AirLoopNum).TermUnitHeatSizingIndex(ZonesHeatedNum);

                    state.dataSize->TermUnitFinalZoneSizing(TermUnitSizingIndex).DesHeatCoilInTempTU = GetHeatingSATempForSizing(state, AirLoopNum);
                    state.dataSize->TermUnitFinalZoneSizing(TermUnitSizingIndex).DesHeatCoilInHumRatTU =
                        GetHeatingSATempHumRatForSizing(state, AirLoopNum);
                }
            }
        }

        // EMS calling point to customize system sizing results
        bool anyEMSRan;
        ManageEMS(state, EMSManager::EMSCallFrom::SystemSizing, anyEMSRan, ObjexxFCL::Optional_int_const());

        // EMS override point
        if (state.dataGlobal->AnyEnergyManagementSystemInModel) {
            for (AirLoopNum = 1; AirLoopNum <= state.dataHVACGlobal->NumPrimaryAirSys; ++AirLoopNum) {
                auto &finalSysSizing = state.dataSize->FinalSysSizing(AirLoopNum);
                if (finalSysSizing.EMSOverrideCoinCoolMassFlowOn) finalSysSizing.CoinCoolMassFlow = finalSysSizing.EMSValueCoinCoolMassFlow;
                if (finalSysSizing.EMSOverrideCoinHeatMassFlowOn) finalSysSizing.CoinHeatMassFlow = finalSysSizing.EMSValueCoinHeatMassFlow;
                if (finalSysSizing.EMSOverrideNonCoinCoolMassFlowOn) finalSysSizing.NonCoinCoolMassFlow = finalSysSizing.EMSValueNonCoinCoolMassFlow;
                if (finalSysSizing.EMSOverrideNonCoinHeatMassFlowOn) finalSysSizing.NonCoinHeatMassFlow = finalSysSizing.EMSValueNonCoinHeatMassFlow;
                if (finalSysSizing.EMSOverrideDesMainVolFlowOn) finalSysSizing.DesMainVolFlow = finalSysSizing.EMSValueDesMainVolFlow;
                if (finalSysSizing.EMSOverrideDesHeatVolFlowOn) finalSysSizing.DesHeatVolFlow = finalSysSizing.EMSValueDesHeatVolFlow;
                if (finalSysSizing.EMSOverrideDesCoolVolFlowOn) finalSysSizing.DesCoolVolFlow = finalSysSizing.EMSValueDesCoolVolFlow;

            } // over NumPrimaryAirSys
        }

        // determine if main design is from cooling or heating
        for (AirLoopNum = 1; AirLoopNum <= state.dataHVACGlobal->NumPrimaryAirSys; ++AirLoopNum) {
            if (state.dataSize->FinalSysSizing(AirLoopNum).DesMainVolFlow == state.dataSize->FinalSysSizing(AirLoopNum).DesCoolVolFlow) {
                state.dataSize->FinalSysSizing(AirLoopNum).sysSizeCoolingDominant = true;
            } else if (state.dataSize->FinalSysSizing(AirLoopNum).DesMainVolFlow == state.dataSize->FinalSysSizing(AirLoopNum).DesHeatVolFlow) {
                state.dataSize->FinalSysSizing(AirLoopNum).sysSizeHeatingDominant = true;
            }
        }

        // write out the sys design calc results

        print(state.files.ssz, "Time");
        for (I = 1; I <= state.dataHVACGlobal->NumPrimaryAirSys; ++I) {
            for (J = 1; J <= state.dataEnvrn->TotDesDays + state.dataEnvrn->TotRunDesPersDays; ++J) {
                constexpr const char *SSizeFmt12("{}{}{}{:2}{}{}{}{}{:2}{}{}{}{}{:2}{}{}{}{}{:2}{}{}{}{}{:2}{}");
                print(state.files.ssz,
                      SSizeFmt12,
                      state.dataSize->SizingFileColSep,
                      state.dataSize->CalcSysSizing(I).AirPriLoopName,
                      ":DesPer",
                      J,
                      ":Des Heat Mass Flow [kg/s]",
                      state.dataSize->SizingFileColSep,
                      state.dataSize->CalcSysSizing(I).AirPriLoopName,
                      ":DesPer",
                      J,
                      ":Des Heat Cap [W]",
                      state.dataSize->SizingFileColSep,
                      state.dataSize->CalcSysSizing(I).AirPriLoopName,
                      ":DesPer",
                      J,
                      ":Des Cool Mass Flow [kg/s]",
                      state.dataSize->SizingFileColSep,
                      state.dataSize->CalcSysSizing(I).AirPriLoopName,
                      ":DesPer",
                      J,
                      ":Des Sens Cool Cap [W]",
                      state.dataSize->SizingFileColSep,
                      state.dataSize->CalcSysSizing(I).AirPriLoopName,
                      ":DesPer",
                      J,
                      ":Des Tot Cool Cap [W]");
            }
        }
        print(state.files.ssz, "\n");
        //      HourFrac = 0.0
        Minutes = 0;
        TimeStepIndex = 0;
        for (HourCounter = 1; HourCounter <= 24; ++HourCounter) {
            for (TimeStepCounter = 1; TimeStepCounter <= state.dataGlobal->NumOfTimeStepInHour; ++TimeStepCounter) {
                ++TimeStepIndex;
                Minutes += state.dataGlobal->MinutesPerTimeStep;
                if (Minutes == 60) {
                    Minutes = 0;
                    HourPrint = HourCounter;
                } else {
                    HourPrint = HourCounter - 1;
                }
                constexpr const char *SSizeFmt20("{:02}:{:02}:00");
                print(state.files.ssz, SSizeFmt20, HourPrint, Minutes);
                for (I = 1; I <= state.dataHVACGlobal->NumPrimaryAirSys; ++I) {
                    for (J = 1; J <= state.dataEnvrn->TotDesDays + state.dataEnvrn->TotRunDesPersDays; ++J) {
                        constexpr const char *SSizeFmt22("{}{:12.6E}{}{:12.6E}{}{:12.6E}{}{:12.6E}{}{:12.6E}");

                        print(state.files.ssz,
                              SSizeFmt22,
                              state.dataSize->SizingFileColSep,
                              state.dataSize->SysSizing(J, I).HeatFlowSeq(TimeStepIndex),
                              state.dataSize->SizingFileColSep,
                              state.dataSize->SysSizing(J, I).HeatCapSeq(TimeStepIndex),
                              state.dataSize->SizingFileColSep,
                              state.dataSize->SysSizing(J, I).CoolFlowSeq(TimeStepIndex),
                              state.dataSize->SizingFileColSep,
                              state.dataSize->SysSizing(J, I).SensCoolCapSeq(TimeStepIndex),
                              state.dataSize->SizingFileColSep,
                              state.dataSize->SysSizing(J, I).TotCoolCapSeq(TimeStepIndex));
                    }
                }
                print(state.files.ssz, "\n");
            }
        }

        constexpr const char *SSizeFmt31("{}{:12.6E}{}{:12.6E}{}{:12.6E}{}{:12.6E}");
        print(state.files.ssz, "Coinc Peak   ");
        for (I = 1; I <= state.dataHVACGlobal->NumPrimaryAirSys; ++I) {
            print(state.files.ssz,
                  SSizeFmt31,
                  state.dataSize->SizingFileColSep,
                  state.dataSize->CalcSysSizing(I).CoinHeatMassFlow,
                  state.dataSize->SizingFileColSep,
                  state.dataSize->CalcSysSizing(I).CoinCoolMassFlow,
                  state.dataSize->SizingFileColSep,
                  state.dataSize->CalcSysSizing(I).HeatCap,
                  state.dataSize->SizingFileColSep,
                  state.dataSize->CalcSysSizing(I).SensCoolCap);
        }
        print(state.files.ssz, "\n");

        print(state.files.ssz, "NonCoinc Peak");
        for (I = 1; I <= state.dataHVACGlobal->NumPrimaryAirSys; ++I) {
            print(state.files.ssz,
                  SSizeFmt31,
                  state.dataSize->SizingFileColSep,
                  state.dataSize->CalcSysSizing(I).NonCoinHeatMassFlow,
                  state.dataSize->SizingFileColSep,
                  state.dataSize->CalcSysSizing(I).NonCoinCoolMassFlow,
                  state.dataSize->SizingFileColSep,
                  state.dataSize->CalcSysSizing(I).HeatCap,
                  state.dataSize->SizingFileColSep,
                  state.dataSize->CalcSysSizing(I).SensCoolCap);
        }
        print(state.files.ssz, "\n");
        // have moved a big section to later in calling order, write predefined standard 62.1 report data
    } break;
    default:
        break;
    }
}

void UpdateSysSizingForScalableInputs(EnergyPlusData &state, int const AirLoopNum)
{

    // SUBROUTINE INFORMATION:
    //       AUTHOR         Bereket Nigusse
    //       DATE WRITTEN   Auguts 2014
    //       MODIFIED       na
    //       RE-ENGINEERED  na

    // PURPOSE OF THIS SUBROUTINE:
    // Modifies the design sizing flow rates for system scalable sizing method

    // Using/Aliasing
    using Psychrometrics::PsyCpAirFnW;
    using Psychrometrics::PsyHFnTdbW;

    // SUBROUTINE PARAMETER DEFINITIONS:

    // SUBROUTINE LOCAL VARIABLE DECLARATIONS:
    Real64 TempSize;           // autosized value
    Real64 CoilInTemp;         // entering coil air temperature [C]
    Real64 CoilInHumRat;       // entering coil air humidity ratio [kg/kg]
    Real64 CoilInEnth;         // entering coil air enthalpy [J/kg]
    Real64 CoilOutTemp;        // coil outlet air temperature [C]
    Real64 CoilOutHumRat;      // coil outlet air humidity ratio [kg/kg]
    Real64 CoilOutEnth;        // coil outlet air enthalpy [J/kg]
    Real64 OutAirFrac;         // outdoor air fraction [-]
    Real64 CpAirStd;           // specific heat of air at standard condition
    Real64 FractionOfAutosize; // user specified autosized fraction for capacity and supply air flow
    Real64 AutosizedCapacity;  // autosized heating and cooling capacity

    auto &FinalSysSizing = state.dataSize->FinalSysSizing;
    auto &CalcSysSizing = state.dataSize->CalcSysSizing;
    auto &PrimaryAirSystems = state.dataAirSystemsData->PrimaryAirSystems;

    state.dataSize->DataFracOfAutosizedCoolingCapacity = 1.0;
    state.dataSize->DataFracOfAutosizedHeatingCapacity = 1.0;

    if (AirLoopNum > 0) {

        TempSize = 0.0;
        FractionOfAutosize = 1.0;

        // scalable sizing option for cooling supply air flow rate
        switch (FinalSysSizing(AirLoopNum).ScaleCoolSAFMethod) {
        case FlowPerFloorArea: {
            TempSize = FinalSysSizing(AirLoopNum).FlowPerFloorAreaCooled * FinalSysSizing(AirLoopNum).FloorAreaOnAirLoopCooled;
            CalcSysSizing(AirLoopNum).InpDesCoolAirFlow = TempSize;
            FinalSysSizing(AirLoopNum).InpDesCoolAirFlow = TempSize;
        } break;
        case FractionOfAutosizedCoolingAirflow: {
            FractionOfAutosize = FinalSysSizing(AirLoopNum).FractionOfAutosizedCoolingAirflow;
            CalcSysSizing(AirLoopNum).InpDesCoolAirFlow = CalcSysSizing(AirLoopNum).DesCoolVolFlow * FractionOfAutosize;
            FinalSysSizing(AirLoopNum).InpDesCoolAirFlow = FinalSysSizing(AirLoopNum).DesCoolVolFlow * FractionOfAutosize;
        } break;
        case FlowPerCoolingCapacity: {
            if (FinalSysSizing(AirLoopNum).CoolingCapMethod == FractionOfAutosizedCoolingCapacity) {
                FractionOfAutosize = FinalSysSizing(AirLoopNum).ScaledCoolingCapacity;
                if (PrimaryAirSystems(AirLoopNum).NumOACoolCoils == 0) { // there is no precooling of the OA stream
                    CoilInTemp = FinalSysSizing(AirLoopNum).MixTempAtCoolPeak;
                    CoilInHumRat = FinalSysSizing(AirLoopNum).MixHumRatAtCoolPeak;
                } else { // there is precooling of OA stream
                    if (FinalSysSizing(AirLoopNum).DesCoolVolFlow > 0.0) {
                        OutAirFrac = FinalSysSizing(AirLoopNum).DesOutAirVolFlow / FinalSysSizing(AirLoopNum).DesCoolVolFlow;
                    } else {
                        OutAirFrac = 1.0;
                    }
                    OutAirFrac = min(1.0, max(0.0, OutAirFrac));
                    CoilInTemp =
                        OutAirFrac * FinalSysSizing(AirLoopNum).PrecoolTemp + (1.0 - OutAirFrac) * FinalSysSizing(AirLoopNum).RetTempAtCoolPeak;
                    CoilInHumRat =
                        OutAirFrac * FinalSysSizing(AirLoopNum).PrecoolHumRat + (1.0 - OutAirFrac) * FinalSysSizing(AirLoopNum).RetHumRatAtCoolPeak;
                }
                CoilOutTemp = FinalSysSizing(AirLoopNum).CoolSupTemp;
                CoilOutHumRat = FinalSysSizing(AirLoopNum).CoolSupHumRat;
                CoilInEnth = PsyHFnTdbW(CoilInTemp, CoilInHumRat);
                CoilOutEnth = PsyHFnTdbW(CoilOutTemp, CoilOutHumRat);
                AutosizedCapacity = state.dataEnvrn->StdRhoAir * FinalSysSizing(AirLoopNum).DesCoolVolFlow * (CoilInEnth - CoilOutEnth);
                TempSize = FinalSysSizing(AirLoopNum).FlowPerCoolingCapacity * AutosizedCapacity * FractionOfAutosize;
            } else if (FinalSysSizing(AirLoopNum).CoolingCapMethod == CoolingDesignCapacity) {
                if (FinalSysSizing(AirLoopNum).ScaledCoolingCapacity == DataSizing::AutoSize) {
                    if (PrimaryAirSystems(AirLoopNum).NumOACoolCoils == 0) { // there is no precooling of the OA stream
                        CoilInTemp = FinalSysSizing(AirLoopNum).MixTempAtCoolPeak;
                        CoilInHumRat = FinalSysSizing(AirLoopNum).MixHumRatAtCoolPeak;
                    } else { // there is precooling of OA stream
                        if (FinalSysSizing(AirLoopNum).DesCoolVolFlow > 0.0) {
                            OutAirFrac = FinalSysSizing(AirLoopNum).DesOutAirVolFlow / FinalSysSizing(AirLoopNum).DesCoolVolFlow;
                        } else {
                            OutAirFrac = 1.0;
                        }
                        OutAirFrac = min(1.0, max(0.0, OutAirFrac));
                        CoilInTemp =
                            OutAirFrac * FinalSysSizing(AirLoopNum).PrecoolTemp + (1.0 - OutAirFrac) * FinalSysSizing(AirLoopNum).RetTempAtCoolPeak;
                        CoilInHumRat = OutAirFrac * FinalSysSizing(AirLoopNum).PrecoolHumRat +
                                       (1.0 - OutAirFrac) * FinalSysSizing(AirLoopNum).RetHumRatAtCoolPeak;
                    }
                    CoilOutTemp = FinalSysSizing(AirLoopNum).CoolSupTemp;
                    CoilOutHumRat = FinalSysSizing(AirLoopNum).CoolSupHumRat;
                    CoilInEnth = PsyHFnTdbW(CoilInTemp, CoilInHumRat);
                    CoilOutEnth = PsyHFnTdbW(CoilOutTemp, CoilOutHumRat);
                    AutosizedCapacity = state.dataEnvrn->StdRhoAir * FinalSysSizing(AirLoopNum).DesCoolVolFlow * (CoilInEnth - CoilOutEnth);
                    TempSize = FinalSysSizing(AirLoopNum).FlowPerCoolingCapacity * AutosizedCapacity * FractionOfAutosize;
                } else {
                    TempSize = FinalSysSizing(AirLoopNum).FlowPerCoolingCapacity * FinalSysSizing(AirLoopNum).ScaledCoolingCapacity;
                }
            } else if (FinalSysSizing(AirLoopNum).CoolingCapMethod == CapacityPerFloorArea) {
                TempSize = FinalSysSizing(AirLoopNum).FlowPerCoolingCapacity * FinalSysSizing(AirLoopNum).ScaledCoolingCapacity *
                           FinalSysSizing(AirLoopNum).FloorAreaOnAirLoopCooled;
            }
            CalcSysSizing(AirLoopNum).InpDesCoolAirFlow = TempSize;
            FinalSysSizing(AirLoopNum).InpDesCoolAirFlow = TempSize;
        } break;
        default:
            break;
        }

        // scalable sizing option for heating supply air flow rate
        switch (FinalSysSizing(AirLoopNum).ScaleHeatSAFMethod) {
        case FlowPerFloorArea: {
            TempSize = FinalSysSizing(AirLoopNum).FlowPerFloorAreaHeated * FinalSysSizing(AirLoopNum).FloorAreaOnAirLoopHeated;
            CalcSysSizing(AirLoopNum).InpDesHeatAirFlow = TempSize;
            FinalSysSizing(AirLoopNum).InpDesHeatAirFlow = TempSize;
        } break;
        case FractionOfAutosizedHeatingAirflow: {
            FractionOfAutosize = FinalSysSizing(AirLoopNum).FractionOfAutosizedHeatingAirflow;
            CalcSysSizing(AirLoopNum).InpDesHeatAirFlow = CalcSysSizing(AirLoopNum).DesHeatVolFlow * FractionOfAutosize;
            FinalSysSizing(AirLoopNum).InpDesHeatAirFlow = FinalSysSizing(AirLoopNum).DesHeatVolFlow * FractionOfAutosize;
        } break;
        case FractionOfAutosizedCoolingAirflow: {
            FractionOfAutosize = FinalSysSizing(AirLoopNum).FractionOfAutosizedCoolingAirflow;
            CalcSysSizing(AirLoopNum).InpDesHeatAirFlow = CalcSysSizing(AirLoopNum).DesHeatVolFlow * FractionOfAutosize;
            FinalSysSizing(AirLoopNum).InpDesHeatAirFlow = FinalSysSizing(AirLoopNum).DesHeatVolFlow * FractionOfAutosize;
        } break;
        case FlowPerHeatingCapacity: {
            if (FinalSysSizing(AirLoopNum).HeatingCapMethod == FractionOfAutosizedHeatingCapacity) {
                FractionOfAutosize = FinalSysSizing(AirLoopNum).ScaledHeatingCapacity;
                if (FinalSysSizing(AirLoopNum).HeatOAOption == DataSizing::OAControl::MinOA) {
                    if (FinalSysSizing(AirLoopNum).DesHeatVolFlow > 0.0) {
                        OutAirFrac = FinalSysSizing(AirLoopNum).DesOutAirVolFlow / FinalSysSizing(AirLoopNum).DesHeatVolFlow;
                    } else {
                        OutAirFrac = 1.0;
                    }
                    OutAirFrac = std::min(1.0, std::max(0.0, OutAirFrac));
                } else {
                    OutAirFrac = 1.0;
                }
                if (state.dataSize->CurOASysNum == 0 && PrimaryAirSystems(AirLoopNum).NumOAHeatCoils > 0) {
                    CoilInTemp = OutAirFrac * FinalSysSizing(AirLoopNum).PreheatTemp + (1.0 - OutAirFrac) * FinalSysSizing(AirLoopNum).HeatRetTemp;
                } else {
                    CoilInTemp = OutAirFrac * FinalSysSizing(AirLoopNum).HeatOutTemp + (1.0 - OutAirFrac) * FinalSysSizing(AirLoopNum).HeatRetTemp;
                }
                CoilOutTemp = FinalSysSizing(AirLoopNum).HeatSupTemp;
                CpAirStd = PsyCpAirFnW(DataPrecisionGlobals::constant_zero);
                AutosizedCapacity = state.dataEnvrn->StdRhoAir * FinalSysSizing(AirLoopNum).DesHeatVolFlow * CpAirStd * (CoilOutTemp - CoilInTemp);
                TempSize = FinalSysSizing(AirLoopNum).FlowPerHeatingCapacity * AutosizedCapacity * FractionOfAutosize;
            } else if (FinalSysSizing(AirLoopNum).HeatingCapMethod == HeatingDesignCapacity) {
                if (FinalSysSizing(AirLoopNum).ScaledHeatingCapacity == DataSizing::AutoSize) {
                    if (FinalSysSizing(AirLoopNum).HeatOAOption == DataSizing::OAControl::MinOA) {
                        if (FinalSysSizing(AirLoopNum).DesHeatVolFlow > 0.0) {
                            OutAirFrac = FinalSysSizing(AirLoopNum).DesOutAirVolFlow / FinalSysSizing(AirLoopNum).DesHeatVolFlow;
                        } else {
                            OutAirFrac = 1.0;
                        }
                        OutAirFrac = std::min(1.0, std::max(0.0, OutAirFrac));
                    } else {
                        OutAirFrac = 1.0;
                    }
                    if (state.dataSize->CurOASysNum == 0 && PrimaryAirSystems(AirLoopNum).NumOAHeatCoils > 0) {
                        CoilInTemp =
                            OutAirFrac * FinalSysSizing(AirLoopNum).PreheatTemp + (1.0 - OutAirFrac) * FinalSysSizing(AirLoopNum).HeatRetTemp;
                    } else {
                        CoilInTemp =
                            OutAirFrac * FinalSysSizing(AirLoopNum).HeatOutTemp + (1.0 - OutAirFrac) * FinalSysSizing(AirLoopNum).HeatRetTemp;
                    }
                    CoilOutTemp = FinalSysSizing(AirLoopNum).HeatSupTemp;
                    CpAirStd = PsyCpAirFnW(DataPrecisionGlobals::constant_zero);
                    AutosizedCapacity =
                        state.dataEnvrn->StdRhoAir * FinalSysSizing(AirLoopNum).DesHeatVolFlow * CpAirStd * (CoilOutTemp - CoilInTemp);
                    TempSize = FinalSysSizing(AirLoopNum).FlowPerHeatingCapacity * AutosizedCapacity * FractionOfAutosize;
                } else {
                    TempSize = FinalSysSizing(AirLoopNum).FlowPerHeatingCapacity * FinalSysSizing(AirLoopNum).ScaledHeatingCapacity;
                }
            } else if (FinalSysSizing(AirLoopNum).HeatingCapMethod == CapacityPerFloorArea) {
                TempSize = FinalSysSizing(AirLoopNum).FlowPerHeatingCapacity * FinalSysSizing(AirLoopNum).ScaledHeatingCapacity *
                           FinalSysSizing(AirLoopNum).FloorAreaOnAirLoopCooled;
            }
            CalcSysSizing(AirLoopNum).InpDesHeatAirFlow = TempSize;
            FinalSysSizing(AirLoopNum).InpDesHeatAirFlow = TempSize;
        } break;
        default:
            break;
        }

        // save the total cooling capacity sizing data for scalable sizing
        switch (FinalSysSizing(AirLoopNum).CoolingCapMethod) {
        case CoolingDesignCapacity: {
            if (CalcSysSizing(AirLoopNum).ScaledCoolingCapacity > 0.0) {
                CalcSysSizing(AirLoopNum).CoolingTotalCapacity = CalcSysSizing(AirLoopNum).ScaledCoolingCapacity;
                FinalSysSizing(AirLoopNum).CoolingTotalCapacity = CalcSysSizing(AirLoopNum).ScaledCoolingCapacity;
            } else {
                FinalSysSizing(AirLoopNum).CoolingTotalCapacity = 0.0; // autosized, set to zero initially
            }
        } break;
        case CapacityPerFloorArea: {
            FinalSysSizing(AirLoopNum).CoolingTotalCapacity =
                CalcSysSizing(AirLoopNum).ScaledCoolingCapacity * FinalSysSizing(AirLoopNum).FloorAreaOnAirLoopCooled;
        } break;
        case FractionOfAutosizedCoolingCapacity: {
            CalcSysSizing(AirLoopNum).FractionOfAutosizedCoolingCapacity = CalcSysSizing(AirLoopNum).ScaledCoolingCapacity;
            FinalSysSizing(AirLoopNum).FractionOfAutosizedCoolingCapacity = CalcSysSizing(AirLoopNum).ScaledCoolingCapacity;
        } break;
        default:
            break;
        }

        // save the total heating capacity sizing data for scalable sizing
        switch (FinalSysSizing(AirLoopNum).HeatingCapMethod) {
        case HeatingDesignCapacity: {
            if (CalcSysSizing(AirLoopNum).ScaledHeatingCapacity > 0.0) {
                FinalSysSizing(AirLoopNum).HeatingTotalCapacity = CalcSysSizing(AirLoopNum).ScaledHeatingCapacity;
            } else {
                FinalSysSizing(AirLoopNum).HeatingTotalCapacity = 0.0; // autosized, set to zero initially
            }
        } break;
        case CapacityPerFloorArea: {
            // even for heating capacity we use cooled zones floor area ( *.FloorAreaOnAirLoopCooled ) served by the airloop
            FinalSysSizing(AirLoopNum).HeatingTotalCapacity =
                CalcSysSizing(AirLoopNum).ScaledHeatingCapacity * FinalSysSizing(AirLoopNum).FloorAreaOnAirLoopCooled;
        } break;
        case FractionOfAutosizedHeatingCapacity: {
            FinalSysSizing(AirLoopNum).FractionOfAutosizedHeatingCapacity = CalcSysSizing(AirLoopNum).ScaledHeatingCapacity;
        } break;
        default:
            break;
        }
    }
}

Real64 GetHeatingSATempForSizing(EnergyPlusData &state, int const IndexAirLoop // air loop index
)
{

    // SUBROUTINE INFORMATION:
    //       AUTHOR         Fred Buhl, Rongpeng Zhang
    //       DATE WRITTEN   October 2015
    //       MODIFIED       na
    //       RE-ENGINEERED  na

    // PURPOSE OF THIS SUBROUTINE:
    // This subroutine get the proper reheat coil inlet temperature for sizing, depending on
    // the system configurations:
    // (1) Central heating coils exist
    // (2) No central heating coils, but preheating coils or OA heat-exchangers exist
    // (3) No central heating coils; No preheating coils or OA heat-exchangers

    // Using/Aliasing
    using namespace DataSizing;
    using Psychrometrics::PsyHFnTdbW;
    using Psychrometrics::PsyTdbFnHW;

    // Locals
    Real64 ReheatCoilInTempForSizing;     // Dry bulb temperature of the reheat coil inlet air [C]
    Real64 ReheatCoilInHumRatForSizing;   // Humidity ratio of the reheat coil inlet air [kg/kg]
    Real64 ReheatCoilInEnthalpyForSizing; // Enthalpy of the reheat coil inlet air [J/kg]
    Real64 OutAirFrac;

    auto &CalcSysSizing = state.dataSize->CalcSysSizing;
    auto &FinalSysSizing = state.dataSize->FinalSysSizing;
    auto &PrimaryAirSystems = state.dataAirSystemsData->PrimaryAirSystems;

    // SUBROUTINE LOCAL VARIABLE DECLARATIONS:

    if (PrimaryAirSystems(IndexAirLoop).CentralHeatCoilExists) {
        // Case: Central heating coils exist

        ReheatCoilInTempForSizing = CalcSysSizing(IndexAirLoop).HeatSupTemp;

    } else if ((PrimaryAirSystems(IndexAirLoop).NumOAHeatCoils > 0) || (PrimaryAirSystems(IndexAirLoop).NumOAHXs)) {
        // Case: No central heating coils, but preheating coils or OA heat-exchangers exist

        if (FinalSysSizing(IndexAirLoop).DesHeatVolFlow > 0) {
            OutAirFrac = FinalSysSizing(IndexAirLoop).DesOutAirVolFlow / FinalSysSizing(IndexAirLoop).DesHeatVolFlow;
            OutAirFrac = min(1.0, max(0.0, OutAirFrac));
        } else {
            OutAirFrac = 0.0;
        }

        // Mixed air humidity ratio and enthalpy
        ReheatCoilInHumRatForSizing =
            OutAirFrac * FinalSysSizing(IndexAirLoop).PreheatHumRat + (1 - OutAirFrac) * FinalSysSizing(IndexAirLoop).HeatRetHumRat;
        ReheatCoilInEnthalpyForSizing =
            OutAirFrac * PsyHFnTdbW(FinalSysSizing(IndexAirLoop).PreheatTemp, FinalSysSizing(IndexAirLoop).PreheatHumRat) +
            (1 - OutAirFrac) * PsyHFnTdbW(FinalSysSizing(IndexAirLoop).HeatRetTemp, FinalSysSizing(IndexAirLoop).HeatRetHumRat);

        // Mixed air dry bulb temperature
        ReheatCoilInTempForSizing = PsyTdbFnHW(ReheatCoilInEnthalpyForSizing, ReheatCoilInHumRatForSizing);

    } else {
        // Case: No central heating coils; No preheating coils or OA heat-exchangers

        ReheatCoilInTempForSizing = FinalSysSizing(IndexAirLoop).HeatMixTemp;
    }

    return ReheatCoilInTempForSizing;
}

Real64 GetHeatingSATempHumRatForSizing(EnergyPlusData &state, int const IndexAirLoop // air loop index
)
{

    // SUBROUTINE INFORMATION:
    //       AUTHOR         Fred Buhl, Rongpeng Zhang
    //       DATE WRITTEN   October 2015
    //       MODIFIED       na
    //       RE-ENGINEERED  na

    // PURPOSE OF THIS SUBROUTINE:
    // This subroutine get the proper reheat coil inlet humidity ratio for sizing, depending on
    // the system configurations:
    // (1) Central heating coils exist
    // (2) No central heating coils, but preheating coils or OA heat-exchangers exist
    // (3) No central heating coils; No preheating coils or OA heat-exchangers

    // Using/Aliasing
    using namespace DataSizing;

    // Locals
    Real64 ReheatCoilInHumRatForSizing;
    Real64 OutAirFrac;

    auto &FinalSysSizing = state.dataSize->FinalSysSizing;
    auto &PrimaryAirSystems = state.dataAirSystemsData->PrimaryAirSystems;

    // SUBROUTINE LOCAL VARIABLE DECLARATIONS:

    if (PrimaryAirSystems(IndexAirLoop).CentralHeatCoilExists) {
        // Case: Central heating coils exist

        ReheatCoilInHumRatForSizing = state.dataSize->CalcSysSizing(IndexAirLoop).HeatSupHumRat;

    } else if ((PrimaryAirSystems(IndexAirLoop).NumOAHeatCoils > 0) || (PrimaryAirSystems(IndexAirLoop).NumOAHXs)) {
        // Case: No central heating coils, but preheating coils or OA heat-exchangers exist

        if (FinalSysSizing(IndexAirLoop).DesHeatVolFlow > 0) {
            OutAirFrac = FinalSysSizing(IndexAirLoop).DesOutAirVolFlow / FinalSysSizing(IndexAirLoop).DesHeatVolFlow;
            OutAirFrac = min(1.0, max(0.0, OutAirFrac));
        } else {
            OutAirFrac = 0.0;
        }

        ReheatCoilInHumRatForSizing =
            OutAirFrac * FinalSysSizing(IndexAirLoop).PreheatHumRat + (1 - OutAirFrac) * FinalSysSizing(IndexAirLoop).HeatRetHumRat;

    } else {
        // Case: No central heating coils; No preheating coils or OA heat-exchangers

        ReheatCoilInHumRatForSizing = FinalSysSizing(IndexAirLoop).HeatMixHumRat;
    }

    return ReheatCoilInHumRatForSizing;
}

void CheckWaterCoilIsOnAirLoop(EnergyPlusData &state,
                               SimAirServingZones::CompType const CompTypeNum,
                               std::string const &CompType,
                               std::string const &CompName,
                               bool &WaterCoilOnAirLoop)
{
    // PURPOSE OF THIS FUNCTION:
    // This function returns true if a water coil that has water controller is either on
    // primary air or outdoor air system branch. Searches for water coil name and type
    // that match components list in primary air and outside air systems.

    // Return value
    bool CheckWaterCoilIsOnAirLoop(false);

    CheckWaterCoilIsOnAirLoop = CheckWaterCoilOnPrimaryAirLoopBranch(state, CompTypeNum, CompName);
    if (!CheckWaterCoilIsOnAirLoop) {
        CheckWaterCoilIsOnAirLoop = CheckWaterCoilOnOASystem(state, CompTypeNum, CompName);
    }

    if (!CheckWaterCoilIsOnAirLoop) {
        CheckWaterCoilIsOnAirLoop = CheckWaterCoilSystemOnAirLoopOrOASystem(state, CompTypeNum, CompName);
    }
    if (!CheckWaterCoilIsOnAirLoop) {
        ShowSevereError(state, format("CheckWaterCoilIsOnAirLoop: = {} = {}.", CompType, CompName));
        ShowContinueError(state,
                          "The water coil or coil system is neither on primary air branch nor on outdoor air system hence does not require "
                          "'Controller:WaterCoil' object.");
    }
    WaterCoilOnAirLoop = CheckWaterCoilIsOnAirLoop;
}

bool CheckWaterCoilOnPrimaryAirLoopBranch(EnergyPlusData &state, SimAirServingZones::CompType const CompTypeNum, std::string const &CompName)
{
    // PURPOSE OF THIS FUNCTION:
    // This function returns true if a water coil that has water controller is on
    // primary air loop branch. Searches for water coil name and type that match
    // components list in primary air systems.

    auto &PrimaryAirSystems = state.dataAirSystemsData->PrimaryAirSystems;

    if (state.dataSimAirServingZones->GetAirLoopInputFlag) { // First time subroutine has been entered
        GetAirPathData(state);                               // Get air loop descriptions from input file
        state.dataSimAirServingZones->GetAirLoopInputFlag = false;
    }

    if (state.dataHVACGlobal->NumPrimaryAirSys > 0) {
        for (int AirSysNum = 1; AirSysNum <= state.dataHVACGlobal->NumPrimaryAirSys; ++AirSysNum) {
            for (int BranchNum = 1; BranchNum <= PrimaryAirSystems(AirSysNum).NumBranches; ++BranchNum) {
                for (int CompNum = 1; CompNum <= PrimaryAirSystems(AirSysNum).Branch(BranchNum).TotalComponents; ++CompNum) {
                    if ((CompTypeNum == PrimaryAirSystems(AirSysNum).Branch(BranchNum).Comp(CompNum).CompType_Num) &&
                        Util::SameString(CompName, PrimaryAirSystems(AirSysNum).Branch(BranchNum).Comp(CompNum).Name)) {
                        return true;
                    }
                }
            }
        }
    }
    return false;
}

bool CheckWaterCoilOnOASystem(EnergyPlusData &state, SimAirServingZones::CompType const CompTypeNum, std::string const &CompName)
{
    // PURPOSE OF THIS FUNCTION:
    // This function returns true if a water coil that has water controller is on
    // outdoor air system. Searches for water coil name and type that match
    // components list on outside air systems.

    // USE STATEMENTS:
    using MixedAir::GetNumOASystems;
    using MixedAir::GetOutsideAirSysInputs;

    auto &OutsideAirSys = state.dataAirLoop->OutsideAirSys;

    if (state.dataMixedAir->GetOASysInputFlag) {
        GetOutsideAirSysInputs(state);
        state.dataMixedAir->GetOASysInputFlag = false;
    }
    int NumOASys = GetNumOASystems(state);
    if (NumOASys > 0) {
        for (int OASysNum = 1; OASysNum <= NumOASys; ++OASysNum) {
            for (int OACompNum = 1; OACompNum <= OutsideAirSys(OASysNum).NumComponents; ++OACompNum) {
                if ((CompTypeNum == OutsideAirSys(OASysNum).ComponentTypeEnum(OACompNum)) &&
                    (Util::SameString(CompName, OutsideAirSys(OASysNum).ComponentName(OACompNum)))) {
                    return true;
                }
            }
        }
    }
    return false;
}

bool CheckWaterCoilSystemOnAirLoopOrOASystem(EnergyPlusData &state, SimAirServingZones::CompType const CompTypeNum, std::string const &CompName)
{
    // PURPOSE OF THIS FUNCTION:
    // This function returns true if a water coil which is part of CoilSystem:Cooling:Water:HeatExchangerAssisted
    // and that has water controller is on primary air loop branch or outdoor air system. Searches for water coilsystem
    // type and name that match components list in primary air loop or outside air systems.

    // USE STATEMENTS:
    using HVACHXAssistedCoolingCoil::GetHXAssistedCoolingCoilInput;

    // Return value
    bool CheckWaterCoilSystemIsOnAirLoopOASystem(false);

    if (state.dataHVACAssistedCC->GetCoilsInputFlag) {
        // Get the HXAssistedCoolingCoil input
        GetHXAssistedCoolingCoilInput(state);
        state.dataHVACAssistedCC->GetCoilsInputFlag = false;
    }

    bool WaterCoilIsOnWaterCoilSystem = false;
    std::string CoilSystemName = CompName;
    CompType CoilSystemTypeNum = CompTypeNum;

    if (state.dataHVACAssistedCC->TotalNumHXAssistedCoils > 0) {
        // check if the water coil is placed on 'CoilSystem:Cooling:Water:HeatExchangerAssisted' object
        for (int HXASSCoilNum = 1; HXASSCoilNum <= state.dataHVACAssistedCC->TotalNumHXAssistedCoils; ++HXASSCoilNum) {
            std::string CompType = state.dataHVACAssistedCC->HXAssistedCoil(HXASSCoilNum).CoolingCoilType;
            if ((Util::SameString(CompType, "Coil:Cooling:Water") || Util::SameString(CompType, "Coil:Cooling:Water:DetailedGeometry")) &&
                Util::SameString(CompName, state.dataHVACAssistedCC->HXAssistedCoil(HXASSCoilNum).CoolingCoilName)) {
                CoilSystemName = state.dataHVACAssistedCC->HXAssistedCoil(HXASSCoilNum).Name;
                CoilSystemTypeNum = SimAirServingZones::CompType::WaterCoil_CoolingHXAsst;
                WaterCoilIsOnWaterCoilSystem = true;
                break;
            }
        }
    }

    // check if the CoilSystem object that contains the water coil is placed on air loop branch or OA system
    if (WaterCoilIsOnWaterCoilSystem) {
        CheckWaterCoilSystemIsOnAirLoopOASystem = CheckWaterCoilOnPrimaryAirLoopBranch(state, CoilSystemTypeNum, CoilSystemName);
        if (!CheckWaterCoilSystemIsOnAirLoopOASystem) {
            CheckWaterCoilSystemIsOnAirLoopOASystem = CheckWaterCoilOnOASystem(state, CoilSystemTypeNum, CoilSystemName);
        }
    }
    return CheckWaterCoilSystemIsOnAirLoopOASystem;
}
// namespace SimAirServingZones

// End Algorithm Section of the Module
// *****************************************************************************

// Beginning of Reporting subroutines for the SimAir Module
// *****************************************************************************

//        End of Reporting subroutines for the SimAir Module
// *****************************************************************************

//        Utility Subroutines for the SimAir Module
// *****************************************************************************

void LimitZoneVentEff(EnergyPlusData &state,
                      Real64 Xs,               // ratio of uncorrected system outdoor air flow rate to the design system supply flow rate
                      Real64 Voz,              // corrected (divided by distribution efficiency) zone outside air flow rate [m3/s]
                      int TermUnitSizingIndex, // terminal unit sizing index
                      Real64 &SystemCoolingEv  // system ventilation efficiency
)
{
    // FUNCTION INFORMATION:
    //       AUTHOR         Fred Buhl
    //       DATE WRITTEN   November 2015

    // PURPOSE OF THIS FUNCTION:
    // Check that system ventilation eff is not less than input minimum system ventilation efficiency.
    // If it is, back calculate and reset ZpzClgByZone and DesCoolVolFlowMin and system ventilation efficiency
    // Also increase DesCoolVolFlow if needed to match the new DesCoolVolFlowMin
    // Why does this look only at cooling?  Shouldn't heating also be checked?

    // METHODOLOGY EMPLOYED:
    // Ventilation Rate Procedure for single pass system

    auto &TUFinalZoneSizing = state.dataSize->TermUnitFinalZoneSizing(TermUnitSizingIndex);

    if (SystemCoolingEv < TUFinalZoneSizing.ZoneVentilationEff) {
        Real64 ZoneOAFrac = 1.0 + Xs - TUFinalZoneSizing.ZoneVentilationEff; // ratio of Voz to available zone supply air flow
        Real64 AvailSAFlow = Voz / ZoneOAFrac;             // reset AvailSAFlow (which in this case is minimum cooling supply air flow rate)
        TUFinalZoneSizing.ZpzClgByZone = ZoneOAFrac;       // save ZoneOAFrac
        TUFinalZoneSizing.DesCoolVolFlowMin = AvailSAFlow; // save new (increased) minimum flow rate
        TUFinalZoneSizing.DesCoolVolFlow = max(AvailSAFlow, TUFinalZoneSizing.DesCoolVolFlow); // make sure max flow is >= the new minimum flow rate
        SystemCoolingEv = TUFinalZoneSizing.ZoneVentilationEff; // set the system ventilation efficiency to the user specified minimum

        // Vpz: "Primary" supply air from main air handler served by an oa mixer
        Real64 VpzClgByZone = TUFinalZoneSizing.DesCoolVolFlow;

        // Vdz: "Discharge" supply air delivered to zone by terminal unit
        Real64 VdzClgByZone = 0.0;
        // Taken from similar section in SetUpSysSizingArrays
        if (TUFinalZoneSizing.ZoneSecondaryRecirculation > 0.0) { // multi-path system
            VdzClgByZone = max(state.dataSize->TermUnitSizing(TermUnitSizingIndex).AirVolFlow, VpzClgByZone);
        } else { // single path system
            VdzClgByZone = TUFinalZoneSizing.DesCoolVolFlow;
        }

        // Update VRP table entries:
        OutputReportPredefined::PreDefTableEntry(state, state.dataOutRptPredefined->pdchS62zcdVpz, TUFinalZoneSizing.ZoneName, VpzClgByZone, 4);
        OutputReportPredefined::PreDefTableEntry(state, state.dataOutRptPredefined->pdchS62zcdVdz, TUFinalZoneSizing.ZoneName, VdzClgByZone, 4);
        OutputReportPredefined::PreDefTableEntry(
            state, state.dataOutRptPredefined->pdchS62zcdVpzmin, TUFinalZoneSizing.ZoneName, TUFinalZoneSizing.DesCoolVolFlowMin, 4);
        // Zpz = Voz/Vpz
        OutputReportPredefined::PreDefTableEntry(
            state, state.dataOutRptPredefined->pdchS62zcdZpz, TUFinalZoneSizing.ZoneName, TUFinalZoneSizing.ZpzClgByZone, 3);
    }
}

//        End of Utility subroutines for the SimAir Module
// *****************************************************************************

} // namespace EnergyPlus::SimAirServingZones<|MERGE_RESOLUTION|>--- conflicted
+++ resolved
@@ -433,7 +433,7 @@
         primaryAirSystems.NumOAHeatCoils = 0;
         primaryAirSystems.NumOACoolCoils = 0;
         AirLoopControlInfo(AirSysNum).FanOpMode = HVAC::ContFanCycCoil; // initialize to constant fan mode for all air loops
-        state.dataAirLoop->AirLoopFlow(AirSysNum).FanPLR = 1.0;         // initialize to 1 for all air loops
+        state.dataAirLoop->AirLoopFlow(AirSysNum).FanPLR = 1.0;                    // initialize to 1 for all air loops
 
         CurrentModuleObject = "AirLoopHVAC";
 
@@ -632,13 +632,9 @@
         // Fill the supply node arrays with node numbers
         for (I = 1; I <= airLoopZoneInfo.NumSupplyNodes; ++I) {
             airLoopZoneInfo.ZoneEquipSupplyNodeNum(I) = NodeNums(I);
-<<<<<<< HEAD
-            airLoopZoneInfo.SupplyDuctType(I) = DataHVACGlobals::AirDuctType::Invalid;
+            airLoopZoneInfo.SupplyDuctType(I) = HVAC::AirDuctType::Invalid;
             airLoopZoneInfo.SupplyDuctBranchNum(I) = 0;
             airLoopZoneInfo.SupplyAirPathNum(I) = 0;
-=======
-            airLoopZoneInfo.SupplyDuctType(I) = HVAC::AirDuctType::Invalid;
->>>>>>> 4ad5c351
         }
         ErrInList = false;
         GetNodeNums(state,
@@ -1186,7 +1182,7 @@
                             comp.CompIndex = Fans::GetFanIndex(state, comp.Name); // TODO: get rid of this
                             if (comp.CompIndex == 0) {
                                 ShowSevereError(state, format("Component {} of type {} not found.", comp.Name, comp.TypeOf));
-                            }
+                        }
                         }
 
                         state.dataFans->fans(comp.CompIndex)->airPathFlag = true;
@@ -1941,7 +1937,7 @@
                     if (compType == CompType::OAMixer_Num) {
                         FoundOASys = true;
                     } else if (compType == CompType::WaterCoil_Cooling || compType == CompType::WaterCoil_DetailedCool ||
-                               compType == CompType::WaterCoil_CoolingHXAsst || compType == CompType::DXSystem) {
+                        compType == CompType::WaterCoil_CoolingHXAsst || compType == CompType::DXSystem) {
                         FoundCentralCoolCoil = true;
                     } else if (compType == CompType::Fan_Simple_CV || compType == CompType::Fan_Simple_VAV ||
                                compType == CompType::Fan_ComponentModel || compType == CompType::Fan_System_Object) {
@@ -1951,16 +1947,16 @@
                                     SupFanIndex = comp.CompIndex = Fans::GetFanIndex(state, comp.Name);
                                     supFanType = state.dataFans->fans(SupFanIndex)->type;
                                     goto EndOfAirLoop;
-                                } else {
+                            } else {
                                     // Grab CompIndex but don't set airLoop.supFanType or retFanType?
                                     comp.CompIndex = Fans::GetFanIndex(state, comp.Name);
-                                }
-                            } else {
+                            }
+                        } else {
                                 RetFanIndex = comp.CompIndex = Fans::GetFanIndex(state, comp.Name);
                                 retFanType = state.dataFans->fans(RetFanIndex)->type;
                                 // no goto here?
-                            }
-                        } else {
+                        }
+                            } else {
                             SupFanIndex = comp.CompIndex = Fans::GetFanIndex(state, comp.Name);
                             supFanType = state.dataFans->fans(SupFanIndex)->type;
                             goto EndOfAirLoop;
@@ -1981,7 +1977,7 @@
 
             thisPrimaryAirSys.retFanType = retFanType;
             thisPrimaryAirSys.retFanNum = RetFanIndex;
-        }
+            }
         // Check whether there are Central Heating Coils in the Primary Air System
         for (int AirLoopNum = 1; AirLoopNum <= numPrimaryAirSys; ++AirLoopNum) {
             auto &thisPrimaryAirSys = state.dataAirSystemsData->PrimaryAirSystems(AirLoopNum);
@@ -3468,7 +3464,7 @@
         state.dataFans->fans(CompIndex)->simulate(state, FirstHVACIteration);
     } break;
 
-    case CompType::Fan_System_Object: { // "Fan:SystemModel" new for V8.6
+    case CompType::Fan_System_Object: {                                        // "Fan:SystemModel" new for V8.6
         // if the fan is here, it can't (yet) really be cycling fan operation, set this ugly global in the event that there are dx coils
         // involved but the fan should really run like constant volume and not cycle with compressor
         state.dataHVACGlobal->OnOffFanPartLoadFraction = 1.0;
