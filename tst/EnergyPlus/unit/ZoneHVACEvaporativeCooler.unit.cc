--- conflicted
+++ resolved
@@ -245,15 +245,9 @@
     Real64 HalfOfFullLoad = 0.50 * FullSensibleOutput;
     DataZoneEnergyDemands::ZoneSysEnergyDemand(1).RemainingOutputReqToCoolSP = HalfOfFullLoad;
     // calculate part load ratio for cycling fan
-<<<<<<< HEAD
     EvaporativeCoolers::ControlZoneEvapUnitOutput(state, UnitNum, HalfOfFullLoad);
-    EXPECT_NEAR(0.4746755, thisZoneEvapCooler.UnitPartLoadRatio, 0.000001);
+    EXPECT_NEAR(0.4747010, thisZoneEvapCooler.UnitPartLoadRatio, 0.000001);
     EvaporativeCoolers::CalcZoneEvapUnitOutput(state, UnitNum, thisZoneEvapCooler.UnitPartLoadRatio, SensOutputProvided, LatOutputProvided);
-=======
-    EvaporativeCoolers::ControlZoneEvapUnitOutput(UnitNum, HalfOfFullLoad);
-    EXPECT_NEAR(0.4747010, thisZoneEvapCooler.UnitPartLoadRatio, 0.000001);
-    EvaporativeCoolers::CalcZoneEvapUnitOutput(UnitNum, thisZoneEvapCooler.UnitPartLoadRatio, SensOutputProvided, LatOutputProvided);
->>>>>>> 583faaa2
     EXPECT_NEAR(HalfOfFullLoad, SensOutputProvided, 0.01);
 
     // Evap Cooler Unit Control Method = Zone Cooling Load OnOff Cycling
@@ -268,15 +262,9 @@
     HalfOfFullLoad = 0.50 * FullSensibleOutput;
     DataZoneEnergyDemands::ZoneSysEnergyDemand(1).RemainingOutputReqToCoolSP = HalfOfFullLoad;
     // calculate part load ratio for cycling fan
-<<<<<<< HEAD
     EvaporativeCoolers::ControlZoneEvapUnitOutput(state, UnitNum, HalfOfFullLoad);
-    EXPECT_NEAR(0.4746755, thisZoneEvapCooler.UnitPartLoadRatio, 0.000001);
+    EXPECT_NEAR(0.4747010, thisZoneEvapCooler.UnitPartLoadRatio, 0.000001);
     EvaporativeCoolers::CalcZoneEvapUnitOutput(state, UnitNum, thisZoneEvapCooler.UnitPartLoadRatio, SensOutputProvided, LatOutputProvided);
-=======
-    EvaporativeCoolers::ControlZoneEvapUnitOutput(UnitNum, HalfOfFullLoad);
-    EXPECT_NEAR(0.4747010, thisZoneEvapCooler.UnitPartLoadRatio, 0.000001);
-    EvaporativeCoolers::CalcZoneEvapUnitOutput(UnitNum, thisZoneEvapCooler.UnitPartLoadRatio, SensOutputProvided, LatOutputProvided);
->>>>>>> 583faaa2
     EXPECT_NEAR(HalfOfFullLoad, SensOutputProvided, 0.01);
 }
 
