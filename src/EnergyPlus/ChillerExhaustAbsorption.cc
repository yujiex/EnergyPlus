// EnergyPlus, Copyright (c) 1996-2020, The Board of Trustees of the University of Illinois,
// The Regents of the University of California, through Lawrence Berkeley National Laboratory
// (subject to receipt of any required approvals from the U.S. Dept. of Energy), Oak Ridge
// National Laboratory, managed by UT-Battelle, Alliance for Sustainable Energy, LLC, and other
// contributors. All rights reserved.
//
// NOTICE: This Software was developed under funding from the U.S. Department of Energy and the
// U.S. Government consequently retains certain rights. As such, the U.S. Government has been
// granted for itself and others acting on its behalf a paid-up, nonexclusive, irrevocable,
// worldwide license in the Software to reproduce, distribute copies to the public, prepare
// derivative works, and perform publicly and display publicly, and to permit others to do so.
//
// Redistribution and use in source and binary forms, with or without modification, are permitted
// provided that the following conditions are met:
//
// (1) Redistributions of source code must retain the above copyright notice, this list of
//     conditions and the following disclaimer.
//
// (2) Redistributions in binary form must reproduce the above copyright notice, this list of
//     conditions and the following disclaimer in the documentation and/or other materials
//     provided with the distribution.
//
// (3) Neither the name of the University of California, Lawrence Berkeley National Laboratory,
//     the University of Illinois, U.S. Dept. of Energy nor the names of its contributors may be
//     used to endorse or promote products derived from this software without specific prior
//     written permission.
//
// (4) Use of EnergyPlus(TM) Name. If Licensee (i) distributes the software in stand-alone form
//     without changes from the version obtained under this License, or (ii) Licensee makes a
//     reference solely to the software portion of its product, Licensee must refer to the
//     software as "EnergyPlus version X" software, where "X" is the version number Licensee
//     obtained under this License and may not use a different name for the software. Except as
//     specifically required in this Section (4), Licensee shall not use in a company name, a
//     product name, in advertising, publicity, or other promotional activities any name, trade
//     name, trademark, logo, or other designation of "EnergyPlus", "E+", "e+" or confusingly
//     similar designation, without the U.S. Department of Energy's prior written consent.
//
// THIS SOFTWARE IS PROVIDED BY THE COPYRIGHT HOLDERS AND CONTRIBUTORS "AS IS" AND ANY EXPRESS OR
// IMPLIED WARRANTIES, INCLUDING, BUT NOT LIMITED TO, THE IMPLIED WARRANTIES OF MERCHANTABILITY
// AND FITNESS FOR A PARTICULAR PURPOSE ARE DISCLAIMED. IN NO EVENT SHALL THE COPYRIGHT OWNER OR
// CONTRIBUTORS BE LIABLE FOR ANY DIRECT, INDIRECT, INCIDENTAL, SPECIAL, EXEMPLARY, OR
// CONSEQUENTIAL DAMAGES (INCLUDING, BUT NOT LIMITED TO, PROCUREMENT OF SUBSTITUTE GOODS OR
// SERVICES; LOSS OF USE, DATA, OR PROFITS; OR BUSINESS INTERRUPTION) HOWEVER CAUSED AND ON ANY
// THEORY OF LIABILITY, WHETHER IN CONTRACT, STRICT LIABILITY, OR TORT (INCLUDING NEGLIGENCE OR
// OTHERWISE) ARISING IN ANY WAY OUT OF THE USE OF THIS SOFTWARE, EVEN IF ADVISED OF THE
// POSSIBILITY OF SUCH DAMAGE.

// C++ Headers
#include <cassert>
#include <cmath>

// ObjexxFCL Headers
#include <ObjexxFCL/Array.functions.hh>
#include <ObjexxFCL/Fmath.hh>

// EnergyPlus Headers
#include <EnergyPlus/BranchNodeConnections.hh>
#include <EnergyPlus/ChillerExhaustAbsorption.hh>
#include <EnergyPlus/CurveManager.hh>
#include <EnergyPlus/DataBranchAirLoopPlant.hh>
#include <EnergyPlus/DataGlobalConstants.hh>
#include <EnergyPlus/DataHVACGlobals.hh>
#include <EnergyPlus/DataIPShortCuts.hh>
#include <EnergyPlus/DataLoopNode.hh>
#include <EnergyPlus/Plant/DataPlant.hh>
#include <EnergyPlus/DataSizing.hh>
#include <EnergyPlus/EMSManager.hh>
#include <EnergyPlus/FluidProperties.hh>
#include <EnergyPlus/General.hh>
#include <EnergyPlus/GlobalNames.hh>
#include <EnergyPlus/Data/EnergyPlusData.hh>
#include <EnergyPlus/InputProcessing/InputProcessor.hh>
#include <EnergyPlus/MicroturbineElectricGenerator.hh>
#include <EnergyPlus/NodeInputManager.hh>
#include <EnergyPlus/OutAirNodeManager.hh>
#include <EnergyPlus/OutputProcessor.hh>
#include <EnergyPlus/OutputReportPredefined.hh>
#include <EnergyPlus/PlantUtilities.hh>
#include <EnergyPlus/Psychrometrics.hh>
#include <EnergyPlus/ReportSizingManager.hh>
#include <EnergyPlus/UtilityRoutines.hh>

namespace EnergyPlus {

namespace ChillerExhaustAbsorption {

    // MODULE INFORMATION:
    //    AUTHOR         Jason Glazer of GARD Analytics, Inc.
    //                   for Gas Research Institute (Original module GasAbsoptionChiller)
    //    DATE WRITTEN   March 2001
    //    MODIFIED       Brent Griffith, Nov 2010 plant upgrades, generalize fluid properties
    //                   Mahabir Bhandari, ORNL, Aug 2011, modified to accomodate Exhaust Fired Absorption Chiller
    //    RE-ENGINEERED  na
    // PURPOSE OF THIS MODULE:
    //    This module simulates the performance of the Exhaust fired double effect
    //    absorption chiller.
    // METHODOLOGY EMPLOYED:
    //    Once the PlantLoopManager determines that the exhasut fired absorber chiller
    //    is available to meet a loop cooling demand, it calls SimExhaustAbsorption
    //    which in turn calls the appropriate Exhaut Fired Absorption Chiller model.
    // REFERENCES:
    //    DOE-2.1e Supplement
    //    PG&E CoolToolsGas Mod
    //    Performnace curves obtained from manufcaturer
    // OTHER NOTES:
    //    The curves on this model follow the DOE-2 approach of using
    //    electric and heat input ratios.  In addition, the temperature
    //    correction curve has two independent variables for the
    //    chilled water temperature and either the entering or leaving
    //    condenser water temperature.
    //    The code was originally adopted from the ChillerAbsorption
    //    routine but has been extensively modified.
    //    Development of the original(GasAbsoptionChiller) module was funded by the Gas Research Institute.
    //    (Please see copyright and disclaimer information at end of module)

    PlantComponent *ExhaustAbsorberSpecs::factory(EnergyPlusData &state, std::string const &objectName)
    {
        // Process the input data if it hasn't been done already
<<<<<<< HEAD
        if (state.dataChillerExhaustAbsorption->Sim_GetInput) {
            GetExhaustAbsorberInput(state);
            state.dataChillerExhaustAbsorption->Sim_GetInput = false;
        }
        // Now look for this particular pipe in the list
        for (auto &comp : state.dataChillerExhaustAbsorption->ExhaustAbsorber) {
=======
        if (state.dataChillerExhaustAbsorption.Sim_GetInput) {
            GetExhaustAbsorberInput(state, state.dataChillerExhaustAbsorption);
            state.dataChillerExhaustAbsorption.Sim_GetInput = false;
        }
        // Now look for this particular pipe in the list
        for (auto &comp : state.dataChillerExhaustAbsorption.ExhaustAbsorber) {
>>>>>>> dcd039da
            if (comp.Name == objectName) {
                return &comp;
            }
        }
        // If we didn't find it, fatal
        ShowFatalError("LocalExhaustAbsorberFactory: Error getting inputs for comp named: " + objectName); // LCOV_EXCL_LINE
        // Shut up the compiler
        return nullptr; // LCOV_EXCL_LINE
    }

    void ExhaustAbsorberSpecs::simulate(EnergyPlusData &state, const PlantLocation &calledFromLocation, bool FirstHVACIteration, Real64 &CurLoad, bool RunFlag)
    {

        // kind of a hacky way to find the location of this, but it's what plantloopequip was doing
        int BranchInletNodeNum =
            DataPlant::PlantLoop(calledFromLocation.loopNum).LoopSide(calledFromLocation.loopSideNum).Branch(calledFromLocation.branchNum).NodeNumIn;

        // Match inlet node name of calling branch to determine if this call is for heating or cooling
        if (BranchInletNodeNum == this->ChillReturnNodeNum) { // Operate as chiller
            this->InCoolingMode = RunFlag != 0;
<<<<<<< HEAD
            this->initialize(state);
=======
            this->initialize(state.dataBranchInputManager);
>>>>>>> dcd039da
            this->calcChiller(state, CurLoad);
            this->updateCoolRecords(CurLoad, RunFlag);
        } else if (BranchInletNodeNum == this->HeatReturnNodeNum) { // Operate as heater
            this->InHeatingMode = RunFlag != 0;
<<<<<<< HEAD
            this->initialize(state);
=======
            this->initialize(state.dataBranchInputManager);
>>>>>>> dcd039da
            this->calcHeater(state, CurLoad, RunFlag);
            this->updateHeatRecords(CurLoad, RunFlag);
        } else if (BranchInletNodeNum == this->CondReturnNodeNum) { // called from condenser loop
            if (this->CDLoopNum > 0) {
                PlantUtilities::UpdateChillerComponentCondenserSide(this->CDLoopNum,
                                                                    this->CDLoopSideNum,
                                                                    DataPlant::TypeOf_Chiller_ExhFiredAbsorption,
                                                                    this->CondReturnNodeNum,
                                                                    this->CondSupplyNodeNum,
                                                                    this->TowerLoad,
                                                                    this->CondReturnTemp,
                                                                    this->CondSupplyTemp,
                                                                    this->CondWaterFlowRate,
                                                                    FirstHVACIteration);
            }

        } else { // Error, nodes do not match
            ShowSevereError("Invalid call to Exhaust Absorber Chiller " + this->Name);
            ShowContinueError("Node connections in branch are not consistent with object nodes.");
            ShowFatalError("Preceding conditions cause termination.");
        }
    }

    void ExhaustAbsorberSpecs::getDesignCapacities(const PlantLocation &calledFromLocation, Real64 &MaxLoad, Real64 &MinLoad, Real64 &OptLoad)
    {

        // kind of a hacky way to find the location of this, but it's what plantloopequip was doing
        int BranchInletNodeNum =
            DataPlant::PlantLoop(calledFromLocation.loopNum).LoopSide(calledFromLocation.loopSideNum).Branch(calledFromLocation.branchNum).NodeNumIn;

        // Match inlet node name of calling branch to determine if this call is for heating or cooling
        if (BranchInletNodeNum == this->ChillReturnNodeNum) { // Operate as chiller
            MinLoad = this->NomCoolingCap * this->MinPartLoadRat;
            MaxLoad = this->NomCoolingCap * this->MaxPartLoadRat;
            OptLoad = this->NomCoolingCap * this->OptPartLoadRat;
        } else if (BranchInletNodeNum == this->HeatReturnNodeNum) {            // Operate as heater
            Real64 Sim_HeatCap = this->NomCoolingCap * this->NomHeatCoolRatio; // W - nominal heating capacity
            MinLoad = Sim_HeatCap * this->MinPartLoadRat;
            MaxLoad = Sim_HeatCap * this->MaxPartLoadRat;
            OptLoad = Sim_HeatCap * this->OptPartLoadRat;
        } else if (BranchInletNodeNum == this->CondReturnNodeNum) { // called from condenser loop
            MinLoad = 0.0;
            MaxLoad = 0.0;
            OptLoad = 0.0;
        } else { // Error, nodes do not match
            ShowSevereError("SimExhaustAbsorber: Invalid call to Exhaust Absorbtion Chiller-Heater " + this->Name);
            ShowContinueError("Node connections in branch are not consistent with object nodes.");
            ShowFatalError("Preceding conditions cause termination.");
        } // Operate as Chiller or Heater
    }

    void ExhaustAbsorberSpecs::getSizingFactor(Real64 &_SizFac)
    {
        _SizFac = this->SizFac;
    }

    void ExhaustAbsorberSpecs::onInitLoopEquip(EnergyPlusData &state, const PlantLocation &calledFromLocation)
    {
        this->initialize(state);

        // kind of a hacky way to find the location of this, but it's what plantloopequip was doing
        int BranchInletNodeNum =
            DataPlant::PlantLoop(calledFromLocation.loopNum).LoopSide(calledFromLocation.loopSideNum).Branch(calledFromLocation.branchNum).NodeNumIn;

        if (BranchInletNodeNum == this->ChillReturnNodeNum) { // Operate as chiller
            this->size();                                     // only call from chilled water loop
        } else {
            // don't do anything here
        }
    }

    void ExhaustAbsorberSpecs::getDesignTemperatures(Real64 &TempDesCondIn, Real64 &TempDesEvapOut)
    {
        TempDesEvapOut = this->TempDesCHWSupply;
        TempDesCondIn = this->TempDesCondReturn;
    }

<<<<<<< HEAD
    void GetExhaustAbsorberInput(EnergyPlusData &state)
=======
    void GetExhaustAbsorberInput(EnergyPlusData &state, ChillerExhaustAbsorptionData &chillers)
>>>>>>> dcd039da
    {
        // SUBROUTINE INFORMATION:
        //       AUTHOR:          Jason Glazer
        //       DATE WRITTEN:    March 2001
        //       MODIFIED         Mahabir Bhandari, ORNL, Aug 2011, modified to accommodate Exhaust Fired Double Effect Absorption Chiller
        //       RE-ENGINEERED  na

        // PURPOSE OF THIS SUBROUTINE:
        // This routine will get the input
        // required by the Exhaust Fired Absorption chiller model in the object ChillerHeater:Absorption:DoubleEffect

        // METHODOLOGY EMPLOYED:
        // EnergyPlus input processor

        // Using/Aliasing
        using namespace DataIPShortCuts; // Data for field names, blank numerics
        using BranchNodeConnections::TestCompSet;
        using CurveManager::GetCurveCheck;
        using DataSizing::AutoSize;
        using GlobalNames::VerifyUniqueChillerName;
        using NodeInputManager::GetOnlySingleNode;
        using OutAirNodeManager::CheckAndAddAirNodeNumber;

        // LOCAL VARIABLES
        int AbsorberNum; // Absorber counter
        int NumAlphas;   // Number of elements in the alpha array
        int NumNums;     // Number of elements in the numeric array
        int IOStat;      // IO Status when calling get input subroutine
        std::string ChillerName;
        bool Okay;
        bool Get_ErrorsFound(false);

        // FLOW
        cCurrentModuleObject = "ChillerHeater:Absorption:DoubleEffect";
        int NumExhaustAbsorbers = inputProcessor->getNumObjectsFound(cCurrentModuleObject);

        if (NumExhaustAbsorbers <= 0) {
            ShowSevereError("No " + cCurrentModuleObject + " equipment found in input file");
            Get_ErrorsFound = true;
        }

        if (allocated(state.dataChillerExhaustAbsorption->ExhaustAbsorber)) return;

        // ALLOCATE ARRAYS
        state.dataChillerExhaustAbsorption->ExhaustAbsorber.allocate(NumExhaustAbsorbers);

        // LOAD ARRAYS

        for (AbsorberNum = 1; AbsorberNum <= NumExhaustAbsorbers; ++AbsorberNum) {
            inputProcessor->getObjectItem(cCurrentModuleObject,
                                          AbsorberNum,
                                          cAlphaArgs,
                                          NumAlphas,
                                          rNumericArgs,
                                          NumNums,
                                          IOStat,
                                          _,
                                          lAlphaFieldBlanks,
                                          cAlphaFieldNames,
                                          cNumericFieldNames);
            UtilityRoutines::IsNameEmpty(cAlphaArgs(1), cCurrentModuleObject, Get_ErrorsFound);

            // Get_ErrorsFound will be set to True if problem was found, left untouched otherwise
            VerifyUniqueChillerName(cCurrentModuleObject, cAlphaArgs(1), Get_ErrorsFound, cCurrentModuleObject + " Name");

            auto &thisChiller = state.dataChillerExhaustAbsorption->ExhaustAbsorber(AbsorberNum);
            thisChiller.Name = cAlphaArgs(1);
            ChillerName = cCurrentModuleObject + " Named " + thisChiller.Name;

            // Assign capacities
            thisChiller.NomCoolingCap = rNumericArgs(1);
            if (thisChiller.NomCoolingCap == AutoSize) {
                thisChiller.NomCoolingCapWasAutoSized = true;
            }
            thisChiller.NomHeatCoolRatio = rNumericArgs(2);
            // Assign efficiencies
            thisChiller.ThermalEnergyCoolRatio = rNumericArgs(3);
            thisChiller.ThermalEnergyHeatRatio = rNumericArgs(4);
            thisChiller.ElecCoolRatio = rNumericArgs(5);
            thisChiller.ElecHeatRatio = rNumericArgs(6);

            // Assign Node Numbers to specified nodes
            thisChiller.ChillReturnNodeNum = GetOnlySingleNode(cAlphaArgs(2),
                                                                                Get_ErrorsFound,
                                                                                cCurrentModuleObject,
                                                                                cAlphaArgs(1),
                                                                                DataLoopNode::NodeType_Water,
                                                                                DataLoopNode::NodeConnectionType_Inlet,
                                                                                1,
                                                                                DataLoopNode::ObjectIsNotParent);
            thisChiller.ChillSupplyNodeNum = GetOnlySingleNode(cAlphaArgs(3),
                                                                                Get_ErrorsFound,
                                                                                cCurrentModuleObject,
                                                                                cAlphaArgs(1),
                                                                                DataLoopNode::NodeType_Water,
                                                                                DataLoopNode::NodeConnectionType_Outlet,
                                                                                1,
                                                                                DataLoopNode::ObjectIsNotParent);
            TestCompSet(cCurrentModuleObject, cAlphaArgs(1), cAlphaArgs(2), cAlphaArgs(3), "Chilled Water Nodes");
            // Condenser node processing depends on condenser type, see below
            thisChiller.HeatReturnNodeNum = GetOnlySingleNode(cAlphaArgs(6),
                                                                               Get_ErrorsFound,
                                                                               cCurrentModuleObject,
                                                                               cAlphaArgs(1),
                                                                               DataLoopNode::NodeType_Water,
                                                                               DataLoopNode::NodeConnectionType_Inlet,
                                                                               3,
                                                                               DataLoopNode::ObjectIsNotParent);
            thisChiller.HeatSupplyNodeNum = GetOnlySingleNode(cAlphaArgs(7),
                                                                               Get_ErrorsFound,
                                                                               cCurrentModuleObject,
                                                                               cAlphaArgs(1),
                                                                               DataLoopNode::NodeType_Water,
                                                                               DataLoopNode::NodeConnectionType_Outlet,
                                                                               3,
                                                                               DataLoopNode::ObjectIsNotParent);
            TestCompSet(cCurrentModuleObject, cAlphaArgs(1), cAlphaArgs(6), cAlphaArgs(7), "Hot Water Nodes");
            if (Get_ErrorsFound) {
                ShowFatalError("Errors found in processing node input for " + cCurrentModuleObject + '=' + cAlphaArgs(1));
                Get_ErrorsFound = false;
            }

            // Assign Part Load Ratios
            thisChiller.MinPartLoadRat = rNumericArgs(7);
            thisChiller.MaxPartLoadRat = rNumericArgs(8);
            thisChiller.OptPartLoadRat = rNumericArgs(9);
            // Assign Design Conditions
            thisChiller.TempDesCondReturn = rNumericArgs(10);
            thisChiller.TempDesCHWSupply = rNumericArgs(11);
            thisChiller.EvapVolFlowRate = rNumericArgs(12);
            if (thisChiller.EvapVolFlowRate == AutoSize) {
                thisChiller.EvapVolFlowRateWasAutoSized = true;
            }
            if (UtilityRoutines::SameString(cAlphaArgs(16), "AirCooled")) {
                thisChiller.CondVolFlowRate = 0.0011; // Condenser flow rate not used for this cond type
            } else {
                thisChiller.CondVolFlowRate = rNumericArgs(13);
                if (thisChiller.CondVolFlowRate == AutoSize) {
                    thisChiller.CondVolFlowRateWasAutoSized = true;
                }
            }
            thisChiller.HeatVolFlowRate = rNumericArgs(14);
            if (thisChiller.HeatVolFlowRate == AutoSize) {
                thisChiller.HeatVolFlowRateWasAutoSized = true;
            }
            // Assign Curve Numbers
            thisChiller.CoolCapFTCurve = GetCurveCheck(state, cAlphaArgs(8), Get_ErrorsFound, ChillerName);
            thisChiller.ThermalEnergyCoolFTCurve = GetCurveCheck(state, cAlphaArgs(9), Get_ErrorsFound, ChillerName);
            thisChiller.ThermalEnergyCoolFPLRCurve = GetCurveCheck(state, cAlphaArgs(10), Get_ErrorsFound, ChillerName);
            thisChiller.ElecCoolFTCurve = GetCurveCheck(state, cAlphaArgs(11), Get_ErrorsFound, ChillerName);
            thisChiller.ElecCoolFPLRCurve = GetCurveCheck(state, cAlphaArgs(12), Get_ErrorsFound, ChillerName);
            thisChiller.HeatCapFCoolCurve = GetCurveCheck(state, cAlphaArgs(13), Get_ErrorsFound, ChillerName);
            thisChiller.ThermalEnergyHeatFHPLRCurve = GetCurveCheck(state, cAlphaArgs(14), Get_ErrorsFound, ChillerName);
            if (Get_ErrorsFound) {
                ShowFatalError("Errors found in processing curve input for " + cCurrentModuleObject + '=' + cAlphaArgs(1));
                Get_ErrorsFound = false;
            }
            if (UtilityRoutines::SameString(cAlphaArgs(15), "LeavingCondenser")) {
                thisChiller.isEnterCondensTemp = false;
            } else if (UtilityRoutines::SameString(cAlphaArgs(15), "EnteringCondenser")) {
                thisChiller.isEnterCondensTemp = true;
            } else {
                thisChiller.isEnterCondensTemp = true;
                ShowWarningError("Invalid " + cAlphaFieldNames(15) + '=' + cAlphaArgs(15));
                ShowContinueError("Entered in " + cCurrentModuleObject + '=' + cAlphaArgs(1));
                ShowContinueError("resetting to ENTERING-CONDENSER, simulation continues");
            }
            // Assign Other Paramters
            if (UtilityRoutines::SameString(cAlphaArgs(16), "AirCooled")) {
                thisChiller.isWaterCooled = false;
            } else if (UtilityRoutines::SameString(cAlphaArgs(16), "WaterCooled")) {
                thisChiller.isWaterCooled = true;
            } else {
                thisChiller.isWaterCooled = true;
                ShowWarningError("Invalid " + cAlphaFieldNames(16) + '=' + cAlphaArgs(16));
                ShowContinueError("Entered in " + cCurrentModuleObject + '=' + cAlphaArgs(1));
                ShowContinueError("resetting to WATER-COOLED, simulation continues");
            }
            if (!thisChiller.isEnterCondensTemp && !thisChiller.isWaterCooled) {
                thisChiller.isEnterCondensTemp = true;
                ShowWarningError(cCurrentModuleObject + "=\"" + cAlphaArgs(1) + "\", invalid value");
                ShowContinueError("Invalid to have both LeavingCondenser and AirCooled.");
                ShowContinueError("resetting to EnteringCondenser, simulation continues");
            }
            if (thisChiller.isWaterCooled) {
                if (lAlphaFieldBlanks(5)) {
                    ShowSevereError(cCurrentModuleObject + "=\"" + cAlphaArgs(1) + "\", invalid value");
                    ShowContinueError("For WaterCooled chiller the condenser outlet node is required.");
                    Get_ErrorsFound = true;
                }
                thisChiller.CondReturnNodeNum = GetOnlySingleNode(cAlphaArgs(4),
                                                                                   Get_ErrorsFound,
                                                                                   cCurrentModuleObject,
                                                                                   cAlphaArgs(1),
                                                                                   DataLoopNode::NodeType_Water,
                                                                                   DataLoopNode::NodeConnectionType_Inlet,
                                                                                   2,
                                                                                   DataLoopNode::ObjectIsNotParent);
                thisChiller.CondSupplyNodeNum = GetOnlySingleNode(cAlphaArgs(5),
                                                                                   Get_ErrorsFound,
                                                                                   cCurrentModuleObject,
                                                                                   cAlphaArgs(1),
                                                                                   DataLoopNode::NodeType_Water,
                                                                                   DataLoopNode::NodeConnectionType_Outlet,
                                                                                   2,
                                                                                   DataLoopNode::ObjectIsNotParent);
                TestCompSet(cCurrentModuleObject, cAlphaArgs(1), cAlphaArgs(4), cAlphaArgs(5), "Condenser Water Nodes");
            } else {
                thisChiller.CondReturnNodeNum = GetOnlySingleNode(cAlphaArgs(4),
                                                                                   Get_ErrorsFound,
                                                                                   cCurrentModuleObject,
                                                                                   cAlphaArgs(1),
                                                                                   DataLoopNode::NodeType_Air,
                                                                                   DataLoopNode::NodeConnectionType_OutsideAirReference,
                                                                                   2,
                                                                                   DataLoopNode::ObjectIsNotParent);
                // Condenser outlet node not used for air or evap cooled condenser so ingore cAlphaArgs( 5 )
                // Connection not required for air or evap cooled condenser so no call to TestCompSet here
                CheckAndAddAirNodeNumber(thisChiller.CondReturnNodeNum, Okay);
                if (!Okay) {
                    ShowWarningError(cCurrentModuleObject + ", Adding OutdoorAir:Node=" + cAlphaArgs(4));
                }
            }

            thisChiller.CHWLowLimitTemp = rNumericArgs(15);
            thisChiller.SizFac = rNumericArgs(16);
            thisChiller.TypeOf = cAlphaArgs(17);

            if (UtilityRoutines::SameString(cAlphaArgs(17), "Generator:MicroTurbine")) {
                thisChiller.CompType_Num = DataGlobalConstants::iGeneratorMicroturbine;
                thisChiller.ExhuastSourceName = cAlphaArgs(18);

                auto thisMTG = MicroturbineElectricGenerator::MTGeneratorSpecs::factory(state, thisChiller.ExhuastSourceName);
                thisChiller.ExhaustAirInletNodeNum =
                    dynamic_cast<MicroturbineElectricGenerator::MTGeneratorSpecs *>(thisMTG)->CombustionAirOutletNodeNum;
            }
        }

        if (Get_ErrorsFound) {
            ShowFatalError("Errors found in processing input for " + cCurrentModuleObject);
        }
    }

    void ExhaustAbsorberSpecs::setupOutputVariables()
    {
        std::string const ChillerName = this->Name;

        SetupOutputVariable("Chiller Heater Evaporator Cooling Rate", OutputProcessor::Unit::W, this->CoolingLoad, "System", "Average", ChillerName);
        SetupOutputVariable("Chiller Heater Evaporator Cooling Energy",
                            OutputProcessor::Unit::J,
                            this->CoolingEnergy,
                            "System",
                            "Sum",
                            ChillerName,
                            _,
                            "ENERGYTRANSFER",
                            "CHILLERS",
                            _,
                            "Plant");

        SetupOutputVariable("Chiller Heater Heating Rate", OutputProcessor::Unit::W, this->HeatingLoad, "System", "Average", ChillerName);
        SetupOutputVariable("Chiller Heater Heating Energy",
                            OutputProcessor::Unit::J,
                            this->HeatingEnergy,
                            "System",
                            "Sum",
                            ChillerName,
                            _,
                            "ENERGYTRANSFER",
                            "BOILERS",
                            _,
                            "Plant");

        SetupOutputVariable(
            "Chiller Heater Condenser Heat Transfer Rate", OutputProcessor::Unit::W, this->TowerLoad, "System", "Average", ChillerName);
        SetupOutputVariable("Chiller Heater Condenser Heat Transfer Energy",
                            OutputProcessor::Unit::J,
                            this->TowerEnergy,
                            "System",
                            "Sum",
                            ChillerName,
                            _,
                            "ENERGYTRANSFER",
                            "HEATREJECTION",
                            _,
                            "Plant");

        SetupOutputVariable(
            "Chiller Heater Cooling Source Heat COP", OutputProcessor::Unit::W_W, this->ThermalEnergyCOP, "System", "Average", ChillerName);

        SetupOutputVariable("Chiller Heater Electricity Rate", OutputProcessor::Unit::W, this->ElectricPower, "System", "Average", ChillerName);
        // Do not include this on meters, this would duplicate the cool electric and heat electric
        SetupOutputVariable("Chiller Heater Electricity Energy", OutputProcessor::Unit::J, this->ElectricEnergy, "System", "Sum", ChillerName);

        SetupOutputVariable(
            "Chiller Heater Cooling Electricity Rate", OutputProcessor::Unit::W, this->CoolElectricPower, "System", "Average", ChillerName);
        SetupOutputVariable("Chiller Heater Cooling Electricity Energy",
                            OutputProcessor::Unit::J,
                            this->CoolElectricEnergy,
                            "System",
                            "Sum",
                            ChillerName,
                            _,
                            "Electricity",
                            "Cooling",
                            _,
                            "Plant");

        SetupOutputVariable(
            "Chiller Heater Heating Electricity Rate", OutputProcessor::Unit::W, this->HeatElectricPower, "System", "Average", ChillerName);
        SetupOutputVariable("Chiller Heater Heating Electricity Energy",
                            OutputProcessor::Unit::J,
                            this->HeatElectricEnergy,
                            "System",
                            "Sum",
                            ChillerName,
                            _,
                            "Electricity",
                            "Heating",
                            _,
                            "Plant");

        SetupOutputVariable(
            "Chiller Heater Evaporator Inlet Temperature", OutputProcessor::Unit::C, this->ChillReturnTemp, "System", "Average", ChillerName);
        SetupOutputVariable(
            "Chiller Heater Evaporator Outlet Temperature", OutputProcessor::Unit::C, this->ChillSupplyTemp, "System", "Average", ChillerName);
        SetupOutputVariable(
            "Chiller Heater Evaporator Mass Flow Rate", OutputProcessor::Unit::kg_s, this->ChillWaterFlowRate, "System", "Average", ChillerName);

        if (this->isWaterCooled) {
            SetupOutputVariable(
                "Chiller Heater Condenser Inlet Temperature", OutputProcessor::Unit::C, this->CondReturnTemp, "System", "Average", ChillerName);
            SetupOutputVariable(
                "Chiller Heater Condenser Outlet Temperature", OutputProcessor::Unit::C, this->CondSupplyTemp, "System", "Average", ChillerName);
            SetupOutputVariable(
                "Chiller Heater Condenser Mass Flow Rate", OutputProcessor::Unit::kg_s, this->CondWaterFlowRate, "System", "Average", ChillerName);
        } else {
            SetupOutputVariable(
                "Chiller Heater Condenser Inlet Temperature", OutputProcessor::Unit::C, this->CondReturnTemp, "System", "Average", ChillerName);
        }

        SetupOutputVariable(
            "Chiller Heater Heating Inlet Temperature", OutputProcessor::Unit::C, this->HotWaterReturnTemp, "System", "Average", ChillerName);
        SetupOutputVariable(
            "Chiller Heater Heating Outlet Temperature", OutputProcessor::Unit::C, this->HotWaterSupplyTemp, "System", "Average", ChillerName);
        SetupOutputVariable(
            "Chiller Heater Heating Mass Flow Rate", OutputProcessor::Unit::kg_s, this->HotWaterFlowRate, "System", "Average", ChillerName);

        SetupOutputVariable(
            "Chiller Heater Cooling Part Load Ratio", OutputProcessor::Unit::None, this->CoolPartLoadRatio, "System", "Average", ChillerName);
        SetupOutputVariable("Chiller Heater Maximum Cooling Rate", OutputProcessor::Unit::W, this->CoolingCapacity, "System", "Average", ChillerName);
        SetupOutputVariable(
            "Chiller Heater Heating Part Load Ratio", OutputProcessor::Unit::None, this->HeatPartLoadRatio, "System", "Average", ChillerName);
        SetupOutputVariable("Chiller Heater Maximum Heating Rate", OutputProcessor::Unit::W, this->HeatingCapacity, "System", "Average", ChillerName);

        SetupOutputVariable(
            "Chiller Heater Runtime Fraction", OutputProcessor::Unit::None, this->FractionOfPeriodRunning, "System", "Average", ChillerName);

        SetupOutputVariable(
            "Chiller Heater Source Exhaust Inlet Temperature", OutputProcessor::Unit::C, this->ExhaustInTemp, "System", "Average", ChillerName);
        SetupOutputVariable(
            "Chiller Heater Source Exhaust Inlet Mass Flow Rate", OutputProcessor::Unit::kg_s, this->ExhaustInFlow, "System", "Average", ChillerName);

        SetupOutputVariable("Chiller Heater Heating Heat Recovery Potential Rate",
                            OutputProcessor::Unit::W,
                            this->ExhHeatRecPotentialHeat,
                            "System",
                            "Average",
                            ChillerName);
        SetupOutputVariable("Chiller Heater Cooling Heat Recovery Potential Rate",
                            OutputProcessor::Unit::W,
                            this->ExhHeatRecPotentialCool,
                            "System",
                            "Average",
                            ChillerName);

        SetupOutputVariable("Chiller Heater Cooling Source Heat Transfer Rate",
                            OutputProcessor::Unit::W,
                            this->CoolThermalEnergyUseRate,
                            "System",
                            "Average",
                            ChillerName);
        SetupOutputVariable("Chiller Heater Heating Source Heat Transfer Rate",
                            OutputProcessor::Unit::W,
                            this->HeatThermalEnergyUseRate,
                            "System",
                            "Average",
                            ChillerName);
    }

    void ExhaustAbsorberSpecs::initialize(EnergyPlusData &state)
    {

        // SUBROUTINE INFORMATION:
        //       AUTHOR         Fred Buhl
        //       DATE WRITTEN   June 2003
        //       MODIFIED       na
        //       RE-ENGINEERED  na

        // PURPOSE OF THIS SUBROUTINE:
        // This subroutine is for initializations of Exhaust Fired absorption chiller
        // components.

        // METHODOLOGY EMPLOYED:
        // Uses the status flags to trigger initializations.

        // SUBROUTINE PARAMETER DEFINITIONS:
        std::string const RoutineName("InitExhaustAbsorber");

        // SUBROUTINE LOCAL VARIABLE DECLARATIONS:
        int CondInletNode;  // node number of water inlet node to the condenser
        int CondOutletNode; // node number of water outlet node from the condenser
        int HeatInletNode;  // node number of hot water inlet node
        int HeatOutletNode; // node number of hot water outlet node
        bool errFlag;
        Real64 rho;  // local fluid density
        Real64 mdot; // lcoal fluid mass flow rate

        if (this->oneTimeInit) {
            this->setupOutputVariables();
            this->oneTimeInit = false;
        }

        // Init more variables
        if (this->plantScanInit) {
            // Locate the chillers on the plant loops for later usage
            errFlag = false;
            PlantUtilities::ScanPlantLoopsForObject(state,
                                                    this->Name,
                                                    DataPlant::TypeOf_Chiller_ExhFiredAbsorption,
                                                    this->CWLoopNum,
                                                    this->CWLoopSideNum,
                                                    this->CWBranchNum,
                                                    this->CWCompNum,
                                                    errFlag,
                                                    this->CHWLowLimitTemp,
                                                    _,
                                                    _,
                                                    this->ChillReturnNodeNum,
                                                    _);
            if (errFlag) {
                ShowFatalError("InitExhaustAbsorber: Program terminated due to previous condition(s).");
            }

            PlantUtilities::ScanPlantLoopsForObject(state,
                                                    this->Name,
                                                    DataPlant::TypeOf_Chiller_ExhFiredAbsorption,
                                                    this->HWLoopNum,
                                                    this->HWLoopSideNum,
                                                    this->HWBranchNum,
                                                    this->HWCompNum,
                                                    errFlag,
                                                    _,
                                                    _,
                                                    _,
                                                    this->HeatReturnNodeNum,
                                                    _);
            if (errFlag) {
                ShowFatalError("InitExhaustAbsorber: Program terminated due to previous condition(s).");
            }

            if (this->isWaterCooled) {
                PlantUtilities::ScanPlantLoopsForObject(state,
                                                        this->Name,
                                                        DataPlant::TypeOf_Chiller_ExhFiredAbsorption,
                                                        this->CDLoopNum,
                                                        this->CDLoopSideNum,
                                                        this->CDBranchNum,
                                                        this->CDCompNum,
                                                        errFlag,
                                                        _,
                                                        _,
                                                        _,
                                                        this->CondReturnNodeNum,
                                                        _);
                if (errFlag) {
                    ShowFatalError("InitExhaustAbsorber: Program terminated due to previous condition(s).");
                }
                PlantUtilities::InterConnectTwoPlantLoopSides(
                    this->CWLoopNum, this->CWLoopSideNum, this->CDLoopNum, this->CDLoopSideNum, DataPlant::TypeOf_Chiller_ExhFiredAbsorption, true);
                PlantUtilities::InterConnectTwoPlantLoopSides(
                    this->HWLoopNum, this->HWLoopSideNum, this->CDLoopNum, this->CDLoopSideNum, DataPlant::TypeOf_Chiller_ExhFiredAbsorption, true);
            }

            PlantUtilities::InterConnectTwoPlantLoopSides(
                this->CWLoopNum, this->CWLoopSideNum, this->HWLoopNum, this->HWLoopSideNum, DataPlant::TypeOf_Chiller_ExhFiredAbsorption, true);

            // check if outlet node of chilled water side has a setpoint.
            if ((DataLoopNode::Node(this->ChillSupplyNodeNum).TempSetPoint == DataLoopNode::SensedNodeFlagValue) &&
                (DataLoopNode::Node(this->ChillSupplyNodeNum).TempSetPointHi == DataLoopNode::SensedNodeFlagValue)) {
                if (!DataGlobals::AnyEnergyManagementSystemInModel) {
                    if (!this->ChillSetPointErrDone) {
                        ShowWarningError("Missing temperature setpoint on cool side for chiller heater named " + this->Name);
                        ShowContinueError("  A temperature setpoint is needed at the outlet node of this chiller, use a SetpointManager");
                        ShowContinueError("  The overall loop setpoint will be assumed for chiller. The simulation continues ... ");
                        this->ChillSetPointErrDone = true;
                    }
                } else {
                    // need call to EMS to check node
                    errFlag = false; // but not really fatal yet, but should be.
                    EMSManager::CheckIfNodeSetPointManagedByEMS(this->ChillSupplyNodeNum, EMSManager::iTemperatureSetPoint, errFlag);
                    DataLoopNode::NodeSetpointCheck(this->ChillSupplyNodeNum).needsSetpointChecking = false;
                    if (errFlag) {
                        if (!this->ChillSetPointErrDone) {
                            ShowWarningError("Missing temperature setpoint on cool side for chiller heater named " + this->Name);
                            ShowContinueError("  A temperature setpoint is needed at the outlet node of this chiller evaporator ");
                            ShowContinueError("  use a Setpoint Manager to establish a setpoint at the chiller evaporator outlet node ");
                            ShowContinueError("  or use an EMS actuator to establish a setpoint at the outlet node ");
                            ShowContinueError("  The overall loop setpoint will be assumed for chiller. The simulation continues ... ");
                            this->ChillSetPointErrDone = true;
                        }
                    }
                }
                this->ChillSetPointSetToLoop = true;
                DataLoopNode::Node(this->ChillSupplyNodeNum).TempSetPoint =
                    DataLoopNode::Node(DataPlant::PlantLoop(this->CWLoopNum).TempSetPointNodeNum).TempSetPoint;
                DataLoopNode::Node(this->ChillSupplyNodeNum).TempSetPointHi =
                    DataLoopNode::Node(DataPlant::PlantLoop(this->CWLoopNum).TempSetPointNodeNum).TempSetPointHi;
            }
            // check if outlet node of hot water side has a setpoint.
            if ((DataLoopNode::Node(this->HeatSupplyNodeNum).TempSetPoint == DataLoopNode::SensedNodeFlagValue) &&
                (DataLoopNode::Node(this->HeatSupplyNodeNum).TempSetPointLo == DataLoopNode::SensedNodeFlagValue)) {
                if (!DataGlobals::AnyEnergyManagementSystemInModel) {
                    if (!this->HeatSetPointErrDone) {
                        ShowWarningError("Missing temperature setpoint on heat side for chiller heater named " + this->Name);
                        ShowContinueError("  A temperature setpoint is needed at the outlet node of this chiller, use a SetpointManager");
                        ShowContinueError("  The overall loop setpoint will be assumed for chiller. The simulation continues ... ");
                        this->HeatSetPointErrDone = true;
                    }
                } else {
                    // need call to EMS to check node
                    errFlag = false; // but not really fatal yet, but should be.
                    EMSManager::CheckIfNodeSetPointManagedByEMS(this->HeatSupplyNodeNum, EMSManager::iTemperatureSetPoint, errFlag);
                    DataLoopNode::NodeSetpointCheck(this->HeatSupplyNodeNum).needsSetpointChecking = false;
                    if (errFlag) {
                        if (!this->HeatSetPointErrDone) {
                            ShowWarningError("Missing temperature setpoint on heat side for chiller heater named " + this->Name);
                            ShowContinueError("  A temperature setpoint is needed at the outlet node of this chiller heater ");
                            ShowContinueError("  use a Setpoint Manager to establish a setpoint at the heater side outlet node ");
                            ShowContinueError("  or use an EMS actuator to establish a setpoint at the outlet node ");
                            ShowContinueError("  The overall loop setpoint will be assumed for heater side. The simulation continues ... ");
                            this->HeatSetPointErrDone = true;
                        }
                    }
                }
                this->HeatSetPointSetToLoop = true;
                DataLoopNode::Node(this->HeatSupplyNodeNum).TempSetPoint =
                    DataLoopNode::Node(DataPlant::PlantLoop(this->HWLoopNum).TempSetPointNodeNum).TempSetPoint;
                DataLoopNode::Node(this->HeatSupplyNodeNum).TempSetPointLo =
                    DataLoopNode::Node(DataPlant::PlantLoop(this->HWLoopNum).TempSetPointNodeNum).TempSetPointLo;
            }
            this->plantScanInit = false;
        }

        CondInletNode = this->CondReturnNodeNum;
        CondOutletNode = this->CondSupplyNodeNum;
        HeatInletNode = this->HeatReturnNodeNum;
        HeatOutletNode = this->HeatSupplyNodeNum;

        if (this->envrnInit && DataGlobals::BeginEnvrnFlag && (DataPlant::PlantFirstSizesOkayToFinalize)) {

            if (this->isWaterCooled) {
                // init max available condenser water flow rate
                if (this->CDLoopNum > 0) {
                    rho = FluidProperties::GetDensityGlycol(DataPlant::PlantLoop(this->CDLoopNum).FluidName,
                                                            DataGlobals::CWInitConvTemp,
                                                            DataPlant::PlantLoop(this->CDLoopNum).FluidIndex,
                                                            RoutineName);
                } else {
                    rho = Psychrometrics::RhoH2O(DataGlobals::InitConvTemp);
                }

                this->DesCondMassFlowRate = rho * this->CondVolFlowRate;
                PlantUtilities::InitComponentNodes(0.0,
                                                   this->DesCondMassFlowRate,
                                                   CondInletNode,
                                                   CondOutletNode,
                                                   this->CDLoopNum,
                                                   this->CDLoopSideNum,
                                                   this->CDBranchNum,
                                                   this->CDCompNum);
            }

            if (this->HWLoopNum > 0) {
                rho = FluidProperties::GetDensityGlycol(DataPlant::PlantLoop(this->HWLoopNum).FluidName,
                                                        DataGlobals::HWInitConvTemp,
                                                        DataPlant::PlantLoop(this->HWLoopNum).FluidIndex,
                                                        RoutineName);
            } else {
                rho = Psychrometrics::RhoH2O(DataGlobals::InitConvTemp);
            }
            this->DesHeatMassFlowRate = rho * this->HeatVolFlowRate;
            // init available hot water flow rate
            PlantUtilities::InitComponentNodes(0.0,
                                               this->DesHeatMassFlowRate,
                                               HeatInletNode,
                                               HeatOutletNode,
                                               this->HWLoopNum,
                                               this->HWLoopSideNum,
                                               this->HWBranchNum,
                                               this->HWCompNum);

            if (this->CWLoopNum > 0) {
                rho = FluidProperties::GetDensityGlycol(DataPlant::PlantLoop(this->CWLoopNum).FluidName,
                                                        DataGlobals::CWInitConvTemp,
                                                        DataPlant::PlantLoop(this->CWLoopNum).FluidIndex,
                                                        RoutineName);
            } else {
                rho = Psychrometrics::RhoH2O(DataGlobals::InitConvTemp);
            }
            this->DesEvapMassFlowRate = rho * this->EvapVolFlowRate;
            // init available hot water flow rate
            PlantUtilities::InitComponentNodes(0.0,
                                               this->DesEvapMassFlowRate,
                                               this->ChillReturnNodeNum,
                                               this->ChillSupplyNodeNum,
                                               this->CWLoopNum,
                                               this->CWLoopSideNum,
                                               this->CWBranchNum,
                                               this->CWCompNum);

            this->envrnInit = false;
        }

        if (!DataGlobals::BeginEnvrnFlag) {
            this->envrnInit = true;
        }

        // this component model works off setpoints on the leaving node
        // fill from plant if needed
        if (this->ChillSetPointSetToLoop) {
            DataLoopNode::Node(this->ChillSupplyNodeNum).TempSetPoint =
                DataLoopNode::Node(DataPlant::PlantLoop(this->CWLoopNum).TempSetPointNodeNum).TempSetPoint;
            DataLoopNode::Node(this->ChillSupplyNodeNum).TempSetPointHi =
                DataLoopNode::Node(DataPlant::PlantLoop(this->CWLoopNum).TempSetPointNodeNum).TempSetPointHi;
        }

        if (this->HeatSetPointSetToLoop) {
            DataLoopNode::Node(this->HeatSupplyNodeNum).TempSetPoint =
                DataLoopNode::Node(DataPlant::PlantLoop(this->HWLoopNum).TempSetPointNodeNum).TempSetPoint;
            DataLoopNode::Node(this->HeatSupplyNodeNum).TempSetPointLo =
                DataLoopNode::Node(DataPlant::PlantLoop(this->HWLoopNum).TempSetPointNodeNum).TempSetPointLo;
        }

        if ((this->isWaterCooled) && ((this->InHeatingMode) || (this->InCoolingMode)) && (!this->plantScanInit)) {
            mdot = this->DesCondMassFlowRate;

            PlantUtilities::SetComponentFlowRate(
                mdot, this->CondReturnNodeNum, this->CondSupplyNodeNum, this->CDLoopNum, this->CDLoopSideNum, this->CDBranchNum, this->CDCompNum);

        } else {
            mdot = 0.0;
            if (this->CDLoopNum > 0) {
                PlantUtilities::SetComponentFlowRate(
                    mdot, this->CondReturnNodeNum, this->CondSupplyNodeNum, this->CDLoopNum, this->CDLoopSideNum, this->CDBranchNum, this->CDCompNum);
            }
        }
    }

    void ExhaustAbsorberSpecs::size()
    {

        // SUBROUTINE INFORMATION:
        //       AUTHOR         Fred Buhl
        //       DATE WRITTEN   June 2003
        //       MODIFIED       November 2013 Daeho Kang, add component sizing table entries
        //       RE-ENGINEERED  na

        // PURPOSE OF THIS SUBROUTINE:
        // This subroutine is for sizing Exhaust Fired absorption chiller components for which
        // capacities and flow rates have not been specified in the input.

        // METHODOLOGY EMPLOYED:
        // Obtains evaporator flow rate from the plant sizing array. Calculates nominal capacity from
        // the evaporator flow rate and the chilled water loop design delta T. The condenser flow rate
        // is calculated from the nominal capacity, the COP, and the condenser loop design delta T.

        // SUBROUTINE PARAMETER DEFINITIONS:
        std::string const RoutineName("SizeExhaustAbsorber");

        bool ErrorsFound; // If errors detected in input
        std::string equipName;
        Real64 Cp;                     // local fluid specific heat
        Real64 rho;                    // local fluid density
        Real64 tmpNomCap;              // local nominal capacity cooling power
        Real64 tmpEvapVolFlowRate;     // local evaporator design volume flow rate
        Real64 tmpCondVolFlowRate;     // local condenser design volume flow rate
        Real64 tmpHeatRecVolFlowRate;  // local heat recovery design volume flow rate
        Real64 NomCapUser;             // Hardsized nominal capacity for reporting
        Real64 EvapVolFlowRateUser;    // Hardsized evaporator volume flow rate for reporting
        Real64 CondVolFlowRateUser;    // Hardsized condenser flow rate for reporting
        Real64 HeatRecVolFlowRateUser; // Hardsized generator flow rate for reporting

        ErrorsFound = false;
        tmpNomCap = this->NomCoolingCap;
        tmpEvapVolFlowRate = this->EvapVolFlowRate;
        tmpCondVolFlowRate = this->CondVolFlowRate;
        tmpHeatRecVolFlowRate = this->HeatVolFlowRate;

        int PltSizCondNum = 0; // Plant Sizing index for condenser loop
        if (this->isWaterCooled) PltSizCondNum = DataPlant::PlantLoop(this->CDLoopNum).PlantSizNum;

        int PltSizHeatNum = DataPlant::PlantLoop(this->HWLoopNum).PlantSizNum;
        int PltSizCoolNum = DataPlant::PlantLoop(this->CWLoopNum).PlantSizNum;

        if (PltSizCoolNum > 0) {
            if (DataSizing::PlantSizData(PltSizCoolNum).DesVolFlowRate >= DataHVACGlobals::SmallWaterVolFlow) {
                Cp = FluidProperties::GetSpecificHeatGlycol(DataPlant::PlantLoop(this->CWLoopNum).FluidName,
                                                            DataGlobals::CWInitConvTemp,
                                                            DataPlant::PlantLoop(this->CWLoopNum).FluidIndex,
                                                            RoutineName);
                rho = FluidProperties::GetDensityGlycol(DataPlant::PlantLoop(this->CWLoopNum).FluidName,
                                                        DataGlobals::CWInitConvTemp,
                                                        DataPlant::PlantLoop(this->CWLoopNum).FluidIndex,
                                                        RoutineName);
                tmpNomCap =
                    Cp * rho * DataSizing::PlantSizData(PltSizCoolNum).DeltaT * DataSizing::PlantSizData(PltSizCoolNum).DesVolFlowRate * this->SizFac;
                if (!this->NomCoolingCapWasAutoSized) tmpNomCap = this->NomCoolingCap;
            } else {
                if (this->NomCoolingCapWasAutoSized) tmpNomCap = 0.0;
            }
            if (DataPlant::PlantFirstSizesOkayToFinalize) {
                if (this->NomCoolingCapWasAutoSized) {
                    this->NomCoolingCap = tmpNomCap;
                    if (DataPlant::PlantFinalSizesOkayToReport) {
                        ReportSizingManager::ReportSizingOutput(
                            "ChillerHeater:Absorption:DoubleEffect", this->Name, "Design Size Nominal Cooling Capacity [W]", tmpNomCap);
                    }
                    if (DataPlant::PlantFirstSizesOkayToReport) {
                        ReportSizingManager::ReportSizingOutput(
                            "ChillerHeater:Absorption:DoubleEffect", this->Name, "Initial Design Size Nominal Cooling Capacity [W]", tmpNomCap);
                    }
                } else {
                    if (this->NomCoolingCap > 0.0 && tmpNomCap > 0.0) {
                        NomCapUser = this->NomCoolingCap;
                        if (DataPlant::PlantFinalSizesOkayToReport) {
                            ReportSizingManager::ReportSizingOutput("ChillerHeater:Absorption:DoubleEffect",
                                                                    this->Name,
                                                                    "Design Size Nominal Cooling Capacity [W]",
                                                                    tmpNomCap,
                                                                    "User-Specified Nominal Cooling Capacity [W]",
                                                                    NomCapUser);
                            if (DataGlobals::DisplayExtraWarnings) {
                                if ((std::abs(tmpNomCap - NomCapUser) / NomCapUser) > DataSizing::AutoVsHardSizingThreshold) {
                                    ShowMessage("SizeChillerHeaterAbsorptionDoubleEffect: Potential issue with equipment sizing for " + this->Name);
                                    ShowContinueError("User-Specified Nominal Capacity of " + General::RoundSigDigits(NomCapUser, 2) + " [W]");
                                    ShowContinueError("differs from Design Size Nominal Capacity of " + General::RoundSigDigits(tmpNomCap, 2) +
                                                      " [W]");
                                    ShowContinueError("This may, or may not, indicate mismatched component sizes.");
                                    ShowContinueError("Verify that the value entered is intended and is consistent with other components.");
                                }
                            }
                        }
                        tmpNomCap = NomCapUser;
                    }
                }
            }
        } else {
            if (this->NomCoolingCapWasAutoSized) {
                if (DataPlant::PlantFirstSizesOkayToFinalize) {
                    ShowSevereError("SizeExhaustAbsorber: ChillerHeater:Absorption:DoubleEffect=\"" + this->Name + "\", autosize error.");
                    ShowContinueError("Autosizing of Exhaust Fired Absorption Chiller nominal cooling capacity requires");
                    ShowContinueError("a cooling loop Sizing:Plant object.");
                    ErrorsFound = true;
                }
            } else {
                if (DataPlant::PlantFinalSizesOkayToReport) {
                    if (this->NomCoolingCap > 0.0) {
                        ReportSizingManager::ReportSizingOutput(
                            "Chiller:Absorption:DoubleEffect", this->Name, "User-Specified Nominal Capacity [W]", this->NomCoolingCap);
                    }
                }
            }
        }

        if (PltSizCoolNum > 0) {
            if (DataSizing::PlantSizData(PltSizCoolNum).DesVolFlowRate >= DataHVACGlobals::SmallWaterVolFlow) {
                tmpEvapVolFlowRate = DataSizing::PlantSizData(PltSizCoolNum).DesVolFlowRate * this->SizFac;
                if (!this->EvapVolFlowRateWasAutoSized) tmpEvapVolFlowRate = this->EvapVolFlowRate;

            } else {
                if (this->EvapVolFlowRateWasAutoSized) tmpEvapVolFlowRate = 0.0;
            }
            if (DataPlant::PlantFirstSizesOkayToFinalize) {
                if (this->EvapVolFlowRateWasAutoSized) {
                    this->EvapVolFlowRate = tmpEvapVolFlowRate;
                    if (DataPlant::PlantFinalSizesOkayToReport) {
                        ReportSizingManager::ReportSizingOutput("ChillerHeater:Absorption:DoubleEffect",
                                                                this->Name,
                                                                "Design Size Design Chilled Water Flow Rate [m3/s]",
                                                                tmpEvapVolFlowRate);
                    }
                    if (DataPlant::PlantFirstSizesOkayToReport) {
                        ReportSizingManager::ReportSizingOutput("ChillerHeater:Absorption:DoubleEffect",
                                                                this->Name,
                                                                "Initial Design Size Design Chilled Water Flow Rate [m3/s]",
                                                                tmpEvapVolFlowRate);
                    }
                } else {
                    if (this->EvapVolFlowRate > 0.0 && tmpEvapVolFlowRate > 0.0) {
                        EvapVolFlowRateUser = this->EvapVolFlowRate;
                        if (DataPlant::PlantFinalSizesOkayToReport) {
                            ReportSizingManager::ReportSizingOutput("ChillerHeater:Absorption:DoubleEffect",
                                                                    this->Name,
                                                                    "Design Size Design Chilled Water Flow Rate [m3/s]",
                                                                    tmpEvapVolFlowRate,
                                                                    "User-Specified Design Chilled Water Flow Rate [m3/s]",
                                                                    EvapVolFlowRateUser);
                            if (DataGlobals::DisplayExtraWarnings) {
                                if ((std::abs(tmpEvapVolFlowRate - EvapVolFlowRateUser) / EvapVolFlowRateUser) >
                                    DataSizing::AutoVsHardSizingThreshold) {
                                    ShowMessage("SizeChillerAbsorptionDoubleEffect: Potential issue with equipment sizing for " + this->Name);
                                    ShowContinueError("User-Specified Design Chilled Water Flow Rate of " +
                                                      General::RoundSigDigits(EvapVolFlowRateUser, 5) + " [m3/s]");
                                    ShowContinueError("differs from Design Size Design Chilled Water Flow Rate of " +
                                                      General::RoundSigDigits(tmpEvapVolFlowRate, 5) + " [m3/s]");
                                    ShowContinueError("This may, or may not, indicate mismatched component sizes.");
                                    ShowContinueError("Verify that the value entered is intended and is consistent with other components.");
                                }
                            }
                        }
                        tmpEvapVolFlowRate = EvapVolFlowRateUser;
                    }
                }
            }
        } else {
            if (this->EvapVolFlowRateWasAutoSized) {
                if (DataPlant::PlantFirstSizesOkayToFinalize) {
                    ShowSevereError("SizeExhaustAbsorber: ChillerHeater:Absorption:DoubleEffect=\"" + this->Name + "\", autosize error.");
                    ShowContinueError("Autosizing of Exhaust Fired Absorption Chiller evap flow rate requires");
                    ShowContinueError("a cooling loop Sizing:Plant object.");
                    ErrorsFound = true;
                }
            } else {
                if (DataPlant::PlantFinalSizesOkayToReport) {
                    if (this->EvapVolFlowRate > 0.0) {
                        ReportSizingManager::ReportSizingOutput("ChillerHeater:Absorption:DoubleEffect",
                                                                this->Name,
                                                                "User-Specified Design Chilled Water Flow Rate [m3/s]",
                                                                this->EvapVolFlowRate);
                    }
                }
            }
        }

        PlantUtilities::RegisterPlantCompDesignFlow(this->ChillReturnNodeNum, tmpEvapVolFlowRate);

        if (PltSizHeatNum > 0) {
            if (DataSizing::PlantSizData(PltSizHeatNum).DesVolFlowRate >= DataHVACGlobals::SmallWaterVolFlow) {
                tmpHeatRecVolFlowRate = DataSizing::PlantSizData(PltSizHeatNum).DesVolFlowRate * this->SizFac;
                if (!this->HeatVolFlowRateWasAutoSized) tmpHeatRecVolFlowRate = this->HeatVolFlowRate;

            } else {
                if (this->HeatVolFlowRateWasAutoSized) tmpHeatRecVolFlowRate = 0.0;
            }
            if (DataPlant::PlantFirstSizesOkayToFinalize) {
                if (this->HeatVolFlowRateWasAutoSized) {
                    this->HeatVolFlowRate = tmpHeatRecVolFlowRate;
                    if (DataPlant::PlantFinalSizesOkayToReport) {
                        ReportSizingManager::ReportSizingOutput("ChillerHeater:Absorption:DoubleEffect",
                                                                this->Name,
                                                                "Design Size Design Hot Water Flow Rate [m3/s]",
                                                                tmpHeatRecVolFlowRate);
                    }
                    if (DataPlant::PlantFirstSizesOkayToReport) {
                        ReportSizingManager::ReportSizingOutput("ChillerHeater:Absorption:DoubleEffect",
                                                                this->Name,
                                                                "Initial Design Size Design Hot Water Flow Rate [m3/s]",
                                                                tmpHeatRecVolFlowRate);
                    }
                } else {
                    if (this->HeatVolFlowRate > 0.0 && tmpHeatRecVolFlowRate > 0.0) {
                        HeatRecVolFlowRateUser = this->HeatVolFlowRate;
                        if (DataPlant::PlantFinalSizesOkayToReport) {
                            ReportSizingManager::ReportSizingOutput("ChillerHeater:Absorption:DoubleEffect",
                                                                    this->Name,
                                                                    "Design Size Design Hot Water Flow Rate [m3/s]",
                                                                    tmpHeatRecVolFlowRate,
                                                                    "User-Specified Design Hot Water Flow Rate [m3/s]",
                                                                    HeatRecVolFlowRateUser);
                            if (DataGlobals::DisplayExtraWarnings) {
                                if ((std::abs(tmpHeatRecVolFlowRate - HeatRecVolFlowRateUser) / HeatRecVolFlowRateUser) >
                                    DataSizing::AutoVsHardSizingThreshold) {
                                    ShowMessage("SizeChillerHeaterAbsorptionDoubleEffect: Potential issue with equipment sizing for " + this->Name);
                                    ShowContinueError("User-Specified Design Hot Water Flow Rate of " +
                                                      General::RoundSigDigits(HeatRecVolFlowRateUser, 5) + " [m3/s]");
                                    ShowContinueError("differs from Design Size Design Hot Water Flow Rate of " +
                                                      General::RoundSigDigits(tmpHeatRecVolFlowRate, 5) + " [m3/s]");
                                    ShowContinueError("This may, or may not, indicate mismatched component sizes.");
                                    ShowContinueError("Verify that the value entered is intended and is consistent with other components.");
                                }
                            }
                        }
                        tmpHeatRecVolFlowRate = HeatRecVolFlowRateUser;
                    }
                }
            }
        } else {
            if (this->HeatVolFlowRateWasAutoSized) {
                if (DataPlant::PlantFirstSizesOkayToFinalize) {
                    ShowSevereError("SizeExhaustAbsorber: ChillerHeater:Absorption:DoubleEffect=\"" + this->Name + "\", autosize error.");
                    ShowContinueError("Autosizing of Exhaust Fired Absorption Chiller hot water flow rate requires");
                    ShowContinueError("a heating loop Sizing:Plant object.");
                    ErrorsFound = true;
                }
            } else {
                if (DataPlant::PlantFinalSizesOkayToReport) {
                    if (this->HeatVolFlowRate > 0.0) {
                        ReportSizingManager::ReportSizingOutput("ChillerHeater:Absorption:DoubleEffect",
                                                                this->Name,
                                                                "User-Specified Design Hot Water Flow Rate [m3/s]",
                                                                this->HeatVolFlowRate);
                    }
                }
            }
        }

        PlantUtilities::RegisterPlantCompDesignFlow(this->HeatReturnNodeNum, tmpHeatRecVolFlowRate);

        if (PltSizCondNum > 0 && PltSizCoolNum > 0) {
            if (DataSizing::PlantSizData(PltSizCoolNum).DesVolFlowRate >= DataHVACGlobals::SmallWaterVolFlow && tmpNomCap > 0.0) {

                Cp = FluidProperties::GetSpecificHeatGlycol(DataPlant::PlantLoop(this->CDLoopNum).FluidName,
                                                            this->TempDesCondReturn,
                                                            DataPlant::PlantLoop(this->CDLoopNum).FluidIndex,
                                                            RoutineName);
                rho = FluidProperties::GetDensityGlycol(DataPlant::PlantLoop(this->CDLoopNum).FluidName,
                                                        this->TempDesCondReturn,
                                                        DataPlant::PlantLoop(this->CDLoopNum).FluidIndex,
                                                        RoutineName);
                tmpCondVolFlowRate = tmpNomCap * (1.0 + this->ThermalEnergyCoolRatio) / (DataSizing::PlantSizData(PltSizCondNum).DeltaT * Cp * rho);
                if (!this->CondVolFlowRateWasAutoSized) tmpCondVolFlowRate = this->CondVolFlowRate;

            } else {
                if (this->CondVolFlowRateWasAutoSized) tmpCondVolFlowRate = 0.0;
            }
            if (DataPlant::PlantFirstSizesOkayToFinalize) {
                if (this->CondVolFlowRateWasAutoSized) {
                    this->CondVolFlowRate = tmpCondVolFlowRate;
                    if (DataPlant::PlantFinalSizesOkayToReport) {
                        ReportSizingManager::ReportSizingOutput("ChillerHeater:Absorption:DoubleEffect",
                                                                this->Name,
                                                                "Design Size Design Condenser Water Flow Rate [m3/s]",
                                                                tmpCondVolFlowRate);
                    }
                    if (DataPlant::PlantFirstSizesOkayToReport) {
                        ReportSizingManager::ReportSizingOutput("ChillerHeater:Absorption:DoubleEffect",
                                                                this->Name,
                                                                "Initial Design Size Design Condenser Water Flow Rate [m3/s]",
                                                                tmpCondVolFlowRate);
                    }
                } else {
                    if (this->CondVolFlowRate > 0.0 && tmpCondVolFlowRate > 0.0) {
                        CondVolFlowRateUser = this->CondVolFlowRate;
                        if (DataPlant::PlantFinalSizesOkayToReport) {
                            ReportSizingManager::ReportSizingOutput("ChillerHeater:Absorption:DoubleEffect",
                                                                    this->Name,
                                                                    "Design Size Design Condenser Water Flow Rate [m3/s]",
                                                                    tmpCondVolFlowRate,
                                                                    "User-Specified Design Condenser Water Flow Rate [m3/s]",
                                                                    CondVolFlowRateUser);
                            if (DataGlobals::DisplayExtraWarnings) {
                                if ((std::abs(tmpCondVolFlowRate - CondVolFlowRateUser) / CondVolFlowRateUser) >
                                    DataSizing::AutoVsHardSizingThreshold) {
                                    ShowMessage("SizeChillerAbsorptionDoubleEffect: Potential issue with equipment sizing for " + this->Name);
                                    ShowContinueError("User-Specified Design Condenser Water Flow Rate of " +
                                                      General::RoundSigDigits(CondVolFlowRateUser, 5) + " [m3/s]");
                                    ShowContinueError("differs from Design Size Design Condenser Water Flow Rate of " +
                                                      General::RoundSigDigits(tmpCondVolFlowRate, 5) + " [m3/s]");
                                    ShowContinueError("This may, or may not, indicate mismatched component sizes.");
                                    ShowContinueError("Verify that the value entered is intended and is consistent with other components.");
                                }
                            }
                        }
                        tmpCondVolFlowRate = CondVolFlowRateUser;
                    }
                }
            }
        } else {
            if (this->CondVolFlowRateWasAutoSized) {
                if (DataPlant::PlantFirstSizesOkayToFinalize) {
                    ShowSevereError("SizeExhaustAbsorber: ChillerHeater:Absorption:DoubleEffect=\"" + this->Name + "\", autosize error.");
                    ShowSevereError("Autosizing of Exhaust Fired Absorption Chiller condenser flow rate requires a condenser");
                    ShowContinueError("loop Sizing:Plant object.");
                    ErrorsFound = true;
                }
            } else {
                if (DataPlant::PlantFinalSizesOkayToReport) {
                    if (this->CondVolFlowRate > 0.0) {
                        ReportSizingManager::ReportSizingOutput("ChillerHeater:Absorption:DoubleEffect",
                                                                this->Name,
                                                                "User-Specified Design Condenser Water Flow Rate [m3/s]",
                                                                this->CondVolFlowRate);
                    }
                }
            }
        }

        // save the design condenser water volumetric flow rate for use by the condenser water loop sizing algorithms
        if (this->isWaterCooled) PlantUtilities::RegisterPlantCompDesignFlow(this->CondReturnNodeNum, tmpCondVolFlowRate);

        if (ErrorsFound) {
            ShowFatalError("Preceding sizing errors cause program termination");
        }

        if (DataPlant::PlantFinalSizesOkayToReport) {
            // create predefined report
            equipName = this->Name;
            OutputReportPredefined::PreDefTableEntry(OutputReportPredefined::pdchMechType, equipName, "ChillerHeater:Absorption:DoubleEffect");
            OutputReportPredefined::PreDefTableEntry(OutputReportPredefined::pdchMechNomEff, equipName, this->ThermalEnergyCoolRatio);
            OutputReportPredefined::PreDefTableEntry(OutputReportPredefined::pdchMechNomCap, equipName, this->NomCoolingCap);
        }
    }

    void ExhaustAbsorberSpecs::calcChiller(EnergyPlusData &state, Real64 &MyLoad)
    {

        // SUBROUTINE INFORMATION:
        //       AUTHOR         Jason Glazer
        //       DATE WRITTEN   March 2001
        //       MODIFIED       Mahabir Bhandari, ORNL, Aug 2011, modified to accomodate exhaust fired chiller
        //       RE-ENGINEERED  na

        // PURPOSE OF THIS SUBROUTINE:
        // Simulate a Exhaust fired (Exhaust consuming) absorption chiller using
        // curves and inputs similar to DOE-2.1e

        // METHODOLOGY EMPLOYED:
        // Curve fit of performance data

        // REFERENCES:
        // 1.  DOE-2.1e Supplement and source code
        // 2.  CoolTools GasMod work

        // FlowLock = 0  if mass flow rates may be changed by loop components
        // FlowLock = 1  if mass flow rates may not be changed by loop components

        // SUBROUTINE PARAMETER DEFINITIONS:
        Real64 const AbsLeavingTemp(176.667); // C - Minimum temperature leaving the Chiller absorber (350 F)
        std::string const RoutineName("CalcExhaustAbsorberChillerModel");

        // SUBROUTINE LOCAL VARIABLE DECLARATIONS:
        // Local copies of ExhaustAbsorberSpecs Type
        // all variables that are local copies of data structure
        // variables are prefaced with an "l" for local.
        Real64 lNomCoolingCap;           // W - design nominal capacity of Absorber
        Real64 lThermalEnergyCoolRatio;  // ratio of ThermalEnergy input to cooling output
        Real64 lThermalEnergyHeatRatio;  // ratio of ThermalEnergy input to heating output
        Real64 lElecCoolRatio;           // ratio of electricity input to cooling output
        int lChillReturnNodeNum;         // Node number on the inlet side of the plant
        int lChillSupplyNodeNum;         // Node number on the outlet side of the plant
        int lCondReturnNodeNum;          // Node number on the inlet side of the condenser
        Real64 lMinPartLoadRat;          // min allowed operating frac full load
        Real64 lMaxPartLoadRat;          // max allowed operating frac full load
        int lCoolCapFTCurve;             // cooling capacity as a function of temperature curve
        int lThermalEnergyCoolFTCurve;   // ThermalEnergy-Input-to cooling output Ratio Function of Temperature Curve
        int lThermalEnergyCoolFPLRCurve; // ThermalEnergy-Input-to cooling output Ratio Function of Part Load Ratio Curve
        int lElecCoolFTCurve;            // Electric-Input-to cooling output Ratio Function of Temperature Curve
        int lElecCoolFPLRCurve;          // Electric-Input-to cooling output Ratio Function of Part Load Ratio Curve
        bool lIsEnterCondensTemp;        // if using entering conderser water temperature is TRUE, exiting is FALSE
        bool lIsWaterCooled;             // if water cooled it is TRUE
        Real64 lCHWLowLimitTemp;         // Chilled Water Lower Limit Temperature
        int lExhaustAirInletNodeNum;     // Combustion Air Inlet Node number
        // Local copies of ExhaustAbsorberReportVars Type
        Real64 lCoolingLoad(0.0); // cooling load on the chiller (previously called QEvap)
        // Real64 lCoolingEnergy( 0.0 ); // variable to track total cooling load for period (was EvapEnergy)
        Real64 lTowerLoad(0.0); // load on the cooling tower/condenser (previously called QCond)
        // Real64 lTowerEnergy( 0.0 ); // variable to track total tower load for a period (was CondEnergy)
        // Real64 lThermalEnergyUseRate( 0.0 ); // instantaneous use of exhaust for period
        // Real64 lThermalEnergy( 0.0 ); // variable to track total ThermalEnergy used for a period
        Real64 lCoolThermalEnergyUseRate(0.0); // instantaneous use of exhaust for period for cooling
        // Real64 lCoolThermalEnergy( 0.0 ); // variable to track total ThermalEnergy used for a period for cooling
        Real64 lHeatThermalEnergyUseRate(0.0); // instantaneous use of exhaust for period for heating
        // Real64 lElectricPower( 0.0 ); // parasitic electric power used (was PumpingPower)
        // Real64 lElectricEnergy( 0.0 ); // track the total electricity used for a period (was PumpingEnergy)
        Real64 lCoolElectricPower(0.0); // parasitic electric power used  for cooling
        // Real64 lCoolElectricEnergy( 0.0 ); // track the total electricity used for a period for cooling
        Real64 lHeatElectricPower(0.0);        // parasitic electric power used  for heating
        Real64 lChillReturnTemp(0.0);          // reporting: evaporator inlet temperature (was EvapInletTemp)
        Real64 lChillSupplyTemp(0.0);          // reporting: evaporator outlet temperature (was EvapOutletTemp)
        Real64 lChillWaterMassFlowRate(0.0);   // reporting: evaporator mass flow rate (was Evapmdot)
        Real64 lCondReturnTemp(0.0);           // reporting: condenser inlet temperature (was CondInletTemp)
        Real64 lCondSupplyTemp(0.0);           // reporting: condenser outlet temperature (was CondOutletTemp)
        Real64 lCondWaterMassFlowRate(0.0);    // reporting: condenser mass flow rate (was Condmdot)
        Real64 lCoolPartLoadRatio(0.0);        // operating part load ratio (load/capacity for cooling)
        Real64 lHeatPartLoadRatio(0.0);        // operating part load ratio (load/capacity for heating)
        Real64 lAvailableCoolingCapacity(0.0); // current capacity after temperature adjustment
        Real64 lFractionOfPeriodRunning(0.0);
        Real64 PartLoadRat(0.0);                // actual operating part load ratio of unit (ranges from minplr to 1)
        Real64 lChillWaterMassflowratemax(0.0); // Maximum flow rate through the evaporator
        Real64 lExhaustInTemp(0.0);             // Exhaust inlet temperature
        Real64 lExhaustInFlow(0.0);             // Exhaust inlet flow rate
        Real64 lExhHeatRecPotentialCool(0.0);   // Exhaust heat recovery potential during cooling
        Real64 lExhaustAirHumRat(0.0);
        // other local variables
        Real64 ChillDeltaTemp; // chilled water temperature difference
        Real64 ChillSupplySetPointTemp(0.0);
        Real64 calcCondTemp; // the condenser temperature used for curve calculation
        // either return or supply depending on user input
        Real64 revisedEstimateAvailCap; // final estimate of available capacity if using leaving
        // condenser water temperature
        Real64 errorAvailCap; // error fraction on final estimate of AvailableCoolingCapacity
        int LoopNum;
        int LoopSideNum;
        Real64 Cp_CW;      // local fluid specific heat for chilled water
        Real64 Cp_CD = -1; // local fluid specific heat for condenser water -- initializing to negative to ensure it isn't used uninitialized
        Real64 CpAir;      // specific heat of exhaust air

        // define constant values

        // set node values to data structure values for nodes

        lChillReturnNodeNum = this->ChillReturnNodeNum;
        lChillSupplyNodeNum = this->ChillSupplyNodeNum;
        lCondReturnNodeNum = this->CondReturnNodeNum;
        lExhaustAirInletNodeNum = this->ExhaustAirInletNodeNum;

        // set local copies of data from rest of input structure
        lNomCoolingCap = this->NomCoolingCap;
        lThermalEnergyCoolRatio = this->ThermalEnergyCoolRatio;
        lThermalEnergyHeatRatio = this->ThermalEnergyHeatRatio;
        lElecCoolRatio = this->ElecCoolRatio;
        lMinPartLoadRat = this->MinPartLoadRat;
        lMaxPartLoadRat = this->MaxPartLoadRat;
        lCoolCapFTCurve = this->CoolCapFTCurve;
        lThermalEnergyCoolFTCurve = this->ThermalEnergyCoolFTCurve;
        lThermalEnergyCoolFPLRCurve = this->ThermalEnergyCoolFPLRCurve;
        lElecCoolFTCurve = this->ElecCoolFTCurve;
        lElecCoolFPLRCurve = this->ElecCoolFPLRCurve;
        lIsEnterCondensTemp = this->isEnterCondensTemp;
        lIsWaterCooled = this->isWaterCooled;
        lCHWLowLimitTemp = this->CHWLowLimitTemp;
        lHeatElectricPower = this->HeatElectricPower;
        lHeatThermalEnergyUseRate = this->HeatThermalEnergyUseRate;
        lHeatPartLoadRatio = this->HeatPartLoadRatio;

        // initialize entering conditions
        lChillReturnTemp = DataLoopNode::Node(lChillReturnNodeNum).Temp;
        lChillWaterMassFlowRate = DataLoopNode::Node(lChillReturnNodeNum).MassFlowRate;
        lCondReturnTemp = DataLoopNode::Node(lCondReturnNodeNum).Temp;
        {
            auto const SELECT_CASE_var(DataPlant::PlantLoop(this->CWLoopNum).LoopDemandCalcScheme);
            if (SELECT_CASE_var == DataPlant::SingleSetPoint) {
                ChillSupplySetPointTemp = DataLoopNode::Node(lChillSupplyNodeNum).TempSetPoint;
            } else if (SELECT_CASE_var == DataPlant::DualSetPointDeadBand) {
                ChillSupplySetPointTemp = DataLoopNode::Node(lChillSupplyNodeNum).TempSetPointHi;
            } else {
                assert(false);
            }
        }
        ChillDeltaTemp = std::abs(lChillReturnTemp - ChillSupplySetPointTemp);
        lExhaustInTemp = DataLoopNode::Node(lExhaustAirInletNodeNum).Temp;
        lExhaustInFlow = DataLoopNode::Node(lExhaustAirInletNodeNum).MassFlowRate;
        lExhaustAirHumRat = DataLoopNode::Node(lExhaustAirInletNodeNum).HumRat;

        Cp_CW = FluidProperties::GetSpecificHeatGlycol(
            DataPlant::PlantLoop(this->CWLoopNum).FluidName, lChillReturnTemp, DataPlant::PlantLoop(this->CWLoopNum).FluidIndex, RoutineName);
        if (this->CDLoopNum > 0) {
            Cp_CD = FluidProperties::GetSpecificHeatGlycol(
                DataPlant::PlantLoop(this->CDLoopNum).FluidName, lChillReturnTemp, DataPlant::PlantLoop(this->CDLoopNum).FluidIndex, RoutineName);
        }

        // If no loop demand or Absorber OFF, return
        // will need to modify when absorber can act as a boiler
        if (MyLoad >= 0 || !((this->InHeatingMode) || (this->InCoolingMode))) {
            // set node temperatures
            lChillSupplyTemp = lChillReturnTemp;
            lCondSupplyTemp = lCondReturnTemp;
            lCondWaterMassFlowRate = 0.0;
            if (lIsWaterCooled) {
                PlantUtilities::SetComponentFlowRate(lCondWaterMassFlowRate,
                                                     this->CondReturnNodeNum,
                                                     this->CondSupplyNodeNum,
                                                     this->CDLoopNum,
                                                     this->CDLoopSideNum,
                                                     this->CDBranchNum,
                                                     this->CDCompNum);
            }
            lFractionOfPeriodRunning = min(1.0, max(lHeatPartLoadRatio, lCoolPartLoadRatio) / lMinPartLoadRat);

        } else {

            // if water cooled use the input node otherwise just use outside air temperature
            if (lIsWaterCooled) {
                // most manufacturers rate have tables of entering condenser water temperature
                // but a few use leaving condenser water temperature so we have a flag
                // when leaving is used it uses the previous iterations value of the value
                lCondReturnTemp = DataLoopNode::Node(lCondReturnNodeNum).Temp;
                if (lIsEnterCondensTemp) {
                    calcCondTemp = lCondReturnTemp;
                } else {
                    if (this->oldCondSupplyTemp == 0) {
                        this->oldCondSupplyTemp = lCondReturnTemp + 8.0; // if not previously estimated assume 8C greater than return
                    }
                    calcCondTemp = this->oldCondSupplyTemp;
                }
                // Set mass flow rates
                lCondWaterMassFlowRate = this->DesCondMassFlowRate;
                PlantUtilities::SetComponentFlowRate(lCondWaterMassFlowRate,
                                                     this->CondReturnNodeNum,
                                                     this->CondSupplyNodeNum,
                                                     this->CDLoopNum,
                                                     this->CDLoopSideNum,
                                                     this->CDBranchNum,
                                                     this->CDCompNum);
            } else {
                // air cooled
                DataLoopNode::Node(lCondReturnNodeNum).Temp = DataLoopNode::Node(lCondReturnNodeNum).OutAirDryBulb;
                calcCondTemp = DataLoopNode::Node(lCondReturnNodeNum).OutAirDryBulb;
                lCondReturnTemp = DataLoopNode::Node(lCondReturnNodeNum).Temp;
                lCondWaterMassFlowRate = 0.0;
                if (this->CDLoopNum > 0) {
                    PlantUtilities::SetComponentFlowRate(lCondWaterMassFlowRate,
                                                         this->CondReturnNodeNum,
                                                         this->CondSupplyNodeNum,
                                                         this->CDLoopNum,
                                                         this->CDLoopSideNum,
                                                         this->CDBranchNum,
                                                         this->CDCompNum);
                }
            }

            // Determine available cooling capacity using the setpoint temperature
            lAvailableCoolingCapacity = lNomCoolingCap * CurveManager::CurveValue(state, lCoolCapFTCurve, ChillSupplySetPointTemp, calcCondTemp);

            // Calculate current load for cooling
            MyLoad = sign(max(std::abs(MyLoad), lAvailableCoolingCapacity * lMinPartLoadRat), MyLoad);
            MyLoad = sign(min(std::abs(MyLoad), lAvailableCoolingCapacity * lMaxPartLoadRat), MyLoad);

            // Determine the following variables depending on if the flow has been set in
            // the nodes (flowlock=1 to 2) or if the amount of load is still be determined (flowlock=0)
            //    chilled water flow,
            //    cooling load taken by the chiller, and
            //    supply temperature
            lChillWaterMassflowratemax = this->DesEvapMassFlowRate;

            LoopNum = this->CWLoopNum;
            LoopSideNum = this->CWLoopSideNum;
            {
                auto const SELECT_CASE_var(DataPlant::PlantLoop(LoopNum).LoopSide(LoopSideNum).FlowLock);
                if (SELECT_CASE_var == 0) { // mass flow rates may be changed by loop components
                    this->PossibleSubcooling = false;
                    lCoolingLoad = std::abs(MyLoad);
                    if (ChillDeltaTemp != 0.0) {
                        lChillWaterMassFlowRate = std::abs(lCoolingLoad / (Cp_CW * ChillDeltaTemp));
                        if (lChillWaterMassFlowRate - lChillWaterMassflowratemax > DataBranchAirLoopPlant::MassFlowTolerance)
                            this->PossibleSubcooling = true;

                        PlantUtilities::SetComponentFlowRate(lChillWaterMassFlowRate,
                                                             this->ChillReturnNodeNum,
                                                             this->ChillSupplyNodeNum,
                                                             this->CWLoopNum,
                                                             this->CWLoopSideNum,
                                                             this->CWBranchNum,
                                                             this->CWCompNum);
                    } else {
                        lChillWaterMassFlowRate = 0.0;
                        ShowRecurringWarningErrorAtEnd("ExhaustAbsorberChillerModel:Cooling\"" + this->Name +
                                                           "\", DeltaTemp = 0 in mass flow calculation",
                                                       this->DeltaTempCoolErrCount);
                    }
                    lChillSupplyTemp = ChillSupplySetPointTemp;
                } else if (SELECT_CASE_var == 1) { // mass flow rates may not be changed by loop components
                    lChillWaterMassFlowRate = DataLoopNode::Node(lChillReturnNodeNum).MassFlowRate;
                    if (this->PossibleSubcooling) {
                        lCoolingLoad = std::abs(MyLoad);

                        ChillDeltaTemp = lCoolingLoad / lChillWaterMassFlowRate / Cp_CW;
                        lChillSupplyTemp = DataLoopNode::Node(lChillReturnNodeNum).Temp - ChillDeltaTemp;
                    } else {

                        ChillDeltaTemp = DataLoopNode::Node(lChillReturnNodeNum).Temp - ChillSupplySetPointTemp;
                        lCoolingLoad = std::abs(lChillWaterMassFlowRate * Cp_CW * ChillDeltaTemp);
                        lChillSupplyTemp = ChillSupplySetPointTemp;
                    }
                    // Check that the Chiller Supply outlet temp honors both plant loop temp low limit and also the chiller low limit
                    if (lChillSupplyTemp < lCHWLowLimitTemp) {
                        if ((DataLoopNode::Node(lChillReturnNodeNum).Temp - lCHWLowLimitTemp) > DataPlant::DeltaTempTol) {
                            lChillSupplyTemp = lCHWLowLimitTemp;
                            ChillDeltaTemp = DataLoopNode::Node(lChillReturnNodeNum).Temp - lChillSupplyTemp;
                            lCoolingLoad = lChillWaterMassFlowRate * Cp_CW * ChillDeltaTemp;
                        } else {
                            lChillSupplyTemp = DataLoopNode::Node(lChillReturnNodeNum).Temp;
                            ChillDeltaTemp = DataLoopNode::Node(lChillReturnNodeNum).Temp - lChillSupplyTemp;
                            lCoolingLoad = lChillWaterMassFlowRate * Cp_CW * ChillDeltaTemp;
                        }
                    }
                    if (lChillSupplyTemp < DataLoopNode::Node(lChillSupplyNodeNum).TempMin) {
                        if ((DataLoopNode::Node(lChillReturnNodeNum).Temp - DataLoopNode::Node(lChillSupplyNodeNum).TempMin) >
                            DataPlant::DeltaTempTol) {
                            lChillSupplyTemp = DataLoopNode::Node(lChillSupplyNodeNum).TempMin;
                            ChillDeltaTemp = DataLoopNode::Node(lChillReturnNodeNum).Temp - lChillSupplyTemp;
                            lCoolingLoad = lChillWaterMassFlowRate * Cp_CW * ChillDeltaTemp;
                        } else {
                            lChillSupplyTemp = DataLoopNode::Node(lChillReturnNodeNum).Temp;
                            ChillDeltaTemp = DataLoopNode::Node(lChillReturnNodeNum).Temp - lChillSupplyTemp;
                            lCoolingLoad = lChillWaterMassFlowRate * Cp_CW * ChillDeltaTemp;
                        }
                    }

                    // Checks Coolingload on the basis of the machine limits.
                    if (lCoolingLoad > std::abs(MyLoad)) {
                        if (lChillWaterMassFlowRate > DataBranchAirLoopPlant::MassFlowTolerance) {
                            lCoolingLoad = std::abs(MyLoad);
                            ChillDeltaTemp = lCoolingLoad / lChillWaterMassFlowRate / Cp_CW;
                            lChillSupplyTemp = DataLoopNode::Node(lChillReturnNodeNum).Temp - ChillDeltaTemp;
                        } else {
                            lChillSupplyTemp = DataLoopNode::Node(lChillReturnNodeNum).Temp;
                            ChillDeltaTemp = DataLoopNode::Node(lChillReturnNodeNum).Temp - lChillSupplyTemp;
                            lCoolingLoad = lChillWaterMassFlowRate * Cp_CW * ChillDeltaTemp;
                        }
                    }
                }
            }

            // Calculate operating part load ratio for cooling
            PartLoadRat = min(std::abs(MyLoad) / lAvailableCoolingCapacity, lMaxPartLoadRat);
            PartLoadRat = max(lMinPartLoadRat, PartLoadRat);

            if (lAvailableCoolingCapacity > 0.0) {
                if (std::abs(MyLoad) / lAvailableCoolingCapacity < lMinPartLoadRat) {
                    lCoolPartLoadRatio = MyLoad / lAvailableCoolingCapacity;
                } else {
                    lCoolPartLoadRatio = PartLoadRat;
                }
            } else { // Else if AvailableCoolingCapacity < 0.0
                lCoolPartLoadRatio = 0.0;
            }

            // calculate the fraction of the time period that the chiller would be running
            // use maximum from heating and cooling sides
            if (lCoolPartLoadRatio < lMinPartLoadRat || lHeatPartLoadRatio < lMinPartLoadRat) {
                lFractionOfPeriodRunning = min(1.0, max(lHeatPartLoadRatio, lCoolPartLoadRatio) / lMinPartLoadRat);
            } else {
                lFractionOfPeriodRunning = 1.0;
            }

            // Calculate thermal energy consumption for cooling
            // Thermal Energy used for cooling availCap * TeFIR * TeFIR-FT * TeFIR-FPLR
            lCoolThermalEnergyUseRate = lAvailableCoolingCapacity * lThermalEnergyCoolRatio *
                                        CurveManager::CurveValue(state, lThermalEnergyCoolFTCurve, lChillSupplyTemp, calcCondTemp) *
                                        CurveManager::CurveValue(state, lThermalEnergyCoolFPLRCurve, lCoolPartLoadRatio) * lFractionOfPeriodRunning;

            // Calculate electric parasitics used
            // based on nominal capacity, not available capacity,
            // electric used for cooling nomCap * %OP * EIR * EIR-FT * EIR-FPLR
            lCoolElectricPower = lNomCoolingCap * lElecCoolRatio * lFractionOfPeriodRunning *
                                 CurveManager::CurveValue(state, lElecCoolFTCurve, lChillSupplyTemp, calcCondTemp) *
                                 CurveManager::CurveValue(state, lElecCoolFPLRCurve, lCoolPartLoadRatio);

            // determine conderser load which is cooling load plus the
            // ThermalEnergy used for cooling plus
            // the electricity used
            lTowerLoad = lCoolingLoad + lCoolThermalEnergyUseRate / lThermalEnergyHeatRatio + lCoolElectricPower;

            lExhaustInTemp = DataLoopNode::Node(lExhaustAirInletNodeNum).Temp;
            lExhaustInFlow = DataLoopNode::Node(lExhaustAirInletNodeNum).MassFlowRate;
            CpAir = Psychrometrics::PsyCpAirFnW(lExhaustAirHumRat);
            lExhHeatRecPotentialCool = lExhaustInFlow * CpAir * (lExhaustInTemp - AbsLeavingTemp);
            // If Microturbine Exhaust temperature and flow rate is not sufficient to run the chiller, then chiller will not run
            // lCoolThermalEnergyUseRate , lTowerLoad and  lCoolElectricPower will be set to 0.0

            if (lExhHeatRecPotentialCool < lCoolThermalEnergyUseRate) {
                if (this->ExhTempLTAbsLeavingTempIndex == 0) {
                    ShowWarningError("ChillerHeater:Absorption:DoubleEffect \"" + this->Name + "\"");
                    ShowContinueError(
                        "...Exhaust temperature and flow input from Micro Turbine is not sufficient during cooling to run the chiller ");
                    ShowContinueError("...Value of Exhaust air inlet temp =" + General::TrimSigDigits(lExhaustInTemp, 4) + " C.");
                    ShowContinueError("... and Exhaust air flow rate of " + General::TrimSigDigits(lExhaustInFlow, 2) + " kg/s.");
                    ShowContinueError("...Value of minimum absorber leaving temp =" + General::TrimSigDigits(AbsLeavingTemp, 4) + " C.");
                    ShowContinueError("...Either increase the Exhaust temperature (min required = 350 C )  or flow or both of Micro Turbine to meet "
                                      "the min available potential criteria.");
                    ShowContinueErrorTimeStamp("... Simulation will continue.");
                }
                ShowRecurringWarningErrorAtEnd(
                    "ChillerHeater:Absorption:DoubleEffect \"" + this->Name +
                        "\": Exhaust temperature from Micro Turbine is not sufficient to run the chiller during cooling warning continues...",
                    this->ExhTempLTAbsLeavingTempIndex,
                    lExhaustInTemp,
                    AbsLeavingTemp);
                // If exhaust is not available, it means the avilable thermal energy is 0.0 and Chiller is not available
                lCoolThermalEnergyUseRate = 0.0;
                lTowerLoad = 0.0;
                lCoolElectricPower = 0.0;
                lChillSupplyTemp = lChillReturnTemp;
                lCondSupplyTemp = lCondReturnTemp;
                lFractionOfPeriodRunning = min(1.0, max(lHeatPartLoadRatio, lCoolPartLoadRatio) / lMinPartLoadRat);
            }
            // for water cooled condenser make sure enough flow rate
            // for air cooled condenser just set supply to return temperature
            if (lIsWaterCooled) {
                if (lCondWaterMassFlowRate > DataBranchAirLoopPlant::MassFlowTolerance) {
                    lCondSupplyTemp = lCondReturnTemp + lTowerLoad / (lCondWaterMassFlowRate * Cp_CD);
                } else {
                    ShowSevereError("CalcExhaustAbsorberChillerModel: Condenser flow = 0, for Exhaust Absorber Chiller=" + this->Name);
                    ShowContinueErrorTimeStamp("");
                    ShowFatalError("Program Terminates due to previous error condition.");
                }
            } else {
                lCondSupplyTemp = lCondReturnTemp; // if air cooled condenser just set supply and return to same temperature
            }

            // save the condenser water supply temperature for next iteration if that is used in lookup
            // and if capacity is large enough error than report problem
            this->oldCondSupplyTemp = lCondSupplyTemp;
            if (!lIsEnterCondensTemp) {
                // calculate the fraction of the estimated error between the capacity based on the previous
                // iteration's value of condenser supply temperature and the actual calculated condenser supply
                // temperature.  If this becomes too common then may need to iterate a solution instead of
                // relying on previous iteration method.
                revisedEstimateAvailCap = lNomCoolingCap * CurveManager::CurveValue(state, lCoolCapFTCurve, ChillSupplySetPointTemp, lCondSupplyTemp);
                if (revisedEstimateAvailCap > 0.0) {
                    errorAvailCap = std::abs((revisedEstimateAvailCap - lAvailableCoolingCapacity) / revisedEstimateAvailCap);
                    if (errorAvailCap > 0.05) { // if more than 5% error in estimate
                        ShowRecurringWarningErrorAtEnd("ExhaustAbsorberChillerModel:\"" + this->Name + "\", poor Condenser Supply Estimate",
                                                       this->CondErrCount,
                                                       errorAvailCap,
                                                       errorAvailCap);
                    }
                }
            }
        } // IF(MyLoad>=0 .OR. .NOT. RunFlag)
        // Write into the Report Variables except for nodes
        this->CoolingLoad = lCoolingLoad;
        this->TowerLoad = lTowerLoad;
        this->CoolThermalEnergyUseRate = lCoolThermalEnergyUseRate;
        this->CoolElectricPower = lCoolElectricPower;
        this->CondReturnTemp = lCondReturnTemp;
        this->ChillReturnTemp = lChillReturnTemp;
        this->CondSupplyTemp = lCondSupplyTemp;
        this->ChillSupplyTemp = lChillSupplyTemp;
        this->ChillWaterFlowRate = lChillWaterMassFlowRate;
        this->CondWaterFlowRate = lCondWaterMassFlowRate;
        this->CoolPartLoadRatio = lCoolPartLoadRatio;
        this->CoolingCapacity = lAvailableCoolingCapacity;
        this->FractionOfPeriodRunning = lFractionOfPeriodRunning;
        this->ExhaustInTemp = lExhaustInTemp;
        this->ExhaustInFlow = lExhaustInFlow;
        this->ExhHeatRecPotentialCool = lExhHeatRecPotentialCool;

        // write the combined heating and cooling ThermalEnergy used and electric used
        this->ThermalEnergyUseRate = lCoolThermalEnergyUseRate + lHeatThermalEnergyUseRate;
        this->ElectricPower = lCoolElectricPower + lHeatElectricPower;
    }

    void ExhaustAbsorberSpecs::calcHeater(EnergyPlusData &state, Real64 &MyLoad, bool RunFlag)
    {

        // SUBROUTINE INFORMATION:
        //       AUTHOR         Jason Glazer and Michael J. Witte
        //       DATE WRITTEN   March 2001
        //       MODIFIED       Mahabir Bhandari, ORNL, Aug 2011, modified to accomodate exhaust fired double effect absorption chiller
        //       RE-ENGINEERED  na

        // PURPOSE OF THIS SUBROUTINE:
        // Simulate a Exhaust fired (Exhaust consuming) absorption chiller using
        // curves and inputs similar to DOE-2.1e

        // METHODOLOGY EMPLOYED:
        // Curve fit of performance data

        // REFERENCES:
        // 1.  DOE-2.1e Supplement and source code
        // 2.  CoolTools GasMod work

        // Locals
        // SUBROUTINE ARGUMENT DEFINITIONS:
        // FlowLock = 0  if mass flow rates may be changed by loop components
        // FlowLock = 1  if mass flow rates may not be changed by loop components
        // FlowLock = 2  if overloaded and mass flow rates has changed to a small amount and Tout drops
        //                 below Setpoint

        // SUBROUTINE PARAMETER DEFINITIONS:
        Real64 const AbsLeavingTemp(176.667); // C - Minimum temperature leaving the Chiller absorber (350 F)
        static std::string const RoutineName("CalcExhaustAbsorberHeaterModel");

        // SUBROUTINE LOCAL VARIABLE DECLARATIONS:
        // Local copies of ExhaustAbsorberSpecs Type
        // all variables that are local copies of data structure
        // variables are prefaced with an "l" for local.
        Real64 lNomCoolingCap;            // W - design nominal capacity of Absorber
        Real64 lNomHeatCoolRatio;         // ratio of heating to cooling capacity
        Real64 lThermalEnergyHeatRatio;   // ratio of ThermalEnergy input to heating output
        Real64 lElecHeatRatio;            // ratio of electricity input to heating output
        int lHeatReturnNodeNum;           // absorber hot water inlet node number, water side
        int lHeatSupplyNodeNum;           // absorber hot water outlet node number, water side
        Real64 lMinPartLoadRat;           // min allowed operating frac full load
        Real64 lMaxPartLoadRat;           // max allowed operating frac full load
        int lHeatCapFCoolCurve;           // Heating Capacity Function of Cooling Capacity Curve
        int lThermalEnergyHeatFHPLRCurve; // ThermalEnergy Input to heat output ratio during heating only function
        // Local copies of ExhaustAbsorberReportVars Type
        Real64 lHeatingLoad(0.0); // heating load on the chiller
        // Real64 lHeatingEnergy( 0.0 ); // heating energy
        // Real64 lThermalEnergyUseRate( 0.0 ); // instantaneous use of Thermal Energy for period
        // Real64 lThermalEnergy( 0.0 ); // variable to track total Thermal Energy used for a period (reference only)
        Real64 lCoolThermalEnergyUseRate(0.0); // instantaneous use of thermal energy for period for cooling
        Real64 lHeatThermalEnergyUseRate(0.0); // instantaneous use of thermal energy for period for heating
        Real64 lCoolElectricPower(0.0);        // parasitic electric power used  for cooling
        Real64 lHeatElectricPower(0.0);        // parasitic electric power used  for heating
        Real64 lHotWaterReturnTemp(0.0);       // reporting: hot water return (inlet) temperature
        Real64 lHotWaterSupplyTemp(0.0);       // reporting: hot water supply (outlet) temperature
        Real64 lHotWaterMassFlowRate(0.0);     // reporting: hot water mass flow rate
        Real64 lCoolPartLoadRatio(0.0);        // operating part load ratio (load/capacity for cooling)
        Real64 lHeatPartLoadRatio(0.0);        // operating part load ratio (load/capacity for heating)
        Real64 lAvailableHeatingCapacity(0.0); // current heating capacity
        Real64 lFractionOfPeriodRunning(0.0);
        Real64 lExhaustInTemp(0.0);           // Exhaust inlet temperature
        Real64 lExhaustInFlow(0.0);           // Exhaust inlet flow rate
        Real64 lExhHeatRecPotentialHeat(0.0); // Exhaust heat recovery potential
        Real64 lExhaustAirHumRat(0.0);
        // other local variables
        Real64 HeatDeltaTemp(0.0); // hot water temperature difference
        Real64 HeatSupplySetPointTemp(0.0);
        int LoopNum;
        int LoopSideNum;
        Real64 Cp_HW; // local fluid specific heat for hot water
        Real64 CpAir;
        int lExhaustAirInletNodeNum; // Combustion Air Inlet Node number

        // set node values to data structure values for nodes

        lHeatReturnNodeNum = this->HeatReturnNodeNum;
        lHeatSupplyNodeNum = this->HeatSupplyNodeNum;
        lExhaustAirInletNodeNum = this->ExhaustAirInletNodeNum;

        // set local copies of data from rest of input structure

        lNomCoolingCap = this->NomCoolingCap;
        lNomHeatCoolRatio = this->NomHeatCoolRatio;
        lThermalEnergyHeatRatio = this->ThermalEnergyHeatRatio;
        lElecHeatRatio = this->ElecHeatRatio;
        lMinPartLoadRat = this->MinPartLoadRat;
        lMaxPartLoadRat = this->MaxPartLoadRat;
        lHeatCapFCoolCurve = this->HeatCapFCoolCurve;
        lThermalEnergyHeatFHPLRCurve = this->ThermalEnergyHeatFHPLRCurve;
        LoopNum = this->HWLoopNum;
        LoopSideNum = this->HWLoopSideNum;

        Cp_HW = FluidProperties::GetSpecificHeatGlycol(
            DataPlant::PlantLoop(LoopNum).FluidName, lHotWaterReturnTemp, DataPlant::PlantLoop(LoopNum).FluidIndex, RoutineName);

        lCoolElectricPower = this->CoolElectricPower;
        lCoolThermalEnergyUseRate = this->CoolThermalEnergyUseRate;
        lCoolPartLoadRatio = this->CoolPartLoadRatio;

        // initialize entering conditions
        lHotWaterReturnTemp = DataLoopNode::Node(lHeatReturnNodeNum).Temp;
        lHotWaterMassFlowRate = DataLoopNode::Node(lHeatReturnNodeNum).MassFlowRate;
        {
            auto const SELECT_CASE_var(DataPlant::PlantLoop(LoopNum).LoopDemandCalcScheme);
            if (SELECT_CASE_var == DataPlant::SingleSetPoint) {
                HeatSupplySetPointTemp = DataLoopNode::Node(lHeatSupplyNodeNum).TempSetPoint;
            } else if (SELECT_CASE_var == DataPlant::DualSetPointDeadBand) {
                HeatSupplySetPointTemp = DataLoopNode::Node(lHeatSupplyNodeNum).TempSetPointLo;
            } else {
                assert(false);
            }
        }
        HeatDeltaTemp = std::abs(lHotWaterReturnTemp - HeatSupplySetPointTemp);

        // If no loop demand or Absorber OFF, return
        // will need to modify when absorber can act as a boiler
        if (MyLoad <= 0 || !RunFlag) {
            // set node temperatures
            lHotWaterSupplyTemp = lHotWaterReturnTemp;
            lFractionOfPeriodRunning = min(1.0, max(lHeatPartLoadRatio, lCoolPartLoadRatio) / lMinPartLoadRat);
        } else {

            // Determine available heating capacity using the current cooling load
            lAvailableHeatingCapacity = this->NomHeatCoolRatio * this->NomCoolingCap *
                                        CurveManager::CurveValue(state, lHeatCapFCoolCurve, (this->CoolingLoad / this->NomCoolingCap));

            // Calculate current load for heating
            MyLoad = sign(max(std::abs(MyLoad), this->HeatingCapacity * lMinPartLoadRat), MyLoad);
            MyLoad = sign(min(std::abs(MyLoad), this->HeatingCapacity * lMaxPartLoadRat), MyLoad);

            // Determine the following variables depending on if the flow has been set in
            // the nodes (flowlock=1 to 2) or if the amount of load is still be determined (flowlock=0)
            //    chilled water flow,
            //    cooling load taken by the chiller, and
            //    supply temperature
            {
                auto const SELECT_CASE_var(DataPlant::PlantLoop(LoopNum).LoopSide(LoopSideNum).FlowLock);
                if (SELECT_CASE_var == 0) { // mass flow rates may be changed by loop components
                    lHeatingLoad = std::abs(MyLoad);
                    if (HeatDeltaTemp != 0) {
                        lHotWaterMassFlowRate = std::abs(lHeatingLoad / (Cp_HW * HeatDeltaTemp));

                        PlantUtilities::SetComponentFlowRate(lHotWaterMassFlowRate,
                                                             this->HeatReturnNodeNum,
                                                             this->HeatSupplyNodeNum,
                                                             this->HWLoopNum,
                                                             this->HWLoopSideNum,
                                                             this->HWBranchNum,
                                                             this->HWCompNum);

                    } else {
                        lHotWaterMassFlowRate = 0.0;
                        ShowRecurringWarningErrorAtEnd("ExhaustAbsorberChillerModel:Heating\"" + this->Name +
                                                           "\", DeltaTemp = 0 in mass flow calculation",
                                                       this->DeltaTempHeatErrCount);
                    }
                    lHotWaterSupplyTemp = HeatSupplySetPointTemp;
                } else if (SELECT_CASE_var == 1) { // mass flow rates may not be changed by loop components
                    lHotWaterSupplyTemp = HeatSupplySetPointTemp;
                    lHeatingLoad = std::abs(lHotWaterMassFlowRate * Cp_HW * HeatDeltaTemp);

                    // DSU this "2" is not a real state for flowLock
                } else if (SELECT_CASE_var ==
                           2) { // chiller is underloaded and mass flow rates has changed to a small amount and Tout drops below Setpoint

                    // MJW 07MAR01 Borrow logic from steam absorption module
                    // The following conditional statements are made to avoid extremely small EvapMdot
                    // & unreasonable EvapOutletTemp due to overloading.
                    // Avoid 'divide by zero' due to small EvapMdot
                    if (lHotWaterMassFlowRate < DataBranchAirLoopPlant::MassFlowTolerance) {
                        HeatDeltaTemp = 0.0;
                    } else {
                        HeatDeltaTemp = std::abs(MyLoad) / (Cp_HW * lHotWaterMassFlowRate);
                    }
                    lHotWaterSupplyTemp = lHotWaterReturnTemp + HeatDeltaTemp;

                    lHeatingLoad = std::abs(lHotWaterMassFlowRate * Cp_HW * HeatDeltaTemp);
                }
            }

            // Calculate operating part load ratio for cooling
            lHeatPartLoadRatio = lHeatingLoad / lAvailableHeatingCapacity;

            // Calculate ThermalEnergy consumption for heating
            // ThermalEnergy used for heating availCap * HIR * HIR-FT * HIR-FPLR

            lHeatThermalEnergyUseRate =
                lAvailableHeatingCapacity * lThermalEnergyHeatRatio * CurveManager::CurveValue(state, lThermalEnergyHeatFHPLRCurve, lHeatPartLoadRatio);

            // calculate the fraction of the time period that the chiller would be running
            // use maximum from heating and cooling sides
            lFractionOfPeriodRunning = min(1.0, max(lHeatPartLoadRatio, lCoolPartLoadRatio) / lMinPartLoadRat);

            // Calculate electric parasitics used
            // for heating based on nominal capacity not available capacity
            lHeatElectricPower = lNomCoolingCap * lNomHeatCoolRatio * lElecHeatRatio * lFractionOfPeriodRunning;
            // Coodinate electric parasitics for heating and cooling to avoid double counting
            // Total electric is the max of heating electric or cooling electric
            // If heating electric is greater, leave cooling electric and subtract if off of heating elec
            // If cooling electric is greater, set heating electric to zero

            lExhaustInTemp = DataLoopNode::Node(lExhaustAirInletNodeNum).Temp;
            lExhaustInFlow = DataLoopNode::Node(lExhaustAirInletNodeNum).MassFlowRate;
            CpAir = Psychrometrics::PsyCpAirFnW(lExhaustAirHumRat);
            lExhHeatRecPotentialHeat = lExhaustInFlow * CpAir * (lExhaustInTemp - AbsLeavingTemp);
            if (lExhHeatRecPotentialHeat < lHeatThermalEnergyUseRate) {
                if (this->ExhTempLTAbsLeavingHeatingTempIndex == 0) {
                    ShowWarningError("ChillerHeater:Absorption:DoubleEffect \"" + this->Name + "\"");
                    ShowContinueError(
                        "...Exhaust temperature and flow input from Micro Turbine is not sufficient to run the chiller during heating .");
                    ShowContinueError("...Value of Exhaust air inlet temp =" + General::TrimSigDigits(lExhaustInTemp, 4) + " C.");
                    ShowContinueError("... and Exhaust air flow rate of " + General::TrimSigDigits(lExhaustInFlow, 2) + " kg/s.");
                    ShowContinueError("...Value of minimum absorber leaving temp =" + General::TrimSigDigits(AbsLeavingTemp, 4) + " C.");
                    ShowContinueError("...Either increase the Exhaust temperature (min required = 350 C  )  or flow or both of Micro Turbine to meet "
                                      "the min available potential criteria.");
                    ShowContinueErrorTimeStamp("... Simulation will continue.");
                }
                ShowRecurringWarningErrorAtEnd(
                    "ChillerHeater:Absorption:DoubleEffect \"" + this->Name +
                        "\": Exhaust temperature from Micro Turbine is not sufficient to run the chiller during heating warning continues...",
                    this->ExhTempLTAbsLeavingHeatingTempIndex,
                    lExhaustInTemp,
                    AbsLeavingTemp);
                // If exhaust is not available, it means the avilable thermal energy is 0.0 and Chiller is not available
                lHeatThermalEnergyUseRate = 0.0;
                lHeatElectricPower = 0.0;
                lHotWaterSupplyTemp = lHotWaterReturnTemp;
                lFractionOfPeriodRunning = min(1.0, max(lHeatPartLoadRatio, lCoolPartLoadRatio) / lMinPartLoadRat);
            }

            if (lHeatElectricPower <= lCoolElectricPower) {
                lHeatElectricPower = 0.0;
            } else {
                lHeatElectricPower -= lCoolElectricPower;
            }

        } // IF(MyLoad==0 .OR. .NOT. RunFlag)
        // Write into the Report Variables except for nodes
        this->HeatingLoad = lHeatingLoad;
        this->HeatThermalEnergyUseRate = lHeatThermalEnergyUseRate;
        this->HeatElectricPower = lHeatElectricPower;
        this->HotWaterReturnTemp = lHotWaterReturnTemp;
        this->HotWaterSupplyTemp = lHotWaterSupplyTemp;
        this->HotWaterFlowRate = lHotWaterMassFlowRate;
        this->HeatPartLoadRatio = lHeatPartLoadRatio;
        this->HeatingCapacity = lAvailableHeatingCapacity;
        this->FractionOfPeriodRunning = lFractionOfPeriodRunning;

        // write the combined heating and cooling ThermalEnergy used and electric used
        this->ThermalEnergyUseRate = lCoolThermalEnergyUseRate + lHeatThermalEnergyUseRate;
        this->ElectricPower = lCoolElectricPower + lHeatElectricPower;
        this->ExhaustInTemp = lExhaustInTemp;
        this->ExhaustInFlow = lExhaustInFlow;
        this->ExhHeatRecPotentialHeat = lExhHeatRecPotentialHeat;
    }

    void ExhaustAbsorberSpecs::updateCoolRecords(Real64 MyLoad, bool RunFlag)
    {

        // SUBROUTINE INFORMATION:
        //       AUTHOR         Jason Glazer
        //       DATE WRITTEN   March 2001

        // PURPOSE OF THIS SUBROUTINE:
        // reporting

        // SUBROUTINE LOCAL VARIABLE DECLARATIONS:
        int lChillReturnNodeNum;     // Node number on the inlet side of the plant
        int lChillSupplyNodeNum;     // Node number on the outlet side of the plant
        int lCondReturnNodeNum;      // Node number on the inlet side of the condenser
        int lCondSupplyNodeNum;      // Node number on the outlet side of the condenser
        int lExhaustAirInletNodeNum; // Node number on the inlet side of the plant
        Real64 RptConstant;

        lChillReturnNodeNum = this->ChillReturnNodeNum;
        lChillSupplyNodeNum = this->ChillSupplyNodeNum;
        lCondReturnNodeNum = this->CondReturnNodeNum;
        lCondSupplyNodeNum = this->CondSupplyNodeNum;

        lExhaustAirInletNodeNum = this->ExhaustAirInletNodeNum;
        if (MyLoad == 0 || !RunFlag) {
            DataLoopNode::Node(lChillSupplyNodeNum).Temp = DataLoopNode::Node(lChillReturnNodeNum).Temp;
            if (this->isWaterCooled) {
                DataLoopNode::Node(lCondSupplyNodeNum).Temp = DataLoopNode::Node(lCondReturnNodeNum).Temp;
            }
            DataLoopNode::Node(lExhaustAirInletNodeNum).Temp = DataLoopNode::Node(lExhaustAirInletNodeNum).Temp;
            DataLoopNode::Node(lExhaustAirInletNodeNum).MassFlowRate = this->ExhaustInFlow;
        } else {
            DataLoopNode::Node(lChillSupplyNodeNum).Temp = this->ChillSupplyTemp;
            if (this->isWaterCooled) {
                DataLoopNode::Node(lCondSupplyNodeNum).Temp = this->CondSupplyTemp;
            }
            DataLoopNode::Node(lExhaustAirInletNodeNum).Temp = this->ExhaustInTemp;
            DataLoopNode::Node(lExhaustAirInletNodeNum).MassFlowRate = this->ExhaustInFlow;
        }

        // convert power to energy and instantaneous use to use over the time step
        RptConstant = DataHVACGlobals::TimeStepSys * DataGlobals::SecInHour;
        this->CoolingEnergy = this->CoolingLoad * RptConstant;
        this->TowerEnergy = this->TowerLoad * RptConstant;
        this->ThermalEnergy = this->ThermalEnergyUseRate * RptConstant;
        this->CoolThermalEnergy = this->CoolThermalEnergyUseRate * RptConstant;
        this->ElectricEnergy = this->ElectricPower * RptConstant;
        this->CoolElectricEnergy = this->CoolElectricPower * RptConstant;
        if (this->CoolThermalEnergyUseRate != 0.0) {
            this->ThermalEnergyCOP = this->CoolingLoad / this->CoolThermalEnergyUseRate;
        } else {
            this->ThermalEnergyCOP = 0.0;
        }
    }

    void ExhaustAbsorberSpecs::updateHeatRecords(Real64 MyLoad, bool RunFlag)
    {

        // SUBROUTINE INFORMATION:
        //       AUTHOR         Jason Glazer
        //       DATE WRITTEN   March 2001

        // PURPOSE OF THIS SUBROUTINE:
        // reporting

        // SUBROUTINE LOCAL VARIABLE DECLARATIONS:
        int lHeatReturnNodeNum; // absorber steam inlet node number, water side
        int lHeatSupplyNodeNum; // absorber steam outlet node number, water side
        Real64 RptConstant;

        lHeatReturnNodeNum = this->HeatReturnNodeNum;
        lHeatSupplyNodeNum = this->HeatSupplyNodeNum;

        if (MyLoad == 0 || !RunFlag) {
            DataLoopNode::Node(lHeatSupplyNodeNum).Temp = DataLoopNode::Node(lHeatReturnNodeNum).Temp;
        } else {
            DataLoopNode::Node(lHeatSupplyNodeNum).Temp = this->HotWaterSupplyTemp;
        }

        // convert power to energy and instantaneous use to use over the time step
        RptConstant = DataHVACGlobals::TimeStepSys * DataGlobals::SecInHour;
        this->HeatingEnergy = this->HeatingLoad * RptConstant;
        this->ThermalEnergy = this->ThermalEnergyUseRate * RptConstant;
        this->HeatThermalEnergy = this->HeatThermalEnergyUseRate * RptConstant;
        this->ElectricEnergy = this->ElectricPower * RptConstant;
        this->HeatElectricEnergy = this->HeatElectricPower * RptConstant;
    }

} // namespace ChillerExhaustAbsorption

} // namespace EnergyPlus<|MERGE_RESOLUTION|>--- conflicted
+++ resolved
@@ -116,21 +116,12 @@
     PlantComponent *ExhaustAbsorberSpecs::factory(EnergyPlusData &state, std::string const &objectName)
     {
         // Process the input data if it hasn't been done already
-<<<<<<< HEAD
         if (state.dataChillerExhaustAbsorption->Sim_GetInput) {
             GetExhaustAbsorberInput(state);
             state.dataChillerExhaustAbsorption->Sim_GetInput = false;
         }
         // Now look for this particular pipe in the list
         for (auto &comp : state.dataChillerExhaustAbsorption->ExhaustAbsorber) {
-=======
-        if (state.dataChillerExhaustAbsorption.Sim_GetInput) {
-            GetExhaustAbsorberInput(state, state.dataChillerExhaustAbsorption);
-            state.dataChillerExhaustAbsorption.Sim_GetInput = false;
-        }
-        // Now look for this particular pipe in the list
-        for (auto &comp : state.dataChillerExhaustAbsorption.ExhaustAbsorber) {
->>>>>>> dcd039da
             if (comp.Name == objectName) {
                 return &comp;
             }
@@ -151,20 +142,12 @@
         // Match inlet node name of calling branch to determine if this call is for heating or cooling
         if (BranchInletNodeNum == this->ChillReturnNodeNum) { // Operate as chiller
             this->InCoolingMode = RunFlag != 0;
-<<<<<<< HEAD
             this->initialize(state);
-=======
-            this->initialize(state.dataBranchInputManager);
->>>>>>> dcd039da
             this->calcChiller(state, CurLoad);
             this->updateCoolRecords(CurLoad, RunFlag);
         } else if (BranchInletNodeNum == this->HeatReturnNodeNum) { // Operate as heater
             this->InHeatingMode = RunFlag != 0;
-<<<<<<< HEAD
             this->initialize(state);
-=======
-            this->initialize(state.dataBranchInputManager);
->>>>>>> dcd039da
             this->calcHeater(state, CurLoad, RunFlag);
             this->updateHeatRecords(CurLoad, RunFlag);
         } else if (BranchInletNodeNum == this->CondReturnNodeNum) { // called from condenser loop
@@ -242,11 +225,7 @@
         TempDesCondIn = this->TempDesCondReturn;
     }
 
-<<<<<<< HEAD
     void GetExhaustAbsorberInput(EnergyPlusData &state)
-=======
-    void GetExhaustAbsorberInput(EnergyPlusData &state, ChillerExhaustAbsorptionData &chillers)
->>>>>>> dcd039da
     {
         // SUBROUTINE INFORMATION:
         //       AUTHOR:          Jason Glazer
