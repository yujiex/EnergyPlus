--- conflicted
+++ resolved
@@ -89,15 +89,9 @@
     state->dataSize->CurZoneEqNum = 0;
     state->dataSize->CurSysNum = 0;
     state->dataSize->CurOASysNum = 0;
-<<<<<<< HEAD
      state->dataHeatRecovery->NumHeatExchangers = 1;
     state->dataHeatRecovery->ExchCond.allocate( state->dataHeatRecovery->NumHeatExchangers);
-    Node.allocate(4);
-=======
-    NumHeatExchangers = 1;
-    ExchCond.allocate(NumHeatExchangers);
     state->dataLoopNodes->Node.allocate(4);
->>>>>>> 23ee3fd0
     state->dataEnvrn->OutBaroPress = 101325.0;
 
     int ExchNum = 1;
@@ -117,85 +111,52 @@
     state->dataSize->CurSysNum = 0;
     state->dataSize->CurOASysNum = 0;
 
-<<<<<<< HEAD
-     state->dataHeatRecovery->ExchCond(ExchNum).NomSupAirVolFlow = 1.0;
-     state->dataHeatRecovery->ExchCond(ExchNum).SupInMassFlow = 1.0;
-     state->dataHeatRecovery->ExchCond(ExchNum).SecInMassFlow = 1.0;
-     state->dataHeatRecovery->ExchCond(ExchNum).SupInletNode = 1;
-     state->dataHeatRecovery->ExchCond(ExchNum).SupOutletNode = 2;
-     state->dataHeatRecovery->ExchCond(ExchNum).SecInletNode = 3;
-     state->dataHeatRecovery->ExchCond(ExchNum).SecOutletNode = 4;
-     state->dataHeatRecovery->ExchCond(ExchNum).SchedPtr = -1;
-     state->dataHeatRecovery->ExchCond(ExchNum).HeatEffectSensible75 = 0.75;
-     state->dataHeatRecovery->ExchCond(ExchNum).HeatEffectSensible100 = 0.75;
-     state->dataHeatRecovery->ExchCond(ExchNum).HeatEffectLatent75 = 0.0;
-     state->dataHeatRecovery->ExchCond(ExchNum).HeatEffectLatent100 = 0.0;
-     state->dataHeatRecovery->ExchCond(ExchNum).CoolEffectSensible75 = 0.75;
-     state->dataHeatRecovery->ExchCond(ExchNum).CoolEffectSensible100 = 0.75;
-     state->dataHeatRecovery->ExchCond(ExchNum).CoolEffectLatent75 = 0.0;
-     state->dataHeatRecovery->ExchCond(ExchNum).CoolEffectLatent100 = 0.0;
-
-     state->dataHeatRecovery->ExchCond(ExchNum).Name = "Test Heat Recovery 1";
-     state->dataHeatRecovery->ExchCond(ExchNum).ExchTypeNum = HX_AIRTOAIR_GENERIC;
-     state->dataHeatRecovery->ExchCond(ExchNum).SupInTemp = 24.0;
-     state->dataHeatRecovery->ExchCond(ExchNum).SecInTemp = 15.0;
-     state->dataHeatRecovery->ExchCond(ExchNum).SupInHumRat = 0.01;
-     state->dataHeatRecovery->ExchCond(ExchNum).SecInHumRat = 0.01;
-     state->dataHeatRecovery->ExchCond(ExchNum).SupInEnth = PsyHFnTdbW( state->dataHeatRecovery->ExchCond(ExchNum).SupInTemp,  state->dataHeatRecovery->ExchCond(ExchNum).SupInHumRat);
-     state->dataHeatRecovery->ExchCond(ExchNum).SecInEnth = PsyHFnTdbW( state->dataHeatRecovery->ExchCond(ExchNum).SecInTemp,  state->dataHeatRecovery->ExchCond(ExchNum).SecInHumRat);
-    Node( state->dataHeatRecovery->ExchCond(ExchNum).SupInletNode).Temp =  state->dataHeatRecovery->ExchCond(ExchNum).SupInTemp;
-    Node( state->dataHeatRecovery->ExchCond(ExchNum).SecInletNode).Temp =  state->dataHeatRecovery->ExchCond(ExchNum).SecInTemp;
-    Node( state->dataHeatRecovery->ExchCond(ExchNum).SupInletNode).HumRat =  state->dataHeatRecovery->ExchCond(ExchNum).SupInHumRat;
-    Node( state->dataHeatRecovery->ExchCond(ExchNum).SecInletNode).HumRat =  state->dataHeatRecovery->ExchCond(ExchNum).SecInHumRat;
-    Node( state->dataHeatRecovery->ExchCond(ExchNum).SupInletNode).Enthalpy =  state->dataHeatRecovery->ExchCond(ExchNum).SupInEnth;
-    Node( state->dataHeatRecovery->ExchCond(ExchNum).SecInletNode).Enthalpy =  state->dataHeatRecovery->ExchCond(ExchNum).SecInEnth;
-    Node( state->dataHeatRecovery->ExchCond(ExchNum).SupInletNode).MassFlowRate =  state->dataHeatRecovery->ExchCond(ExchNum).SupInMassFlow;
-    Node( state->dataHeatRecovery->ExchCond(ExchNum).SecInletNode).MassFlowRate =  state->dataHeatRecovery->ExchCond(ExchNum).SecInMassFlow;
-
-    state->dataHeatRecovery->HeatExchCondNumericFields.allocate(ExchNum);
-    state->dataHeatRecovery->HeatExchCondNumericFields(ExchNum).NumericFieldNames.allocate(5);
-    state->dataHeatRecovery->BalDesDehumPerfNumericFields.allocate(BalDesDehumPerfDataIndex);
-    state->dataHeatRecovery->BalDesDehumPerfNumericFields(BalDesDehumPerfDataIndex).NumericFieldNames.allocate(2);
-=======
-    ExchCond(ExchNum).NomSupAirVolFlow = 1.0;
-    ExchCond(ExchNum).SupInMassFlow = 1.0;
-    ExchCond(ExchNum).SecInMassFlow = 1.0;
-    ExchCond(ExchNum).SupInletNode = 1;
-    ExchCond(ExchNum).SupOutletNode = 2;
-    ExchCond(ExchNum).SecInletNode = 3;
-    ExchCond(ExchNum).SecOutletNode = 4;
-    ExchCond(ExchNum).SchedPtr = -1;
-    ExchCond(ExchNum).HeatEffectSensible75 = 0.75;
-    ExchCond(ExchNum).HeatEffectSensible100 = 0.75;
-    ExchCond(ExchNum).HeatEffectLatent75 = 0.0;
-    ExchCond(ExchNum).HeatEffectLatent100 = 0.0;
-    ExchCond(ExchNum).CoolEffectSensible75 = 0.75;
-    ExchCond(ExchNum).CoolEffectSensible100 = 0.75;
-    ExchCond(ExchNum).CoolEffectLatent75 = 0.0;
-    ExchCond(ExchNum).CoolEffectLatent100 = 0.0;
-
-    ExchCond(ExchNum).Name = "Test Heat Recovery 1";
-    ExchCond(ExchNum).ExchTypeNum = HX_AIRTOAIR_GENERIC;
-    ExchCond(ExchNum).SupInTemp = 24.0;
-    ExchCond(ExchNum).SecInTemp = 15.0;
-    ExchCond(ExchNum).SupInHumRat = 0.01;
-    ExchCond(ExchNum).SecInHumRat = 0.01;
-    ExchCond(ExchNum).SupInEnth = PsyHFnTdbW(ExchCond(ExchNum).SupInTemp, ExchCond(ExchNum).SupInHumRat);
-    ExchCond(ExchNum).SecInEnth = PsyHFnTdbW(ExchCond(ExchNum).SecInTemp, ExchCond(ExchNum).SecInHumRat);
-    state->dataLoopNodes->Node(ExchCond(ExchNum).SupInletNode).Temp = ExchCond(ExchNum).SupInTemp;
-    state->dataLoopNodes->Node(ExchCond(ExchNum).SecInletNode).Temp = ExchCond(ExchNum).SecInTemp;
-    state->dataLoopNodes->Node(ExchCond(ExchNum).SupInletNode).HumRat = ExchCond(ExchNum).SupInHumRat;
-    state->dataLoopNodes->Node(ExchCond(ExchNum).SecInletNode).HumRat = ExchCond(ExchNum).SecInHumRat;
-    state->dataLoopNodes->Node(ExchCond(ExchNum).SupInletNode).Enthalpy = ExchCond(ExchNum).SupInEnth;
-    state->dataLoopNodes->Node(ExchCond(ExchNum).SecInletNode).Enthalpy = ExchCond(ExchNum).SecInEnth;
-    state->dataLoopNodes->Node(ExchCond(ExchNum).SupInletNode).MassFlowRate = ExchCond(ExchNum).SupInMassFlow;
-    state->dataLoopNodes->Node(ExchCond(ExchNum).SecInletNode).MassFlowRate = ExchCond(ExchNum).SecInMassFlow;
-
-    HeatExchCondNumericFields.allocate(ExchNum);
-    HeatExchCondNumericFields(ExchNum).NumericFieldNames.allocate(5);
-    BalDesDehumPerfNumericFields.allocate(BalDesDehumPerfDataIndex);
-    BalDesDehumPerfNumericFields(BalDesDehumPerfDataIndex).NumericFieldNames.allocate(2);
->>>>>>> 23ee3fd0
+    state->dataHeatRecovery->ExchCond(ExchNum).NomSupAirVolFlow = 1.0;
+    state->dataHeatRecovery->ExchCond(ExchNum).SupInMassFlow = 1.0;
+    state->dataHeatRecovery->ExchCond(ExchNum).SecInMassFlow = 1.0;
+    state->dataHeatRecovery->ExchCond(ExchNum).SupInletNode = 1;
+    state->dataHeatRecovery->ExchCond(ExchNum).SupOutletNode = 2;
+    state->dataHeatRecovery->ExchCond(ExchNum).SecInletNode = 3;
+    state->dataHeatRecovery->ExchCond(ExchNum).SecOutletNode = 4;
+    state->dataHeatRecovery->ExchCond(ExchNum).SchedPtr = -1;
+    state->dataHeatRecovery->ExchCond(ExchNum).HeatEffectSensible75 = 0.75;
+    state->dataHeatRecovery->ExchCond(ExchNum).HeatEffectSensible100 = 0.75;
+    state->dataHeatRecovery->ExchCond(ExchNum).HeatEffectLatent75 = 0.0;
+    state->dataHeatRecovery->ExchCond(ExchNum).HeatEffectLatent100 = 0.0;
+    state->dataHeatRecovery->ExchCond(ExchNum).CoolEffectSensible75 = 0.75;
+    state->dataHeatRecovery->ExchCond(ExchNum).CoolEffectSensible100 = 0.75;
+    state->dataHeatRecovery->ExchCond(ExchNum).CoolEffectLatent75 = 0.0;
+    state->dataHeatRecovery->ExchCond(ExchNum).CoolEffectLatent100 = 0.0;
+
+    state->dataHeatRecovery->ExchCond(ExchNum).Name = "Test Heat Recovery 1";
+    state->dataHeatRecovery->ExchCond(ExchNum).ExchTypeNum = HX_AIRTOAIR_GENERIC;
+    state->dataHeatRecovery->ExchCond(ExchNum).SupInTemp = 24.0;
+    state->dataHeatRecovery->ExchCond(ExchNum).SecInTemp = 15.0;
+    state->dataHeatRecovery->ExchCond(ExchNum).SupInHumRat = 0.01;
+    state->dataHeatRecovery->ExchCond(ExchNum).SecInHumRat = 0.01;
+    state->dataHeatRecovery->ExchCond(ExchNum).SupInEnth =
+        PsyHFnTdbW(state->dataHeatRecovery->ExchCond(ExchNum).SupInTemp, state->dataHeatRecovery->ExchCond(ExchNum).SupInHumRat);
+    state->dataHeatRecovery->ExchCond(ExchNum).SecInEnth =
+        PsyHFnTdbW(state->dataHeatRecovery->ExchCond(ExchNum).SecInTemp, state->dataHeatRecovery->ExchCond(ExchNum).SecInHumRat);
+    state->dataLoopNodes->Node(state->dataHeatRecovery->ExchCond(ExchNum).SupInletNode).Temp = state->dataHeatRecovery->ExchCond(ExchNum).SupInTemp;
+    state->dataLoopNodes->Node(state->dataHeatRecovery->ExchCond(ExchNum).SecInletNode).Temp = state->dataHeatRecovery->ExchCond(ExchNum).SecInTemp;
+    state->dataLoopNodes->Node(state->dataHeatRecovery->ExchCond(ExchNum).SupInletNode).HumRat =
+         state->dataHeatRecovery->ExchCond(ExchNum).SupInHumRat;
+     state->dataLoopNodes->Node(state->dataHeatRecovery->ExchCond(ExchNum).SecInletNode).HumRat =
+         state->dataHeatRecovery->ExchCond(ExchNum).SecInHumRat;
+     state->dataLoopNodes->Node(state->dataHeatRecovery->ExchCond(ExchNum).SupInletNode).Enthalpy =
+         state->dataHeatRecovery->ExchCond(ExchNum).SupInEnth;
+     state->dataLoopNodes->Node(state->dataHeatRecovery->ExchCond(ExchNum).SecInletNode).Enthalpy =
+         state->dataHeatRecovery->ExchCond(ExchNum).SecInEnth;
+     state->dataLoopNodes->Node(state->dataHeatRecovery->ExchCond(ExchNum).SupInletNode).MassFlowRate =
+         state->dataHeatRecovery->ExchCond(ExchNum).SupInMassFlow;
+     state->dataLoopNodes->Node(state->dataHeatRecovery->ExchCond(ExchNum).SecInletNode).MassFlowRate =
+         state->dataHeatRecovery->ExchCond(ExchNum).SecInMassFlow;
+
+     state->dataHeatRecovery->HeatExchCondNumericFields.allocate(ExchNum);
+     state->dataHeatRecovery->HeatExchCondNumericFields(ExchNum).NumericFieldNames.allocate(5);
+     state->dataHeatRecovery->BalDesDehumPerfNumericFields.allocate(BalDesDehumPerfDataIndex);
+     state->dataHeatRecovery->BalDesDehumPerfNumericFields(BalDesDehumPerfDataIndex).NumericFieldNames.allocate(2);
 
     // HXUnitOn is false so expect outlet = inlet
     InitHeatRecovery(*state, ExchNum, CompanionCoilNum, 0);
@@ -205,13 +166,8 @@
     Tnode =  state->dataHeatRecovery->ExchCond(ExchNum).SupOutTemp;
     EXPECT_DOUBLE_EQ(Toutlet, Tnode);
 
-<<<<<<< HEAD
-     state->dataHeatRecovery->ExchCond(ExchNum).ControlToTemperatureSetPoint = false;
-    Node( state->dataHeatRecovery->ExchCond(ExchNum).SupOutletNode).TempSetPoint = SetPointTemp;
-=======
-    ExchCond(ExchNum).ControlToTemperatureSetPoint = false;
-    state->dataLoopNodes->Node(ExchCond(ExchNum).SupOutletNode).TempSetPoint = SetPointTemp;
->>>>>>> 23ee3fd0
+    state->dataHeatRecovery->ExchCond(ExchNum).ControlToTemperatureSetPoint = false;
+    state->dataLoopNodes->Node(state->dataHeatRecovery->ExchCond(ExchNum).SupOutletNode).TempSetPoint = SetPointTemp;
 
     // HXUnitOn is true and ControlToTemperatureSetPoint is false so expect outlet = temperature based on effectiveness
     HXUnitOn = true;
@@ -232,13 +188,8 @@
     Tnode =  state->dataHeatRecovery->ExchCond(ExchNum).SupOutTemp;
     EXPECT_DOUBLE_EQ(Toutlet, Tnode);
 
-<<<<<<< HEAD
-     state->dataHeatRecovery->ExchCond(ExchNum).ControlToTemperatureSetPoint = true;
-    Node( state->dataHeatRecovery->ExchCond(ExchNum).SupOutletNode).TempSetPoint = 19.0;
-=======
-    ExchCond(ExchNum).ControlToTemperatureSetPoint = true;
-    state->dataLoopNodes->Node(ExchCond(ExchNum).SupOutletNode).TempSetPoint = 19.0;
->>>>>>> 23ee3fd0
+    state->dataHeatRecovery->ExchCond(ExchNum).ControlToTemperatureSetPoint = true;
+    state->dataLoopNodes->Node(state->dataHeatRecovery->ExchCond(ExchNum).SupOutletNode).TempSetPoint = 19.0;
 
     // HXUnitOn is true and ControlToTemperatureSetPoint is true so expect outlet = set point temperature
     HXUnitOn = true;
@@ -255,66 +206,45 @@
     InitHeatRecovery(*state, ExchNum, CompanionCoilNum, 0);
     CalcAirToAirGenericHeatExch(*state, ExchNum, HXUnitOn, FirstHVACIteration, FanOpMode, EconomizerFlag, HighHumCtrlFlag);
     UpdateHeatRecovery(*state, ExchNum);
-<<<<<<< HEAD
-    Toutlet = Node( state->dataHeatRecovery->ExchCond(ExchNum).SupOutletNode).TempSetPoint;
-    Tnode = Node( state->dataHeatRecovery->ExchCond(ExchNum).SupOutletNode).Temp;
+    Toutlet = state->dataLoopNodes->Node(state->dataHeatRecovery->ExchCond(ExchNum).SupOutletNode).TempSetPoint;
+    Tnode = state->dataLoopNodes->Node(state->dataHeatRecovery->ExchCond(ExchNum).SupOutletNode).Temp;
     EXPECT_DOUBLE_EQ(Toutlet, Tnode);
 
-     state->dataHeatRecovery->ExchCond(ExchNum).Name = "Test Heat Recovery 2";
-     state->dataHeatRecovery->ExchCond(ExchNum).ExchTypeNum = HX_AIRTOAIR_GENERIC;
-     state->dataHeatRecovery->ExchCond(ExchNum).SupInTemp = 15.0;
-     state->dataHeatRecovery->ExchCond(ExchNum).SecInTemp = 24.0;
-     state->dataHeatRecovery->ExchCond(ExchNum).SupInHumRat = 0.01;
-     state->dataHeatRecovery->ExchCond(ExchNum).SecInHumRat = 0.01;
-     state->dataHeatRecovery->ExchCond(ExchNum).SupInEnth = PsyHFnTdbW( state->dataHeatRecovery->ExchCond(ExchNum).SupInTemp,  state->dataHeatRecovery->ExchCond(ExchNum).SupInHumRat);
-     state->dataHeatRecovery->ExchCond(ExchNum).SecInEnth = PsyHFnTdbW( state->dataHeatRecovery->ExchCond(ExchNum).SecInTemp,  state->dataHeatRecovery->ExchCond(ExchNum).SecInHumRat);
-    Node( state->dataHeatRecovery->ExchCond(ExchNum).SupInletNode).Temp =  state->dataHeatRecovery->ExchCond(ExchNum).SupInTemp;
-    Node( state->dataHeatRecovery->ExchCond(ExchNum).SecInletNode).Temp =  state->dataHeatRecovery->ExchCond(ExchNum).SecInTemp;
-    Node( state->dataHeatRecovery->ExchCond(ExchNum).SupInletNode).HumRat =  state->dataHeatRecovery->ExchCond(ExchNum).SupInHumRat;
-    Node( state->dataHeatRecovery->ExchCond(ExchNum).SecInletNode).HumRat =  state->dataHeatRecovery->ExchCond(ExchNum).SecInHumRat;
-    Node( state->dataHeatRecovery->ExchCond(ExchNum).SupInletNode).Enthalpy =  state->dataHeatRecovery->ExchCond(ExchNum).SupInEnth;
-    Node( state->dataHeatRecovery->ExchCond(ExchNum).SecInletNode).Enthalpy =  state->dataHeatRecovery->ExchCond(ExchNum).SecInEnth;
-    Node( state->dataHeatRecovery->ExchCond(ExchNum).SupInletNode).MassFlowRate =  state->dataHeatRecovery->ExchCond(ExchNum).SupInMassFlow;
-    Node( state->dataHeatRecovery->ExchCond(ExchNum).SecInletNode).MassFlowRate =  state->dataHeatRecovery->ExchCond(ExchNum).SecInMassFlow;
-=======
-    Toutlet = state->dataLoopNodes->Node(ExchCond(ExchNum).SupOutletNode).TempSetPoint;
-    Tnode = state->dataLoopNodes->Node(ExchCond(ExchNum).SupOutletNode).Temp;
-    EXPECT_DOUBLE_EQ(Toutlet, Tnode);
-
-    ExchCond(ExchNum).Name = "Test Heat Recovery 2";
-    ExchCond(ExchNum).ExchTypeNum = HX_AIRTOAIR_GENERIC;
-    ExchCond(ExchNum).SupInTemp = 15.0;
-    ExchCond(ExchNum).SecInTemp = 24.0;
-    ExchCond(ExchNum).SupInHumRat = 0.01;
-    ExchCond(ExchNum).SecInHumRat = 0.01;
-    ExchCond(ExchNum).SupInEnth = PsyHFnTdbW(ExchCond(ExchNum).SupInTemp, ExchCond(ExchNum).SupInHumRat);
-    ExchCond(ExchNum).SecInEnth = PsyHFnTdbW(ExchCond(ExchNum).SecInTemp, ExchCond(ExchNum).SecInHumRat);
-    state->dataLoopNodes->Node(ExchCond(ExchNum).SupInletNode).Temp = ExchCond(ExchNum).SupInTemp;
-    state->dataLoopNodes->Node(ExchCond(ExchNum).SecInletNode).Temp = ExchCond(ExchNum).SecInTemp;
-    state->dataLoopNodes->Node(ExchCond(ExchNum).SupInletNode).HumRat = ExchCond(ExchNum).SupInHumRat;
-    state->dataLoopNodes->Node(ExchCond(ExchNum).SecInletNode).HumRat = ExchCond(ExchNum).SecInHumRat;
-    state->dataLoopNodes->Node(ExchCond(ExchNum).SupInletNode).Enthalpy = ExchCond(ExchNum).SupInEnth;
-    state->dataLoopNodes->Node(ExchCond(ExchNum).SecInletNode).Enthalpy = ExchCond(ExchNum).SecInEnth;
-    state->dataLoopNodes->Node(ExchCond(ExchNum).SupInletNode).MassFlowRate = ExchCond(ExchNum).SupInMassFlow;
-    state->dataLoopNodes->Node(ExchCond(ExchNum).SecInletNode).MassFlowRate = ExchCond(ExchNum).SecInMassFlow;
->>>>>>> 23ee3fd0
+    state->dataHeatRecovery->ExchCond(ExchNum).Name = "Test Heat Recovery 2";
+    state->dataHeatRecovery->ExchCond(ExchNum).ExchTypeNum = HX_AIRTOAIR_GENERIC;
+    state->dataHeatRecovery->ExchCond(ExchNum).SupInTemp = 15.0;
+    state->dataHeatRecovery->ExchCond(ExchNum).SecInTemp = 24.0;
+    state->dataHeatRecovery->ExchCond(ExchNum).SupInHumRat = 0.01;
+    state->dataHeatRecovery->ExchCond(ExchNum).SecInHumRat = 0.01;
+    state->dataHeatRecovery->ExchCond(ExchNum).SupInEnth =
+        PsyHFnTdbW(state->dataHeatRecovery->ExchCond(ExchNum).SupInTemp, state->dataHeatRecovery->ExchCond(ExchNum).SupInHumRat);
+    state->dataHeatRecovery->ExchCond(ExchNum).SecInEnth =
+        PsyHFnTdbW(state->dataHeatRecovery->ExchCond(ExchNum).SecInTemp, state->dataHeatRecovery->ExchCond(ExchNum).SecInHumRat);
+    state->dataLoopNodes->Node(state->dataHeatRecovery->ExchCond(ExchNum).SupInletNode).Temp = state->dataHeatRecovery->ExchCond(ExchNum).SupInTemp;
+    state->dataLoopNodes->Node(state->dataHeatRecovery->ExchCond(ExchNum).SecInletNode).Temp = state->dataHeatRecovery->ExchCond(ExchNum).SecInTemp;
+    state->dataLoopNodes->Node(state->dataHeatRecovery->ExchCond(ExchNum).SupInletNode).HumRat =
+        state->dataHeatRecovery->ExchCond(ExchNum).SupInHumRat;
+    state->dataLoopNodes->Node(state->dataHeatRecovery->ExchCond(ExchNum).SecInletNode).HumRat =
+        state->dataHeatRecovery->ExchCond(ExchNum).SecInHumRat;
+    state->dataLoopNodes->Node(state->dataHeatRecovery->ExchCond(ExchNum).SupInletNode).Enthalpy =
+        state->dataHeatRecovery->ExchCond(ExchNum).SupInEnth;
+    state->dataLoopNodes->Node(state->dataHeatRecovery->ExchCond(ExchNum).SecInletNode).Enthalpy =
+        state->dataHeatRecovery->ExchCond(ExchNum).SecInEnth;
+    state->dataLoopNodes->Node(state->dataHeatRecovery->ExchCond(ExchNum).SupInletNode).MassFlowRate =
+        state->dataHeatRecovery->ExchCond(ExchNum).SupInMassFlow;
+    state->dataLoopNodes->Node(state->dataHeatRecovery->ExchCond(ExchNum).SecInletNode).MassFlowRate =
+        state->dataHeatRecovery->ExchCond(ExchNum).SecInMassFlow;
 
     // HXUnitOn is false so expect outlet = inlet
     HXUnitOn = false;
     InitHeatRecovery(*state, ExchNum, CompanionCoilNum, 0);
     CalcAirToAirGenericHeatExch(*state, ExchNum, HXUnitOn, FirstHVACIteration, FanOpMode, EconomizerFlag, HighHumCtrlFlag);
     UpdateHeatRecovery(*state, ExchNum);
-<<<<<<< HEAD
-    EXPECT_DOUBLE_EQ( state->dataHeatRecovery->ExchCond(ExchNum).SupInTemp, Node( state->dataHeatRecovery->ExchCond(ExchNum).SupOutletNode).Temp);
-
-     state->dataHeatRecovery->ExchCond(ExchNum).ControlToTemperatureSetPoint = false;
-    Node( state->dataHeatRecovery->ExchCond(ExchNum).SupOutletNode).TempSetPoint = 19.0;
-=======
-    EXPECT_DOUBLE_EQ(ExchCond(ExchNum).SupInTemp, state->dataLoopNodes->Node(ExchCond(ExchNum).SupOutletNode).Temp);
-
-    ExchCond(ExchNum).ControlToTemperatureSetPoint = false;
-    state->dataLoopNodes->Node(ExchCond(ExchNum).SupOutletNode).TempSetPoint = 19.0;
->>>>>>> 23ee3fd0
+    EXPECT_DOUBLE_EQ(state->dataHeatRecovery->ExchCond(ExchNum).SupInTemp,
+                     state->dataLoopNodes->Node(state->dataHeatRecovery->ExchCond(ExchNum).SupOutletNode).Temp);
+
+    state->dataHeatRecovery->ExchCond(ExchNum).ControlToTemperatureSetPoint = false;
+    state->dataLoopNodes->Node(state->dataHeatRecovery->ExchCond(ExchNum).SupOutletNode).TempSetPoint = 19.0;
 
     // HXUnitOn is true and ControlToTemperatureSetPoint is false so expect outlet = temperature based on effectiveness
     HXUnitOn = true;
@@ -322,34 +252,23 @@
     InitHeatRecovery(*state, ExchNum, CompanionCoilNum, 0);
     CalcAirToAirGenericHeatExch(*state, ExchNum, HXUnitOn, FirstHVACIteration, FanOpMode, EconomizerFlag, HighHumCtrlFlag);
     UpdateHeatRecovery(*state, ExchNum);
-    EXPECT_DOUBLE_EQ(
-<<<<<<< HEAD
-        ( state->dataHeatRecovery->ExchCond(ExchNum).SupInTemp + ( state->dataHeatRecovery->ExchCond(ExchNum).CoolEffectSensible75 * ( state->dataHeatRecovery->ExchCond(ExchNum).SecInTemp -  state->dataHeatRecovery->ExchCond(ExchNum).SupInTemp))),
-        Node( state->dataHeatRecovery->ExchCond(ExchNum).SupOutletNode).Temp);
-=======
-        (ExchCond(ExchNum).SupInTemp + (ExchCond(ExchNum).CoolEffectSensible75 * (ExchCond(ExchNum).SecInTemp - ExchCond(ExchNum).SupInTemp))),
-        state->dataLoopNodes->Node(ExchCond(ExchNum).SupOutletNode).Temp);
->>>>>>> 23ee3fd0
-
-     state->dataHeatRecovery->ExchCond(ExchNum).ExchConfigNum = Rotary;
+    EXPECT_DOUBLE_EQ((state->dataHeatRecovery->ExchCond(ExchNum).SupInTemp +
+                      (state->dataHeatRecovery->ExchCond(ExchNum).CoolEffectSensible75 *
+                       (state->dataHeatRecovery->ExchCond(ExchNum).SecInTemp - state->dataHeatRecovery->ExchCond(ExchNum).SupInTemp))),
+                     state->dataLoopNodes->Node(state->dataHeatRecovery->ExchCond(ExchNum).SupOutletNode).Temp);
+
+    state->dataHeatRecovery->ExchCond(ExchNum).ExchConfigNum = Rotary;
     HXUnitOn = true;
     InitHeatRecovery(*state, ExchNum, CompanionCoilNum, 0);
     CalcAirToAirGenericHeatExch(*state, ExchNum, HXUnitOn, FirstHVACIteration, FanOpMode, EconomizerFlag, HighHumCtrlFlag);
     UpdateHeatRecovery(*state, ExchNum);
-    EXPECT_DOUBLE_EQ(
-<<<<<<< HEAD
-        ( state->dataHeatRecovery->ExchCond(ExchNum).SupInTemp + ( state->dataHeatRecovery->ExchCond(ExchNum).CoolEffectSensible75 * ( state->dataHeatRecovery->ExchCond(ExchNum).SecInTemp -  state->dataHeatRecovery->ExchCond(ExchNum).SupInTemp))),
-        Node( state->dataHeatRecovery->ExchCond(ExchNum).SupOutletNode).Temp);
-
-     state->dataHeatRecovery->ExchCond(ExchNum).ControlToTemperatureSetPoint = true;
-    Node( state->dataHeatRecovery->ExchCond(ExchNum).SupOutletNode).TempSetPoint = 19.0;
-=======
-        (ExchCond(ExchNum).SupInTemp + (ExchCond(ExchNum).CoolEffectSensible75 * (ExchCond(ExchNum).SecInTemp - ExchCond(ExchNum).SupInTemp))),
-        state->dataLoopNodes->Node(ExchCond(ExchNum).SupOutletNode).Temp);
-
-    ExchCond(ExchNum).ControlToTemperatureSetPoint = true;
-    state->dataLoopNodes->Node(ExchCond(ExchNum).SupOutletNode).TempSetPoint = 19.0;
->>>>>>> 23ee3fd0
+    EXPECT_DOUBLE_EQ((state->dataHeatRecovery->ExchCond(ExchNum).SupInTemp +
+                      (state->dataHeatRecovery->ExchCond(ExchNum).CoolEffectSensible75 *
+                       (state->dataHeatRecovery->ExchCond(ExchNum).SecInTemp - state->dataHeatRecovery->ExchCond(ExchNum).SupInTemp))),
+                     state->dataLoopNodes->Node(state->dataHeatRecovery->ExchCond(ExchNum).SupOutletNode).Temp);
+
+    state->dataHeatRecovery->ExchCond(ExchNum).ControlToTemperatureSetPoint = true;
+    state->dataLoopNodes->Node(state->dataHeatRecovery->ExchCond(ExchNum).SupOutletNode).TempSetPoint = 19.0;
 
     // HXUnitOn is true and ControlToTemperatureSetPoint is true so expect outlet = set point temperature
     HXUnitOn = true;
@@ -357,45 +276,28 @@
     InitHeatRecovery(*state, ExchNum, CompanionCoilNum, 0);
     CalcAirToAirGenericHeatExch(*state, ExchNum, HXUnitOn, FirstHVACIteration, FanOpMode, EconomizerFlag, HighHumCtrlFlag);
     UpdateHeatRecovery(*state, ExchNum);
-<<<<<<< HEAD
-    EXPECT_DOUBLE_EQ(Node( state->dataHeatRecovery->ExchCond(ExchNum).SupOutletNode).TempSetPoint, Node( state->dataHeatRecovery->ExchCond(ExchNum).SupOutletNode).Temp);
-=======
-    EXPECT_DOUBLE_EQ(state->dataLoopNodes->Node(ExchCond(ExchNum).SupOutletNode).TempSetPoint, state->dataLoopNodes->Node(ExchCond(ExchNum).SupOutletNode).Temp);
->>>>>>> 23ee3fd0
-
-     state->dataHeatRecovery->ExchCond(ExchNum).ExchConfigNum = Rotary;
+    EXPECT_DOUBLE_EQ(state->dataLoopNodes->Node(state->dataHeatRecovery->ExchCond(ExchNum).SupOutletNode).TempSetPoint,
+                     state->dataLoopNodes->Node(state->dataHeatRecovery->ExchCond(ExchNum).SupOutletNode).Temp);
+
+    state->dataHeatRecovery->ExchCond(ExchNum).ExchConfigNum = Rotary;
     HXUnitOn = true;
     InitHeatRecovery(*state, ExchNum, CompanionCoilNum, 0);
     CalcAirToAirGenericHeatExch(*state, ExchNum, HXUnitOn, FirstHVACIteration, FanOpMode, EconomizerFlag, HighHumCtrlFlag);
     UpdateHeatRecovery(*state, ExchNum);
-<<<<<<< HEAD
-    EXPECT_DOUBLE_EQ(Node( state->dataHeatRecovery->ExchCond(ExchNum).SupOutletNode).TempSetPoint, Node( state->dataHeatRecovery->ExchCond(ExchNum).SupOutletNode).Temp);
+    EXPECT_DOUBLE_EQ(state->dataLoopNodes->Node(state->dataHeatRecovery->ExchCond(ExchNum).SupOutletNode).TempSetPoint, state->dataLoopNodes->Node(state->dataHeatRecovery->ExchCond(ExchNum).SupOutletNode).Temp);
 
     // test cycling fan case
     FanOpMode = DataHVACGlobals::CycFanCycCoil;
-    Node( state->dataHeatRecovery->ExchCond(ExchNum).SupInletNode).MassFlowRate =  state->dataHeatRecovery->ExchCond(ExchNum).SupInMassFlow / 4.0;
-    Node( state->dataHeatRecovery->ExchCond(ExchNum).SecInletNode).MassFlowRate =  state->dataHeatRecovery->ExchCond(ExchNum).SecInMassFlow / 4.0;
+    state->dataLoopNodes->Node(state->dataHeatRecovery->ExchCond(ExchNum).SupInletNode).MassFlowRate =  state->dataHeatRecovery->ExchCond(ExchNum).SupInMassFlow / 4.0;
+    state->dataLoopNodes->Node(state->dataHeatRecovery->ExchCond(ExchNum).SecInletNode).MassFlowRate =  state->dataHeatRecovery->ExchCond(ExchNum).SecInMassFlow / 4.0;
      state->dataHeatRecovery->ExchCond(ExchNum).ControlToTemperatureSetPoint = false;
-=======
-    EXPECT_DOUBLE_EQ(state->dataLoopNodes->Node(ExchCond(ExchNum).SupOutletNode).TempSetPoint, state->dataLoopNodes->Node(ExchCond(ExchNum).SupOutletNode).Temp);
-
-    // test cycling fan case
-    FanOpMode = DataHVACGlobals::CycFanCycCoil;
-    state->dataLoopNodes->Node(ExchCond(ExchNum).SupInletNode).MassFlowRate = ExchCond(ExchNum).SupInMassFlow / 4.0;
-    state->dataLoopNodes->Node(ExchCond(ExchNum).SecInletNode).MassFlowRate = ExchCond(ExchNum).SecInMassFlow / 4.0;
-    ExchCond(ExchNum).ControlToTemperatureSetPoint = false;
->>>>>>> 23ee3fd0
     InitHeatRecovery(*state, ExchNum, CompanionCoilNum, 0);
     CalcAirToAirGenericHeatExch(*state, ExchNum, HXUnitOn, FirstHVACIteration, FanOpMode, EconomizerFlag, HighHumCtrlFlag, PartLoadRatio);
     UpdateHeatRecovery(*state, ExchNum);
-    EXPECT_DOUBLE_EQ(
-<<<<<<< HEAD
-        ( state->dataHeatRecovery->ExchCond(ExchNum).SupInTemp + ( state->dataHeatRecovery->ExchCond(ExchNum).CoolEffectSensible75 * ( state->dataHeatRecovery->ExchCond(ExchNum).SecInTemp -  state->dataHeatRecovery->ExchCond(ExchNum).SupInTemp))),
-        Node( state->dataHeatRecovery->ExchCond(ExchNum).SupOutletNode).Temp);
-=======
-        (ExchCond(ExchNum).SupInTemp + (ExchCond(ExchNum).CoolEffectSensible75 * (ExchCond(ExchNum).SecInTemp - ExchCond(ExchNum).SupInTemp))),
-        state->dataLoopNodes->Node(ExchCond(ExchNum).SupOutletNode).Temp);
->>>>>>> 23ee3fd0
+    EXPECT_DOUBLE_EQ((state->dataHeatRecovery->ExchCond(ExchNum).SupInTemp +
+                      (state->dataHeatRecovery->ExchCond(ExchNum).CoolEffectSensible75 *
+                       (state->dataHeatRecovery->ExchCond(ExchNum).SecInTemp - state->dataHeatRecovery->ExchCond(ExchNum).SupInTemp))),
+                     state->dataLoopNodes->Node(state->dataHeatRecovery->ExchCond(ExchNum).SupOutletNode).Temp);
 }
 
 TEST_F(EnergyPlusFixture, HeatRecoveryHXOnManinBranch_GetInputTest)
@@ -3943,17 +3845,11 @@
     ASSERT_NEAR(23.000,  state->dataHeatRecovery->ExchCond(1).SecInTemp, 0.001);        // Heat Recovery Exchanger Secondary Air Inlet Temp
     ASSERT_LT( state->dataHeatRecovery->ExchCond(1).SecOutTemp,  state->dataHeatRecovery->ExchCond(1).SecInTemp); // Heat Recovery Exchanger is On in heating mode
 
-<<<<<<< HEAD
-    InletNode =  state->dataHeatRecovery->ExchCond(1).SupInletNode;
-    OutletNode =  state->dataHeatRecovery->ExchCond(1).SupOutletNode;
-    Qhr_HeatingRateTot =  state->dataHeatRecovery->ExchCond(1).SupInMassFlow * (Node(OutletNode).Enthalpy - Node(InletNode).Enthalpy);
-    ASSERT_NEAR(Qhr_HeatingRateTot,  state->dataHeatRecovery->ExchCond(1).TotHeatingRate, 0.01);
-=======
-    InletNode = ExchCond(1).SupInletNode;
-    OutletNode = ExchCond(1).SupOutletNode;
-    Qhr_HeatingRateTot = ExchCond(1).SupInMassFlow * (state->dataLoopNodes->Node(OutletNode).Enthalpy - state->dataLoopNodes->Node(InletNode).Enthalpy);
-    ASSERT_NEAR(Qhr_HeatingRateTot, ExchCond(1).TotHeatingRate, 0.01);
->>>>>>> 23ee3fd0
+    InletNode = state->dataHeatRecovery->ExchCond(1).SupInletNode;
+    OutletNode = state->dataHeatRecovery->ExchCond(1).SupOutletNode;
+    Qhr_HeatingRateTot = state->dataHeatRecovery->ExchCond(1).SupInMassFlow *
+                         (state->dataLoopNodes->Node(OutletNode).Enthalpy - state->dataLoopNodes->Node(InletNode).Enthalpy);
+    ASSERT_NEAR(Qhr_HeatingRateTot, state->dataHeatRecovery->ExchCond(1).TotHeatingRate, 0.01);
 }
 
 TEST_F(EnergyPlusFixture, SizeHeatRecovery)
