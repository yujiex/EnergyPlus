--- conflicted
+++ resolved
@@ -388,20 +388,12 @@
         this->RatedCBF = 0.001;
     } else {
 
-<<<<<<< HEAD
-    this->RatedCBF = CalcBypassFactor(RatedInletAirTemp,
+    this->RatedCBF = CalcBypassFactor(state, RatedInletAirTemp,
                                       RatedInletAirHumRat,
                                       this->rated_total_capacity,
                                       this->grossRatedSHR,
                                       Psychrometrics::PsyHFnTdbW(RatedInletAirTemp, RatedInletAirHumRat),
                                       DataEnvironment::StdPressureSeaLevel);
-=======
-    this->RatedCBF = CalcBypassFactor(state,
-                                          RatedInletAirTemp,
-                                          RatedInletAirHumRat,
-                                          Psychrometrics::PsyHFnTdbW(RatedInletAirTemp, RatedInletAirHumRat),
-                                          DataEnvironment::StdPressureSeaLevel);
->>>>>>> 7a932605
     }
     this->RatedEIR = 1.0 / this->original_input_specs.gross_rated_cooling_COP;
     this->ratedLatentCapacity = this->rated_total_capacity * (1.0 - this->grossRatedSHR);
@@ -445,12 +437,8 @@
         CBF = 0.0;
     }
 
-<<<<<<< HEAD
     assert(ambPressure > 0.0);
-    Real64 inletWetBulb = Psychrometrics::PsyTwbFnTdbWPb(inletNode.Temp, inletNode.HumRat, ambPressure);
-=======
     Real64 inletWetBulb = Psychrometrics::PsyTwbFnTdbWPb(state, inletNode.Temp, inletNode.HumRat, ambPressure);
->>>>>>> 7a932605
     Real64 inletw = inletNode.HumRat;
 
     int Counter = 0;              // iteration counter for dry coil condition
@@ -575,16 +563,13 @@
     }
 }
 
-<<<<<<< HEAD
-Real64 CoilCoolingDXCurveFitSpeed::CalcBypassFactor(Real64 const tdb, // Inlet dry-bulb temperature {C}
+Real64 CoilCoolingDXCurveFitSpeed::CalcBypassFactor(EnergyPlus::EnergyPlusData &state, 
+                                                    Real64 const tdb, // Inlet dry-bulb temperature {C}
                                                     Real64 const w,   // Inlet humidity ratio {kg-H2O/kg-dryair}
                                                     Real64 const q,   // Total capacity {W}
                                                     Real64 const shr, // SHR
                                                     Real64 const h,   // Inlet enthalpy {J/kg-dryair}
                                                     Real64 const p)   // Outlet node pressure {Pa}
-=======
-Real64 CoilCoolingDXCurveFitSpeed::CalcBypassFactor(EnergyPlus::EnergyPlusData &state, Real64 tdb, Real64 w, Real64 h, Real64 p)
->>>>>>> 7a932605
 {
 
     static std::string const RoutineName("CalcBypassFactor: ");
@@ -593,24 +578,15 @@
     // Bypass factors are calculated at rated conditions at sea level (make sure in.p is Standard Pressure)
     Real64 calcCBF;
 
-<<<<<<< HEAD
-    Real64 airMassFlowRate = this->evap_air_flow_rate * Psychrometrics::PsyRhoAirFnPbTdbW(p, tdb, w);
+    Real64 airMassFlowRate = this->evap_air_flow_rate * Psychrometrics::PsyRhoAirFnPbTdbW(state, p, tdb, w);
     Real64 deltaH = q / airMassFlowRate;
     Real64 outp = p;
     Real64 outh = h - deltaH;
-    Real64 outw = Psychrometrics::PsyWFnTdbH(tdb, h - (1.0 - shr) * deltaH); // enthalpy at Tdb,in and Wout
-=======
-    Real64 airMassFlowRate = evap_air_flow_rate * Psychrometrics::PsyRhoAirFnPbTdbW(state, p, tdb, w);
-    Real64 deltaH = rated_total_capacity / airMassFlowRate;
-    Real64 outp = p;
-    Real64 outh = h - deltaH;
-    Real64 outw = Psychrometrics::PsyWFnTdbH(state, tdb, h - (1.0 - this->grossRatedSHR) * deltaH); // enthalpy at Tdb,in and Wout
->>>>>>> 7a932605
+    Real64 outw = Psychrometrics::PsyWFnTdbH(state, tdb, h - (1.0 - shr) * deltaH); // enthalpy at Tdb,in and Wout
     Real64 outtdb = Psychrometrics::PsyTdbFnHW(outh, outw);
     Real64 outrh = Psychrometrics::PsyRhFnTdbWPb(state, outtdb, outw, outp);
 
     if (outrh >= 1.0) {
-<<<<<<< HEAD
         ShowWarningError("For object = " + this->object_name + ", name = \"" + this->name + "\"");
         ShowContinueError("Calculated outlet air relative humidity greater than 1. The combination of");
         ShowContinueError("rated air volume flow rate, total cooling capacity and sensible heat ratio yields coil exiting");
@@ -632,10 +608,7 @@
                                   General::RoundSigDigits(this->evap_air_flow_rate / q, 7) + " m3/s/W");
             }
         }
-        Real64 outletAirTempSat = Psychrometrics::PsyTsatFnHPb(outh, outp, RoutineName);
-=======
         Real64 outletAirTempSat = Psychrometrics::PsyTsatFnHPb(state, outh, outp, RoutineName);
->>>>>>> 7a932605
         if (outtdb < outletAirTempSat) { // Limit to saturated conditions at OutletAirEnthalpy
             outtdb = outletAirTempSat + 0.005;
             outw = Psychrometrics::PsyWFnTdbH(state, outtdb, outh, RoutineName);
@@ -655,7 +628,6 @@
     Real64 slopeAtConds = 0.0;
     if (deltaT > 0.0) slopeAtConds = deltaHumRat / deltaT;
     if (slopeAtConds <= 0.0) {
-<<<<<<< HEAD
         ShowSevereError(this->object_name + " \"" + this->name + "\"");
         ShowContinueError("...Invalid slope or outlet air condition when calculating cooling coil bypass factor.");
         ShowContinueError("...Slope = " + General::RoundSigDigits(slopeAtConds, 8));
@@ -673,13 +645,7 @@
                                   General::RoundSigDigits(this->evap_air_flow_rate / q, 7) + " m3/s/W");
             }
         }
-        ShowFatalError("Errors found in calculating coil bypass factors");
-=======
-        // TODO: old dx coil protects against slopeAtConds < 0, but no = 0 - not sure why, 'cause that'll cause divide by zero
-        ShowSevereError(state, RoutineName + object_name + " \"" + name + "\" -- coil bypass factor calculation invalid input conditions.");
-        ShowContinueError(state, "deltaT = " + General::RoundSigDigits(deltaT, 3) + " and deltaHumRat = " + General::RoundSigDigits(deltaHumRat, 3));
         ShowFatalError(state, "Errors found in calculating coil bypass factors");
->>>>>>> 7a932605
     }
 
     Real64 adp_w = min(outw, Psychrometrics::PsyWFnTdpPb(state, adp_tdb, DataEnvironment::StdPressureSeaLevel));
