// EnergyPlus, Copyright (c) 1996-2020, The Board of Trustees of the University of Illinois,
// The Regents of the University of California, through Lawrence Berkeley National Laboratory
// (subject to receipt of any required approvals from the U.S. Dept. of Energy), Oak Ridge
// National Laboratory, managed by UT-Battelle, Alliance for Sustainable Energy, LLC, and other
// contributors. All rights reserved.
//
// NOTICE: This Software was developed under funding from the U.S. Department of Energy and the
// U.S. Government consequently retains certain rights. As such, the U.S. Government has been
// granted for itself and others acting on its behalf a paid-up, nonexclusive, irrevocable,
// worldwide license in the Software to reproduce, distribute copies to the public, prepare
// derivative works, and perform publicly and display publicly, and to permit others to do so.
//
// Redistribution and use in source and binary forms, with or without modification, are permitted
// provided that the following conditions are met:
//
// (1) Redistributions of source code must retain the above copyright notice, this list of
//     conditions and the following disclaimer.
//
// (2) Redistributions in binary form must reproduce the above copyright notice, this list of
//     conditions and the following disclaimer in the documentation and/or other materials
//     provided with the distribution.
//
// (3) Neither the name of the University of California, Lawrence Berkeley National Laboratory,
//     the University of Illinois, U.S. Dept. of Energy nor the names of its contributors may be
//     used to endorse or promote products derived from this software without specific prior
//     written permission.
//
// (4) Use of EnergyPlus(TM) Name. If Licensee (i) distributes the software in stand-alone form
//     without changes from the version obtained under this License, or (ii) Licensee makes a
//     reference solely to the software portion of its product, Licensee must refer to the
//     software as "EnergyPlus version X" software, where "X" is the version number Licensee
//     obtained under this License and may not use a different name for the software. Except as
//     specifically required in this Section (4), Licensee shall not use in a company name, a
//     product name, in advertising, publicity, or other promotional activities any name, trade
//     name, trademark, logo, or other designation of "EnergyPlus", "E+", "e+" or confusingly
//     similar designation, without the U.S. Department of Energy's prior written consent.
//
// THIS SOFTWARE IS PROVIDED BY THE COPYRIGHT HOLDERS AND CONTRIBUTORS "AS IS" AND ANY EXPRESS OR
// IMPLIED WARRANTIES, INCLUDING, BUT NOT LIMITED TO, THE IMPLIED WARRANTIES OF MERCHANTABILITY
// AND FITNESS FOR A PARTICULAR PURPOSE ARE DISCLAIMED. IN NO EVENT SHALL THE COPYRIGHT OWNER OR
// CONTRIBUTORS BE LIABLE FOR ANY DIRECT, INDIRECT, INCIDENTAL, SPECIAL, EXEMPLARY, OR
// CONSEQUENTIAL DAMAGES (INCLUDING, BUT NOT LIMITED TO, PROCUREMENT OF SUBSTITUTE GOODS OR
// SERVICES; LOSS OF USE, DATA, OR PROFITS; OR BUSINESS INTERRUPTION) HOWEVER CAUSED AND ON ANY
// THEORY OF LIABILITY, WHETHER IN CONTRACT, STRICT LIABILITY, OR TORT (INCLUDING NEGLIGENCE OR
// OTHERWISE) ARISING IN ANY WAY OUT OF THE USE OF THIS SOFTWARE, EVEN IF ADVISED OF THE
// POSSIBILITY OF SUCH DAMAGE.

#ifndef ENERGYPLUS_COILS_COILCOOLINGDXCURVEFITPERFORMANCE
#define ENERGYPLUS_COILS_COILCOOLINGDXCURVEFITPERFORMANCE

#include <string>
#include <vector>

#include <EnergyPlus/Coils/CoilCoolingDXCurveFitOperatingMode.hh>
#include <EnergyPlus/DataLoopNode.hh>
#include <EnergyPlus/EnergyPlus.hh>

namespace EnergyPlus {
<<<<<<< HEAD
class IOFiles;
=======
    // Forward declarations
    struct EnergyPlusData;
    class OutputFiles;
>>>>>>> 686ceeb8

struct CoilCoolingDXCurveFitPerformanceInputSpecification
{
    std::string name;
    Real64 crankcase_heater_capacity;
    Real64 minimum_outdoor_dry_bulb_temperature_for_compressor_operation;
    Real64 maximum_outdoor_dry_bulb_temperature_for_crankcase_heater_operation;
    Real64 unit_internal_static_air_pressure;
    Real64 basin_heater_capacity;
    Real64 basin_heater_setpoint_temperature;
    std::string basin_heater_operating_shedule_name;
    int compressor_fuel_type;
    std::string base_operating_mode_name;
    std::string alternate_operating_mode_name;
    std::string alternate_operating_mode2_name;
    std::string capacity_control;
};

struct CoilCoolingDXCurveFitPerformance
{
    std::string object_name = "Coil:Cooling:DX:CurveFit:Performance";
    void instantiateFromInputSpec(const CoilCoolingDXCurveFitPerformanceInputSpecification &input_data);
    void simulate(const DataLoopNode::NodeData &inletNode,
                  DataLoopNode::NodeData &outletNode,
                  int useAlternateMode,
                  Real64 &PLR,
                  int &speedNum,
                  Real64 &speedRatio,
                  int &fanOpMode,
                  DataLoopNode::NodeData &condInletNode,
                  DataLoopNode::NodeData &condOutletNode,
                  Real64 LoadSHR = 0.0);

    void calculate(CoilCoolingDXCurveFitOperatingMode &currentMode,
                   const DataLoopNode::NodeData &inletNode,
                   DataLoopNode::NodeData &outletNode,
                   Real64 &PLR,
                   int &speedNum,
                   Real64 &speedRatio,
                   int &fanOpMode,
                   DataLoopNode::NodeData &condInletNode,
                   DataLoopNode::NodeData &condOutletNode);
    void calcStandardRatings(EnergyPlusData &state,
        int supplyFanIndex, int supplyFanType, std::string const &supplyFanName, int condInletNodeIndex, EnergyPlus::IOFiles &ioFiles);
    Real64 calcIEERResidual(EnergyPlusData &state, Real64 const SupplyAirMassFlowRate, std::vector<Real64> const &Par);
    CoilCoolingDXCurveFitPerformanceInputSpecification original_input_specs;
    CoilCoolingDXCurveFitPerformance() = default;
    explicit CoilCoolingDXCurveFitPerformance(const std::string &name);
    void size(EnergyPlusData &state);
    void setOperMode(CoilCoolingDXCurveFitOperatingMode &currentMode, int const mode);

    std::string name;
    Real64 crankcaseHeaterCap = 0.0;
    Real64 crankcaseHeaterPower = 0.0;
    Real64 crankcaseHeaterElectricityConsumption = 0.0;
    Real64 minOutdoorDrybulb = 0.0;
    Real64 maxOutdoorDrybulbForBasin = 0.0;
    Real64 unitStatic = 0.0;
    bool mySizeFlag = true;

    enum CapControlMethod
    {
        CONTINUOUS,
        DISCRETE
    };
    CapControlMethod capControlMethod = CapControlMethod::DISCRETE;

    Real64 evapCondBasinHeatCap = 0.0;
    Real64 evapCondBasinHeatSetpoint = 0.0;
    int evapCondBasinHeatSchedulIndex = 0;
    Real64 basinHeaterElectricityConsumption = 0.0;
    Real64 basinHeaterPower = 0.0;
    Real64 powerUse = 0.0;
    Real64 electricityConsumption = 0.0;
    Real64 RTF = 0.0;
    bool oneTimeEIOHeaderWrite = true;
    Real64 wasteHeatRate = 0.0;
    int OperatingMode = 0;
    Real64 ModeRatio = 0.0;
    Real64 recoveredEnergyRate = 0.0;
    Real64 NormalSHR = 0.0;

    CoilCoolingDXCurveFitOperatingMode normalMode;
    int hasAlternateMode = 0; // 0 Normal, 1 Enhanced, 2 SubcoolReheat
    CoilCoolingDXCurveFitOperatingMode alternateMode; // enhanced dehumidifcation or Subcool mode
    CoilCoolingDXCurveFitOperatingMode alternateMode2; // Reheat mode
};

} // namespace EnergyPlus

#endif // ENERGYPLUS_COILS_COILCOOLINGDXCURVEFITPERFORMANCE<|MERGE_RESOLUTION|>--- conflicted
+++ resolved
@@ -56,13 +56,9 @@
 #include <EnergyPlus/EnergyPlus.hh>
 
 namespace EnergyPlus {
-<<<<<<< HEAD
-class IOFiles;
-=======
     // Forward declarations
     struct EnergyPlusData;
-    class OutputFiles;
->>>>>>> 686ceeb8
+    class IOFiles;
 
 struct CoilCoolingDXCurveFitPerformanceInputSpecification
 {
