// EnergyPlus, Copyright (c) 1996-2022, The Board of Trustees of the University of Illinois,
// The Regents of the University of California, through Lawrence Berkeley National Laboratory
// (subject to receipt of any required approvals from the U.S. Dept. of Energy), Oak Ridge
// National Laboratory, managed by UT-Battelle, Alliance for Sustainable Energy, LLC, and other
// contributors. All rights reserved.
//
// NOTICE: This Software was developed under funding from the U.S. Department of Energy and the
// U.S. Government consequently retains certain rights. As such, the U.S. Government has been
// granted for itself and others acting on its behalf a paid-up, nonexclusive, irrevocable,
// worldwide license in the Software to reproduce, distribute copies to the public, prepare
// derivative works, and perform publicly and display publicly, and to permit others to do so.
//
// Redistribution and use in source and binary forms, with or without modification, are permitted
// provided that the following conditions are met:
//
// (1) Redistributions of source code must retain the above copyright notice, this list of
//     conditions and the following disclaimer.
//
// (2) Redistributions in binary form must reproduce the above copyright notice, this list of
//     conditions and the following disclaimer in the documentation and/or other materials
//     provided with the distribution.
//
// (3) Neither the name of the University of California, Lawrence Berkeley National Laboratory,
//     the University of Illinois, U.S. Dept. of Energy nor the names of its contributors may be
//     used to endorse or promote products derived from this software without specific prior
//     written permission.
//
// (4) Use of EnergyPlus(TM) Name. If Licensee (i) distributes the software in stand-alone form
//     without changes from the version obtained under this License, or (ii) Licensee makes a
//     reference solely to the software portion of its product, Licensee must refer to the
//     software as "EnergyPlus version X" software, where "X" is the version number Licensee
//     obtained under this License and may not use a different name for the software. Except as
//     specifically required in this Section (4), Licensee shall not use in a company name, a
//     product name, in advertising, publicity, or other promotional activities any name, trade
//     name, trademark, logo, or other designation of "EnergyPlus", "E+", "e+" or confusingly
//     similar designation, without the U.S. Department of Energy's prior written consent.
//
// THIS SOFTWARE IS PROVIDED BY THE COPYRIGHT HOLDERS AND CONTRIBUTORS "AS IS" AND ANY EXPRESS OR
// IMPLIED WARRANTIES, INCLUDING, BUT NOT LIMITED TO, THE IMPLIED WARRANTIES OF MERCHANTABILITY
// AND FITNESS FOR A PARTICULAR PURPOSE ARE DISCLAIMED. IN NO EVENT SHALL THE COPYRIGHT OWNER OR
// CONTRIBUTORS BE LIABLE FOR ANY DIRECT, INDIRECT, INCIDENTAL, SPECIAL, EXEMPLARY, OR
// CONSEQUENTIAL DAMAGES (INCLUDING, BUT NOT LIMITED TO, PROCUREMENT OF SUBSTITUTE GOODS OR
// SERVICES; LOSS OF USE, DATA, OR PROFITS; OR BUSINESS INTERRUPTION) HOWEVER CAUSED AND ON ANY
// THEORY OF LIABILITY, WHETHER IN CONTRACT, STRICT LIABILITY, OR TORT (INCLUDING NEGLIGENCE OR
// OTHERWISE) ARISING IN ANY WAY OUT OF THE USE OF THIS SOFTWARE, EVEN IF ADVISED OF THE
// POSSIBILITY OF SUCH DAMAGE.

#ifndef AIRFLOWNETWORK_ELEMENTS_HPP
#define AIRFLOWNETWORK_ELEMENTS_HPP

#include "AirflowNetwork/Properties.hpp"
#include <EnergyPlus/EPVector.hh>

namespace EnergyPlus {

// Forward declarations
struct EnergyPlusData;
struct AirflowNetworkData;

namespace AirflowNetwork {

    enum VentControlType // TODO: make enum class
    {
        None = 0,  // Wrong input
        Temp = 1,  // Temperature venting control
        Enth = 2,  // Enthalpy venting control
        Const = 3, // Constant venting control
        ASH55 = 4,
        CEN15251 = 5,
        NoVent = 6,    // No venting
        ZoneLevel = 7, // ZoneLevel control for a heat transfer subsurface
        AdjTemp = 8,   // Temperature venting control based on adjacent zone conditions
        AdjEnth = 9    // Enthalpy venting control based on adjacent zone conditions
    };

    enum OpenStatus // TODO: make enum class
    {
        FreeOperation = 0,     // Free operation
        MinCheckForceOpen = 1, // Force open when opening elapsed time is less than minimum opening time
        MinCheckForceClose = 2 // Force open when closing elapsed time is less than minimum closing time
    };

    enum ProbabilityCheck // TODO: make enum class
    {
        NoAction = 0,    // No action from probability check
        ForceChange = 1, // Force open or close from probability check
        KeepStatus = 2   // Keep status at the previous time step from probability check
    };

    enum class EquivRec
    {
        Height,          // Effective rectangle polygonal height selection
        BaseAspectRatio, // Effective rectangle base surface aspect ratio selection
        UserAspectRatio  // Effective rectangle user input aspect ratio selection
    };

    enum class DuctLineType
    {
        Invalid = -1,
        SupplyTrunk,  // Supply trunk
        SupplyBranch, // SupplyBrnach
        ReturnTrunk,  // Return trunk
        ReturnBranch, // ReturnBrnach
    };

    // Using/Aliasing

    // Data
    // module should be available to other modules and routines.  Thus,
    // all variables in this module must be PUBLIC.

    // MODULE PARAMETER DEFINITIONS:
    enum class iComponentTypeNum : int
    {
        Invalid = 0,
        DOP = 1,  // Detailed large opening component
        SOP = 2,  // Simple opening component
        SCR = 3,  // Surface crack component
        SEL = 4,  // Surface effective leakage ratio component
        PLR = 5,  // Distribution system crack component
        DWC = 6,  // Distribution system duct component
        CVF = 7,  // Distribution system constant volume fan component
        FAN = 8,  // Distribution system detailed fan component
        MRR = 9,  // Distribution system multiple curve fit power law resistant flow component
        DMP = 10, // Distribution system damper component
        ELR = 11, // Distribution system effective leakage ratio component
        CPD = 12, // Distribution system constant pressure drop component
        COI = 13, // Distribution system coil component
        TMU = 14, // Distribution system terminal unit component
        EXF = 15, // Zone exhaust fan
        HEX = 16, // Distribution system heat exchanger
        HOP = 17, // Horizontal opening component
        RVD = 18, // Reheat VAV terminal damper
        OAF = 19, // Distribution system OA
        REL = 20, // Distribution system relief air
        SMF = 21, // Specified mass flow component
        SVF = 22, // Specified volume flow component
        Num
    };

    enum class ComponentType
    {
        // TODO: enum check
        Invalid = -1,
        DOP = 1, // Detailed large opening component
        SOP,     // Simple opening component
        SCR,     // Surface crack component
        SEL,     // Surface effective leakage ratio component
        PLR,     // Distribution system crack component
        DWC,     // Distribution system duct component
        CVF,     // Distribution system constant volume fan component
        FAN,     // Distribution system detailed fan component
        MRR,     // Distribution system multiple curve fit power law resistant flow component
        DMP,     // Distribution system damper component
        ELR,     // Distribution system effective leakage ratio component
        CPD,     // Distribution system constant pressure drop component
        COI,     // Distribution system coil component
        TMU,     // Distribution system terminal unit component
        EXF,     // Zone exhaust fan
        HEX,     // Distribution system heat exchanger
        HOP,     // Horizontal opening component
        RVD,     // Reheat VAV terminal damper
        OAF,     // Distribution system OA
        REL,     // Distribution system relief air
        SMF,     // Specified mass flow component
        SVF,     // Specified volume flow component
        Num
    };

    // EPlus component Type
    enum class iEPlusComponentType : int
    {
        Invalid = 0,
        SCN = 1, // Supply connection
        RCN = 2, // Return connection
        RHT = 3, // Reheat terminal
        FAN = 4, // Fan
        COI = 5, // Heating or cooling coil
        HEX = 6, // Heat exchanger
        RVD = 7, // Reheat VAV terminal damper
        Num
    };

    // EPlus node type
    enum class iEPlusNodeType : int
    {
        Invalid = 0,
        ZIN = 1,  // Zone inlet node
        ZOU = 2,  // Zone outlet node
        SPL = 3,  // Splitter node
        MIX = 4,  // Mixer node
        OAN = 5,  // Outside air system node
        EXT = 6,  // OA system inlet node
        FIN = 7,  // Fan Inlet node
        FOU = 8,  // Fan Outlet Node
        COU = 9,  // Coil Outlet Node
        HXO = 10, // Heat exchanger Outlet Node
        DIN = 11, // Damper Inlet node
        DOU = 12, // Damper Outlet Node
        SPI = 13, // Splitter inlet Node
        SPO = 14, // Splitter Outlet Node
        Num
    };

    enum class iWPCCntr : int
    {
        Invalid = 0,
        Input = 1,
        SurfAvg = 2,
        Num
    };

    int constexpr PressureCtrlExhaust = 1;
    int constexpr PressureCtrlRelief = 2;

    // DERIVED TYPE DEFINITIONS:

    // MODULE VARIABLE DECLARATIONS:
    // Node simulation variable in air distribution system
    // Link simulation variable in air distribution system
    // Sensible and latent exchange variable in air distribution system

    void generic_crack(Real64 &coef,             // Flow coefficient
                       Real64 const expn,        // Flow exponent
                       bool const LFLAG,         // Initialization flag.If = 1, use laminar relationship
                       Real64 const PDROP,       // Total pressure drop across a component (P1 - P2) [Pa]
                       const AirState &propN,    // Node 1 properties
                       const AirState &propM,    // Node 2 properties
                       std::array<Real64, 2> &F, // Airflow through the component [kg/s]
                       std::array<Real64, 2> &DF // Partial derivative:  DF/DP
    );

    int GenericDuct(Real64 const Length,      // Duct length
                    Real64 const Diameter,    // Duct diameter
                    bool const LFLAG,         // Initialization flag.If = 1, use laminar relationship
                    Real64 const PDROP,       // Total pressure drop across a component (P1 - P2) [Pa]
                    const AirState &propN,    // Node 1 properties
                    const AirState &propM,    // Node 2 properties
                    std::array<Real64, 2> &F, // Airflow through the component [kg/s]
                    std::array<Real64, 2> &DF // Partial derivative:  DF/DP
    );

    // Types
<<<<<<< HEAD
=======

    struct AirflowNetworkSimuProp // Basic parameters for AirflowNetwork simulation
    {
        enum class Solver
        {
            Invalid = -1,
            SkylineLU,
            ConjugateGradient,
            Num
        };

        struct AirflowNetworkDuctSizingProp // Duct sizing
        {
            enum class DuctSizeMethod
            {
                Invalid = -1,
                MaxVelocity,
                PressureLoss,
                VelocityAndLoss
            };

            // Members

            std::string Name;              // Provide a unique object name
            DuctSizeMethod ductSizeMethod; // Duct autosize method as enum
            Real64 DuctSizeFactor;         // Duct size factor
            Real64 DuctSizeMaxV;           // Maximum airflow velocity
            Real64 DuctSizePLossSTrunk;    // Pressure loss across supply trunk
            Real64 DuctSizePLossSBranch;   // Pressure loss across supply branch
            Real64 DuctSizePLossRTrunk;    // Pressure loss across return trunk
            Real64 DuctSizePLossRBranch;   // Pressure loss across return branch
            int ErrCountDuct;
            int ErrIndexDuct;

            // Default Constructor
            AirflowNetworkDuctSizingProp()
                : ductSizeMethod(DuctSizeMethod::MaxVelocity), DuctSizeFactor(1.0), DuctSizeMaxV(5.0), DuctSizePLossSTrunk(1.0),
                  DuctSizePLossSBranch(1.0), DuctSizePLossRTrunk(1.0), DuctSizePLossRBranch(1.0), ErrCountDuct(0), ErrIndexDuct(0)
            {
            }

            // Member Constructor
            AirflowNetworkDuctSizingProp(DuctSizeMethod ductSizeMethod,     // Duct autosize method as enum
                                         Real64 const DuctSizeFactor,       // Duct size factor
                                         Real64 const DuctSizeMaxV,         // Maximum airflow velocity
                                         Real64 const DuctSizePLossSTrunk,  // Pressure loss across supply trunk
                                         Real64 const DuctSizePLossSBranch, // Pressure loss across supply branch
                                         Real64 const DuctSizePLossRTrunk,  // Pressure loss across return trunk
                                         Real64 const DuctSizePLossRBranch, // Pressure loss across return branch
                                         int const ErrCountDuct,
                                         int const ErrIndexDuct)

                : ductSizeMethod(ductSizeMethod), DuctSizeFactor(DuctSizeFactor), DuctSizeMaxV(DuctSizeMaxV),
                  DuctSizePLossSTrunk(DuctSizePLossSTrunk), DuctSizePLossSBranch(DuctSizePLossSBranch), DuctSizePLossRTrunk(DuctSizePLossRTrunk),
                  DuctSizePLossRBranch(DuctSizePLossRBranch), ErrCountDuct(ErrCountDuct), ErrIndexDuct(ErrIndexDuct)
            {
            }
        };

        // Members
        std::string AirflowNetworkSimuName; // Provide a unique object name
        std::string Control;                // AirflowNetwork control: MULTIZONE WITH DISTRIBUTION,
        // MULTIZONE WITHOUT DISTRIBUTION
        // MULTIZONE WITH DISTRIBUTION ONLY DURING FAN OPERATION,
        // and NO MULTIZONE OR DISTRIBUTION
        std::string WPCCntr;                  // Wind pressure coefficient input control: "SURFACE-AVERAGE CALCULATION", or "INPUT"
        iWPCCntr iWPCCnt = iWPCCntr::Invalid; // Integer equivalent for WPCCntr field
        std::string BldgType;                 // Building type: "LOWRISE" or "HIGHRISE" at WPCCntr = "SURFACE-AVERAGE CALCULATIO"
        std::string HeightOption;             // Height Selection: "ExternalNode" or "OpeningHeight" at WPCCntr = "INPUT"
        int MaxIteration;                     // Maximum number of iteration, default 500
        int InitFlag;                         // Initialization flag
        Solver solver;
        Real64 RelTol;               // Relative airflow convergence
        Real64 AbsTol;               // Absolute airflow convergence
        Real64 ConvLimit;            // Convergence acceleration limit
        Real64 MaxPressure;          // Maximum pressure change in an element [Pa]
        Real64 Azimuth;              // Azimuth Angle of Long Axis of Building, not used at WPCCntr = "INPUT"
        Real64 AspectRatio;          // Ratio of Building Width Along Short Axis to Width Along Long Axis
        Real64 DiffP;                // Minimum pressure difference
        int ExtLargeOpeningErrCount; // Exterior large opening error count during HVAC system operation
        int ExtLargeOpeningErrIndex; // Exterior large opening error index during HVAC system operation
        int OpenFactorErrCount;      // Large opening error count at Open factor > 1.0
        int OpenFactorErrIndex;      // Large opening error error index at Open factor > 1.0
        std::string InitType;        // Initialization flag type:
        bool TExtHeightDep;          // Choice of height dependence of external node temperature
        bool AllowSupportZoneEqp;    // Allow unsupported zone equipment
        // "ZeroNodePressures", or "LinearInitializationMethod"
        bool AFNDuctAutoSize; // True: perform duct autosize, otherwise no duct autosize
        AirflowNetworkDuctSizingProp ductSizing;

        // Default Constructor
        AirflowNetworkSimuProp()
            : Control("NoMultizoneOrDistribution"), WPCCntr("Input"), MaxIteration(500), InitFlag(0), solver(Solver::SkylineLU), RelTol(1.0e-5),
              AbsTol(1.0e-5), ConvLimit(-0.5), MaxPressure(500.0), Azimuth(0.0), AspectRatio(1.0), DiffP(1.0e-4), ExtLargeOpeningErrCount(0),
              ExtLargeOpeningErrIndex(0), OpenFactorErrCount(0), OpenFactorErrIndex(0), InitType("ZeroNodePressures"), TExtHeightDep(false),
              AllowSupportZoneEqp(false), AFNDuctAutoSize(false)
        {
        }

        // Member Constructor
        AirflowNetworkSimuProp(std::string const &AirflowNetworkSimuName, // Provide a unique object name
                               std::string const &Control,                // AirflowNetwork control: MULTIZONE WITH DISTRIBUTION,
                               std::string const &WPCCntr,      // Wind pressure coefficient input control: "SURFACE-AVERAGE CALCULATION", or "INPUT"
                               std::string const &BldgType,     // Building type: "LOWRISE" or "HIGHRISE" at WPCCntr = "SURFACE-AVERAGE CALCULATION"
                               std::string const &HeightOption, // Height Selection: "ExternalNode" or "OpeningHeight" at WPCCntr = "INPUT"
                               int const MaxIteration,          // Maximum number of iteration, default 500
                               int const InitFlag,              // Initialization flag
                               Real64 const RelTol,             // Relative airflow convergence
                               Real64 const AbsTol,             // Absolute airflow convergence
                               Real64 const ConvLimit,          // Convergence acceleration limit
                               Real64 const MaxPressure,        // Maximum pressure change in an element [Pa]
                               Real64 const Azimuth,            // Azimuth Angle of Long Axis of Building, not used at WPCCntr = "INPUT"
                               Real64 const AspectRatio,        // Ratio of Building Width Along Short Axis to Width Along Long Axis
                               Real64 const DiffP,              // Minimum pressure difference
                               int const ExtLargeOpeningErrCount, // Exterior large opening error count during HVAC system operation
                               int const ExtLargeOpeningErrIndex, // Exterior large opening error index during HVAC system operation
                               int const OpenFactorErrCount,      // Large opening error count at Open factor > 1.0
                               int const OpenFactorErrIndex,      // Large opening error error index at Open factor > 1.0
                               std::string const &InitType,       // Initialization flag type:
                               Solver solver,                     // Solver type
                               bool const TExtHeightDep,          // Choice of height dependence of external node temperature
                               bool const AllowSupportZoneEqp,    // Allow unsupported zone equipment
                               bool const AFNDuctAutoSize         // True: perform duct autosize, otherwise no duct autosize
                               )

            : AirflowNetworkSimuName(AirflowNetworkSimuName), Control(Control), WPCCntr(WPCCntr), BldgType(BldgType), HeightOption(HeightOption),
              MaxIteration(MaxIteration), InitFlag(InitFlag), solver(solver), RelTol(RelTol), AbsTol(AbsTol), ConvLimit(ConvLimit),
              MaxPressure(MaxPressure), Azimuth(Azimuth), AspectRatio(AspectRatio), DiffP(DiffP), ExtLargeOpeningErrCount(ExtLargeOpeningErrCount),
              ExtLargeOpeningErrIndex(ExtLargeOpeningErrIndex), OpenFactorErrCount(OpenFactorErrCount), OpenFactorErrIndex(OpenFactorErrIndex),
              InitType(InitType), TExtHeightDep(TExtHeightDep), AllowSupportZoneEqp(AllowSupportZoneEqp), AFNDuctAutoSize(AFNDuctAutoSize)
        {
        }
    };

>>>>>>> f39484f1
    struct MultizoneZoneProp // Zone information
    {
        // Members
        std::string ZoneName;    // Name of Associated EnergyPlus Thermal Zone
        std::string VentControl; // Ventilation Control Mode: "TEMPERATURE", "ENTHALPIC", "CONSTANT", or "NOVENT"
        std::string VentSchName; // Name of ventilation temperature control schedule
        Real64 Height;           // Nodal height
        Real64 OpenFactor;       // Limit Value on Multiplier for Modulating Venting Open Factor,
        // Not applicable if Vent Control Mode = CONSTANT or NOVENT
        Real64 LowValueTemp; // Lower Value on Inside/Outside Temperature Difference for
        // Modulating the Venting Open Factor with temp control
        Real64 UpValueTemp; // Upper Value on Inside/Outside Temperature Difference for
        // Modulating the Venting Open Factor with temp control
        Real64 LowValueEnth; // Lower Value on Inside/Outside Temperature Difference for
        // Modulating the Venting Open Factor with Enthalpic control
        Real64 UpValueEnth; // Upper Value on Inside/Outside Temperature Difference for
        // Modulating the Venting Open Factor with Enthalpic control
        int ZoneNum;                                // Zone number associated with ZoneName
        int VentSchNum;                             // Zone ventilation schedule number associated with ventilation schedule name
        int VentCtrNum;                             // Ventilation control mode number: 1 "Temperature", 2 "ENTHALPIC", 3 "CONSTANT", 4 "NOVENT"
        std::string VentingSchName;                 // Name of ventilation temperature control schedule
        int VentingSchNum;                          // Ventilation schedule number
        std::string SingleSidedCpType;              // Type of calculation method for single sided wind pressure coefficients
        Real64 BuildWidth;                          // The width of the building along the facade that contains this zone.
        int ASH55PeopleInd;                         // Index of people object with ASH55 comfort calcs for ventilation control
        int CEN15251PeopleInd;                      // Index of people object with CEN15251 comfort calcs for ventilation control
        std::string OccupantVentilationControlName; // Occupant ventilation control name
        int OccupantVentilationControlNum;          // Occupant ventilation control number
        int RAFNNodeNum;                            // Index of RAFN node number

        // Default Constructor
        MultizoneZoneProp()
            : VentControl("NoVent"), Height(0.0), OpenFactor(1.0), LowValueTemp(0.0), UpValueTemp(100.0), LowValueEnth(0.0), UpValueEnth(300000.0),
              ZoneNum(0), VentSchNum(0), VentCtrNum(VentControlType::None), VentingSchNum(0), SingleSidedCpType("STANDARD"), BuildWidth(10.0),
              ASH55PeopleInd(0), CEN15251PeopleInd(0), OccupantVentilationControlNum(0), RAFNNodeNum(0)
        {
        }
    };

    struct MultizoneSurfaceProp // Surface information
    {
        // Members
        std::string SurfName;         // Name of Associated EnergyPlus surface
        std::string OpeningName;      // Name of opening component, either simple or detailed large opening
        std::string ExternalNodeName; // Name of external node, but not used at WPC="INPUT"
        Real64 Factor;                // Crack Actual Value or Window Open Factor for Ventilation
        int SurfNum;                  // Surface number
        std::array<int, 2> NodeNums;  // Positive: Zone numbers; 0: External
        Real64 OpenFactor;            // Surface factor
        Real64 OpenFactorLast;        // Surface factor at previous time step
        bool EMSOpenFactorActuated;   // True if EMS actuation is on
        Real64 EMSOpenFactor;         // Surface factor value from EMS for override
        Real64 Height;                // Surface Height
        Real64 Width;                 // Surface width
        Real64 CHeight;               // Surface central height in z direction
        std::string VentControl;      // Ventilation Control Mode: TEMPERATURE, ENTHALPIC, CONSTANT, ZONELEVEL or NOVENT
        std::string VentSchName;      // ! Name of ventilation temperature control schedule
        Real64 ModulateFactor;        // Limit Value on Multiplier for Modulating Venting Open Factor
        Real64 LowValueTemp;          // Lower Value on Inside/Outside Temperature Difference for
        // Modulating the Venting Open Factor with temp control
        Real64 UpValueTemp; // Upper Value on Inside/Outside Temperature Difference for
        // Modulating the Venting Open Factor with temp control
        Real64 LowValueEnth; // Lower Value on Inside/Outside Temperature Difference for
        // Modulating the Venting Open Factor with Enthalpic control
        Real64 UpValueEnth; // Upper Value on Inside/Outside Temperature Difference for
        // Modulating the Venting Open Factor with Enthalpic control
        std::string VentingSchName;                 // Name of ventilation temperature control schedule
        int VentSchNum;                             // Zone ventilation schedule number associated with ventilation schedule name
        VentControlType VentSurfCtrNum;             // Ventilation control mode number: 1 "Temperature", 2 "ENTHALPIC", 3 "CONSTANT", 4 "NOVENT"
        int VentingSchNum;                          // Ventilation schedule number
        int ZonePtr;                                // Pointer to inside face zone
        bool IndVentControl;                        // Individual surface venting control
        int ExtLargeOpeningErrCount;                // Exterior large opening error count during HVAC system operation
        int ExtLargeOpeningErrIndex;                // Exterior large opening error index during HVAC system operation
        int OpenFactorErrCount;                     // Large opening error count at Open factor > 1.0
        int OpenFactorErrIndex;                     // Large opening error error index at Open factor > 1.0
        Real64 Multiplier;                          // Window multiplier
        bool HybridVentClose;                       // Hybrid ventilation window close control logical
        bool HybridCtrlGlobal;                      // Hybrid ventilation global control logical
        bool HybridCtrlMaster;                      // Hybrid ventilation global control master
        Real64 WindModifier;                        // Wind modifier from hybrid ventilation control
        std::string OccupantVentilationControlName; // Occupant ventilation control name
        int OccupantVentilationControlNum;          // Occupant ventilation control number
        int OpeningStatus;                          // Open status at current time step
        int PrevOpeningstatus;                      // Open status at previous time step
        Real64 CloseElapsedTime;                    // Elapsed time during closing (min)
        Real64 OpenElapsedTime;                     // Elapsed time during closing (min)
        int ClosingProbStatus;                      // Closing probability status
        int OpeningProbStatus;                      // Opening probability status
        bool RAFNflag;                              // True if this surface is used in AirflowNetwork:IntraZone:Linkage
        bool NonRectangular;                        // True if this surface is not rectangular
        EquivRec EquivRecMethod;        // Equivalent Rectangle Method input: 1 Height; 2 Base surface aspect ratio; 3 User input aspect ratio
        Real64 EquivRecUserAspectRatio; // user input value when EquivRecMethod = 3

        // Default Constructor
        MultizoneSurfaceProp()
            : Factor(0.0), SurfNum(0), NodeNums{{0, 0}}, OpenFactor(0.0), OpenFactorLast(0.0), EMSOpenFactorActuated(false), EMSOpenFactor(0.0),
              Height(0.0), Width(0.0), CHeight(0.0), VentControl("ZONELEVEL"), ModulateFactor(0.0), LowValueTemp(0.0), UpValueTemp(100.0),
              LowValueEnth(0.0), UpValueEnth(300000.0), VentSchNum(0), VentSurfCtrNum(VentControlType::None), VentingSchNum(0), ZonePtr(0),
              IndVentControl(false), ExtLargeOpeningErrCount(0), ExtLargeOpeningErrIndex(0), OpenFactorErrCount(0), OpenFactorErrIndex(0),
              Multiplier(1.0), HybridVentClose(false), HybridCtrlGlobal(false), HybridCtrlMaster(false), WindModifier(1.0),
              OccupantVentilationControlNum(0), OpeningStatus(OpenStatus::FreeOperation), PrevOpeningstatus(OpenStatus::FreeOperation),
              CloseElapsedTime(0.0), OpenElapsedTime(0.0), ClosingProbStatus(ProbabilityCheck::NoAction),
              OpeningProbStatus(ProbabilityCheck::NoAction), RAFNflag(false), NonRectangular(false), EquivRecMethod(EquivRec::Height),
              EquivRecUserAspectRatio(1.0)
        {
        }
    };

    struct AirflowElement
    {
        AirflowElement()
        {
        }

        AirflowElement(const std::string &name) : name(name)
        {
        }

        virtual ~AirflowElement()
        {
        }

        std::string name; // Name of airflow element

        virtual int calculate(EnergyPlusData &state,
                              bool const LFLAG,         // Initialization flag.If = 1, use laminar relationship
                              Real64 const PDROP,       // Total pressure drop across a component (P1 - P2) [Pa]
                              int const i,              // Linkage number
                              const Real64 multiplier,  // Element multiplier
                              const Real64 control,     // Element control signal
                              const AirState &propN,    // Node 1 properties
                              const AirState &propM,    // Node 2 properties
                              std::array<Real64, 2> &F, // Airflow through the component [kg/s]
                              std::array<Real64, 2> &DF // Partial derivative:  DF/DP
                              ) = 0;

        // Make this abstract once all the classes implement it
        virtual int calculate([[maybe_unused]] EnergyPlusData &state,
                              [[maybe_unused]] const Real64 PDROP,       // Total pressure drop across a component (P1 - P2) [Pa]
                              [[maybe_unused]] const Real64 multiplier,  // Element multiplier
                              [[maybe_unused]] const Real64 control,     // Element control signal
                              [[maybe_unused]] const AirState &propN,    // Node 1 properties
                              [[maybe_unused]] const AirState &propM,    // Node 2 properties
                              [[maybe_unused]] std::array<Real64, 2> &F, // Airflow through the component [kg/s]
                              [[maybe_unused]] std::array<Real64, 2> &DF // Partial derivative:  DF/DP
        )
        {
            return 1;
        }

        virtual ComponentType type() = 0;
    };

    int constexpr NrInt = 20; // Number of intervals for a large opening

    struct DetailedOpeningSolver
    {
        // Large opening variables
        EPVector<Real64> DpProf;   // Differential pressure profile for Large Openings [Pa]
        EPVector<Real64> RhoProfF; // Density profile in FROM zone [kg/m3]
        EPVector<Real64> RhoProfT; // Density profile in TO zone [kg/m3]
        Array2D<Real64> DpL;       // Array of stack pressures in link

        void allocate(int number_of_links, int n_dop)
        {
            DpProf.allocate(n_dop * (NrInt + 2));
            RhoProfF.allocate(n_dop * (NrInt + 2));
            RhoProfT.allocate(n_dop * (NrInt + 2));
            DpL.allocate(number_of_links, 2);
        }

        void clear()
        {
            DpProf.clear();
            RhoProfF.clear();
            RhoProfT.clear();
            DpL.clear();
        }

        void presprofile(EnergyPlusData &state,
                         int const il,                  // Linkage number
                         int const Pprof,               // Opening number
                         Real64 const G,                // gravitation field strength [N/kg]
                         const Array1D<Real64> &DpF,    // Stack pressures at start heights of Layers
                         const Array1D<Real64> &DpT,    // Stack pressures at start heights of Layers
                         const Array1D<Real64> &BetaF,  // Density gradients in the FROM zone (starting at linkheight) [Kg/m3/m]
                         const Array1D<Real64> &BetaT,  // Density gradients in the TO zone (starting at linkheight) [Kg/m3/m]
                         const Array1D<Real64> &RhoStF, // Density at the start heights of Layers in the FROM zone
                         const Array1D<Real64> &RhoStT, // Density at the start heights of Layers in the TO zone
                         int const From,                // Number of FROM zone
                         int const To,                  // Number of To zone
                         Real64 const ActLh,            // Actual height of opening [m]
                         Real64 const OwnHeightFactor   // Cosine of deviation angle of the opening plane from the vertical direction
        );

        void pstack(EnergyPlusData &state, std::vector<AirflowNetwork::AirState> &props, Array1D<Real64> &pz);

        Real64 psz(Real64 const Pz0,  // Pressure at altitude z0 [Pa]
                   Real64 const Rho0, // density at altitude z0 [kg/m3]
                   Real64 const beta, // density gradient [kg/m4]
                   Real64 const z0,   // reference altitude [m]
                   Real64 const z,    // altitude[m]
                   Real64 const g     // gravity field strength [N/kg]
        );

        void lclimb(EnergyPlusData &state,
                    Real64 const G,   // gravity field strength [N/kg]
                    Real64 &Rho,      // Density link level (initialized with rho zone) [kg/m3]
                    Real64 const Z,   // Height of the link above the zone reference [m]
                    Real64 &T,        // temperature at link level [C]
                    Real64 &X,        // absolute humidity at link level [kg/kg]
                    Real64 &Dp,       // Stackpressure to the linklevel [Pa]
                    int const zone,   // Zone number
                    Real64 const PZ,  // Zone Pressure (reflevel) [Pa]
                    Real64 const Pbz, // Barometric pressure at entrance level [Pa]
                    Real64 &RhoDr     // Air density of dry air on the link level used
        );
    };

    struct DetailedOpening : public AirflowElement // Large detailed opening component
    {
        // Members
        Real64 FlowCoef;      // Air Mass Flow Coefficient When Window or Door Is Closed [kg/s at 1Pa]
        Real64 FlowExpo;      // Air Mass Flow exponent When Window or Door Is Closed [dimensionless]
        std::string TypeName; // Name of Large vertical opening type
        int LVOType;          // Large vertical opening type number
        Real64 LVOValue;      // Extra crack length for LVO type 1 with multiple operable parts,
        // or Height of pivoting axis for LVO type 2
        int NumFac;         // Number of Opening Factor Values
        Real64 OpenFac1;    // Opening factor #1
        Real64 DischCoeff1; // Discharge coefficient for opening factor #1
        Real64 WidthFac1;   // Width factor for for Opening factor #1
        Real64 HeightFac1;  // Height factor for opening factor #1
        Real64 StartHFac1;  // Start height factor for opening factor #1
        Real64 OpenFac2;    // Opening factor #2
        Real64 DischCoeff2; // Discharge coefficient for opening factor #2
        Real64 WidthFac2;   // Width factor for for Opening factor #2
        Real64 HeightFac2;  // Height factor for opening factor #2
        Real64 StartHFac2;  // Start height factor for opening factor #2
        Real64 OpenFac3;    // Opening factor #3
        Real64 DischCoeff3; // Discharge coefficient for opening factor #3
        Real64 WidthFac3;   // Width factor for for Opening factor #3
        Real64 HeightFac3;  // Height factor for opening factor #3
        Real64 StartHFac3;  // Start height factor for opening factor #3
        Real64 OpenFac4;    // Opening factor #4
        Real64 DischCoeff4; // Discharge coefficient for opening factor #4
        Real64 WidthFac4;   // Width factor for for Opening factor #4
        Real64 HeightFac4;  // Height factor for opening factor #4
        Real64 StartHFac4;  // Start height factor for opening factor #4
        Real64 OpenFactor;  // Opening factor
        int WidthErrCount;  // Width error count
        int WidthErrIndex;  // Width error index
        int HeightErrCount; // Height error count
        int HeightErrIndex; // Height error index

        // Default Constructor
        DetailedOpening()
            : FlowCoef(0.0), FlowExpo(0.0), TypeName("NONPIVOTED"), LVOType(0), LVOValue(0.0), NumFac(0), OpenFac1(0.0), DischCoeff1(0.0),
              WidthFac1(0.0), HeightFac1(0.0), StartHFac1(0.0), OpenFac2(0.0), DischCoeff2(0.0), WidthFac2(0.0), HeightFac2(0.0), StartHFac2(0.0),
              OpenFac3(0.0), DischCoeff3(0.0), WidthFac3(0.0), HeightFac3(0.0), StartHFac3(0.0), OpenFac4(0.0), DischCoeff4(0.0), WidthFac4(0.0),
              HeightFac4(0.0), StartHFac4(0.0), OpenFactor(0.0), WidthErrCount(0), WidthErrIndex(0), HeightErrCount(0), HeightErrIndex(0)
        {
        }

        int calculate([[maybe_unused]] EnergyPlusData &state,
                      bool const LFLAG,                         // Initialization flag.If = 1, use laminar relationship
                      Real64 const PDROP,                       // Total pressure drop across a component (P1 - P2) [Pa]
                      int const i,                              // Linkage number
                      [[maybe_unused]] const Real64 multiplier, // Element multiplier
                      [[maybe_unused]] const Real64 control,    // Element control signal
                      const AirState &propN,                    // Node 1 properties
                      const AirState &propM,                    // Node 2 properties
                      std::array<Real64, 2> &F,                 // Airflow through the component [kg/s]
                      std::array<Real64, 2> &DF                 // Partial derivative:  DF/DP
        );

        virtual ComponentType type()
        {
            return ComponentType::DOP;
        }
    };

    struct SimpleOpening : public AirflowElement // Large simple opening component
    {
        // Members
        Real64 FlowCoef;   // Air Mass Flow Coefficient When Window or Door Is Closed [kg/s at 1Pa]
        Real64 FlowExpo;   // Air Mass Flow exponent When Window or Door Is Closed [dimensionless]
        Real64 MinRhoDiff; // Minimum density difference for two-way flow
        Real64 DischCoeff; // Discharge coefficient at full opening
        Real64 OpenFactor; // Opening factor

        // Default Constructor
        SimpleOpening() : FlowCoef(0.0), FlowExpo(0.0), MinRhoDiff(0.0), DischCoeff(0.0), OpenFactor(0.0)
        {
        }

        int calculate(EnergyPlusData &state,
                      bool const LFLAG,                         // Initialization flag.If = 1, use laminar relationship
                      Real64 const PDROP,                       // Total pressure drop across a component (P1 - P2) [Pa]
                      int const i,                              // Linkage number
                      [[maybe_unused]] const Real64 multiplier, // Element multiplier
                      [[maybe_unused]] const Real64 control,    // Element control signal
                      const AirState &propN,                    // Node 1 properties
                      const AirState &propM,                    // Node 2 properties
                      std::array<Real64, 2> &F,                 // Airflow through the component [kg/s]
                      std::array<Real64, 2> &DF                 // Partial derivative:  DF/DP
        );

        virtual ComponentType type()
        {
            return ComponentType::SOP;
        }
    };

    struct HorizontalOpening : public AirflowElement // Large horizontal opening component
    {
        // Members
        Real64 FlowCoef;   // Air Mass Flow Coefficient When Window or Door Is Closed [kg/s at 1Pa]
        Real64 FlowExpo;   // Air Mass Flow exponent When Window or Door Is Closed [dimensionless]
        Real64 Slope;      // Sloping plane angle
        Real64 DischCoeff; // Discharge coefficient at full opening

        // Default Constructor
        HorizontalOpening() : FlowCoef(0.0), FlowExpo(0.0), Slope(0.0), DischCoeff(0.0)
        {
        }

        int calculate(EnergyPlusData &state,
                      bool const LFLAG,                         // Initialization flag.If = 1, use laminar relationship
                      Real64 const PDROP,                       // Total pressure drop across a component (P1 - P2) [Pa]
                      int const i,                              // Linkage number
                      [[maybe_unused]] const Real64 multiplier, // Element multiplier
                      [[maybe_unused]] const Real64 control,    // Element control signal
                      const AirState &propN,                    // Node 1 properties
                      const AirState &propM,                    // Node 2 properties
                      std::array<Real64, 2> &F,                 // Airflow through the component [kg/s]
                      std::array<Real64, 2> &DF                 // Partial derivative:  DF/DP
        );

        virtual ComponentType type()
        {
            return ComponentType::HOP;
        }
    };

    struct SpecifiedMassFlow : public AirflowElement // Specified mass flow element
    {
        // Members
        Real64 mass_flow; // Mass Flow [kg/s]

        // Default Constructor
        SpecifiedMassFlow() : mass_flow(0.0)
        {
        }

        int calculate([[maybe_unused]] EnergyPlusData &state,
                      [[maybe_unused]] bool const LFLAG,      // Initialization flag.If = 1, use laminar relationship
                      [[maybe_unused]] Real64 const PDROP,    // Total pressure drop across a component (P1 - P2) [Pa]
                      [[maybe_unused]] int const i,           // Linkage number
                      const Real64 multiplier,                // Element multiplier
                      const Real64 control,                   // Element control signal
                      [[maybe_unused]] const AirState &propN, // Node 1 properties
                      [[maybe_unused]] const AirState &propM, // Node 2 properties
                      std::array<Real64, 2> &F,               // Airflow through the component [kg/s]
                      std::array<Real64, 2> &DF               // Partial derivative:  DF/DP
        );

        virtual ComponentType type()
        {
            return ComponentType::SMF;
        }
    };

    struct SpecifiedVolumeFlow : public AirflowElement // Specified mass flow element
    {
        // Members
        Real64 volume_flow; // Volume Flow [m3/s]

        // Default Constructor
        SpecifiedVolumeFlow() : volume_flow(0.0)
        {
        }

        int calculate([[maybe_unused]] EnergyPlusData &state,
                      [[maybe_unused]] bool const LFLAG,   // Initialization flag.If = 1, use laminar relationship
                      [[maybe_unused]] Real64 const PDROP, // Total pressure drop across a component (P1 - P2) [Pa]
                      [[maybe_unused]] int const i,        // Linkage number
                      const Real64 multiplier,             // Element multiplier
                      const Real64 control,                // Element control signal
                      const AirState &propN,               // Node 1 properties
                      const AirState &propM,               // Node 2 properties
                      std::array<Real64, 2> &F,            // Airflow through the component [kg/s]
                      std::array<Real64, 2> &DF            // Partial derivative:  DF/DP
        );

        virtual ComponentType type()
        {
            return ComponentType::SVF;
        }
    };

    struct ReferenceConditions // Surface crack standard conditions
    {
        // Members
        std::string name;      // Name of standard conditions component
        Real64 temperature;    // Standard temperature for crack data
        Real64 pressure;       // Standard barometric pressure for crack data
        Real64 humidity_ratio; // Standard humidity ratio for crack data

        ReferenceConditions(const std::string &name, Real64 temperature = 20.0, Real64 pressure = 101325.0, Real64 humidity_ratio = 0.0)
            : name(name), temperature(temperature), pressure(pressure), humidity_ratio(humidity_ratio)
        {
        }

        // ReferenceConditions(Real64 temperature = 20.0, Real64 pressure = 101325.0, Real64 humidityRatio = 0.0)
        //    : temperature(temperature), pressure(pressure), humidityRatio(humidityRatio)
        //{
        //}
    };

    struct SurfaceCrack : public AirflowElement // Surface crack component
    {
        // Members
        Real64 coefficient;         // Air Mass Flow Coefficient When Window or Door Is Closed [kg/s at 1Pa]
        Real64 exponent;            // Air Mass Flow exponent When Window or Door Is Closed [dimensionless]
        Real64 reference_density;   // Reference density for crack data
        Real64 reference_viscosity; // Reference viscosity for crack data

        // Default Constructor
        SurfaceCrack()
            : coefficient(0.0), exponent(0.0), reference_density(AIRDENSITY_CONSTEXPR(101325.0, 20.0, 0.0)),
              reference_viscosity(AIRDYNAMICVISCOSITY_CONSTEXPR(20.0))
        {
        }

        int calculate([[maybe_unused]] EnergyPlusData &state,
                      bool const linear,            // Initialization flag.If = 1, use laminar relationship
                      Real64 const PDROP,           // Total pressure drop across a component (P1 - P2) [Pa]
                      [[maybe_unused]] int const i, // Linkage number
                      const Real64 multiplier,      // Element multiplier
                      const Real64 control,         // Element control signal
                      const AirState &propN,        // Node 1 properties
                      const AirState &propM,        // Node 2 properties
                      std::array<Real64, 2> &F,     // Airflow through the component [kg/s]
                      std::array<Real64, 2> &DF     // Partial derivative:  DF/DP
        );

        virtual int calculate(EnergyPlusData &state,
                              const Real64 pdrop,       // Total pressure drop across a component (P1 - P2) [Pa]
                              const Real64 multiplier,  // Element multiplier
                              const Real64 control,     // Element control signal
                              const AirState &propN,    // Node 1 properties
                              const AirState &propM,    // Node 2 properties
                              std::array<Real64, 2> &F, // Airflow through the component [kg/s]
                              std::array<Real64, 2> &DF // Partial derivative:  DF/DP
        );

        virtual ComponentType type()
        {
            return ComponentType::SCR;
        }
    };

    struct EffectiveLeakageArea : public AirflowElement // Surface effective leakage area component
    {
        // Members
        Real64 ELA;         // Effective leakage area
        Real64 DischCoeff;  // Discharge coefficient
        Real64 RefDeltaP;   // Reference pressure difference
        Real64 FlowExpo;    // Air Mass Flow exponent When Window or Door Is Closed
        Real64 TestDeltaP;  // Testing pressure difference
        Real64 TestDisCoef; // Testing Discharge coefficient

        // Default Constructor
        EffectiveLeakageArea() : ELA(0.0), DischCoeff(0.0), RefDeltaP(0.0), FlowExpo(0.0), TestDeltaP(0.0), TestDisCoef(0.0)
        {
        }

        int calculate([[maybe_unused]] EnergyPlusData &state,
                      bool const LFLAG,                         // Initialization flag.If = 1, use laminar relationship
                      Real64 const PDROP,                       // Total pressure drop across a component (P1 - P2) [Pa]
                      [[maybe_unused]] int const i,             // Linkage number
                      [[maybe_unused]] const Real64 multiplier, // Element multiplier
                      [[maybe_unused]] const Real64 control,    // Element control signal
                      const AirState &propN,                    // Node 1 properties
                      const AirState &propM,                    // Node 2 properties
                      std::array<Real64, 2> &F,                 // Airflow through the component [kg/s]
                      std::array<Real64, 2> &DF                 // Partial derivative:  DF/DP
        );

        int calculate([[maybe_unused]] EnergyPlusData &state,
                      Real64 const PDROP,                       // Total pressure drop across a component (P1 - P2) [Pa]
                      [[maybe_unused]] const Real64 multiplier, // Element multiplier
                      [[maybe_unused]] const Real64 control,    // Element control signal
                      const AirState &propN,                    // Node 1 properties
                      const AirState &propM,                    // Node 2 properties
                      std::array<Real64, 2> &F,                 // Airflow through the component [kg/s]
                      std::array<Real64, 2> &DF                 // Partial derivative:  DF/DP
        );

        virtual ComponentType type()
        {
            return ComponentType::SEL;
        }
    };

    struct ZoneExhaustFan : public AirflowElement // Zone exhaust fan component
    {
        // Members
        Real64 FlowRate;  // mass flow rate
        int SchedPtr;     // Schedule pointer
        Real64 FlowCoef;  // Air Mass Flow Coefficient [kg/s at 1Pa]
        Real64 FlowExpo;  // Air Mass Flow exponent [dimensionless]
        Real64 StandardT; // Standard temperature for crack data
        Real64 StandardP; // Standard barometric pressure for crack data
        Real64 StandardW; // Standard humidity ratio for crack data
        int InletNode;    // Inlet node number
        int OutletNode;   // Outlet node number
        int EPlusZoneNum; // Zone number
        int PressCtrlNum; // pressure control number

        // Default Constructor
        ZoneExhaustFan()
            : FlowRate(0.0), SchedPtr(0), FlowCoef(0.0), FlowExpo(0.0), StandardT(0.0), StandardP(0.0), StandardW(0.0), InletNode(0), OutletNode(0),
              EPlusZoneNum(0), PressCtrlNum(0)
        {
        }

        int calculate(EnergyPlusData &state,
                      bool const LFLAG,                         // Initialization flag.If = 1, use laminar relationship
                      Real64 const PDROP,                       // Total pressure drop across a component (P1 - P2) [Pa]
                      int const i,                              // Linkage number
                      [[maybe_unused]] const Real64 multiplier, // Element multiplier
                      [[maybe_unused]] const Real64 control,    // Element control signal
                      const AirState &propN,                    // Node 1 properties
                      const AirState &propM,                    // Node 2 properties
                      std::array<Real64, 2> &F,                 // Airflow through the component [kg/s]
                      std::array<Real64, 2> &DF                 // Partial derivative:  DF/DP
        );

        int calculate(EnergyPlusData &state,
                      Real64 const PDROP,                       // Total pressure drop across a component (P1 - P2) [Pa]
                      [[maybe_unused]] const Real64 multiplier, // Element multiplier
                      const Real64 control,                     // Element control signal
                      const AirState &propN,                    // Node 1 properties
                      const AirState &propM,                    // Node 2 properties
                      std::array<Real64, 2> &F,                 // Airflow through the component [kg/s]
                      std::array<Real64, 2> &DF                 // Partial derivative:  DF/DP
        );

        virtual ComponentType type()
        {
            return ComponentType::EXF;
        }
    };

    struct MultizoneExternalNodeProp // External node properties
    {
        // Members
        std::string Name;      // Name of external node
        Real64 azimuth;        // Azimuthal angle of the associated surface
        Real64 height;         // Nodal height
        int ExtNum;            // External node number
        int OutAirNodeNum;     // Outdoor air node number
        int facadeNum;         // Facade number
        int curve;             // Curve ID, replace with pointer after curve refactor
        bool symmetricCurve;   // Symmtric curves are evaluated from 0 to 180, others are evaluated from 0 to 360
        bool useRelativeAngle; // Determines whether the wind angle is relative to the surface or absolute

        // Default Constructor
        MultizoneExternalNodeProp()
            : azimuth(0.0), height(0.0), ExtNum(0), OutAirNodeNum(0), facadeNum(0), curve(0), symmetricCurve(false), useRelativeAngle(false)
        {
        }
    };

    struct DeltaCpProp
    {
        // Members
        Array1D<Real64> WindDir; // Wind direction

        // Default Constructor
        DeltaCpProp()
        {
        }
    };

    struct IntraZoneNodeProp // Intra zone node data
    {
        // Members
        std::string Name;         // Name of node
        std::string RAFNNodeName; // RoomAir model node name
        Real64 Height;            // Nodal height
        int RAFNNodeNum;          // RoomAir model node number
        int ZoneNum;              // Zone number
        int AFNZoneNum;           // MultiZone number

        // Default Constructor
        IntraZoneNodeProp() : Height(0.0), RAFNNodeNum(0), ZoneNum(0), AFNZoneNum(0)
        {
        }
    };

    struct AirflowNetworkLinkage // AirflowNetwork linkage data base class
    {
        // Members
        std::string Name;                     // Provide a unique linkage name
        std::array<std::string, 2> NodeNames; // Names of nodes (limited to 2)
        std::array<Real64, 2> NodeHeights;    // Node heights
        std::string CompName;                 // Name of element
        int CompNum;                          // Element Number
        std::array<int, 2> NodeNums;          // Node numbers
        int LinkNum;                          // Linkage number
        AirflowElement *element;              // Pointer to airflow element
        Real64 control;                       // Control value

        // Default Constructor
        AirflowNetworkLinkage() : NodeHeights{{0.0, 0.0}}, CompNum(0), NodeNums{{0, 0}}, LinkNum(0), element(nullptr), control(1.0)
        {
        }

        virtual ~AirflowNetworkLinkage()
        {
        }
    };

    struct IntraZoneLinkageProp : public AirflowNetworkLinkage // Intra zone linkage data
    {
        // Members
        std::string SurfaceName; // Connection Surface Name

        // Default Constructor
        IntraZoneLinkageProp() : AirflowNetworkLinkage()
        {
        }
    };

    struct DisSysNodeProp // CP Value
    {
        // Members
        std::string Name;      // Name of node
        std::string EPlusName; // EnergyPlus node name
        std::string EPlusType; // EnergyPlus node type
        Real64 Height;         // Nodal height
        int EPlusNodeNum;      // EPlus node number
        int AirLoopNum;        // AirLoop number

        // Default Constructor
        DisSysNodeProp() : Height(0.0), EPlusNodeNum(0), AirLoopNum(0)
        {
        }
    };

    struct DuctLeak : public AirflowElement // duct leak component
    {
        // Members
        Real64 FlowCoef; // Air Mass Flow Coefficient [kg/s at 1Pa]
        Real64 FlowExpo; // Air Mass Flow exponent [dimensionless]

        // Default Constructor
        DuctLeak() : FlowCoef(0.0), FlowExpo(0.0)
        {
        }

        int calculate(EnergyPlusData &state,
                      bool const LFLAG,                         // Initialization flag.If = 1, use laminar relationship
                      Real64 const PDROP,                       // Total pressure drop across a component (P1 - P2) [Pa]
                      int const i,                              // Linkage number
                      [[maybe_unused]] const Real64 multiplier, // Element multiplier
                      [[maybe_unused]] const Real64 control,    // Element control signal
                      const AirState &propN,                    // Node 1 properties
                      const AirState &propM,                    // Node 2 properties
                      std::array<Real64, 2> &F,                 // Airflow through the component [kg/s]
                      std::array<Real64, 2> &DF                 // Partial derivative:  DF/DP
        );

        int calculate(EnergyPlusData &state,
                      Real64 const PDROP,                       // Total pressure drop across a component (P1 - P2) [Pa]
                      [[maybe_unused]] const Real64 multiplier, // Element multiplier
                      [[maybe_unused]] const Real64 control,    // Element control signal
                      const AirState &propN,                    // Node 1 properties
                      const AirState &propM,                    // Node 2 properties
                      std::array<Real64, 2> &F,                 // Airflow through the component [kg/s]
                      std::array<Real64, 2> &DF                 // Partial derivative:  DF/DP
        );

        virtual ComponentType type()
        {
            return ComponentType::PLR;
        }
    };

    struct EffectiveLeakageRatio : public AirflowElement // effective leakage ratio component
    {
        // Members
        Real64 ELR;      // Value of effective leakage ratio
        Real64 FlowRate; // Maximum airflow rate
        Real64 RefPres;  // Reference pressure difference
        Real64 FlowExpo; // Air Mass Flow exponent

        // Default Constructor
        EffectiveLeakageRatio() : ELR(0.0), FlowRate(0.0), RefPres(0.0), FlowExpo(0.0)
        {
        }

        int calculate([[maybe_unused]] EnergyPlusData &state,
                      bool const LFLAG,                         // Initialization flag.If = 1, use laminar relationship
                      Real64 const PDROP,                       // Total pressure drop across a component (P1 - P2) [Pa]
                      [[maybe_unused]] int const i,             // Linkage number
                      [[maybe_unused]] const Real64 multiplier, // Element multiplier
                      [[maybe_unused]] const Real64 control,    // Element control signal
                      const AirState &propN,                    // Node 1 properties
                      const AirState &propM,                    // Node 2 properties
                      std::array<Real64, 2> &F,                 // Airflow through the component [kg/s]
                      std::array<Real64, 2> &DF                 // Partial derivative:  DF/DP
        );

        int calculate([[maybe_unused]] EnergyPlusData &state,
                      Real64 const PDROP,                       // Total pressure drop across a component (P1 - P2) [Pa]
                      [[maybe_unused]] const Real64 multiplier, // Element multiplier
                      [[maybe_unused]] const Real64 control,    // Element control signal
                      const AirState &propN,                    // Node 1 properties
                      const AirState &propM,                    // Node 2 properties
                      std::array<Real64, 2> &F,                 // Airflow through the component [kg/s]
                      std::array<Real64, 2> &DF                 // Partial derivative:  DF/DP
        );

        virtual ComponentType type()
        {
            return ComponentType::ELR;
        }
    };

    struct Duct : public AirflowElement // Duct component
    {
        // Members
        Real64 L;                 // Duct length [m]
        Real64 hydraulicDiameter; // Hydraulic diameter [m]
        Real64 A;                 // Cross section area [m2]
        Real64 roughness;         // Surface roughness [m]
        Real64 TurDynCoef;        // Turbulent dynamic loss coefficient
        Real64 UThermConduct;     // Conduction heat transmittance [W/m2-K]
        Real64 UMoisture;         // Overall moisture transmittance [kg/m2]
        Real64 InsideConvCoeff;   // Inside convection coefficient [W/m2-K]
        Real64 OutsideConvCoeff;  // Outside convection coefficient [W/m2-K]
        Real64 MThermal;          // Thermal capacity [J/K]
        Real64 MMoisture;         // Moisture capacity [kg]
        Real64 LamDynCoef;        // Laminar dynamic loss coefficient
        Real64 LamFriCoef;        // Laminar friction loss coefficient
        Real64 InitLamCoef;       // Coefficient of linear initialization
        Real64 RelRough;          // e/D: relative roughness,
        Real64 RelL;              // L/D: relative length,
        Real64 g;                 // 1/sqrt(Darcy friction factor),
        Real64 A1;                // 1.14 - 0.868589*ln(e/D),

        // Default Constructor
        Duct()
            : L(0.0), hydraulicDiameter(0.0), A(0.0), roughness(0.0), TurDynCoef(0.0), UThermConduct(0.0), UMoisture(0.0), InsideConvCoeff(0.0),
              OutsideConvCoeff(0.0), MThermal(0.0), MMoisture(0.0), LamDynCoef(0.0), LamFriCoef(0.0), InitLamCoef(0.0), RelRough(0.0), RelL(0.0),
              g(0.0), A1(0.0)
        {
        }

        int calculate([[maybe_unused]] EnergyPlusData &state,
                      bool const LFLAG,                         // Initialization flag.If = 1, use laminar relationship
                      Real64 const PDROP,                       // Total pressure drop across a component (P1 - P2) [Pa]
                      [[maybe_unused]] int const i,             // Linkage number
                      [[maybe_unused]] const Real64 multiplier, // Element multiplier
                      [[maybe_unused]] const Real64 control,    // Element control signal
                      const AirState &propN,                    // Node 1 properties
                      const AirState &propM,                    // Node 2 properties
                      std::array<Real64, 2> &F,                 // Airflow through the component [kg/s]
                      std::array<Real64, 2> &DF                 // Partial derivative:  DF/DP
        );

        int calculate([[maybe_unused]] EnergyPlusData &state,
                      Real64 const PDROP,                       // Total pressure drop across a component (P1 - P2) [Pa]
                      [[maybe_unused]] const Real64 multiplier, // Element multiplier
                      [[maybe_unused]] const Real64 control,    // Element control signal
                      const AirState &propN,                    // Node 1 properties
                      const AirState &propM,                    // Node 2 properties
                      std::array<Real64, 2> &F,                 // Airflow through the component [kg/s]
                      std::array<Real64, 2> &DF                 // Partial derivative:  DF/DP
        );

        virtual ComponentType type()
        {
            return ComponentType::DWC;
        }
    };

    struct Damper : public AirflowElement // Damper component
    {
        // Members
        Real64 LTP;      // Value for laminar turbulent transition
        Real64 LamFlow;  // Laminar flow coefficient
        Real64 TurFlow;  // Turbulent flow coefficient
        Real64 FlowExpo; // Air Mass Flow exponent
        Real64 FlowMin;  // Minimum control air mass rate
        Real64 FlowMax;  // Maximum control air mass rate
        Real64 A0;       // First polynomial coefficient of the control variable (constant coefficient)
        Real64 A1;       // Second polynomial coefficient of the control variable (linear coefficient)
        Real64 A2;       // Third polynomial coefficient of the control variable (quadratic coefficient)
        Real64 A3;       // Fourth polynomial coefficient of the control variable (cubic coefficient)

        // Default Constructor
        Damper() : LTP(0.0), LamFlow(0.0), TurFlow(0.0), FlowExpo(0.0), FlowMin(0.0), FlowMax(0.0), A0(0.0), A1(0.0), A2(0.0), A3(0.0)
        {
        }

        int calculate([[maybe_unused]] EnergyPlusData &state,
                      bool const LFLAG,                         // Initialization flag.If = 1, use laminar relationship
                      Real64 const PDROP,                       // Total pressure drop across a component (P1 - P2) [Pa]
                      int const i,                              // Linkage number
                      [[maybe_unused]] const Real64 multiplier, // Element multiplier
                      [[maybe_unused]] const Real64 control,    // Element control signal
                      const AirState &propN,                    // Node 1 properties
                      const AirState &propM,                    // Node 2 properties
                      std::array<Real64, 2> &F,                 // Airflow through the component [kg/s]
                      std::array<Real64, 2> &DF                 // Partial derivative:  DF/DP
        );

        int calculate([[maybe_unused]] EnergyPlusData &state,
                      Real64 const PDROP,                       // Total pressure drop across a component (P1 - P2) [Pa]
                      [[maybe_unused]] const Real64 multiplier, // Element multiplier
                      const Real64 control,                     // Element control signal
                      const AirState &propN,                    // Node 1 properties
                      const AirState &propM,                    // Node 2 properties
                      std::array<Real64, 2> &F,                 // Airflow through the component [kg/s]
                      std::array<Real64, 2> &DF                 // Partial derivative:  DF/DP
        );

        virtual ComponentType type()
        {
            return ComponentType::DMP;
        }
    };

    struct ConstantVolumeFan : public AirflowElement // Constant volume fan component
    {
        // Members
        Real64 FlowRate;           // Air volume flow rate
        Real64 Ctrl;               // Control ratio
        int FanTypeNum;            // Fan type: Constant volume or ONOFF
        int FanIndex;              // Fan index
        int InletNode;             // Inlet node number
        int OutletNode;            // Outlet node number
        Real64 MaxAirMassFlowRate; // Max Specified MAss Flow Rate of Damper [kg/s]
        int AirLoopNum;            // Air loop number
        bool FanModelFlag;         // True, this fan is FAN:SYSTEMMODEL

        // Default Constructor
        ConstantVolumeFan()
            : FlowRate(0.0), Ctrl(0.0), FanTypeNum(0), FanIndex(0), InletNode(0), OutletNode(0), MaxAirMassFlowRate(0.0), AirLoopNum(0),
              FanModelFlag(false)
        {
        }

        int calculate(EnergyPlusData &state,
                      bool const LFLAG,                         // Initialization flag.If = 1, use laminar relationship
                      Real64 const PDROP,                       // Total pressure drop across a component (P1 - P2) [Pa]
                      int const i,                              // Linkage number
                      [[maybe_unused]] const Real64 multiplier, // Element multiplier
                      [[maybe_unused]] const Real64 control,    // Element control signal
                      const AirState &propN,                    // Node 1 properties
                      const AirState &propM,                    // Node 2 properties
                      std::array<Real64, 2> &F,                 // Airflow through the component [kg/s]
                      std::array<Real64, 2> &DF                 // Partial derivative:  DF/DP
        );

        virtual ComponentType type()
        {
            return ComponentType::CVF;
        }
    };

    struct DetailedFan : public AirflowElement // Detailed fan component
    {
        // Members
        Real64 FlowCoef;       // Coefficient for linear initialization [kg/s at 1Pa]
        Real64 FlowExpo;       // Turbulent flow coefficient [dimensionless]
        Real64 RhoAir;         // Reference air density
        Real64 Qfree;          // Free delivery flow at P=0
        Real64 Pshut;          // Shutoff pressure at Q=0
        Real64 TranRat;        // Flow coefficient at laminar/turbulent transition
        int n;                 // Number of ranges for fan performance curve
        Array1D<Real64> Coeff; // Coefficients of fan performance curve.
        // Each range has a min flow rate and 4 coefficients

        // Default Constructor
        DetailedFan() : FlowCoef(0.0), FlowExpo(0.0), RhoAir(0.0), Qfree(0.0), Pshut(0.0), TranRat(0.0)
        {
        }

        int calculate([[maybe_unused]] EnergyPlusData &state,
                      bool const LFLAG,                         // Initialization flag.If = 1, use laminar relationship
                      Real64 const PDROP,                       // Total pressure drop across a component (P1 - P2) [Pa]
                      int const i,                              // Linkage number
                      [[maybe_unused]] const Real64 multiplier, // Element multiplier
                      [[maybe_unused]] const Real64 control,    // Element control signal
                      const AirState &propN,                    // Node 1 properties
                      const AirState &propM,                    // Node 2 properties
                      std::array<Real64, 2> &F,                 // Airflow through the component [kg/s]
                      std::array<Real64, 2> &DF                 // Partial derivative:  DF/DP
        );

        int calculate(EnergyPlusData &state,
                      Real64 const PDROP,                       // Total pressure drop across a component (P1 - P2) [Pa]
                      [[maybe_unused]] const Real64 multiplier, // Element multiplier
                      const Real64 control,                     // Element control signal
                      const AirState &propN,                    // Node 1 properties
                      const AirState &propM,                    // Node 2 properties
                      std::array<Real64, 2> &F,                 // Airflow through the component [kg/s]
                      std::array<Real64, 2> &DF                 // Partial derivative:  DF/DP
        );

        virtual ComponentType type()
        {
            return ComponentType::FAN;
        }
    };

    struct DisSysCompCoilProp : public AirflowElement // Coil component
    {
        // Members
        std::string EPlusType;    // EnergyPlus coil type
        Real64 L;                 // Air path length
        Real64 hydraulicDiameter; // Air path hydraulic diameter
        int AirLoopNum;           // AirLoop number

        // Default Constructor
        DisSysCompCoilProp() : L(0.0), hydraulicDiameter(0.0), AirLoopNum(0)
        {
        }

        int calculate([[maybe_unused]] EnergyPlusData &state,
                      bool const LFLAG,                         // Initialization flag.If = 1, use laminar relationship
                      Real64 const PDROP,                       // Total pressure drop across a component (P1 - P2) [Pa]
                      int const i,                              // Linkage number
                      [[maybe_unused]] const Real64 multiplier, // Element multiplier
                      [[maybe_unused]] const Real64 control,    // Element control signal
                      const AirState &propN,                    // Node 1 properties
                      const AirState &propM,                    // Node 2 properties
                      std::array<Real64, 2> &F,                 // Airflow through the component [kg/s]
                      std::array<Real64, 2> &DF                 // Partial derivative:  DF/DP
        );

        int calculate([[maybe_unused]] EnergyPlusData &state,
                      Real64 const PDROP,                       // Total pressure drop across a component (P1 - P2) [Pa]
                      [[maybe_unused]] const Real64 multiplier, // Element multiplier
                      [[maybe_unused]] const Real64 control,    // Element control signal
                      const AirState &propN,                    // Node 1 properties
                      const AirState &propM,                    // Node 2 properties
                      std::array<Real64, 2> &F,                 // Airflow through the component [kg/s]
                      std::array<Real64, 2> &DF                 // Partial derivative:  DF/DP
        );

        virtual ComponentType type()
        {
            return ComponentType::COI;
        }
    };

    struct DisSysCompHXProp : public AirflowElement // Coil component
    {
        // Members
        std::string EPlusType;    // EnergyPlus coil type
        Real64 L;                 // Air path length
        Real64 hydraulicDiameter; // Air path hydraulic diameter
        bool CoilParentExists;    // Is a coil component

        // Default Constructor
        DisSysCompHXProp() : L(0.0), hydraulicDiameter(0.0), CoilParentExists(false)
        {
        }

        int calculate([[maybe_unused]] EnergyPlusData &state,
                      bool const LFLAG,                         // Initialization flag.If = 1, use laminar relationship
                      Real64 const PDROP,                       // Total pressure drop across a component (P1 - P2) [Pa]
                      [[maybe_unused]] int const i,             // Linkage number
                      [[maybe_unused]] const Real64 multiplier, // Element multiplier
                      [[maybe_unused]] const Real64 control,    // Element control signal
                      const AirState &propN,                    // Node 1 properties
                      const AirState &propM,                    // Node 2 properties
                      std::array<Real64, 2> &F,                 // Airflow through the component [kg/s]
                      std::array<Real64, 2> &DF                 // Partial derivative:  DF/DP
        );

        int calculate([[maybe_unused]] EnergyPlusData &state,
                      Real64 const PDROP,                       // Total pressure drop across a component (P1 - P2) [Pa]
                      [[maybe_unused]] const Real64 multiplier, // Element multiplier
                      [[maybe_unused]] const Real64 control,    // Element control signal
                      const AirState &propN,                    // Node 1 properties
                      const AirState &propM,                    // Node 2 properties
                      std::array<Real64, 2> &F,                 // Airflow through the component [kg/s]
                      std::array<Real64, 2> &DF                 // Partial derivative:  DF/DP
        );

        virtual ComponentType type()
        {
            return ComponentType::HEX;
        }
    };

    struct DisSysCompTermUnitProp : public AirflowElement // Terminal unit component
    {
        // Members
        std::string EPlusType;    // EnergyPlus coil type
        Real64 L;                 // Air path length
        Real64 hydraulicDiameter; // Air path hydraulic diameter
        int DamperInletNode;      // Damper inlet node number
        int DamperOutletNode;     // Damper outlet node number
        int AirLoopNum;           // AirLoop number

        // Default Constructor
        DisSysCompTermUnitProp() : L(0.0), hydraulicDiameter(0.0), DamperInletNode(0), DamperOutletNode(0), AirLoopNum(0)
        {
        }

        int calculate([[maybe_unused]] EnergyPlusData &state,
                      bool const LFLAG,                         // Initialization flag.If = 1, use laminar relationship
                      Real64 const PDROP,                       // Total pressure drop across a component (P1 - P2) [Pa]
                      int const i,                              // Linkage number
                      [[maybe_unused]] const Real64 multiplier, // Element multiplier
                      [[maybe_unused]] const Real64 control,    // Element control signal
                      const AirState &propN,                    // Node 1 properties
                      const AirState &propM,                    // Node 2 properties
                      std::array<Real64, 2> &F,                 // Airflow through the component [kg/s]
                      std::array<Real64, 2> &DF                 // Partial derivative:  DF/DP
        );

        virtual ComponentType type()
        {
            return ComponentType::TMU;
        }
    };

    struct ConstantPressureDrop : public AirflowElement // Constant pressure drop component
    {
        // Members
        Real64 A;  // cross section area
        Real64 DP; // Pressure difference across the component

        // Default Constructor
        ConstantPressureDrop() : A(0.0), DP(0.0)
        {
        }

        int calculate([[maybe_unused]] EnergyPlusData &state,
                      bool const LFLAG,                         // Initialization flag.If = 1, use laminar relationship
                      const Real64 PDROP,                       // Total pressure drop across a component (P1 - P2) [Pa]
                      int const i,                              // Linkage number
                      [[maybe_unused]] const Real64 multiplier, // Element multiplier
                      [[maybe_unused]] const Real64 control,    // Element control signal
                      const AirState &propN,                    // Node 1 properties
                      const AirState &propM,                    // Node 2 properties
                      std::array<Real64, 2> &F,                 // Airflow through the component [kg/s]
                      std::array<Real64, 2> &DF                 // Partial derivative:  DF/DP
        );

        virtual ComponentType type()
        {
            return ComponentType::CPD;
        }
    };

    struct DisSysLinkageProp : public AirflowNetworkLinkage // Distribution system linkage data
    {
        // Members
        std::string ZoneName; // Name of zone
        int ZoneNum;          // Zone Number

        // Default Constructor
        DisSysLinkageProp() : AirflowNetworkLinkage(), ZoneNum(0)
        {
        }
    };

    struct AirflowNetworkNodeProp // AirflowNetwork nodal data
    {
        // Members
        std::string Name;      // Provide a unique node name
        std::string NodeType;  // Provide node type "External", "Thermal Zone" or "Other"
        std::string EPlusNode; // EnergyPlus node name
        Real64 NodeHeight;     // Node height [m]
        int NodeNum;           // Node number
        int NodeTypeNum;       // Node type with integer number
        // 0: Calculated, 1: Given pressure;
        std::string EPlusZoneName; // EnergyPlus node name
        int EPlusZoneNum;          // E+ zone number
        int EPlusNodeNum;
        int ExtNodeNum;
        int OutAirNodeNum;
        iEPlusNodeType EPlusTypeNum;
        int RAFNNodeNum; // RoomAir model node number
        int NumOfLinks;  // Number of links for RoomAir model
        int AirLoopNum;  // AirLoop number

        // Default Constructor
        AirflowNetworkNodeProp()
            : NodeHeight(0.0), NodeNum(0), NodeTypeNum(0), EPlusZoneNum(0), EPlusNodeNum(0), ExtNodeNum(0), OutAirNodeNum(0),
              EPlusTypeNum(iEPlusNodeType::Invalid), RAFNNodeNum(0), NumOfLinks(0), AirLoopNum(0)
        {
        }
    };

    struct AirflowNetworkCompProp // AirflowNetwork element data
    {
        // Members
        std::string Name;                 // Provide a unique element name
        iComponentTypeNum CompTypeNum;    // Provide numeric equivalent for AirflowNetworkCompType
        int TypeNum;                      // Component number under same component type
        int CompNum;                      // General component number
        std::string EPlusName;            // Provide a unique element name
        std::string EPlusCompName;        // Provide EPlus component name or Other
        std::string EPlusType;            // Provide EPlus type, such as terminal reheat, coil, etc. 9/30/03 or Other
        iEPlusComponentType EPlusTypeNum; // Provide EPlus component type

        // Default Constructor
        AirflowNetworkCompProp() : CompTypeNum(iComponentTypeNum::Invalid), TypeNum(0), CompNum(0), EPlusTypeNum(iEPlusComponentType::Invalid)
        {
        }
    };

    struct AirflowNetworkLinkageProp : public AirflowNetworkLinkage // AirflowNetwork linkage data
    {
        // Members
        std::string ZoneName;               // Name of zone
        int ZoneNum;                        // Zone Number
        int DetOpenNum;                     // Large Opening number
        iEPlusComponentType ConnectionFlag; // Return and supply connection flag
        bool VAVTermDamper;                 // True if this component is a damper for a VAV terminal
        int LinkageViewFactorObjectNum;
        int AirLoopNum; // Airloop number
        DuctLineType ductLineType;

        // Default Constructor
        AirflowNetworkLinkageProp()
            : AirflowNetworkLinkage(), ZoneNum(0), DetOpenNum(0), ConnectionFlag(iEPlusComponentType::Invalid), VAVTermDamper(false),
              LinkageViewFactorObjectNum(0), AirLoopNum(0), ductLineType(DuctLineType::Invalid)
        {
        }
    };

    struct PressureControllerProp
    {
        // Members
        std::string Name;              // Provide a unique object name
        std::string ZoneName;          // Name of the zone that is being controlled
        int ZoneNum;                   // Zone number
        int AFNNodeNum;                // AFN node number
        std::string ControlObjectType; // The control type to be used for pressure control
        std::string ControlObjectName; // Corresponding control type name
        int ControlTypeSet;            // Control type set to be used for pressure control
        int AvailSchedPtr;             // Availability schedule pointer
        int PresSetpointSchedPtr;      // Pressure setpoint schedule pointer
        int AirLoopNum;                // Air loop number
        int OANodeNum;                 // outdoor air node number
        bool bypass;                   // Can not perform pressure control as true
        Real64 PresCtrlMassRate;

        // Default Constructor
        PressureControllerProp()
            : ZoneNum(0), AFNNodeNum(0), ControlTypeSet(0), AvailSchedPtr(0), PresSetpointSchedPtr(0), AirLoopNum(0), OANodeNum(0), bypass(false),
              PresCtrlMassRate(0.0)
        {
        }
    };

    struct OutdoorAirFan : public AirflowElement // OA fan component
    {
        // Members
        int SchedPtr;     // Schedule pointer
        Real64 FlowCoef;  // Air Mass Flow Coefficient [kg/s at 1Pa]
        Real64 FlowExpo;  // Air Mass Flow exponent [dimensionless]
        Real64 StandardT; // Standard temperature for crack data [C]
        Real64 StandardP; // Standard barometric pressure for crack data [Pa]
        Real64 StandardW; // Standard humidity ratio for crack data [kg/kg]
        int InletNode;    // Inlet node number
        int OutletNode;   // Outlet node number
        int OAMixerNum;   // OA Mixer number
        int PressCtrlNum; // Pressure control number

        // Default Constructor
        OutdoorAirFan()
            : SchedPtr(0), FlowCoef(0.0), FlowExpo(0.0), StandardT(0.0), StandardP(0.0), StandardW(0.0), InletNode(0), OutletNode(0), OAMixerNum(0),
              PressCtrlNum(0)
        {
        }

        virtual ~OutdoorAirFan()
        {
        }

        virtual int calculate(EnergyPlusData &state,
                              bool const LFLAG,                         // Initialization flag.If = 1, use laminar relationship
                              const Real64 PDROP,                       // Total pressure drop across a component (P1 - P2) [Pa]
                              int const i,                              // Linkage number
                              [[maybe_unused]] const Real64 multiplier, // Element multiplier
                              [[maybe_unused]] const Real64 control,    // Element control signal
                              const AirState &propN,                    // Node 1 properties
                              const AirState &propM,                    // Node 2 properties
                              std::array<Real64, 2> &F,                 // Airflow through the component [kg/s]
                              std::array<Real64, 2> &DF                 // Partial derivative:  DF/DP
        );

        virtual ComponentType type()
        {
            return ComponentType::OAF;
        }
    };

    struct ReliefFlow : public OutdoorAirFan // OA fan component
    {

        // Default Constructor
        ReliefFlow() : OutdoorAirFan()
        {
        }

        virtual int calculate(EnergyPlusData &state,
                              bool const LFLAG,                         // Initialization flag.If = 1, use laminar relationship
                              const Real64 PDROP,                       // Total pressure drop across a component (P1 - P2) [Pa]
                              int const i,                              // Linkage number
                              [[maybe_unused]] const Real64 multiplier, // Element multiplier
                              [[maybe_unused]] const Real64 control,    // Element control signal
                              const AirState &propN,                    // Node 1 properties
                              const AirState &propM,                    // Node 2 properties
                              std::array<Real64, 2> &F,                 // Airflow through the component [kg/s]
                              std::array<Real64, 2> &DF                 // Partial derivative:  DF/DP
        );

        virtual ComponentType type()
        {
            return ComponentType::REL;
        }
    };

    struct AirflowNetworkNodeSimuData // Node variable for simulation
    {
        // Members
        Real64 TZ;       // Temperature [C]
        Real64 WZ;       // Humidity ratio [kg/kg]
        Real64 PZ;       // Pressure [Pa]
        Real64 CO2Z;     // CO2 [ppm]
        Real64 GCZ;      // Generic contaminant [ppm]
        Real64 TZlast;   // Temperature [C] at previous time step
        Real64 WZlast;   // Humidity ratio [kg/kg] at previous time step
        Real64 CO2Zlast; // CO2 [ppm] at previous time step
        Real64 GCZlast;  // Generic contaminant [ppm] at previous time step

        // Default Constructor
        AirflowNetworkNodeSimuData() : TZ(0.0), WZ(0.0), PZ(0.0), CO2Z(0.0), GCZ(0.0), TZlast(0.0), WZlast(0.0), CO2Zlast(0.0), GCZlast(0.0)
        {
        }
    };

    struct AirflowNetworkLinkSimuData
    {
        // Members
        Real64 FLOW;     // Mass flow rate [kg/s]
        Real64 FLOW2;    // Mass flow rate [kg/s] for two way flow
        Real64 DP;       // Pressure difference across a component
        Real64 VolFLOW;  // Mass flow rate [m3/s]
        Real64 VolFLOW2; // Mass flow rate [m3/s] for two way flow
        Real64 DP1;

        // Default Constructor
        AirflowNetworkLinkSimuData() : FLOW(0.0), FLOW2(0.0), DP(0.0), VolFLOW(0.0), VolFLOW2(0.0), DP1(0.0)
        {
        }
    };

    struct AirflowNetworkLinkReportData
    {
        // Members
        Real64 FLOW;        // Mass flow rate [kg/s]
        Real64 FLOW2;       // Mass flow rate [kg/s] for two way flow
        Real64 VolFLOW;     // Mass flow rate [m^3/s]
        Real64 VolFLOW2;    // Mass flow rate [m^3/s] for two way flow
        Real64 FLOWOFF;     // Mass flow rate during OFF cycle [kg/s]
        Real64 FLOW2OFF;    // Mass flow rate during OFF cycle [kg/s] for two way flow
        Real64 VolFLOWOFF;  // Mass flow rate during OFF cycle [m^3/s]
        Real64 VolFLOW2OFF; // Mass flow rate during OFF cycle [m^3/s] for two way flow
        Real64 DP;          // Average Pressure difference across a component
        Real64 DPON;        // Pressure difference across a component with fan on
        Real64 DPOFF;       // Pressure difference across a component with fan off

        // Default Constructor
        AirflowNetworkLinkReportData()
            : FLOW(0.0), FLOW2(0.0), VolFLOW(0.0), VolFLOW2(0.0), FLOWOFF(0.0), FLOW2OFF(0.0), VolFLOWOFF(0.0), VolFLOW2OFF(0.0), DP(0.0), DPON(0.0),
              DPOFF(0.0)
        {
        }
    };

    struct AirflowNetworkNodeReportData // Node variable for simulation
    {
        // Members
        Real64 PZ;    // Average Pressure [Pa]
        Real64 PZON;  // Pressure with fan on [Pa]
        Real64 PZOFF; // Pressure with fan off [Pa]

        // Default Constructor
        AirflowNetworkNodeReportData() : PZ(0.0), PZON(0.0), PZOFF(0.0)
        {
        }
    };

    struct AirflowNetworkExchangeProp
    {
        // Members
        Real64 MultiZoneSen;
        Real64 MultiZoneLat;
        Real64 LeakSen;
        Real64 LeakLat;
        Real64 CondSen;
        Real64 DiffLat;
        Real64 RadGain;
        Real64 TotalSen;
        Real64 TotalLat;
        Real64 SumMCp;
        Real64 SumMCpT;
        Real64 SumMVCp;
        Real64 SumMVCpT;
        Real64 SumMHr;
        Real64 SumMHrW;
        Real64 SumMMCp;
        Real64 SumMMCpT;
        Real64 SumMMHr;
        Real64 SumMMHrW;
        Real64 SumMHrCO;
        Real64 SumMMHrCO;
        Real64 TotalCO2;
        Real64 SumMHrGC;
        Real64 SumMMHrGC;
        Real64 TotalGC;

        // Default Constructor
        AirflowNetworkExchangeProp()
            : MultiZoneSen(0.0), MultiZoneLat(0.0), LeakSen(0.0), LeakLat(0.0), CondSen(0.0), DiffLat(0.0), RadGain(0.0), TotalSen(0.0),
              TotalLat(0.0), SumMCp(0.0), SumMCpT(0.0), SumMVCp(0.0), SumMVCpT(0.0), SumMHr(0.0), SumMHrW(0.0), SumMMCp(0.0), SumMMCpT(0.0),
              SumMMHr(0.0), SumMMHrW(0.0), SumMHrCO(0.0), SumMMHrCO(0.0), TotalCO2(0.0), SumMHrGC(0.0), SumMMHrGC(0.0), TotalGC(0.0)
        {
        }
    };

    struct AiflowNetworkReportProp
    {
        // Members
        Real64 MultiZoneInfiSenGainW;
        Real64 MultiZoneInfiSenGainJ;
        Real64 MultiZoneInfiSenLossW;
        Real64 MultiZoneInfiSenLossJ;
        Real64 MultiZoneVentSenGainW;
        Real64 MultiZoneVentSenGainJ;
        Real64 MultiZoneVentSenLossW;
        Real64 MultiZoneVentSenLossJ;
        Real64 MultiZoneMixSenGainW;
        Real64 MultiZoneMixSenGainJ;
        Real64 MultiZoneMixSenLossW;
        Real64 MultiZoneMixSenLossJ;
        Real64 MultiZoneInfiLatGainW;
        Real64 MultiZoneInfiLatGainJ;
        Real64 MultiZoneInfiLatLossW;
        Real64 MultiZoneInfiLatLossJ;
        Real64 MultiZoneVentLatGainW;
        Real64 MultiZoneVentLatGainJ;
        Real64 MultiZoneVentLatLossW;
        Real64 MultiZoneVentLatLossJ;
        Real64 MultiZoneMixLatGainW;
        Real64 MultiZoneMixLatGainJ;
        Real64 MultiZoneMixLatLossW;
        Real64 MultiZoneMixLatLossJ;
        Real64 LeakSenGainW;
        Real64 LeakSenGainJ;
        Real64 LeakSenLossW;
        Real64 LeakSenLossJ;
        Real64 LeakLatGainW;
        Real64 LeakLatGainJ;
        Real64 LeakLatLossW;
        Real64 LeakLatLossJ;
        Real64 CondSenGainW;
        Real64 CondSenGainJ;
        Real64 CondSenLossW;
        Real64 CondSenLossJ;
        Real64 DiffLatGainW;
        Real64 DiffLatGainJ;
        Real64 DiffLatLossW;
        Real64 DiffLatLossJ;
        Real64 RadGainW;
        Real64 RadGainJ;
        Real64 RadLossW;
        Real64 RadLossJ;
        Real64 TotalSenGainW;
        Real64 TotalSenGainJ;
        Real64 TotalSenLossW;
        Real64 TotalSenLossJ;
        Real64 TotalLatGainW;
        Real64 TotalLatGainJ;
        Real64 TotalLatLossW;
        Real64 TotalLatLossJ;
        bool OnOffFlag;

        // Default Constructor
        AiflowNetworkReportProp()
            : MultiZoneInfiSenGainW(0.0), MultiZoneInfiSenGainJ(0.0), MultiZoneInfiSenLossW(0.0), MultiZoneInfiSenLossJ(0.0),
              MultiZoneVentSenGainW(0.0), MultiZoneVentSenGainJ(0.0), MultiZoneVentSenLossW(0.0), MultiZoneVentSenLossJ(0.0),
              MultiZoneMixSenGainW(0.0), MultiZoneMixSenGainJ(0.0), MultiZoneMixSenLossW(0.0), MultiZoneMixSenLossJ(0.0), MultiZoneInfiLatGainW(0.0),
              MultiZoneInfiLatGainJ(0.0), MultiZoneInfiLatLossW(0.0), MultiZoneInfiLatLossJ(0.0), MultiZoneVentLatGainW(0.0),
              MultiZoneVentLatGainJ(0.0), MultiZoneVentLatLossW(0.0), MultiZoneVentLatLossJ(0.0), MultiZoneMixLatGainW(0.0),
              MultiZoneMixLatGainJ(0.0), MultiZoneMixLatLossW(0.0), MultiZoneMixLatLossJ(0.0), LeakSenGainW(0.0), LeakSenGainJ(0.0),
              LeakSenLossW(0.0), LeakSenLossJ(0.0), LeakLatGainW(0.0), LeakLatGainJ(0.0), LeakLatLossW(0.0), LeakLatLossJ(0.0), CondSenGainW(0.0),
              CondSenGainJ(0.0), CondSenLossW(0.0), CondSenLossJ(0.0), DiffLatGainW(0.0), DiffLatGainJ(0.0), DiffLatLossW(0.0), DiffLatLossJ(0.0),
              RadGainW(0.0), RadGainJ(0.0), RadLossW(0.0), RadLossJ(0.0), TotalSenGainW(0.0), TotalSenGainJ(0.0), TotalSenLossW(0.0),
              TotalSenLossJ(0.0), TotalLatGainW(0.0), TotalLatGainJ(0.0), TotalLatLossW(0.0), TotalLatLossJ(0.0), OnOffFlag(false)
        {
        }
    };

    struct LinkageSurfaceProp
    {
        // Members
        std::string SurfaceName;
        int SurfaceNum;                 // Name of surface referenced by view factor
        Real64 ViewFactor;              // View factor
        Real64 SurfaceResistanceFactor; // Total radiation heat transfer resistance factor
        Real64 SurfaceRadLoad;          // Duct radiation load from surface [W]

        // Default constructor
        LinkageSurfaceProp() : SurfaceNum(0), ViewFactor(0.0), SurfaceResistanceFactor(0.0), SurfaceRadLoad(0.0)
        {
        }
    };

    struct AirflowNetworkLinkageViewFactorProp
    {
        // Members
        std::string LinkageName;
        Real64 DuctExposureFraction;
        Real64 DuctEmittance;
        Array1D<LinkageSurfaceProp> LinkageSurfaceData;
        int ObjectNum;
        Real64 QRad;
        Real64 QConv;

        AirflowNetworkLinkageViewFactorProp() : DuctExposureFraction(0.0), DuctEmittance(0.0), ObjectNum(0), QRad(0.0), QConv(0.0)
        {
        }
    };

} // namespace AirflowNetwork

} // namespace EnergyPlus

#endif<|MERGE_RESOLUTION|>--- conflicted
+++ resolved
@@ -241,143 +241,6 @@
     );
 
     // Types
-<<<<<<< HEAD
-=======
-
-    struct AirflowNetworkSimuProp // Basic parameters for AirflowNetwork simulation
-    {
-        enum class Solver
-        {
-            Invalid = -1,
-            SkylineLU,
-            ConjugateGradient,
-            Num
-        };
-
-        struct AirflowNetworkDuctSizingProp // Duct sizing
-        {
-            enum class DuctSizeMethod
-            {
-                Invalid = -1,
-                MaxVelocity,
-                PressureLoss,
-                VelocityAndLoss
-            };
-
-            // Members
-
-            std::string Name;              // Provide a unique object name
-            DuctSizeMethod ductSizeMethod; // Duct autosize method as enum
-            Real64 DuctSizeFactor;         // Duct size factor
-            Real64 DuctSizeMaxV;           // Maximum airflow velocity
-            Real64 DuctSizePLossSTrunk;    // Pressure loss across supply trunk
-            Real64 DuctSizePLossSBranch;   // Pressure loss across supply branch
-            Real64 DuctSizePLossRTrunk;    // Pressure loss across return trunk
-            Real64 DuctSizePLossRBranch;   // Pressure loss across return branch
-            int ErrCountDuct;
-            int ErrIndexDuct;
-
-            // Default Constructor
-            AirflowNetworkDuctSizingProp()
-                : ductSizeMethod(DuctSizeMethod::MaxVelocity), DuctSizeFactor(1.0), DuctSizeMaxV(5.0), DuctSizePLossSTrunk(1.0),
-                  DuctSizePLossSBranch(1.0), DuctSizePLossRTrunk(1.0), DuctSizePLossRBranch(1.0), ErrCountDuct(0), ErrIndexDuct(0)
-            {
-            }
-
-            // Member Constructor
-            AirflowNetworkDuctSizingProp(DuctSizeMethod ductSizeMethod,     // Duct autosize method as enum
-                                         Real64 const DuctSizeFactor,       // Duct size factor
-                                         Real64 const DuctSizeMaxV,         // Maximum airflow velocity
-                                         Real64 const DuctSizePLossSTrunk,  // Pressure loss across supply trunk
-                                         Real64 const DuctSizePLossSBranch, // Pressure loss across supply branch
-                                         Real64 const DuctSizePLossRTrunk,  // Pressure loss across return trunk
-                                         Real64 const DuctSizePLossRBranch, // Pressure loss across return branch
-                                         int const ErrCountDuct,
-                                         int const ErrIndexDuct)
-
-                : ductSizeMethod(ductSizeMethod), DuctSizeFactor(DuctSizeFactor), DuctSizeMaxV(DuctSizeMaxV),
-                  DuctSizePLossSTrunk(DuctSizePLossSTrunk), DuctSizePLossSBranch(DuctSizePLossSBranch), DuctSizePLossRTrunk(DuctSizePLossRTrunk),
-                  DuctSizePLossRBranch(DuctSizePLossRBranch), ErrCountDuct(ErrCountDuct), ErrIndexDuct(ErrIndexDuct)
-            {
-            }
-        };
-
-        // Members
-        std::string AirflowNetworkSimuName; // Provide a unique object name
-        std::string Control;                // AirflowNetwork control: MULTIZONE WITH DISTRIBUTION,
-        // MULTIZONE WITHOUT DISTRIBUTION
-        // MULTIZONE WITH DISTRIBUTION ONLY DURING FAN OPERATION,
-        // and NO MULTIZONE OR DISTRIBUTION
-        std::string WPCCntr;                  // Wind pressure coefficient input control: "SURFACE-AVERAGE CALCULATION", or "INPUT"
-        iWPCCntr iWPCCnt = iWPCCntr::Invalid; // Integer equivalent for WPCCntr field
-        std::string BldgType;                 // Building type: "LOWRISE" or "HIGHRISE" at WPCCntr = "SURFACE-AVERAGE CALCULATIO"
-        std::string HeightOption;             // Height Selection: "ExternalNode" or "OpeningHeight" at WPCCntr = "INPUT"
-        int MaxIteration;                     // Maximum number of iteration, default 500
-        int InitFlag;                         // Initialization flag
-        Solver solver;
-        Real64 RelTol;               // Relative airflow convergence
-        Real64 AbsTol;               // Absolute airflow convergence
-        Real64 ConvLimit;            // Convergence acceleration limit
-        Real64 MaxPressure;          // Maximum pressure change in an element [Pa]
-        Real64 Azimuth;              // Azimuth Angle of Long Axis of Building, not used at WPCCntr = "INPUT"
-        Real64 AspectRatio;          // Ratio of Building Width Along Short Axis to Width Along Long Axis
-        Real64 DiffP;                // Minimum pressure difference
-        int ExtLargeOpeningErrCount; // Exterior large opening error count during HVAC system operation
-        int ExtLargeOpeningErrIndex; // Exterior large opening error index during HVAC system operation
-        int OpenFactorErrCount;      // Large opening error count at Open factor > 1.0
-        int OpenFactorErrIndex;      // Large opening error error index at Open factor > 1.0
-        std::string InitType;        // Initialization flag type:
-        bool TExtHeightDep;          // Choice of height dependence of external node temperature
-        bool AllowSupportZoneEqp;    // Allow unsupported zone equipment
-        // "ZeroNodePressures", or "LinearInitializationMethod"
-        bool AFNDuctAutoSize; // True: perform duct autosize, otherwise no duct autosize
-        AirflowNetworkDuctSizingProp ductSizing;
-
-        // Default Constructor
-        AirflowNetworkSimuProp()
-            : Control("NoMultizoneOrDistribution"), WPCCntr("Input"), MaxIteration(500), InitFlag(0), solver(Solver::SkylineLU), RelTol(1.0e-5),
-              AbsTol(1.0e-5), ConvLimit(-0.5), MaxPressure(500.0), Azimuth(0.0), AspectRatio(1.0), DiffP(1.0e-4), ExtLargeOpeningErrCount(0),
-              ExtLargeOpeningErrIndex(0), OpenFactorErrCount(0), OpenFactorErrIndex(0), InitType("ZeroNodePressures"), TExtHeightDep(false),
-              AllowSupportZoneEqp(false), AFNDuctAutoSize(false)
-        {
-        }
-
-        // Member Constructor
-        AirflowNetworkSimuProp(std::string const &AirflowNetworkSimuName, // Provide a unique object name
-                               std::string const &Control,                // AirflowNetwork control: MULTIZONE WITH DISTRIBUTION,
-                               std::string const &WPCCntr,      // Wind pressure coefficient input control: "SURFACE-AVERAGE CALCULATION", or "INPUT"
-                               std::string const &BldgType,     // Building type: "LOWRISE" or "HIGHRISE" at WPCCntr = "SURFACE-AVERAGE CALCULATION"
-                               std::string const &HeightOption, // Height Selection: "ExternalNode" or "OpeningHeight" at WPCCntr = "INPUT"
-                               int const MaxIteration,          // Maximum number of iteration, default 500
-                               int const InitFlag,              // Initialization flag
-                               Real64 const RelTol,             // Relative airflow convergence
-                               Real64 const AbsTol,             // Absolute airflow convergence
-                               Real64 const ConvLimit,          // Convergence acceleration limit
-                               Real64 const MaxPressure,        // Maximum pressure change in an element [Pa]
-                               Real64 const Azimuth,            // Azimuth Angle of Long Axis of Building, not used at WPCCntr = "INPUT"
-                               Real64 const AspectRatio,        // Ratio of Building Width Along Short Axis to Width Along Long Axis
-                               Real64 const DiffP,              // Minimum pressure difference
-                               int const ExtLargeOpeningErrCount, // Exterior large opening error count during HVAC system operation
-                               int const ExtLargeOpeningErrIndex, // Exterior large opening error index during HVAC system operation
-                               int const OpenFactorErrCount,      // Large opening error count at Open factor > 1.0
-                               int const OpenFactorErrIndex,      // Large opening error error index at Open factor > 1.0
-                               std::string const &InitType,       // Initialization flag type:
-                               Solver solver,                     // Solver type
-                               bool const TExtHeightDep,          // Choice of height dependence of external node temperature
-                               bool const AllowSupportZoneEqp,    // Allow unsupported zone equipment
-                               bool const AFNDuctAutoSize         // True: perform duct autosize, otherwise no duct autosize
-                               )
-
-            : AirflowNetworkSimuName(AirflowNetworkSimuName), Control(Control), WPCCntr(WPCCntr), BldgType(BldgType), HeightOption(HeightOption),
-              MaxIteration(MaxIteration), InitFlag(InitFlag), solver(solver), RelTol(RelTol), AbsTol(AbsTol), ConvLimit(ConvLimit),
-              MaxPressure(MaxPressure), Azimuth(Azimuth), AspectRatio(AspectRatio), DiffP(DiffP), ExtLargeOpeningErrCount(ExtLargeOpeningErrCount),
-              ExtLargeOpeningErrIndex(ExtLargeOpeningErrIndex), OpenFactorErrCount(OpenFactorErrCount), OpenFactorErrIndex(OpenFactorErrIndex),
-              InitType(InitType), TExtHeightDep(TExtHeightDep), AllowSupportZoneEqp(AllowSupportZoneEqp), AFNDuctAutoSize(AFNDuctAutoSize)
-        {
-        }
-    };
-
->>>>>>> f39484f1
     struct MultizoneZoneProp // Zone information
     {
         // Members
