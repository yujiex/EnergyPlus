// EnergyPlus, Copyright (c) 1996-2020, The Board of Trustees of the University of Illinois,
// The Regents of the University of California, through Lawrence Berkeley National Laboratory
// (subject to receipt of any required approvals from the U.S. Dept. of Energy), Oak Ridge
// National Laboratory, managed by UT-Battelle, Alliance for Sustainable Energy, LLC, and other
// contributors. All rights reserved.
//
// NOTICE: This Software was developed under funding from the U.S. Department of Energy and the
// U.S. Government consequently retains certain rights. As such, the U.S. Government has been
// granted for itself and others acting on its behalf a paid-up, nonexclusive, irrevocable,
// worldwide license in the Software to reproduce, distribute copies to the public, prepare
// derivative works, and perform publicly and display publicly, and to permit others to do so.
//
// Redistribution and use in source and binary forms, with or without modification, are permitted
// provided that the following conditions are met:
//
// (1) Redistributions of source code must retain the above copyright notice, this list of
//     conditions and the following disclaimer.
//
// (2) Redistributions in binary form must reproduce the above copyright notice, this list of
//     conditions and the following disclaimer in the documentation and/or other materials
//     provided with the distribution.
//
// (3) Neither the name of the University of California, Lawrence Berkeley National Laboratory,
//     the University of Illinois, U.S. Dept. of Energy nor the names of its contributors may be
//     used to endorse or promote products derived from this software without specific prior
//     written permission.
//
// (4) Use of EnergyPlus(TM) Name. If Licensee (i) distributes the software in stand-alone form
//     without changes from the version obtained under this License, or (ii) Licensee makes a
//     reference solely to the software portion of its product, Licensee must refer to the
//     software as "EnergyPlus version X" software, where "X" is the version number Licensee
//     obtained under this License and may not use a different name for the software. Except as
//     specifically required in this Section (4), Licensee shall not use in a company name, a
//     product name, in advertising, publicity, or other promotional activities any name, trade
//     name, trademark, logo, or other designation of "EnergyPlus", "E+", "e+" or confusingly
//     similar designation, without the U.S. Department of Energy's prior written consent.
//
// THIS SOFTWARE IS PROVIDED BY THE COPYRIGHT HOLDERS AND CONTRIBUTORS "AS IS" AND ANY EXPRESS OR
// IMPLIED WARRANTIES, INCLUDING, BUT NOT LIMITED TO, THE IMPLIED WARRANTIES OF MERCHANTABILITY
// AND FITNESS FOR A PARTICULAR PURPOSE ARE DISCLAIMED. IN NO EVENT SHALL THE COPYRIGHT OWNER OR
// CONTRIBUTORS BE LIABLE FOR ANY DIRECT, INDIRECT, INCIDENTAL, SPECIAL, EXEMPLARY, OR
// CONSEQUENTIAL DAMAGES (INCLUDING, BUT NOT LIMITED TO, PROCUREMENT OF SUBSTITUTE GOODS OR
// SERVICES; LOSS OF USE, DATA, OR PROFITS; OR BUSINESS INTERRUPTION) HOWEVER CAUSED AND ON ANY
// THEORY OF LIABILITY, WHETHER IN CONTRACT, STRICT LIABILITY, OR TORT (INCLUDING NEGLIGENCE OR
// OTHERWISE) ARISING IN ANY WAY OUT OF THE USE OF THIS SOFTWARE, EVEN IF ADVISED OF THE
// POSSIBILITY OF SUCH DAMAGE.

// C++ Headers
#include <cmath>

// ObjexxFCL Headers
#include <ObjexxFCL/Array.functions.hh>
#include <ObjexxFCL/Fmath.hh>

// EnergyPlus Headers
#include <AirflowNetwork/Elements.hpp>
#include <EnergyPlus/Autosizing/Base.hh>
#include <EnergyPlus/BranchNodeConnections.hh>
#include <EnergyPlus/Data/EnergyPlusData.hh>
#include <EnergyPlus/DataContaminantBalance.hh>
#include <EnergyPlus/DataConvergParams.hh>
#include <EnergyPlus/DataDefineEquip.hh>
#include <EnergyPlus/DataEnvironment.hh>
#include <EnergyPlus/DataHVACGlobals.hh>
#include <EnergyPlus/DataHeatBalFanSys.hh>
#include <EnergyPlus/DataHeatBalance.hh>
#include <EnergyPlus/DataIPShortCuts.hh>
#include <EnergyPlus/DataLoopNode.hh>
#include <EnergyPlus/DataSizing.hh>
#include <EnergyPlus/DataZoneEnergyDemands.hh>
#include <EnergyPlus/DataZoneEquipment.hh>
#include <EnergyPlus/EMSManager.hh>
#include <EnergyPlus/Fans.hh>
#include <EnergyPlus/FluidProperties.hh>
#include <EnergyPlus/General.hh>
#include <EnergyPlus/GeneralRoutines.hh>
#include <EnergyPlus/GlobalNames.hh>
#include <EnergyPlus/HVACFan.hh>
#include <EnergyPlus/HeatingCoils.hh>
#include <EnergyPlus/InputProcessing/InputProcessor.hh>
#include <EnergyPlus/NodeInputManager.hh>
#include <EnergyPlus/OutputProcessor.hh>
#include <EnergyPlus/Plant/DataPlant.hh>
#include <EnergyPlus/PlantUtilities.hh>
#include <EnergyPlus/Psychrometrics.hh>
#include <EnergyPlus/ReportCoilSelection.hh>
#include <EnergyPlus/ScheduleManager.hh>
#include <EnergyPlus/SingleDuct.hh>
#include <EnergyPlus/SteamCoils.hh>
#include <EnergyPlus/TempSolveRoot.hh>
#include <EnergyPlus/UtilityRoutines.hh>
#include <EnergyPlus/WaterCoils.hh>
#include <EnergyPlus/ZoneAirLoopEquipmentManager.hh>

namespace EnergyPlus::SingleDuct {

    // Module containing the Single Duct Systems as a single component/ or really a single driver

    // MODULE INFORMATION:
    //       AUTHOR         Richard J. Liesen
    //       DATE WRITTEN   January 2000
    //       MODIFIED       na
    //       RE-ENGINEERED  na

    // PURPOSE OF THIS MODULE:
    // To encapsulate the data and algorithms required to
    // simulate single duct systems as a single driver or inter-connecting controllers.

    // Using/Aliasing
    using namespace DataLoopNode;
    using BranchNodeConnections::SetUpCompSets;
    using BranchNodeConnections::TestCompSet;
    using DataEnvironment::StdRhoAir;
    using DataHeatBalFanSys::TempControlType;
    using DataHVACGlobals::ATMixer_InletSide;
    using DataHVACGlobals::ATMixer_SupplySide;
    using DataHVACGlobals::DualSetPointWithDeadBand;
    using DataHVACGlobals::SingleCoolingSetPoint;
    using DataHVACGlobals::SingleHeatCoolSetPoint;
    using DataHVACGlobals::SingleHeatingSetPoint;
    using DataHVACGlobals::SmallAirVolFlow;
    using DataHVACGlobals::SmallLoad;
    using DataHVACGlobals::SmallMassFlow;
    using DataHVACGlobals::TurnFansOn;
    using namespace DataSizing;
    using Psychrometrics::PsyCpAirFnW;
    using Psychrometrics::PsyRhoAirFnPbTdbW;
    using namespace FluidProperties;
    using namespace ScheduleManager;
    using namespace SteamCoils;

    static std::string const fluidNameSteam("STEAM");
    static std::string const fluidNameWater("WATER");
    static std::string const BlankString;

    void SimulateSingleDuct(
        EnergyPlusData &state, std::string const &CompName, bool const FirstHVACIteration, int const ZoneNum, int const ZoneNodeNum, int &CompIndex)
    {

        // SUBROUTINE INFORMATION:
        //       AUTHOR         Richard Liesen
        //       DATE WRITTEN   January 2000
        //       MODIFIED       na
        //       RE-ENGINEERED  na

        // PURPOSE OF THIS SUBROUTINE:
        // This subroutine manages Sys system simulation.
        // It is called from the ManageZoneEquip
        // at the system time step.

        // Using/Aliasing
        using General::TrimSigDigits;

        // SUBROUTINE LOCAL VARIABLE DECLARATIONS:
        int SysNum; // The Sys that you are currently loading input into

        // FLOW:

        // Obtains and Allocates Sys related parameters from input file
        if (state.dataSingleDuct->GetInputFlag) { // First time subroutine has been entered
            GetSysInput(state);
            state.dataSingleDuct->GetInputFlag = false;
        }

        // Find the correct SysNumber with the Component Name
        if (CompIndex == 0) {
            SysNum = UtilityRoutines::FindItemInList(CompName, state.dataSingleDuct->sd_airterminal, &SingleDuctAirTerminal::SysName);
            if (SysNum == 0) {
                ShowFatalError(state, "SimulateSingleDuct: System not found=" + CompName);
            }
            CompIndex = SysNum;
        } else {
            SysNum = CompIndex;
            if (SysNum > state.dataSingleDuct->NumSDAirTerminal || SysNum < 1) {
                ShowFatalError(state, "SimulateSingleDuct: Invalid CompIndex passed=" + TrimSigDigits(CompIndex) +
                               ", Number of Systems=" + TrimSigDigits(state.dataSingleDuct->NumSDAirTerminal) + ", System name=" + CompName);
            }
            if (state.dataSingleDuct->CheckEquipName(SysNum)) {
                if (CompName != state.dataSingleDuct->sd_airterminal(SysNum).SysName) {
                    ShowFatalError(state, "SimulateSingleDuct: Invalid CompIndex passed=" + TrimSigDigits(CompIndex) + ", System name=" + CompName +
                                   ", stored System Name for that index=" + state.dataSingleDuct->sd_airterminal(SysNum).SysName);
                }
                state.dataSingleDuct->CheckEquipName(SysNum) = false;
            }
        }

        auto &thisATU(state.dataSingleDuct->sd_airterminal(SysNum));

        TermUnitSingDuct = true;
        DataSizing::CurTermUnitSizingNum = DataDefineEquip::AirDistUnit(thisATU.ADUNum).TermUnitSizingNum;

        // With the correct SysNum Initialize the system
        thisATU.InitSys(state, FirstHVACIteration); // Initialize all Sys related parameters

        // Calculate the Correct Sys Model with the current SysNum
        switch (thisATU.SysType_Num)
        {
            case SysType::SingleDuctConstVolReheat: // AirTerminal:SingleDuct:ConstantVolume:Reheat
                thisATU.SimConstVol(state, FirstHVACIteration, ZoneNum, ZoneNodeNum);
                break;
            case SysType::SingleDuctConstVolNoReheat: // AirTerminal:SingleDuct:ConstantVolume:NoReheat
                thisATU.SimConstVolNoReheat();
                break;
            case SysType::SingleDuctVAVReheat: // SINGLE DUCT:VAV:REHEAT
            case SysType::SingleDuctVAVNoReheat: // SINGLE DUCT:VAV:NOREHEAT
                thisATU.SimVAV(state, FirstHVACIteration, ZoneNum, ZoneNodeNum);
                break;
            case SysType::SingleDuctVAVReheatVSFan: // SINGLE DUCT:VAV:REHEAT:VS FAN
                thisATU.SimVAVVS(state, FirstHVACIteration, ZoneNum, ZoneNodeNum);
                break;
            case SysType::SingleDuctCBVAVReheat: // SINGLE DUCT:VAVHEATANDCOOL:REHEAT
            case SysType::SingleDuctCBVAVNoReheat: // SINGLE DUCT:VAVHEATANDCOOL:NOREHEAT
                thisATU.SimCBVAV(state, FirstHVACIteration, ZoneNum, ZoneNodeNum);
                break;
            default:
                // assert(false);
                break;
        }

        // Report the current Sys
        thisATU.ReportSys(state);

        TermUnitSingDuct = false;
    }

    // Get Input Section of the Module
    //******************************************************************************

    void GetSysInput(EnergyPlusData &state)
    {

        // SUBROUTINE INFORMATION:
        //       AUTHOR         Richard Liesen
        //       DATE WRITTEN   April 1998
        //       MODIFIED       na
        //       RE-ENGINEERED  na

        // PURPOSE OF THIS SUBROUTINE:
        // This subroutine is the main routine to call other input routines and Get routines

        // METHODOLOGY EMPLOYED:
        // Uses the status flags to trigger events.

        // Using/Aliasing
        using DataDefineEquip::AirDistUnit;
        using DataDefineEquip::NumAirDistUnits;
        using DataZoneEquipment::ZoneEquipConfig;
        using NodeInputManager::GetOnlySingleNode;
        using SteamCoils::GetCoilAirOutletNode;
        using SteamCoils::GetCoilSteamInletNode;
        using SteamCoils::GetSteamCoilIndex;
        using WaterCoils::GetCoilOutletNode;
        using WaterCoils::GetCoilWaterInletNode;
        auto &GetHeatingCoilCapacity(HeatingCoils::GetCoilCapacity);
        auto &GetHeatingCoilOutletNode(HeatingCoils::GetCoilOutletNode);
        using Fans::GetFanInletNode;
        using Fans::GetFanOutletNode;
        using namespace DataIPShortCuts;
        using namespace DataHeatBalance;
        using DataPlant::TypeOf_CoilSteamAirHeating;
        using DataPlant::TypeOf_CoilWaterSimpleHeating;
        using DataSizing::OARequirements;
        // SUBROUTINE PARAMETER DEFINITIONS:
        static std::string const RoutineName("GetSysInput: "); // include trailing blank

        // SUBROUTINE LOCAL VARIABLE DECLARATIONS:

        static int SysNum(0);   // The Sys that you are currently loading input into
        static int SysIndex(0); // The Sys that you are currently loading input into
        static int NumVAVSys(0);
        static int NumNoRHVAVSys(0);
        static int NumVAVVS(0);
        static int NumCBVAVSys(0);
        static int NumNoRHCBVAVSys(0);
        static int NumAlphas(0);
        static int NumNums(0);
        static int NumCVNoReheatSys(0);
        int NumZoneSiz;
        int ZoneSizIndex;
        int IOStat;
        bool ErrorsFound(false);         // If errors detected in input
        bool IsNotOK;                    // Flag to verify name
        int CtrlZone;                    // controlled zone do loop index
        int SupAirIn;                    // controlled zone supply air inlet index
        int ADUNum;                      // air distribution unit index
        std::string CurrentModuleObject; // for ease in getting objects
        Array1D_string Alphas;           // Alpha input items for object
        Array1D_string cAlphaFields;     // Alpha field names
        Array1D_string cNumericFields;   // Numeric field names
        Array1D<Real64> Numbers;         // Numeric input items for object
        Array1D_bool lAlphaBlanks;       // Logical array, alpha field input BLANK = .TRUE.
        Array1D_bool lNumericBlanks;     // Logical array, numeric field input BLANK = .TRUE.
        static int MaxNums(0);           // Maximum number of numeric input fields
        static int MaxAlphas(0);         // Maximum number of alpha input fields
        static int TotalArgs(0);         // Total number of alpha and numeric arguments (max) for a
        //  certain object in the input file
        std::string AirTermSysInletNodeName;  // air terminal single duct system inlet node name
        std::string AirTermSysOutletNodeName; // air terminal single duct system outlet node name

        // Flow
        NumVAVSys = inputProcessor->getNumObjectsFound(state, "AirTerminal:SingleDuct:VAV:Reheat");
        NumNoRHVAVSys = inputProcessor->getNumObjectsFound(state, "AirTerminal:SingleDuct:VAV:NoReheat");
        state.dataSingleDuct->NumConstVolSys = inputProcessor->getNumObjectsFound(state, "AirTerminal:SingleDuct:ConstantVolume:Reheat");
        NumCVNoReheatSys = inputProcessor->getNumObjectsFound(state, "AirTerminal:SingleDuct:ConstantVolume:NoReheat");
        NumVAVVS = inputProcessor->getNumObjectsFound(state, "AirTerminal:SingleDuct:VAV:Reheat:VariableSpeedFan");
        NumCBVAVSys = inputProcessor->getNumObjectsFound(state, "AirTerminal:SingleDuct:VAV:HeatAndCool:Reheat");
        NumNoRHCBVAVSys = inputProcessor->getNumObjectsFound(state, "AirTerminal:SingleDuct:VAV:HeatAndCool:NoReheat");
        state.dataSingleDuct->NumSDAirTerminal = NumVAVSys + state.dataSingleDuct->NumConstVolSys + NumCVNoReheatSys + NumNoRHVAVSys + NumVAVVS + NumCBVAVSys + NumNoRHCBVAVSys;

        state.dataSingleDuct->sd_airterminal.allocate(state.dataSingleDuct->NumSDAirTerminal);
        state.dataSingleDuct->SysUniqueNames.reserve(static_cast<unsigned>(state.dataSingleDuct->NumSDAirTerminal));
        state.dataSingleDuct->CheckEquipName.dimension(state.dataSingleDuct->NumSDAirTerminal, true);

        inputProcessor->getObjectDefMaxArgs(state, "AirTerminal:SingleDuct:VAV:Reheat", TotalArgs, NumAlphas, NumNums);
        MaxNums = max(MaxNums, NumNums);
        MaxAlphas = max(MaxAlphas, NumAlphas);
        inputProcessor->getObjectDefMaxArgs(state, "AirTerminal:SingleDuct:VAV:NoReheat", TotalArgs, NumAlphas, NumNums);
        MaxNums = max(MaxNums, NumNums);
        MaxAlphas = max(MaxAlphas, NumAlphas);
        inputProcessor->getObjectDefMaxArgs(state, "AirTerminal:SingleDuct:ConstantVolume:Reheat", TotalArgs, NumAlphas, NumNums);
        MaxNums = max(MaxNums, NumNums);
        MaxAlphas = max(MaxAlphas, NumAlphas);
        inputProcessor->getObjectDefMaxArgs(state, "AirTerminal:SingleDuct:ConstantVolume:NoReheat", TotalArgs, NumAlphas, NumNums);
        MaxNums = max(MaxNums, NumNums);
        MaxAlphas = max(MaxAlphas, NumAlphas);
        inputProcessor->getObjectDefMaxArgs(state, "AirTerminal:SingleDuct:VAV:Reheat:VariableSpeedFan", TotalArgs, NumAlphas, NumNums);
        MaxNums = max(MaxNums, NumNums);
        MaxAlphas = max(MaxAlphas, NumAlphas);
        inputProcessor->getObjectDefMaxArgs(state, "AirTerminal:SingleDuct:VAV:HeatAndCool:Reheat", TotalArgs, NumAlphas, NumNums);
        MaxNums = max(MaxNums, NumNums);
        MaxAlphas = max(MaxAlphas, NumAlphas);
        inputProcessor->getObjectDefMaxArgs(state, "AirTerminal:SingleDuct:VAV:HeatAndCool:NoReheat", TotalArgs, NumAlphas, NumNums);
        MaxNums = max(MaxNums, NumNums);
        MaxAlphas = max(MaxAlphas, NumAlphas);

        Alphas.allocate(MaxAlphas);
        cAlphaFields.allocate(MaxAlphas);
        cNumericFields.allocate(MaxNums);
        Numbers.dimension(MaxNums, 0.0);
        lAlphaBlanks.dimension(MaxAlphas, true);
        lNumericBlanks.dimension(MaxNums, true);

        // Start Loading the System Input
        for (SysIndex = 1; SysIndex <= NumVAVSys; ++SysIndex) {

            CurrentModuleObject = "AirTerminal:SingleDuct:VAV:Reheat";

            inputProcessor->getObjectItem(state,
                                          CurrentModuleObject,
                                          SysIndex,
                                          Alphas,
                                          NumAlphas,
                                          Numbers,
                                          NumNums,
                                          IOStat,
                                          lNumericBlanks,
                                          lAlphaBlanks,
                                          cAlphaFields,
                                          cNumericFields);

            SysNum = SysIndex;
            state.dataSingleDuct->sd_airterminal(SysNum).SysNum = SysNum;
            GlobalNames::VerifyUniqueInterObjectName(state, state.dataSingleDuct->SysUniqueNames, Alphas(1), CurrentModuleObject, cAlphaFields(1), ErrorsFound);
            state.dataSingleDuct->sd_airterminal(SysNum).SysName = Alphas(1);
            state.dataSingleDuct->sd_airterminal(SysNum).SysType = CurrentModuleObject;
            state.dataSingleDuct->sd_airterminal(SysNum).SysType_Num = SysType::SingleDuctVAVReheat;
            state.dataSingleDuct->sd_airterminal(SysNum).ReheatComp = Alphas(7);
            if (UtilityRoutines::SameString(state.dataSingleDuct->sd_airterminal(SysNum).ReheatComp, "Coil:Heating:Fuel")) {
                state.dataSingleDuct->sd_airterminal(SysNum).ReheatComp_Num = HeatingCoilType::Gas;
            } else if (UtilityRoutines::SameString(state.dataSingleDuct->sd_airterminal(SysNum).ReheatComp, "Coil:Heating:Electric")) {
                state.dataSingleDuct->sd_airterminal(SysNum).ReheatComp_Num = HeatingCoilType::Electric;
            } else if (UtilityRoutines::SameString(state.dataSingleDuct->sd_airterminal(SysNum).ReheatComp, "Coil:Heating:Water")) {
                state.dataSingleDuct->sd_airterminal(SysNum).ReheatComp_Num = HeatingCoilType::SimpleHeating;
                state.dataSingleDuct->sd_airterminal(SysNum).ReheatComp_PlantType = TypeOf_CoilWaterSimpleHeating;
            } else if (UtilityRoutines::SameString(state.dataSingleDuct->sd_airterminal(SysNum).ReheatComp, "Coil:Heating:Steam")) {
                state.dataSingleDuct->sd_airterminal(SysNum).ReheatComp_Num = HeatingCoilType::SteamAirHeating;
                state.dataSingleDuct->sd_airterminal(SysNum).ReheatComp_PlantType = TypeOf_CoilSteamAirHeating;
            } else if (!state.dataSingleDuct->sd_airterminal(SysNum).ReheatComp.empty()) {
                ShowSevereError(state, "Illegal " + cAlphaFields(8) + " = " + state.dataSingleDuct->sd_airterminal(SysNum).ReheatComp + '.');
                ShowContinueError(state, "Occurs in " + state.dataSingleDuct->sd_airterminal(SysNum).SysType + " = " + state.dataSingleDuct->sd_airterminal(SysNum).SysName);
                ErrorsFound = true;
            }
            state.dataSingleDuct->sd_airterminal(SysNum).ReheatName = Alphas(8);
            ValidateComponent(state, state.dataSingleDuct->sd_airterminal(SysNum).ReheatComp, state.dataSingleDuct->sd_airterminal(SysNum).ReheatName, IsNotOK, state.dataSingleDuct->sd_airterminal(SysNum).SysType);
            if (IsNotOK) {
                ShowContinueError(state, "In " + state.dataSingleDuct->sd_airterminal(SysNum).SysType + " = " + state.dataSingleDuct->sd_airterminal(SysNum).SysName);
                ErrorsFound = true;
            }
            state.dataSingleDuct->sd_airterminal(SysNum).Schedule = Alphas(2);
            if (lAlphaBlanks(2)) {
                state.dataSingleDuct->sd_airterminal(SysNum).SchedPtr = DataGlobalConstants::ScheduleAlwaysOn();
            } else {
                state.dataSingleDuct->sd_airterminal(SysNum).SchedPtr = GetScheduleIndex(state, Alphas(2));
                if (state.dataSingleDuct->sd_airterminal(SysNum).SchedPtr == 0) {
                    ShowSevereError(state, cAlphaFields(2) + " = " + Alphas(2) + " not found.");
                    ShowContinueError(state, "Occurs in " + state.dataSingleDuct->sd_airterminal(SysNum).SysType + " = " + state.dataSingleDuct->sd_airterminal(SysNum).SysName);
                    ErrorsFound = true;
                }
            }
            // For node connections, this object is both a parent and a non-parent, because the
            // VAV damper is not called out as a separate component, its nodes must be connected
            // as ObjectIsNotParent.  But for the reheat coil, the nodes are connected as ObjectIsParent
            state.dataSingleDuct->sd_airterminal(SysNum).OutletNodeNum = GetOnlySingleNode(state, Alphas(3),
                                                                     ErrorsFound,
                                                                                           state.dataSingleDuct->sd_airterminal(SysNum).SysType,
                                                                     Alphas(1),
                                                                     NodeType_Air,
                                                                     NodeConnectionType_Outlet,
                                                                     1,
                                                                     ObjectIsNotParent,
                                                                     cAlphaFields(3));
            state.dataSingleDuct->sd_airterminal(SysNum).InletNodeNum = GetOnlySingleNode(state, Alphas(4),
                                                                    ErrorsFound,
                                                                                          state.dataSingleDuct->sd_airterminal(SysNum).SysType,
                                                                    Alphas(1),
                                                                    NodeType_Air,
                                                                    NodeConnectionType_Inlet,
                                                                    1,
                                                                    ObjectIsNotParent,
                                                                    cAlphaFields(4));
            state.dataSingleDuct->sd_airterminal(SysNum).MaxAirVolFlowRate = Numbers(1);

            if (UtilityRoutines::SameString(Alphas(5), "Constant")) {
                state.dataSingleDuct->sd_airterminal(SysNum).ZoneMinAirFracMethod = MinFlowFraction::Constant;
            } else if (UtilityRoutines::SameString(Alphas(5), "FixedFlowRate")) {
                state.dataSingleDuct->sd_airterminal(SysNum).ZoneMinAirFracMethod = MinFlowFraction::Fixed;
            } else if (UtilityRoutines::SameString(Alphas(5), "Scheduled")) {
                state.dataSingleDuct->sd_airterminal(SysNum).ZoneMinAirFracMethod = MinFlowFraction::Scheduled;
            } else {
                ShowSevereError(state, cAlphaFields(5) + " = " + Alphas(5) + " not found.");
                ShowContinueError(state, "Occurs in " + state.dataSingleDuct->sd_airterminal(SysNum).SysType + " = " + state.dataSingleDuct->sd_airterminal(SysNum).SysName);
                ErrorsFound = true;
            }

            state.dataSingleDuct->sd_airterminal(SysNum).ZoneMinAirFracDes = Numbers(2);
            if (lNumericBlanks(2)) {
                state.dataSingleDuct->sd_airterminal(SysNum).ConstantMinAirFracSetByUser = false;
                state.dataSingleDuct->sd_airterminal(SysNum).DesignMinAirFrac = 0.0;
            } else {
                state.dataSingleDuct->sd_airterminal(SysNum).ConstantMinAirFracSetByUser = true;
                state.dataSingleDuct->sd_airterminal(SysNum).DesignMinAirFrac = Numbers(2);
                if (state.dataSingleDuct->sd_airterminal(SysNum).ZoneMinAirFracMethod == MinFlowFraction::Fixed) {
                    ShowWarningError(state, "Since " + cAlphaFields(5) + " = " + Alphas(5) + ", input for " + cNumericFields(2) + " will be ignored.");
                    ShowContinueError(state, "Occurs in " + state.dataSingleDuct->sd_airterminal(SysNum).SysType + " = " + state.dataSingleDuct->sd_airterminal(SysNum).SysName);
                    state.dataSingleDuct->sd_airterminal(SysNum).ZoneMinAirFracDes = 0.0;
                }
            }

            state.dataSingleDuct->sd_airterminal(SysNum).ZoneFixedMinAir = Numbers(3);
            if (lNumericBlanks(3)) {
                state.dataSingleDuct->sd_airterminal(SysNum).FixedMinAirSetByUser = false;
                state.dataSingleDuct->sd_airterminal(SysNum).DesignMinAirFrac = 0.0;
            } else {
                state.dataSingleDuct->sd_airterminal(SysNum).FixedMinAirSetByUser = true;
                state.dataSingleDuct->sd_airterminal(SysNum).DesignMinAirFrac = Numbers(3);
                if (state.dataSingleDuct->sd_airterminal(SysNum).ZoneMinAirFracMethod == MinFlowFraction::Constant) {
                    ShowWarningError(state, "Since " + cAlphaFields(5) + " = " + Alphas(5) + ", input for " + cNumericFields(3) + " will be ignored.");
                    ShowContinueError(state, "Occurs in " + state.dataSingleDuct->sd_airterminal(SysNum).SysType + " = " + state.dataSingleDuct->sd_airterminal(SysNum).SysName);
                    state.dataSingleDuct->sd_airterminal(SysNum).ZoneFixedMinAir = 0.0;
                }
            }

            state.dataSingleDuct->sd_airterminal(SysNum).ZoneMinAirFracSchPtr = GetScheduleIndex(state, Alphas(6));
            if ((state.dataSingleDuct->sd_airterminal(SysNum).ZoneMinAirFracSchPtr == 0) && (state.dataSingleDuct->sd_airterminal(SysNum).ZoneMinAirFracMethod == MinFlowFraction::Scheduled)) {
                ShowSevereError(state, cAlphaFields(6) + " = " + Alphas(6) + " not found.");
                ShowContinueError(state, "Occurs in " + state.dataSingleDuct->sd_airterminal(SysNum).SysType + " = " + state.dataSingleDuct->sd_airterminal(SysNum).SysName);
                ShowContinueError(state, "A valid schedule is required");
                ErrorsFound = true;
            } else if ((state.dataSingleDuct->sd_airterminal(SysNum).ZoneMinAirFracSchPtr > 0) && (state.dataSingleDuct->sd_airterminal(SysNum).ZoneMinAirFracMethod == MinFlowFraction::Scheduled)) {
                // check range of values in schedule
                if (!CheckScheduleValueMinMax(state, state.dataSingleDuct->sd_airterminal(SysNum).ZoneMinAirFracSchPtr, ">=", 0.0, "<=", 1.0)) {
                    ShowSevereError(state, "Error found in " + cAlphaFields(6) + " = " + Alphas(6));
                    ShowContinueError(state, "Occurs in " + state.dataSingleDuct->sd_airterminal(SysNum).SysType + " = " + state.dataSingleDuct->sd_airterminal(SysNum).SysName);
                    ShowContinueError(state, "Schedule values must be (>=0., <=1.)");
                }
            }

            // The reheat coil control node is necessary for hot water and steam reheat, but not necessary for
            // electric or gas reheat.
            if (state.dataSingleDuct->sd_airterminal(SysNum).ReheatComp_Num != HeatingCoilType::Gas && state.dataSingleDuct->sd_airterminal(SysNum).ReheatComp_Num != HeatingCoilType::Electric) {
                if (state.dataSingleDuct->sd_airterminal(SysNum).ReheatComp_Num == HeatingCoilType::SteamAirHeating) {
                    IsNotOK = false;
                    state.dataSingleDuct->sd_airterminal(SysNum).ReheatControlNode =
                        GetCoilSteamInletNode(state, state.dataSingleDuct->sd_airterminal(SysNum).ReheatComp, state.dataSingleDuct->sd_airterminal(SysNum).ReheatName, IsNotOK);
                    if (IsNotOK) {
                        ShowContinueError(state, "..Occurs in " + state.dataSingleDuct->sd_airterminal(SysNum).SysType + " = " + state.dataSingleDuct->sd_airterminal(SysNum).SysName);
                        ErrorsFound = true;
                    }
                } else {
                    IsNotOK = false;
                    state.dataSingleDuct->sd_airterminal(SysNum).ReheatControlNode = GetCoilWaterInletNode(state, state.dataSingleDuct->sd_airterminal(SysNum).ReheatComp, state.dataSingleDuct->sd_airterminal(SysNum).ReheatName, IsNotOK);
                    if (IsNotOK) {
                        ShowContinueError(state, "..Occurs in " + state.dataSingleDuct->sd_airterminal(SysNum).SysType + " = " + state.dataSingleDuct->sd_airterminal(SysNum).SysName);
                        ErrorsFound = true;
                    }
                }
            }
            state.dataSingleDuct->sd_airterminal(SysNum).ReheatAirOutletNode = GetOnlySingleNode(state, Alphas(9),
                                                                           ErrorsFound,
                                                                                                 state.dataSingleDuct->sd_airterminal(SysNum).SysType,
                                                                           Alphas(1),
                                                                           NodeType_Air,
                                                                           NodeConnectionType_Outlet,
                                                                           1,
                                                                           ObjectIsParent,
                                                                           cAlphaFields(9));
            if (state.dataSingleDuct->sd_airterminal(SysNum).ReheatComp_Num == HeatingCoilType::SteamAirHeating) {
                state.dataSingleDuct->sd_airterminal(SysNum).MaxReheatSteamVolFlow = Numbers(4);
                state.dataSingleDuct->sd_airterminal(SysNum).MinReheatSteamVolFlow = Numbers(5);
            } else {
                state.dataSingleDuct->sd_airterminal(SysNum).MaxReheatWaterVolFlow = Numbers(4);
                state.dataSingleDuct->sd_airterminal(SysNum).MinReheatWaterVolFlow = Numbers(5);
            }
            state.dataSingleDuct->sd_airterminal(SysNum).ControllerOffset = Numbers(6);
            // Set default convergence tolerance
            if (state.dataSingleDuct->sd_airterminal(SysNum).ControllerOffset <= 0.0) {
                state.dataSingleDuct->sd_airterminal(SysNum).ControllerOffset = 0.001;
            }
            if (UtilityRoutines::SameString(Alphas(10), "Reverse")) {
                state.dataSingleDuct->sd_airterminal(SysNum).DamperHeatingAction = Action::ReverseAction;
            } else if (UtilityRoutines::SameString(Alphas(10), "Normal")) {
                state.dataSingleDuct->sd_airterminal(SysNum).DamperHeatingAction = Action::Normal;
            } else if (UtilityRoutines::SameString(Alphas(10), "ReverseWithLimits")) {
                state.dataSingleDuct->sd_airterminal(SysNum).DamperHeatingAction = Action::ReverseActionWithLimits;
            } else {
                ShowSevereError(state, cAlphaFields(10) + " = " + Alphas(10) + " not found.");
                ShowContinueError(state, "Occurs in " + state.dataSingleDuct->sd_airterminal(SysNum).SysType + " = " + state.dataSingleDuct->sd_airterminal(SysNum).SysName);
                ErrorsFound = true;
            }

            // Register component set data
            TestCompSet(state, state.dataSingleDuct->sd_airterminal(SysNum).SysType,
                        state.dataSingleDuct->sd_airterminal(SysNum).SysName,
                        NodeID(state.dataSingleDuct->sd_airterminal(SysNum).InletNodeNum),
                        NodeID(state.dataSingleDuct->sd_airterminal(SysNum).ReheatAirOutletNode),
                        "Air Nodes");

            for (ADUNum = 1; ADUNum <= NumAirDistUnits; ++ADUNum) {
                if (state.dataSingleDuct->sd_airterminal(SysNum).ReheatAirOutletNode == AirDistUnit(ADUNum).OutletNodeNum) {
                    AirDistUnit(ADUNum).InletNodeNum = state.dataSingleDuct->sd_airterminal(SysNum).InletNodeNum;
                    state.dataSingleDuct->sd_airterminal(SysNum).ADUNum = ADUNum;
                    break;
                }
            }
            // one assumes if there isn't one assigned, it's an error?
            if (state.dataSingleDuct->sd_airterminal(SysNum).ADUNum == 0) {
                ShowSevereError(state, RoutineName + "No matching Air Distribution Unit, for System = [" + state.dataSingleDuct->sd_airterminal(SysNum).SysType + ',' +
                        state.dataSingleDuct->sd_airterminal(SysNum).SysName + "].");
                ShowContinueError(state, "...should have outlet node = " + NodeID(state.dataSingleDuct->sd_airterminal(SysNum).ReheatAirOutletNode));
                ErrorsFound = true;
            } else {

                // Fill the Zone Equipment data with the inlet node number of this unit.
                for (CtrlZone = 1; CtrlZone <= state.dataGlobal->NumOfZones; ++CtrlZone) {
                    if (!ZoneEquipConfig(CtrlZone).IsControlled) continue;
                    for (SupAirIn = 1; SupAirIn <= ZoneEquipConfig(CtrlZone).NumInletNodes; ++SupAirIn) {
                        if (state.dataSingleDuct->sd_airterminal(SysNum).ReheatAirOutletNode == ZoneEquipConfig(CtrlZone).InletNode(SupAirIn)) {
                            if (ZoneEquipConfig(CtrlZone).AirDistUnitCool(SupAirIn).OutNode > 0) {
                                ShowSevereError(state, "Error in connecting a terminal unit to a zone");
                                ShowContinueError(state, NodeID(state.dataSingleDuct->sd_airterminal(SysNum).ReheatAirOutletNode) + " already connects to another zone");
                                ShowContinueError(state, "Occurs for terminal unit " + state.dataSingleDuct->sd_airterminal(SysNum).SysType + " = " +
                                        state.dataSingleDuct->sd_airterminal(SysNum).SysName);
                                ShowContinueError(state, "Check terminal unit node names for errors");
                                ErrorsFound = true;
                            } else {
                                ZoneEquipConfig(CtrlZone).AirDistUnitCool(SupAirIn).InNode = state.dataSingleDuct->sd_airterminal(SysNum).InletNodeNum;
                                ZoneEquipConfig(CtrlZone).AirDistUnitCool(SupAirIn).OutNode = state.dataSingleDuct->sd_airterminal(SysNum).ReheatAirOutletNode;
                                AirDistUnit(state.dataSingleDuct->sd_airterminal(SysNum).ADUNum).TermUnitSizingNum =
                                    ZoneEquipConfig(CtrlZone).AirDistUnitCool(SupAirIn).TermUnitSizingIndex;
                                AirDistUnit(state.dataSingleDuct->sd_airterminal(SysNum).ADUNum).ZoneEqNum = CtrlZone;
                            }

                            state.dataSingleDuct->sd_airterminal(SysNum).CtrlZoneNum = CtrlZone;
                            state.dataSingleDuct->sd_airterminal(SysNum).CtrlZoneInNodeIndex = SupAirIn;
                            state.dataSingleDuct->sd_airterminal(SysNum).ActualZoneNum = ZoneEquipConfig(CtrlZone).ActualZoneNum;
                            state.dataSingleDuct->sd_airterminal(SysNum).ZoneFloorArea = Zone(state.dataSingleDuct->sd_airterminal(SysNum).ActualZoneNum).FloorArea *
                                                                   Zone(state.dataSingleDuct->sd_airterminal(SysNum).ActualZoneNum).Multiplier *
                                                                   Zone(state.dataSingleDuct->sd_airterminal(SysNum).ActualZoneNum).ListMultiplier;
                        }
                    }
                }
            }
            if (Numbers(7) == DataGlobalConstants::AutoCalculate()) {
                state.dataSingleDuct->sd_airterminal(SysNum).MaxAirVolFlowRateDuringReheat = Numbers(7);
            } else {
                state.dataSingleDuct->sd_airterminal(SysNum).MaxAirVolFlowRateDuringReheat = Numbers(7) * state.dataSingleDuct->sd_airterminal(SysNum).ZoneFloorArea;
            }

            state.dataSingleDuct->sd_airterminal(SysNum).MaxAirVolFractionDuringReheat = Numbers(8);

            if (state.dataSingleDuct->sd_airterminal(SysNum).DamperHeatingAction != Action::ReverseActionWithLimits) {
                if (state.dataSingleDuct->sd_airterminal(SysNum).MaxAirVolFlowRateDuringReheat > 0.0) {
                    ShowWarningError(state, "Since " + cAlphaFields(10) + " = " + Alphas(10) + ", input for " + cNumericFields(7) + " will be ignored.");
                    ShowContinueError(state, "Occurs in " + state.dataSingleDuct->sd_airterminal(SysNum).SysType + " = " + state.dataSingleDuct->sd_airterminal(SysNum).SysName);
                }
                if (state.dataSingleDuct->sd_airterminal(SysNum).MaxAirVolFractionDuringReheat > 0.0) {
                    ShowWarningError(state, "Since " + cAlphaFields(10) + " = " + Alphas(10) + ", input for " + cNumericFields(8) + " will be ignored.");
                    ShowContinueError(state, "Occurs in " + state.dataSingleDuct->sd_airterminal(SysNum).SysType + " = " + state.dataSingleDuct->sd_airterminal(SysNum).SysName);
                }
            }

            // Maximum reheat air temperature, i.e. the maximum supply air temperature leaving the reheat coil
            if (!lNumericBlanks(9)) {
                state.dataSingleDuct->sd_airterminal(SysNum).MaxReheatTemp = Numbers(9);
                state.dataSingleDuct->sd_airterminal(SysNum).MaxReheatTempSetByUser = true;
            } else {
                // user does not specify maximum supply air temperature
                // state.dataSingleDuct->sd_airterminal(SysNum)%MaxReheatTemp = 35.0D0 !C
                state.dataSingleDuct->sd_airterminal(SysNum).MaxReheatTempSetByUser = false;
            }

            if (!lAlphaBlanks(11)) {
                state.dataSingleDuct->sd_airterminal(SysNum).OARequirementsPtr = UtilityRoutines::FindItemInList(Alphas(11), OARequirements);
                if (state.dataSingleDuct->sd_airterminal(SysNum).OARequirementsPtr == 0) {
                    ShowSevereError(state, cAlphaFields(11) + " = " + Alphas(11) + " not found.");
                    ShowContinueError(state, "Occurs in " + state.dataSingleDuct->sd_airterminal(SysNum).SysType + " = " + state.dataSingleDuct->sd_airterminal(SysNum).SysName);
                    ErrorsFound = true;
                } else {
                    state.dataSingleDuct->sd_airterminal(SysNum).NoOAFlowInputFromUser = false;
                }
            }

            if (lAlphaBlanks(12)) {
                state.dataSingleDuct->sd_airterminal(SysNum).ZoneTurndownMinAirFrac = 1.0;
                state.dataSingleDuct->sd_airterminal(SysNum).ZoneTurndownMinAirFracSchExist = false;
            } else {
                state.dataSingleDuct->sd_airterminal(SysNum).ZoneTurndownMinAirFracSchPtr = GetScheduleIndex(state, Alphas(12));
                if (state.dataSingleDuct->sd_airterminal(SysNum).ZoneTurndownMinAirFracSchPtr == 0) {
                    ShowSevereError(state, cAlphaFields(12) + " = " + Alphas(12) + " not found.");
                    ShowContinueError(state, "Occurs in " + state.dataSingleDuct->sd_airterminal(SysNum).SysType + " = " + state.dataSingleDuct->sd_airterminal(SysNum).SysName);
                    ErrorsFound = true;
                }
                state.dataSingleDuct->sd_airterminal(SysNum).ZoneTurndownMinAirFracSchExist = true;
            }

            ValidateComponent(state, Alphas(7), Alphas(8), IsNotOK, state.dataSingleDuct->sd_airterminal(SysNum).SysType);
            if (IsNotOK) {
                ShowContinueError(state, "In " + state.dataSingleDuct->sd_airterminal(SysNum).SysType + " = " + state.dataSingleDuct->sd_airterminal(SysNum).SysName);
                ErrorsFound = true;
            }

            // Add reheat coil to component sets array
            SetUpCompSets(state, state.dataSingleDuct->sd_airterminal(SysNum).SysType, state.dataSingleDuct->sd_airterminal(SysNum).SysName, Alphas(7), Alphas(8), Alphas(3), Alphas(9));

            // Setup the Average damper Position output variable
            SetupOutputVariable(state, "Zone Air Terminal VAV Damper Position",
                                OutputProcessor::Unit::None,
                                state.dataSingleDuct->sd_airterminal(SysNum).DamperPosition,
                                "System",
                                "Average",
                                state.dataSingleDuct->sd_airterminal(SysNum).SysName);
            SetupOutputVariable(state, "Zone Air Terminal Minimum Air Flow Fraction",
                                OutputProcessor::Unit::None,
                                state.dataSingleDuct->sd_airterminal(SysNum).ZoneMinAirFracReport,
                                "System",
                                "Average",
                                state.dataSingleDuct->sd_airterminal(SysNum).SysName);

        } // end Number of Sys Loop

        for (SysIndex = 1; SysIndex <= NumCBVAVSys; ++SysIndex) {

            CurrentModuleObject = "AirTerminal:SingleDuct:VAV:HeatAndCool:Reheat";

            inputProcessor->getObjectItem(state,
                                          CurrentModuleObject,
                                          SysIndex,
                                          Alphas,
                                          NumAlphas,
                                          Numbers,
                                          NumNums,
                                          IOStat,
                                          lNumericBlanks,
                                          lAlphaBlanks,
                                          cAlphaFields,
                                          cNumericFields);

            SysNum = SysIndex + NumVAVSys;
            state.dataSingleDuct->sd_airterminal(SysNum).SysNum = SysNum;
            GlobalNames::VerifyUniqueInterObjectName(state, state.dataSingleDuct->SysUniqueNames, Alphas(1), CurrentModuleObject, cAlphaFields(1), ErrorsFound);
            state.dataSingleDuct->sd_airterminal(SysNum).SysName = Alphas(1);
            state.dataSingleDuct->sd_airterminal(SysNum).SysType = CurrentModuleObject;
            state.dataSingleDuct->sd_airterminal(SysNum).SysType_Num = SysType::SingleDuctCBVAVReheat;
            state.dataSingleDuct->sd_airterminal(SysNum).ReheatComp = Alphas(5);
            if (UtilityRoutines::SameString(state.dataSingleDuct->sd_airterminal(SysNum).ReheatComp, "Coil:Heating:Fuel")) {
                state.dataSingleDuct->sd_airterminal(SysNum).ReheatComp_Num = HeatingCoilType::Gas;
            } else if (UtilityRoutines::SameString(state.dataSingleDuct->sd_airterminal(SysNum).ReheatComp, "Coil:Heating:Electric")) {
                state.dataSingleDuct->sd_airterminal(SysNum).ReheatComp_Num = HeatingCoilType::Electric;
            } else if (UtilityRoutines::SameString(state.dataSingleDuct->sd_airterminal(SysNum).ReheatComp, "Coil:Heating:Water")) {
                state.dataSingleDuct->sd_airterminal(SysNum).ReheatComp_Num = HeatingCoilType::SimpleHeating;
                state.dataSingleDuct->sd_airterminal(SysNum).ReheatComp_PlantType = TypeOf_CoilWaterSimpleHeating;
            } else if (UtilityRoutines::SameString(state.dataSingleDuct->sd_airterminal(SysNum).ReheatComp, "Coil:Heating:Steam")) {
                state.dataSingleDuct->sd_airterminal(SysNum).ReheatComp_Num = HeatingCoilType::SteamAirHeating;
                state.dataSingleDuct->sd_airterminal(SysNum).ReheatComp_PlantType = TypeOf_CoilSteamAirHeating;
            } else if (!state.dataSingleDuct->sd_airterminal(SysNum).ReheatComp.empty()) {
                ShowSevereError(state, "Illegal " + cAlphaFields(5) + " = " + state.dataSingleDuct->sd_airterminal(SysNum).ReheatComp + '.');
                ShowContinueError(state, "Occurs in " + state.dataSingleDuct->sd_airterminal(SysNum).SysType + " = " + state.dataSingleDuct->sd_airterminal(SysNum).SysName);
                ErrorsFound = true;
            }
            state.dataSingleDuct->sd_airterminal(SysNum).ReheatName = Alphas(6);
            ValidateComponent(state, state.dataSingleDuct->sd_airterminal(SysNum).ReheatComp, state.dataSingleDuct->sd_airterminal(SysNum).ReheatName, IsNotOK, state.dataSingleDuct->sd_airterminal(SysNum).SysType);
            if (IsNotOK) {
                ShowContinueError(state, "In " + state.dataSingleDuct->sd_airterminal(SysNum).SysType + " = " + state.dataSingleDuct->sd_airterminal(SysNum).SysName);
                ErrorsFound = true;
            }
            state.dataSingleDuct->sd_airterminal(SysNum).Schedule = Alphas(2);
            if (lAlphaBlanks(2)) {
                state.dataSingleDuct->sd_airterminal(SysNum).SchedPtr = DataGlobalConstants::ScheduleAlwaysOn();
            } else {
                state.dataSingleDuct->sd_airterminal(SysNum).SchedPtr = GetScheduleIndex(state, Alphas(2));
                if (state.dataSingleDuct->sd_airterminal(SysNum).SchedPtr == 0) {
                    ShowSevereError(state, cAlphaFields(2) + " = " + Alphas(2) + " not found.");
                    ShowContinueError(state, "Occurs in " + state.dataSingleDuct->sd_airterminal(SysNum).SysType + " = " + state.dataSingleDuct->sd_airterminal(SysNum).SysName);
                    ErrorsFound = true;
                }
            }
            // For node connections, this object is both a parent and a non-parent, because the
            // VAV damper is not called out as a separate component, its nodes must be connected
            // as ObjectIsNotParent.  But for the reheat coil, the nodes are connected as ObjectIsParent
            state.dataSingleDuct->sd_airterminal(SysNum).OutletNodeNum = GetOnlySingleNode(state, Alphas(3),
                                                                     ErrorsFound,
                                                                     state.dataSingleDuct->sd_airterminal(SysNum).SysType,
                                                                     Alphas(1),
                                                                     NodeType_Air,
                                                                     NodeConnectionType_Outlet,
                                                                     1,
                                                                     ObjectIsNotParent,
                                                                     cAlphaFields(3));
            state.dataSingleDuct->sd_airterminal(SysNum).InletNodeNum = GetOnlySingleNode(state, Alphas(4),
                                                                    ErrorsFound,
                                                                    state.dataSingleDuct->sd_airterminal(SysNum).SysType,
                                                                    Alphas(1),
                                                                    NodeType_Air,
                                                                    NodeConnectionType_Inlet,
                                                                    1,
                                                                    ObjectIsNotParent,
                                                                    cAlphaFields(4));
            state.dataSingleDuct->sd_airterminal(SysNum).MaxAirVolFlowRate = Numbers(1);
            state.dataSingleDuct->sd_airterminal(SysNum).ZoneMinAirFracDes = Numbers(2);
            if (state.dataSingleDuct->sd_airterminal(SysNum).ZoneMinAirFracDes < 0.0) {
                ShowWarningError(state, state.dataSingleDuct->sd_airterminal(SysNum).SysType + " \"" + state.dataSingleDuct->sd_airterminal(SysNum).SysName + "\"");
                ShowContinueError(state, cNumericFields(2) + " must be greater than or equal to 0. Resetting to 0 and the simulation continues.");
                state.dataSingleDuct->sd_airterminal(SysNum).ZoneMinAirFracDes = 0.0;
            }
            if (state.dataSingleDuct->sd_airterminal(SysNum).ZoneMinAirFracDes > 1.0) {
                ShowWarningError(state, state.dataSingleDuct->sd_airterminal(SysNum).SysType + " \"" + state.dataSingleDuct->sd_airterminal(SysNum).SysName + "\"");
                ShowContinueError(state, cNumericFields(2) + " must be less than or equal to 1. Resetting to 1 and the simulation continues.");
                state.dataSingleDuct->sd_airterminal(SysNum).ZoneMinAirFracDes = 1.0;
            }
            // The reheat coil control node is necessary for hot water and steam reheat, but not necessary for
            // electric or gas reheat.
            if (state.dataSingleDuct->sd_airterminal(SysNum).ReheatComp_Num == HeatingCoilType::Gas || state.dataSingleDuct->sd_airterminal(SysNum).ReheatComp_Num == HeatingCoilType::Electric) {
                //          IF(.NOT. lAlphaBlanks(5)) THEN
                //            CALL ShowWarningError(state, 'In '//TRIM(state.dataSingleDuct->sd_airterminal(SysNum)%SysType)//' = ' //TRIM(state.dataSingleDuct->sd_airterminal(SysNum)%SysName) &
                //                                 // ' the '//TRIM(cAlphaFields(5))//' is not needed and will be ignored.')
                //            CALL ShowContinueError(state, '  It is used for hot water and steam reheat coils only.')
                //          END IF
            } else {
                //          IF(lAlphaBlanks(5)) THEN
                //            CALL ShowSevereError(state, 'In '//TRIM(state.dataSingleDuct->sd_airterminal(SysNum)%SysType)//' = ' //TRIM(state.dataSingleDuct->sd_airterminal(SysNum)%SysName) &
                //                                 // ' the '//TRIM(cAlphaFields(5))//' is undefined.')
                //            ErrorsFound=.TRUE.
                //          ELSE
                if (state.dataSingleDuct->sd_airterminal(SysNum).ReheatComp_Num == HeatingCoilType::SteamAirHeating) {
                    IsNotOK = false;
                    state.dataSingleDuct->sd_airterminal(SysNum).ReheatControlNode =
                        GetCoilSteamInletNode(state, state.dataSingleDuct->sd_airterminal(SysNum).ReheatComp, state.dataSingleDuct->sd_airterminal(SysNum).ReheatName, IsNotOK);
                    if (IsNotOK) {
                        ShowContinueError(state, "..Occurs in " + state.dataSingleDuct->sd_airterminal(SysNum).SysType + " = " + state.dataSingleDuct->sd_airterminal(SysNum).SysName);
                        ErrorsFound = true;
                    }
                    //                GetOnlySingleNode(state, Alphas(5),ErrorsFound,sd_airterminal(SysNum)%SysType,Alphas(1), &
                    //                              NodeType_Steam,NodeConnectionType_Actuator,1,ObjectIsParent)
                } else {
                    IsNotOK = false;
                    state.dataSingleDuct->sd_airterminal(SysNum).ReheatControlNode = GetCoilWaterInletNode(state, state.dataSingleDuct->sd_airterminal(SysNum).ReheatComp, state.dataSingleDuct->sd_airterminal(SysNum).ReheatName, IsNotOK);
                    if (IsNotOK) {
                        ShowContinueError(state, "..Occurs in " + state.dataSingleDuct->sd_airterminal(SysNum).SysType + " = " + state.dataSingleDuct->sd_airterminal(SysNum).SysName);
                        ErrorsFound = true;
                    }
                    //                GetOnlySingleNode(state, Alphas(5),ErrorsFound,Sys(SysNum)%SysType,Alphas(1), &
                    //                              NodeType_Water,NodeConnectionType_Actuator,1,ObjectIsParent)
                }
                //  END IF
            }
            state.dataSingleDuct->sd_airterminal(SysNum).ReheatAirOutletNode = GetOnlySingleNode(state, Alphas(7),
                                                                           ErrorsFound,
                                                                           state.dataSingleDuct->sd_airterminal(SysNum).SysType,
                                                                           Alphas(1),
                                                                           NodeType_Air,
                                                                           NodeConnectionType_Outlet,
                                                                           1,
                                                                           ObjectIsParent,
                                                                           cAlphaFields(7));
            if (state.dataSingleDuct->sd_airterminal(SysNum).ReheatComp_Num == HeatingCoilType::SteamAirHeating) {
                state.dataSingleDuct->sd_airterminal(SysNum).MaxReheatSteamVolFlow = Numbers(3);
                state.dataSingleDuct->sd_airterminal(SysNum).MinReheatSteamVolFlow = Numbers(4);
            } else {
                state.dataSingleDuct->sd_airterminal(SysNum).MaxReheatWaterVolFlow = Numbers(3);
                state.dataSingleDuct->sd_airterminal(SysNum).MinReheatWaterVolFlow = Numbers(4);
            }
            state.dataSingleDuct->sd_airterminal(SysNum).ControllerOffset = Numbers(5);
            // Set default convergence tolerance
            if (state.dataSingleDuct->sd_airterminal(SysNum).ControllerOffset <= 0.0) {
                state.dataSingleDuct->sd_airterminal(SysNum).ControllerOffset = 0.001;
            }

            state.dataSingleDuct->sd_airterminal(SysNum).DamperHeatingAction = Action::ReverseAction;

            // Register component set data
            TestCompSet(state, state.dataSingleDuct->sd_airterminal(SysNum).SysType,
                        state.dataSingleDuct->sd_airterminal(SysNum).SysName,
                        NodeID(state.dataSingleDuct->sd_airterminal(SysNum).InletNodeNum),
                        NodeID(state.dataSingleDuct->sd_airterminal(SysNum).ReheatAirOutletNode),
                        "Air Nodes");

            for (ADUNum = 1; ADUNum <= NumAirDistUnits; ++ADUNum) {
                if (state.dataSingleDuct->sd_airterminal(SysNum).ReheatAirOutletNode == AirDistUnit(ADUNum).OutletNodeNum) {
                    AirDistUnit(ADUNum).InletNodeNum = state.dataSingleDuct->sd_airterminal(SysNum).InletNodeNum;
                    state.dataSingleDuct->sd_airterminal(SysNum).ADUNum = ADUNum;
                    break;
                }
            }
            // one assumes if there isn't one assigned, it's an error?
            if (state.dataSingleDuct->sd_airterminal(SysNum).ADUNum == 0) {
                ShowSevereError(state, RoutineName + "No matching Air Distribution Unit, for System = [" + state.dataSingleDuct->sd_airterminal(SysNum).SysType + ',' +
                                state.dataSingleDuct->sd_airterminal(SysNum).SysName + "].");
                ShowContinueError(state, "...should have outlet node = " + NodeID(state.dataSingleDuct->sd_airterminal(SysNum).ReheatAirOutletNode));
                ErrorsFound = true;
            } else {

                // Fill the Zone Equipment data with the inlet node number of this unit
                for (CtrlZone = 1; CtrlZone <= state.dataGlobal->NumOfZones; ++CtrlZone) {
                    if (!ZoneEquipConfig(CtrlZone).IsControlled) continue;
                    for (SupAirIn = 1; SupAirIn <= ZoneEquipConfig(CtrlZone).NumInletNodes; ++SupAirIn) {
                        if (state.dataSingleDuct->sd_airterminal(SysNum).ReheatAirOutletNode == ZoneEquipConfig(CtrlZone).InletNode(SupAirIn)) {
                            if (ZoneEquipConfig(CtrlZone).AirDistUnitCool(SupAirIn).OutNode > 0) {
                                ShowSevereError(state, "Error in connecting a terminal unit to a zone");
                                ShowContinueError(state, NodeID(state.dataSingleDuct->sd_airterminal(SysNum).ReheatAirOutletNode) + " already connects to another zone");
                                ShowContinueError(state, "Occurs for terminal unit " + state.dataSingleDuct->sd_airterminal(SysNum).SysType + " = " +
                                                  state.dataSingleDuct->sd_airterminal(SysNum).SysName);
                                ShowContinueError(state, "Check terminal unit node names for errors");
                                ErrorsFound = true;
                            } else {
                                ZoneEquipConfig(CtrlZone).AirDistUnitCool(SupAirIn).InNode = state.dataSingleDuct->sd_airterminal(SysNum).InletNodeNum;
                                ZoneEquipConfig(CtrlZone).AirDistUnitCool(SupAirIn).OutNode = state.dataSingleDuct->sd_airterminal(SysNum).ReheatAirOutletNode;
                                AirDistUnit(state.dataSingleDuct->sd_airterminal(SysNum).ADUNum).TermUnitSizingNum =
                                    ZoneEquipConfig(CtrlZone).AirDistUnitCool(SupAirIn).TermUnitSizingIndex;
                                AirDistUnit(state.dataSingleDuct->sd_airterminal(SysNum).ADUNum).ZoneEqNum = CtrlZone;
                            }
                            state.dataSingleDuct->sd_airterminal(SysNum).CtrlZoneNum = CtrlZone;
                            state.dataSingleDuct->sd_airterminal(SysNum).CtrlZoneInNodeIndex = SupAirIn;
                            state.dataSingleDuct->sd_airterminal(SysNum).ActualZoneNum = ZoneEquipConfig(CtrlZone).ActualZoneNum;
                            state.dataSingleDuct->sd_airterminal(SysNum).ZoneFloorArea = Zone(state.dataSingleDuct->sd_airterminal(SysNum).ActualZoneNum).FloorArea *
                                                                   Zone(state.dataSingleDuct->sd_airterminal(SysNum).ActualZoneNum).Multiplier *
                                                                   Zone(state.dataSingleDuct->sd_airterminal(SysNum).ActualZoneNum).ListMultiplier;
                        }
                    }
                }
            }
            if (!lNumericBlanks(6)) {
                state.dataSingleDuct->sd_airterminal(SysNum).MaxReheatTemp = Numbers(6);
                state.dataSingleDuct->sd_airterminal(SysNum).MaxReheatTempSetByUser = true;
            } else {
                // user does not specify maximum supply air temperature
                // state.dataSingleDuct->sd_airterminal(SysNum)%MaxReheatTemp = 35.0D0 !C
                state.dataSingleDuct->sd_airterminal(SysNum).MaxReheatTempSetByUser = false;
            }

            ValidateComponent(state, Alphas(5), Alphas(6), IsNotOK, state.dataSingleDuct->sd_airterminal(SysNum).SysType);
            if (IsNotOK) {
                ShowContinueError(state, "In " + state.dataSingleDuct->sd_airterminal(SysNum).SysType + " = " + state.dataSingleDuct->sd_airterminal(SysNum).SysName);
                ErrorsFound = true;
            }

            if (lAlphaBlanks(8)) {
                state.dataSingleDuct->sd_airterminal(SysNum).ZoneTurndownMinAirFrac = 1.0;
                state.dataSingleDuct->sd_airterminal(SysNum).ZoneTurndownMinAirFracSchExist = false;
            } else {
                state.dataSingleDuct->sd_airterminal(SysNum).ZoneTurndownMinAirFracSchPtr = GetScheduleIndex(state, Alphas(8));
                if (state.dataSingleDuct->sd_airterminal(SysNum).ZoneTurndownMinAirFracSchPtr == 0) {
                    ShowSevereError(state, cAlphaFields(8) + " = " + Alphas(8) + " not found.");
                    ShowContinueError(state, "Occurs in " + state.dataSingleDuct->sd_airterminal(SysNum).SysType + " = " + state.dataSingleDuct->sd_airterminal(SysNum).SysName);
                    ErrorsFound = true;
                }
                state.dataSingleDuct->sd_airterminal(SysNum).ZoneTurndownMinAirFracSchExist = true;
            }

            // Add reheat coil to component sets array
            SetUpCompSets(state, state.dataSingleDuct->sd_airterminal(SysNum).SysType, state.dataSingleDuct->sd_airterminal(SysNum).SysName, Alphas(5), Alphas(6), Alphas(3), Alphas(7));

            // Setup the Average damper Position output variable
            SetupOutputVariable(state, "Zone Air Terminal VAV Damper Position",
                                OutputProcessor::Unit::None,
                                state.dataSingleDuct->sd_airterminal(SysNum).DamperPosition,
                                "System",
                                "Average",
                                state.dataSingleDuct->sd_airterminal(SysNum).SysName);

        } // end Number of VAVHeatandCool Sys Loop

        CurrentModuleObject = "AirTerminal:SingleDuct:ConstantVolume:Reheat";

        for (SysIndex = 1; SysIndex <= state.dataSingleDuct->NumConstVolSys; ++SysIndex) {

            inputProcessor->getObjectItem(state,
                                          CurrentModuleObject,
                                          SysIndex,
                                          Alphas,
                                          NumAlphas,
                                          Numbers,
                                          NumNums,
                                          IOStat,
                                          lNumericBlanks,
                                          lAlphaBlanks,
                                          cAlphaFields,
                                          cNumericFields);

            SysNum = SysIndex + NumVAVSys + NumCBVAVSys;
            state.dataSingleDuct->sd_airterminal(SysNum).SysNum = SysNum;
            GlobalNames::VerifyUniqueInterObjectName(state, state.dataSingleDuct->SysUniqueNames, Alphas(1), CurrentModuleObject, cAlphaFields(1), ErrorsFound);
            state.dataSingleDuct->sd_airterminal(SysNum).SysName = Alphas(1);
            state.dataSingleDuct->sd_airterminal(SysNum).SysType = CurrentModuleObject;
            state.dataSingleDuct->sd_airterminal(SysNum).SysType_Num = SysType::SingleDuctConstVolReheat;
            state.dataSingleDuct->sd_airterminal(SysNum).ReheatComp = Alphas(5);
            if (UtilityRoutines::SameString(state.dataSingleDuct->sd_airterminal(SysNum).ReheatComp, "Coil:Heating:Fuel")) {
                state.dataSingleDuct->sd_airterminal(SysNum).ReheatComp_Num = HeatingCoilType::Gas;
            } else if (UtilityRoutines::SameString(state.dataSingleDuct->sd_airterminal(SysNum).ReheatComp, "Coil:Heating:Electric")) {
                state.dataSingleDuct->sd_airterminal(SysNum).ReheatComp_Num = HeatingCoilType::Electric;
            } else if (UtilityRoutines::SameString(state.dataSingleDuct->sd_airterminal(SysNum).ReheatComp, "Coil:Heating:Water")) {
                state.dataSingleDuct->sd_airterminal(SysNum).ReheatComp_Num = HeatingCoilType::SimpleHeating;
                state.dataSingleDuct->sd_airterminal(SysNum).ReheatComp_PlantType = TypeOf_CoilWaterSimpleHeating;
            } else if (UtilityRoutines::SameString(state.dataSingleDuct->sd_airterminal(SysNum).ReheatComp, "Coil:Heating:Steam")) {
                state.dataSingleDuct->sd_airterminal(SysNum).ReheatComp_Num = HeatingCoilType::SteamAirHeating;
                state.dataSingleDuct->sd_airterminal(SysNum).ReheatComp_PlantType = TypeOf_CoilSteamAirHeating;
            } else {
                ShowSevereError(state, "Illegal " + cAlphaFields(5) + " = " + state.dataSingleDuct->sd_airterminal(SysNum).ReheatComp + '.');
                ShowContinueError(state, "Occurs in " + state.dataSingleDuct->sd_airterminal(SysNum).SysType + " = " + state.dataSingleDuct->sd_airterminal(SysNum).SysName);
                ErrorsFound = true;
            }
            state.dataSingleDuct->sd_airterminal(SysNum).ReheatName = Alphas(6);
            ValidateComponent(state, state.dataSingleDuct->sd_airterminal(SysNum).ReheatComp, state.dataSingleDuct->sd_airterminal(SysNum).ReheatName, IsNotOK, state.dataSingleDuct->sd_airterminal(SysNum).SysType);
            if (IsNotOK) {
                ShowContinueError(state, "In " + state.dataSingleDuct->sd_airterminal(SysNum).SysType + " = " + state.dataSingleDuct->sd_airterminal(SysNum).SysName);
                ErrorsFound = true;
            }
            state.dataSingleDuct->sd_airterminal(SysNum).Schedule = Alphas(2);
            if (lAlphaBlanks(2)) {
                state.dataSingleDuct->sd_airterminal(SysNum).SchedPtr = DataGlobalConstants::ScheduleAlwaysOn();
            } else {
                state.dataSingleDuct->sd_airterminal(SysNum).SchedPtr = GetScheduleIndex(state, Alphas(2));
                if (state.dataSingleDuct->sd_airterminal(SysNum).SchedPtr == 0) {
                    ShowSevereError(state, cAlphaFields(2) + " = " + Alphas(2) + " not found.");
                    ShowContinueError(state, "Occurs in " + state.dataSingleDuct->sd_airterminal(SysNum).SysType + " = " + state.dataSingleDuct->sd_airterminal(SysNum).SysName);
                    ErrorsFound = true;
                }
            }
            state.dataSingleDuct->sd_airterminal(SysNum).OutletNodeNum = GetOnlySingleNode(state, Alphas(3),
                                                                     ErrorsFound,
                                                                     state.dataSingleDuct->sd_airterminal(SysNum).SysType,
                                                                     Alphas(1),
                                                                     NodeType_Air,
                                                                     NodeConnectionType_Outlet,
                                                                     1,
                                                                     ObjectIsParent,
                                                                     cAlphaFields(3));
            state.dataSingleDuct->sd_airterminal(SysNum).InletNodeNum = GetOnlySingleNode(state, Alphas(4),
                                                                    ErrorsFound,
                                                                    state.dataSingleDuct->sd_airterminal(SysNum).SysType,
                                                                    Alphas(1),
                                                                    NodeType_Air,
                                                                    NodeConnectionType_Inlet,
                                                                    1,
                                                                    ObjectIsParent,
                                                                    cAlphaFields(4));
            // The reheat coil control node is necessary for hot water reheat, but not necessary for
            // electric or gas reheat.
            if (state.dataSingleDuct->sd_airterminal(SysNum).ReheatComp_Num == HeatingCoilType::Gas || state.dataSingleDuct->sd_airterminal(SysNum).ReheatComp_Num == HeatingCoilType::Electric) {
                //          IF(.NOT. lAlphaBlanks(5)) THEN
                //            CALL ShowWarningError(state, 'In '//TRIM(Sys(SysNum)%SysType)//' = ' // TRIM(Sys(SysNum)%SysName) &
                //                                 // ' the '//TRIM(cAlphaFields(5))//' is not needed and will be ignored.')
                //            CALL ShowContinueError(state, '  It is used for hot water reheat coils only.')
                //          END IF
            } else {
                //          IF(lAlphaBlanks(5)) THEN
                //            CALL ShowSevereError(state, 'In '//TRIM(Sys(SysNum)%SysType)//' = ' // TRIM(Sys(SysNum)%SysName) &
                //                                 // ' the '//TRIM(cAlphaFields(5))//' is undefined.')
                //            ErrorsFound=.TRUE.
                //          END IF
                if (state.dataSingleDuct->sd_airterminal(SysNum).ReheatComp_Num == HeatingCoilType::SteamAirHeating) {
                    IsNotOK = false;
                    state.dataSingleDuct->sd_airterminal(SysNum).ReheatControlNode =
                        GetCoilSteamInletNode(state, state.dataSingleDuct->sd_airterminal(SysNum).ReheatComp, state.dataSingleDuct->sd_airterminal(SysNum).ReheatName, IsNotOK);
                    if (IsNotOK) {
                        ShowContinueError(state, "..Occurs in " + state.dataSingleDuct->sd_airterminal(SysNum).SysType + " = " + state.dataSingleDuct->sd_airterminal(SysNum).SysName);
                        ErrorsFound = true;
                    }
                    //                 GetOnlySingleNode(state, Alphas(5),ErrorsFound,sd_airterminal(SysNum)%SysType,Alphas(1), &
                    //                               NodeType_Steam,NodeConnectionType_Actuator,1,ObjectIsParent)
                } else {
                    IsNotOK = false;
                    state.dataSingleDuct->sd_airterminal(SysNum).ReheatControlNode = GetCoilWaterInletNode(state, state.dataSingleDuct->sd_airterminal(SysNum).ReheatComp, state.dataSingleDuct->sd_airterminal(SysNum).ReheatName, IsNotOK);
                    if (IsNotOK) {
                        ShowContinueError(state, "..Occurs in " + state.dataSingleDuct->sd_airterminal(SysNum).SysType + " = " + state.dataSingleDuct->sd_airterminal(SysNum).SysName);
                        ErrorsFound = true;
                    }
                    //                 GetOnlySingleNode(state, Alphas(5),ErrorsFound,sd_airterminal(SysNum)%SysType,Alphas(1), &
                    //                               NodeType_Water,NodeConnectionType_Actuator,1,ObjectIsParent)
                }
            }
            state.dataSingleDuct->sd_airterminal(SysNum).ReheatAirOutletNode = state.dataSingleDuct->sd_airterminal(SysNum).OutletNodeNum;
            state.dataSingleDuct->sd_airterminal(SysNum).MaxAirVolFlowRate = Numbers(1);
            state.dataSingleDuct->sd_airterminal(SysNum).ZoneMinAirFracDes = 0.0;
            state.dataSingleDuct->sd_airterminal(SysNum).ZoneMinAirFracMethod = MinFlowFraction::MinFracNotUsed;
            state.dataSingleDuct->sd_airterminal(SysNum).DamperHeatingAction = Action::HeatingActionNotUsed;
            if (state.dataSingleDuct->sd_airterminal(SysNum).ReheatComp_Num == HeatingCoilType::SteamAirHeating) {
                state.dataSingleDuct->sd_airterminal(SysNum).MaxReheatSteamVolFlow = Numbers(2);
                state.dataSingleDuct->sd_airterminal(SysNum).MinReheatSteamVolFlow = Numbers(3);
            } else {
                state.dataSingleDuct->sd_airterminal(SysNum).MaxReheatWaterVolFlow = Numbers(2);
                state.dataSingleDuct->sd_airterminal(SysNum).MinReheatWaterVolFlow = Numbers(3);
            }
            state.dataSingleDuct->sd_airterminal(SysNum).ControllerOffset = Numbers(4);
            // Set default convergence tolerance
            if (state.dataSingleDuct->sd_airterminal(SysNum).ControllerOffset <= 0.0) {
                state.dataSingleDuct->sd_airterminal(SysNum).ControllerOffset = 0.001;
            }

            // Maximum reheat air temperature, i.e. the maximum supply air temperature leaving the reheat coil
            if (!lNumericBlanks(5)) {
                state.dataSingleDuct->sd_airterminal(SysNum).MaxReheatTemp = Numbers(5);
                state.dataSingleDuct->sd_airterminal(SysNum).MaxReheatTempSetByUser = true;
            } else {
                // user does not specify maximum supply air temperature
                // state.dataSingleDuct->sd_airterminal(SysNum)%MaxReheatTemp = 35.0D0 !C
                state.dataSingleDuct->sd_airterminal(SysNum).MaxReheatTempSetByUser = false;
            }
            // Register component set data
            TestCompSet(state, state.dataSingleDuct->sd_airterminal(SysNum).SysType,
                        state.dataSingleDuct->sd_airterminal(SysNum).SysName,
                        NodeID(state.dataSingleDuct->sd_airterminal(SysNum).InletNodeNum),
                        NodeID(state.dataSingleDuct->sd_airterminal(SysNum).OutletNodeNum),
                        "Air Nodes");

            for (ADUNum = 1; ADUNum <= NumAirDistUnits; ++ADUNum) {
                if (state.dataSingleDuct->sd_airterminal(SysNum).ReheatAirOutletNode == AirDistUnit(ADUNum).OutletNodeNum) {
                    AirDistUnit(ADUNum).InletNodeNum = state.dataSingleDuct->sd_airterminal(SysNum).InletNodeNum;
                    state.dataSingleDuct->sd_airterminal(SysNum).ADUNum = ADUNum;
                    break;
                }
            }
            // one assumes if there isn't one assigned, it's an error?
            if (state.dataSingleDuct->sd_airterminal(SysNum).ADUNum == 0) {
                ShowSevereError(state, RoutineName + "No matching Air Distribution Unit, for System = [" + state.dataSingleDuct->sd_airterminal(SysNum).SysType + ',' +
                                state.dataSingleDuct->sd_airterminal(SysNum).SysName + "].");
                ShowContinueError(state, "...should have outlet node = " + NodeID(state.dataSingleDuct->sd_airterminal(SysNum).ReheatAirOutletNode));
                ErrorsFound = true;
            } else {

                // Fill the Zone Equipment data with the inlet node number of this unit.
                for (CtrlZone = 1; CtrlZone <= state.dataGlobal->NumOfZones; ++CtrlZone) {
                    if (!ZoneEquipConfig(CtrlZone).IsControlled) continue;
                    for (SupAirIn = 1; SupAirIn <= ZoneEquipConfig(CtrlZone).NumInletNodes; ++SupAirIn) {
                        if (state.dataSingleDuct->sd_airterminal(SysNum).OutletNodeNum == ZoneEquipConfig(CtrlZone).InletNode(SupAirIn)) {
                            if (ZoneEquipConfig(CtrlZone).AirDistUnitCool(SupAirIn).OutNode > 0) {
                                ShowSevereError(state, "Error in connecting a terminal unit to a zone");
                                ShowContinueError(state, NodeID(state.dataSingleDuct->sd_airterminal(SysNum).OutletNodeNum) + " already connects to another zone");
                                ShowContinueError(state, "Occurs for terminal unit " + state.dataSingleDuct->sd_airterminal(SysNum).SysType + " = " +
                                                  state.dataSingleDuct->sd_airterminal(SysNum).SysName);
                                ShowContinueError(state, "Check terminal unit node names for errors");
                                ErrorsFound = true;
                            } else {
                                ZoneEquipConfig(CtrlZone).AirDistUnitCool(SupAirIn).InNode = state.dataSingleDuct->sd_airterminal(SysNum).InletNodeNum;
                                ZoneEquipConfig(CtrlZone).AirDistUnitCool(SupAirIn).OutNode = state.dataSingleDuct->sd_airterminal(SysNum).OutletNodeNum;
                                AirDistUnit(state.dataSingleDuct->sd_airterminal(SysNum).ADUNum).TermUnitSizingNum =
                                    ZoneEquipConfig(CtrlZone).AirDistUnitCool(SupAirIn).TermUnitSizingIndex;
                                AirDistUnit(state.dataSingleDuct->sd_airterminal(SysNum).ADUNum).ZoneEqNum = CtrlZone;
                            }
                            state.dataSingleDuct->sd_airterminal(SysNum).CtrlZoneNum = CtrlZone;
                            state.dataSingleDuct->sd_airterminal(SysNum).CtrlZoneInNodeIndex = SupAirIn;
                            state.dataSingleDuct->sd_airterminal(SysNum).ActualZoneNum = ZoneEquipConfig(CtrlZone).ActualZoneNum;
                            state.dataSingleDuct->sd_airterminal(SysNum).ZoneFloorArea = Zone(state.dataSingleDuct->sd_airterminal(SysNum).ActualZoneNum).FloorArea *
                                                                   Zone(state.dataSingleDuct->sd_airterminal(SysNum).ActualZoneNum).Multiplier *
                                                                   Zone(state.dataSingleDuct->sd_airterminal(SysNum).ActualZoneNum).ListMultiplier;
                        }
                    }
                }
            }

            ValidateComponent(state, Alphas(5), Alphas(6), IsNotOK, state.dataSingleDuct->sd_airterminal(SysNum).SysType);
            if (IsNotOK) {
                ShowContinueError(state, "In " + state.dataSingleDuct->sd_airterminal(SysNum).SysType + " = " + state.dataSingleDuct->sd_airterminal(SysNum).SysName);
                ErrorsFound = true;
            }

            // Add reheat coil to component sets array
            SetUpCompSets(state, state.dataSingleDuct->sd_airterminal(SysNum).SysType, state.dataSingleDuct->sd_airterminal(SysNum).SysName, Alphas(5), Alphas(6), Alphas(4), Alphas(3));

            // Setup the Average damper Position output variable
            // BG removed 9-10-2009 during work on CR 7770, constant volume has no damper
            //  CALL SetupOutputVariable(state, 'Damper Position', Sys(SysNum)%DamperPosition, &
            //                        'System','Average',Sys(SysNum)%SysName)

        } // End Number of Sys Loop

        CurrentModuleObject = "AirTerminal:SingleDuct:ConstantVolume:NoReheat";

        for (SysIndex = 1; SysIndex <= NumCVNoReheatSys; ++SysIndex) {

            inputProcessor->getObjectItem(state,
                                          CurrentModuleObject,
                                          SysIndex,
                                          Alphas,
                                          NumAlphas,
                                          Numbers,
                                          NumNums,
                                          IOStat,
                                          lNumericBlanks,
                                          lAlphaBlanks,
                                          cAlphaFields,
                                          cNumericFields);

            SysNum = SysIndex + NumVAVSys + NumCBVAVSys + state.dataSingleDuct->NumConstVolSys;
            state.dataSingleDuct->sd_airterminal(SysNum).SysNum = SysNum;
            GlobalNames::VerifyUniqueInterObjectName(state, state.dataSingleDuct->SysUniqueNames, Alphas(1), CurrentModuleObject, cAlphaFields(1), ErrorsFound);
            state.dataSingleDuct->sd_airterminal(SysNum).SysName = Alphas(1);
            state.dataSingleDuct->sd_airterminal(SysNum).SysType = CurrentModuleObject;
            state.dataSingleDuct->sd_airterminal(SysNum).SysType_Num = SysType::SingleDuctConstVolNoReheat;

            state.dataSingleDuct->sd_airterminal(SysNum).Schedule = Alphas(2);
            if (lAlphaBlanks(2)) {
                state.dataSingleDuct->sd_airterminal(SysNum).SchedPtr = DataGlobalConstants::ScheduleAlwaysOn();
            } else {
                state.dataSingleDuct->sd_airterminal(SysNum).SchedPtr = GetScheduleIndex(state, Alphas(2));
                if (state.dataSingleDuct->sd_airterminal(SysNum).SchedPtr == 0) {
                    ShowSevereError(state, cAlphaFields(2) + " = " + Alphas(2) + " not found.");
                    ShowContinueError(state, "Occurs in " + state.dataSingleDuct->sd_airterminal(SysNum).SysType + " = " + state.dataSingleDuct->sd_airterminal(SysNum).SysName);
                    ErrorsFound = true;
                }
            }
            state.dataSingleDuct->sd_airterminal(SysNum).InletNodeNum = GetOnlySingleNode(state, Alphas(3),
                                                                    ErrorsFound,
                                                                    state.dataSingleDuct->sd_airterminal(SysNum).SysType,
                                                                    Alphas(1),
                                                                    NodeType_Air,
                                                                    NodeConnectionType_Inlet,
                                                                    1,
                                                                    ObjectIsNotParent,
                                                                    cAlphaFields(3));
            state.dataSingleDuct->sd_airterminal(SysNum).OutletNodeNum = GetOnlySingleNode(state, Alphas(4),
                                                                     ErrorsFound,
                                                                     state.dataSingleDuct->sd_airterminal(SysNum).SysType,
                                                                     Alphas(1),
                                                                     NodeType_Air,
                                                                     NodeConnectionType_Outlet,
                                                                     1,
                                                                     ObjectIsNotParent,
                                                                     cAlphaFields(4));

            state.dataSingleDuct->sd_airterminal(SysNum).MaxAirVolFlowRate = Numbers(1);
            state.dataSingleDuct->sd_airterminal(SysNum).ZoneMinAirFracDes = 0.0;
            state.dataSingleDuct->sd_airterminal(SysNum).ZoneMinAirFracMethod = MinFlowFraction::MinFracNotUsed;
            state.dataSingleDuct->sd_airterminal(SysNum).DamperHeatingAction = Action::HeatingActionNotUsed;

            state.dataSingleDuct->sd_airterminal(SysNum).ReheatControlNode = 0;
            state.dataSingleDuct->sd_airterminal(SysNum).ReheatAirOutletNode = state.dataSingleDuct->sd_airterminal(SysNum).OutletNodeNum;
            state.dataSingleDuct->sd_airterminal(SysNum).MaxReheatWaterVolFlow = 0.0;
            state.dataSingleDuct->sd_airterminal(SysNum).MaxReheatSteamVolFlow = 0.0;
            state.dataSingleDuct->sd_airterminal(SysNum).MinReheatWaterVolFlow = 0.0;
            state.dataSingleDuct->sd_airterminal(SysNum).MinReheatSteamVolFlow = 0.0;
            state.dataSingleDuct->sd_airterminal(SysNum).ControllerOffset = 0.000001;

            // Register component set data
            TestCompSet(state, state.dataSingleDuct->sd_airterminal(SysNum).SysType,
                        state.dataSingleDuct->sd_airterminal(SysNum).SysName,
                        NodeID(state.dataSingleDuct->sd_airterminal(SysNum).InletNodeNum),
                        NodeID(state.dataSingleDuct->sd_airterminal(SysNum).OutletNodeNum),
                        "Air Nodes");

            for (ADUNum = 1; ADUNum <= NumAirDistUnits; ++ADUNum) {
                if (state.dataSingleDuct->sd_airterminal(SysNum).OutletNodeNum == AirDistUnit(ADUNum).OutletNodeNum) {
                    AirDistUnit(ADUNum).InletNodeNum = state.dataSingleDuct->sd_airterminal(SysNum).InletNodeNum;
                    state.dataSingleDuct->sd_airterminal(SysNum).ADUNum = ADUNum;
                    break;
                }
            }
            // one assumes if there isn't one assigned, it's an error?
            if (state.dataSingleDuct->sd_airterminal(SysNum).ADUNum == 0) {
                ShowSevereError(state, RoutineName + "No matching Air Distribution Unit, for System = [" + state.dataSingleDuct->sd_airterminal(SysNum).SysType + ',' +
                                state.dataSingleDuct->sd_airterminal(SysNum).SysName + "].");
                ShowContinueError(state, "...should have outlet node = " + NodeID(state.dataSingleDuct->sd_airterminal(SysNum).OutletNodeNum));
                ErrorsFound = true;
            } else {

                // Fill the Zone Equipment data with the inlet node number of this unit.
                for (CtrlZone = 1; CtrlZone <= state.dataGlobal->NumOfZones; ++CtrlZone) {
                    if (!ZoneEquipConfig(CtrlZone).IsControlled) continue;
                    for (SupAirIn = 1; SupAirIn <= ZoneEquipConfig(CtrlZone).NumInletNodes; ++SupAirIn) {
                        if (state.dataSingleDuct->sd_airterminal(SysNum).OutletNodeNum == ZoneEquipConfig(CtrlZone).InletNode(SupAirIn)) {
                            if (ZoneEquipConfig(CtrlZone).AirDistUnitCool(SupAirIn).OutNode > 0) {
                                ShowSevereError(state, "Error in connecting a terminal unit to a zone");
                                ShowContinueError(state, NodeID(state.dataSingleDuct->sd_airterminal(SysNum).OutletNodeNum) + " already connects to another zone");
                                ShowContinueError(state, "Occurs for terminal unit " + state.dataSingleDuct->sd_airterminal(SysNum).SysType + " = " +
                                                  state.dataSingleDuct->sd_airterminal(SysNum).SysName);
                                ShowContinueError(state, "Check terminal unit node names for errors");
                                ErrorsFound = true;
                            } else {
                                ZoneEquipConfig(CtrlZone).AirDistUnitCool(SupAirIn).InNode = state.dataSingleDuct->sd_airterminal(SysNum).InletNodeNum;
                                ZoneEquipConfig(CtrlZone).AirDistUnitCool(SupAirIn).OutNode = state.dataSingleDuct->sd_airterminal(SysNum).OutletNodeNum;
                                AirDistUnit(state.dataSingleDuct->sd_airterminal(SysNum).ADUNum).TermUnitSizingNum =
                                    ZoneEquipConfig(CtrlZone).AirDistUnitCool(SupAirIn).TermUnitSizingIndex;
                                AirDistUnit(state.dataSingleDuct->sd_airterminal(SysNum).ADUNum).ZoneEqNum = CtrlZone;
                            }
                            state.dataSingleDuct->sd_airterminal(SysNum).CtrlZoneNum = CtrlZone;
                            state.dataSingleDuct->sd_airterminal(SysNum).CtrlZoneInNodeIndex = SupAirIn;
                            state.dataSingleDuct->sd_airterminal(SysNum).ActualZoneNum = ZoneEquipConfig(CtrlZone).ActualZoneNum;
                            state.dataSingleDuct->sd_airterminal(SysNum).ZoneFloorArea = Zone(state.dataSingleDuct->sd_airterminal(SysNum).ActualZoneNum).FloorArea *
                                                                   Zone(state.dataSingleDuct->sd_airterminal(SysNum).ActualZoneNum).Multiplier *
                                                                   Zone(state.dataSingleDuct->sd_airterminal(SysNum).ActualZoneNum).ListMultiplier;
                        }
                    }
                }
            }

            if (lAlphaBlanks(5)) {
                state.dataSingleDuct->sd_airterminal(SysNum).NoOAFlowInputFromUser = true;
            } else {
                state.dataSingleDuct->sd_airterminal(SysNum).OARequirementsPtr = UtilityRoutines::FindItemInList(Alphas(5), DataSizing::OARequirements);
                if (state.dataSingleDuct->sd_airterminal(SysNum).OARequirementsPtr == 0) {
                    ShowSevereError(state, RoutineName + CurrentModuleObject + "=\"" + Alphas(1) + "\", invalid data.");
                    ShowContinueError(state, "..invalid " + cAlphaFields(5) + "=\"" + Alphas(5) + "\".");
                    ErrorsFound = true;
                } else {
                    state.dataSingleDuct->sd_airterminal(SysNum).NoOAFlowInputFromUser = false;
                }
            }

            if (lAlphaBlanks(6)) {
                state.dataSingleDuct->sd_airterminal(SysNum).OAPerPersonMode = DataZoneEquipment::PerPersonDCVByCurrentLevel;
            } else {
                if (Alphas(6) == "CURRENTOCCUPANCY") {
                    state.dataSingleDuct->sd_airterminal(SysNum).OAPerPersonMode = DataZoneEquipment::PerPersonDCVByCurrentLevel;
                } else if (Alphas(6) == "DESIGNOCCUPANCY") {
                    state.dataSingleDuct->sd_airterminal(SysNum).OAPerPersonMode = DataZoneEquipment::PerPersonByDesignLevel;
                } else {
                    state.dataSingleDuct->sd_airterminal(SysNum).OAPerPersonMode = DataZoneEquipment::PerPersonDCVByCurrentLevel;
                    ShowWarningError(state, RoutineName + CurrentModuleObject + "=\"" + Alphas(1) + "\", invalid data.");
                    ShowContinueError(state, "..invalid " + cAlphaFields(6) + "=\"" + Alphas(6) + "\". The default input of CurrentOccupancy is assigned");
                }
            }

            if (state.dataGlobal->AnyEnergyManagementSystemInModel) {
                // model results related actuators
                SetupEMSActuator("AirTerminal:SingleDuct:ConstantVolume:NoReheat",
                                 state.dataSingleDuct->sd_airterminal(SysNum).SysName,
                                 "Mass Flow Rate",
                                 "[kg/s]",
                                 state.dataSingleDuct->sd_airterminal(SysNum).EMSOverrideAirFlow,
                                 state.dataSingleDuct->sd_airterminal(SysNum).EMSMassFlowRateValue);
                // model input related internal variables
                SetupEMSInternalVariable(state, "AirTerminal:SingleDuct:ConstantVolume:NoReheat Maximum Mass Flow Rate",
                                         state.dataSingleDuct->sd_airterminal(SysNum).SysName,
                                         "[kg/s]",
                                         state.dataSingleDuct->sd_airterminal(SysNum).AirMassFlowRateMax);
            }

        } // End Number of Sys Loop

        for (SysIndex = 1; SysIndex <= NumNoRHVAVSys; ++SysIndex) {

            CurrentModuleObject = "AirTerminal:SingleDuct:VAV:NoReheat";

            inputProcessor->getObjectItem(state,
                                          CurrentModuleObject,
                                          SysIndex,
                                          Alphas,
                                          NumAlphas,
                                          Numbers,
                                          NumNums,
                                          IOStat,
                                          lNumericBlanks,
                                          lAlphaBlanks,
                                          cAlphaFields,
                                          cNumericFields);

            SysNum = SysIndex + NumVAVSys + NumCBVAVSys + state.dataSingleDuct->NumConstVolSys + NumCVNoReheatSys;
            state.dataSingleDuct->sd_airterminal(SysNum).SysNum = SysNum;
            GlobalNames::VerifyUniqueInterObjectName(state, state.dataSingleDuct->SysUniqueNames, Alphas(1), CurrentModuleObject, cAlphaFields(1), ErrorsFound);
            state.dataSingleDuct->sd_airterminal(SysNum).SysName = Alphas(1);
            state.dataSingleDuct->sd_airterminal(SysNum).SysType = CurrentModuleObject;
            state.dataSingleDuct->sd_airterminal(SysNum).SysType_Num = SysType::SingleDuctVAVNoReheat;
            state.dataSingleDuct->sd_airterminal(SysNum).ReheatComp = "";
            state.dataSingleDuct->sd_airterminal(SysNum).ReheatName = "";
            state.dataSingleDuct->sd_airterminal(SysNum).Schedule = Alphas(2);
            if (lAlphaBlanks(2)) {
                state.dataSingleDuct->sd_airterminal(SysNum).SchedPtr = DataGlobalConstants::ScheduleAlwaysOn();
            } else {
                state.dataSingleDuct->sd_airterminal(SysNum).SchedPtr = GetScheduleIndex(state, Alphas(2));
                if (state.dataSingleDuct->sd_airterminal(SysNum).SchedPtr == 0) {
                    ShowSevereError(state, cAlphaFields(2) + " = " + Alphas(2) + " not found.");
                    ShowContinueError(state, "Occurs in " + state.dataSingleDuct->sd_airterminal(SysNum).SysType + " = " + state.dataSingleDuct->sd_airterminal(SysNum).SysName);
                    ErrorsFound = true;
                }
            }
            state.dataSingleDuct->sd_airterminal(SysNum).OutletNodeNum = GetOnlySingleNode(state, Alphas(3),
                                                                     ErrorsFound,
                                                                     state.dataSingleDuct->sd_airterminal(SysNum).SysType,
                                                                     Alphas(1),
                                                                     NodeType_Air,
                                                                     NodeConnectionType_Outlet,
                                                                     1,
                                                                     ObjectIsNotParent,
                                                                     cAlphaFields(3));
            state.dataSingleDuct->sd_airterminal(SysNum).InletNodeNum = GetOnlySingleNode(state, Alphas(4),
                                                                    ErrorsFound,
                                                                    state.dataSingleDuct->sd_airterminal(SysNum).SysType,
                                                                    Alphas(1),
                                                                    NodeType_Air,
                                                                    NodeConnectionType_Inlet,
                                                                    1,
                                                                    ObjectIsNotParent,
                                                                    cAlphaFields(4));
            state.dataSingleDuct->sd_airterminal(SysNum).MaxAirVolFlowRate = Numbers(1);

            if (UtilityRoutines::SameString(Alphas(5), "Constant")) {
                state.dataSingleDuct->sd_airterminal(SysNum).ZoneMinAirFracMethod = MinFlowFraction::Constant;
            } else if (UtilityRoutines::SameString(Alphas(5), "FixedFlowRate")) {
                state.dataSingleDuct->sd_airterminal(SysNum).ZoneMinAirFracMethod = MinFlowFraction::Fixed;
            } else if (UtilityRoutines::SameString(Alphas(5), "Scheduled")) {
                state.dataSingleDuct->sd_airterminal(SysNum).ZoneMinAirFracMethod = MinFlowFraction::Scheduled;
            } else {
                ShowSevereError(state, cAlphaFields(5) + " = " + Alphas(5) + " not found.");
                ShowContinueError(state, "Occurs in " + state.dataSingleDuct->sd_airterminal(SysNum).SysType + " = " + state.dataSingleDuct->sd_airterminal(SysNum).SysName);
                ErrorsFound = true;
            }

            state.dataSingleDuct->sd_airterminal(SysNum).ZoneMinAirFracDes = Numbers(2);
            if (lNumericBlanks(2)) {
                state.dataSingleDuct->sd_airterminal(SysNum).ConstantMinAirFracSetByUser = false;
                state.dataSingleDuct->sd_airterminal(SysNum).ZoneMinAirFracDes = 0.0;
            } else {
                state.dataSingleDuct->sd_airterminal(SysNum).ConstantMinAirFracSetByUser = true;
                state.dataSingleDuct->sd_airterminal(SysNum).ZoneMinAirFracDes = Numbers(2);
                if (state.dataSingleDuct->sd_airterminal(SysNum).ZoneMinAirFracMethod == MinFlowFraction::Fixed) {
                    ShowWarningError(state, "Since " + cAlphaFields(5) + " = " + Alphas(5) + ", input for " + cNumericFields(2) + " will be ignored.");
                    ShowContinueError(state, "Occurs in " + state.dataSingleDuct->sd_airterminal(SysNum).SysType + " = " + state.dataSingleDuct->sd_airterminal(SysNum).SysName);
                    state.dataSingleDuct->sd_airterminal(SysNum).ZoneMinAirFracDes = 0.0;
                }
            }

            state.dataSingleDuct->sd_airterminal(SysNum).ZoneFixedMinAir = Numbers(3);
            if (lNumericBlanks(3)) {
                state.dataSingleDuct->sd_airterminal(SysNum).FixedMinAirSetByUser = false;
                state.dataSingleDuct->sd_airterminal(SysNum).DesignFixedMinAir = 0.0;
            } else {
                state.dataSingleDuct->sd_airterminal(SysNum).FixedMinAirSetByUser = true;
                state.dataSingleDuct->sd_airterminal(SysNum).DesignFixedMinAir = Numbers(3);
                if (state.dataSingleDuct->sd_airterminal(SysNum).ZoneMinAirFracMethod == MinFlowFraction::Constant) {
                    ShowWarningError(state, "Since " + cAlphaFields(5) + " = " + Alphas(5) + ", input for " + cNumericFields(3) + " will be ignored.");
                    ShowContinueError(state, "Occurs in " + state.dataSingleDuct->sd_airterminal(SysNum).SysType + " = " + state.dataSingleDuct->sd_airterminal(SysNum).SysName);
                    state.dataSingleDuct->sd_airterminal(SysNum).ZoneFixedMinAir = 0.0;
                }
            }
            state.dataSingleDuct->sd_airterminal(SysNum).ZoneMinAirFracSchPtr = GetScheduleIndex(state, Alphas(6));
            if ((state.dataSingleDuct->sd_airterminal(SysNum).ZoneMinAirFracSchPtr == 0) && (state.dataSingleDuct->sd_airterminal(SysNum).ZoneMinAirFracMethod == MinFlowFraction::Scheduled)) {
                ShowSevereError(state, cAlphaFields(6) + " = " + Alphas(6) + " not found.");
                ShowContinueError(state, "Occurs in " + state.dataSingleDuct->sd_airterminal(SysNum).SysType + " = " + state.dataSingleDuct->sd_airterminal(SysNum).SysName);
                ShowContinueError(state, "A valid schedule is required");
                ErrorsFound = true;
            } else if ((state.dataSingleDuct->sd_airterminal(SysNum).ZoneMinAirFracSchPtr > 0) && (state.dataSingleDuct->sd_airterminal(SysNum).ZoneMinAirFracMethod == MinFlowFraction::Scheduled)) {
                // check range of values in schedule
                if (!CheckScheduleValueMinMax(state, state.dataSingleDuct->sd_airterminal(SysNum).ZoneMinAirFracSchPtr, ">=", 0.0, "<=", 1.0)) {
                    ShowSevereError(state, "Error found in " + cAlphaFields(6) + " = " + Alphas(6));
                    ShowContinueError(state, "Occurs in " + state.dataSingleDuct->sd_airterminal(SysNum).SysType + " = " + state.dataSingleDuct->sd_airterminal(SysNum).SysName);
                    ShowContinueError(state, "Schedule values must be (>=0., <=1.)");
                }
            }

            state.dataSingleDuct->sd_airterminal(SysNum).ReheatControlNode = 0;
            state.dataSingleDuct->sd_airterminal(SysNum).ReheatAirOutletNode = state.dataSingleDuct->sd_airterminal(SysNum).OutletNodeNum;
            state.dataSingleDuct->sd_airterminal(SysNum).MaxReheatWaterVolFlow = 0.0;
            state.dataSingleDuct->sd_airterminal(SysNum).MaxReheatSteamVolFlow = 0.0;
            state.dataSingleDuct->sd_airterminal(SysNum).MinReheatWaterVolFlow = 0.0;
            state.dataSingleDuct->sd_airterminal(SysNum).MinReheatSteamVolFlow = 0.0;
            state.dataSingleDuct->sd_airterminal(SysNum).ControllerOffset = 0.000001;
            state.dataSingleDuct->sd_airterminal(SysNum).DamperHeatingAction = Action::HeatingActionNotUsed;

            // Register component set data
            TestCompSet(state, state.dataSingleDuct->sd_airterminal(SysNum).SysType,
                        state.dataSingleDuct->sd_airterminal(SysNum).SysName,
                        NodeID(state.dataSingleDuct->sd_airterminal(SysNum).InletNodeNum),
                        NodeID(state.dataSingleDuct->sd_airterminal(SysNum).OutletNodeNum),
                        "Air Nodes");

            for (ADUNum = 1; ADUNum <= NumAirDistUnits; ++ADUNum) {
                if (state.dataSingleDuct->sd_airterminal(SysNum).OutletNodeNum == AirDistUnit(ADUNum).OutletNodeNum) {
                    AirDistUnit(ADUNum).InletNodeNum = state.dataSingleDuct->sd_airterminal(SysNum).InletNodeNum;
                    state.dataSingleDuct->sd_airterminal(SysNum).ADUNum = ADUNum;
                    break;
                }
            }
            // one assumes if there isn't one assigned, it's an error?
            if (state.dataSingleDuct->sd_airterminal(SysNum).ADUNum == 0) {
                ShowSevereError(state, RoutineName + "No matching Air Distribution Unit, for System = [" + state.dataSingleDuct->sd_airterminal(SysNum).SysType + ',' +
                                state.dataSingleDuct->sd_airterminal(SysNum).SysName + "].");
                ShowContinueError(state, "...should have outlet node = " + NodeID(state.dataSingleDuct->sd_airterminal(SysNum).ReheatAirOutletNode));
                ErrorsFound = true;
            } else {

                // Fill the Zone Equipment data with the inlet node number of this unit.
                for (CtrlZone = 1; CtrlZone <= state.dataGlobal->NumOfZones; ++CtrlZone) {
                    if (!ZoneEquipConfig(CtrlZone).IsControlled) continue;
                    for (SupAirIn = 1; SupAirIn <= ZoneEquipConfig(CtrlZone).NumInletNodes; ++SupAirIn) {
                        if (state.dataSingleDuct->sd_airterminal(SysNum).ReheatAirOutletNode == ZoneEquipConfig(CtrlZone).InletNode(SupAirIn)) {
                            if (ZoneEquipConfig(CtrlZone).AirDistUnitCool(SupAirIn).OutNode > 0) {
                                ShowSevereError(state, "Error in connecting a terminal unit to a zone");
                                ShowContinueError(state, NodeID(state.dataSingleDuct->sd_airterminal(SysNum).ReheatAirOutletNode) + " already connects to another zone");
                                ShowContinueError(state, "Occurs for terminal unit " + state.dataSingleDuct->sd_airterminal(SysNum).SysType + " = " +
                                                  state.dataSingleDuct->sd_airterminal(SysNum).SysName);
                                ShowContinueError(state, "Check terminal unit node names for errors");
                                ErrorsFound = true;
                            } else {
                                ZoneEquipConfig(CtrlZone).AirDistUnitCool(SupAirIn).InNode = state.dataSingleDuct->sd_airterminal(SysNum).InletNodeNum;
                                ZoneEquipConfig(CtrlZone).AirDistUnitCool(SupAirIn).OutNode = state.dataSingleDuct->sd_airterminal(SysNum).ReheatAirOutletNode;
                                AirDistUnit(state.dataSingleDuct->sd_airterminal(SysNum).ADUNum).TermUnitSizingNum =
                                    ZoneEquipConfig(CtrlZone).AirDistUnitCool(SupAirIn).TermUnitSizingIndex;
                                AirDistUnit(state.dataSingleDuct->sd_airterminal(SysNum).ADUNum).ZoneEqNum = CtrlZone;
                            }

                            state.dataSingleDuct->sd_airterminal(SysNum).CtrlZoneNum = CtrlZone;
                            state.dataSingleDuct->sd_airterminal(SysNum).CtrlZoneInNodeIndex = SupAirIn;
                            state.dataSingleDuct->sd_airterminal(SysNum).ActualZoneNum = ZoneEquipConfig(CtrlZone).ActualZoneNum;
                            state.dataSingleDuct->sd_airterminal(SysNum).ZoneFloorArea = Zone(state.dataSingleDuct->sd_airterminal(SysNum).ActualZoneNum).FloorArea *
                                                                   Zone(state.dataSingleDuct->sd_airterminal(SysNum).ActualZoneNum).Multiplier *
                                                                   Zone(state.dataSingleDuct->sd_airterminal(SysNum).ActualZoneNum).ListMultiplier;
                        }
                    }
                }
            }
            if (!lAlphaBlanks(7)) {
                state.dataSingleDuct->sd_airterminal(SysNum).OARequirementsPtr = UtilityRoutines::FindItemInList(Alphas(7), OARequirements);
                if (state.dataSingleDuct->sd_airterminal(SysNum).OARequirementsPtr == 0) {
                    ShowSevereError(state, cAlphaFields(7) + " = " + Alphas(7) + " not found.");
                    ShowContinueError(state, "Occurs in " + state.dataSingleDuct->sd_airterminal(SysNum).SysType + " = " + state.dataSingleDuct->sd_airterminal(SysNum).SysName);
                    ErrorsFound = true;
                } else {
                    state.dataSingleDuct->sd_airterminal(SysNum).NoOAFlowInputFromUser = false;
                }
            }

            if (lAlphaBlanks(8)) {
                state.dataSingleDuct->sd_airterminal(SysNum).ZoneTurndownMinAirFrac = 1.0;
                state.dataSingleDuct->sd_airterminal(SysNum).ZoneTurndownMinAirFracSchExist = false;
            } else {
                state.dataSingleDuct->sd_airterminal(SysNum).ZoneTurndownMinAirFracSchPtr = GetScheduleIndex(state, Alphas(8));
                if (state.dataSingleDuct->sd_airterminal(SysNum).ZoneTurndownMinAirFracSchPtr == 0) {
                    ShowSevereError(state, cAlphaFields(8) + " = " + Alphas(8) + " not found.");
                    ShowContinueError(state, "Occurs in " + state.dataSingleDuct->sd_airterminal(SysNum).SysType + " = " + state.dataSingleDuct->sd_airterminal(SysNum).SysName);
                    ErrorsFound = true;
                }
                state.dataSingleDuct->sd_airterminal(SysNum).ZoneTurndownMinAirFracSchExist = true;
            }

            // Setup the Average damper Position output variable
            SetupOutputVariable(state, "Zone Air Terminal VAV Damper Position",
                                OutputProcessor::Unit::None,
                                state.dataSingleDuct->sd_airterminal(SysNum).DamperPosition,
                                "System",
                                "Average",
                                state.dataSingleDuct->sd_airterminal(SysNum).SysName);
            SetupOutputVariable(state, "Zone Air Terminal Minimum Air Flow Fraction",
                                OutputProcessor::Unit::None,
                                state.dataSingleDuct->sd_airterminal(SysNum).ZoneMinAirFracReport,
                                "System",
                                "Average",
                                state.dataSingleDuct->sd_airterminal(SysNum).SysName);

        } // end Number of Sys Loop

        for (SysIndex = 1; SysIndex <= NumNoRHCBVAVSys; ++SysIndex) {

            CurrentModuleObject = "AirTerminal:SingleDuct:VAV:HeatAndCool:NoReheat";

            inputProcessor->getObjectItem(state,
                                          CurrentModuleObject,
                                          SysIndex,
                                          Alphas,
                                          NumAlphas,
                                          Numbers,
                                          NumNums,
                                          IOStat,
                                          lNumericBlanks,
                                          lAlphaBlanks,
                                          cAlphaFields,
                                          cNumericFields);

            SysNum = SysIndex + NumVAVSys + NumCBVAVSys + state.dataSingleDuct->NumConstVolSys + NumCVNoReheatSys + NumNoRHVAVSys;
            state.dataSingleDuct->sd_airterminal(SysNum).SysNum = SysNum;
            GlobalNames::VerifyUniqueInterObjectName(state, state.dataSingleDuct->SysUniqueNames, Alphas(1), CurrentModuleObject, cAlphaFields(1), ErrorsFound);
            state.dataSingleDuct->sd_airterminal(SysNum).SysName = Alphas(1);
            state.dataSingleDuct->sd_airterminal(SysNum).SysType = CurrentModuleObject;
            state.dataSingleDuct->sd_airterminal(SysNum).SysType_Num = SysType::SingleDuctCBVAVNoReheat;
            state.dataSingleDuct->sd_airterminal(SysNum).ReheatComp = "";
            state.dataSingleDuct->sd_airterminal(SysNum).ReheatName = "";
            state.dataSingleDuct->sd_airterminal(SysNum).Schedule = Alphas(2);
            if (lAlphaBlanks(2)) {
                state.dataSingleDuct->sd_airterminal(SysNum).SchedPtr = DataGlobalConstants::ScheduleAlwaysOn();
            } else {
                state.dataSingleDuct->sd_airterminal(SysNum).SchedPtr = GetScheduleIndex(state, Alphas(2));
                if (state.dataSingleDuct->sd_airterminal(SysNum).SchedPtr == 0) {
                    ShowSevereError(state, cAlphaFields(2) + " = " + Alphas(2) + " not found.");
                    ShowContinueError(state, "Occurs in " + state.dataSingleDuct->sd_airterminal(SysNum).SysType + " = " + state.dataSingleDuct->sd_airterminal(SysNum).SysName);
                    ErrorsFound = true;
                }
            }
            state.dataSingleDuct->sd_airterminal(SysNum).OutletNodeNum = GetOnlySingleNode(state, Alphas(3),
                                                                     ErrorsFound,
                                                                     state.dataSingleDuct->sd_airterminal(SysNum).SysType,
                                                                     Alphas(1),
                                                                     NodeType_Air,
                                                                     NodeConnectionType_Outlet,
                                                                     1,
                                                                     ObjectIsNotParent,
                                                                     cAlphaFields(3));
            state.dataSingleDuct->sd_airterminal(SysNum).InletNodeNum = GetOnlySingleNode(state, Alphas(4),
                                                                    ErrorsFound,
                                                                    state.dataSingleDuct->sd_airterminal(SysNum).SysType,
                                                                    Alphas(1),
                                                                    NodeType_Air,
                                                                    NodeConnectionType_Inlet,
                                                                    1,
                                                                    ObjectIsNotParent,
                                                                    cAlphaFields(4));
            state.dataSingleDuct->sd_airterminal(SysNum).MaxAirVolFlowRate = Numbers(1);
            state.dataSingleDuct->sd_airterminal(SysNum).ZoneMinAirFracDes = Numbers(2);
            if (state.dataSingleDuct->sd_airterminal(SysNum).ZoneMinAirFracDes < 0.0) {
                ShowWarningError(state, state.dataSingleDuct->sd_airterminal(SysNum).SysType + " = \"" + state.dataSingleDuct->sd_airterminal(SysNum).SysName);
                ShowContinueError(state, cNumericFields(2) + " must be greater than or equal to 0. Resetting to 0 and the simulation continues.");
                state.dataSingleDuct->sd_airterminal(SysNum).ZoneMinAirFracDes = 0.0;
            }
            if (state.dataSingleDuct->sd_airterminal(SysNum).ZoneMinAirFracDes > 1.0) {
                ShowWarningError(state, state.dataSingleDuct->sd_airterminal(SysNum).SysType + " = \"" + state.dataSingleDuct->sd_airterminal(SysNum).SysName);
                ShowContinueError(state, cNumericFields(2) + " must be less than or equal to 1. Resetting to 1 and the simulation continues.");
                state.dataSingleDuct->sd_airterminal(SysNum).ZoneMinAirFracDes = 1.0;
            }

            state.dataSingleDuct->sd_airterminal(SysNum).ReheatControlNode = 0;
            state.dataSingleDuct->sd_airterminal(SysNum).ReheatAirOutletNode = state.dataSingleDuct->sd_airterminal(SysNum).OutletNodeNum;
            state.dataSingleDuct->sd_airterminal(SysNum).MaxReheatWaterVolFlow = 0.0;
            state.dataSingleDuct->sd_airterminal(SysNum).MaxReheatSteamVolFlow = 0.0;
            state.dataSingleDuct->sd_airterminal(SysNum).MinReheatWaterVolFlow = 0.0;
            state.dataSingleDuct->sd_airterminal(SysNum).MinReheatSteamVolFlow = 0.0;
            state.dataSingleDuct->sd_airterminal(SysNum).ControllerOffset = 0.000001;
            state.dataSingleDuct->sd_airterminal(SysNum).DamperHeatingAction = Action::HeatingActionNotUsed;

            // Register component set data
            TestCompSet(state, state.dataSingleDuct->sd_airterminal(SysNum).SysType,
                        state.dataSingleDuct->sd_airterminal(SysNum).SysName,
                        NodeID(state.dataSingleDuct->sd_airterminal(SysNum).InletNodeNum),
                        NodeID(state.dataSingleDuct->sd_airterminal(SysNum).OutletNodeNum),
                        "Air Nodes");

            for (ADUNum = 1; ADUNum <= NumAirDistUnits; ++ADUNum) {
                if (state.dataSingleDuct->sd_airterminal(SysNum).OutletNodeNum == AirDistUnit(ADUNum).OutletNodeNum) {
                    AirDistUnit(ADUNum).InletNodeNum = state.dataSingleDuct->sd_airterminal(SysNum).InletNodeNum;
                    state.dataSingleDuct->sd_airterminal(SysNum).ADUNum = ADUNum;
                    break;
                }
            }
            // one assumes if there isn't one assigned, it's an error?
            if (state.dataSingleDuct->sd_airterminal(SysNum).ADUNum == 0) {
                ShowSevereError(state, RoutineName + "No matching Air Distribution Unit, for System = [" + state.dataSingleDuct->sd_airterminal(SysNum).SysType + ',' +
                                state.dataSingleDuct->sd_airterminal(SysNum).SysName + "].");
                ShowContinueError(state, "...should have outlet node = " + NodeID(state.dataSingleDuct->sd_airterminal(SysNum).ReheatAirOutletNode));
                ErrorsFound = true;
            } else {

                // Fill the Zone Equipment data with the inlet node number of this unit.
                for (CtrlZone = 1; CtrlZone <= state.dataGlobal->NumOfZones; ++CtrlZone) {
                    if (!ZoneEquipConfig(CtrlZone).IsControlled) continue;
                    for (SupAirIn = 1; SupAirIn <= ZoneEquipConfig(CtrlZone).NumInletNodes; ++SupAirIn) {
                        if (state.dataSingleDuct->sd_airterminal(SysNum).ReheatAirOutletNode == ZoneEquipConfig(CtrlZone).InletNode(SupAirIn)) {
                            if (ZoneEquipConfig(CtrlZone).AirDistUnitCool(SupAirIn).OutNode > 0) {
                                ShowSevereError(state, "Error in connecting a terminal unit to a zone");
                                ShowContinueError(state, NodeID(state.dataSingleDuct->sd_airterminal(SysNum).ReheatAirOutletNode) + " already connects to another zone");
                                ShowContinueError(state, "Occurs for terminal unit " + state.dataSingleDuct->sd_airterminal(SysNum).SysType + " = " +
                                                  state.dataSingleDuct->sd_airterminal(SysNum).SysName);
                                ShowContinueError(state, "Check terminal unit node names for errors");
                                ErrorsFound = true;
                            } else {
                                ZoneEquipConfig(CtrlZone).AirDistUnitCool(SupAirIn).InNode = state.dataSingleDuct->sd_airterminal(SysNum).InletNodeNum;
                                ZoneEquipConfig(CtrlZone).AirDistUnitCool(SupAirIn).OutNode = state.dataSingleDuct->sd_airterminal(SysNum).ReheatAirOutletNode;
                                AirDistUnit(state.dataSingleDuct->sd_airterminal(SysNum).ADUNum).TermUnitSizingNum =
                                    ZoneEquipConfig(CtrlZone).AirDistUnitCool(SupAirIn).TermUnitSizingIndex;
                                AirDistUnit(state.dataSingleDuct->sd_airterminal(SysNum).ADUNum).ZoneEqNum = CtrlZone;
                            }
                            state.dataSingleDuct->sd_airterminal(SysNum).CtrlZoneNum = CtrlZone;
                            state.dataSingleDuct->sd_airterminal(SysNum).CtrlZoneInNodeIndex = SupAirIn;
                            state.dataSingleDuct->sd_airterminal(SysNum).ActualZoneNum = ZoneEquipConfig(CtrlZone).ActualZoneNum;
                            state.dataSingleDuct->sd_airterminal(SysNum).ZoneFloorArea = Zone(state.dataSingleDuct->sd_airterminal(SysNum).ActualZoneNum).FloorArea *
                                                                   Zone(state.dataSingleDuct->sd_airterminal(SysNum).ActualZoneNum).Multiplier *
                                                                   Zone(state.dataSingleDuct->sd_airterminal(SysNum).ActualZoneNum).ListMultiplier;
                        }
                    }
                }
            }

            if (lAlphaBlanks(5)) {
                state.dataSingleDuct->sd_airterminal(SysNum).ZoneTurndownMinAirFrac = 1.0;
                state.dataSingleDuct->sd_airterminal(SysNum).ZoneTurndownMinAirFracSchExist = false;
            } else {
                state.dataSingleDuct->sd_airterminal(SysNum).ZoneTurndownMinAirFracSchPtr = GetScheduleIndex(state, Alphas(5));
                if (state.dataSingleDuct->sd_airterminal(SysNum).ZoneTurndownMinAirFracSchPtr == 0) {
                    ShowSevereError(state, cAlphaFields(5) + " = " + Alphas(5) + " not found.");
                    ShowContinueError(state, "Occurs in " + state.dataSingleDuct->sd_airterminal(SysNum).SysType + " = " + state.dataSingleDuct->sd_airterminal(SysNum).SysName);
                    ErrorsFound = true;
                }
                state.dataSingleDuct->sd_airterminal(SysNum).ZoneTurndownMinAirFracSchExist = true;
            }

            // Setup the Average damper Position output variable
            SetupOutputVariable(state, "Zone Air Terminal VAV Damper Position",
                                OutputProcessor::Unit::None,
                                state.dataSingleDuct->sd_airterminal(SysNum).DamperPosition,
                                "System",
                                "Average",
                                state.dataSingleDuct->sd_airterminal(SysNum).SysName);

        } // end Number of VAVHeatandCool:NoReheat Sys Loop

        // read in the SINGLE DUCT:VAV:REHEAT:VS FAN data
        for (SysIndex = 1; SysIndex <= NumVAVVS; ++SysIndex) {

            CurrentModuleObject = "AirTerminal:SingleDuct:VAV:Reheat:VariableSpeedFan";

            inputProcessor->getObjectItem(state,
                                          CurrentModuleObject,
                                          SysIndex,
                                          Alphas,
                                          NumAlphas,
                                          Numbers,
                                          NumNums,
                                          IOStat,
                                          lNumericBlanks,
                                          lAlphaBlanks,
                                          cAlphaFields,
                                          cNumericFields);

            SysNum = SysIndex + NumVAVSys + NumCBVAVSys + state.dataSingleDuct->NumConstVolSys + NumCVNoReheatSys + NumNoRHVAVSys + NumNoRHCBVAVSys;
            state.dataSingleDuct->sd_airterminal(SysNum).SysNum = SysNum;
            GlobalNames::VerifyUniqueInterObjectName(state, state.dataSingleDuct->SysUniqueNames, Alphas(1), CurrentModuleObject, cAlphaFields(1), ErrorsFound);
            state.dataSingleDuct->sd_airterminal(SysNum).SysName = Alphas(1);
            state.dataSingleDuct->sd_airterminal(SysNum).SysType = CurrentModuleObject;
            state.dataSingleDuct->sd_airterminal(SysNum).SysType_Num = SysType::SingleDuctVAVReheatVSFan;
            state.dataSingleDuct->sd_airterminal(SysNum).ReheatComp = Alphas(7);
            state.dataSingleDuct->sd_airterminal(SysNum).ReheatName = Alphas(8);
            IsNotOK = false;
            if (UtilityRoutines::SameString(state.dataSingleDuct->sd_airterminal(SysNum).ReheatComp, "Coil:Heating:Fuel")) {
                state.dataSingleDuct->sd_airterminal(SysNum).ReheatComp_Num = HeatingCoilType::Gas;
                state.dataSingleDuct->sd_airterminal(SysNum).ReheatAirOutletNode =
                    GetHeatingCoilOutletNode(state, state.dataSingleDuct->sd_airterminal(SysNum).ReheatComp, state.dataSingleDuct->sd_airterminal(SysNum).ReheatName, IsNotOK);
                state.dataSingleDuct->sd_airterminal(SysNum).ReheatCoilMaxCapacity =
                    GetHeatingCoilCapacity(state, state.dataSingleDuct->sd_airterminal(SysNum).ReheatComp, state.dataSingleDuct->sd_airterminal(SysNum).ReheatName, IsNotOK);
                if (IsNotOK) ShowContinueError(state, "Occurs for terminal unit " + state.dataSingleDuct->sd_airterminal(SysNum).SysType + " = " + state.dataSingleDuct->sd_airterminal(SysNum).SysName);
            } else if (UtilityRoutines::SameString(state.dataSingleDuct->sd_airterminal(SysNum).ReheatComp, "Coil:Heating:Electric")) {
                state.dataSingleDuct->sd_airterminal(SysNum).ReheatComp_Num = HeatingCoilType::Electric;
                state.dataSingleDuct->sd_airterminal(SysNum).ReheatAirOutletNode =
                    GetHeatingCoilOutletNode(state, state.dataSingleDuct->sd_airterminal(SysNum).ReheatComp, state.dataSingleDuct->sd_airterminal(SysNum).ReheatName, IsNotOK);
                state.dataSingleDuct->sd_airterminal(SysNum).ReheatCoilMaxCapacity =
                    GetHeatingCoilCapacity(state, state.dataSingleDuct->sd_airterminal(SysNum).ReheatComp, state.dataSingleDuct->sd_airterminal(SysNum).ReheatName, IsNotOK);
                if (IsNotOK) ShowContinueError(state, "Occurs for terminal unit " + state.dataSingleDuct->sd_airterminal(SysNum).SysType + " = " + state.dataSingleDuct->sd_airterminal(SysNum).SysName);
            } else if (UtilityRoutines::SameString(state.dataSingleDuct->sd_airterminal(SysNum).ReheatComp, "Coil:Heating:Water")) {
                state.dataSingleDuct->sd_airterminal(SysNum).ReheatComp_Num = HeatingCoilType::SimpleHeating;
                state.dataSingleDuct->sd_airterminal(SysNum).ReheatComp_PlantType = TypeOf_CoilWaterSimpleHeating;
            } else if (UtilityRoutines::SameString(state.dataSingleDuct->sd_airterminal(SysNum).ReheatComp, "Coil:Heating:Steam")) {
                state.dataSingleDuct->sd_airterminal(SysNum).ReheatComp_Num = HeatingCoilType::SteamAirHeating;
                state.dataSingleDuct->sd_airterminal(SysNum).ReheatComp_PlantType = TypeOf_CoilSteamAirHeating;
            } else if (!state.dataSingleDuct->sd_airterminal(SysNum).ReheatComp.empty()) {
                ShowSevereError(state, "Illegal " + cAlphaFields(7) + " = " + state.dataSingleDuct->sd_airterminal(SysNum).ReheatComp + '.');
                ShowContinueError(state, "Occurs in " + state.dataSingleDuct->sd_airterminal(SysNum).SysType + " = " + state.dataSingleDuct->sd_airterminal(SysNum).SysName);
                ErrorsFound = true;
            }
            ValidateComponent(state, state.dataSingleDuct->sd_airterminal(SysNum).ReheatComp, state.dataSingleDuct->sd_airterminal(SysNum).ReheatName, IsNotOK, state.dataSingleDuct->sd_airterminal(SysNum).SysType);
            if (IsNotOK) {
                ShowContinueError(state, "In " + state.dataSingleDuct->sd_airterminal(SysNum).SysType + " = " + state.dataSingleDuct->sd_airterminal(SysNum).SysName);
                ErrorsFound = true;
            }
            state.dataSingleDuct->sd_airterminal(SysNum).FanType = Alphas(5);
            if (UtilityRoutines::SameString(state.dataSingleDuct->sd_airterminal(SysNum).FanType, "Fan:VariableVolume")) {
                state.dataSingleDuct->sd_airterminal(SysNum).Fan_Num = DataHVACGlobals::FanType_SimpleVAV;
            } else if (UtilityRoutines::SameString(state.dataSingleDuct->sd_airterminal(SysNum).FanType, "Fan:SystemModel")) {
                state.dataSingleDuct->sd_airterminal(SysNum).Fan_Num = DataHVACGlobals::FanType_SystemModelObject;
            } else if (!state.dataSingleDuct->sd_airterminal(SysNum).FanType.empty()) {
                ShowSevereError(state, "Illegal " + cAlphaFields(5) + " = " + state.dataSingleDuct->sd_airterminal(SysNum).FanType + '.');
                ShowContinueError(state, "Occurs in " + state.dataSingleDuct->sd_airterminal(SysNum).SysType + " = " + state.dataSingleDuct->sd_airterminal(SysNum).SysName);
                ErrorsFound = true;
            }
            state.dataSingleDuct->sd_airterminal(SysNum).FanName = Alphas(6);
            ValidateComponent(state, state.dataSingleDuct->sd_airterminal(SysNum).FanType, state.dataSingleDuct->sd_airterminal(SysNum).FanName, IsNotOK, state.dataSingleDuct->sd_airterminal(SysNum).SysType);
            if (IsNotOK) {
                ShowContinueError(state, "In " + state.dataSingleDuct->sd_airterminal(SysNum).SysType + " = " + state.dataSingleDuct->sd_airterminal(SysNum).SysName);
                ErrorsFound = true;
            }
            if (state.dataSingleDuct->sd_airterminal(SysNum).Fan_Num == DataHVACGlobals::FanType_SystemModelObject) {
                HVACFan::fanObjs.emplace_back(new HVACFan::FanSystem(
                    state, state.dataSingleDuct->sd_airterminal(SysNum).FanName)); // call constructor, safe here because get input is not using DataIPShortCuts.
                state.dataSingleDuct->sd_airterminal(SysNum).Fan_Index = HVACFan::getFanObjectVectorIndex(state, state.dataSingleDuct->sd_airterminal(SysNum).FanName);
                state.dataSingleDuct->sd_airterminal(SysNum).OutletNodeNum = HVACFan::fanObjs[state.dataSingleDuct->sd_airterminal(SysNum).Fan_Index]->outletNodeNum;
                state.dataSingleDuct->sd_airterminal(SysNum).InletNodeNum = HVACFan::fanObjs[state.dataSingleDuct->sd_airterminal(SysNum).Fan_Index]->inletNodeNum;
                HVACFan::fanObjs[state.dataSingleDuct->sd_airterminal(SysNum).Fan_Index]->fanIsSecondaryDriver = true;
            } else if (state.dataSingleDuct->sd_airterminal(SysNum).Fan_Num == DataHVACGlobals::FanType_SimpleVAV) {
                IsNotOK = false;

                state.dataSingleDuct->sd_airterminal(SysNum).OutletNodeNum =
                    GetFanOutletNode(state, state.dataSingleDuct->sd_airterminal(SysNum).FanType, state.dataSingleDuct->sd_airterminal(SysNum).FanName, IsNotOK);
                if (IsNotOK) {
                    ShowContinueError(state, "..Occurs in " + state.dataSingleDuct->sd_airterminal(SysNum).SysType + " = " + state.dataSingleDuct->sd_airterminal(SysNum).SysName);
                    ErrorsFound = true;
                }

                IsNotOK = false;
                state.dataSingleDuct->sd_airterminal(SysNum).InletNodeNum = GetFanInletNode(state, state.dataSingleDuct->sd_airterminal(SysNum).FanType, state.dataSingleDuct->sd_airterminal(SysNum).FanName, IsNotOK);
                if (IsNotOK) {
                    ShowContinueError(state, "..Occurs in " + state.dataSingleDuct->sd_airterminal(SysNum).SysType + " = " + state.dataSingleDuct->sd_airterminal(SysNum).SysName);
                    ErrorsFound = true;
                }
            }

            state.dataSingleDuct->sd_airterminal(SysNum).Schedule = Alphas(2);
            if (lAlphaBlanks(2)) {
                state.dataSingleDuct->sd_airterminal(SysNum).SchedPtr = DataGlobalConstants::ScheduleAlwaysOn();
            } else {
                state.dataSingleDuct->sd_airterminal(SysNum).SchedPtr = GetScheduleIndex(state, Alphas(2));
                if (state.dataSingleDuct->sd_airterminal(SysNum).SchedPtr == 0) {
                    ShowSevereError(state, cAlphaFields(2) + " = " + Alphas(2) + " not found.");
                    ShowContinueError(state, "Occurs in " + state.dataSingleDuct->sd_airterminal(SysNum).SysType + " = " + state.dataSingleDuct->sd_airterminal(SysNum).SysName);
                    ErrorsFound = true;
                }
            }

            AirTermSysInletNodeName = NodeID(state.dataSingleDuct->sd_airterminal(SysNum).InletNodeNum);
            if (!UtilityRoutines::SameString(Alphas(3), AirTermSysInletNodeName)) {
                ShowWarningError(state, RoutineName + "Invalid air terminal object air inlet node name in " + state.dataSingleDuct->sd_airterminal(SysNum).SysType + " = " +
                                 state.dataSingleDuct->sd_airterminal(SysNum).SysName);
                ShowContinueError(state, " Specified air inlet node name is = " + Alphas(3) + ".");
                ShowContinueError(state, " Expected air inlet node name is = " + AirTermSysInletNodeName + ".");
                // ErrorsFound = true;
            }

            state.dataSingleDuct->sd_airterminal(SysNum).MaxAirVolFlowRate = Numbers(1);
            state.dataSingleDuct->sd_airterminal(SysNum).MaxHeatAirVolFlowRate = Numbers(2);
            state.dataSingleDuct->sd_airterminal(SysNum).ZoneMinAirFracDes = Numbers(3);
            // The reheat coil control node is necessary for hot water reheat, but not necessary for
            // electric or gas reheat.
            if (state.dataSingleDuct->sd_airterminal(SysNum).ReheatComp_Num == HeatingCoilType::Gas || state.dataSingleDuct->sd_airterminal(SysNum).ReheatComp_Num == HeatingCoilType::Electric) {
                //          IF(.NOT. lAlphaBlanks(6)) THEN
                //            CALL ShowWarningError(state, 'In '//TRIM(state.dataSingleDuct->sd_airterminal(SysNum)%SysType)//' = ' // TRIM(state.dataSingleDuct->sd_airterminal(SysNum)%SysName) &
                //                                 // ' the '//TRIM(cAlphaFields(6))//' is not needed and will be ignored.')
                //            CALL ShowContinueError(state, '  It is used for hot water reheat coils only.')
                //          END IF
            } else {
                //          IF(lAlphaBlanks(6)) THEN
                //            CALL ShowSevereError(state, 'In '//TRIM(state.dataSingleDuct->sd_airterminal(SysNum)%SysType)//' = ' // TRIM(state.dataSingleDuct->sd_airterminal(SysNum)%SysName) &
                //                                 // ' the '//TRIM(cAlphaFields(6))//' is undefined')
                //            ErrorsFound=.TRUE.
                //          END IF
                if (state.dataSingleDuct->sd_airterminal(SysNum).ReheatComp_Num == HeatingCoilType::SteamAirHeating) {
                    IsNotOK = false;
                    state.dataSingleDuct->sd_airterminal(SysNum).ReheatControlNode =
                        GetCoilSteamInletNode(state, state.dataSingleDuct->sd_airterminal(SysNum).ReheatComp, state.dataSingleDuct->sd_airterminal(SysNum).ReheatName, IsNotOK);
                    if (IsNotOK) {
                        ShowContinueError(state, "..Occurs in " + state.dataSingleDuct->sd_airterminal(SysNum).SysType + " = " + state.dataSingleDuct->sd_airterminal(SysNum).SysName);
                        ErrorsFound = true;
                    } else {
                        //  A4,     \field Unit supply air outlet node
                        //          \note same as heating coil air outlet node
                        //          \note same as zone inlet node
                        //          \type alpha
                        IsNotOK = false;
                        state.dataSingleDuct->sd_airterminal(SysNum).ReheatAirOutletNode =
                            GetCoilAirOutletNode(state, state.dataSingleDuct->sd_airterminal(SysNum).ReheatComp, state.dataSingleDuct->sd_airterminal(SysNum).ReheatName, IsNotOK);
                        if (IsNotOK) {
                            ShowContinueError(state, "..Occurs in " + state.dataSingleDuct->sd_airterminal(SysNum).SysType + " = " + state.dataSingleDuct->sd_airterminal(SysNum).SysName);
                            ErrorsFound = true;
                        }
                    }
                    //               GetOnlySingleNode(state, Alphas(6),ErrorsFound,sd_airterminal(SysNum)%SysType,Alphas(1), &
                    //                                NodeType_Steam,NodeConnectionType_Actuator,1,ObjectIsParent)
                } else {
                    IsNotOK = false;
                    state.dataSingleDuct->sd_airterminal(SysNum).ReheatControlNode = GetCoilWaterInletNode(state, state.dataSingleDuct->sd_airterminal(SysNum).ReheatComp, state.dataSingleDuct->sd_airterminal(SysNum).ReheatName, IsNotOK);
                    if (IsNotOK) {
                        ShowContinueError(state, "..Occurs in " + state.dataSingleDuct->sd_airterminal(SysNum).SysType + " = " + state.dataSingleDuct->sd_airterminal(SysNum).SysName);
                        ErrorsFound = true;
                    } else {
                        //  A4,     \field Unit supply air outlet node
                        //          \note same as heating coil air outlet node
                        //          \note same as zone inlet node
                        //          \type alpha
                        IsNotOK = false;
                        state.dataSingleDuct->sd_airterminal(SysNum).ReheatAirOutletNode =
                            GetCoilOutletNode(state, state.dataSingleDuct->sd_airterminal(SysNum).ReheatComp, state.dataSingleDuct->sd_airterminal(SysNum).ReheatName, IsNotOK);
                        if (IsNotOK) {
                            ShowContinueError(state, "..Occurs in " + state.dataSingleDuct->sd_airterminal(SysNum).SysType + " = " + state.dataSingleDuct->sd_airterminal(SysNum).SysName);
                            ErrorsFound = true;
                        }
                    }
                    //               GetOnlySingleNode(state, Alphas(6),ErrorsFound,sd_airterminal(SysNum)%SysType,Alphas(1), &
                    //                                NodeType_Water,NodeConnectionType_Actuator,1,ObjectIsParent)
                }
            }
            //  A4,     \field Unit supply air outlet node
            //          \note same as heating coil air outlet node
            //          \note same as zone inlet node
            //          \type alpha
            //        state.dataSingleDuct->sd_airterminal(SysNum)%ReheatAirOutletNode  = &
            //               GetOnlySingleNode(state, Alphas(4),ErrorsFound,sd_airterminal(SysNum)%SysType,Alphas(1), &
            //                            NodeType_Air,NodeConnectionType_Outlet,1,ObjectIsParent)
            AirTermSysOutletNodeName = NodeID(state.dataSingleDuct->sd_airterminal(SysNum).ReheatAirOutletNode);
            if (!UtilityRoutines::SameString(Alphas(4), AirTermSysOutletNodeName)) {
                ShowWarningError(state, RoutineName + "Invalid air terminal object air outlet node name in " + state.dataSingleDuct->sd_airterminal(SysNum).SysType + " = " +
                                 state.dataSingleDuct->sd_airterminal(SysNum).SysName);
                ShowContinueError(state, " Specified air outlet node name is = " + Alphas(4) + ".");
                ShowContinueError(state, " Expected air outlet node name is = " + AirTermSysOutletNodeName + ".");
                // ErrorsFound = true;
            }

            if (state.dataSingleDuct->sd_airterminal(SysNum).ReheatComp_Num == HeatingCoilType::SteamAirHeating) {
                state.dataSingleDuct->sd_airterminal(SysNum).MaxReheatSteamVolFlow = Numbers(4);
                state.dataSingleDuct->sd_airterminal(SysNum).MinReheatSteamVolFlow = Numbers(5);
            } else {
                state.dataSingleDuct->sd_airterminal(SysNum).MaxReheatWaterVolFlow = Numbers(4);
                state.dataSingleDuct->sd_airterminal(SysNum).MinReheatWaterVolFlow = Numbers(5);
            }
            state.dataSingleDuct->sd_airterminal(SysNum).ControllerOffset = Numbers(6);
            // Set default convergence tolerance
            if (state.dataSingleDuct->sd_airterminal(SysNum).ControllerOffset <= 0.0) {
                state.dataSingleDuct->sd_airterminal(SysNum).ControllerOffset = 0.001;
            }
            state.dataSingleDuct->sd_airterminal(SysNum).DamperHeatingAction = Action::HeatingActionNotUsed;

            // Register component set data
            TestCompSet(state, state.dataSingleDuct->sd_airterminal(SysNum).SysType,
                        state.dataSingleDuct->sd_airterminal(SysNum).SysName,
                        NodeID(state.dataSingleDuct->sd_airterminal(SysNum).InletNodeNum),
                        NodeID(state.dataSingleDuct->sd_airterminal(SysNum).ReheatAirOutletNode),
                        "Air Nodes");

            for (ADUNum = 1; ADUNum <= NumAirDistUnits; ++ADUNum) {
                if (state.dataSingleDuct->sd_airterminal(SysNum).ReheatAirOutletNode == AirDistUnit(ADUNum).OutletNodeNum) {
                    AirDistUnit(ADUNum).InletNodeNum = state.dataSingleDuct->sd_airterminal(SysNum).InletNodeNum;
                    state.dataSingleDuct->sd_airterminal(SysNum).ADUNum = ADUNum;
                    break;
                }
            }
            // one assumes if there isn't one assigned, it's an error?
            if (state.dataSingleDuct->sd_airterminal(SysNum).ADUNum == 0) {
                ShowSevereError(state, RoutineName + "No matching Air Distribution Unit, for System = [" + state.dataSingleDuct->sd_airterminal(SysNum).SysType + ',' +
                                state.dataSingleDuct->sd_airterminal(SysNum).SysName + "].");
                ShowContinueError(state, "...should have outlet node = " + NodeID(state.dataSingleDuct->sd_airterminal(SysNum).ReheatAirOutletNode));
                ErrorsFound = true;
            } else {

                // Fill the Zone Equipment data with the inlet node number of this unit.
                // what if not found?  error?
                IsNotOK = true;
                for (CtrlZone = 1; CtrlZone <= state.dataGlobal->NumOfZones; ++CtrlZone) {
                    if (!ZoneEquipConfig(CtrlZone).IsControlled) continue;
                    for (SupAirIn = 1; SupAirIn <= ZoneEquipConfig(CtrlZone).NumInletNodes; ++SupAirIn) {
                        if (state.dataSingleDuct->sd_airterminal(SysNum).ReheatAirOutletNode == ZoneEquipConfig(CtrlZone).InletNode(SupAirIn)) {
                            IsNotOK = false;
                            if (ZoneEquipConfig(CtrlZone).AirDistUnitCool(SupAirIn).OutNode > 0) {
                                ShowSevereError(state, "Error in connecting a terminal unit to a zone");
                                ShowContinueError(state, NodeID(state.dataSingleDuct->sd_airterminal(SysNum).ReheatAirOutletNode) + " already connects to another zone");
                                ShowContinueError(state, "Occurs for terminal unit " + state.dataSingleDuct->sd_airterminal(SysNum).SysType + " = " +
                                                  state.dataSingleDuct->sd_airterminal(SysNum).SysName);
                                ShowContinueError(state, "Check terminal unit node names for errors");
                                ErrorsFound = true;
                            } else {
                                ZoneEquipConfig(CtrlZone).AirDistUnitCool(SupAirIn).InNode = state.dataSingleDuct->sd_airterminal(SysNum).InletNodeNum;
                                ZoneEquipConfig(CtrlZone).AirDistUnitCool(SupAirIn).OutNode = state.dataSingleDuct->sd_airterminal(SysNum).ReheatAirOutletNode;
                                AirDistUnit(state.dataSingleDuct->sd_airterminal(SysNum).ADUNum).TermUnitSizingNum =
                                    ZoneEquipConfig(CtrlZone).AirDistUnitCool(SupAirIn).TermUnitSizingIndex;
                                AirDistUnit(state.dataSingleDuct->sd_airterminal(SysNum).ADUNum).ZoneEqNum = CtrlZone;
                            }
                            state.dataSingleDuct->sd_airterminal(SysNum).CtrlZoneNum = CtrlZone;
                            state.dataSingleDuct->sd_airterminal(SysNum).CtrlZoneInNodeIndex = SupAirIn;
                            state.dataSingleDuct->sd_airterminal(SysNum).ActualZoneNum = ZoneEquipConfig(CtrlZone).ActualZoneNum;
                            state.dataSingleDuct->sd_airterminal(SysNum).ZoneFloorArea = Zone(state.dataSingleDuct->sd_airterminal(SysNum).ActualZoneNum).FloorArea *
                                                                   Zone(state.dataSingleDuct->sd_airterminal(SysNum).ActualZoneNum).Multiplier *
                                                                   Zone(state.dataSingleDuct->sd_airterminal(SysNum).ActualZoneNum).ListMultiplier;
                        }
                    }
                }
            }
            if (IsNotOK) {
                ShowWarningError(state, "Did not Match Supply Air Outlet Node to any Zone Node");
                ShowContinueError(state, "..Occurs in " + state.dataSingleDuct->sd_airterminal(SysNum).SysType + " = " + state.dataSingleDuct->sd_airterminal(SysNum).SysName);
            }

            if (lAlphaBlanks(9)) {
                state.dataSingleDuct->sd_airterminal(SysNum).ZoneTurndownMinAirFrac = 1.0;
                state.dataSingleDuct->sd_airterminal(SysNum).ZoneTurndownMinAirFracSchExist = false;
            } else {
                state.dataSingleDuct->sd_airterminal(SysNum).ZoneTurndownMinAirFracSchPtr = GetScheduleIndex(state, Alphas(9));
                if (state.dataSingleDuct->sd_airterminal(SysNum).ZoneTurndownMinAirFracSchPtr == 0) {
                    ShowSevereError(state, cAlphaFields(9) + " = " + Alphas(9) + " not found.");
                    ShowContinueError(state, "Occurs in " + state.dataSingleDuct->sd_airterminal(SysNum).SysType + " = " + state.dataSingleDuct->sd_airterminal(SysNum).SysName);
                    ErrorsFound = true;
                }
                state.dataSingleDuct->sd_airterminal(SysNum).ZoneTurndownMinAirFracSchExist = true;
            }

            // Add reheat coil to component sets array
            SetUpCompSets(state, state.dataSingleDuct->sd_airterminal(SysNum).SysType,
                          state.dataSingleDuct->sd_airterminal(SysNum).SysName,
                          Alphas(7),
                          Alphas(8),
                          NodeID(state.dataSingleDuct->sd_airterminal(SysNum).OutletNodeNum),
                          NodeID(state.dataSingleDuct->sd_airterminal(SysNum).ReheatAirOutletNode));
            // Add fan to component sets array
            SetUpCompSets(state, state.dataSingleDuct->sd_airterminal(SysNum).SysType,
                          state.dataSingleDuct->sd_airterminal(SysNum).SysName,
                          Alphas(5),
                          Alphas(6),
                          NodeID(state.dataSingleDuct->sd_airterminal(SysNum).InletNodeNum),
                          NodeID(state.dataSingleDuct->sd_airterminal(SysNum).OutletNodeNum));

            // Setup the Average damper Position output variable
            SetupOutputVariable(state, "Zone Air Terminal VAV Damper Position",
                                OutputProcessor::Unit::None,
                                state.dataSingleDuct->sd_airterminal(SysNum).DamperPosition,
                                "System",
                                "Average",
                                state.dataSingleDuct->sd_airterminal(SysNum).SysName);
        }

        // common report variable for all single duct air terminals
        for (int sdIndex = 1; sdIndex <= state.dataSingleDuct->NumSDAirTerminal; ++sdIndex) {
            SetupOutputVariable(state, "Zone Air Terminal Outdoor Air Volume Flow Rate",
                                OutputProcessor::Unit::m3_s,
                                state.dataSingleDuct->sd_airterminal(sdIndex).OutdoorAirFlowRate,
                                "System",
                                "Average",
                                state.dataSingleDuct->sd_airterminal(sdIndex).SysName);
        }

        // Error check to see if a single duct air terminal is assigned to zone that has zone secondary recirculation
        // specified in the Sizing:Zone object

        NumZoneSiz = inputProcessor->getNumObjectsFound(state, "Sizing:Zone");
        if (NumZoneSiz > 0) {
            for (SysIndex = 1; SysIndex <= state.dataSingleDuct->NumSDAirTerminal; ++SysIndex) {
                for (ZoneSizIndex = 1; ZoneSizIndex <= NumZoneSiz; ++ZoneSizIndex) {
<<<<<<< HEAD
                    if (DoZoneSizing) {
                        if (FinalZoneSizing(ZoneSizIndex).ActualZoneNum == state.dataSingleDuct->sd_airterminal(SysIndex).ActualZoneNum) {
=======
                    if (state.dataGlobal->DoZoneSizing) {
                        if (FinalZoneSizing(ZoneSizIndex).ActualZoneNum == sd_airterminal(SysIndex).ActualZoneNum) {
>>>>>>> e5b42d8c
                            if (FinalZoneSizing(ZoneSizIndex).ZoneSecondaryRecirculation > 0.0) {
                                ShowWarningError(state, RoutineName + "A zone secondary recirculation fraction is specified for zone served by ");
                                ShowContinueError(state, "...terminal unit \"" + state.dataSingleDuct->sd_airterminal(SysIndex).SysName +
                                                  "\" , that indicates a single path system");
                                ShowContinueError(state, "...The zone secondary recirculation for that zone was set to 0.0");
                                FinalZoneSizing(ZoneSizIndex).ZoneSecondaryRecirculation = 0.0;
                                goto SizLoop_exit;
                            }
                        }
                    }
                }
            SizLoop_exit:;
            }
        }

        Alphas.deallocate();
        cAlphaFields.deallocate();
        cNumericFields.deallocate();
        Numbers.deallocate();
        lAlphaBlanks.deallocate();
        lNumericBlanks.deallocate();

        if (ErrorsFound) {
            ShowFatalError(state, RoutineName + "Errors found in input.  Preceding condition(s) cause termination.");
        }
    }

    // End of Get Input subroutines for the Module
    //******************************************************************************

    // Beginning Initialization Section of the Module
    //******************************************************************************

    void SingleDuctAirTerminal::InitSys(EnergyPlusData &state, bool const FirstHVACIteration)
    {

        // SUBROUTINE INFORMATION:
        //       AUTHOR         Richard J. Liesen
        //       DATE WRITTEN   January 2000
        //       MODIFIED       na
        //       RE-ENGINEERED  na

        // PURPOSE OF THIS SUBROUTINE:
        // This subroutine is for  initializations of the Sys Components.

        // METHODOLOGY EMPLOYED:
        // Uses the status flags to trigger events.

        // Using/Aliasing
        using DataDefineEquip::AirDistUnit;
        using DataPlant::PlantLoop;
        using DataPlant::TypeOf_CoilSteamAirHeating;
        using DataPlant::TypeOf_CoilWaterSimpleHeating;
        using DataZoneEquipment::CheckZoneEquipmentList;
        using DataZoneEquipment::ZoneEquipConfig;
        using DataZoneEquipment::ZoneEquipInputsFilled;
        using PlantUtilities::InitComponentNodes;
        using PlantUtilities::ScanPlantLoopsForObject;
        auto &GetHeatingCoilCapacity(HeatingCoils::GetCoilCapacity);

        // SUBROUTINE PARAMETER DEFINITIONS:
        static std::string const RoutineName("InitSys");
        static std::string const RoutineNameFull("InitHVACSingleDuct");

        // SUBROUTINE LOCAL VARIABLE DECLARATIONS:
        int InletNode;
        int OutletNode;
        int SysIndex;
        // static Array1D_bool MyEnvrnFlag;
        // static Array1D_bool MySizeFlag;
        // static Array1D_bool GetGasElecHeatCoilCap; // Gets autosized value of coil capacity
        Real64 SteamTemp;
        Real64 SteamDensity;
        Real64 rho;
        bool errFlag;

        // static Array1D_bool PlantLoopScanFlag;

        // FLOW:

        // Do the Begin Simulation initializations
        if (state.dataSingleDuct->InitSysFlag) {

            // MyEnvrnFlag.allocate(NumSDAirTerminal);
            // MySizeFlag.allocate(NumSDAirTerminal);
            // PlantLoopScanFlag.allocate(NumSDAirTerminal);
            // GetGasElecHeatCoilCap.allocate(NumSDAirTerminal);
            // MyEnvrnFlag = true;
            // MySizeFlag = true;
            // PlantLoopScanFlag = true;
            // GetGasElecHeatCoilCap = true;
            state.dataSingleDuct->InitSysFlag = false;
        }

        if (this->PlantLoopScanFlag && allocated(PlantLoop)) {
            if ((this->ReheatComp_PlantType == TypeOf_CoilWaterSimpleHeating) || (this->ReheatComp_PlantType == TypeOf_CoilSteamAirHeating)) {
                // setup plant topology indices for plant fed heating coils
                errFlag = false;
                ScanPlantLoopsForObject(state,
                                        this->ReheatName,
                                        this->ReheatComp_PlantType,
                                        this->HWLoopNum,
                                        this->HWLoopSide,
                                        this->HWBranchIndex,
                                        this->HWCompIndex,
                                        errFlag,
                                        _,
                                        _,
                                        _,
                                        _,
                                        _);

                if (errFlag) {
                    ShowContinueError(state, "Reference Unit=\"" + this->SysName + "\", type=" + this->SysType);
                    ShowFatalError(state, "InitSys: Program terminated for previous conditions.");
                }

                this->ReheatCoilOutletNode =
                    PlantLoop(this->HWLoopNum).LoopSide(this->HWLoopSide).Branch(this->HWBranchIndex).Comp(this->HWCompIndex).NodeNumOut;

                this->PlantLoopScanFlag = false;
            } else {
                this->PlantLoopScanFlag = false;
            }
        } else if (this->PlantLoopScanFlag && !state.dataGlobal->AnyPlantInModel) {
            this->PlantLoopScanFlag = false;
        }

        if (!state.dataSingleDuct->ZoneEquipmentListChecked && ZoneEquipInputsFilled) {
            state.dataSingleDuct->ZoneEquipmentListChecked = true;
            // Check to see if there is a Air Distribution Unit on the Zone Equipment List
<<<<<<< HEAD
            for (SysIndex = 1; SysIndex <= state.dataSingleDuct->NumSDAirTerminal; ++SysIndex) {
                if (state.dataSingleDuct->sd_airterminal(SysIndex).ADUNum == 0) continue;
                if (CheckZoneEquipmentList("ZoneHVAC:AirDistributionUnit", AirDistUnit(state.dataSingleDuct->sd_airterminal(SysIndex).ADUNum).Name)) continue;
                ShowSevereError(state, "InitSingleDuctSystems: ADU=[Air Distribution Unit," + AirDistUnit(state.dataSingleDuct->sd_airterminal(SysIndex).ADUNum).Name +
=======
            for (SysIndex = 1; SysIndex <= NumSDAirTerminal; ++SysIndex) {
                if (sd_airterminal(SysIndex).ADUNum == 0) continue;
                if (CheckZoneEquipmentList(state, "ZoneHVAC:AirDistributionUnit", AirDistUnit(sd_airterminal(SysIndex).ADUNum).Name)) continue;
                ShowSevereError(state, "InitSingleDuctSystems: ADU=[Air Distribution Unit," + AirDistUnit(sd_airterminal(SysIndex).ADUNum).Name +
>>>>>>> e5b42d8c
                                "] is not on any ZoneHVAC:EquipmentList.");
                ShowContinueError(state, "...System=[" + state.dataSingleDuct->sd_airterminal(SysIndex).SysType + ',' + state.dataSingleDuct->sd_airterminal(SysIndex).SysName +
                                  "] will not be simulated.");
            }
        }

        // get current time step air terminal box turndown minimum flow fraction
        if (this->ZoneTurndownMinAirFracSchExist) {
            this->ZoneTurndownMinAirFrac = ScheduleManager::GetCurrentScheduleValue(state, this->ZoneTurndownMinAirFracSchPtr);
        } else {
            this->ZoneTurndownMinAirFrac = 1.0;
        }

        if (!state.dataGlobal->SysSizingCalc && this->MySizeFlag) {

            this->SizeSys(state);

            this->MySizeFlag = false;
        }

        if (this->GetGasElecHeatCoilCap) {
            if (this->ReheatComp_Num == HeatingCoilType::Electric || this->ReheatComp_Num == HeatingCoilType::Gas) {
                if (this->ReheatCoilMaxCapacity == AutoSize) {
                    errFlag = false;
                    this->ReheatCoilMaxCapacity = GetHeatingCoilCapacity(state, this->ReheatComp, this->ReheatName, errFlag);
                    if (errFlag) ShowContinueError(state, "Occurs for terminal unit " + this->SysType + " = " + this->SysName);
                }
                if (this->ReheatCoilMaxCapacity != AutoSize) {
                    this->GetGasElecHeatCoilCap = false;
                }
            } else {
                this->GetGasElecHeatCoilCap = false;
            }
        }

        // Do the Begin Environment initializations
        if (state.dataGlobal->BeginEnvrnFlag && this->MyEnvrnFlag) {

            // Set the outlet node max mass flow rate to the Max Air Flow specified for the Sys
            OutletNode = this->OutletNodeNum;
            InletNode = this->InletNodeNum;
            Node(OutletNode).MassFlowRateMax = this->MaxAirVolFlowRate * StdRhoAir;
            this->AirMassFlowRateMax = this->MaxAirVolFlowRate * StdRhoAir;
            this->HeatAirMassFlowRateMax = this->MaxHeatAirVolFlowRate * StdRhoAir;
            Node(InletNode).MassFlowRateMax = this->MaxAirVolFlowRate * StdRhoAir;
            this->MassFlowDiff = 1.0e-10 * this->AirMassFlowRateMax;

            if (this->HWLoopNum > 0 && this->ReheatComp_Num != HeatingCoilType::SteamAirHeating) { // protect early calls before plant is setup
                rho = GetDensityGlycol(
                    state, PlantLoop(this->HWLoopNum).FluidName, DataGlobalConstants::HWInitConvTemp(), PlantLoop(this->HWLoopNum).FluidIndex, RoutineName);
            } else {
                rho = 1000.0;
            }

            this->MaxReheatWaterFlow = rho * this->MaxReheatWaterVolFlow;
            this->MinReheatWaterFlow = rho * this->MinReheatWaterVolFlow;

            this->AirMassFlowDuringReheatMax = this->MaxAirVolFlowRateDuringReheat * StdRhoAir;

            // set the upstream leakage flowrate - remove from here - done in ZoneAirLoopEquipmentManager::SimZoneAirLoopEquipment

            if (this->ReheatComp_Num == HeatingCoilType::SteamAirHeating) {
                SteamTemp = 100.0;
                SteamDensity = GetSatDensityRefrig(state, fluidNameSteam, SteamTemp, 1.0, this->FluidIndex, RoutineNameFull);
                this->MaxReheatSteamFlow = SteamDensity * this->MaxReheatSteamVolFlow;
                this->MinReheatSteamFlow = SteamDensity * this->MinReheatSteamVolFlow;
            }

            // get current environment air terminal box turndown minimum flow fraction
            Real64 CurrentEnvZoneTurndownMinAirFrac = 1.0;
            if (this->ZoneTurndownMinAirFracSchExist) {
                CurrentEnvZoneTurndownMinAirFrac = ScheduleManager::GetScheduleMinValue(state, this->ZoneTurndownMinAirFracSchPtr);
            }
            if ((this->SysType_Num == SysType::SingleDuctVAVReheat || this->SysType_Num == SysType::SingleDuctCBVAVReheat) ||
                (this->SysType_Num == SysType::SingleDuctCBVAVNoReheat)) {
                // need the lowest schedule value
                if (this->ZoneMinAirFracMethod == MinFlowFraction::Scheduled) {
                    this->ZoneMinAirFracDes = GetScheduleMinValue(state, this->ZoneMinAirFracSchPtr);
                }
                Node(OutletNode).MassFlowRateMin = Node(OutletNode).MassFlowRateMax * this->ZoneMinAirFracDes * CurrentEnvZoneTurndownMinAirFrac;
                Node(InletNode).MassFlowRateMin = Node(InletNode).MassFlowRateMax * this->ZoneMinAirFracDes * CurrentEnvZoneTurndownMinAirFrac;
            } else {
                Node(OutletNode).MassFlowRateMin = 0.0;
                Node(InletNode).MassFlowRateMin = 0.0;
            }
            if ((this->ReheatControlNode > 0) && !this->PlantLoopScanFlag) {
                if (this->ReheatComp_Num == HeatingCoilType::SteamAirHeating) {
                    InitComponentNodes(this->MinReheatSteamFlow,
                                       this->MaxReheatSteamFlow,
                                       this->ReheatControlNode,
                                       this->ReheatCoilOutletNode,
                                       this->HWLoopNum,
                                       this->HWLoopSide,
                                       this->HWBranchIndex,
                                       this->HWCompIndex);
                } else {
                    InitComponentNodes(this->MinReheatWaterFlow,
                                       this->MaxReheatWaterFlow,
                                       this->ReheatControlNode,
                                       this->ReheatCoilOutletNode,
                                       this->HWLoopNum,
                                       this->HWLoopSide,
                                       this->HWBranchIndex,
                                       this->HWCompIndex);
                }
            }
            // Find air loop associated with terminal unit
            if ((this->CtrlZoneNum > 0) && (this->CtrlZoneInNodeIndex > 0)) {
                this->AirLoopNum = ZoneEquipConfig(this->CtrlZoneNum).InletNodeAirLoopNum(this->CtrlZoneInNodeIndex);
                AirDistUnit(this->ADUNum).AirLoopNum = this->AirLoopNum;
            }

            this->MyEnvrnFlag = false;
        }

        if (!state.dataGlobal->BeginEnvrnFlag) {
            this->MyEnvrnFlag = true;
        }

        // Initialize the Inlet Nodes of the air side of air terminal
        InletNode = this->InletNodeNum;
        OutletNode = this->OutletNodeNum;

        Real64 mDotFromOARequirement(0.0);

        if (this->SysType_Num == SysType::SingleDuctConstVolNoReheat) {
            /*Real64 mDotFromOARequirement( 0.0 );*/
            if (!this->NoOAFlowInputFromUser) {
                mDotFromOARequirement = this->AirMassFlowRateMax;
                int airLoopNum(0);
                Real64 airLoopOAFrac(0.0);
                airLoopNum = this->AirLoopNum;
                if (airLoopNum > 0) {
                    airLoopOAFrac = state.dataAirLoop->AirLoopFlow(airLoopNum).OAFrac;
                    bool UseOccSchFlag = false;
                    if (this->OAPerPersonMode == DataZoneEquipment::PerPersonDCVByCurrentLevel) UseOccSchFlag = true;
                    if (airLoopOAFrac > 0.0) {
                        Real64 vDotOAReq =
                            DataZoneEquipment::CalcDesignSpecificationOutdoorAir(state, this->OARequirementsPtr, this->CtrlZoneNum, UseOccSchFlag, true);
                        mDotFromOARequirement = vDotOAReq * DataEnvironment::StdRhoAir / airLoopOAFrac;
                        mDotFromOARequirement = min(mDotFromOARequirement, this->AirMassFlowRateMax);
                    } else {
                        mDotFromOARequirement = this->AirMassFlowRateMax;
                    }
                }
            }
        }

        if (this->ZoneMinAirFracMethod == MinFlowFraction::Scheduled) {
            this->ZoneMinAirFracDes = GetCurrentScheduleValue(state, this->ZoneMinAirFracSchPtr);
            // now reset inlet node min avail
            Node(InletNode).MassFlowRateMinAvail = this->AirMassFlowRateMax * this->ZoneMinAirFracDes * this->ZoneTurndownMinAirFrac;
        }

        if (FirstHVACIteration) {
            // The first time through set the mass flow rate to the Max
            if ((Node(InletNode).MassFlowRate > 0.0) && (GetCurrentScheduleValue(state, this->SchedPtr) > 0.0)) {
                if (!(AirflowNetwork::SimulateAirflowNetwork > AirflowNetwork::AirflowNetworkControlMultizone &&
                      AirflowNetwork::AirflowNetworkFanActivated)) {
                    Node(InletNode).MassFlowRate = this->AirMassFlowRateMax;
                }
            } else {
                Node(InletNode).MassFlowRate = 0.0;
            }
            if ((Node(InletNode).MassFlowRateMaxAvail > 0.0) && (GetCurrentScheduleValue(state, this->SchedPtr) > 0.0)) {
                if (!(AirflowNetwork::SimulateAirflowNetwork > AirflowNetwork::AirflowNetworkControlMultizone &&
                      AirflowNetwork::AirflowNetworkFanActivated)) {
                    if (this->SysType_Num == SysType::SingleDuctConstVolNoReheat) {
                        if (this->NoOAFlowInputFromUser) {
                            Node(InletNode).MassFlowRate = this->AirMassFlowRateMax;
                            Node(InletNode).MassFlowRateMaxAvail = this->AirMassFlowRateMax;
                        } else {
                            Node(InletNode).MassFlowRate = mDotFromOARequirement;
                            Node(InletNode).MassFlowRateMaxAvail = mDotFromOARequirement;
                        }
                        if (this->EMSOverrideAirFlow) {
                            Node(InletNode).MassFlowRate = this->EMSMassFlowRateValue;
                            Node(InletNode).MassFlowRateMaxAvail = this->EMSMassFlowRateValue;
                        }
                    } else {
                        Node(InletNode).MassFlowRateMaxAvail = this->AirMassFlowRateMax;
                    }
                }
            } else {
                Node(InletNode).MassFlowRateMaxAvail = 0.0;
            }

            if ((Node(InletNode).MassFlowRate > 0.0) && (GetCurrentScheduleValue(state, this->SchedPtr) > 0.0)) {
                if (!(AirflowNetwork::SimulateAirflowNetwork > AirflowNetwork::AirflowNetworkControlMultizone &&
                      AirflowNetwork::AirflowNetworkFanActivated)) {
                    Node(InletNode).MassFlowRateMinAvail = this->AirMassFlowRateMax * this->ZoneMinAirFracDes * this->ZoneTurndownMinAirFrac;
                }
            } else {
                Node(InletNode).MassFlowRateMinAvail = 0.0;
            }
            // reset the mass flow rate histories
            this->MassFlow1 = 0.0;
            this->MassFlow2 = 0.0;
            this->MassFlow3 = 0.0;
            this->MassFlow3 = 0.0;

        } else {
            if (this->SysType_Num == SysType::SingleDuctConstVolNoReheat) {
                if (!this->EMSOverrideAirFlow) {
                    if ((Node(InletNode).MassFlowRateMaxAvail > 0.0) && (GetCurrentScheduleValue(state, this->SchedPtr) > 0.0)) {
                        if (this->NoOAFlowInputFromUser) {
                            if (Node(InletNode).MassFlowRateMaxAvail < Node(InletNode).MassFlowRateMax) {
                                Node(InletNode).MassFlowRate = Node(InletNode).MassFlowRateMaxAvail;
                            } else if (Node(InletNode).MassFlowRateMinAvail > Node(InletNode).MassFlowRateMin) {
                                Node(InletNode).MassFlowRate = Node(InletNode).MassFlowRateMinAvail;
                            } else {
                                Node(InletNode).MassFlowRate = Node(InletNode).MassFlowRateMaxAvail;
                            }
                        } else {
                            Node(InletNode).MassFlowRate = mDotFromOARequirement;
                            // but also apply constraints
                            Node(InletNode).MassFlowRate = min(Node(InletNode).MassFlowRate, Node(InletNode).MassFlowRateMaxAvail);
                            Node(InletNode).MassFlowRate = min(Node(InletNode).MassFlowRate, Node(InletNode).MassFlowRateMax);
                            Node(InletNode).MassFlowRate = max(Node(InletNode).MassFlowRate, Node(InletNode).MassFlowRateMinAvail);
                            Node(InletNode).MassFlowRate = max(Node(InletNode).MassFlowRate, Node(InletNode).MassFlowRateMin);
                        }
                    } else {
                        Node(InletNode).MassFlowRate = 0.0;
                        Node(InletNode).MassFlowRateMaxAvail = 0.0;
                        Node(InletNode).MassFlowRateMinAvail = 0.0;
                    }
                } else { // EMS override on
                    Node(InletNode).MassFlowRate = this->EMSMassFlowRateValue;
                    // but also apply constraints
                    Node(InletNode).MassFlowRate = min(Node(InletNode).MassFlowRate, Node(InletNode).MassFlowRateMaxAvail);
                    Node(InletNode).MassFlowRate = min(Node(InletNode).MassFlowRate, Node(InletNode).MassFlowRateMax);
                    Node(InletNode).MassFlowRate = max(Node(InletNode).MassFlowRate, Node(InletNode).MassFlowRateMinAvail);
                    Node(InletNode).MassFlowRate = max(Node(InletNode).MassFlowRate, Node(InletNode).MassFlowRateMin);
                }
            }
        }

        // Do a check and make sure that the max and min available(control) flow is
        //  between the physical max and min while operating.
        this->sd_airterminalInlet.AirMassFlowRateMaxAvail = min(this->AirMassFlowRateMax, Node(InletNode).MassFlowRateMaxAvail);
        this->sd_airterminalInlet.AirMassFlowRateMinAvail =
            min(max(Node(OutletNode).MassFlowRateMin, Node(InletNode).MassFlowRateMinAvail), this->sd_airterminalInlet.AirMassFlowRateMaxAvail);

        // Do the following initializations (every time step): This should be the info from
        // the previous components outlets or the node data in this section.
        // Load the node data in this section for the component simulation
        this->sd_airterminalInlet.AirMassFlowRate = Node(InletNode).MassFlowRate;
        this->sd_airterminalInlet.AirTemp = Node(InletNode).Temp;
        this->sd_airterminalInlet.AirHumRat = Node(InletNode).HumRat;
        this->sd_airterminalInlet.AirEnthalpy = Node(InletNode).Enthalpy;

        // update to the current minimum air flow fraction
        this->ZoneMinAirFrac = this->ZoneMinAirFracDes * this->ZoneTurndownMinAirFrac;
    }

    void SingleDuctAirTerminal::SizeSys(EnergyPlusData &state)
    {

        // SUBROUTINE INFORMATION:
        //       AUTHOR         Fred Buhl
        //       DATE WRITTEN   September 2001
        //       MODIFIED       August 2013 Daeho Kang, add component sizing table entries
        //       RE-ENGINEERED  na

        // PURPOSE OF THIS SUBROUTINE:
        // This subroutine is for sizing Sys Components for which flow rates have not been
        // specified in the input.

        // METHODOLOGY EMPLOYED:
        // Obtains flow rates from the zone or system sizing arrays.

        // Using/Aliasing
        using DataHeatBalance::Zone;
        using DataPlant::PlantLoop;
        using FluidProperties::GetDensityGlycol;
        using FluidProperties::GetSpecificHeatGlycol;
        using General::RoundSigDigits;
        using General::SafeDivide;
        using General::TrimSigDigits;
        using PlantUtilities::MyPlantSizingIndex;
        using SteamCoils::GetCoilSteamInletNode;
        using SteamCoils::GetCoilSteamOutletNode;
        using WaterCoils::GetCoilWaterInletNode;
        using WaterCoils::GetCoilWaterOutletNode;
        using WaterCoils::SetCoilDesFlow;

        // SUBROUTINE PARAMETER DEFINITIONS:
        static std::string const RoutineName("SizeSys");
        static std::string const RoutineNameFull("SizeHVACSingleDuct");

        // SUBROUTINE LOCAL VARIABLE DECLARATIONS:
        int PltSizHeatNum; // index of plant sizing object for 1st heating loop
        static Real64 CoilInTemp(0.0);
        static Real64 DesCoilLoad(0.0);
        static Real64 DesZoneHeatLoad(0.0);
        static Real64 ZoneDesTemp(0.0);
        static Real64 ZoneDesHumRat(0.0);
        Real64 DesMassFlow;
        Real64 TempSteamIn;
        Real64 EnthSteamOutWet;
        Real64 EnthSteamInDry;
        Real64 LatentHeatSteam;
        Real64 SteamDensity;
        static int CoilWaterInletNode(0);
        static int CoilWaterOutletNode(0);
        static int CoilSteamInletNode(0);
        static int CoilSteamOutletNode(0);

        bool ErrorsFound;
        bool PlantSizingErrorsFound;
        Real64 rho; // local fluid density
        Real64 Cp;  // local fluid specific heat
        static int DummyWaterIndex(1);
        static Real64 UserInputMaxHeatAirVolFlowRate(0.0); // user input for MaxHeatAirVolFlowRate
        bool IsAutoSize;
        int ZoneNum(0);
        Real64 MinMinFlowRatio(0.0);              // the minimum minimum flow ratio
        Real64 MaxAirVolFlowRateDes;              // Autosized maximum air flow rate for reporting
        Real64 MaxAirVolFlowRateUser;             // Hardsized maximum air flow rate for reporting
        Real64 MaxHeatAirVolFlowRateDes;          // Autosized maximum heating air flow rate for reporting
        Real64 MaxHeatAirVolFlowRateUser;         // Hardsized maximum heating air flow rate for reporting
        Real64 MinAirFlowFracDes;                 // Autosized minimum cooling air flow fraction for reporting
        Real64 MinAirFlowFracUser;                // User input minimum cooling air flow fraction for reporting
        Real64 FixedMinAirDes;                    // Autosized minimum cooling air flow rate for reporting [m3/s]
        Real64 FixedMinAirUser;                   // User input minimum cooling air flow rate for reporting [m3/s]
        Real64 MaxAirVolFlowRateDuringReheatDes;  // Autosized maximum air flow durign reheat for reporting
        Real64 MaxAirVolFlowRateDuringReheatUser; // Hardsized maximum air flow durign reheat for reporting
        Real64 MaxAirVolFractionDuringReheatDes;  // Autosized maximum air fraction durign reheat for reporting
        Real64 MaxAirVolFractionDuringReheatUser; // Hardsized maximum air flow durign reheat for reporting
        Real64 MaxReheatWaterVolFlowDes;          // Autosized reheat water flow or reporting
        Real64 MaxReheatWaterVolFlowUser;         // Hardsized reheat water flow for reporting
        Real64 MaxReheatSteamVolFlowDes;          // Autosized reheat steam flow for reporting
        Real64 MaxReheatSteamVolFlowUser;         // Hardsized reheat steam flow for reporting

        PltSizHeatNum = 0;
        DesMassFlow = 0.0;
        ErrorsFound = false;
        IsAutoSize = false;
        MaxAirVolFlowRateDes = 0.0;
        MaxAirVolFlowRateUser = 0.0;
        MaxHeatAirVolFlowRateDes = 0.0;
        MaxHeatAirVolFlowRateUser = 0.0;
        MinAirFlowFracDes = 0.0;
        MinAirFlowFracUser = 0.0;
        FixedMinAirDes = 0.0;
        FixedMinAirUser = 0.0;
        MaxAirVolFlowRateDuringReheatDes = 0.0;
        MaxAirVolFlowRateDuringReheatUser = 0.0;
        MaxAirVolFractionDuringReheatDes = 0.0;
        MaxAirVolFractionDuringReheatUser = 0.0;
        MaxReheatWaterVolFlowDes = 0.0;
        MaxReheatWaterVolFlowUser = 0.0;
        MaxReheatSteamVolFlowDes = 0.0;
        MaxReheatSteamVolFlowUser = 0.0;
        MinMinFlowRatio = 0.0;

        ZoneNum = this->ActualZoneNum;

        if (this->MaxAirVolFlowRate == AutoSize) {
            IsAutoSize = true;
        }

        if (CurTermUnitSizingNum > 0) {
            if (!IsAutoSize && !ZoneSizingRunDone) { // simulation continue
                if (this->MaxAirVolFlowRate > 0.0) {
                    BaseSizer::reportSizerOutput(state,
                        this->SysType, this->SysName, "User-Specified Maximum Air Flow Rate [m3/s]", this->MaxAirVolFlowRate);
                }
            } else { // Autosize or hard-size with sizing run

                CheckZoneSizing(state, this->SysType, this->SysName);

                MaxAirVolFlowRateDes =
                    max(TermUnitFinalZoneSizing(CurTermUnitSizingNum).DesCoolVolFlow, TermUnitFinalZoneSizing(CurTermUnitSizingNum).DesHeatVolFlow);

                if (MaxAirVolFlowRateDes < SmallAirVolFlow) {
                    MaxAirVolFlowRateDes = 0.0;
                }
                if (IsAutoSize) {
                    this->MaxAirVolFlowRate = MaxAirVolFlowRateDes;
                    BaseSizer::reportSizerOutput(state, this->SysType, this->SysName, "Design Size Maximum Air Flow Rate [m3/s]", MaxAirVolFlowRateDes);
                } else { // Hard-size with sizing data
                    if (this->MaxAirVolFlowRate > 0.0 && MaxAirVolFlowRateDes > 0.0) {
                        MaxAirVolFlowRateUser = this->MaxAirVolFlowRate;
                        BaseSizer::reportSizerOutput(state, this->SysType,
                                                     this->SysName,
                                                     "Design Size Maximum Air Flow Rate [m3/s]",
                                                     MaxAirVolFlowRateDes,
                                                     "User-Specified Maximum Air Flow Rate [m3/s]",
                                                     MaxAirVolFlowRateUser);
                        if (state.dataGlobal->DisplayExtraWarnings) {
                            if ((std::abs(MaxAirVolFlowRateDes - MaxAirVolFlowRateUser) / MaxAirVolFlowRateUser) > AutoVsHardSizingThreshold) {
                                ShowMessage(state, "SizeHVACSingleDuct: Potential issue with equipment sizing for " + this->SysType + " = \"" +
                                            this->SysName + "\".");
                                ShowContinueError(state, "User-Specified Maximum Air Flow Rate of " + RoundSigDigits(MaxAirVolFlowRateUser, 5) + " [m3/s]");
                                ShowContinueError(state, "differs from Design Size Maximum Air Flow Rate of " + RoundSigDigits(MaxAirVolFlowRateDes, 5) +
                                                  " [m3/s]");
                                ShowContinueError(state, "This may, or may not, indicate mismatched component sizes.");
                                ShowContinueError(state, "Verify that the value entered is intended and is consistent with other components.");
                            }
                        }
                    }
                }
            }
        }

        IsAutoSize = false;
        if (this->MaxHeatAirVolFlowRate == AutoSize) {
            IsAutoSize = true;
        }
        if (CurTermUnitSizingNum > 0) {
            if (!IsAutoSize && !ZoneSizingRunDone) { // simulation should continue
                UserInputMaxHeatAirVolFlowRate = this->MaxHeatAirVolFlowRate;
                if (this->MaxHeatAirVolFlowRate > 0.0) {
                    BaseSizer::reportSizerOutput(state,
                        this->SysType, this->SysName, "User-Specified Maximum Heating Air Flow Rate [m3/s]", this->MaxHeatAirVolFlowRate);
                }
            } else {
                CheckZoneSizing(state, this->SysType, this->SysName);
                MaxHeatAirVolFlowRateDes = TermUnitFinalZoneSizing(CurTermUnitSizingNum).DesHeatVolFlow;
                if (MaxHeatAirVolFlowRateDes < SmallAirVolFlow) {
                    MaxHeatAirVolFlowRateDes = 0.0;
                }
                if (IsAutoSize) {
                    this->MaxHeatAirVolFlowRate = MaxHeatAirVolFlowRateDes;
                    UserInputMaxHeatAirVolFlowRate = 0.0;
                    BaseSizer::reportSizerOutput(state,
                        this->SysType, this->SysName, "Design Size Maximum Heating Air Flow Rate [m3/s]", MaxHeatAirVolFlowRateDes);
                } else { // Hard-size with sizing data
                    if (this->MaxHeatAirVolFlowRate > 0.0 && MaxHeatAirVolFlowRateDes > 0.0) {
                        MaxHeatAirVolFlowRateUser = this->MaxHeatAirVolFlowRate;
                        UserInputMaxHeatAirVolFlowRate = this->MaxHeatAirVolFlowRate;
                        BaseSizer::reportSizerOutput(state, this->SysType,
                                                     this->SysName,
                                                     "Design Size Maximum Heating Air Flow Rate [m3/s]",
                                                     MaxHeatAirVolFlowRateDes,
                                                     "User-Specified Maximum Heating Air Flow Rate [m3/s]",
                                                     MaxHeatAirVolFlowRateUser);
                        if (state.dataGlobal->DisplayExtraWarnings) {
                            if ((std::abs(MaxHeatAirVolFlowRateDes - MaxHeatAirVolFlowRateUser) / MaxHeatAirVolFlowRateUser) >
                                AutoVsHardSizingThreshold) {
                                ShowMessage(state, "SizeHVACSingleDuct: Potential issue with equipment sizing for " + this->SysType + " = \"" +
                                            this->SysName + "\".");
                                ShowContinueError(state, "User-Specified Maximum Heating Air Flow Rate of " + RoundSigDigits(MaxHeatAirVolFlowRateUser, 5) +
                                                  " [m3/s]");
                                ShowContinueError(state, "differs from Design Size Maximum Heating Air Flow Rate of " +
                                                  RoundSigDigits(MaxHeatAirVolFlowRateDes, 5) + " [m3/s]");
                                ShowContinueError(state, "This may, or may not, indicate mismatched component sizes.");
                                ShowContinueError(state, "Verify that the value entered is intended and is consistent with other components.");
                            }
                        }
                    }
                }
            }
        }

        // get design day terminal unit turndown minimum flow fraction
        if (this->ZoneTurndownMinAirFracSchExist) {
            this->ZoneTurndownMinAirFrac = ScheduleManager::GetCurrentScheduleValue(state, this->ZoneTurndownMinAirFracSchPtr);
        } else {
            this->ZoneTurndownMinAirFrac = 1.0;
        }

        IsAutoSize = false;
        if (this->ZoneMinAirFracDes == AutoSize) {
            IsAutoSize = true;
        }
        if (this->ZoneMinAirFracMethod == MinFlowFraction::Constant) {
            if (ZoneSizingRunDone) {
                if (CurTermUnitSizingNum > 0) {
                    // use the combined defaults or other user inputs stored in DesCoolVolFlowMin
                    if (this->MaxAirVolFlowRate > 0.0) {
                        MinAirFlowFracDes = min(1.0, TermUnitFinalZoneSizing(CurTermUnitSizingNum).DesCoolVolFlowMin / this->MaxAirVolFlowRate);
                    } else {
                        MinAirFlowFracDes = 0.0;
                    }
                }
            } else {
                // if no zone sizing values available; use max of min frac = 0.2 and 0.000762 [m3/s-m2]
                if (this->MaxAirVolFlowRate > 0.0) {
                    MinMinFlowRatio =
                        (0.000762 * Zone(ZoneNum).FloorArea * Zone(ZoneNum).Multiplier * Zone(ZoneNum).ListMultiplier) / this->MaxAirVolFlowRate;
                    MinAirFlowFracDes = max(0.2, MinMinFlowRatio);
                } else {
                    MinAirFlowFracDes = 0.0;
                }
            }
            if (IsAutoSize) {
                // report out autosized result and save value in Sys array
                BaseSizer::reportSizerOutput(state,
                    this->SysType, this->SysName, "Design Size Constant Minimum Air Flow Fraction", MinAirFlowFracDes * this->ZoneTurndownMinAirFrac);
                this->ZoneMinAirFracDes = MinAirFlowFracDes;
            } else {
                // report out hard (user set) value and issue warning if appropriate
                MinAirFlowFracUser = this->ZoneMinAirFracDes;
                BaseSizer::reportSizerOutput(state, this->SysType,
                                             this->SysName,
                                             "Design Size Constant Minimum Air Flow Fraction",
                                             MinAirFlowFracDes * this->ZoneTurndownMinAirFrac,
                                             "User-Specified Constant Minimum Air Flow Fraction",
                                             MinAirFlowFracUser * this->ZoneTurndownMinAirFrac);
                if (state.dataGlobal->DisplayExtraWarnings) {
                    if ((std::abs(MinAirFlowFracDes - MinAirFlowFracUser) / MinAirFlowFracUser) > AutoVsHardSizingThreshold) {
                        ShowMessage(state, "SizeHVACSingleDuct: Potential issue with equipment sizing for " + this->SysType + " = \"" + this->SysName +
                                    "\".");
                        ShowContinueError(state, "User-Specified Minimum Cooling Air Flow Fraction of " + RoundSigDigits(MinAirFlowFracUser, 5) + " [m3/s]");
                        ShowContinueError(state, "differs from Design Size Minimum Cooling Air Flow Fraction of " + RoundSigDigits(MinAirFlowFracDes, 5) +
                                          " [m3/s]");
                        ShowContinueError(state, "This may, or may not, indicate mismatched component sizes.");
                        ShowContinueError(state, "Verify that the value entered is intended and is consistent with other components.");
                    }
                }
            }
            // report out the min air flow rate set by min air flow frac
            BaseSizer::reportSizerOutput(state, this->SysType,
                                         this->SysName,
                                         "Design Size Minimum Air Flow Rate [m3/s]",
                                         this->MaxAirVolFlowRate * this->ZoneMinAirFracDes * this->ZoneTurndownMinAirFrac);
        } else {
            if (IsAutoSize) {
                this->ZoneMinAirFracDes = 0.0;
            }
        }

        IsAutoSize = false;
        if (this->ZoneFixedMinAir == AutoSize) {
            IsAutoSize = true;
        }
        if (this->ZoneMinAirFracMethod == MinFlowFraction::Fixed) {
            if (ZoneSizingRunDone) {
                if (CurTermUnitSizingNum > 0) {
                    // use the combined defaults or other user inputs stored in DesCoolVolFlowMin
                    if (this->MaxAirVolFlowRate > 0.0) {
                        FixedMinAirDes = TermUnitFinalZoneSizing(CurTermUnitSizingNum).DesCoolVolFlowMin;
                    } else {
                        MinAirFlowFracDes = 0.0;
                    }
                }
            } else {
                // if no zone sizing values available; use max of min frac = 0.2 and 0.000762 [m3/s-m2]
                if (this->MaxAirVolFlowRate > 0.0) {
                    FixedMinAirDes = max(0.2 * this->MaxAirVolFlowRate,
                                         0.000762 * Zone(ZoneNum).FloorArea * Zone(ZoneNum).Multiplier * Zone(ZoneNum).ListMultiplier);
                } else {
                    MinAirFlowFracDes = 0.0;
                }
            }
            if (IsAutoSize) {
                // report out autosized result and save value in Sys array
                BaseSizer::reportSizerOutput(state,
                    this->SysType, this->SysName, "Design Size Fixed Minimum Air Flow Rate [m3/s]", FixedMinAirDes * this->ZoneTurndownMinAirFrac);
                this->ZoneFixedMinAir = FixedMinAirDes;
            } else {
                // report out hard (user set) value and issue warning if appropriate
                FixedMinAirUser = this->ZoneFixedMinAir;
                BaseSizer::reportSizerOutput(state, this->SysType,
                                             this->SysName,
                                             "Design Size Fixed Minimum Air Flow Rate [m3/s]",
                                             FixedMinAirDes * this->ZoneTurndownMinAirFrac,
                                             "User-Specified Fixed Minimum Air Flow Rate [m3/s]",
                                             FixedMinAirUser * this->ZoneTurndownMinAirFrac);
                if (state.dataGlobal->DisplayExtraWarnings) {
                    if ((std::abs(FixedMinAirDes - FixedMinAirUser) / FixedMinAirUser) > AutoVsHardSizingThreshold) {
                        ShowMessage(state, "SizeHVACSingleDuct: Potential issue with equipment sizing for " + this->SysType + " = \"" + this->SysName +
                                    "\".");
                        ShowContinueError(state, "User-Specified Minimum Cooling Air Flow Rate of " + RoundSigDigits(FixedMinAirUser, 5) + " [m3/s]");
                        ShowContinueError(state, "differs from Design Size Minimum Cooling Air Flow Rate of " + RoundSigDigits(FixedMinAirDes, 5) +
                                          " [m3/s]");
                        ShowContinueError(state, "This may, or may not, indicate mismatched component sizes.");
                        ShowContinueError(state, "Verify that the value entered is intended and is consistent with other components.");
                    }
                }
            }
            // report out the min air flow frac set by the min air flow rate
            if (this->MaxAirVolFlowRate > 0.0) {
                BaseSizer::reportSizerOutput(state, this->SysType,
                                             this->SysName,
                                             "Design Size Minimum Air Flow Fraction [m3/s]",
                                             this->ZoneFixedMinAir * this->ZoneTurndownMinAirFrac / this->MaxAirVolFlowRate);
            }
        } else {
            if (IsAutoSize) {
                this->ZoneFixedMinAir = 0.0;
            }
        }

        if (this->ZoneMinAirFracMethod == MinFlowFraction::Scheduled) {
            // need a value for sizing.
            if (this->ConstantMinAirFracSetByUser) {
                this->ZoneMinAirFracDes = this->DesignMinAirFrac;
                // if both inputs are defined, use the max
                if (this->FixedMinAirSetByUser) {
                    this->ZoneMinAirFracDes = min(1.0, max(this->ZoneMinAirFracDes, SafeDivide(this->DesignFixedMinAir, this->MaxAirVolFlowRate)));
                }
                // if only fixed is defined, use the value
            } else if (this->FixedMinAirSetByUser) {
                this->ZoneMinAirFracDes = min(1.0, SafeDivide(this->DesignFixedMinAir, this->MaxAirVolFlowRate));
            } else {
                // use an average of min and max in schedule
                this->ZoneMinAirFracDes = (GetScheduleMinValue(state, this->ZoneMinAirFracSchPtr) + GetScheduleMaxValue(state, this->ZoneMinAirFracSchPtr)) / 2.0;
            }
        }

        if (this->ZoneMinAirFracMethod == MinFlowFraction::Fixed) {
            // need a value for sizing.
            this->ZoneMinAirFracDes = min(1.0, SafeDivide(this->ZoneFixedMinAir, this->MaxAirVolFlowRate));
        }

        if (this->DamperHeatingAction == Action::ReverseActionWithLimits) {
            if (ZoneSizingRunDone) {
                if (CurTermUnitSizingNum > 0) {
                    // if zone sizing run done, set the design max reheat air flow to the value from the design calcs
                    MaxAirVolFlowRateDuringReheatDes = TermUnitFinalZoneSizing(CurTermUnitSizingNum).DesHeatVolFlowMax;
                }
            } else {
                // if no design calc use 0.002032 [m3/s-m2] times floor area. That's .40 cfm/ft2
                MaxAirVolFlowRateDuringReheatDes = min(0.002032 * this->ZoneFloorArea, this->MaxAirVolFlowRate);
            }
            // check that result is not greater than the max flow or less than the min flow.
            MaxAirVolFlowRateDuringReheatDes = min(MaxAirVolFlowRateDuringReheatDes, this->MaxAirVolFlowRate);
            MaxAirVolFlowRateDuringReheatDes = max(MaxAirVolFlowRateDuringReheatDes, (this->MaxAirVolFlowRate * this->ZoneMinAirFracDes));
            if (this->MaxAirVolFlowRate > 0.0) {
                MaxAirVolFractionDuringReheatDes = MaxAirVolFlowRateDuringReheatDes / this->MaxAirVolFlowRate;
            } else {
                MaxAirVolFractionDuringReheatDes = 0.0;
            }
            if (this->MaxAirVolFlowRateDuringReheat == DataGlobalConstants::AutoCalculate() && this->MaxAirVolFractionDuringReheat == DataGlobalConstants::AutoCalculate()) {
                // if both inputs are autosize (the default) report both out and save in the Sys array.
                BaseSizer::reportSizerOutput(state,
                    this->SysType, this->SysName, "Design Size Maximum Flow Fraction during Reheat []", MaxAirVolFractionDuringReheatDes);
                if (this->ZoneFloorArea > 0.0) {
                    BaseSizer::reportSizerOutput(state, this->SysType,
                                                 this->SysName,
                                                 "Design Size Maximum Flow per Zone Floor Area during Reheat [m3/s-m2]",
                                                 MaxAirVolFlowRateDuringReheatDes / this->ZoneFloorArea);
                }
                this->MaxAirVolFlowRateDuringReheat = MaxAirVolFlowRateDuringReheatDes;
                this->MaxAirVolFractionDuringReheat = MaxAirVolFractionDuringReheatDes;
            } else if (this->MaxAirVolFlowRateDuringReheat == DataGlobalConstants::AutoCalculate() && this->MaxAirVolFractionDuringReheat != DataGlobalConstants::AutoCalculate()) {
                // if max reheat flow fraction was input, set the max reheat flow design value correspondingly, report both out.
                // Check for optional caution message that user input value is not within 10% of the design value.
                MaxAirVolFlowRateDuringReheatDes = this->MaxAirVolFractionDuringReheat * this->MaxAirVolFlowRate;
                MaxAirVolFractionDuringReheatUser = this->MaxAirVolFractionDuringReheat;
                BaseSizer::reportSizerOutput(state, this->SysType,
                                             this->SysName,
                                             "Design Size Maximum Flow Fraction during Reheat []",
                                             MaxAirVolFractionDuringReheatDes,
                                             "User-Specified Maximum Flow Fraction during Reheat []",
                                             MaxAirVolFractionDuringReheatUser);
                if (this->ZoneFloorArea > 0.0) {
                    BaseSizer::reportSizerOutput(state, this->SysType,
                                                 this->SysName,
                                                 "Design Size Maximum Flow per Zone Floor Area during Reheat [m3/s-m2]",
                                                 MaxAirVolFlowRateDuringReheatDes / this->ZoneFloorArea);
                }
                this->MaxAirVolFlowRateDuringReheat = MaxAirVolFlowRateDuringReheatDes;
                if (state.dataGlobal->DisplayExtraWarnings) {
                    if ((std::abs(MaxAirVolFractionDuringReheatDes - MaxAirVolFractionDuringReheatUser) / MaxAirVolFractionDuringReheatUser) >
                        AutoVsHardSizingThreshold) {
                        ShowMessage(state, "SizeHVACSingleDuct: Potential issue with equipment sizing for " + this->SysType + " = \"" + this->SysName +
                                    "\".");
                        ShowContinueError(state, "User-Specified Maximum Flow Fraction during Reheat of " +
                                          RoundSigDigits(MaxAirVolFractionDuringReheatUser, 5) + " []");
                        ShowContinueError(state, "differs from Design Size Maximum Flow Fraction during Reheat of " +
                                          RoundSigDigits(MaxAirVolFractionDuringReheatDes, 5) + " []");
                        ShowContinueError(state, "This may, or may not, indicate mismatched component sizes.");
                        ShowContinueError(state, "Verify that the value entered is intended and is consistent with other components.");
                    }
                }
            } else if (this->MaxAirVolFlowRateDuringReheat != DataGlobalConstants::AutoCalculate() && this->MaxAirVolFractionDuringReheat == DataGlobalConstants::AutoCalculate()) {
                // if max reheat flow was input set the design max reheat flow frac to the corresponding value, report both out, save the design value
                // of the flow frac in Sys. Check for optional caution message that user input value is not within 10% of the design value.
                if (this->MaxAirVolFlowRate > 0.0) {
                    MaxAirVolFractionDuringReheatDes = MaxAirVolFlowRateDuringReheatDes / this->MaxAirVolFlowRate;
                } else {
                    MaxAirVolFractionDuringReheatDes = 0.0;
                }
                MaxAirVolFlowRateDuringReheatUser = this->MaxAirVolFlowRateDuringReheat;
                BaseSizer::reportSizerOutput(state,
                    this->SysType, this->SysName, "Design Size Maximum Flow Fraction during Reheat []", MaxAirVolFractionDuringReheatDes);
                if (this->ZoneFloorArea > 0.0) {
                    BaseSizer::reportSizerOutput(state, this->SysType,
                                                 this->SysName,
                                                 "Design Size Maximum Flow per Zone Floor Area during Reheat [ m3/s-m2 ]",
                                                 MaxAirVolFlowRateDuringReheatDes / this->ZoneFloorArea,
                                                 "User-Specified Maximum Flow per Zone Floor Area during Reheat [m3/s-m2]",
                                                 MaxAirVolFlowRateDuringReheatUser / this->ZoneFloorArea);
                }
                this->MaxAirVolFractionDuringReheat = MaxAirVolFractionDuringReheatDes;
                if (state.dataGlobal->DisplayExtraWarnings) {
                    if ((std::abs(MaxAirVolFlowRateDuringReheatDes - MaxAirVolFlowRateDuringReheatUser) / MaxAirVolFlowRateDuringReheatUser) >
                        AutoVsHardSizingThreshold) {
                        ShowMessage(state, "SizeHVACSingleDuct: Potential issue with equipment sizing for " + this->SysType + " = \"" + this->SysName +
                                    "\".");
                        ShowContinueError(state, "User-Specified Maximum Flow per Zone Floor Area during Reheat of " +
                                          RoundSigDigits(MaxAirVolFlowRateDuringReheatUser, 5) + " [m3/s-m2]");
                        ShowContinueError(state, "differs from Design Size Maximum Flow per Zone Floor Area during Reheat of " +
                                          RoundSigDigits(MaxAirVolFlowRateDuringReheatDes, 5) + " [m3/s-m2]");
                        ShowContinueError(state, "This may, or may not, indicate mismatched component sizes.");
                        ShowContinueError(state, "Verify that the value entered is intended and is consistent with other components.");
                    }
                }
            } else {
                // both fields have user input. Report both out, use the larger of the 2 values. Note that only state.dataSingleDuct->sd_airterminal( SysNum
                // ).MaxAirVolFlowRateDuringReheat is used subsequently. Check both inputs for optional caution message that user input value is not
                // within 10% of the design value.
                MaxAirVolFlowRateDuringReheatUser = this->MaxAirVolFlowRateDuringReheat;
                MaxAirVolFractionDuringReheatUser = this->MaxAirVolFractionDuringReheat;
                BaseSizer::reportSizerOutput(state, this->SysType,
                                             this->SysName,
                                             "Design Size Maximum Flow Fraction during Reheat []",
                                             MaxAirVolFractionDuringReheatDes,
                                             "User-Specified Maximum Flow Fraction during Reheat []",
                                             MaxAirVolFractionDuringReheatUser);
                if (this->ZoneFloorArea > 0.0) {
                    BaseSizer::reportSizerOutput(state, this->SysType,
                                                 this->SysName,
                                                 "Design Size Maximum Flow per Zone Floor Area during Reheat [m3/s-m2]",
                                                 MaxAirVolFlowRateDuringReheatDes / this->ZoneFloorArea,
                                                 "User-Specified Maximum Flow per Zone Floor Area during Reheat [m3/s-m2]",
                                                 MaxAirVolFlowRateDuringReheatUser / this->ZoneFloorArea);
                }
                this->MaxAirVolFlowRateDuringReheat =
                    max(this->MaxAirVolFlowRateDuringReheat, this->MaxAirVolFractionDuringReheat * this->MaxAirVolFlowRate);
                if (state.dataGlobal->DisplayExtraWarnings) {
                    if ((std::abs(MaxAirVolFractionDuringReheatDes - MaxAirVolFractionDuringReheatUser) / MaxAirVolFractionDuringReheatUser) >
                        AutoVsHardSizingThreshold) {
                        ShowMessage(state, "SizeHVACSingleDuct: Potential issue with equipment sizing for " + this->SysType + " = \"" + this->SysName +
                                    "\".");
                        ShowContinueError(state, "User-Specified Maximum Flow Fraction during Reheat of " +
                                          RoundSigDigits(MaxAirVolFractionDuringReheatUser, 5) + " []");
                        ShowContinueError(state, "differs from Design Size Maximum Flow Fraction during Reheat of " +
                                          RoundSigDigits(MaxAirVolFractionDuringReheatDes, 5) + " []");
                        ShowContinueError(state, "This may, or may not, indicate mismatched component sizes.");
                        ShowContinueError(state, "Verify that the value entered is intended and is consistent with other components.");
                    }
                }
                if (state.dataGlobal->DisplayExtraWarnings) {
                    if ((std::abs(MaxAirVolFlowRateDuringReheatDes - MaxAirVolFlowRateDuringReheatUser) / MaxAirVolFlowRateDuringReheatUser) >
                        AutoVsHardSizingThreshold) {
                        ShowMessage(state, "SizeHVACSingleDuct: Potential issue with equipment sizing for " + this->SysType + " = \"" + this->SysName +
                                    "\".");
                        ShowContinueError(state, "User-Specified Maximum Flow per Zone Floor Area during Reheat of " +
                                          RoundSigDigits(MaxAirVolFlowRateDuringReheatUser, 5) + " [m3/s-m2]");
                        ShowContinueError(state, "differs from Design Size Maximum Flow per Zone Floor Area during Reheat of " +
                                          RoundSigDigits(MaxAirVolFlowRateDuringReheatDes, 5) + " [m3/s-m2]");
                        ShowContinueError(state, "This may, or may not, indicate mismatched component sizes.");
                        ShowContinueError(state, "Verify that the value entered is intended and is consistent with other components.");
                    }
                }
            }
            // check that MaxAirVolFlowRateDuringReheat is greater than the min and less than the max
            this->MaxAirVolFlowRateDuringReheat = min(MaxAirVolFlowRateDuringReheatDes, this->MaxAirVolFlowRate);
            this->MaxAirVolFlowRateDuringReheat = max(MaxAirVolFlowRateDuringReheatDes, (this->MaxAirVolFlowRate * this->ZoneMinAirFracDes));
        } else if (this->DamperHeatingAction == Action::Normal) {
            // for Normal action, max reheat flow is equal to the minimum. Report it.
            if (this->ZoneFloorArea > 0.0) {
                BaseSizer::reportSizerOutput(state, this->SysType,
                                             this->SysName,
                                             "Design Size Maximum Flow per Zone Floor Area during Reheat [m3/s-m2]",
                                             (this->MaxAirVolFlowRate * this->ZoneMinAirFracDes) / this->ZoneFloorArea);
            }
            BaseSizer::reportSizerOutput(state, this->SysType, this->SysName, "Design Size Maximum Flow Fraction during Reheat []", this->ZoneMinAirFracDes);
            // zero the ReverseActioWithLimits inputs
            this->MaxAirVolFlowRateDuringReheat = max(this->MaxAirVolFlowRateDuringReheat, 0.0);
            this->MaxAirVolFractionDuringReheat = max(this->MaxAirVolFractionDuringReheat, 0.0);
        } else if (this->DamperHeatingAction == Action::ReverseAction) {
            // for ReverseAction, max reheat flow is equal to the maximum. Report it.
            if (this->ZoneFloorArea > 0.0) {
                BaseSizer::reportSizerOutput(state, this->SysType,
                                             this->SysName,
                                             "Design Size Maximum Flow per Zone Floor Area during Reheat [m3/s-m2]",
                                             this->MaxAirVolFlowRate / this->ZoneFloorArea);
            }
            BaseSizer::reportSizerOutput(state, this->SysType, this->SysName, "Design Size Maximum Flow Fraction during Reheat []", 1.0);
            // zero the ReverseActioWithLimits inputs
            this->MaxAirVolFlowRateDuringReheat = max(this->MaxAirVolFlowRateDuringReheat, 0.0);
            this->MaxAirVolFractionDuringReheat = max(this->MaxAirVolFractionDuringReheat, 0.0);
        }

        if (CurTermUnitSizingNum > 0) {
            TermUnitSizing(CurTermUnitSizingNum).ReheatAirFlowMult = 1.0;
            TermUnitSizing(CurTermUnitSizingNum).ReheatLoadMult = 1.0;
            if (ZoneSizingRunDone) {
                if (this->SysType_Num == SysType::SingleDuctVAVReheatVSFan) {
                    TermUnitSizing(CurTermUnitSizingNum).AirVolFlow =
                        max(UserInputMaxHeatAirVolFlowRate,
                            TermUnitFinalZoneSizing(CurTermUnitSizingNum).NonAirSysDesHeatVolFlow,
                            this->MaxAirVolFlowRate * this->ZoneMinAirFracDes * this->ZoneTurndownMinAirFrac);
                } else {
                    TermUnitSizing(CurTermUnitSizingNum).AirVolFlow =
                        max(TermUnitFinalZoneSizing(CurTermUnitSizingNum).NonAirSysDesHeatVolFlow,
                            this->MaxAirVolFlowRate * this->ZoneMinAirFracDes * this->ZoneTurndownMinAirFrac);
                }
            } else {
                if (this->SysType_Num == SysType::SingleDuctVAVReheatVSFan) {
                    TermUnitSizing(CurTermUnitSizingNum).AirVolFlow =
                        max(this->MaxHeatAirVolFlowRate, this->MaxAirVolFlowRate * this->ZoneMinAirFracDes * this->ZoneTurndownMinAirFrac);
                } else if (this->SysType_Num == SysType::SingleDuctConstVolReheat || this->SysType_Num == SysType::SingleDuctConstVolNoReheat) {
                    TermUnitSizing(CurTermUnitSizingNum).AirVolFlow = this->MaxAirVolFlowRate;
                } else {
                    if (this->DamperHeatingAction == Action::ReverseAction) {
                        TermUnitSizing(CurTermUnitSizingNum).AirVolFlow = this->MaxAirVolFlowRate;
                    } else if (this->DamperHeatingAction == Action::ReverseActionWithLimits) {
                        TermUnitSizing(CurTermUnitSizingNum).AirVolFlow = max(
                            this->MaxAirVolFlowRateDuringReheat, (this->MaxAirVolFlowRate * this->ZoneMinAirFracDes * this->ZoneTurndownMinAirFrac));
                    } else {
                        TermUnitSizing(CurTermUnitSizingNum).AirVolFlow =
                            this->MaxAirVolFlowRate * this->ZoneMinAirFracDes * this->ZoneTurndownMinAirFrac;
                    }
                }
            }

            if (TermUnitSizing(CurTermUnitSizingNum).AirVolFlow > SmallAirVolFlow) {
                if (this->DamperHeatingAction == Action::ReverseActionWithLimits) {
                    TermUnitSizing(CurTermUnitSizingNum).ReheatAirFlowMult =
                        min(this->MaxAirVolFlowRateDuringReheat, this->MaxAirVolFlowRate) / TermUnitSizing(CurTermUnitSizingNum).AirVolFlow;
                    TermUnitSizing(CurTermUnitSizingNum).ReheatLoadMult = TermUnitSizing(CurTermUnitSizingNum).ReheatAirFlowMult;
                } else if (this->DamperHeatingAction == Action::ReverseAction) {
                    TermUnitSizing(CurTermUnitSizingNum).ReheatAirFlowMult =
                        this->MaxAirVolFlowRate / TermUnitSizing(CurTermUnitSizingNum).AirVolFlow;
                    TermUnitSizing(CurTermUnitSizingNum).ReheatLoadMult = TermUnitSizing(CurTermUnitSizingNum).ReheatAirFlowMult;
                } else if (this->DamperHeatingAction == Action::Normal && this->MaxAirVolFlowRateDuringReheat > 0.0) {
                    TermUnitSizing(CurTermUnitSizingNum).ReheatAirFlowMult =
                        min(this->MaxAirVolFlowRateDuringReheat, (this->MaxAirVolFlowRate * this->ZoneMinAirFracDes * this->ZoneTurndownMinAirFrac)) /
                        TermUnitSizing(CurTermUnitSizingNum).AirVolFlow;
                    TermUnitSizing(CurTermUnitSizingNum).ReheatLoadMult = 1.0;
                } else if (this->DamperHeatingAction == Action::Normal && this->MaxAirVolFlowRateDuringReheat == 0.0) {
                    TermUnitSizing(CurTermUnitSizingNum).ReheatAirFlowMult =
                        (this->MaxAirVolFlowRate * this->ZoneMinAirFracDes * this->ZoneTurndownMinAirFrac) /
                        TermUnitSizing(CurTermUnitSizingNum).AirVolFlow;
                    TermUnitSizing(CurTermUnitSizingNum).ReheatLoadMult = 1.0;
                } else {
                    TermUnitSizing(CurTermUnitSizingNum).ReheatAirFlowMult =
                        this->MaxAirVolFlowRate / TermUnitSizing(CurTermUnitSizingNum).AirVolFlow;
                    TermUnitSizing(CurTermUnitSizingNum).ReheatLoadMult = TermUnitSizing(CurTermUnitSizingNum).ReheatAirFlowMult;
                }
                TermUnitSizing(CurTermUnitSizingNum).ReheatAirFlowMult = max(1.0, TermUnitSizing(CurTermUnitSizingNum).ReheatAirFlowMult);
                TermUnitSizing(CurTermUnitSizingNum).ReheatLoadMult = max(1.0, TermUnitSizing(CurTermUnitSizingNum).ReheatLoadMult);
            } else {
                TermUnitSizing(CurTermUnitSizingNum).ReheatAirFlowMult = 1.0;
                TermUnitSizing(CurTermUnitSizingNum).ReheatLoadMult = 1.0;
            }
            if (this->ReheatComp_Index > 0) {
                coilSelectionReportObj->setCoilReheatMultiplier(state,
                    this->ReheatName, this->ReheatComp, TermUnitSizing(CurTermUnitSizingNum).ReheatLoadMult);
            }
        }

        IsAutoSize = false;
        if (this->MaxReheatWaterVolFlow == AutoSize) {
            IsAutoSize = true;
        }
        if (CurTermUnitSizingNum > 0) {
            if (!IsAutoSize && !ZoneSizingRunDone) {
                if (this->MaxReheatWaterVolFlow > 0.0) {
                    BaseSizer::reportSizerOutput(state,
                        this->SysType, this->SysName, "User-Specified Maximum Reheat Water Flow Rate [m3/s]", this->MaxReheatWaterVolFlow);
                }
            } else {
                CheckZoneSizing(state, this->SysType, this->SysName);
                if (UtilityRoutines::SameString(this->ReheatComp, "Coil:Heating:Water")) {
                    CoilWaterInletNode = GetCoilWaterInletNode(state, "Coil:Heating:Water", this->ReheatName, ErrorsFound);
                    CoilWaterOutletNode = GetCoilWaterOutletNode(state, "Coil:Heating:Water", this->ReheatName, ErrorsFound);
                    if (IsAutoSize) {
                        PlantSizingErrorsFound = false;
                        PltSizHeatNum = MyPlantSizingIndex(state,
                            "Coil:Heating:Water", this->ReheatName, CoilWaterInletNode, CoilWaterOutletNode, PlantSizingErrorsFound);
                        if (PlantSizingErrorsFound) {
                            ShowContinueError(state, "...Occurs in " + this->SysType + ':' + this->SysName);
                            ErrorsFound = true;
                        }
                        if (PltSizHeatNum > 0) {
                            CoilInTemp = TermUnitFinalZoneSizing(CurTermUnitSizingNum).DesHeatCoilInTempTU;
                            DesMassFlow = StdRhoAir * TermUnitSizing(CurTermUnitSizingNum).AirVolFlow;
                            DesZoneHeatLoad = TermUnitFinalZoneSizing(CurTermUnitSizingNum).NonAirSysDesHeatLoad;
                            ZoneDesTemp = TermUnitFinalZoneSizing(CurTermUnitSizingNum).ZoneTempAtHeatPeak;
                            ZoneDesHumRat = TermUnitFinalZoneSizing(CurTermUnitSizingNum).ZoneHumRatAtHeatPeak;
                            // the coil load is the zone design heating load plus (or minus!) the reheat load
                            DesCoilLoad = DesZoneHeatLoad + PsyCpAirFnW(ZoneDesHumRat) * DesMassFlow * (ZoneDesTemp - CoilInTemp);
                            if (DesCoilLoad >= SmallLoad) {

                                rho = GetDensityGlycol(state, PlantLoop(this->HWLoopNum).FluidName,
                                                       DataGlobalConstants::HWInitConvTemp(),
                                                       PlantLoop(this->HWLoopNum).FluidIndex,
                                                       RoutineName);

                                Cp = GetSpecificHeatGlycol(state, PlantLoop(this->HWLoopNum).FluidName,
                                                           DataGlobalConstants::HWInitConvTemp(),
                                                           PlantLoop(this->HWLoopNum).FluidIndex,
                                                           RoutineName);

                                MaxReheatWaterVolFlowDes = DesCoilLoad / (PlantSizData(PltSizHeatNum).DeltaT * Cp * rho);
                            } else {
                                MaxReheatWaterVolFlowDes = 0.0;
                            }
                        } else {
                            ShowSevereError(state, "Autosizing of water flow requires a heating loop Sizing:Plant object");
                            ShowContinueError(state, "Occurs in AirTerminal Object=" + this->SysName);
                            ErrorsFound = true;
                        }
                    }
                    if (IsAutoSize) {
                        this->MaxReheatWaterVolFlow = MaxReheatWaterVolFlowDes;
                        BaseSizer::reportSizerOutput(state,
                            this->SysType, this->SysName, "Design Size Maximum Reheat Water Flow Rate [m3/s]", MaxReheatWaterVolFlowDes);
                        BaseSizer::reportSizerOutput(state, this->SysType,
                                                     this->SysName,
                                                     "Design Size Reheat Coil Sizing Air Volume Flow Rate [m3/s]",
                                                     TermUnitSizing(CurTermUnitSizingNum).AirVolFlow);
                        BaseSizer::reportSizerOutput(state, this->SysType,
                                                     this->SysName,
                                                     "Design Size Reheat Coil Sizing Inlet Air Temperature [C]",
                                                     TermUnitFinalZoneSizing(CurTermUnitSizingNum).DesHeatCoilInTempTU);
                        BaseSizer::reportSizerOutput(state, this->SysType,
                                                     this->SysName,
                                                     "Design Size Reheat Coil Sizing Inlet Air Humidity Ratio [kgWater/kgDryAir]",
                                                     TermUnitFinalZoneSizing(CurTermUnitSizingNum).DesHeatCoilInHumRatTU);
                    } else { // Hard-size with sizing data
                        if (this->MaxReheatWaterVolFlow > 0.0 && MaxReheatWaterVolFlowDes > 0.0) {
                            MaxReheatWaterVolFlowUser = this->MaxReheatWaterVolFlow;
                            BaseSizer::reportSizerOutput(state, this->SysType,
                                                         this->SysName,
                                                         "Design Size Maximum Reheat Water Flow Rate [m3/s]",
                                                         MaxReheatWaterVolFlowDes,
                                                         "User-Specified Maximum Reheat Water Flow Rate [m3/s]",
                                                         MaxReheatWaterVolFlowUser);
                            if (state.dataGlobal->DisplayExtraWarnings) {
                                if ((std::abs(MaxReheatWaterVolFlowDes - MaxReheatWaterVolFlowUser) / MaxReheatWaterVolFlowUser) >
                                    AutoVsHardSizingThreshold) {
                                    ShowMessage(state, "SizeHVACSingleDuct: Potential issue with equipment sizing for " + this->SysType + " = \"" +
                                                this->SysName + "\".");
                                    ShowContinueError(state, "User-Specified Maximum Reheat Water Flow Rate of " +
                                                      RoundSigDigits(MaxReheatWaterVolFlowUser, 5) + " [m3/s]");
                                    ShowContinueError(state, "differs from Design Size Maximum Reheat Water Flow Rate of " +
                                                      RoundSigDigits(MaxReheatWaterVolFlowDes, 5) + " [m3/s]");
                                    ShowContinueError(state, "This may, or may not, indicate mismatched component sizes.");
                                    ShowContinueError(state, "Verify that the value entered is intended and is consistent with other components.");
                                }
                            }
                        }
                    }
                }
            }
        } else {
            this->MaxReheatWaterVolFlow = 0.0;
        }

        IsAutoSize = false;
        if (this->MaxReheatSteamVolFlow == AutoSize) {
            IsAutoSize = true;
        }
        if (CurTermUnitSizingNum > 0) {
            if (!IsAutoSize && !ZoneSizingRunDone) {
                if (this->MaxReheatSteamVolFlow > 0.0) {
                    BaseSizer::reportSizerOutput(state,
                        this->SysType, this->SysName, "User-Specified Maximum Reheat Steam Flow Rate [m3/s]", this->MaxReheatSteamVolFlow);
                }
            } else {
                CheckZoneSizing(state, this->SysType, this->SysName);
                if (UtilityRoutines::SameString(this->ReheatComp, "Coil:Heating:Steam")) {
                    CoilSteamInletNode = GetCoilSteamInletNode(state, "Coil:Heating:Steam", this->ReheatName, ErrorsFound);
                    CoilSteamOutletNode = GetCoilSteamOutletNode(state, "Coil:Heating:Steam", this->ReheatName, ErrorsFound);
                    if (IsAutoSize) {
                        PlantSizingErrorsFound = false;
                        PltSizHeatNum = MyPlantSizingIndex(state,
                            "Coil:Heating:Steam", this->ReheatName, CoilSteamInletNode, CoilSteamOutletNode, PlantSizingErrorsFound);
                        if (PlantSizingErrorsFound) {
                            ShowContinueError(state, "...Occurs in " + this->SysType + ':' + this->SysName);
                            ErrorsFound = true;
                        }
                        if (PltSizHeatNum > 0) {
                            CoilInTemp = TermUnitFinalZoneSizing(CurTermUnitSizingNum).DesHeatCoilInTempTU;
                            DesMassFlow = StdRhoAir * TermUnitSizing(CurTermUnitSizingNum).AirVolFlow;
                            DesZoneHeatLoad = TermUnitFinalZoneSizing(CurTermUnitSizingNum).NonAirSysDesHeatLoad;
                            ZoneDesTemp = TermUnitFinalZoneSizing(CurTermUnitSizingNum).ZoneTempAtHeatPeak;
                            ZoneDesHumRat = TermUnitFinalZoneSizing(CurTermUnitSizingNum).ZoneHumRatAtHeatPeak;
                            // the coil load is the zone design heating load plus (or minus!) the reheat load
                            DesCoilLoad = DesZoneHeatLoad + PsyCpAirFnW(ZoneDesHumRat) * DesMassFlow * (ZoneDesTemp - CoilInTemp);
                            if (DesCoilLoad >= SmallLoad) {
                                TempSteamIn = 100.00;
                                EnthSteamInDry = GetSatEnthalpyRefrig(state, fluidNameSteam, TempSteamIn, 1.0, this->FluidIndex, RoutineNameFull);
                                EnthSteamOutWet = GetSatEnthalpyRefrig(state, fluidNameSteam, TempSteamIn, 0.0, this->FluidIndex, RoutineNameFull);
                                LatentHeatSteam = EnthSteamInDry - EnthSteamOutWet;
                                SteamDensity = GetSatDensityRefrig(state, fluidNameSteam, TempSteamIn, 1.0, this->FluidIndex, RoutineNameFull);

                                Cp = GetSpecificHeatGlycol(state, fluidNameWater, PlantSizData(PltSizHeatNum).ExitTemp, DummyWaterIndex, RoutineName);
                                MaxReheatSteamVolFlowDes = DesCoilLoad / (SteamDensity * (LatentHeatSteam + PlantSizData(PltSizHeatNum).DeltaT * Cp));
                            } else {
                                MaxReheatSteamVolFlowDes = 0.0;
                            }
                        } else {
                            ShowSevereError(state, "Autosizing of Steam flow requires a heating loop Sizing:Plant object");
                            ShowContinueError(state, "Occurs in AirTerminal:SingleDuct:ConstantVolume:Reheat Object=" + this->SysName);
                            ErrorsFound = true;
                        }
                    }
                    if (IsAutoSize) {
                        this->MaxReheatSteamVolFlow = MaxReheatSteamVolFlowDes;
                        BaseSizer::reportSizerOutput(state,
                            this->SysType, this->SysName, "Design Size Maximum Reheat Steam Flow Rate [m3/s]", MaxReheatSteamVolFlowDes);
                    } else {
                        if (this->MaxReheatSteamVolFlow > 0.0 && MaxReheatSteamVolFlowDes > 0.0) {
                            MaxReheatSteamVolFlowUser = this->MaxReheatSteamVolFlow;
                            BaseSizer::reportSizerOutput(state, this->SysType,
                                                         this->SysName,
                                                         "Design Size Maximum Reheat Steam Flow Rate [m3/s]",
                                                         MaxReheatSteamVolFlowDes,
                                                         "User-Specified Maximum Reheat Steam Flow Rate [m3/s]",
                                                         MaxReheatSteamVolFlowUser);
                            if (state.dataGlobal->DisplayExtraWarnings) {
                                if ((std::abs(MaxReheatSteamVolFlowDes - MaxReheatSteamVolFlowUser) / MaxReheatSteamVolFlowUser) >
                                    AutoVsHardSizingThreshold) {
                                    ShowMessage(state, "SizeHVACSingleDuct: Potential issue with equipment sizing for " + this->SysType + " = \"" +
                                                this->SysName + "\".");
                                    ShowContinueError(state, "User-Specified Maximum Reheat Steam Flow Rate of " +
                                                      RoundSigDigits(MaxReheatSteamVolFlowUser, 5) + " [m3/s]");
                                    ShowContinueError(state, "differs from Design Size Maximum Reheat Steam Flow Rate of " +
                                                      RoundSigDigits(MaxReheatSteamVolFlowDes, 5) + " [m3/s]");
                                    ShowContinueError(state, "This may, or may not, indicate mismatched component sizes.");
                                    ShowContinueError(state, "Verify that the value entered is intended and is consistent with other components.");
                                }
                            }
                        }
                    }
                }
            }
        } else {
            this->MaxReheatSteamVolFlow = 0.0;
        }

        if (CurTermUnitSizingNum > 0) {
            TermUnitSizing(CurTermUnitSizingNum).MinFlowFrac = this->ZoneMinAirFracDes * this->ZoneTurndownMinAirFrac;
            TermUnitSizing(CurTermUnitSizingNum).MaxHWVolFlow = this->MaxReheatWaterVolFlow;
            TermUnitSizing(CurTermUnitSizingNum).MaxSTVolFlow = this->MaxReheatSteamVolFlow;
            TermUnitSizing(CurTermUnitSizingNum).DesHeatingLoad = DesCoilLoad; // Coil Summary report
            if (this->ReheatComp_Num == HeatingCoilType::SimpleHeating) {
                if (this->DamperHeatingAction == Action::Normal) {
                    SetCoilDesFlow(state,
                        this->ReheatComp, this->ReheatName, this->ZoneMinAirFracDes * this->MaxAirVolFlowRate, ErrorsFound);
                } else {
                    SetCoilDesFlow(state, this->ReheatComp, this->ReheatName, TermUnitSizing(CurTermUnitSizingNum).AirVolFlow, ErrorsFound);
                }
            }
        }

        if (this->MaxAirVolFlowRateDuringReheat > 0.0) {
            // check for inconsistent dual max input
            if (this->MaxAirVolFlowRateDuringReheat < (this->ZoneMinAirFracDes * this->MaxAirVolFlowRate)) {
                // Only warn when really out of bounds
                if ((this->ZoneMinAirFracDes * this->MaxAirVolFlowRate) - this->MaxAirVolFlowRateDuringReheat > 1.e-8) {
                    ShowWarningError(state, "SingleDuctSystem:SizeSys: Air Terminal Unit flow limits are not consistent, minimum flow limit is larger than "
                                     "reheat maximum");
                    ShowContinueError(state, "Air Terminal Unit name = " + this->SysName);
                    ShowContinueError(state,
                        "Maximum terminal flow during reheat = " + RoundSigDigits(this->MaxAirVolFlowRateDuringReheat, 6) +
                        " [m3/s] or flow fraction = " + RoundSigDigits((this->MaxAirVolFlowRateDuringReheat / this->MaxAirVolFlowRate), 4));
                    ShowContinueError(state, "Minimum terminal flow = " + RoundSigDigits((this->ZoneMinAirFracDes * this->MaxAirVolFlowRate), 6) +
                                      " [m3/s] or flow fraction = " + RoundSigDigits(this->ZoneMinAirFracDes, 4));
                    ShowContinueError(state, "The reheat maximum flow limit will be replaced by the minimum limit, and the simulation continues");
                }
                this->MaxAirVolFlowRateDuringReheat = (this->ZoneMinAirFracDes * this->MaxAirVolFlowRate);
            }
        }

        if (ErrorsFound) {
            ShowFatalError(state, "Preceding sizing errors cause program termination");
        }
    }

    // End Initialization Section of the Module
    //******************************************************************************

    // Begin Algorithm Section of the Module
    //******************************************************************************

    void SingleDuctAirTerminal::SimVAV(EnergyPlusData &state, bool const FirstHVACIteration, int const ZoneNum, int const ZoneNodeNum)
    {

        // SUBROUTINE INFORMATION:
        //       AUTHOR         Richard J. Liesen
        //       DATE WRITTEN   January 2000
        //       MODIFIED       Fred Buhl: added reverse action damper heating action: August 2001
        //                      KHL/TH 7/2010: revise to support dual max
        //                      FB/KHL/TH 9/2010: added maximum supply air temperature leaving reheat coil
        //                      TH 3/2012: added supply air flow adjustment based on zone maximum outdoor
        //                                 air fraction - a TRACE feature
        //                      Brent Griffith, 5/2012, general cleanup, fix negatives CR 8767, fix phantom coil flows CR 8854
        //       RE-ENGINEERED  na

        // PURPOSE OF THIS SUBROUTINE:
        // This subroutine simulates the simple single duct volume VAV.

        // METHODOLOGY EMPLOYED:
        // There is method to this madness.

        // REFERENCES:
        // na

        // Using/Aliasing
        using namespace DataZoneEnergyDemands;
        // unused   USE DataHeatBalFanSys, ONLY: Mat
        using DataDefineEquip::AirDistUnit;
        using DataHVACGlobals::SmallLoad;
        using HeatingCoils::SimulateHeatingCoilComponents;
        using PlantUtilities::SetActuatedBranchFlowRate;
        using SteamCoils::SimulateSteamCoilComponents;
        using WaterCoils::SimulateWaterCoilComponents;

        // Locals
        // SUBROUTINE ARGUMENT DEFINITIONS:

        // SUBROUTINE PARAMETER DEFINITIONS:

        // INTERFACE BLOCK SPECIFICATIONS
        // na

        // DERIVED TYPE DEFINITIONS
        // na

        // SUBROUTINE LOCAL VARIABLE DECLARATIONS:
        Real64 MassFlow;     // [kg/sec]   Total Mass Flow Rate from Hot & Cold Inlets
        Real64 QTotLoad;     // [Watts] Remaining load required for this zone
        Real64 QZnReq;       // [Watts] Load calculated for heating coil
        Real64 QToHeatSetPt; // [W]  remaining load to heating setpoint
        Real64 CpAirAvg;
        Real64 DeltaTemp;
        int SysOutletNode;                       // The node number of the terminal unit outlet node
        int SysInletNode;                        // the node number of the terminal unit inlet node
        int WaterControlNode;                    // This is the Actuated Reheat Control Node
        Real64 MaxFlowWater;                     // This is the value passed to the Controller depending if FirstHVACIteration or not
        Real64 MinFlowWater;                     // This is the value passed to the Controller depending if FirstHVACIteration or not
        Real64 QActualHeating;                   // the heating load seen by the reheat coil
        Real64 QHeatingDelivered;                // the actual output from heating coil
        Real64 LeakLoadMult;                     // load multiplier to adjust for downstream leaks
        Real64 MinFlowFrac;                      // minimum flow fraction (and minimum damper position)
        static Real64 MinAirMassFlowRevAct(0.0); // minimum air mass flow rate used in "reverse action" air mass flow rate calculation
        static Real64 MaxAirMassFlowRevAct(0.0); // maximum air mass flow rate used in "reverse action" air mass flow rate calculation
        Real64 MassFlowBasedOnOA;                // supply air mass flow rate based on zone OA requirements
        Real64 AirLoopOAFrac;                    // fraction of outside air entering air loop
        Real64 DummyMdot;                        // temporary mass flow rate argument

        static Real64 ZoneTemp(0.0);                      // zone air temperature [C]
        static Real64 MaxHeatTemp(0.0);                   // maximum supply air temperature [C]
        static Real64 MaxDeviceAirMassFlowReheat(0.0);    // air mass flow rate required to meet the coil heating load [W]
        static Real64 MassFlowReqToLimitLeavingTemp(0.0); // air mass flow rate actually used [W]
        static Real64 QZoneMaxRHTempLimit(0.0);           // maximum zone heat addition rate given constraints of MaxHeatTemp and max
        // available air mass flow rate [W]
        static Real64 MinMassAirFlow(0.0); // the air flow rate during heating for normal acting damper
        static Real64 QZoneMax2(0.0);      // temporary variable

        // Note to the perplexed
        // The SINGLE DUCT:VAV:REHEAT terminal unit originally contained 2 components: a damper
        // and a reheat coil. The damper has become a virtual component - it consists only of
        // an air inlet node and an air outlet node. The damper is upstream of the heating coil.
        // state.dataSingleDuct->sd_airterminal(SysNum)%InletNodeNum is the inlet node to the terminal unit and the damper
        // state.dataSingleDuct->sd_airterminal(SysNum)%OutletNodeNum is the outlet node of the damper and the inlet node of the heating coil
        // state.dataSingleDuct->sd_airterminal(SysNum)%ReheatAirOutletNode is the outlet node of the terminal unit and the heating coil

        // The calculated load from the Heat Balance
        LeakLoadMult = AirDistUnit(this->ADUNum).LeakLoadMult;
        QTotLoad = ZoneSysEnergyDemand(ZoneNum).RemainingOutputRequired * LeakLoadMult;
        QToHeatSetPt = ZoneSysEnergyDemand(ZoneNum).RemainingOutputReqToHeatSP * LeakLoadMult;
        SysOutletNode = this->ReheatAirOutletNode;
        SysInletNode = this->InletNodeNum;
        CpAirAvg = PsyCpAirFnW(0.5 * (Node(ZoneNodeNum).HumRat + this->sd_airterminalInlet.AirHumRat));
        MinFlowFrac = this->ZoneMinAirFrac;
        MassFlowBasedOnOA = 0.0;
        ZoneTemp = Node(ZoneNodeNum).Temp;
        MinMassAirFlow = MinFlowFrac * StdRhoAir * this->MaxAirVolFlowRate;

        // Then depending on if the Load is for heating or cooling it is handled differently.  First
        // the massflow rate for cooling is determined to meet the entire load.  Then
        // if the massflow is below the minimum or greater than the Max it is set to either the Min
        // or the Max as specified for the VAV model.
        if ((QTotLoad < 0.0) && (this->sd_airterminalInlet.AirMassFlowRateMaxAvail > 0.0) && (TempControlType(ZoneNum) != SingleHeatingSetPoint) &&
            (GetCurrentScheduleValue(state, this->SchedPtr) > 0.0)) {
            // Calculate the flow required for cooling

            DeltaTemp = CpAirAvg * (this->sd_airterminalInlet.AirTemp - ZoneTemp);

            // Need to check DeltaTemp and ensure that it is not zero
            if (DeltaTemp != 0.0) {
                MassFlow = QTotLoad / DeltaTemp;
            } else {
                MassFlow = this->sd_airterminalInlet.AirMassFlowRateMaxAvail;
            }

            // Apply the zone maximum outdoor air fraction FOR VAV boxes - a TRACE feature
            if (ZoneSysEnergyDemand(ZoneNum).SupplyAirAdjustFactor > 1.0) {
                MassFlow *= ZoneSysEnergyDemand(ZoneNum).SupplyAirAdjustFactor;
            }

            // calculate supply air flow rate based on user specified OA requirement
            this->CalcOAMassFlow(state, MassFlowBasedOnOA, AirLoopOAFrac);
            MassFlow = max(MassFlow, MassFlowBasedOnOA);

            // used for normal acting damper
            MinMassAirFlow = max(MinMassAirFlow, MassFlowBasedOnOA);
            MinMassAirFlow = max(MinMassAirFlow, this->sd_airterminalInlet.AirMassFlowRateMinAvail);
            MinMassAirFlow = min(MinMassAirFlow, this->sd_airterminalInlet.AirMassFlowRateMaxAvail);

            // limit the OA based supply air flow rate based on optional user input
            // Check to see if the flow is < the Min or > the Max air Fraction to the zone; then set to min or max
            MassFlow = max(MassFlow, this->sd_airterminalInlet.AirMassFlowRateMinAvail);
            MassFlow = min(MassFlow, this->sd_airterminalInlet.AirMassFlowRateMaxAvail);

            if (AirflowNetwork::SimulateAirflowNetwork > AirflowNetwork::AirflowNetworkControlMultizone &&
                AirflowNetwork::AirflowNetworkFanActivated && AirflowNetwork::VAVTerminalRatio > 0.0) {
                MassFlow *= AirflowNetwork::VAVTerminalRatio;
                if (MassFlow > Node(this->InletNodeNum).MassFlowRate) {
                    MassFlow = Node(this->InletNodeNum).MassFlowRate;
                }
            }

        } else if ((this->sd_airterminalInlet.AirMassFlowRateMaxAvail > 0.0) &&
                   (QTotLoad >= 0.0 || TempControlType(ZoneNum) == SingleHeatingSetPoint) && (GetCurrentScheduleValue(state, this->SchedPtr) > 0.0)) {
            //     IF (state.dataSingleDuct->sd_airterminal(SysNum)%DamperHeatingAction .EQ. ReverseAction .AND. this->sd_airterminalInlet%AirMassFlowRateMinAvail <=
            //     SmallMassFlow) THEN
            // special case for heating: reverse action and damper allowed to close - set the minimum flow rate to a small but nonzero value
            //       MassFlow = 0.01d0*this->sd_airterminalInlet%AirMassFlowRateMaxAvail
            //     ELSE
            // usual case for heating: set the air mass flow rate to the minimum
            MassFlow = this->sd_airterminalInlet.AirMassFlowRateMinAvail;
            //     END IF

            // Apply the zone maximum outdoor air fraction for VAV boxes - a TRACE feature
            if (ZoneSysEnergyDemand(ZoneNum).SupplyAirAdjustFactor > 1.0) {
                MassFlow *= ZoneSysEnergyDemand(ZoneNum).SupplyAirAdjustFactor;
            }

            // calculate supply air flow rate based on user specified OA requirement
            this->CalcOAMassFlow(state, MassFlowBasedOnOA, AirLoopOAFrac);
            MassFlow = max(MassFlow, MassFlowBasedOnOA);

            // Check to see if the flow is < the Min or > the Max air Fraction to the zone; then set to min or max
            if (MassFlow <= this->sd_airterminalInlet.AirMassFlowRateMinAvail) {
                MassFlow = this->sd_airterminalInlet.AirMassFlowRateMinAvail;
            } else if (MassFlow >= this->sd_airterminalInlet.AirMassFlowRateMaxAvail) {
                MassFlow = this->sd_airterminalInlet.AirMassFlowRateMaxAvail;
            }

            // the AirflowNetwork model overrids the mass flow rate value
            if (AirflowNetwork::SimulateAirflowNetwork > AirflowNetwork::AirflowNetworkControlMultizone &&
                AirflowNetwork::AirflowNetworkFanActivated && AirflowNetwork::VAVTerminalRatio > 0.0) {
                MassFlow *= AirflowNetwork::VAVTerminalRatio;
                if (MassFlow > Node(this->InletNodeNum).MassFlowRate) {
                    MassFlow = Node(this->InletNodeNum).MassFlowRate;
                }
            }

        } else {
            // System is Off set massflow to 0.0
            MassFlow = 0.0;
            AirLoopOAFrac = 0.0;
        }

        // look for bang-bang condition: flow rate oscillating between 2 values during the air loop / zone
        // equipment iteration. If detected, set flow rate to previous value.
        if (((std::abs(MassFlow - this->MassFlow2) < this->MassFlowDiff) || (std::abs(MassFlow - this->MassFlow3) < this->MassFlowDiff)) &&
            (std::abs(MassFlow - this->MassFlow1) >= this->MassFlowDiff)) {
            if (MassFlow > 0.0) MassFlow = this->MassFlow1;
        }

        // Move data to the damper outlet node
        this->sd_airterminalOutlet.AirTemp = this->sd_airterminalInlet.AirTemp;
        this->sd_airterminalOutlet.AirHumRat = this->sd_airterminalInlet.AirHumRat;
        this->sd_airterminalOutlet.AirMassFlowRate = MassFlow;
        this->sd_airterminalOutlet.AirMassFlowRateMaxAvail = this->sd_airterminalInlet.AirMassFlowRateMaxAvail;
        this->sd_airterminalOutlet.AirMassFlowRateMinAvail = this->sd_airterminalInlet.AirMassFlowRateMinAvail;
        this->sd_airterminalOutlet.AirEnthalpy = this->sd_airterminalInlet.AirEnthalpy;

        //   ! Calculate the Damper Position when there is a Max air flow specified.
        //  If (MassFlow == 0.0D0) THEN
        //    state.dataSingleDuct->sd_airterminal(SysNum)%DamperPosition = 0.0D0
        //  ELSE IF (this->sd_airterminalInlet%AirMassFlowRateMaxAvail > this->sd_airterminalInlet%AirMassFlowRateMinAvail) THEN
        //    state.dataSingleDuct->sd_airterminal(SysNum)%DamperPosition = ((MassFlow-this->sd_airterminalInlet%AirMassFlowRateMinAvail) / &
        //                                   (this->sd_airterminalInlet%AirMassFlowRateMaxAvail-this->sd_airterminalInlet%AirMassFlowRateMinAvail)) *
        //                                   &
        //                                  (1.0d0-MinFlowFrac) + MinFlowFrac
        //  ELSE
        //    state.dataSingleDuct->sd_airterminal(SysNum)%DamperPosition = 1.0D0
        //  END IF

        if (MassFlow == 0.0) {
            this->DamperPosition = 0.0;
            this->ZoneMinAirFracReport = 0.0;
        } else if ((MassFlow > 0.0) && (MassFlow < this->AirMassFlowRateMax)) {
            this->DamperPosition = MassFlow / this->AirMassFlowRateMax;
            this->ZoneMinAirFracReport = this->ZoneMinAirFrac;
        } else if (MassFlow == this->AirMassFlowRateMax) {
            this->DamperPosition = 1.0;
            this->ZoneMinAirFracReport = this->ZoneMinAirFrac;
        }

        // Need to make sure that the damper outlets are passed to the coil inlet
        this->UpdateSys();

        // At the current air mass flow rate, calculate heating coil load
        QActualHeating = QToHeatSetPt - MassFlow * CpAirAvg * (this->sd_airterminalInlet.AirTemp - ZoneTemp); // reheat needed

        // do the reheat calculation if there's some air nass flow (or the damper action is "reverse action"), the flow is <= minimum ,
        // there's a heating requirement, and there's a thermostat with a heating setpoint
        // Reverse damper option is working only for water coils for now.
        if ((MassFlow > SmallMassFlow) && (QActualHeating > 0.0) && (TempControlType(ZoneNum) != SingleCoolingSetPoint)) {
            // At this point we know that there is a heating requirement: i.e., the heating coil needs to
            // be activated (there's a zone heating load or there's a reheat requirement). There are 3 possible
            // situations: 1) the coil load can be met by variable temperature air (below the max heat temp) at
            // the minimum air mass flow rate; 2) the coil load can be met by variable air flow rate with the air
            // temperature fixed at the max heat temp; 3) the load cannot be met (we will run at max air temp and
            // max air flow rate). We check for condition 2 by assuming the air temperatute is at the max heat temp
            // and solving for the air mass flow rate that will meet the load. If the flow rate is between the min and
            // max we are in condition 2.

            QZoneMax2 = QToHeatSetPt;

            // fill dual-max reheat flow limit, if any
            if (this->DamperHeatingAction == Action::ReverseAction) {
                MaxDeviceAirMassFlowReheat = this->AirMassFlowRateMax;
            } else if (this->DamperHeatingAction == Action::ReverseActionWithLimits) {
                MaxDeviceAirMassFlowReheat = this->AirMassFlowDuringReheatMax;
            } else if (this->DamperHeatingAction == Action::Normal) {
                MaxDeviceAirMassFlowReheat = this->ZoneMinAirFrac * this->AirMassFlowRateMax;
            } else {
                // used for AIRTERMINAL_SINGLEDUCT_VAV_NOREHEAT or SingleDuctVAVNoReheat
                MaxDeviceAirMassFlowReheat = this->AirMassFlowRateMax;
            }

            // determine flow based on leaving reheat temperature limit
            if (this->MaxReheatTempSetByUser) {

                MaxHeatTemp = this->MaxReheatTemp;
                if (QToHeatSetPt > SmallLoad) { // zone has a postive load to heating setpoint
                    MassFlowReqToLimitLeavingTemp = QToHeatSetPt / (CpAirAvg * (MaxHeatTemp - ZoneTemp));
                } else {
                    MassFlowReqToLimitLeavingTemp = 0.0;
                }
            }

            // (re)apply limits to find air mass flow
            MassFlow = max(MassFlow, MassFlowReqToLimitLeavingTemp);
            MassFlow = min(MassFlow, MaxDeviceAirMassFlowReheat);
            MassFlow = max(MassFlow, MassFlowBasedOnOA);
            MassFlow = min(MassFlow, this->sd_airterminalInlet.AirMassFlowRateMaxAvail);
            MassFlow = max(MassFlow, this->sd_airterminalInlet.AirMassFlowRateMinAvail);

            if (AirflowNetwork::SimulateAirflowNetwork > AirflowNetwork::AirflowNetworkControlMultizone &&
                AirflowNetwork::AirflowNetworkFanActivated && AirflowNetwork::VAVTerminalRatio > 0.0) {
                MassFlow *= AirflowNetwork::VAVTerminalRatio;
                if (MassFlow > Node(this->InletNodeNum).MassFlowRate) {
                    MassFlow = Node(this->InletNodeNum).MassFlowRate;
                }
            }

            // now make any corrections to heating coil loads
            if (this->MaxReheatTempSetByUser) {
                QZoneMaxRHTempLimit = MassFlow * CpAirAvg * (MaxHeatTemp - ZoneTemp);
                QZoneMax2 = min(QZoneMaxRHTempLimit, QToHeatSetPt);
            }

            this->sd_airterminalOutlet.AirMassFlowRate = MassFlow;

            this->UpdateSys();

            // Now do the heating coil calculation for each heating coil type
            {
                auto const SELECT_CASE_var(this->ReheatComp_Num); // Reverse damper option is working only for water coils for now.

                // hot water heating coil
                if (SELECT_CASE_var == HeatingCoilType::SimpleHeating) { // COIL:WATER:SIMPLEHEATING
                    // Determine the load required to pass to the Component controller
                    // Although this equation looks strange (using temp instead of deltaT), it is corrected later in ControlCompOutput
                    // and is working as-is, temperature setpoints are maintained as expected.
                    QZnReq = QZoneMax2 + MassFlow * CpAirAvg * ZoneTemp;

                    // Initialize hot water flow rate to zero.
                    DummyMdot = 0.0;
                    SetActuatedBranchFlowRate(state, DummyMdot, this->ReheatControlNode, this->HWLoopNum, this->HWLoopSide, this->HWBranchIndex, true);
                    // On the first HVAC iteration the system values are given to the controller, but after that
                    // the demand limits are in place and there needs to be feedback to the Zone Equipment
                    if (FirstHVACIteration) {
                        MaxFlowWater = this->MaxReheatWaterFlow;
                        MinFlowWater = this->MinReheatWaterFlow;
                    } else {
                        WaterControlNode = this->ReheatControlNode;
                        MaxFlowWater = Node(WaterControlNode).MassFlowRateMaxAvail;
                        MinFlowWater = Node(WaterControlNode).MassFlowRateMinAvail;
                    }

                    // Simulate the reheat coil at constant air flow. Control by varying the
                    // hot water flow rate.
                    // FB use QActualHeating, change ControlCompOutput to use new
                    ControlCompOutput(state,
                                      this->ReheatName,
                                      this->ReheatComp,
                                      this->ReheatComp_Index,
                                      FirstHVACIteration,
                                      QZnReq,
                                      this->ReheatControlNode,
                                      MaxFlowWater,
                                      MinFlowWater,
                                      this->ControllerOffset,
                                      this->ControlCompTypeNum,
                                      this->CompErrIndex,
                                      _,
                                      SysOutletNode,
                                      MassFlow,
                                      _,
                                      _,
                                      this->HWLoopNum,
                                      this->HWLoopSide,
                                      this->HWBranchIndex);

                    // If reverse action damper and the hot water flow is at maximum, simulate the
                    // hot water coil with fixed (maximum) hot water flow but allow the air flow to
                    // vary up to the maximum (air damper opens to try to meet zone load)
                    if (this->DamperHeatingAction == Action::ReverseAction || this->DamperHeatingAction == Action::ReverseActionWithLimits) {
                        if (Node(this->ReheatControlNode).MassFlowRate == MaxFlowWater) {
                            // fill limits for air flow for controller
                            MinAirMassFlowRevAct = this->AirMassFlowRateMax * this->ZoneMinAirFrac;
                            MinAirMassFlowRevAct = min(MinAirMassFlowRevAct, this->sd_airterminalInlet.AirMassFlowRateMaxAvail);
                            MinAirMassFlowRevAct = max(MinAirMassFlowRevAct, this->sd_airterminalInlet.AirMassFlowRateMinAvail);

                            MaxAirMassFlowRevAct = this->AirMassFlowRateMax;
                            MaxAirMassFlowRevAct = min(MaxAirMassFlowRevAct, MaxDeviceAirMassFlowReheat);
                            MaxAirMassFlowRevAct = max(MaxAirMassFlowRevAct, MinAirMassFlowRevAct);
                            MaxAirMassFlowRevAct = min(MaxAirMassFlowRevAct, this->sd_airterminalInlet.AirMassFlowRateMaxAvail);

                            Node(this->OutletNodeNum).MassFlowRateMaxAvail = MaxAirMassFlowRevAct; // suspect, check how/if used in ControlCompOutput
                            ControlCompOutput(state,
                                              this->ReheatName,
                                              this->ReheatComp,
                                              this->ReheatComp_Index,
                                              FirstHVACIteration,
                                              QZoneMax2,
                                              this->OutletNodeNum,
                                              MaxAirMassFlowRevAct,
                                              MinAirMassFlowRevAct,
                                              this->ControllerOffset,
                                              this->ControlCompTypeNum,
                                              this->CompErrIndex,
                                              ZoneNodeNum,
                                              SysOutletNode); // why not QZnReq  ?
                            // air flow controller, not on plant, don't pass plant topology info
                            // reset terminal unit inlet air mass flow to new value.
                            Node(this->OutletNodeNum).MassFlowRateMaxAvail = this->sd_airterminalInlet.AirMassFlowRateMaxAvail;
                            MassFlow = Node(SysOutletNode).MassFlowRate;

                            //         ! look for bang-bang condition: flow rate oscillating between 2 values during the air loop / zone
                            //         ! equipment iteration. If detected, set flow rate to previous value and recalc HW flow.
                            if (((std::abs(MassFlow - this->MassFlow2) < this->MassFlowDiff) ||
                                 (std::abs(MassFlow - this->MassFlow3) < this->MassFlowDiff)) &&
                                (std::abs(MassFlow - this->MassFlow1) >= this->MassFlowDiff)) {
                                if (MassFlow > 0.0) MassFlow = this->MassFlow1;
                                this->sd_airterminalOutlet.AirMassFlowRate = MassFlow;
                                this->UpdateSys();

                                // Although this equation looks strange (using temp instead of deltaT), it is corrected later in ControlCompOutput
                                // and is working as-is, temperature setpoints are maintained as expected.
                                QZnReq = QZoneMax2 + MassFlow * CpAirAvg * ZoneTemp;
                                ControlCompOutput(state,
                                                  this->ReheatName,
                                                  this->ReheatComp,
                                                  this->ReheatComp_Index,
                                                  FirstHVACIteration,
                                                  QZnReq,
                                                  this->ReheatControlNode,
                                                  MaxFlowWater,
                                                  MinFlowWater,
                                                  this->ControllerOffset,
                                                  this->ControlCompTypeNum,
                                                  this->CompErrIndex,
                                                  _,
                                                  SysOutletNode,
                                                  MassFlow,
                                                  _,
                                                  _,
                                                  this->HWLoopNum,
                                                  this->HWLoopSide,
                                                  this->HWBranchIndex);
                            }

                            this->sd_airterminalOutlet.AirMassFlowRate = MassFlow;
                            // reset OA report variable
                            this->UpdateSys();
                        } // IF (Node(state.dataSingleDuct->sd_airterminal(SysNum)%ReheatControlNode)%MassFlowRate .EQ. MaxFlowWater) THEN
                    }     // IF (state.dataSingleDuct->sd_airterminal(SysNum)%DamperHeatingAction .EQ. ReverseAction) THEN

                    // Recalculate the Damper Position.
                    if (MassFlow == 0.0) {
                        this->DamperPosition = 0.0;
                        this->ZoneMinAirFracReport = 0.0;
                    } else if ((MassFlow > 0.0) && (MassFlow < this->AirMassFlowRateMax)) {
                        this->DamperPosition = MassFlow / this->AirMassFlowRateMax;
                        this->ZoneMinAirFracReport = this->ZoneMinAirFrac;
                    } else if (MassFlow == this->AirMassFlowRateMax) {
                        this->DamperPosition = 1.0;
                        this->ZoneMinAirFracReport = this->ZoneMinAirFrac;
                    }

                } else if (SELECT_CASE_var == HeatingCoilType::SteamAirHeating) { // ! COIL:STEAM:AIRHEATING
                    // Determine the load required to pass to the Component controller
                    QZnReq = QZoneMax2 - MassFlow * CpAirAvg * (this->sd_airterminalInlet.AirTemp - ZoneTemp);

                    // Simulate reheat coil for the VAV system
                    SimulateSteamCoilComponents(state, this->ReheatName, FirstHVACIteration, this->ReheatComp_Index, QZnReq);

                } else if (SELECT_CASE_var == HeatingCoilType::Electric) { // COIL:ELECTRIC:HEATING
                    // Determine the load required to pass to the Component controller
                    QZnReq = QZoneMax2 - MassFlow * CpAirAvg * (this->sd_airterminalInlet.AirTemp - ZoneTemp);

                    // Simulate reheat coil for the VAV system
                    SimulateHeatingCoilComponents(state, this->ReheatName, FirstHVACIteration, QZnReq, this->ReheatComp_Index);

                } else if (SELECT_CASE_var == HeatingCoilType::Gas) { // COIL:GAS:HEATING
                    // Determine the load required to pass to the Component controller
                    QZnReq = QZoneMax2 - MassFlow * CpAirAvg * (this->sd_airterminalInlet.AirTemp - ZoneTemp);

                    // Simulate reheat coil for the VAV system
                    SimulateHeatingCoilComponents(state, this->ReheatName, FirstHVACIteration, QZnReq, this->ReheatComp_Index, QHeatingDelivered);

                } else if (SELECT_CASE_var == HeatingCoilType::None) { // blank
                                                                // I no reheat is defined then assume that the damper is the only component.
                    // If something else is there that is not a reheat coil or a blank then give the error message

                } else {
                    ShowFatalError(state, "Invalid Reheat Component=" + this->ReheatComp);
                }
            }

            // the COIL is OFF the properties are calculated for this special case.
        } else {
            {
                auto const SELECT_CASE_var(this->ReheatComp_Num);

                if (SELECT_CASE_var == HeatingCoilType::SimpleHeating) { // COIL:WATER:SIMPLEHEATING
                    // Simulate reheat coil for the Const Volume system
                    // Node(state.dataSingleDuct->sd_airterminal(SysNum)%ReheatControlNode)%MassFlowRate = 0.0D0  !DSU
                    DummyMdot = 0.0;
                    SetActuatedBranchFlowRate(state, DummyMdot, this->ReheatControlNode, this->HWLoopNum, this->HWLoopSide, this->HWBranchIndex, true);
                    // call the reheat coil with the NO FLOW condition to make sure that the Node values
                    // are passed through to the coil outlet correctly
                    SimulateWaterCoilComponents(state, this->ReheatName, FirstHVACIteration, this->ReheatComp_Index);
                } else if (SELECT_CASE_var == HeatingCoilType::SteamAirHeating) { // COIL:STEAM:AIRHEATING
                    // Simulate reheat coil for the VAV system
                    SimulateSteamCoilComponents(state, this->ReheatName, FirstHVACIteration, this->ReheatComp_Index, 0.0);

                } else if (SELECT_CASE_var == HeatingCoilType::Electric) { // COIL:ELECTRIC:HEATING
                    // Simulate reheat coil for the VAV system
                    SimulateHeatingCoilComponents(state, this->ReheatName, FirstHVACIteration, 0.0, this->ReheatComp_Index);

                } else if (SELECT_CASE_var == HeatingCoilType::Gas) { // COIL:GAS:HEATING
                    // Simulate reheat coil for the VAV system
                    SimulateHeatingCoilComponents(state, this->ReheatName, FirstHVACIteration, 0.0, this->ReheatComp_Index);
                } else if (SELECT_CASE_var == HeatingCoilType::None) { // blank
                                                                // If no reheat is defined then assume that the damper is the only component.
                    // If something else is that is not a reheat coil or a blank then give the error message

                } else {
                    ShowFatalError(state, "Invalid Reheat Component=" + this->ReheatComp);
                }
            }
        }

        // push the flow rate history
        this->MassFlow3 = this->MassFlow2;
        this->MassFlow2 = this->MassFlow1;
        this->MassFlow1 = MassFlow;
    }

    void SingleDuctAirTerminal::CalcOAMassFlow(EnergyPlusData &state,
                                               Real64 &SAMassFlow,   // outside air based on optional user input
                                               Real64 &AirLoopOAFrac // outside air based on optional user input
    ) const
    {

        // FUNCTION INFORMATION:
        //       AUTHOR         R. Raustad (FSEC)
        //       DATE WRITTEN   Jan 2010
        //       MODIFIED       Mangesh Basarkar, 06/2011: Modifying outside air based on airloop DCV flag
        //       RE-ENGINEERED  na

        // PURPOSE OF THIS FUNCTION:
        // Calculates the amount of outside air required based on optional user input.
        // Zone multipliers are included and are applied in GetInput.

        // METHODOLOGY EMPLOYED:
        // User input defines method used to calculate OA.

        // REFERENCES:

        // Using/Aliasing
        using DataZoneEquipment::CalcDesignSpecificationOutdoorAir;
        using DataZoneEquipment::ZoneEquipConfig;
        using Psychrometrics::PsyRhoAirFnPbTdbW;

        // Locals
        // SUBROUTINE ARGUMENT DEFINITIONS:

        // FUNCTION PARAMETER DEFINITIONS:
        bool const UseMinOASchFlag(true); // Always use min OA schedule in calculations.

        // FUNCTION PARAMETER DEFINITIONS:
        // na

        // INTERFACE BLOCK SPECIFICATIONS
        // na

        // DERIVED TYPE DEFINITIONS
        // na

        // FUNCTION LOCAL VARIABLE DECLARATIONS:
        Real64 OAVolumeFlowRate; // outside air volume flow rate (m3/s)
        Real64 OAMassFlow;       // outside air mass flow rate (kg/s)

        // initialize OA flow rate and OA report variable
        SAMassFlow = 0.0;
        AirLoopOAFrac = 0.0;
        int AirLoopNum = this->AirLoopNum;

        // Calculate the amount of OA based on optional user inputs
        if (AirLoopNum > 0) {
            AirLoopOAFrac = state.dataAirLoop->AirLoopFlow(AirLoopNum).OAFrac;
            // If no additional input from user, RETURN from subroutine
            if (this->NoOAFlowInputFromUser) return;
            // Calculate outdoor air flow rate, zone multipliers are applied in GetInput
            if (AirLoopOAFrac > 0.0) {
                OAVolumeFlowRate = CalcDesignSpecificationOutdoorAir(state,
                    this->OARequirementsPtr, this->ActualZoneNum, state.dataAirLoop->AirLoopControlInfo(AirLoopNum).AirLoopDCVFlag, UseMinOASchFlag);
                OAMassFlow = OAVolumeFlowRate * StdRhoAir;

                // convert OA mass flow rate to supply air flow rate based on air loop OA fraction
                SAMassFlow = OAMassFlow / AirLoopOAFrac;
            }
        }
    }

    void SingleDuctAirTerminal::SimCBVAV(EnergyPlusData &state, bool const FirstHVACIteration, int const ZoneNum, int const ZoneNodeNum)
    {

        // SUBROUTINE INFORMATION:
        //       AUTHOR         Richard Raustad
        //       DATE WRITTEN   August 2006
        //       MODIFIED       KHL/TH 10/2010: added maximum supply air temperature leaving reheat coil
        //       RE-ENGINEERED  na

        // PURPOSE OF THIS SUBROUTINE:
        // This subroutine simulates the VAV box with varying airflow in heating and cooling.
        // Modified version of SimVAV.

        // METHODOLOGY EMPLOYED:
        // na

        // REFERENCES:
        // na

        // Using/Aliasing
        using namespace DataZoneEnergyDemands;
        using DataHVACGlobals::SmallLoad;
        // unused   USE DataHeatBalFanSys,    ONLY: Mat
        using DataDefineEquip::AirDistUnit;
        using HeatingCoils::SimulateHeatingCoilComponents;
        using SteamCoils::SimulateSteamCoilComponents;
        using WaterCoils::SimulateWaterCoilComponents;
        // unused   USE DataHeatBalFanSys,    ONLY: ZoneThermostatSetPointHi, ZoneThermostatSetPointLo
        using PlantUtilities::SetActuatedBranchFlowRate;

        // Locals
        // SUBROUTINE ARGUMENT DEFINITIONS:

        // SUBROUTINE PARAMETER DEFINITIONS:

        // INTERFACE BLOCK SPECIFICATIONS
        // na

        // DERIVED TYPE DEFINITIONS
        // na

        // SUBROUTINE LOCAL VARIABLE DECLARATIONS:
        Real64 MassFlow;      // Total Mass Flow Rate from Hot & Cold Inlets [kg/sec]
        Real64 QTotLoad;      // Total load based on thermostat setpoint temperature [Watts]
        Real64 QZnReq;        // Total load to be met by terminal heater [Watts]
        Real64 QToHeatSetPt;  // Remaining load to heating setpoint [W]
        Real64 QSupplyAir;    // Zone load met by VAVHeatandCool system
        Real64 CpAirZn;       // Specific heat of zone air [J/kg-C]
        Real64 CpAirSysIn;    // Specific heat of VAVHeatandCool box entering air [J/kg-C]
        Real64 DeltaTemp;     // Temperature difference multiplied by specific heat [J/kg]
        Real64 MaxFlowWater;  // This is the value passed to the Controller depending if FirstHVACIteration or not
        Real64 MinFlowWater;  // This is the value passed to the Controller depending if FirstHVACIteration or not
        Real64 LeakLoadMult;  // Load multiplier to adjust for downstream leaks
        int SysOutletNode;    // The node number of the terminal unit outlet node
        int SysInletNode;     // The node number of the terminal unit inlet node
        int WaterControlNode; // This is the Actuated Reheat Control Node
        Real64 DummyMdot;
        Real64 QActualHeating;
        Real64 MinFlowFrac;                // minimum flow fraction (and minimum damper position)
        static Real64 ZoneTemp(0.0);       // zone air temperature [C]
        static Real64 MaxHeatTemp(0.0);    // maximum supply air temperature [C]
        static Real64 MassFlowReq(0.0);    // air mass flow rate required to meet the coil heating load [W]
        static Real64 MassFlowActual(0.0); // air mass flow rate actually used [W]
        static Real64 QZoneMax(0.0);       // maximum zone heat addition rate given constraints of MaxHeatTemp and max
        // available air mass flow rate [W]
        static Real64 MinMassAirFlow(0.0); // the air flow rate during heating for normal acting damper
        static Real64 QZoneMax2(0.0);      // temporary variable
        static Real64 QZoneMax3(0.0);      // temporary variable

        // state.dataSingleDuct->sd_airterminal(SysNum)%InletNodeNum is the inlet node to the terminal unit and the damper
        // state.dataSingleDuct->sd_airterminal(SysNum)%OutletNodeNum is the outlet node of the damper and the inlet node of the heating coil
        // state.dataSingleDuct->sd_airterminal(SysNum)%ReheatAirOutletNode is the outlet node of the terminal unit and the heating coil

        // The calculated load from the Heat Balance
        LeakLoadMult = AirDistUnit(this->ADUNum).LeakLoadMult;
        QTotLoad = ZoneSysEnergyDemand(ZoneNum).RemainingOutputRequired * LeakLoadMult;
        QToHeatSetPt = ZoneSysEnergyDemand(ZoneNum).RemainingOutputReqToHeatSP * LeakLoadMult;
        SysOutletNode = this->ReheatAirOutletNode;
        SysInletNode = this->InletNodeNum;
        CpAirZn = PsyCpAirFnW(Node(ZoneNodeNum).HumRat);
        MinFlowFrac = this->ZoneMinAirFrac;
        MinMassAirFlow = MinFlowFrac * StdRhoAir * this->MaxAirVolFlowRate;
        ZoneTemp = Node(ZoneNodeNum).Temp;

        // Then depending on if the Load is for heating or cooling it is handled differently.  First
        // the massflow rate for cooling is determined to meet the entire load.  Then
        // if the massflow is below the minimum or greater than the Max it is set to either the Min
        // or the Max as specified for the VAV model.
        if (this->sd_airterminalInlet.AirMassFlowRateMaxAvail > 0.0) {
            // Calculate the flow required for cooling
            CpAirSysIn = PsyCpAirFnW(this->sd_airterminalInlet.AirHumRat);
            DeltaTemp = CpAirSysIn * this->sd_airterminalInlet.AirTemp - CpAirZn * ZoneTemp;

            // Need to check DeltaTemp and ensure that it is not zero
            if (DeltaTemp != 0.0) {
                MassFlow = QTotLoad / DeltaTemp;
            } else {
                MassFlow = this->sd_airterminalInlet.AirMassFlowRateMaxAvail;
            }

            // Check to see if the flow is < the Min or > the Max air Fraction to the zone; then set to min or max
            MassFlow = max(MassFlow, this->sd_airterminalInlet.AirMassFlowRateMinAvail);
            MassFlow = min(MassFlow, this->sd_airterminalInlet.AirMassFlowRateMaxAvail);
        } else {
            // System is Off set massflow to 0.0
            MassFlow = 0.0;
        }
        // look for bang-bang condition: flow rate oscillating between 2 values during the air loop / zone
        // equipment iteration. If detected, set flow rate to previous value.
        if (((std::abs(MassFlow - this->MassFlow2) < this->MassFlowDiff) || (std::abs(MassFlow - this->MassFlow3) < this->MassFlowDiff)) &&
            (std::abs(MassFlow - this->MassFlow1) >= this->MassFlowDiff)) {
            MassFlow = this->MassFlow1;
        }

        // Move data to the damper outlet node
        this->sd_airterminalOutlet.AirTemp = this->sd_airterminalInlet.AirTemp;
        this->sd_airterminalOutlet.AirHumRat = this->sd_airterminalInlet.AirHumRat;
        this->sd_airterminalOutlet.AirMassFlowRate = MassFlow;
        this->sd_airterminalOutlet.AirMassFlowRateMaxAvail = this->sd_airterminalInlet.AirMassFlowRateMaxAvail;
        this->sd_airterminalOutlet.AirMassFlowRateMinAvail = this->sd_airterminalInlet.AirMassFlowRateMinAvail;
        this->sd_airterminalOutlet.AirEnthalpy = this->sd_airterminalInlet.AirEnthalpy;

        // Calculate the Damper Position when there is a Max air flow specified.
        if (this->AirMassFlowRateMax == 0.0) {
            this->DamperPosition = 0.0;
        } else {
            this->DamperPosition = MassFlow / this->AirMassFlowRateMax;
        }

        // Need to make sure that the damper outlets are passed to the coil inlet
        this->UpdateSys();

        QActualHeating = QToHeatSetPt - MassFlow * CpAirZn * (this->sd_airterminalInlet.AirTemp - ZoneTemp);

        if ((MassFlow > SmallMassFlow) && (QActualHeating > 0.0) && (TempControlType(ZoneNum) != SingleCoolingSetPoint)) {
            //   VAVHeatandCool boxes operate at varying mass flow rates when reheating, VAV boxes operate at min flow
            //      (MassFlow <= this->sd_airterminalInlet%AirMassFlowRateMinAvail) .AND. &
            //   Per Fred Buhl, don't use DeadBandOrSetback to determine if heaters operate
            //      (.NOT. DeadBandOrSetback(ZoneNum))) Then

            // At this point we know that there is a heating requirement: i.e., the heating coil needs to
            // be activated (there's a zone heating load or there's a reheat requirement). There are 3 possible
            // situations: 1) the coil load can be met by variable temperature air (below the max heat temp) at
            // the minimum air mass flow rate; 2) the coil load can be met by variable air flow rate with the air
            // temperature fixed at the max heat temp; 3) the load cannot be met (we will run at max air temp and
            // max air flow rate). We check for condition 2 by assuming the air temperatute is at the max heat temp
            // and solving for the air mass flow rate that will meet the load. If the flow rate is between the min and
            // max we are in condition 2.

            QZoneMax2 = QToHeatSetPt;

            if (this->MaxReheatTempSetByUser) {

                MaxHeatTemp = this->MaxReheatTemp;
                if (QToHeatSetPt > SmallLoad) { // zone has a postive load to heating setpoint
                    MassFlowReq = QToHeatSetPt / (CpAirZn * (MaxHeatTemp - ZoneTemp));
                } else {
                    MassFlowReq = MassFlow;
                }

                QZoneMax3 = CpAirZn * (MaxHeatTemp - ZoneTemp) * MassFlow;

                MassFlowActual = MassFlow;

                if (QZoneMax3 < QToHeatSetPt) {
                    MassFlowActual = MassFlowReq;
                    // QZoneMax3 = CpAirZn * (MaxHeatTemp - ZoneTemp) * MassFlowActual
                }

                if (MassFlowActual <= MinMassAirFlow) {
                    MassFlowActual = MinMassAirFlow;
                } else if (MassFlowActual >= this->AirMassFlowRateMax) {
                    MassFlowActual = this->AirMassFlowRateMax;
                }

                QZoneMax = CpAirZn * MassFlowActual * (MaxHeatTemp - ZoneTemp);

                // temporary variable
                QZoneMax2 = min(QZoneMax, QToHeatSetPt);

                MassFlow = MassFlowActual;

            } // IF (state.dataSingleDuct->sd_airterminal(SysNum)%MaxReheatTempSetByUser) THEN

            this->sd_airterminalOutlet.AirMassFlowRate = MassFlow;

            this->UpdateSys();

            {
                auto const SELECT_CASE_var(this->ReheatComp_Num);

                // hot water heating coil
                if (SELECT_CASE_var == HeatingCoilType::SimpleHeating) { // COIL:WATER:SIMPLEHEATING
                    // Determine the load required to pass to the Component controller
                    // Although this equation looks strange (using temp instead of deltaT), it is corrected later in ControlCompOutput
                    // and is working as-is, temperature setpoints are maintained as expected.
                    QZnReq = QZoneMax2 + MassFlow * CpAirZn * Node(ZoneNodeNum).Temp;
                    if (QZnReq < SmallLoad) QZnReq = 0.0;

                    // Initialize hot water flow rate to zero.
                    // Node(state.dataSingleDuct->sd_airterminal(SysNum)%ReheatControlNode)%MassFlowRate = 0.0D0
                    DummyMdot = 0.0;
                    SetActuatedBranchFlowRate(state, DummyMdot, this->ReheatControlNode, this->HWLoopNum, this->HWLoopSide, this->HWBranchIndex, true);
                    // On the first HVAC iteration the system values are given to the controller, but after that
                    // the demand limits are in place and there needs to be feedback to the Zone Equipment
                    if (FirstHVACIteration) {
                        MaxFlowWater = this->MaxReheatWaterFlow;
                        MinFlowWater = this->MinReheatWaterFlow;
                    } else {
                        WaterControlNode = this->ReheatControlNode;
                        MaxFlowWater = Node(WaterControlNode).MassFlowRateMaxAvail;
                        MinFlowWater = Node(WaterControlNode).MassFlowRateMinAvail;
                    }

                    // Simulate the reheat coil at constant air flow. Control by varying the
                    // hot water flow rate.
                    ControlCompOutput(state,
                                      this->ReheatName,
                                      this->ReheatComp,
                                      this->ReheatComp_Index,
                                      FirstHVACIteration,
                                      QZnReq,
                                      this->ReheatControlNode,
                                      MaxFlowWater,
                                      MinFlowWater,
                                      this->ControllerOffset,
                                      this->ControlCompTypeNum,
                                      this->CompErrIndex,
                                      _,
                                      SysOutletNode,
                                      MassFlow,
                                      _,
                                      _,
                                      this->HWLoopNum,
                                      this->HWLoopSide,
                                      this->HWBranchIndex);

                    // If reverse action damper and the hot water flow is at maximum, simulate the
                    // hot water coil with fixed (maximum) hot water flow but allow the air flow to
                    // vary up to the maximum (air damper opens to try to meet zone load).
                    if (this->DamperHeatingAction == Action::ReverseAction) {
                        if (Node(this->ReheatControlNode).MassFlowRate == this->MaxReheatWaterFlow) {
                            ControlCompOutput(state,
                                              this->ReheatName,
                                              this->ReheatComp,
                                              this->ReheatComp_Index,
                                              FirstHVACIteration,
                                              QZoneMax2,
                                              this->OutletNodeNum,
                                              this->sd_airterminalInlet.AirMassFlowRateMaxAvail,
                                              this->sd_airterminalInlet.AirMassFlowRateMinAvail,
                                              this->ControllerOffset,
                                              this->ControlCompTypeNum,
                                              this->CompErrIndex,
                                              ZoneNodeNum,
                                              SysOutletNode);
                            //                                   ! air flow controller, not on plant, don't pass plant topology info

                            // reset terminal unit inlet air mass flow to new value.
                            MassFlow = Node(SysOutletNode).MassFlowRate;
                            this->sd_airterminalOutlet.AirMassFlowRate = MassFlow;
                            this->UpdateSys();
                        }
                        // look for bang-bang condition: flow rate oscillating between 2 values during the air loop / zone
                        // equipment iteration. If detected, set flow rate to previous value and recalc HW flow.
                        if (((std::abs(MassFlow - this->MassFlow2) < this->MassFlowDiff) ||
                             (std::abs(MassFlow - this->MassFlow3) < this->MassFlowDiff)) &&
                            (std::abs(MassFlow - this->MassFlow1) >= this->MassFlowDiff)) {
                            MassFlow = this->MassFlow1;
                            this->sd_airterminalOutlet.AirMassFlowRate = MassFlow;
                            this->UpdateSys();
                            ControlCompOutput(state,
                                              this->ReheatName,
                                              this->ReheatComp,
                                              this->ReheatComp_Index,
                                              FirstHVACIteration,
                                              QZnReq,
                                              this->ReheatControlNode,
                                              MaxFlowWater,
                                              MinFlowWater,
                                              this->ControllerOffset,
                                              this->ControlCompTypeNum,
                                              this->CompErrIndex,
                                              _,
                                              SysOutletNode,
                                              MassFlow,
                                              _,
                                              _,
                                              this->HWLoopNum,
                                              this->HWLoopSide,
                                              this->HWBranchIndex);
                        }
                        // recalculate damper position
                        if (this->AirMassFlowRateMax == 0.0) {
                            this->DamperPosition = 0.0;
                        } else {
                            this->DamperPosition = MassFlow / this->AirMassFlowRateMax;
                        }
                    }
                } else if (SELECT_CASE_var == HeatingCoilType::SteamAirHeating) { // ! COIL:STEAM:AIRHEATING
                    // Determine the load required to pass to the Component controller
                    QZnReq = QZoneMax2 - MassFlow * CpAirZn * (this->sd_airterminalInlet.AirTemp - ZoneTemp);
                    if (QZnReq < SmallLoad) QZnReq = 0.0;

                    // Simulate reheat coil for the VAV system
                    SimulateSteamCoilComponents(state, this->ReheatName, FirstHVACIteration, this->ReheatComp_Index, QZnReq);

                } else if (SELECT_CASE_var == HeatingCoilType::Electric) { // COIL:ELECTRIC:HEATING
                    // Determine the load required to pass to the Component controller
                    QSupplyAir = MassFlow * CpAirZn * (this->sd_airterminalInlet.AirTemp - ZoneTemp);
                    QZnReq = QZoneMax2 - QSupplyAir;
                    if (QZnReq < SmallLoad) QZnReq = 0.0;

                    // Simulate reheat coil for the VAV system
                    SimulateHeatingCoilComponents(state, this->ReheatName, FirstHVACIteration, QZnReq, this->ReheatComp_Index);

                } else if (SELECT_CASE_var == HeatingCoilType::Gas) { // COIL:GAS:HEATING
                    // Determine the load required to pass to the Component controller
                    QZnReq = QZoneMax2 - MassFlow * CpAirZn * (this->sd_airterminalInlet.AirTemp - ZoneTemp);
                    if (QZnReq < SmallLoad) QZnReq = 0.0;

                    // Simulate reheat coil for the VAV system
                    SimulateHeatingCoilComponents(state, this->ReheatName, FirstHVACIteration, QZnReq, this->ReheatComp_Index);
                } else if (SELECT_CASE_var == HeatingCoilType::None) { // blank
                                                                // If no reheat is defined then assume that the damper is the only component.
                    // If something else is there that is not a reheat coil then give the error message below.

                } else {
                    ShowFatalError(state, "Invalid Reheat Component=" + this->ReheatComp);
                }
            }

            // the COIL is OFF the properties are calculated for this special case.
        } else {
            {
                auto const SELECT_CASE_var(this->ReheatComp_Num);

                if (SELECT_CASE_var == HeatingCoilType::SimpleHeating) { // COIL:WATER:SIMPLEHEATING
                    // Simulate reheat coil for the Const Volume system
                    // Node(state.dataSingleDuct->sd_airterminal(SysNum)%ReheatControlNode)%MassFlowRate = 0.0D0
                    // Initialize hot water flow rate to zero.
                    DummyMdot = 0.0;
                    SetActuatedBranchFlowRate(state, DummyMdot, this->ReheatControlNode, this->HWLoopNum, this->HWLoopSide, this->HWBranchIndex, true);

                    // call the reheat coil with the NO FLOW condition to make sure that the Node values
                    // are passed through to the coil outlet correctly
                    SimulateWaterCoilComponents(state, this->ReheatName, FirstHVACIteration, this->ReheatComp_Index);
                } else if (SELECT_CASE_var == HeatingCoilType::SteamAirHeating) { // COIL:STEAM:AIRHEATING
                    // Simulate reheat coil for the VAV system
                    SimulateSteamCoilComponents(state, this->ReheatName, FirstHVACIteration, this->ReheatComp_Index, 0.0);

                } else if (SELECT_CASE_var == HeatingCoilType::Electric) { // COIL:ELECTRIC:HEATING
                    // Simulate reheat coil for the VAV system
                    SimulateHeatingCoilComponents(state, this->ReheatName, FirstHVACIteration, 0.0, this->ReheatComp_Index);

                } else if (SELECT_CASE_var == HeatingCoilType::Gas) { // COIL:GAS:HEATING
                    // Simulate reheat coil for the VAV system
                    SimulateHeatingCoilComponents(state, this->ReheatName, FirstHVACIteration, 0.0, this->ReheatComp_Index);
                } else if (SELECT_CASE_var == HeatingCoilType::None) { // blank
                                                                // If no reheat is defined then assume that the damper is the only component.
                                                                // If something else is there that is not a reheat coil then give the error message

                } else {
                    ShowFatalError(state, "Invalid Reheat Component=" + this->ReheatComp);
                }
            }
        }
        // push the flow rate history
        this->MassFlow3 = this->MassFlow2;
        this->MassFlow2 = this->MassFlow1;
        this->MassFlow1 = MassFlow;
    }

    void SingleDuctAirTerminal::SimVAVVS(EnergyPlusData &state, bool const FirstHVACIteration, int const ZoneNum, int const ZoneNodeNum)
    {

        // SUBROUTINE INFORMATION:
        //       AUTHOR         Fred Buhl
        //       DATE WRITTEN   July 2004
        //       MODIFIED       na
        //       RE-ENGINEERED  na

        // PURPOSE OF THIS SUBROUTINE:
        // This subroutine simulates a single duct VAV terminal unit with a variable-speed fan upstream
        // and a reheat coil on the downstream side.

        // METHODOLOGY EMPLOYED:
        // Define a compound component in CalcVAVVS. Break the heating/cooling load into 4 regions based
        // on equip on/off combinations. Assign the heating load to the appropriate region and iteratively
        // solve for the appropriate control variable value using Regula-Falsi solver.

        // REFERENCES:
        // na

        // Using/Aliasing
        using namespace DataZoneEnergyDemands;
        using DataConvergParams::HVACFlowRateToler;
        using General::SolveRoot;
        using SteamCoils::GetCoilCapacity;
        using TempSolveRoot::SolveRoot;

        // Locals
        // SUBROUTINE ARGUMENT DEFINITIONS:

        // SUBROUTINE PARAMETER DEFINITIONS:
        Real64 const BigLoad(1.0e+20);

        // INTERFACE BLOCK SPECIFICATIONS
        // na

        // DERIVED TYPE DEFINITIONS
        // na

        // SUBROUTINE LOCAL VARIABLE DECLARATIONS:
        Real64 MassFlow = 0; // [kg/sec]   Total Mass Flow Rate from Hot & Cold Inlets
        Real64 QTotLoad;     // [Watts]
        // unused  REAL(r64) :: QZnReq      ! [Watts]
        Real64 CpAirZn;
        // unused  REAL(r64) :: CpAirSysIn
        // unused  REAL(r64) :: DeltaTemp
        int SysOutletNode;    // The node number of the terminal unit outlet node
        int SysInletNode;     // the node number of the terminal unit inlet node
        int WaterControlNode; // This is the Actuated Reheat Control Node
        int SteamControlNode;
        Real64 MaxFlowWater;    // This is the value passed to the Controller depending if FirstHVACIteration or not
        Real64 MinFlowWater;    // This is the value passed to the Controller depending if FirstHVACIteration or not
        Real64 MaxFlowSteam;    // This is the value passed to the Controller depending if FirstHVACIteration or not
        Real64 MinFlowSteam;    // This is the value passed to the Controller depending if FirstHVACIteration or not
        Real64 HWFlow;          // the hot water flow rate [kg/s]
        Real64 QCoolFanOnMax;   // max cooling - fan at max flow; note that cooling is always < 0. [W]
        Real64 QCoolFanOnMin;   // min active cooling with fan on - fan at lowest speed. [W]
        Real64 QHeatFanOnMax;   // max heating - fan at heat flow max, hot water flow at max [W]
        Real64 QHeatFanOnMin;   // min heating - fan at min flow, hot water at max flow [W]
        Real64 QHeatFanOffMax;  // max heating - fan off, hot water flow at max [W]
        Real64 QNoHeatFanOff;   // min heating - fan off, hot water at min flow [W]
        HeatingCoilType HCType; // heating coil type
        int FanType;            // fan type (as a number)
        Real64 HCLoad;          // load passed to a gas or electric heating coil [W]
        int FanOp;              // 1 if fan is on; 0 if off.
        Real64 MaxCoolMassFlow; // air flow at max cooling [kg/s]
        Real64 MaxHeatMassFlow; // air flow at max heating [kg/s]
        Real64 MinMassFlow;     // minimum air flow rate [kg/s]
        Real64 UnitFlowToler;   // flow rate tolerance
        Real64 QDelivered;
        Real64 FracDelivered;
        Array1D<Real64> Par(11);
        int SolFlag;
        Real64 ErrTolerance;
        Real64 MaxSteamCap; // steam coil capacity at full load
        bool ErrorsFound;   // returned from mining function call

        // The calculated load from the Heat Balance
        QTotLoad = ZoneSysEnergyDemand(ZoneNum).RemainingOutputRequired;
        SysOutletNode = this->ReheatAirOutletNode;
        SysInletNode = this->InletNodeNum;
        CpAirZn = PsyCpAirFnW(Node(ZoneNodeNum).HumRat);
        HCType = this->ReheatComp_Num;
        FanType = this->Fan_Num;
        MaxCoolMassFlow = this->sd_airterminalInlet.AirMassFlowRateMaxAvail;
        MaxHeatMassFlow = min(this->HeatAirMassFlowRateMax, this->sd_airterminalInlet.AirMassFlowRateMaxAvail);
        MinMassFlow = MaxCoolMassFlow * this->ZoneMinAirFrac;
        UnitFlowToler = 0.001 * HVACFlowRateToler;
        QDelivered = 0.0;
        HWFlow = 0.0;
        if (this->sd_airterminalInlet.AirMassFlowRateMaxAvail <= 0.0 || CurDeadBandOrSetback(ZoneNum)) {
            MassFlow = 0.0;
            FanOp = 0;
            this->CalcVAVVS(state, FirstHVACIteration, ZoneNodeNum, 0.0, 0.0, FanType, MassFlow, FanOp, QDelivered);
            return;
        }

        if (HCType == HeatingCoilType::SimpleHeating) {
            WaterControlNode = this->ReheatControlNode;
            HCLoad = 0.0;
            if (FirstHVACIteration) {
                MaxFlowWater = this->MaxReheatWaterFlow;
                MinFlowWater = this->MinReheatWaterFlow;
            } else {
                WaterControlNode = this->ReheatControlNode;
                MaxFlowWater = Node(WaterControlNode).MassFlowRateMaxAvail;
                MinFlowWater = Node(WaterControlNode).MassFlowRateMinAvail;
            }
        } else {
            WaterControlNode = 0;
            HCLoad = BigLoad;
            MaxFlowWater = 0.0;
            MinFlowWater = 0.0;
        }

        if (HCType == HeatingCoilType::SteamAirHeating) {
            SteamControlNode = this->ReheatControlNode;
            HCLoad = 0.0;
            if (FirstHVACIteration) {
                MaxFlowSteam = this->MaxReheatSteamFlow;
                MinFlowSteam = this->MinReheatSteamFlow;
            } else {
                MaxFlowSteam = Node(SteamControlNode).MassFlowRateMaxAvail;
                MinFlowSteam = Node(SteamControlNode).MassFlowRateMinAvail;
            }
        } else {
            SteamControlNode = 0;
            HCLoad = BigLoad;
            MaxFlowSteam = 0.0;
            MinFlowSteam = 0.0;
        }

        // define 3 load regions and assign the current load to the correct region.
        // region 1: active cooling with fan on
        FanOp = 1;
        if (HCType == HeatingCoilType::SteamAirHeating) {
            this->CalcVAVVS(state, FirstHVACIteration, ZoneNodeNum, MinFlowSteam, 0.0, FanType, MaxCoolMassFlow, FanOp, QCoolFanOnMax);
            this->CalcVAVVS(state, FirstHVACIteration, ZoneNodeNum, MinFlowSteam, 0.0, FanType, MinMassFlow, FanOp, QCoolFanOnMin);
            // region 2: active heating with fan on
            this->CalcVAVVS(state, FirstHVACIteration, ZoneNodeNum, MaxFlowSteam, BigLoad, FanType, MaxHeatMassFlow, FanOp, QHeatFanOnMax);
            MaxSteamCap = GetCoilCapacity(state, this->ReheatComp, this->ReheatName, ErrorsFound);
            this->CalcVAVVS(state, FirstHVACIteration, ZoneNodeNum, MaxFlowSteam, 0.0, FanType, MinMassFlow, FanOp, QHeatFanOnMin);
            // region 3: active heating with fan off
            FanOp = 0;
            this->CalcVAVVS(state, FirstHVACIteration, ZoneNodeNum, MaxFlowSteam, BigLoad, FanType, MinMassFlow, FanOp, QHeatFanOffMax);
            this->CalcVAVVS(state, FirstHVACIteration, ZoneNodeNum, MinFlowSteam, 0.0, FanType, MinMassFlow, FanOp, QNoHeatFanOff);
        } else {
            this->CalcVAVVS(state, FirstHVACIteration, ZoneNodeNum, MinFlowWater, 0.0, FanType, MaxCoolMassFlow, FanOp, QCoolFanOnMax);
            this->CalcVAVVS(state, FirstHVACIteration, ZoneNodeNum, MinFlowWater, 0.0, FanType, MinMassFlow, FanOp, QCoolFanOnMin);
            // region 2: active heating with fan on
            this->CalcVAVVS(state, FirstHVACIteration, ZoneNodeNum, MaxFlowWater, BigLoad, FanType, MaxHeatMassFlow, FanOp, QHeatFanOnMax);
            this->CalcVAVVS(state, FirstHVACIteration, ZoneNodeNum, MaxFlowWater, 0.0, FanType, MinMassFlow, FanOp, QHeatFanOnMin);
            // region 3: active heating with fan off
            FanOp = 0;
            this->CalcVAVVS(state, FirstHVACIteration, ZoneNodeNum, MaxFlowWater, BigLoad, FanType, MinMassFlow, FanOp, QHeatFanOffMax);
            this->CalcVAVVS(state, FirstHVACIteration, ZoneNodeNum, MinFlowWater, 0.0, FanType, MinMassFlow, FanOp, QNoHeatFanOff);
        }

        // Active cooling with fix for issue #5592
        if (QTotLoad < (-1.0 * SmallLoad) && QTotLoad < QCoolFanOnMin - SmallLoad && this->sd_airterminalInlet.AirMassFlowRateMaxAvail > 0.0 &&
            !CurDeadBandOrSetback(ZoneNum)) {
            // check that it can meet the load
            FanOp = 1;
            if (QCoolFanOnMax < QTotLoad - SmallLoad) {
                Par(1) = double(this->SysNum);
                if (FirstHVACIteration) {
                    Par(2) = 1.0;
                } else {
                    Par(2) = 0.0;
                }
                Par(3) = double(ZoneNodeNum);
                Par(4) = double(HCType);
                if (HCType == HeatingCoilType::SteamAirHeating) {
                    Par(5) = MinFlowSteam;
                } else {
                    Par(5) = MinFlowWater;
                }
                Par(6) = double(FanType);
                Par(7) = double(FanOp);
                Par(8) = QTotLoad;
                SolveRoot(state, UnitFlowToler, 50, SolFlag, MassFlow, EnergyPlus::SingleDuct::SingleDuctAirTerminal::VAVVSCoolingResidual, MinMassFlow, MaxCoolMassFlow, Par);
                if (SolFlag == -1) {
                    if (this->IterationLimit == 0) {
                        ShowWarningError(state, "Supply air flow control failed in VS VAV terminal unit " + this->SysName);
                        ShowContinueError(state, "  Iteration limit exceeded in calculating air flow rate");
                    }
                    ShowRecurringWarningErrorAtEnd(state, "Supply air flow Iteration limit exceeded in VS VAV terminal unit " + this->SysName,
                                                   this->IterationLimit);
                } else if (SolFlag == -2) {
                    if (this->IterationFailed == 0) {
                        ShowWarningError(state, "Supply air flow control failed in VS VAV terminal unit " + this->SysName);
                        ShowContinueError(state, "  Bad air flow limits");
                    }
                    ShowRecurringWarningErrorAtEnd(state, "Supply air flow control failed in VS VAV terminal unit " + this->SysName, this->IterationFailed);
                }

            } else {

                MassFlow = MaxCoolMassFlow;

                if (HCType == HeatingCoilType::SteamAirHeating) {
                    this->CalcVAVVS(state, FirstHVACIteration, ZoneNodeNum, MinFlowSteam, 0.0, FanType, MassFlow, FanOp, QDelivered);
                } else {
                    this->CalcVAVVS(state, FirstHVACIteration, ZoneNodeNum, MinFlowWater, 0.0, FanType, MassFlow, FanOp, QDelivered);
                }
            }

            // no active heating or cooling
        } else if ((QTotLoad >= QCoolFanOnMin - SmallLoad && QTotLoad <= QNoHeatFanOff + SmallLoad &&
                    this->sd_airterminalInlet.AirMassFlowRateMaxAvail > 0.0) ||
                   (this->sd_airterminalInlet.AirMassFlowRateMaxAvail > 0.0 && CurDeadBandOrSetback(ZoneNum))) {
            MassFlow = MinMassFlow;
            FanOp = 0;
            if (HCType == HeatingCoilType::SteamAirHeating) {
                this->CalcVAVVS(state, FirstHVACIteration, ZoneNodeNum, MinFlowSteam, QTotLoad, FanType, MassFlow, FanOp, QNoHeatFanOff);
            } else {
                this->CalcVAVVS(state, FirstHVACIteration, ZoneNodeNum, MinFlowWater, 0.0, FanType, MassFlow, FanOp, QNoHeatFanOff);
            }

            // active heating
        } else if (QTotLoad > QNoHeatFanOff + SmallLoad && this->sd_airterminalInlet.AirMassFlowRateMaxAvail > 0.0 &&
                   !CurDeadBandOrSetback(ZoneNum)) {
            // hot water coil
            if (HCType == HeatingCoilType::SimpleHeating) {
                if (QTotLoad < QHeatFanOffMax - SmallLoad) {
                    // vary HW flow, leave air flow at minimum
                    MassFlow = MinMassFlow;
                    FanOp = 0;
                    Par(1) = double(this->SysNum);
                    if (FirstHVACIteration) {
                        Par(2) = 1.0;
                    } else {
                        Par(2) = 0.0;
                    }
                    Par(3) = double(ZoneNodeNum);
                    Par(4) = double(static_cast<int>(HCType));
                    Par(5) = MassFlow;
                    Par(6) = double(FanType);
                    Par(7) = double(FanOp);
                    Par(8) = QTotLoad;
                    ErrTolerance = this->ControllerOffset;
                    SolveRoot(state, ErrTolerance, 500, SolFlag, HWFlow, EnergyPlus::SingleDuct::SingleDuctAirTerminal::VAVVSHWNoFanResidual, MinFlowWater, MaxFlowWater, Par);
                    if (SolFlag == -1) {
<<<<<<< HEAD
                        ShowRecurringWarningErrorAtEnd("Hot Water flow control failed in VS VAV terminal unit " + this->SysName, this->ErrCount1);
                        ShowRecurringContinueErrorAtEnd("...Iteration limit (500) exceeded in calculating the hot water flow rate", this->ErrCount1c);
                        this->CalcVAVVS(state, FirstHVACIteration, ZoneNodeNum, HWFlow, 0.0, FanType, MassFlow, FanOp, QDelivered);
=======
                        ShowRecurringWarningErrorAtEnd(state, "Hot Water flow control failed in VS VAV terminal unit " + this->SysName, this->ErrCount1);
                        ShowRecurringContinueErrorAtEnd(state, "...Iteration limit (500) exceeded in calculating the hot water flow rate", this->ErrCount1c);
                        this->CalcVAVVS(state, FirstHVACIteration, ZoneNodeNum, HCType, HWFlow, 0.0, FanType, MassFlow, FanOp, QDelivered);
>>>>>>> e5b42d8c
                    } else if (SolFlag == -2) {
                        ShowRecurringWarningErrorAtEnd(state, "Hot Water flow control failed (bad air flow limits) in VS VAV terminal unit " + this->SysName,
                                                       this->ErrCount2);
                    }
                } else if (QTotLoad >= QHeatFanOffMax - SmallLoad && QTotLoad <= QHeatFanOnMin + SmallLoad) {
                    MassFlow = MinMassFlow;
                    FanOp = 0;
                    this->CalcVAVVS(state, FirstHVACIteration, ZoneNodeNum, MaxFlowWater, 0.0, FanType, MassFlow, FanOp, QDelivered);
                } else if (QTotLoad > QHeatFanOnMin + SmallLoad && QTotLoad < QHeatFanOnMax - SmallLoad) {
                    // set hot water flow to max and vary the supply air flow rate
                    FanOp = 1;
                    Par(1) = double(this->SysNum);
                    if (FirstHVACIteration) {
                        Par(2) = 1.0;
                    } else {
                        Par(2) = 0.0;
                    }
                    Par(3) = double(ZoneNodeNum);
                    Par(4) = double(HCType);
                    Par(5) = MaxFlowWater;
                    Par(6) = double(FanType);
                    Par(7) = double(FanOp);
                    Par(8) = QTotLoad;
                    SolveRoot(state, UnitFlowToler, 50, SolFlag, MassFlow, EnergyPlus::SingleDuct::SingleDuctAirTerminal::VAVVSHWFanOnResidual, MinMassFlow, MaxHeatMassFlow, Par);
                    if (SolFlag == -1) {
                        if (this->IterationLimit == 0) {
                            ShowWarningError(state, "Supply air flow control failed in VS VAV terminal unit " + this->SysName);
                            ShowContinueError(state, "  Iteration limit exceeded in calculating air flow rate");
                        }
                        ShowRecurringWarningErrorAtEnd(state, "Supply air flow Iteration limit exceeded in VS VAV terminal unit " + this->SysName,
                                                       this->IterationLimit);
                    } else if (SolFlag == -2) {
                        if (this->IterationFailed == 0) {
                            ShowWarningError(state, "Supply air flow control failed in VS VAV terminal unit " + this->SysName);
                            ShowContinueError(state, "  Bad air flow limits");
                        }
                        ShowRecurringWarningErrorAtEnd(state, "Supply air flow control failed in VS VAV terminal unit " + this->SysName,
                                                       this->IterationFailed);
                    }
                } else {
                    MassFlow = MaxHeatMassFlow;
                    FanOp = 1;
                    this->CalcVAVVS(state, FirstHVACIteration, ZoneNodeNum, MaxFlowWater, 0.0, FanType, MassFlow, FanOp, QDelivered);
                }
            } else if (HCType == HeatingCoilType::SteamAirHeating) {
                //      IF (QTotLoad > QNoHeatFanOff + SmallLoad .AND. QTotLoad < QHeatFanOffMax - SmallLoad) THEN
                if (QTotLoad < QHeatFanOffMax - SmallLoad) {
                    // vary steam flow, leave air flow at minimum
                    MassFlow = MinMassFlow;
                    FanOp = 0;
                    Par(1) = double(this->SysNum);
                    if (FirstHVACIteration) {
                        Par(2) = 1.0;
                    } else {
                        Par(2) = 0.0;
                    }
                    Par(3) = double(ZoneNodeNum);
                    Par(4) = double(static_cast<int>(HCType));
                    Par(5) = MassFlow;
                    Par(6) = double(FanType);
                    Par(7) = double(FanOp);
                    Par(8) = QTotLoad;
                    Par(9) = MinFlowSteam;
                    Par(10) = MaxFlowSteam;
                    Par(11) = MaxSteamCap;
                    ErrTolerance = this->ControllerOffset;
                    SolveRoot(state, ErrTolerance, 500, SolFlag, HWFlow, EnergyPlus::SingleDuct::SingleDuctAirTerminal::VAVVSHWNoFanResidual, MinFlowSteam, MaxFlowSteam, Par);
                    if (SolFlag == -1) {
<<<<<<< HEAD
                        ShowRecurringWarningErrorAtEnd("Steam flow control failed in VS VAV terminal unit " + this->SysName, this->ErrCount1);
                        ShowRecurringContinueErrorAtEnd("...Iteration limit (500) exceeded in calculating the hot water flow rate", this->ErrCount1c);
                        this->CalcVAVVS(state, FirstHVACIteration, ZoneNodeNum, HWFlow, 0.0, FanType, MassFlow, FanOp, QDelivered);
=======
                        ShowRecurringWarningErrorAtEnd(state, "Steam flow control failed in VS VAV terminal unit " + this->SysName, this->ErrCount1);
                        ShowRecurringContinueErrorAtEnd(state, "...Iteration limit (500) exceeded in calculating the hot water flow rate", this->ErrCount1c);
                        this->CalcVAVVS(state, FirstHVACIteration, ZoneNodeNum, HCType, HWFlow, 0.0, FanType, MassFlow, FanOp, QDelivered);
>>>>>>> e5b42d8c
                    } else if (SolFlag == -2) {
                        ShowRecurringWarningErrorAtEnd(state, "Steam flow control failed (bad air flow limits) in VS VAV terminal unit " + this->SysName,
                                                       this->ErrCount2);
                    }
                } else if (QTotLoad >= QHeatFanOffMax - SmallLoad && QTotLoad <= QHeatFanOnMin + SmallLoad) {
                    MassFlow = MinMassFlow;
                    FanOp = 0;
                    this->CalcVAVVS(state, FirstHVACIteration, ZoneNodeNum, MaxFlowWater, 0.0, FanType, MassFlow, FanOp, QDelivered);
                } else if (QTotLoad > QHeatFanOnMin + SmallLoad && QTotLoad < QHeatFanOnMax - SmallLoad) {
                    FanOp = 1;
                    Par(1) = double(this->SysNum);
                    if (FirstHVACIteration) {
                        Par(2) = 1.0;
                    } else {
                        Par(2) = 0.0;
                    }
                    Par(3) = double(ZoneNodeNum);
                    Par(4) = double(HCType);
                    Par(5) = MaxFlowSteam;
                    Par(6) = double(FanType);
                    Par(7) = double(FanOp);
                    Par(8) = QTotLoad;
                    SolveRoot(state, UnitFlowToler, 50, SolFlag, MassFlow, EnergyPlus::SingleDuct::SingleDuctAirTerminal::VAVVSHWFanOnResidual, MinMassFlow, MaxHeatMassFlow, Par);
                    if (SolFlag == -1) {
                        if (this->IterationLimit == 0) {
                            ShowWarningError(state, "Steam heating coil control failed in VS VAV terminal unit " + this->SysName);
                            ShowContinueError(state, "  Iteration limit exceeded in calculating air flow rate");
                        }
                        ShowRecurringWarningErrorAtEnd(state, "Steam heating coil iteration limit exceeded in VS VAV terminal unit " + this->SysName,
                                                       this->IterationLimit);
                    } else if (SolFlag == -2) {
                        if (this->IterationFailed == 0) {
                            ShowWarningError(state, "Steam heating coil control failed in VS VAV terminal unit " + this->SysName);
                            ShowContinueError(state, "  Bad air flow limits");
                        }
                        ShowRecurringWarningErrorAtEnd(state, "Steam heating coil control failed in VS VAV terminal unit " + this->SysName,
                                                       this->IterationFailed);
                    }
                } else {
                    MassFlow = MaxHeatMassFlow;
                    FanOp = 1;
                    this->CalcVAVVS(state, FirstHVACIteration, ZoneNodeNum, QTotLoad, QTotLoad, FanType, MassFlow, FanOp, QDelivered);
                }
            } else if (HCType == HeatingCoilType::Gas || HCType == HeatingCoilType::Electric) {
                if (QTotLoad <= QHeatFanOnMin + SmallLoad) {
                    // vary heating coil power, leave mass flow at minimum
                    MassFlow = MinMassFlow;
                    FanOp = 0;
                    this->CalcVAVVS(state, FirstHVACIteration, ZoneNodeNum, 0.0, QTotLoad, FanType, MassFlow, FanOp, QDelivered);
                } else if (QTotLoad > QHeatFanOnMin + SmallLoad && QTotLoad < QHeatFanOnMax - SmallLoad) {
                    FanOp = 1;
                    Par(1) = double(this->SysNum);
                    if (FirstHVACIteration) {
                        Par(2) = 1.0;
                    } else {
                        Par(2) = 0.0;
                    }
                    Par(3) = double(ZoneNodeNum);
                    Par(4) = double(HCType);
                    Par(5) = this->ReheatCoilMaxCapacity;
                    Par(6) = double(FanType);
                    Par(7) = double(FanOp);
                    Par(8) = QTotLoad;
                    SolveRoot(state, UnitFlowToler, 50, SolFlag, FracDelivered, EnergyPlus::SingleDuct::SingleDuctAirTerminal::VAVVSHCFanOnResidual, 0.0, 1.0, Par);
                    MassFlow = Node(SysInletNode).MassFlowRate;
                    if (SolFlag == -1) {
                        if (this->IterationLimit == 0) {
                            ShowWarningError(state, "Heating coil control failed in VS VAV terminal unit " + this->SysName);
                            ShowContinueError(state, "  Iteration limit exceeded in calculating air flow rate");
                        }
                        ShowRecurringWarningErrorAtEnd(state, "Heating coil control iteration limit exceeded in VS VAV terminal unit " + this->SysName,
                                                       this->IterationLimit);
                    } else if (SolFlag == -2) {
                        if (this->IterationFailed == 0) {
                            ShowWarningError(state, "Heating coil control failed in VS VAV terminal unit " + this->SysName);
                            ShowContinueError(state, "  Bad air flow limits");
                        }
                        ShowRecurringWarningErrorAtEnd(state, "Heating coil control failed in VS VAV terminal unit " + this->SysName, this->IterationFailed);
                    }
                } else {
                    MassFlow = MaxHeatMassFlow;
                    FanOp = 1;
                    this->CalcVAVVS(state, FirstHVACIteration, ZoneNodeNum, 0.0, QTotLoad, FanType, MassFlow, FanOp, QDelivered);
                }
            } else {
                ShowFatalError(state, "Invalid Reheat Component=" + this->ReheatComp);
            }

        } else {

            MassFlow = 0.0;
            FanOp = 0;
            this->CalcVAVVS(state, FirstHVACIteration, ZoneNodeNum, 0.0, 0.0, FanType, MassFlow, FanOp, QDelivered);
        }

        // Move mass flow rates to the damper outlet node
        this->sd_airterminalOutlet.AirMassFlowRate = MassFlow;
        this->sd_airterminalOutlet.AirMassFlowRateMaxAvail = this->sd_airterminalInlet.AirMassFlowRateMaxAvail;
        this->sd_airterminalOutlet.AirMassFlowRateMinAvail = this->sd_airterminalInlet.AirMassFlowRateMinAvail;

        // calculate VAV damper Position.
        if (this->AirMassFlowRateMax == 0.0) {
            this->DamperPosition = 0.0;
        } else {
            this->DamperPosition = MassFlow / this->AirMassFlowRateMax;
        }
        // update the air terminal outlet node data
        this->UpdateSys();
    }

    void SingleDuctAirTerminal::SimConstVol(EnergyPlusData &state, bool const FirstHVACIteration, int const ZoneNum, int const ZoneNodeNum)
    {

        // SUBROUTINE INFORMATION:
        //       AUTHOR         Richard J. Liesen
        //       DATE WRITTEN   February 2000
        //       MODIFIED       FB/KHL/TH 2/2011: added maximum supply air temperature leaving reheat coil
        //       RE-ENGINEERED  na

        // PURPOSE OF THIS SUBROUTINE:
        // This subroutine simulates the simple single duct constant volume systems.

        // METHODOLOGY EMPLOYED:
        // There is method to this madness.

        // REFERENCES:
        // na

        // Using/Aliasing
        using namespace DataZoneEnergyDemands;
        // unused   USE DataHeatBalFanSys, ONLY: Mat
        using HeatingCoils::SimulateHeatingCoilComponents;
        using PlantUtilities::SetActuatedBranchFlowRate;
        using SteamCoils::SimulateSteamCoilComponents;
        using WaterCoils::SimulateWaterCoilComponents;

        // Locals
        // SUBROUTINE ARGUMENT DEFINITIONS:

        // SUBROUTINE PARAMETER DEFINITIONS:

        // INTERFACE BLOCK SPECIFICATIONS
        // na

        // DERIVED TYPE DEFINITIONS
        // na

        // SUBROUTINE LOCAL VARIABLE DECLARATIONS:
        Real64 MassFlow;     // [kg/sec]   Total Mass Flow Rate from Hot & Cold Inlets
        Real64 QZnReq;       // [Watts]
        Real64 QToHeatSetPt; // [W]  remaining load to heating setpoint
        Real64 CpAir;
        int WaterControlNode;        // This is the Actuated Reheat Control Node
        Real64 MaxFlowWater;         // This is the value passed to the Controller depending if FirstHVACIteration or not
        Real64 MinFlowWater;         // This is the value passed to the Controller depending if FirstHVACIteration or not
        Real64 QActualHeating;       // the heating load seen by the reheat coil
        static Real64 TAirMax(0.0);  // Maximum zone supply air temperature [C]
        static Real64 QMax(0.0);     // Maximum heat addition rate imposed by the max zone supply air temperature [W]
        static Real64 ZoneTemp(0.0); // Zone temperature [C]
        static Real64 QMax2(0.0);
        Real64 DummyMdot; // local fluid mass flow rate

        QToHeatSetPt = ZoneSysEnergyDemand(ZoneNum).RemainingOutputReqToHeatSP; // The calculated load from the Heat Balance
        MassFlow = this->sd_airterminalInlet.AirMassFlowRateMaxAvail;           // System massflow is set to the Available
        QMax2 = QToHeatSetPt;
        ZoneTemp = Node(ZoneNodeNum).Temp;
        CpAir = PsyCpAirFnW(Node(ZoneNodeNum).HumRat); // zone air specific heat
        if (this->MaxReheatTempSetByUser) {
            TAirMax = this->MaxReheatTemp;
            QMax = CpAir * MassFlow * (TAirMax - ZoneTemp);
            QMax2 = min(QToHeatSetPt, QMax);
        } // if (this->MaxReheatTempSetByUser) {

        if (((this->sd_airterminalInlet.AirMassFlowRateMaxAvail == 0.0) && (this->sd_airterminalInlet.AirMassFlowRateMinAvail == 0.0)) ||
            (this->sd_airterminalInlet.AirMassFlowRate == 0.0)) {
            // System is Off set massflow to 0.0
            MassFlow = 0.0;
        }

        // Calculate the Damper Position when there is a Max air flow specified.
        if (this->AirMassFlowRateMax == 0.0) {
            this->DamperPosition = 0.0;
        } else {
            this->DamperPosition = MassFlow / this->AirMassFlowRateMax;
        }

        // make sure the inlet node flow rate is updated if the mass flow has been limited
        this->sd_airterminalOutlet.AirMassFlowRate = MassFlow;
        this->sd_airterminalOutlet.AirMassFlowRateMaxAvail = this->sd_airterminalInlet.AirMassFlowRateMaxAvail;
        this->sd_airterminalOutlet.AirMassFlowRateMinAvail = this->sd_airterminalInlet.AirMassFlowRateMinAvail;
        this->UpdateSys();

        QActualHeating = QToHeatSetPt - MassFlow * CpAir * (this->sd_airterminalInlet.AirTemp - ZoneTemp); // reheat needed
        // Now the massflow for reheating has been determined. If it is zero, or in SetBack, or the
        // system scheduled OFF then not operational and shut the system down.
        if ((MassFlow > SmallMassFlow) && (QActualHeating > 0.0) && (TempControlType(ZoneNum) != SingleCoolingSetPoint)) {

            {
                auto const SELECT_CASE_var(this->ReheatComp_Num);

                if (SELECT_CASE_var == HeatingCoilType::SimpleHeating) { // COIL:WATER:SIMPLEHEATING
                    // Determine the load required to pass to the Component controller
                    QZnReq = QMax2 + MassFlow * CpAir * ZoneTemp;

                    // Before Iterating through the Reheat Coil and Controller set the flags for the
                    // Do Loop to initialized conditions.
                    // Node(state.dataSingleDuct->sd_airterminal(SysNum)%ReheatControlNode)%MassFlowRate = 0.0D0
                    // Initialize hot water flow rate to zero.
                    DummyMdot = 0.0;
                    SetActuatedBranchFlowRate(state, DummyMdot, this->ReheatControlNode, this->HWLoopNum, this->HWLoopSide, this->HWBranchIndex, true);

                    // On the first HVAC iteration the system values are given to the controller, but after that
                    // the demand limits are in place and there needs to be feedback to the Zone Equipment
                    if (FirstHVACIteration) {
                        MaxFlowWater = this->MaxReheatWaterFlow;
                        MinFlowWater = this->MinReheatWaterFlow;
                    } else {
                        WaterControlNode = this->ReheatControlNode;
                        MaxFlowWater = Node(WaterControlNode).MassFlowRateMaxAvail;
                        MinFlowWater = Node(WaterControlNode).MassFlowRateMinAvail;
                    }

                    // Simulate reheat coil for the Const Volume system
                    // Set Converged to True & when controller is not converged it will set to False.
                    ControlCompOutput(state,
                                      this->ReheatName,
                                      this->ReheatComp,
                                      this->ReheatComp_Index,
                                      FirstHVACIteration,
                                      QZnReq,
                                      this->ReheatControlNode,
                                      MaxFlowWater,
                                      MinFlowWater,
                                      this->ControllerOffset,
                                      this->ControlCompTypeNum,
                                      this->CompErrIndex,
                                      _,
                                      this->ReheatAirOutletNode,
                                      MassFlow,
                                      _,
                                      _,
                                      this->HWLoopNum,
                                      this->HWLoopSide,
                                      this->HWBranchIndex);

                } else if (SELECT_CASE_var == HeatingCoilType::SteamAirHeating) { // COIL:STEAM:STEAMAIRHEATING
                    // Determine the load required to pass to the Component controller
                    QZnReq = QMax2 - MassFlow * CpAir * (this->sd_airterminalInlet.AirTemp - ZoneTemp);

                    // Simulate reheat coil for the VAV system
                    SimulateSteamCoilComponents(state, this->ReheatName, FirstHVACIteration, this->ReheatComp_Index, QZnReq);
                } else if (SELECT_CASE_var == HeatingCoilType::Electric) { // COIL:ELECTRIC:HEATING
                    // Determine the load required to pass to the Component controller
                    QZnReq = QMax2 - MassFlow * CpAir * (this->sd_airterminalInlet.AirTemp - ZoneTemp);

                    // Simulate reheat coil for the VAV system
                    SimulateHeatingCoilComponents(state, this->ReheatName, FirstHVACIteration, QZnReq, this->ReheatComp_Index);

                } else if (SELECT_CASE_var == HeatingCoilType::Gas) { // COIL:GAS:HEATING
                    // Determine the load required to pass to the Component controller
                    QZnReq = QMax2 - MassFlow * CpAir * (this->sd_airterminalInlet.AirTemp - ZoneTemp);

                    // Simulate reheat coil for the VAV system
                    SimulateHeatingCoilComponents(state, this->ReheatName, FirstHVACIteration, QZnReq, this->ReheatComp_Index);
                } else {
                    ShowFatalError(state, "Invalid Reheat Component=" + this->ReheatComp);
                }
            }

            // the COIL is OFF the properties are calculated for this special case.
        } else {
            {
                auto const SELECT_CASE_var(this->ReheatComp_Num);

                if (SELECT_CASE_var == HeatingCoilType::SimpleHeating) { // COIL:WATER:SIMPLEHEATING
                    // Simulate reheat coil for the Const Volume system
                    // Node(state.dataSingleDuct->sd_airterminal(SysNum)%ReheatControlNode)%MassFlowRate = 0.0D0
                    // Initialize hot water flow rate to zero.
                    DummyMdot = 0.0;
                    SetActuatedBranchFlowRate(state, DummyMdot, this->ReheatControlNode, this->HWLoopNum, this->HWLoopSide, this->HWBranchIndex, true);

                    // call the reheat coil with the NO FLOW condition to make sure that the Node values
                    // are passed through to the coil outlet correctly
                    SimulateWaterCoilComponents(state, this->ReheatName, FirstHVACIteration, this->ReheatComp_Index);
                } else if (SELECT_CASE_var == HeatingCoilType::SteamAirHeating) { // COIL:STEAM:AIRHEATING
                    // Simulate reheat coil for the Const Volume system
                    SimulateSteamCoilComponents(state, this->ReheatName, FirstHVACIteration, this->ReheatComp_Index, 0.0);

                } else if (SELECT_CASE_var == HeatingCoilType::Electric) { // COIL:ELECTRIC:HEATING
                    // Simulate reheat coil for the Const Volume system
                    SimulateHeatingCoilComponents(state, this->ReheatName, FirstHVACIteration, 0.0, this->ReheatComp_Index);

                } else if (SELECT_CASE_var == HeatingCoilType::Gas) { // COIL:GAS:HEATING
                    // Simulate reheat coil for the Const Volume system
                    SimulateHeatingCoilComponents(state, this->ReheatName, FirstHVACIteration, 0.0, this->ReheatComp_Index);
                } else {
                    ShowFatalError(state, "Invalid Reheat Component=" + this->ReheatComp);
                }
            }
        }
    }

    void SingleDuctAirTerminal::SimConstVolNoReheat()
    {

        // PURPOSE OF THIS SUBROUTINE:
        // Sets outlet flow rate and conditions for singleduct constantvolume with no reheat air terminal.

        this->sd_airterminalOutlet = this->sd_airterminalInlet;

        // update the air terminal outlet node data
        this->UpdateSys();
    }

    void SingleDuctAirTerminal::CalcVAVVS(EnergyPlusData &state,
<<<<<<< HEAD
                                          bool const FirstHVACIteration,  // flag for 1st HVAV iteration in the time step
                                          int const ZoneNode,             // zone node number
                                          Real64 const HWFlow,            // hot water flow (kg/s)
                                          Real64 const HCoilReq,          // gas or elec coil demand requested
                                          int const FanType,              // type of fan
                                          Real64 const AirFlow,           // air flow rate (kg/s)
                                          int const FanOn,                // 1 means fan is on
                                          Real64 &LoadMet                 // load met by unit (watts)
=======
                                          bool const FirstHVACIteration,        // flag for 1st HVAV iteration in the time step
                                          int const ZoneNode,                   // zone node number
                                          [[maybe_unused]] int const HCoilType, // type of hot water coil !unused1208
                                          Real64 const HWFlow,                  // hot water flow (kg/s)
                                          Real64 const HCoilReq,                // gas or elec coil demand requested
                                          int const FanType,                    // type of fan
                                          Real64 const AirFlow,                 // air flow rate (kg/s)
                                          int const FanOn,                      // 1 means fan is on
                                          Real64 &LoadMet                       // load met by unit (watts)
>>>>>>> e5b42d8c
    )
    {

        // SUBROUTINE INFORMATION:
        //       AUTHOR         Fred Buhl
        //       DATE WRITTEN   July 2004
        //       MODIFIED       na
        //       RE-ENGINEERED  na

        // PURPOSE OF THIS SUBROUTINE:
        // Simulate the components making up the VAV terminal unit with variable speed fan.

        // METHODOLOGY EMPLOYED:
        // Simulates the unit components sequentially in the air flow direction.

        // REFERENCES:
        // na

        // Using/Aliasing
        using DataHVACGlobals::TurnFansOff;
        using HeatingCoils::SimulateHeatingCoilComponents;
        using PlantUtilities::SetComponentFlowRate;
        using SteamCoils::SimulateSteamCoilComponents;
        using WaterCoils::SimulateWaterCoilComponents;

        // Locals
        // SUBROUTINE ARGUMENT DEFINITIONS:

        // SUBROUTINE PARAMETER DEFINITIONS:
        // na

        // INTERFACE BLOCK SPECIFICATIONS
        // na

        // DERIVED TYPE DEFINITIONS
        // na

        // SUBROUTINE LOCAL VARIABLE DECLARATIONS:
        int FanInNode;       // unit air inlet node (fan inlet)
        int FanOutNode;      // fan outlet node (heating coil inlet node)
        int HCOutNode;       // unit air outlet node (heating coil air outlet node)
        int HotControlNode;  // the hot water inlet node
        Real64 AirMassFlow;  // total air mass flow rate [kg/s]
        Real64 CpAirZn;      // zone air specific heat [J/kg-C]
        bool TurnFansOffSav; // save the fan off flag
        Real64 mdot;

        TurnFansOffSav = TurnFansOff;
        FanInNode = this->InletNodeNum;
        FanOutNode = this->OutletNodeNum;
        HCOutNode = this->ReheatAirOutletNode;
        HotControlNode = this->ReheatControlNode;
        AirMassFlow = AirFlow;
        Node(FanInNode).MassFlowRate = AirMassFlow;
        CpAirZn = PsyCpAirFnW(Node(ZoneNode).HumRat);
        if (FanType == DataHVACGlobals::FanType_SimpleVAV && FanOn == 1) {
            Fans::SimulateFanComponents(state, this->FanName, FirstHVACIteration, this->Fan_Index);
        } else if (FanType == DataHVACGlobals::FanType_SystemModelObject && FanOn == 1) {
            HVACFan::fanObjs[this->Fan_Index]->simulate(state, _, _, _, _);

        } else { // pass through conditions
            TurnFansOff = true;
            if (FanType == DataHVACGlobals::FanType_SimpleVAV) {
                Fans::SimulateFanComponents(state, this->FanName, FirstHVACIteration, this->Fan_Index);
            } else if (FanType == DataHVACGlobals::FanType_SystemModelObject) {
                HVACFan::fanObjs[this->Fan_Index]->simulate(state, _, _, TurnFansOff, _);
            }
            TurnFansOff = TurnFansOffSav;
            Node(FanOutNode).MassFlowRate = Node(FanInNode).MassFlowRate;
            Node(FanOutNode).MassFlowRateMaxAvail = Node(FanInNode).MassFlowRateMaxAvail;
            Node(FanOutNode).MassFlowRateMinAvail = Node(FanInNode).MassFlowRateMinAvail;
        }
        {
            auto const SELECT_CASE_var(this->ReheatComp_Num);
            if (SELECT_CASE_var == HeatingCoilType::SimpleHeating) { // COIL:WATER:SIMPLEHEATING
                mdot = HWFlow;
                if (this->HWLoopNum > 0) {
                    SetComponentFlowRate(state, mdot,
                                         this->ReheatControlNode,
                                         this->ReheatCoilOutletNode,
                                         this->HWLoopNum,
                                         this->HWLoopSide,
                                         this->HWBranchIndex,
                                         this->HWCompIndex);
                }

                SimulateWaterCoilComponents(state, this->ReheatName, FirstHVACIteration, this->ReheatComp_Index);
            } else if (SELECT_CASE_var == HeatingCoilType::SteamAirHeating) { // HW Flow is steam mass flow here
                mdot = HWFlow;
                if (this->HWLoopNum > 0) {
                    SetComponentFlowRate(state, mdot,
                                         this->ReheatControlNode,
                                         this->ReheatCoilOutletNode,
                                         this->HWLoopNum,
                                         this->HWLoopSide,
                                         this->HWBranchIndex,
                                         this->HWCompIndex);
                }
                SimulateSteamCoilComponents(state, this->ReheatName, FirstHVACIteration, this->ReheatComp_Index, HCoilReq);
            } else if (SELECT_CASE_var == HeatingCoilType::Electric) { // COIL:ELECTRIC:HEATING
                SimulateHeatingCoilComponents(state, this->ReheatName, FirstHVACIteration, HCoilReq, this->ReheatComp_Index);
            } else if (SELECT_CASE_var == HeatingCoilType::Gas) { // COIL:GAS:HEATING
                SimulateHeatingCoilComponents(state, this->ReheatName, FirstHVACIteration, HCoilReq, this->ReheatComp_Index);
            } else {
                ShowFatalError(state, "Invalid Reheat Component=" + this->ReheatComp);
            }
        }

        LoadMet = AirMassFlow * CpAirZn * (Node(HCOutNode).Temp - Node(ZoneNode).Temp);
    }

    Real64 SingleDuctAirTerminal::VAVVSCoolingResidual(EnergyPlusData &state,
                                                       Real64 const SupplyAirMassFlow, // supply air mass flow rate [kg/s]
                                                       Array1D<Real64> const &Par      // Par(1) = REAL(SysNum)
    )
    {

        // FUNCTION INFORMATION:
        //       AUTHOR         Fred Buhl
        //       DATE WRITTEN   July 2004
        //       MODIFIED
        //       RE-ENGINEERED

        // PURPOSE OF THIS FUNCTION:
        // Calculates residual function (Requested Zone Load - Unit Output) / Requested Zone Load
        // Unit Output depends on the supply air flow rate which is being varied to zero the residual.

        // METHODOLOGY EMPLOYED:
        // Calls CalcVAVVS, and calculates
        // the residual as defined above.

        // REFERENCES:

        // USE STATEMENTS:
        // na

        // Return value
        Real64 Residuum; // residual to be minimized to zero

        // Argument array dimensioning

        // Locals
        // SUBROUTINE ARGUMENT DEFINITIONS:
        // Par(2) = FirstHVACIteration (1. or 0.)
        // Par(3) = REAL(ZoneNodeNum)
        // Par(4) = REAL(HCType)
        // Par(5) = minimum HW flow rate [kg/s]
        // Par(6) = REAL(FanType)
        // Par(7) = REAL(FanOp)
        // Par(8) = cooling demand [W] (negative)

        // FUNCTION PARAMETER DEFINITIONS:
        // na

        // INTERFACE BLOCK SPECIFICATIONS
        // na

        // DERIVED TYPE DEFINITIONS
        // na

        // FUNCTION LOCAL VARIABLE DECLARATIONS:
        int UnitIndex;
        bool FirstHVACSoln;
        int ZoneNodeIndex;
        Real64 MinHWFlow;  // min hot water flow rate
        int FanType;       // fan type (as an integer)
        int FanOp;         // fan operation; 0=off, 1=on.
        Real64 UnitOutput; // cooling output [W] (cooling is negative)

        UnitIndex = int(Par(1));
        FirstHVACSoln = (Par(2) > 0.0);
        ZoneNodeIndex = int(Par(3));
        MinHWFlow = Par(5);
        FanType = int(Par(6));
        FanOp = int(Par(7));
        state.dataSingleDuct->sd_airterminal(UnitIndex).CalcVAVVS(
            state, FirstHVACSoln, ZoneNodeIndex, MinHWFlow, 0.0, FanType, SupplyAirMassFlow, FanOp, UnitOutput);

        Residuum = (Par(8) - UnitOutput) / Par(8);

        return Residuum;
    }

    Real64 SingleDuctAirTerminal::VAVVSHWNoFanResidual(EnergyPlusData &state,
                                                       Real64 const HWMassFlow,   // hot water mass flow rate [kg/s]
                                                       Array1D<Real64> const &Par // Par(1) = REAL(SysNum)
    )
    {

        // FUNCTION INFORMATION:
        //       AUTHOR         Fred Buhl
        //       DATE WRITTEN   July 2004
        //       MODIFIED
        //       RE-ENGINEERED

        // PURPOSE OF THIS FUNCTION:
        // Calculates residual function (Requested Zone Load - Unit Output) / Requested Zone Load
        // Unit Output depends on the hot water flow rate which is being varied to zero the residual.

        // METHODOLOGY EMPLOYED:
        // Calls CalcVAVVS, and calculates
        // the residual as defined above.

        // REFERENCES:

        // USE STATEMENTS:
        // na

        // Return value
        Real64 Residuum; // residual to be minimized to zero

        // Argument array dimensioning

        // Locals
        // SUBROUTINE ARGUMENT DEFINITIONS:
        // Par(2) = FirstHVACIteration (1. or 0.)
        // Par(3) = REAL(ZoneNodeNum)
        // Par(4) = REAL(HCType)
        // Par(5) = air mass flow flow rate [kg/s]
        // Par(6) = REAL(FanType)
        // Par(7) = REAL(FanOp)
        // Par(8) = heating demand [W]
        // Par(9) = min steam flow rate [m3/s] - steam only
        // Par(10 = max steam flow rate [m3/s] - steam only

        // FUNCTION PARAMETER DEFINITIONS:
        // na

        // INTERFACE BLOCK SPECIFICATIONS
        // na

        // DERIVED TYPE DEFINITIONS
        // na

        // FUNCTION LOCAL VARIABLE DECLARATIONS:
        int UnitIndex;
        bool FirstHVACSoln;
        int ZoneNodeIndex;
        Real64 AirMassFlow; // supply air mass flow rate [kg/s]
        HeatingCoilType HCType;         // heating coil type (integer)
        int FanType;        // fan type (as an integer)
        int FanOp;          // fan operation; 0=off, 1=on.
        Real64 UnitOutput;  // heating output [W]
        Real64 QSteamLoad;  // proportional load to calculate steam flow [W]
        Real64 MinSteamFlow;
        Real64 MaxSteamFlow;
        Real64 MaxSteamCoilCapacity;

        UnitIndex = int(Par(1));
        FirstHVACSoln = (Par(2) > 0.0);
        ZoneNodeIndex = int(Par(3));
        HCType = static_cast<HeatingCoilType>(int(Par(4)));
        AirMassFlow = Par(5);
        FanType = int(Par(6));
        FanOp = int(Par(7));
        QSteamLoad = 0.0;
        // vary the load to be met by the steam coil to converge on a steam flow rate to meet the load
        if (HCType == HeatingCoilType::SteamAirHeating) {
            //   backwards way of varying steam flow rate. Steam coil calculates a flow rate to meet a load.
            MinSteamFlow = Par(9);
            MaxSteamFlow = Par(10);
            MaxSteamCoilCapacity = Par(11);
            if ((MaxSteamFlow - MinSteamFlow) == 0.0) {
                QSteamLoad = Par(8); // Use QTotLoad, bad starting value error for RegulaFalsi will occur
            } else {
                QSteamLoad = MaxSteamCoilCapacity * HWMassFlow / (MaxSteamFlow - MinSteamFlow);
            }
        }
        state.dataSingleDuct->sd_airterminal(UnitIndex).CalcVAVVS(
            state, FirstHVACSoln, ZoneNodeIndex, HWMassFlow, QSteamLoad, FanType, AirMassFlow, FanOp, UnitOutput);

        Residuum = (Par(8) - UnitOutput) / Par(8);

        return Residuum;
    }

    Real64 SingleDuctAirTerminal::VAVVSHWFanOnResidual(EnergyPlusData &state,
                                                       Real64 const SupplyAirMassFlow, // supply air mass flow rate [kg/s]
                                                       Array1D<Real64> const &Par      // Par(1) = REAL(SysNum)
    )
    {

        // FUNCTION INFORMATION:
        //       AUTHOR         Fred Buhl
        //       DATE WRITTEN   July 2004
        //       MODIFIED
        //       RE-ENGINEERED

        // PURPOSE OF THIS FUNCTION:
        // Calculates residual function (Requested Zone Load - Unit Output) / Requested Zone Load
        // Unit Output depends on the supply air flow rate which is being varied to zero the residual.

        // METHODOLOGY EMPLOYED:
        // Calls CalcVAVVS, and calculates
        // the residual as defined above.

        // REFERENCES:

        // USE STATEMENTS:
        // na

        // Return value
        Real64 Residuum; // residual to be minimized to zero

        // Argument array dimensioning

        // Locals
        // SUBROUTINE ARGUMENT DEFINITIONS:
        // Par(2) = FirstHVACIteration (1. or 0.)
        // Par(3) = REAL(ZoneNodeNum)
        // Par(4) = REAL(HCType)
        // Par(5) = hot water mass flow rate [kg/s]
        // Par(6) = REAL(FanType)
        // Par(7) = REAL(FanOp)
        // Par(8) = heating demand [W]

        // FUNCTION PARAMETER DEFINITIONS:
        // na

        // INTERFACE BLOCK SPECIFICATIONS
        // na

        // DERIVED TYPE DEFINITIONS
        // na

        // FUNCTION LOCAL VARIABLE DECLARATIONS:
        int UnitIndex;
        bool FirstHVACSoln;
        int ZoneNodeIndex;
        Real64 HWMassFlow; // hot water mass flow rate [kg/s]
        int HCType;        // heating coil type (integer)
        int FanType;       // fan type (as an integer)
        int FanOp;         // fan operation; 0=off, 1=on.
        Real64 UnitOutput; // heating output [W]

        UnitIndex = int(Par(1));
        FirstHVACSoln = (Par(2) > 0.0);
        ZoneNodeIndex = int(Par(3));
        HCType = int(Par(4));
        HWMassFlow = Par(5);
        FanType = int(Par(6));
        FanOp = int(Par(7));
        state.dataSingleDuct->sd_airterminal(UnitIndex).CalcVAVVS(
            state, FirstHVACSoln, ZoneNodeIndex, HWMassFlow, Par(8), FanType, SupplyAirMassFlow, FanOp, UnitOutput);

        Residuum = (Par(8) - UnitOutput) / Par(8);

        return Residuum;
    }

    Real64 SingleDuctAirTerminal::VAVVSHCFanOnResidual(EnergyPlusData &state,
                                                       Real64 const HeatingFrac,  // fraction of maximum heating output
                                                       Array1D<Real64> const &Par // Par(1) = REAL(SysNum)
    )
    {

        // FUNCTION INFORMATION:
        //       AUTHOR         Fred Buhl
        //       DATE WRITTEN   July 2004
        //       MODIFIED
        //       RE-ENGINEERED

        // PURPOSE OF THIS FUNCTION:
        // Calculates residual function (Requested Zone Load - Unit Output) / Requested Zone Load
        // Unit Output depends on the heating coil output which is being varied to zero the residual.

        // METHODOLOGY EMPLOYED:
        // Calls CalcVAVVS, and calculates
        // the residual as defined above.

        // REFERENCES:

        // USE STATEMENTS:
        // na

        // Return value
        Real64 Residuum; // residual to be minimized to zero

        // Argument array dimensioning

        // Locals
        // SUBROUTINE ARGUMENT DEFINITIONS:
        // Par(2) = FirstHVACIteration (1. or 0.)
        // Par(3) = REAL(ZoneNodeNum)
        // Par(4) = REAL(HCType)
        // Par(5) = max heating coil output [W]
        // Par(6) = REAL(FanType)
        // Par(7) = REAL(FanOp)
        // Par(8) = heating demand [W]

        // FUNCTION PARAMETER DEFINITIONS:
        // na

        // INTERFACE BLOCK SPECIFICATIONS
        // na

        // DERIVED TYPE DEFINITIONS
        // na

        // FUNCTION LOCAL VARIABLE DECLARATIONS:
        int UnitIndex;
        bool FirstHVACSoln;
        int ZoneNodeIndex;
        Real64 MaxHeatOut;      // maximum heating output [W]
        int HCType;             // heating coil type (integer)
        int FanType;            // fan type (as an integer)
        int FanOp;              // fan operation; 0=off, 1=on.
        Real64 UnitOutput;      // heating output [W]
        Real64 AirMassFlowRate; // [kg/s]
        Real64 HeatOut;         // heating coil output [W]

        UnitIndex = int(Par(1));
        FirstHVACSoln = (Par(2) > 0.0);
        ZoneNodeIndex = int(Par(3));
        HCType = int(Par(4));
        MaxHeatOut = Par(5);
        FanType = int(Par(6));
        FanOp = int(Par(7));
        HeatOut = HeatingFrac * MaxHeatOut;
        AirMassFlowRate = max(HeatingFrac * state.dataSingleDuct->sd_airterminal(UnitIndex).HeatAirMassFlowRateMax,
                              state.dataSingleDuct->sd_airterminal(UnitIndex).sd_airterminalInlet.AirMassFlowRateMaxAvail * state.dataSingleDuct->sd_airterminal(UnitIndex).ZoneMinAirFrac);

        state.dataSingleDuct->sd_airterminal(UnitIndex).CalcVAVVS(state, FirstHVACSoln, ZoneNodeIndex, 0.0, HeatOut, FanType, AirMassFlowRate, FanOp, UnitOutput);

        Residuum = (Par(8) - UnitOutput) / Par(8);

        return Residuum;
    }

    // End Algorithm Section of the Module
    // *****************************************************************************

    // Beginning of Update subroutines for the Sys Module
    // *****************************************************************************

    void SingleDuctAirTerminal::UpdateSys() const
    {

        // SUBROUTINE INFORMATION:
        //       AUTHOR         Richard J. Liesen
        //       DATE WRITTEN   january 2000
        //       MODIFIED       na
        //       RE-ENGINEERED  na

        // PURPOSE OF THIS SUBROUTINE:
        // This subroutine updates the Syss.

        // METHODOLOGY EMPLOYED:
        // There is method to this madness.

        // REFERENCES:
        // na

        // Using/Aliasing
        using DataContaminantBalance::Contaminant;

        // Locals
        // SUBROUTINE ARGUMENT DEFINITIONS:

        // SUBROUTINE PARAMETER DEFINITIONS:
        // na

        // INTERFACE BLOCK SPECIFICATIONS
        // na

        // DERIVED TYPE DEFINITIONS
        // na

        // SUBROUTINE LOCAL VARIABLE DECLARATIONS:
        int OutletNode;
        int InletNode;

        OutletNode = this->OutletNodeNum;
        InletNode = this->InletNodeNum;

        if (this->SysType_Num == SysType::SingleDuctVAVReheat || this->SysType_Num == SysType::SingleDuctCBVAVReheat || this->SysType_Num == SysType::SingleDuctCBVAVNoReheat ||
            this->SysType_Num == SysType::SingleDuctVAVNoReheat || this->SysType_Num == SysType::SingleDuctConstVolNoReheat) {
            // Set the outlet air nodes of the Sys
            Node(OutletNode).MassFlowRate = this->sd_airterminalOutlet.AirMassFlowRate;
            Node(OutletNode).Temp = this->sd_airterminalOutlet.AirTemp;
            Node(OutletNode).HumRat = this->sd_airterminalOutlet.AirHumRat;
            Node(OutletNode).Enthalpy = this->sd_airterminalOutlet.AirEnthalpy;
            // Set the outlet nodes for properties that just pass through & not used
            Node(OutletNode).Quality = Node(InletNode).Quality;
            Node(OutletNode).Press = Node(InletNode).Press;
        }

        // After all of the Outlets are updated the mass flow information needs to be
        // passed back to the system inlet.
        Node(InletNode).MassFlowRate = this->sd_airterminalOutlet.AirMassFlowRate;
        Node(OutletNode).MassFlowRateMaxAvail = min(this->sd_airterminalOutlet.AirMassFlowRateMaxAvail, Node(OutletNode).MassFlowRateMax);
        Node(OutletNode).MassFlowRateMinAvail = this->sd_airterminalOutlet.AirMassFlowRateMinAvail;

        if (Contaminant.CO2Simulation) {
            Node(OutletNode).CO2 = Node(InletNode).CO2;
        }

        if (Contaminant.GenericContamSimulation) {
            Node(OutletNode).GenContam = Node(InletNode).GenContam;
        }
    }

    //        End of Update subroutines for the Sys Module
    // *****************************************************************************

    // Beginning of Reporting subroutines for the Sys Module
    // *****************************************************************************

    void SingleDuctAirTerminal::ReportSys(EnergyPlusData &state) // unused1208
    {

        // SUBROUTINE INFORMATION:
        //       AUTHOR         Unknown
        //       DATE WRITTEN   Unknown
        //       MODIFIED       na
        //       RE-ENGINEERED  na

        // PURPOSE OF THIS SUBROUTINE:
        // This subroutine updates the Sys report variables.

        // METHODOLOGY EMPLOYED:
        // There is method to this madness.

        // REFERENCES:
        // na

        // USE STATEMENTS:
        // na

        // Locals
        // SUBROUTINE ARGUMENT DEFINITIONS:

        // SUBROUTINE PARAMETER DEFINITIONS:
        // na

        // INTERFACE BLOCK SPECIFICATIONS
        // na

        // DERIVED TYPE DEFINITIONS
        // na

        // SUBROUTINE LOCAL VARIABLE DECLARATIONS:

        // Still needs to report the Sys power from this component

        // set zone OA volume flow rate
        this->CalcOutdoorAirVolumeFlowRate(state);
    }

    void GetHVACSingleDuctSysIndex(EnergyPlusData &state,
                                   std::string const &SDSName,
                                   int &SDSIndex,
                                   bool &ErrorsFound,
                                   Optional_string_const ThisObjectType,
                                   Optional_int DamperInletNode, // Damper inlet node number
                                   Optional_int DamperOutletNode // Damper outlet node number
    )
    {

        // SUBROUTINE INFORMATION:
        //       AUTHOR         Lixing Gu
        //       DATE WRITTEN   February 2006
        //       MODIFIED       na
        //       RE-ENGINEERED  na

        // PURPOSE OF THIS SUBROUTINE:
        // This subroutine sets an index for a given single duct system -- issues error message if that system
        // is not a legal system.

        if (state.dataSingleDuct->GetInputFlag) { // First time subroutine has been entered
            GetSysInput(state);
            state.dataSingleDuct->GetInputFlag = false;
        }

        SDSIndex = UtilityRoutines::FindItemInList(SDSName, state.dataSingleDuct->sd_airterminal, &SingleDuctAirTerminal::SysName);
        if (SDSIndex == 0) {
            if (present(ThisObjectType)) {
                ShowSevereError(state, ThisObjectType() + ", GetHVACSingleDuctSysIndex: Single duct system not found=" + SDSName);
            } else {
                ShowSevereError(state, "GetHVACSingleDuctSysIndex: Single duct system not found=" + SDSName);
            }
            ErrorsFound = true;
        } else {
            if ((state.dataSingleDuct->sd_airterminal(SDSIndex).SysType_Num != SysType::SingleDuctConstVolReheat) && (state.dataSingleDuct->sd_airterminal(SDSIndex).SysType_Num != SysType::SingleDuctVAVReheat)) {
                ShowSevereError(state, ThisObjectType() + ", GetHVACSingleDuctSysIndex: Could not find allowed types=" + SDSName);
                ShowContinueError(state, "The allowed types are: AirTerminal:SingleDuct:ConstantVolume:Reheat and AirTerminal:SingleDuct:VAV:Reheat");
                ErrorsFound = true;
            }
            if (state.dataSingleDuct->sd_airterminal(SDSIndex).SysType_Num == SysType::SingleDuctVAVReheat) {
                if (present(DamperInletNode)) DamperInletNode = state.dataSingleDuct->sd_airterminal(SDSIndex).InletNodeNum;
                if (present(DamperOutletNode)) DamperOutletNode = state.dataSingleDuct->sd_airterminal(SDSIndex).OutletNodeNum;
            }
        }
    }

    void SimATMixer(EnergyPlusData &state, std::string const &SysName, bool const FirstHVACIteration, int &SysIndex)
    {

        // SUBROUTINE INFORMATION:
        //       AUTHOR
        //       DATE WRITTEN   March 2012
        //       MODIFIED       na
        //       RE-ENGINEERED  na

        // PURPOSE OF THIS SUBROUTINE
        // Simulate an Air Terminal Mixer component

        // SUBROUTINE LOCAL VARIABLE DECLARATIONS:
        static int SysNum(0);

        if (state.dataSingleDuct->GetATMixerFlag) {
            state.dataSingleDuct->GetATMixerFlag = false;
        }

        if (SysIndex == 0) {
            SysNum = UtilityRoutines::FindItemInList(SysName, state.dataSingleDuct->SysATMixer);
            SysIndex = SysNum;
            if (SysNum == 0) {
                ShowFatalError(state, "Object " + SysName + " not found");
            }
        } else {
            SysNum = SysIndex;
        }

        state.dataSingleDuct->SysATMixer(SysNum).InitATMixer(state, FirstHVACIteration);

        CalcATMixer(state, SysNum);

        UpdateATMixer(state, SysNum);
    }

    void GetATMixers(EnergyPlusData &state)
    {

        // SUBROUTINE INFORMATION:
        //       AUTHOR
        //       DATE WRITTEN   March 2012
        //       MODIFIED       na
        //       RE-ENGINEERED  na

        // PURPOSE OF THIS SUBROUTINE
        // Get input for inlet side air terminal mixers and store it in the inlet side air terminal mixer array

        // METHODOLOGY EMPLOYED:
        // Use the Get routines from the InputProcessor module.

        // Using/Aliasing
        using DataZoneEquipment::EquipmentData;
        using DataZoneEquipment::SubEquipmentData;
        using DataZoneEquipment::ZoneEquipConfig;
        using NodeInputManager::GetOnlySingleNode;
        using namespace DataLoopNode;
        using namespace DataIPShortCuts;
        using BranchNodeConnections::SetUpCompSets;
        using BranchNodeConnections::TestCompSet;
        using DataDefineEquip::AirDistUnit;
        using DataDefineEquip::NumAirDistUnits;
        using DataHVACGlobals::ATMixer_InletSide;
        using DataHVACGlobals::ATMixer_SupplySide;
        using DataSizing::NumZoneSizingInput;
        using DataSizing::ZoneSizingInput;

        // SUBROUTINE LOCAL VARIABLE DECLARATIONS:
        int NumNums;    // Number of REAL(r64) numbers returned by GetObjectItem
        int NumAlphas;  // Number of alphanumerics returned by GetObjectItem
        int ATMixerNum; // Index of inlet side mixer air terminal unit
        int IOStat;
        static std::string const RoutineName("GetATMixers: "); // include trailing blank space
        bool ErrorsFound(false);                               // Error flag
        int NodeNum;                                           // Index to node number
        int CtrlZone;                                          // Index to control zone
        bool ZoneNodeNotFound;                                 // Flag for error checking
        bool errFlag;                                          // error flag from component validation

        if (!state.dataSingleDuct->GetATMixerFlag) {
            return;
        }
        state.dataSingleDuct->GetATMixerFlag = false;

        cCurrentModuleObject = "AirTerminal:SingleDuct:Mixer";
        state.dataSingleDuct->NumATMixers = inputProcessor->getNumObjectsFound(state, cCurrentModuleObject);
        state.dataSingleDuct->SysATMixer.allocate(state.dataSingleDuct->NumATMixers);

        // Need air distribution units first
        ZoneAirLoopEquipmentManager::GetZoneAirLoopEquipment(state);

        for (ATMixerNum = 1; ATMixerNum <= state.dataSingleDuct->NumATMixers; ++ATMixerNum) {
            inputProcessor->getObjectItem(state,
                                          cCurrentModuleObject,
                                          ATMixerNum,
                                          cAlphaArgs,
                                          NumAlphas,
                                          rNumericArgs,
                                          NumNums,
                                          IOStat,
                                          lNumericFieldBlanks,
                                          lAlphaFieldBlanks,
                                          cAlphaFieldNames,
                                          cNumericFieldNames);
            UtilityRoutines::IsNameEmpty(state, cAlphaArgs(1), cCurrentModuleObject, ErrorsFound);
            state.dataSingleDuct->SysATMixer(ATMixerNum).Name = cAlphaArgs(1);
            if (cAlphaArgs(7) == "INLETSIDE") {
                state.dataSingleDuct->SysATMixer(ATMixerNum).MixerType = ATMixer_InletSide; // inlet side mixer
            } else if (cAlphaArgs(7) == "SUPPLYSIDE") {
                state.dataSingleDuct->SysATMixer(ATMixerNum).MixerType = ATMixer_SupplySide; // supply side mixer
            }
            if (cAlphaArgs(2) == "ZONEHVAC:WATERTOAIRHEATPUMP") {
                state.dataSingleDuct->SysATMixer(ATMixerNum).ZoneHVACUnitType = 1;
            } else if (cAlphaArgs(2) == "ZONEHVAC:FOURPIPEFANCOIL") {
                state.dataSingleDuct->SysATMixer(ATMixerNum).ZoneHVACUnitType = 2;
            } else if (cAlphaArgs(2) == "ZONEHVAC:PACKAGEDTERMINALAIRCONDITIONER") {
                state.dataSingleDuct->SysATMixer(ATMixerNum).ZoneHVACUnitType = 3;
            } else if (cAlphaArgs(2) == "ZONEHVAC:PACKAGEDTERMINALHEATPUMP") {
                state.dataSingleDuct->SysATMixer(ATMixerNum).ZoneHVACUnitType = 4;
            } else if (cAlphaArgs(2) == "ZONEHVAC:VARIABLEREFRIGERANTFLOW") {
                state.dataSingleDuct->SysATMixer(ATMixerNum).ZoneHVACUnitType = 5;
            } else if (cAlphaArgs(2) == "AIRLOOPHVAC:UNITARYSYSTEM") {
                state.dataSingleDuct->SysATMixer(ATMixerNum).ZoneHVACUnitType = 6;
            } else if (cAlphaArgs(2) == "ZONEHVAC:UNITVENTILATOR") {
                state.dataSingleDuct->SysATMixer(ATMixerNum).ZoneHVACUnitType = 7;
            }

            state.dataSingleDuct->SysATMixer(ATMixerNum).ZoneHVACUnitName = cAlphaArgs(3);

            ValidateComponent(state, cAlphaArgs(2), state.dataSingleDuct->SysATMixer(ATMixerNum).ZoneHVACUnitName, errFlag, cCurrentModuleObject);

            state.dataSingleDuct->SysATMixer(ATMixerNum).MixedAirOutNode = GetOnlySingleNode(state, cAlphaArgs(4),
                                                                       ErrorsFound,
                                                                       cCurrentModuleObject,
                                                                       cAlphaArgs(1),
                                                                       NodeType_Air,
                                                                       NodeConnectionType_Outlet,
                                                                       1,
                                                                       ObjectIsNotParent,
                                                                       cAlphaFieldNames(4));

            state.dataSingleDuct->SysATMixer(ATMixerNum).PriInNode = GetOnlySingleNode(state, cAlphaArgs(5),
                                                                 ErrorsFound,
                                                                 cCurrentModuleObject,
                                                                 cAlphaArgs(1),
                                                                 NodeType_Air,
                                                                 NodeConnectionType_Inlet,
                                                                 1,
                                                                 ObjectIsNotParent,
                                                                 cAlphaFieldNames(5));
            state.dataSingleDuct->SysATMixer(ATMixerNum).SecInNode = GetOnlySingleNode(state, cAlphaArgs(6),
                                                                 ErrorsFound,
                                                                 cCurrentModuleObject,
                                                                 cAlphaArgs(1),
                                                                 NodeType_Air,
                                                                 NodeConnectionType_Inlet,
                                                                 1,
                                                                 ObjectIsNotParent,
                                                                 cAlphaFieldNames(6));

            if (lAlphaFieldBlanks(8)) {
                state.dataSingleDuct->SysATMixer(ATMixerNum).NoOAFlowInputFromUser = true;
            } else {
                state.dataSingleDuct->SysATMixer(ATMixerNum).OARequirementsPtr = UtilityRoutines::FindItemInList(cAlphaArgs(8), DataSizing::OARequirements);
                if (state.dataSingleDuct->SysATMixer(ATMixerNum).OARequirementsPtr == 0) {
                    ShowSevereError(state, RoutineName + cCurrentModuleObject + "=\"" + cAlphaArgs(1) + "\", invalid data.");
                    ShowContinueError(state, "..invalid " + cAlphaFieldNames(8) + "=\"" + cAlphaArgs(8) + "\".");
                    ErrorsFound = true;
                } else {
                    state.dataSingleDuct->SysATMixer(ATMixerNum).NoOAFlowInputFromUser = false;
                }
            }

            if (lAlphaFieldBlanks(9)) {
                state.dataSingleDuct->SysATMixer(ATMixerNum).OAPerPersonMode = DataZoneEquipment::PerPersonDCVByCurrentLevel;
            } else {
                if (cAlphaArgs(9) == "CURRENTOCCUPANCY") {
                    state.dataSingleDuct->SysATMixer(ATMixerNum).OAPerPersonMode = DataZoneEquipment::PerPersonDCVByCurrentLevel;
                } else if (cAlphaArgs(9) == "DESIGNOCCUPANCY") {
                    state.dataSingleDuct->SysATMixer(ATMixerNum).OAPerPersonMode = DataZoneEquipment::PerPersonByDesignLevel;
                } else {
                    state.dataSingleDuct->SysATMixer(ATMixerNum).OAPerPersonMode = DataZoneEquipment::PerPersonDCVByCurrentLevel;
                    ShowWarningError(state, RoutineName + cCurrentModuleObject + "=\"" + cAlphaArgs(1) + "\", invalid data.");
                    ShowContinueError(state, "..invalid " + cAlphaFieldNames(9) + "=\"" + cAlphaArgs(9) +
                                      "\". The default input of CurrentOccupancy is assigned");
                }
            }

            // Check for dupes in the three nodes.
            if (state.dataSingleDuct->SysATMixer(ATMixerNum).SecInNode == state.dataSingleDuct->SysATMixer(ATMixerNum).PriInNode) {
                ShowSevereError(state, cCurrentModuleObject + " = " + state.dataSingleDuct->SysATMixer(ATMixerNum).Name + ' ' + cAlphaArgs(5) + " = " +
                                NodeID(state.dataSingleDuct->SysATMixer(ATMixerNum).PriInNode) + " duplicates the " + cAlphaArgs(4) + '.');
                ErrorsFound = true;
            } else if (state.dataSingleDuct->SysATMixer(ATMixerNum).SecInNode == state.dataSingleDuct->SysATMixer(ATMixerNum).MixedAirOutNode) {
                ShowSevereError(state, cCurrentModuleObject + " = " + state.dataSingleDuct->SysATMixer(ATMixerNum).Name + ' ' + cAlphaArgs(6) + " = " +
                                NodeID(state.dataSingleDuct->SysATMixer(ATMixerNum).MixedAirOutNode) + " duplicates the " + cAlphaArgs(4) + '.');
                ErrorsFound = true;
            }

            if (state.dataSingleDuct->SysATMixer(ATMixerNum).PriInNode == state.dataSingleDuct->SysATMixer(ATMixerNum).MixedAirOutNode) {
                ShowSevereError(state, cCurrentModuleObject + " = " + state.dataSingleDuct->SysATMixer(ATMixerNum).Name + ' ' + cAlphaArgs(6) + " = " +
                                NodeID(state.dataSingleDuct->SysATMixer(ATMixerNum).MixedAirOutNode) + " duplicates the " + cAlphaArgs(5) + '.');
                ErrorsFound = true;
            }

            for (int ADUNum = 1; ADUNum <= NumAirDistUnits; ++ADUNum) {
                if (state.dataSingleDuct->SysATMixer(ATMixerNum).MixedAirOutNode == AirDistUnit(ADUNum).OutletNodeNum) {
                    AirDistUnit(ADUNum).InletNodeNum = state.dataSingleDuct->SysATMixer(ATMixerNum).PriInNode;
                    state.dataSingleDuct->SysATMixer(ATMixerNum).ADUNum = ADUNum;
                    break;
                }
            }
            // one assumes if there isn't one assigned, it's an error?
            if (state.dataSingleDuct->SysATMixer(ATMixerNum).ADUNum == 0) {
                ShowSevereError(state, RoutineName + "No matching Air Distribution Unit, for System = [" + cCurrentModuleObject + ',' +
                                state.dataSingleDuct->SysATMixer(ATMixerNum).Name + "].");
                ShowContinueError(state, "...should have outlet node = " + NodeID(state.dataSingleDuct->SysATMixer(ATMixerNum).MixedAirOutNode));
                ErrorsFound = true;
            } else {

                if (state.dataSingleDuct->SysATMixer(ATMixerNum).MixerType == ATMixer_InletSide) {
                    // Air Terminal inlet node must be the same as a zone exhaust node
                    ZoneNodeNotFound = true;
                    for (CtrlZone = 1; CtrlZone <= state.dataGlobal->NumOfZones; ++CtrlZone) {
                        if (!ZoneEquipConfig(CtrlZone).IsControlled) continue;
                        for (NodeNum = 1; NodeNum <= ZoneEquipConfig(CtrlZone).NumExhaustNodes; ++NodeNum) {
                            if (state.dataSingleDuct->SysATMixer(ATMixerNum).SecInNode == ZoneEquipConfig(CtrlZone).ExhaustNode(NodeNum)) {
                                ZoneNodeNotFound = false;
                                AirDistUnit(state.dataSingleDuct->SysATMixer(ATMixerNum).ADUNum).ZoneEqNum = CtrlZone;
                                state.dataSingleDuct->SysATMixer(ATMixerNum).ZoneEqNum = CtrlZone;
                                state.dataSingleDuct->SysATMixer(ATMixerNum).ZoneNum = ZoneEquipConfig(CtrlZone).ActualZoneNum;
                                // Must wait until InitATMixer to fill other zone equip config data because ultimate zone inlet node is not known yet
                                // for inlet side mixers
                                if (!state.dataSingleDuct->SysATMixer(ATMixerNum).NoOAFlowInputFromUser) {
                                    bool UseOccSchFlag = false;
                                    bool UseMinOASchFlag = false;
                                    state.dataSingleDuct->SysATMixer(ATMixerNum).DesignPrimaryAirVolRate = DataZoneEquipment::CalcDesignSpecificationOutdoorAir(state,
                                        state.dataSingleDuct->SysATMixer(ATMixerNum).OARequirementsPtr, state.dataSingleDuct->SysATMixer(ATMixerNum).ZoneNum, UseOccSchFlag, UseMinOASchFlag);
                                }
                                goto ControlledZoneLoop_exit;
                            }
                        }
                    }
                ControlledZoneLoop_exit:;
                    if (ZoneNodeNotFound) {
                        ShowSevereError(state, cCurrentModuleObject + " = \"" + state.dataSingleDuct->SysATMixer(ATMixerNum).Name +
                                        "\". Inlet Side Air Terminal Mixer air inlet node name must be the same as a zone exhaust node name.");
                        ShowContinueError(state, "..Zone exhaust node name is specified in ZoneHVAC:EquipmentConnections object.");
                        ShowContinueError(state, "..Inlet Side CONNECTED Air Terminal Mixer inlet node name = " + NodeID(state.dataSingleDuct->SysATMixer(ATMixerNum).SecInNode));
                        ErrorsFound = true;
                    }
                }

                if (state.dataSingleDuct->SysATMixer(ATMixerNum).MixerType == ATMixer_SupplySide) {
                    ZoneNodeNotFound = true;
                    for (CtrlZone = 1; CtrlZone <= state.dataGlobal->NumOfZones; ++CtrlZone) {
                        if (!ZoneEquipConfig(CtrlZone).IsControlled) continue;
                        for (NodeNum = 1; NodeNum <= ZoneEquipConfig(CtrlZone).NumInletNodes; ++NodeNum) {
                            if (state.dataSingleDuct->SysATMixer(ATMixerNum).MixedAirOutNode == ZoneEquipConfig(CtrlZone).InletNode(NodeNum)) {
                                ZoneNodeNotFound = false;
                                AirDistUnit(state.dataSingleDuct->SysATMixer(ATMixerNum).ADUNum).ZoneEqNum = CtrlZone;
                                state.dataSingleDuct->SysATMixer(ATMixerNum).ZoneEqNum = CtrlZone;
                                state.dataSingleDuct->SysATMixer(ATMixerNum).ZoneNum = ZoneEquipConfig(CtrlZone).ActualZoneNum;
                                // Wait until InitATMixer to fill other zone equip config data

                                if (!state.dataSingleDuct->SysATMixer(ATMixerNum).NoOAFlowInputFromUser) {
                                    bool UseOccSchFlag = false;
                                    bool UseMinOASchFlag = false;
                                    state.dataSingleDuct->SysATMixer(ATMixerNum).DesignPrimaryAirVolRate = DataZoneEquipment::CalcDesignSpecificationOutdoorAir(state,
                                        state.dataSingleDuct->SysATMixer(ATMixerNum).OARequirementsPtr, state.dataSingleDuct->SysATMixer(ATMixerNum).ZoneNum, UseOccSchFlag, UseMinOASchFlag);
                                }
                                goto ControlZoneLoop_exit;
                            }
                        }
                    }
                ControlZoneLoop_exit:;
                    if (ZoneNodeNotFound) {
                        ShowSevereError(state, cCurrentModuleObject + " = \"" + state.dataSingleDuct->SysATMixer(ATMixerNum).Name +
                                        "\". Supply Side Air Terminal Mixer air outlet node name must be the same as a zone inlet node name.");
                        ShowContinueError(state, "..Zone inlet node name is specified in ZoneHVAC:EquipmentConnections object.");
                        ShowContinueError(state, "..Supply Side connected Air Terminal Mixer outlet node name = " +
                                          NodeID(state.dataSingleDuct->SysATMixer(ATMixerNum).MixedAirOutNode));
                        ErrorsFound = true;
                    }
                }
            }
            TestCompSet(state, cCurrentModuleObject, state.dataSingleDuct->SysATMixer(ATMixerNum).Name, cAlphaArgs(5), cAlphaArgs(4), "Air Nodes");

            if (state.dataSingleDuct->SysATMixer(ATMixerNum).OARequirementsPtr == 0) {
                if (ZoneSizingInput.allocated()) {
                    for (int SizingInputNum = 1; SizingInputNum <= NumZoneSizingInput; ++SizingInputNum) {
                        if (ZoneSizingInput(SizingInputNum).ZoneNum == state.dataSingleDuct->SysATMixer(ATMixerNum).ZoneNum) {
                            if (ZoneSizingInput(SizingInputNum).ZoneDesignSpecOAIndex == 0) {
                                ShowWarningError(state, RoutineName + cCurrentModuleObject + "=\"" + cAlphaArgs(1) + "\", invalid data.");
                                ShowContinueError(state, cAlphaFieldNames(8) + " is blank in both the mixer and the Sizing:Zone object for the same zone.");
                                ShowContinueError(state, "The mixer outdoor airflow rate is set to zero.");
                                state.dataSingleDuct->SysATMixer(ATMixerNum).DesignPrimaryAirVolRate = 0.0;
                            } else {
                                state.dataSingleDuct->SysATMixer(ATMixerNum).OARequirementsPtr = ZoneSizingInput(SizingInputNum).ZoneDesignSpecOAIndex;
                                state.dataSingleDuct->SysATMixer(ATMixerNum).DesignPrimaryAirVolRate = DataZoneEquipment::CalcDesignSpecificationOutdoorAir(state,
                                    state.dataSingleDuct->SysATMixer(ATMixerNum).OARequirementsPtr, state.dataSingleDuct->SysATMixer(ATMixerNum).ZoneNum, false, false);
                                state.dataSingleDuct->SysATMixer(ATMixerNum).NoOAFlowInputFromUser = false;
                            }
                        }
                    }
                } else {
                    ShowWarningError(state, cAlphaFieldNames(8) +
                                     "is blank and there is no Sizing:Zone for the same zone. The mixer outdoor airflow rate is set to zero.");
                    state.dataSingleDuct->SysATMixer(ATMixerNum).DesignPrimaryAirVolRate = 0.0;
                }
            }
            state.dataSingleDuct->SysATMixer(ATMixerNum).MassFlowRateMaxAvail = state.dataSingleDuct->SysATMixer(ATMixerNum).DesignPrimaryAirVolRate * DataEnvironment::StdRhoAir;
        }

        if (ErrorsFound) {
            ShowFatalError(state, RoutineName + "Errors found in input.  Program terminates.");
        }
    }

    void AirTerminalMixerData::InitATMixer(EnergyPlusData &state, bool const FirstHVACIteration)
    {
        // Purpose: Initialize the AirTerminalMixers data structure with node data
        if (this->OneTimeInitFlag) {
            {
                auto &thisADU(DataDefineEquip::AirDistUnit(this->ADUNum));
                {
                    auto &thisZoneEqConfig(DataZoneEquipment::ZoneEquipConfig(thisADU.ZoneEqNum));
                    for (int SupAirIn = 1; SupAirIn <= thisZoneEqConfig.NumInletNodes; ++SupAirIn) {
                        if (this->ZoneInletNode == thisZoneEqConfig.InletNode(SupAirIn)) {
                            thisZoneEqConfig.AirDistUnitCool(SupAirIn).InNode = this->PriInNode;
                            thisZoneEqConfig.AirDistUnitCool(SupAirIn).OutNode = this->MixedAirOutNode;
                            thisZoneEqConfig.AirDistUnitHeat(SupAirIn).InNode = this->PriInNode;
                            thisZoneEqConfig.AirDistUnitHeat(SupAirIn).OutNode = this->MixedAirOutNode;
                            thisADU.TermUnitSizingNum = thisZoneEqConfig.AirDistUnitCool(SupAirIn).TermUnitSizingIndex;
                            this->CtrlZoneInNodeIndex = SupAirIn;
                            {
                                auto &thisTermUnitSizingData(DataSizing::TermUnitSizing(thisADU.TermUnitSizingNum));
                                thisTermUnitSizingData.ADUName = thisADU.Name;
                                // Fill TermUnitSizing with specs from DesignSpecification:AirTerminal:Sizing if there is one attached to this
                                // terminal unit
                                if (thisADU.AirTerminalSizingSpecIndex > 0) {
                                    {
                                        auto const &thisAirTermSizingSpec(DataSizing::AirTerminalSizingSpec(thisADU.AirTerminalSizingSpecIndex));
                                        thisTermUnitSizingData.SpecDesCoolSATRatio = thisAirTermSizingSpec.DesCoolSATRatio;
                                        thisTermUnitSizingData.SpecDesHeatSATRatio = thisAirTermSizingSpec.DesHeatSATRatio;
                                        thisTermUnitSizingData.SpecDesSensCoolingFrac = thisAirTermSizingSpec.DesSensCoolingFrac;
                                        thisTermUnitSizingData.SpecDesSensHeatingFrac = thisAirTermSizingSpec.DesSensHeatingFrac;
                                        thisTermUnitSizingData.SpecMinOAFrac = thisAirTermSizingSpec.MinOAFrac;
                                    }
                                }
                            }
                        }
                    }
                }
            }
            this->OneTimeInitFlag = false;
        }

        // Keep trying until we find it, the airloopnum, that is
        if (this->OneTimeInitFlag2) {
            this->AirLoopNum = DataZoneEquipment::ZoneEquipConfig(DataDefineEquip::AirDistUnit(this->ADUNum).ZoneEqNum)
                                   .InletNodeAirLoopNum(this->CtrlZoneInNodeIndex);
            DataDefineEquip::AirDistUnit(this->ADUNum).AirLoopNum = this->AirLoopNum;
            if (this->AirLoopNum > 0) {
                this->OneTimeInitFlag2 = false;
            }
        }

        // Every iteration
        Real64 mDotFromOARequirement(0.0);
        Real64 vDotOAReq(0.0);
        if (!this->NoOAFlowInputFromUser) {
            Real64 airLoopOAFrac(0.0);
            bool UseOccSchFlag = false;
            if (this->OAPerPersonMode == DataZoneEquipment::PerPersonDCVByCurrentLevel) UseOccSchFlag = true;
            if (this->AirLoopNum > 0) {
                airLoopOAFrac = state.dataAirLoop->AirLoopFlow(this->AirLoopNum).OAFrac;
                if (airLoopOAFrac > 0.0) {
                    vDotOAReq = DataZoneEquipment::CalcDesignSpecificationOutdoorAir(state, this->OARequirementsPtr, this->ZoneNum, UseOccSchFlag, true);
                    mDotFromOARequirement = vDotOAReq * DataEnvironment::StdRhoAir / airLoopOAFrac;
                } else {
                    mDotFromOARequirement = Node(this->PriInNode).MassFlowRate;
                }
            }
            if (FirstHVACIteration) {
                Node(this->PriInNode).MassFlowRate = mDotFromOARequirement;
                Node(this->PriInNode).MassFlowRateMaxAvail = this->MassFlowRateMaxAvail;
                Node(this->PriInNode).MassFlowRateMinAvail = 0.0;
            } else {
                Node(this->PriInNode).MassFlowRate = mDotFromOARequirement;

                Node(this->PriInNode).MassFlowRate = min(Node(this->PriInNode).MassFlowRate, Node(this->PriInNode).MassFlowRateMaxAvail);
                Node(this->PriInNode).MassFlowRate = max(Node(this->PriInNode).MassFlowRate, Node(this->PriInNode).MassFlowRateMinAvail);
                Node(this->PriInNode).MassFlowRate = max(Node(this->PriInNode).MassFlowRate, Node(this->PriInNode).MassFlowRateMin);
            }
        }
        if (this->MixerType == ATMixer_InletSide) {
            Node(this->PriInNode).MassFlowRate = min(Node(this->PriInNode).MassFlowRate, Node(this->MixedAirOutNode).MassFlowRate);
        }
    }

    void CalcATMixer(EnergyPlusData &state, int const SysNum)
    {

        // SUBROUTINE INFORMATION:
        //       AUTHOR
        //       DATE WRITTEN   March 2012
        //       MODIFIED       na
        //       RE-ENGINEERED  na

        // PURPOSE OF THIS SUBROUTINE
        // Calculate the mixed air flow and conditions in the air terminal mixer

        // METHODOLOGY EMPLOYED:

        // REFERENCES:

        // Using/Aliasing
        using DataEnvironment::StdRhoAir;
        using Psychrometrics::PsyTdbFnHW;

        // Locals
        // SUBROUTINE ARGUMENT DEFINITIONS

        // SUBROUTINE PARAMETER DEFINITIONS:

        // INTERFACE BLOCK SPECIFICATIONS
        // na

        // DERIVED TYPE DEFINITIONS
        // na

        // SUBROUTINE LOCAL VARIABLE DECLARATIONS:

        static Real64 PriMassFlowRate(0.0);
        static Real64 PriEnthalpy(0.0);
        static Real64 PriHumRat(0.0);
        static Real64 PriTemp(0.0);

        static Real64 SecAirMassFlowRate(0.0);
        static Real64 SecAirEnthalpy(0.0);
        static Real64 SecAirHumRat(0.0);
        static Real64 SecAirTemp(0.0);

        static Real64 MixedAirMassFlowRate(0.0);
        static Real64 MixedAirEnthalpy(0.0);
        static Real64 MixedAirHumRat(0.0);
        static Real64 MixedAirTemp(0.0);

        PriEnthalpy = Node(state.dataSingleDuct->SysATMixer(SysNum).PriInNode).Enthalpy;
        PriHumRat = Node(state.dataSingleDuct->SysATMixer(SysNum).PriInNode).HumRat;
        PriTemp = Node(state.dataSingleDuct->SysATMixer(SysNum).PriInNode).Temp;
        PriMassFlowRate = Node(state.dataSingleDuct->SysATMixer(SysNum).PriInNode).MassFlowRate;

        SecAirMassFlowRate = Node(state.dataSingleDuct->SysATMixer(SysNum).SecInNode).MassFlowRate;
        SecAirEnthalpy = Node(state.dataSingleDuct->SysATMixer(SysNum).SecInNode).Enthalpy;
        SecAirHumRat = Node(state.dataSingleDuct->SysATMixer(SysNum).SecInNode).HumRat;
        SecAirTemp = Node(state.dataSingleDuct->SysATMixer(SysNum).SecInNode).Temp;

        if (state.dataSingleDuct->SysATMixer(SysNum).MixerType == ATMixer_SupplySide) {
            MixedAirMassFlowRate = SecAirMassFlowRate + PriMassFlowRate;
        } else {
            // for inlet side mixer, the mixed air flow has been set, but we don't know the secondary flow
            MixedAirMassFlowRate = Node(state.dataSingleDuct->SysATMixer(SysNum).MixedAirOutNode).MassFlowRate;
            SecAirMassFlowRate = max(MixedAirMassFlowRate - PriMassFlowRate, 0.0);
            Node(state.dataSingleDuct->SysATMixer(SysNum).SecInNode).MassFlowRate = SecAirMassFlowRate;
            if (std::abs(PriMassFlowRate + SecAirMassFlowRate - MixedAirMassFlowRate) > SmallMassFlow) {
                ShowSevereError(state, "CalcATMixer: Invalid mass flow rates in AirTerminal:SingleDuct:Mixer=" + state.dataSingleDuct->SysATMixer(SysNum).Name);
                ShowContinueErrorTimeStamp(state, "Primary mass flow rate=" + General::RoundSigDigits(PriMassFlowRate, 6) +
                                           "Secondary mass flow rate=" + General::RoundSigDigits(SecAirMassFlowRate, 6) +
                                           "Mixed mass flow rate=" + General::RoundSigDigits(MixedAirMassFlowRate, 6));
                ShowFatalError(state, "Simulation terminates.");
            }
        }
        // now calculate the mixed (outlet) conditions
        if (MixedAirMassFlowRate > 0.0) {
            MixedAirEnthalpy = (SecAirMassFlowRate * SecAirEnthalpy + PriMassFlowRate * PriEnthalpy) / MixedAirMassFlowRate;
            MixedAirHumRat = (SecAirMassFlowRate * SecAirHumRat + PriMassFlowRate * PriHumRat) / MixedAirMassFlowRate;
            // Mixed air temperature is calculated from the mixed air enthalpy and humidity ratio.
            MixedAirTemp = PsyTdbFnHW(MixedAirEnthalpy, MixedAirHumRat);
        }

        state.dataSingleDuct->SysATMixer(SysNum).MixedAirMassFlowRate = MixedAirMassFlowRate;
        state.dataSingleDuct->SysATMixer(SysNum).MixedAirEnthalpy = MixedAirEnthalpy;
        state.dataSingleDuct->SysATMixer(SysNum).MixedAirHumRat = MixedAirHumRat;
        state.dataSingleDuct->SysATMixer(SysNum).MixedAirTemp = MixedAirTemp;
    }

    void UpdateATMixer(EnergyPlusData &state, int const SysNum)
    {

        // SUBROUTINE INFORMATION:
        //       AUTHOR
        //       DATE WRITTEN   March 2012
        //       MODIFIED       na
        //       RE-ENGINEERED  na

        // PURPOSE OF THIS SUBROUTINE
        // Move the results of CalcATMixer to the affected nodes

        // METHODOLOGY EMPLOYED:

        // REFERENCES:

        // Using/Aliasing
        using namespace DataLoopNode;
        using DataContaminantBalance::Contaminant;

        // Locals
        // SUBROUTINE ARGUMENT DEFINITIONS

        // SUBROUTINE PARAMETER DEFINITIONS:

        // INTERFACE BLOCK SPECIFICATIONS
        // na

        // DERIVED TYPE DEFINITIONS
        // na

        // SUBROUTINE LOCAL VARIABLE DECLARATIONS:
        int PriInNode = state.dataSingleDuct->SysATMixer(SysNum).PriInNode;
        int SecInNode = state.dataSingleDuct->SysATMixer(SysNum).SecInNode;
        int MixedAirOutNode = state.dataSingleDuct->SysATMixer(SysNum).MixedAirOutNode;

        // mixed air data
        Node(MixedAirOutNode).Temp = state.dataSingleDuct->SysATMixer(SysNum).MixedAirTemp;
        Node(MixedAirOutNode).HumRat = state.dataSingleDuct->SysATMixer(SysNum).MixedAirHumRat;
        Node(MixedAirOutNode).Enthalpy = state.dataSingleDuct->SysATMixer(SysNum).MixedAirEnthalpy;
        Node(MixedAirOutNode).Press = state.dataSingleDuct->SysATMixer(SysNum).MixedAirPressure;
        Node(MixedAirOutNode).MassFlowRate = state.dataSingleDuct->SysATMixer(SysNum).MixedAirMassFlowRate;

        if (Contaminant.CO2Simulation) {
            if (state.dataSingleDuct->SysATMixer(SysNum).MixedAirMassFlowRate <= DataHVACGlobals::VerySmallMassFlow) {
                Node(MixedAirOutNode).CO2 = Node(PriInNode).CO2;
            } else {
                Node(MixedAirOutNode).CO2 =
                    (Node(SecInNode).MassFlowRate * Node(SecInNode).CO2 + Node(PriInNode).MassFlowRate * Node(PriInNode).CO2) /
                    Node(MixedAirOutNode).MassFlowRate;
            }
        }

        if (Contaminant.GenericContamSimulation) {
            if (state.dataSingleDuct->SysATMixer(SysNum).MixedAirMassFlowRate <= DataHVACGlobals::VerySmallMassFlow) {
                Node(MixedAirOutNode).GenContam = Node(PriInNode).GenContam;
            } else {
                Node(MixedAirOutNode).GenContam =
                    (Node(SecInNode).MassFlowRate * Node(SecInNode).GenContam + Node(PriInNode).MassFlowRate * Node(PriInNode).GenContam) /
                    Node(MixedAirOutNode).MassFlowRate;
            }
        }

        // update ADU flow data - because SimATMixer is called from the various zone equipment so the updates in SimZoneAirLoopEquipment won't work
        int aduNum = state.dataSingleDuct->SysATMixer(SysNum).ADUNum;
        DataDefineEquip::AirDistUnit(aduNum).MassFlowRateTU = Node(PriInNode).MassFlowRate;
        DataDefineEquip::AirDistUnit(aduNum).MassFlowRateZSup = Node(PriInNode).MassFlowRate;
        DataDefineEquip::AirDistUnit(aduNum).MassFlowRateSup = Node(PriInNode).MassFlowRate;
    }

    void GetATMixer(EnergyPlusData &state,
                    std::string const &ZoneEquipName, // zone unit name name
                    std::string &ATMixerName,         // air terminal mixer name
                    int &ATMixerNum,                  // air terminal mixer index
                    int &ATMixerType,                 // air teminal mixer type
                    int &ATMixerPriNode,              // air terminal mixer primary air node number
                    int &ATMixerSecNode,              // air terminal mixer secondary air node number
                    int &ATMixerOutNode,              // air terminal mixer outlet air node number
                    int const &ZoneEquipOutletNode    // zone equipment outlet node (used with inlet side mixers)
    )
    {

        // SUBROUTINE INFORMATION:
        //       AUTHOR         Fred Buhl
        //       DATE WRITTEN   April 2012
        //       MODIFIED       na
        //       RE-ENGINEERED  na

        // PURPOSE OF THIS SUBROUTINE:
        // This subroutine gets: 1) the index of the named AT Mixer in the state.dataSingleDuct->SysATMixer data array
        //                       2) the node number of the primary air inlet node of the AT Mixer
        //                       3) set the AT Mixer ultimate zone inlet node

        int ATMixerIndex; // local air terminal mixer index

        if (state.dataSingleDuct->GetATMixerFlag) {
            // CALL GetZoneAirLoopEquipment
            GetATMixers(state);
            state.dataSingleDuct->GetATMixerFlag = false;
        }

        if (state.dataSingleDuct->NumATMixers <= 0) {
            ATMixerNum = 0;
            ATMixerName = "";
            ATMixerPriNode = 0;
            ATMixerSecNode = 0;
            ATMixerOutNode = 0;
            ATMixerType = 0;
            return;
        }

        ATMixerIndex = UtilityRoutines::FindItemInList(ZoneEquipName, state.dataSingleDuct->SysATMixer, &AirTerminalMixerData::ZoneHVACUnitName);
        if (ATMixerIndex > 0) {
            ATMixerNum = ATMixerIndex;
            ATMixerName = state.dataSingleDuct->SysATMixer(ATMixerIndex).Name;
            ATMixerPriNode = state.dataSingleDuct->SysATMixer(ATMixerIndex).PriInNode;
            ATMixerSecNode = state.dataSingleDuct->SysATMixer(ATMixerIndex).SecInNode;
            ATMixerOutNode = state.dataSingleDuct->SysATMixer(ATMixerIndex).MixedAirOutNode;
            ATMixerType = state.dataSingleDuct->SysATMixer(ATMixerIndex).MixerType;
            if (ATMixerType == ATMixer_InletSide) {
                state.dataSingleDuct->SysATMixer(ATMixerIndex).ZoneInletNode = ZoneEquipOutletNode;
            } else {
                state.dataSingleDuct->SysATMixer(ATMixerIndex).ZoneInletNode = ATMixerOutNode;
            }
            state.dataSingleDuct->SysATMixer(ATMixerNum).InitATMixer(state, false);
        } else {
            ATMixerNum = 0;
            ATMixerName = "";
            ATMixerPriNode = 0;
            ATMixerSecNode = 0;
            ATMixerOutNode = 0;
            ATMixerType = 0;
        }
    }

    void SetATMixerPriFlow(EnergyPlusData &state,
                           int const ATMixerNum,                     // Air terminal mixer index
                           Optional<Real64 const> PriAirMassFlowRate // Air terminal mixer primary air mass flow rate [kg/s]
    )
    {

        // SUBROUTINE INFORMATION:
        //       AUTHOR         Fred Buhl
        //       DATE WRITTEN   April 2012
        //       MODIFIED       na
        //       RE-ENGINEERED  na

        // PURPOSE OF THIS SUBROUTINE:
        // This Subroutine sets the primary air mass flow rate on the primary air inlet
        // node of a terminal unit mixer component.

        // METHODOLOGY EMPLOYED:
        // The flow is set to either the input PriAirMassFlowRate if this optional input
        // parameter is present, or to the maximum available mass flow rate of the primary
        // air inlet node.

        // SUBROUTINE LOCAL VARIABLE DECLARATIONS:
        int PriAirNode; // air terminal mixer primary air inlet node number

        if (ATMixerNum <= 0) return;
        PriAirNode = state.dataSingleDuct->SysATMixer(ATMixerNum).PriInNode;
        if (present(PriAirMassFlowRate)) {
            Node(PriAirNode).MassFlowRate = PriAirMassFlowRate;
        } else {
            Node(PriAirNode).MassFlowRate = Node(PriAirNode).MassFlowRateMaxAvail;
        }
    }

    void setATMixerSizingProperties(EnergyPlusData &state, int const &inletATMixerIndex, // index to ATMixer at inlet of zone equipment
                                    int const &controlledZoneNum, // controlled zone number
                                    int const &curZoneEqNum       // current zone equipment being simulated
    )
    {
        if (inletATMixerIndex == 0) return; // protect this function from bad inputs
        if (controlledZoneNum == 0) return;
        if (curZoneEqNum == 0) return;
        if (state.dataSingleDuct->SysATMixer(inletATMixerIndex).MixerType == DataHVACGlobals::No_ATMixer) return;

        // ATMixer properties only affect coil sizing when the mixer is on the inlet side of zone equipment
        if (state.dataSingleDuct->SysATMixer(inletATMixerIndex).MixerType == DataHVACGlobals::ATMixer_SupplySide) {
            // check if user has selected No to account for DOAS system
            if (FinalZoneSizing.allocated() && state.dataSingleDuct->SysATMixer(inletATMixerIndex).printWarning) {
                if (!FinalZoneSizing(curZoneEqNum).AccountForDOAS && FinalZoneSizing(curZoneEqNum).DOASControlStrategy != DOANeutralSup) {
                    ShowWarningError(state, "AirTerminal:SingleDuct:Mixer: " + state.dataSingleDuct->SysATMixer(inletATMixerIndex).Name);
                    ShowContinueError(state,
                        " Supply side Air Terminal Mixer does not adjust zone equipment coil sizing and may result in inappropriately sized coils.");
                    ShowContinueError(state, " Set Account for Dedicated Outdoor Air System = Yes in Sizing:Zone object for zone = " +
                                      FinalZoneSizing(curZoneEqNum).ZoneName);
                }
                state.dataSingleDuct->SysATMixer(inletATMixerIndex).printWarning = false;
            }
            return; // do nothing else if this is a supply side ATMixer
        }
        // check if user has selected Yes to account for DOAS system
        if (FinalZoneSizing.allocated() && state.dataSingleDuct->SysATMixer(inletATMixerIndex).printWarning) {
            if (FinalZoneSizing(curZoneEqNum).AccountForDOAS && FinalZoneSizing(curZoneEqNum).DOASControlStrategy != DOANeutralSup) {
                ShowWarningError(state, "AirTerminal:SingleDuct:Mixer: " + state.dataSingleDuct->SysATMixer(inletATMixerIndex).Name);
                ShowContinueError(state, " Inlet side Air Terminal Mixer automatically adjusts zone equipment coil sizing.");
                ShowContinueError(state, " Set Account for Dedicated Outdoor Air System = No in Sizing:Zone object for zone = " +
                                  FinalZoneSizing(curZoneEqNum).ZoneName);
                state.dataSingleDuct->SysATMixer(inletATMixerIndex).printWarning = false;
            }
        }

        // proceed to set ATMixer properties used for sizing coils

        int airLoopIndex = // find air loop associated with ATMixer
            DataZoneEquipment::ZoneEquipConfig(controlledZoneNum).InletNodeAirLoopNum(state.dataSingleDuct->SysATMixer(inletATMixerIndex).CtrlZoneInNodeIndex);

        // must be a system sizing run or calculations are not possible
        bool SizingDesRunThisAirSys = false;                               // Sizing:System object found flag
        CheckThisAirSystemForSizing(airLoopIndex, SizingDesRunThisAirSys); // check for Sizing:System object

        if (SizingDesRunThisAirSys) {

            // set ATMixer outlet air flow rate in ZoneEqSizing array for ATMixer. If this value > 0, then the Sizer will know an ATMixer exists
            ZoneEqSizing(curZoneEqNum).ATMixerVolFlow = state.dataSingleDuct->SysATMixer(inletATMixerIndex).DesignPrimaryAirVolRate;

            // If air loop has heating coil use SA conditions, else if OA sys has coils then use precool conditions, else use OA conditions
            if (DataAirSystems::PrimaryAirSystem(airLoopIndex).CentralHeatCoilExists) {
                // if central heating coil exists, ATMixer outlet is assumed to be at supply air conditions described in sizing input
                ZoneEqSizing(curZoneEqNum).ATMixerHeatPriDryBulb = FinalSysSizing(airLoopIndex).HeatSupTemp;
                ZoneEqSizing(curZoneEqNum).ATMixerHeatPriHumRat = FinalSysSizing(airLoopIndex).HeatSupHumRat;
            } else if (DataAirSystems::PrimaryAirSystem(airLoopIndex).NumOAHeatCoils > 0) {
                // if no central heating coil exists and an outdoor air coil does exist, then ATMixer outlet is mixture of preheat and return
                if (FinalSysSizing(airLoopIndex).DesMainVolFlow == 0.0) { // protect divide by 0
                    // doesn't matter, just pick a condition
                    ZoneEqSizing(curZoneEqNum).ATMixerHeatPriDryBulb = FinalSysSizing(airLoopIndex).PreheatTemp;
                    ZoneEqSizing(curZoneEqNum).ATMixerHeatPriHumRat = FinalSysSizing(airLoopIndex).PreheatHumRat;
                } else {
                    // mix preheat condition with return air condition based on OA frac. OA frac should nearly always be 1.
                    // OA frac is based on air loop fraction, not ATMixer flow fraction since air loop can serve multiple ATMixers
                    Real64 OutAirFrac = FinalSysSizing(airLoopIndex).DesOutAirVolFlow / FinalSysSizing(airLoopIndex).DesMainVolFlow;
                    OutAirFrac = min(1.0, max(0.0, OutAirFrac));

                    // calculate humrat based on simple mixing
                    Real64 CoilInHumRatForSizing =
                        OutAirFrac * FinalSysSizing(airLoopIndex).PreheatHumRat + (1 - OutAirFrac) * FinalSysSizing(airLoopIndex).HeatRetHumRat;

                    // calculate enthalpy based on simple mixing
                    Real64 CoilInEnthalpyForSizing = OutAirFrac * Psychrometrics::PsyHFnTdbW(FinalSysSizing(airLoopIndex).PreheatTemp,
                                                                                             FinalSysSizing(airLoopIndex).PreheatHumRat) +
                                                     (1 - OutAirFrac) * Psychrometrics::PsyHFnTdbW(FinalSysSizing(airLoopIndex).HeatRetTemp,
                                                                                                   FinalSysSizing(airLoopIndex).HeatRetHumRat);

                    // back calculate temperature based on humrat and enthalpy state points
                    Real64 CoilInTempForSizing = Psychrometrics::PsyTdbFnHW(CoilInEnthalpyForSizing, CoilInHumRatForSizing);

                    ZoneEqSizing(curZoneEqNum).ATMixerHeatPriDryBulb = CoilInTempForSizing;
                    ZoneEqSizing(curZoneEqNum).ATMixerHeatPriHumRat = CoilInHumRatForSizing;
                }
            } else {
                // else no coils exist in air loop so mix OA condition with return air condition
                if (FinalSysSizing(airLoopIndex).DesMainVolFlow == 0.0) { // protect divide by 0
                    // doesn't matter, just pick a condition
                    ZoneEqSizing(curZoneEqNum).ATMixerHeatPriDryBulb = FinalSysSizing(airLoopIndex).HeatOutTemp;
                    ZoneEqSizing(curZoneEqNum).ATMixerHeatPriHumRat = FinalSysSizing(airLoopIndex).HeatOutHumRat;
                } else {
                    // OA frac is based on air loop fraction, not ATMixer flow fraction since air loop can serve multiple ATMixers
                    Real64 OutAirFrac = FinalSysSizing(airLoopIndex).DesOutAirVolFlow / FinalSysSizing(airLoopIndex).DesMainVolFlow;
                    OutAirFrac = min(1.0, max(0.0, OutAirFrac));

                    // calculate humrat based on simple mixing
                    Real64 CoilInHumRatForSizing =
                        OutAirFrac * FinalSysSizing(airLoopIndex).HeatOutHumRat + (1 - OutAirFrac) * FinalSysSizing(airLoopIndex).HeatRetHumRat;

                    // calculate enthalpy based on simple mixing
                    Real64 CoilInEnthalpyForSizing = OutAirFrac * Psychrometrics::PsyHFnTdbW(FinalSysSizing(airLoopIndex).HeatOutTemp,
                                                                                             FinalSysSizing(airLoopIndex).HeatOutHumRat) +
                                                     (1 - OutAirFrac) * Psychrometrics::PsyHFnTdbW(FinalSysSizing(airLoopIndex).HeatRetTemp,
                                                                                                   FinalSysSizing(airLoopIndex).HeatRetHumRat);

                    // back calculate temperature based on humrat and enthalpy state points
                    Real64 CoilInTempForSizing = Psychrometrics::PsyTdbFnHW(CoilInEnthalpyForSizing, CoilInHumRatForSizing);

                    ZoneEqSizing(curZoneEqNum).ATMixerHeatPriDryBulb = CoilInTempForSizing;
                    ZoneEqSizing(curZoneEqNum).ATMixerHeatPriHumRat = CoilInHumRatForSizing;
                }
            }

            // If air loop has cooling coil use SA conditions, else if OA sys has coils then use precool conditions, else use OA conditions
            if (DataAirSystems::PrimaryAirSystem(airLoopIndex).CentralCoolCoilExists) {
                // if central cooling coil exists, ATMixer outlet is assumed to be at supply air conditions described in sizing input
                ZoneEqSizing(curZoneEqNum).ATMixerCoolPriDryBulb = FinalSysSizing(airLoopIndex).CoolSupTemp;
                ZoneEqSizing(curZoneEqNum).ATMixerCoolPriHumRat = FinalSysSizing(airLoopIndex).CoolSupHumRat;
            } else if (DataAirSystems::PrimaryAirSystem(airLoopIndex).NumOACoolCoils > 0) {
                // if no central cooling coil exists and an outdoor air coil does exist, then ATMixer outlet is mixture of precool and return
                if (FinalSysSizing(airLoopIndex).DesMainVolFlow == 0.0) { // protect divide by 0
                    // doesn't matter, just pick a condition
                    ZoneEqSizing(curZoneEqNum).ATMixerCoolPriDryBulb = FinalSysSizing(airLoopIndex).PrecoolTemp;
                    ZoneEqSizing(curZoneEqNum).ATMixerCoolPriHumRat = FinalSysSizing(airLoopIndex).PrecoolHumRat;
                } else {
                    // mix precool condition with return air condition based on OA frac. OA frac should nearly always be 1.
                    // OA frac is based on air loop fraction, not ATMixer flow fraction since air loop can serve multiple ATMixers
                    Real64 OutAirFrac = FinalSysSizing(airLoopIndex).DesOutAirVolFlow / FinalSysSizing(airLoopIndex).DesMainVolFlow;
                    OutAirFrac = min(1.0, max(0.0, OutAirFrac));

                    // calculate humrat based on simple mixing
                    Real64 CoilInHumRatForSizing =
                        OutAirFrac * FinalSysSizing(airLoopIndex).PrecoolHumRat + (1 - OutAirFrac) * FinalSysSizing(airLoopIndex).RetHumRatAtCoolPeak;

                    // calculate enthalpy based on simple mixing
                    Real64 CoilInEnthalpyForSizing = OutAirFrac * Psychrometrics::PsyHFnTdbW(FinalSysSizing(airLoopIndex).PrecoolTemp,
                                                                                             FinalSysSizing(airLoopIndex).PrecoolHumRat) +
                                                     (1 - OutAirFrac) * Psychrometrics::PsyHFnTdbW(FinalSysSizing(airLoopIndex).RetTempAtCoolPeak,
                                                                                                   FinalSysSizing(airLoopIndex).RetHumRatAtCoolPeak);

                    // back calculate temperature based on humrat and enthalpy state points
                    Real64 CoilInTempForSizing = Psychrometrics::PsyTdbFnHW(CoilInEnthalpyForSizing, CoilInHumRatForSizing);

                    ZoneEqSizing(curZoneEqNum).ATMixerCoolPriDryBulb = CoilInTempForSizing;
                    ZoneEqSizing(curZoneEqNum).ATMixerCoolPriHumRat = CoilInHumRatForSizing;
                }
            } else {
                // else no coils exist in air loop so mix OA condition with return air condition
                if (FinalSysSizing(airLoopIndex).DesMainVolFlow == 0.0) { // protect divide by 0
                    // doesn't matter, just pick a condition
                    ZoneEqSizing(curZoneEqNum).ATMixerCoolPriDryBulb = FinalSysSizing(airLoopIndex).OutTempAtCoolPeak;
                    ZoneEqSizing(curZoneEqNum).ATMixerCoolPriHumRat = FinalSysSizing(airLoopIndex).OutHumRatAtCoolPeak;
                } else {
                    // OA frac is based on air loop fraction, not ATMixer flow fraction since air loop can serve multiple ATMixers
                    Real64 OutAirFrac = FinalSysSizing(airLoopIndex).DesOutAirVolFlow / FinalSysSizing(airLoopIndex).DesMainVolFlow;
                    OutAirFrac = min(1.0, max(0.0, OutAirFrac));

                    // calculate humrat based on simple mixing
                    Real64 CoilInHumRatForSizing = OutAirFrac * FinalSysSizing(airLoopIndex).OutHumRatAtCoolPeak +
                                                   (1 - OutAirFrac) * FinalSysSizing(airLoopIndex).RetHumRatAtCoolPeak;

                    // calculate enthalpy based on simple mixing
                    Real64 CoilInEnthalpyForSizing = OutAirFrac * Psychrometrics::PsyHFnTdbW(FinalSysSizing(airLoopIndex).OutTempAtCoolPeak,
                                                                                             FinalSysSizing(airLoopIndex).OutHumRatAtCoolPeak) +
                                                     (1 - OutAirFrac) * Psychrometrics::PsyHFnTdbW(FinalSysSizing(airLoopIndex).RetTempAtCoolPeak,
                                                                                                   FinalSysSizing(airLoopIndex).RetHumRatAtCoolPeak);

                    // back calculate temperature based on humrat and enthalpy state points
                    Real64 CoilInTempForSizing = Psychrometrics::PsyTdbFnHW(CoilInEnthalpyForSizing, CoilInHumRatForSizing);

                    ZoneEqSizing(curZoneEqNum).ATMixerCoolPriDryBulb = CoilInTempForSizing;
                    ZoneEqSizing(curZoneEqNum).ATMixerCoolPriHumRat = CoilInHumRatForSizing;
                }
            }

        } else {
            // warn user that system sizing is needed to size coils when AT Mixer is used ?
            // if there were a message here then this function should only be called when SizingDesRunThisZone is true
        }
    }

    void SingleDuctAirTerminal::CalcOutdoorAirVolumeFlowRate(EnergyPlusData &state)
    {
        // calculates zone outdoor air volume flow rate using the supply air flow rate and OA fraction
        if (this->AirLoopNum > 0) {
            this->OutdoorAirFlowRate = (this->sd_airterminalOutlet.AirMassFlowRate / StdRhoAir) * state.dataAirLoop->AirLoopFlow(this->AirLoopNum).OAFrac;
        } else {
            this->OutdoorAirFlowRate = 0.0;
        }
    }

    //        End of Reporting subroutines for the Sys Module
    // *****************************************************************************

} // namespace EnergyPlus::SingleDuct<|MERGE_RESOLUTION|>--- conflicted
+++ resolved
@@ -1952,13 +1952,8 @@
         if (NumZoneSiz > 0) {
             for (SysIndex = 1; SysIndex <= state.dataSingleDuct->NumSDAirTerminal; ++SysIndex) {
                 for (ZoneSizIndex = 1; ZoneSizIndex <= NumZoneSiz; ++ZoneSizIndex) {
-<<<<<<< HEAD
-                    if (DoZoneSizing) {
+                    if (state.dataGlobal->DoZoneSizing) {
                         if (FinalZoneSizing(ZoneSizIndex).ActualZoneNum == state.dataSingleDuct->sd_airterminal(SysIndex).ActualZoneNum) {
-=======
-                    if (state.dataGlobal->DoZoneSizing) {
-                        if (FinalZoneSizing(ZoneSizIndex).ActualZoneNum == sd_airterminal(SysIndex).ActualZoneNum) {
->>>>>>> e5b42d8c
                             if (FinalZoneSizing(ZoneSizIndex).ZoneSecondaryRecirculation > 0.0) {
                                 ShowWarningError(state, RoutineName + "A zone secondary recirculation fraction is specified for zone served by ");
                                 ShowContinueError(state, "...terminal unit \"" + state.dataSingleDuct->sd_airterminal(SysIndex).SysName +
@@ -2090,17 +2085,10 @@
         if (!state.dataSingleDuct->ZoneEquipmentListChecked && ZoneEquipInputsFilled) {
             state.dataSingleDuct->ZoneEquipmentListChecked = true;
             // Check to see if there is a Air Distribution Unit on the Zone Equipment List
-<<<<<<< HEAD
             for (SysIndex = 1; SysIndex <= state.dataSingleDuct->NumSDAirTerminal; ++SysIndex) {
                 if (state.dataSingleDuct->sd_airterminal(SysIndex).ADUNum == 0) continue;
-                if (CheckZoneEquipmentList("ZoneHVAC:AirDistributionUnit", AirDistUnit(state.dataSingleDuct->sd_airterminal(SysIndex).ADUNum).Name)) continue;
+                if (CheckZoneEquipmentList(state, "ZoneHVAC:AirDistributionUnit", AirDistUnit(state.dataSingleDuct->sd_airterminal(SysIndex).ADUNum).Name)) continue;
                 ShowSevereError(state, "InitSingleDuctSystems: ADU=[Air Distribution Unit," + AirDistUnit(state.dataSingleDuct->sd_airterminal(SysIndex).ADUNum).Name +
-=======
-            for (SysIndex = 1; SysIndex <= NumSDAirTerminal; ++SysIndex) {
-                if (sd_airterminal(SysIndex).ADUNum == 0) continue;
-                if (CheckZoneEquipmentList(state, "ZoneHVAC:AirDistributionUnit", AirDistUnit(sd_airterminal(SysIndex).ADUNum).Name)) continue;
-                ShowSevereError(state, "InitSingleDuctSystems: ADU=[Air Distribution Unit," + AirDistUnit(sd_airterminal(SysIndex).ADUNum).Name +
->>>>>>> e5b42d8c
                                 "] is not on any ZoneHVAC:EquipmentList.");
                 ShowContinueError(state, "...System=[" + state.dataSingleDuct->sd_airterminal(SysIndex).SysType + ',' + state.dataSingleDuct->sd_airterminal(SysIndex).SysName +
                                   "] will not be simulated.");
@@ -4355,15 +4343,9 @@
                     ErrTolerance = this->ControllerOffset;
                     SolveRoot(state, ErrTolerance, 500, SolFlag, HWFlow, EnergyPlus::SingleDuct::SingleDuctAirTerminal::VAVVSHWNoFanResidual, MinFlowWater, MaxFlowWater, Par);
                     if (SolFlag == -1) {
-<<<<<<< HEAD
-                        ShowRecurringWarningErrorAtEnd("Hot Water flow control failed in VS VAV terminal unit " + this->SysName, this->ErrCount1);
-                        ShowRecurringContinueErrorAtEnd("...Iteration limit (500) exceeded in calculating the hot water flow rate", this->ErrCount1c);
-                        this->CalcVAVVS(state, FirstHVACIteration, ZoneNodeNum, HWFlow, 0.0, FanType, MassFlow, FanOp, QDelivered);
-=======
                         ShowRecurringWarningErrorAtEnd(state, "Hot Water flow control failed in VS VAV terminal unit " + this->SysName, this->ErrCount1);
                         ShowRecurringContinueErrorAtEnd(state, "...Iteration limit (500) exceeded in calculating the hot water flow rate", this->ErrCount1c);
-                        this->CalcVAVVS(state, FirstHVACIteration, ZoneNodeNum, HCType, HWFlow, 0.0, FanType, MassFlow, FanOp, QDelivered);
->>>>>>> e5b42d8c
+                        this->CalcVAVVS(state, FirstHVACIteration, ZoneNodeNum, HWFlow, 0.0, FanType, MassFlow, FanOp, QDelivered);
                     } else if (SolFlag == -2) {
                         ShowRecurringWarningErrorAtEnd(state, "Hot Water flow control failed (bad air flow limits) in VS VAV terminal unit " + this->SysName,
                                                        this->ErrCount2);
@@ -4432,15 +4414,9 @@
                     ErrTolerance = this->ControllerOffset;
                     SolveRoot(state, ErrTolerance, 500, SolFlag, HWFlow, EnergyPlus::SingleDuct::SingleDuctAirTerminal::VAVVSHWNoFanResidual, MinFlowSteam, MaxFlowSteam, Par);
                     if (SolFlag == -1) {
-<<<<<<< HEAD
-                        ShowRecurringWarningErrorAtEnd("Steam flow control failed in VS VAV terminal unit " + this->SysName, this->ErrCount1);
-                        ShowRecurringContinueErrorAtEnd("...Iteration limit (500) exceeded in calculating the hot water flow rate", this->ErrCount1c);
-                        this->CalcVAVVS(state, FirstHVACIteration, ZoneNodeNum, HWFlow, 0.0, FanType, MassFlow, FanOp, QDelivered);
-=======
                         ShowRecurringWarningErrorAtEnd(state, "Steam flow control failed in VS VAV terminal unit " + this->SysName, this->ErrCount1);
                         ShowRecurringContinueErrorAtEnd(state, "...Iteration limit (500) exceeded in calculating the hot water flow rate", this->ErrCount1c);
-                        this->CalcVAVVS(state, FirstHVACIteration, ZoneNodeNum, HCType, HWFlow, 0.0, FanType, MassFlow, FanOp, QDelivered);
->>>>>>> e5b42d8c
+                        this->CalcVAVVS(state, FirstHVACIteration, ZoneNodeNum, HWFlow, 0.0, FanType, MassFlow, FanOp, QDelivered);
                     } else if (SolFlag == -2) {
                         ShowRecurringWarningErrorAtEnd(state, "Steam flow control failed (bad air flow limits) in VS VAV terminal unit " + this->SysName,
                                                        this->ErrCount2);
@@ -4756,7 +4732,6 @@
     }
 
     void SingleDuctAirTerminal::CalcVAVVS(EnergyPlusData &state,
-<<<<<<< HEAD
                                           bool const FirstHVACIteration,  // flag for 1st HVAV iteration in the time step
                                           int const ZoneNode,             // zone node number
                                           Real64 const HWFlow,            // hot water flow (kg/s)
@@ -4765,17 +4740,6 @@
                                           Real64 const AirFlow,           // air flow rate (kg/s)
                                           int const FanOn,                // 1 means fan is on
                                           Real64 &LoadMet                 // load met by unit (watts)
-=======
-                                          bool const FirstHVACIteration,        // flag for 1st HVAV iteration in the time step
-                                          int const ZoneNode,                   // zone node number
-                                          [[maybe_unused]] int const HCoilType, // type of hot water coil !unused1208
-                                          Real64 const HWFlow,                  // hot water flow (kg/s)
-                                          Real64 const HCoilReq,                // gas or elec coil demand requested
-                                          int const FanType,                    // type of fan
-                                          Real64 const AirFlow,                 // air flow rate (kg/s)
-                                          int const FanOn,                      // 1 means fan is on
-                                          Real64 &LoadMet                       // load met by unit (watts)
->>>>>>> e5b42d8c
     )
     {
 
