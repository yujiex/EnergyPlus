// EnergyPlus, Copyright (c) 1996-2021, The Board of Trustees of the University of Illinois,
// The Regents of the University of California, through Lawrence Berkeley National Laboratory
// (subject to receipt of any required approvals from the U.S. Dept. of Energy), Oak Ridge
// National Laboratory, managed by UT-Battelle, Alliance for Sustainable Energy, LLC, and other
// contributors. All rights reserved.
//
// NOTICE: This Software was developed under funding from the U.S. Department of Energy and the
// U.S. Government consequently retains certain rights. As such, the U.S. Government has been
// granted for itself and others acting on its behalf a paid-up, nonexclusive, irrevocable,
// worldwide license in the Software to reproduce, distribute copies to the public, prepare
// derivative works, and perform publicly and display publicly, and to permit others to do so.
//
// Redistribution and use in source and binary forms, with or without modification, are permitted
// provided that the following conditions are met:
//
// (1) Redistributions of source code must retain the above copyright notice, this list of
//     conditions and the following disclaimer.
//
// (2) Redistributions in binary form must reproduce the above copyright notice, this list of
//     conditions and the following disclaimer in the documentation and/or other materials
//     provided with the distribution.
//
// (3) Neither the name of the University of California, Lawrence Berkeley National Laboratory,
//     the University of Illinois, U.S. Dept. of Energy nor the names of its contributors may be
//     used to endorse or promote products derived from this software without specific prior
//     written permission.
//
// (4) Use of EnergyPlus(TM) Name. If Licensee (i) distributes the software in stand-alone form
//     without changes from the version obtained under this License, or (ii) Licensee makes a
//     reference solely to the software portion of its product, Licensee must refer to the
//     software as "EnergyPlus version X" software, where "X" is the version number Licensee
//     obtained under this License and may not use a different name for the software. Except as
//     specifically required in this Section (4), Licensee shall not use in a company name, a
//     product name, in advertising, publicity, or other promotional activities any name, trade
//     name, trademark, logo, or other designation of "EnergyPlus", "E+", "e+" or confusingly
//     similar designation, without the U.S. Department of Energy's prior written consent.
//
// THIS SOFTWARE IS PROVIDED BY THE COPYRIGHT HOLDERS AND CONTRIBUTORS "AS IS" AND ANY EXPRESS OR
// IMPLIED WARRANTIES, INCLUDING, BUT NOT LIMITED TO, THE IMPLIED WARRANTIES OF MERCHANTABILITY
// AND FITNESS FOR A PARTICULAR PURPOSE ARE DISCLAIMED. IN NO EVENT SHALL THE COPYRIGHT OWNER OR
// CONTRIBUTORS BE LIABLE FOR ANY DIRECT, INDIRECT, INCIDENTAL, SPECIAL, EXEMPLARY, OR
// CONSEQUENTIAL DAMAGES (INCLUDING, BUT NOT LIMITED TO, PROCUREMENT OF SUBSTITUTE GOODS OR
// SERVICES; LOSS OF USE, DATA, OR PROFITS; OR BUSINESS INTERRUPTION) HOWEVER CAUSED AND ON ANY
// THEORY OF LIABILITY, WHETHER IN CONTRACT, STRICT LIABILITY, OR TORT (INCLUDING NEGLIGENCE OR
// OTHERWISE) ARISING IN ANY WAY OUT OF THE USE OF THIS SOFTWARE, EVEN IF ADVISED OF THE
// POSSIBILITY OF SUCH DAMAGE.

// EnergyPlus::Evaporative Cooler Unit Tests

// Google Test Headers
#include <gtest/gtest.h>

// EnergyPlus Headers
#include <EnergyPlus/CurveManager.hh>
#include <EnergyPlus/Data/EnergyPlusData.hh>
#include <EnergyPlus/DataAirLoop.hh>
#include <EnergyPlus/DataAirSystems.hh>
#include <EnergyPlus/DataEnvironment.hh>
#include <EnergyPlus/DataGlobalConstants.hh>
#include <EnergyPlus/DataLoopNode.hh>
#include <EnergyPlus/DataSizing.hh>
#include <EnergyPlus/EvaporativeCoolers.hh>
#include <EnergyPlus/Psychrometrics.hh>
#include <EnergyPlus/SimAirServingZones.hh>

#include "Fixtures/EnergyPlusFixture.hh"

using namespace EnergyPlus;
using namespace EnergyPlus::CurveManager;
using namespace EnergyPlus::DataEnvironment;
using namespace EnergyPlus::Psychrometrics;
using namespace EnergyPlus::DataSizing;
using namespace EnergyPlus::DataAirSystems;
using namespace EnergyPlus::EvaporativeCoolers;

namespace EnergyPlus {

TEST_F(EnergyPlusFixture, EvapCoolers_SecondaryAirOutletCondition)
{
    auto &EvapCond(state->dataEvapCoolers->EvapCond);

    EvapCond.allocate(1);
    int const EvapCoolNum(1);
    EvapCond(EvapCoolNum).SecInletEnthalpy = 42000.0;

    // set up arguments
    OperatingMode OperatingMode(EvaporativeCoolers::OperatingMode::None);
    Real64 AirMassFlowSec(0.0);
    Real64 const EDBTSec(20.0);
    Real64 const EWBTSec(15.0);
    Real64 const EHumRatSec(0.0085);
    Real64 QHXTotal(0.0);
    Real64 QHXLatent(0.0);

    // make the call for zero secondary air flow rate
    CalcSecondaryAirOutletCondition(*state, EvapCoolNum, OperatingMode, AirMassFlowSec, EDBTSec, EWBTSec, EHumRatSec, QHXTotal, QHXLatent);

    // check outputs for evap cooler set off
    EXPECT_DOUBLE_EQ(EvapCond(EvapCoolNum).SecOutletEnthalpy, EvapCond(EvapCoolNum).SecInletEnthalpy);
    EXPECT_DOUBLE_EQ(0.0, QHXLatent);

    // dry operating mode and non zero secondary air flow rate
    OperatingMode = EvaporativeCoolers::OperatingMode::DryFull;
    AirMassFlowSec = 2.0;
    QHXTotal = 10206.410750000941;

    InitializePsychRoutines(*state);

    // make the call for dry operating mode
    CalcSecondaryAirOutletCondition(*state, EvapCoolNum, OperatingMode, AirMassFlowSec, EDBTSec, EWBTSec, EHumRatSec, QHXTotal, QHXLatent);

    // check outputs for dry operating condition
    EXPECT_NEAR(25.0, EvapCond(EvapCoolNum).SecOutletTemp, 0.000001);
    EXPECT_DOUBLE_EQ(0.0, QHXLatent);

    // wet operating mode and non zero secondary air flow rate
    OperatingMode = EvaporativeCoolers::OperatingMode::WetFull;
    AirMassFlowSec = 2.0;
    QHXTotal = 10206.410750000941;

    // make the call for wet operating condition
    CalcSecondaryAirOutletCondition(*state, EvapCoolNum, OperatingMode, AirMassFlowSec, EDBTSec, EWBTSec, EHumRatSec, QHXTotal, QHXLatent);

    // check outputs for wet operating condition
    EXPECT_DOUBLE_EQ(20.0, EvapCond(EvapCoolNum).SecOutletTemp);
    EXPECT_DOUBLE_EQ(47103.205375000471, EvapCond(EvapCoolNum).SecOutletEnthalpy);
    EXPECT_DOUBLE_EQ(QHXTotal, QHXLatent);

    EvapCond.deallocate();
}

TEST_F(EnergyPlusFixture, EvapCoolers_IndEvapCoolerOutletTemp)
{
    auto &EvapCond(state->dataEvapCoolers->EvapCond);

    int const EvapCoolNum(1);
    EvapCond.allocate(EvapCoolNum);

    state->dataEnvrn->OutBaroPress = 101325.0;
    EvapCond(EvapCoolNum).InletMassFlowRate = 1.0;
    EvapCond(EvapCoolNum).InletTemp = 24.0;
    EvapCond(EvapCoolNum).InletHumRat = 0.013;
    EvapCond(EvapCoolNum).DryCoilMaxEfficiency = 0.8;

    // set up arguments
    OperatingMode DryOrWetOperatingMode(EvaporativeCoolers::OperatingMode::DryFull);
    Real64 const AirMassFlowSec(1.0);
    Real64 const EDBTSec(14.0);
    Real64 const EWBTSec(11.0);
    Real64 const EHumRatSec(0.0075);

    // testing full capacity in dry operating mode
    CalcIndirectRDDEvapCoolerOutletTemp(*state, EvapCoolNum, DryOrWetOperatingMode, AirMassFlowSec, EDBTSec, EWBTSec, EHumRatSec);

    EXPECT_DOUBLE_EQ(16.0, EvapCond(EvapCoolNum).OutletTemp);

    // testing full capacity in wet operating mode
    DryOrWetOperatingMode = EvaporativeCoolers::OperatingMode::WetFull;
    EvapCond(EvapCoolNum).WetCoilMaxEfficiency = 0.75;

    CalcIndirectRDDEvapCoolerOutletTemp(*state, EvapCoolNum, DryOrWetOperatingMode, AirMassFlowSec, EDBTSec, EWBTSec, EHumRatSec);

    EXPECT_DOUBLE_EQ(14.25, EvapCond(EvapCoolNum).OutletTemp);

    EvapCond.deallocate();
}

TEST_F(EnergyPlusFixture, EvapCoolers_SizeIndEvapCoolerTest)
{
    auto &EvapCond(state->dataEvapCoolers->EvapCond);

    int const EvapCoolNum(1);
    Real64 PrimaryAirDesignFlow(0.0);
    Real64 SecondaryAirDesignFlow(0.0);

    state->dataSize->SysSizingRunDone = true;
    state->dataSize->NumSysSizInput = 1;
    state->dataSize->SysSizInput.allocate(1);
    state->dataSize->SysSizInput(1).AirLoopNum = 1;

    // allocate
    state->dataSize->CurSysNum = 1;
    state->dataSize->FinalSysSizing.allocate(state->dataSize->CurSysNum);
    state->dataSize->FinalSysSizing(1).DesMainVolFlow = 1.0;
    state->dataSize->FinalSysSizing(1).DesOutAirVolFlow = 0.4;
    state->dataAirSystemsData->PrimaryAirSystems.allocate(state->dataSize->CurSysNum);
    state->dataAirSystemsData->PrimaryAirSystems(state->dataSize->CurSysNum).Branch.allocate(1);
    state->dataAirSystemsData->PrimaryAirSystems(state->dataSize->CurSysNum).Branch(1).Comp.allocate(1);
    state->dataAirSystemsData->PrimaryAirSystems(1).Branch(1).Comp(1).Name = "INDRDD EVAP COOLER";

    // Set Primary Air Data
    state->dataAirSystemsData->PrimaryAirSystems(state->dataSize->CurSysNum).NumBranches = 1;
    state->dataAirSystemsData->PrimaryAirSystems(state->dataSize->CurSysNum).Branch(1).TotalComponents = 1;

    std::string const idf_objects = delimited_string({
        "	EvaporativeCooler:Indirect:ResearchSpecial,",
        "	IndRDD Evap Cooler,  !- Name",
        "	,			         !- Availability Schedule Name",
        "	0.750,				 !- Cooler Wetbulb Design Effectiveness",
        "	,					 !- Wetbulb Effectiveness Flow Ratio Modifier Curve Name",
        "	,					 !- Cooler Drybulb Design Effectiveness",
        "	,					 !- Drybulb Effectiveness Flow Ratio Modifier Curve Name",
        "	30.0,				 !- Recirculating Water Pump Design Power { W }",
        "	,					 !- Water Pump Power Sizing Factor",
        "	,					 !- Water Pump Power Modifier Curve Name",
        "	autosize,			 !- Secondary Air Design Flow Rate { m3 / s }",
        "	1.2,				 !- Secondary Air Flow Sizing Factor",
        "	autosize,			 !- Secondary Air Fan Design Power",
        "	207.6,				 !- Secondary Air Fan Sizing Specific Power",
        "	,					 !- Secondary Fan Power Modifier Curve Name",
        "	PriAir Inlet Node,	 !- Primary Air Inlet Node Name",
        "	PriAir Outlet Node,	 !- Primary Air Outlet Node Name",
        "	autosize,			 !- Primary Air Design Air Flow Rate",
        "	0.90,				 !- Dewpoint Effectiveness Factor",
        "	SecAir Inlet Node,   !- Secondary Air Inlet Node Name",
        "	SecAir Outlet Node,  !- Secondary Air Outlet Node Name",
        "	PriAir Outlet Node,	 !- Sensor Node Name",
        "	,					 !- Relief Air Inlet Node Name",
        "	,					 !- Water Supply Storage Tank Name",
        "	0.0,				 !- Drift Loss Fraction",
        "	3;                   !- Blowdown Concentration Ratio",
    });

    ASSERT_TRUE(process_idf(idf_objects));

    GetEvapInput(*state);

    // Set Parameters for Evap Cooler on Main Air Loop System
    state->dataAirSystemsData->PrimaryAirSystems(state->dataSize->CurSysNum).Branch(1).Comp(1).Name = EvapCond(EvapCoolNum).EvapCoolerName;
    EvapCond(EvapCoolNum).DesVolFlowRate = DataSizing::AutoSize;
    EvapCond(EvapCoolNum).IndirectVolFlowRate = DataSizing::AutoSize;
    state->dataSize->FinalSysSizing(state->dataSize->CurSysNum).DesMainVolFlow = 1.0;
    state->dataSize->FinalSysSizing(state->dataSize->CurSysNum).DesOutAirVolFlow = 0.2;
    PrimaryAirDesignFlow = state->dataSize->FinalSysSizing(state->dataSize->CurSysNum).DesMainVolFlow;
    SecondaryAirDesignFlow = PrimaryAirDesignFlow * EvapCond(EvapCoolNum).IndirectVolFlowScalingFactor;

    // Test Indirect Evaporative Cooler Primary/Secondary Air Design Flow Rate on Main Air Loop
    SizeEvapCooler(*state, EvapCoolNum);
    EXPECT_EQ(PrimaryAirDesignFlow, EvapCond(EvapCoolNum).DesVolFlowRate);
    EXPECT_EQ(SecondaryAirDesignFlow, EvapCond(EvapCoolNum).IndirectVolFlowRate);

    // Set Parameters for Evap Cooler on OA System
    EvapCond(EvapCoolNum).EvapCoolerName = "EvapCool On OA System", EvapCond(EvapCoolNum).DesVolFlowRate = DataSizing::AutoSize;
    EvapCond(EvapCoolNum).IndirectVolFlowRate = DataSizing::AutoSize;
    state->dataSize->FinalSysSizing(state->dataSize->CurSysNum).DesMainVolFlow = 1.0;
    state->dataSize->FinalSysSizing(state->dataSize->CurSysNum).DesOutAirVolFlow = 0.2;
    PrimaryAirDesignFlow = state->dataSize->FinalSysSizing(state->dataSize->CurSysNum).DesOutAirVolFlow;
    SecondaryAirDesignFlow = max(PrimaryAirDesignFlow, 0.5 * state->dataSize->FinalSysSizing(state->dataSize->CurSysNum).DesMainVolFlow);
    SecondaryAirDesignFlow = SecondaryAirDesignFlow * EvapCond(EvapCoolNum).IndirectVolFlowScalingFactor;

    // Test Indirect Evaporative Cooler Primary/Secondary Air Design Flow Rate on OA System
    SizeEvapCooler(*state, EvapCoolNum);
    EXPECT_EQ(0.5, EvapCond(EvapCoolNum).DesVolFlowRate);
    EXPECT_EQ(SecondaryAirDesignFlow, EvapCond(EvapCoolNum).IndirectVolFlowRate);

    EvapCond.deallocate();
    state->dataAirSystemsData->PrimaryAirSystems.deallocate();
    state->dataSize->FinalSysSizing.deallocate();
}

TEST_F(EnergyPlusFixture, EvapCoolers_SizeDirEvapCoolerTest)
{
    auto &EvapCond(state->dataEvapCoolers->EvapCond);

    int const EvapCoolNum(1);
    Real64 PrimaryAirDesignFlow(0.0);
    Real64 RecirWaterPumpDesignPower(0.0);

    state->dataSize->SysSizingRunDone = true;
    state->dataSize->NumSysSizInput = 1;
    state->dataSize->SysSizInput.allocate(1);
    state->dataSize->SysSizInput(1).AirLoopNum = 1;

    state->dataSize->CurSysNum = 1;
    state->dataSize->FinalSysSizing.allocate(state->dataSize->CurSysNum);
    state->dataSize->FinalSysSizing(1).DesMainVolFlow = 1.0;
    state->dataSize->FinalSysSizing(1).DesOutAirVolFlow = 0.4;
    state->dataAirSystemsData->PrimaryAirSystems.allocate(state->dataSize->CurSysNum);
    state->dataAirSystemsData->PrimaryAirSystems(state->dataSize->CurSysNum).Branch.allocate(1);
    state->dataAirSystemsData->PrimaryAirSystems(state->dataSize->CurSysNum).Branch(1).Comp.allocate(1);
    state->dataAirSystemsData->PrimaryAirSystems(1).Branch(1).Comp(1).Name = "DIRECTEVAPCOOLER";

    // Set Primary Air Data
    state->dataAirSystemsData->PrimaryAirSystems(state->dataSize->CurSysNum).NumBranches = 1;
    state->dataAirSystemsData->PrimaryAirSystems(state->dataSize->CurSysNum).Branch(1).TotalComponents = 1;

    std::string const idf_objects = delimited_string({
        "	EvaporativeCooler:Direct:ResearchSpecial,",
        "	DirectEvapCooler,    !- Name",
        "	,			         !- Availability Schedule Name",
        "	0.7,				 !- Cooler Design Effectiveness",
        "	,					 !- Effectiveness Flow Ratio Modifier Curve Name",
        "	autosize,			 !- Primary Air Design Flow Rate",
        "	autosize,			 !- Recirculating Water Pump Power Consumption { W }",
        "	55.0,				 !- Water Pump Power Sizing Factor",
        "	,					 !- Water Pump Power Modifier Curve Name",
        "	Fan Outlet Node,     !- Air Inlet Node Name",
        "	Zone Inlet Node,	 !- Air Outlet Node Name",
        "	Zone Inlet Node,	 !- Sensor Node Name",
        "	,					 !- Water Supply Storage Tank Name",
        "	0.0,				 !- Drift Loss Fraction",
        "	3;                   !- Blowdown Concentration Ratio",
    });

    ASSERT_TRUE(process_idf(idf_objects));

    GetEvapInput(*state);
    // check autosized input fields from idf snippet read
    EXPECT_EQ(DataSizing::AutoSize, EvapCond(EvapCoolNum).DesVolFlowRate);
    EXPECT_EQ(DataSizing::AutoSize, EvapCond(EvapCoolNum).RecircPumpPower);

    state->dataAirSystemsData->PrimaryAirSystems(state->dataSize->CurSysNum).Branch(1).Comp(1).Name = EvapCond(EvapCoolNum).EvapCoolerName;
    state->dataSize->FinalSysSizing(state->dataSize->CurSysNum).DesMainVolFlow = 0.50;
    PrimaryAirDesignFlow = state->dataSize->FinalSysSizing(state->dataSize->CurSysNum).DesMainVolFlow;
    RecirWaterPumpDesignPower = PrimaryAirDesignFlow * EvapCond(EvapCoolNum).RecircPumpSizingFactor;

    // Test Direct Evaporative Cooler Primary Air Design Flow Rate sizing
    SizeEvapCooler(*state, 1);
    EXPECT_EQ(PrimaryAirDesignFlow, EvapCond(EvapCoolNum).DesVolFlowRate);

    EXPECT_EQ(RecirWaterPumpDesignPower, EvapCond(EvapCoolNum).RecircPumpPower);

    EvapCond.deallocate();
    state->dataAirSystemsData->PrimaryAirSystems.deallocate();
    state->dataSize->FinalSysSizing.deallocate();
}

TEST_F(EnergyPlusFixture, EvaporativeCoolers_CalcSecondaryAirOutletCondition)
{
    auto &EvapCond(state->dataEvapCoolers->EvapCond);

    EvapCond.allocate(1);
    int const EvapCoolNum(1);
    EvapCond(EvapCoolNum).SecInletEnthalpy = 42000.0;

    // set up arguments
    OperatingMode OperatingMode(EvaporativeCoolers::OperatingMode::None);
    Real64 AirMassFlowSec(0.0);
    Real64 const EDBTSec(20.0);
    Real64 const EWBTSec(15.0);
    Real64 const EHumRatSec(0.0085);
    Real64 QHXTotal(0.0);
    Real64 QHXLatent(0.0);

    // make the call for zero secondary air flow rate
    EvaporativeCoolers::CalcSecondaryAirOutletCondition(
        *state, EvapCoolNum, OperatingMode, AirMassFlowSec, EDBTSec, EWBTSec, EHumRatSec, QHXTotal, QHXLatent);

    // check outputs for evap cooler set off
    EXPECT_DOUBLE_EQ(EvapCond(EvapCoolNum).SecOutletEnthalpy, EvapCond(EvapCoolNum).SecInletEnthalpy);
    EXPECT_DOUBLE_EQ(0.0, QHXLatent);

    // dry operating mode and non zero secondary air flow rate
    OperatingMode = EvaporativeCoolers::OperatingMode::DryFull;
    AirMassFlowSec = 2.0;
    QHXTotal = 10206.410750000941;

    InitializePsychRoutines(*state);

    // make the call for dry operating mode
    EvaporativeCoolers::CalcSecondaryAirOutletCondition(
        *state, EvapCoolNum, OperatingMode, AirMassFlowSec, EDBTSec, EWBTSec, EHumRatSec, QHXTotal, QHXLatent);

    // check outputs for dry operating condition
    EXPECT_NEAR(25.0, EvapCond(EvapCoolNum).SecOutletTemp, 0.000001);
    EXPECT_DOUBLE_EQ(0.0, QHXLatent);

    // wet operating mode and non zero secondary air flow rate
    OperatingMode = EvaporativeCoolers::OperatingMode::WetFull;
    AirMassFlowSec = 2.0;
    QHXTotal = 10206.410750000941;

    // make the call for wet operating condition
    EvaporativeCoolers::CalcSecondaryAirOutletCondition(
        *state, EvapCoolNum, OperatingMode, AirMassFlowSec, EDBTSec, EWBTSec, EHumRatSec, QHXTotal, QHXLatent);

    // check outputs for wet operating condition
    EXPECT_DOUBLE_EQ(20.0, EvapCond(EvapCoolNum).SecOutletTemp);
    EXPECT_DOUBLE_EQ(47103.205375000471, EvapCond(EvapCoolNum).SecOutletEnthalpy);
    EXPECT_DOUBLE_EQ(QHXTotal, QHXLatent);

    EvapCond.deallocate();
}

TEST_F(EnergyPlusFixture, EvaporativeCoolers_CalcIndirectRDDEvapCoolerOutletTemp)
{
    auto &EvapCond(state->dataEvapCoolers->EvapCond);

    state->dataEnvrn->OutBaroPress = 101325.0;
    EvapCond.allocate(1);
    int const EvapCoolNum(1);
    EvapCond(EvapCoolNum).InletMassFlowRate = 1.0;
    EvapCond(EvapCoolNum).InletTemp = 24.0;
    EvapCond(EvapCoolNum).InletHumRat = 0.013;
    EvapCond(EvapCoolNum).DryCoilMaxEfficiency = 0.8;

    // set up arguments
    OperatingMode DryOrWetOperatingMode(EvaporativeCoolers::OperatingMode::DryFull);
    Real64 const AirMassFlowSec(1.0);
    Real64 const EDBTSec(14.0);
    Real64 const EWBTSec(11.0);
    Real64 const EHumRatSec(0.0075);

    // testing full capacity in dry operating mode
    EvaporativeCoolers::CalcIndirectRDDEvapCoolerOutletTemp(*state, EvapCoolNum, DryOrWetOperatingMode, AirMassFlowSec, EDBTSec, EWBTSec, EHumRatSec);

    EXPECT_DOUBLE_EQ(16.0, EvapCond(EvapCoolNum).OutletTemp);

    // testing full capacity in wet operating mode
    DryOrWetOperatingMode = EvaporativeCoolers::OperatingMode::WetFull;
    EvapCond(EvapCoolNum).WetCoilMaxEfficiency = 0.75;

    EvaporativeCoolers::CalcIndirectRDDEvapCoolerOutletTemp(*state, EvapCoolNum, DryOrWetOperatingMode, AirMassFlowSec, EDBTSec, EWBTSec, EHumRatSec);

    EXPECT_DOUBLE_EQ(14.25, EvapCond(EvapCoolNum).OutletTemp);

    EvapCond.deallocate();
}

TEST_F(EnergyPlusFixture, EvaporativeCoolers_IndEvapCoolerPower)
{
    auto &EvapCond(state->dataEvapCoolers->EvapCond);

    int CurveNum;

    EvapCond.allocate(1);
    int const EvapCoolNum(1);
    EvapCond(EvapCoolNum).IndirectFanPower = 200.0;
    EvapCond(EvapCoolNum).IndirectRecircPumpPower = 100.0;

    // set up arguments
    OperatingMode DryWetMode(EvaporativeCoolers::OperatingMode::DryFull);
    Real64 FlowRatio(1.0);

    CurveNum = 1;
    EvapCond(EvapCoolNum).FanPowerModifierCurveIndex = CurveNum;

    state->dataCurveManager->NumCurves = 1;
    state->dataCurveManager->PerfCurve.allocate(1);
    state->dataCurveManager->PerfCurve(CurveNum).CurveType = CurveTypeEnum::Quadratic;
    state->dataCurveManager->PerfCurve(CurveNum).ObjectType = "Curve:Quadratic";
    state->dataCurveManager->PerfCurve(CurveNum).InterpolationType = InterpTypeEnum::EvaluateCurveToLimits;
    state->dataCurveManager->PerfCurve(CurveNum).Coeff1 = 0.0;
    state->dataCurveManager->PerfCurve(CurveNum).Coeff2 = 1.0;
    state->dataCurveManager->PerfCurve(CurveNum).Coeff3 = 0.0;
    state->dataCurveManager->PerfCurve(CurveNum).Coeff4 = 0.0;
    state->dataCurveManager->PerfCurve(CurveNum).Coeff5 = 0.0;
    state->dataCurveManager->PerfCurve(CurveNum).Coeff6 = 0.0;
    state->dataCurveManager->PerfCurve(CurveNum).Var1Min = 0.0;
    state->dataCurveManager->PerfCurve(CurveNum).Var1Max = 1.0;
    state->dataCurveManager->PerfCurve(CurveNum).Var2Min = 0;
    state->dataCurveManager->PerfCurve(CurveNum).Var2Max = 0;

    // make the call for dry full load operating condition
    EvapCond(EvapCoolNum).EvapCoolerPower = EvaporativeCoolers::IndEvapCoolerPower(*state, EvapCoolNum, DryWetMode, FlowRatio);

    // check outputs for dry full load operating condition
    EXPECT_EQ(200.0, EvapCond(EvapCoolNum).EvapCoolerPower);

    // set up arguments for wet modulated operating condition
    DryWetMode = EvaporativeCoolers::OperatingMode::WetModulated;
    FlowRatio = 0.8;
    EvapCond(EvapCoolNum).PartLoadFract = 0.5;

    // make the call for wet modulated operating condition
    EvapCond(EvapCoolNum).EvapCoolerPower = EvaporativeCoolers::IndEvapCoolerPower(*state, EvapCoolNum, DryWetMode, FlowRatio);

    // check outputs for wet modulated operating condition
    // Power expected = curved fan power + linear scaled pump power
    EXPECT_EQ(200 * 0.8 + 100 * 0.8 * 0.5, EvapCond(EvapCoolNum).EvapCoolerPower);

    EvapCond.deallocate();
    state->dataCurveManager->PerfCurve.deallocate();
}

TEST_F(EnergyPlusFixture, EvaporativeCoolers_SizeEvapCooler)
{
    auto &EvapCond(state->dataEvapCoolers->EvapCond);

    // one-time setup of evap cooler instance
    int const EvapCoolNum(1);
    EvapCond.allocate(EvapCoolNum);
    auto &thisEvapCooler = EvapCond(EvapCoolNum);

    // set up sizing stuff
    state->dataSize->SysSizingRunDone = true;
    state->dataSize->ZoneSizingRunDone = false;
    state->dataSize->CurSysNum = 1;
    state->dataSize->NumSysSizInput = 1;
    state->dataSize->SysSizInput.allocate(1);
    state->dataSize->SysSizInput(1).AirLoopNum = 1;
    state->dataAirSystemsData->PrimaryAirSystems.allocate(1);
    state->dataAirSystemsData->PrimaryAirSystems(1).NumBranches = 1;
    state->dataAirSystemsData->PrimaryAirSystems(1).Branch.allocate(1);
    state->dataAirSystemsData->PrimaryAirSystems(1).Branch(1).TotalComponents = 1;
    state->dataAirSystemsData->PrimaryAirSystems(1).Branch(1).Comp.allocate(1);
    state->dataAirSystemsData->PrimaryAirSystems(1).Branch(1).Comp(1).Name = "MyEvapCooler";
    thisEvapCooler.EvapCoolerName = "MyEvapCooler";
    state->dataSize->FinalSysSizing.allocate(1);
    state->dataSize->FinalSysSizing(1).DesMainVolFlow = 1.0;
    state->dataSize->FinalSysSizing(1).DesOutAirVolFlow = 0.4;

    // set up the structure to size the flow rates for an RDDSpecial
    thisEvapCooler.evapCoolerType = EvapCoolerType::IndirectRDDSpecial;
    thisEvapCooler.DesVolFlowRate = DataSizing::AutoSize;
    thisEvapCooler.PadArea = 0.0;
    thisEvapCooler.PadDepth = 0.0;
    thisEvapCooler.IndirectPadArea = 0.0;
    thisEvapCooler.IndirectPadDepth = 0.0;
    thisEvapCooler.IndirectVolFlowRate = DataSizing::AutoSize;
    thisEvapCooler.IndirectVolFlowScalingFactor = 0.3;

    // make the call for sizing the flow rates
    EvaporativeCoolers::SizeEvapCooler(*state, EvapCoolNum);
    EXPECT_NEAR(0.3, thisEvapCooler.IndirectVolFlowRate, 0.0001);
    EXPECT_NEAR(1.0, thisEvapCooler.DesVolFlowRate, 0.0001);

    // now let's try to size some of the pad properties
    thisEvapCooler.evapCoolerType = EvapCoolerType::DirectCELDEKPAD;
    thisEvapCooler.DesVolFlowRate = 1.0;
    thisEvapCooler.PadArea = DataSizing::AutoSize;
    thisEvapCooler.PadDepth = DataSizing::AutoSize;
    thisEvapCooler.IndirectPadArea = 0.0;
    thisEvapCooler.IndirectPadDepth = 0.0;
    thisEvapCooler.IndirectVolFlowRate = 1.0;

    // make the call for sizing the pad properties
    EvaporativeCoolers::SizeEvapCooler(*state, EvapCoolNum);
    EXPECT_NEAR(0.333333, thisEvapCooler.PadArea, 0.0001);
    EXPECT_NEAR(0.17382, thisEvapCooler.PadDepth, 0.0001);

    // now let's try 'not' finding it on the air loop; thus it is in the OA path
    state->dataAirSystemsData->PrimaryAirSystems(1).Branch(1).Comp(1).Name = "NOT-MyEvapCooler";

    // set up the structure to size the flow rates for an indirect celdekpad
    thisEvapCooler.evapCoolerType = EvapCoolerType::IndirectCELDEKPAD;
    thisEvapCooler.DesVolFlowRate = DataSizing::AutoSize;
    thisEvapCooler.PadArea = 0.0;
    thisEvapCooler.PadDepth = 0.0;
    thisEvapCooler.IndirectPadArea = 0.0;
    thisEvapCooler.IndirectPadDepth = 0.0;
    thisEvapCooler.IndirectVolFlowRate = DataSizing::AutoSize;
    thisEvapCooler.IndirectVolFlowScalingFactor = 0.3;

    // make the call for sizing the flow rates
    EvaporativeCoolers::SizeEvapCooler(*state, EvapCoolNum);
    EXPECT_NEAR(0.5, thisEvapCooler.IndirectVolFlowRate, 0.0001);
    EXPECT_NEAR(0.5, thisEvapCooler.DesVolFlowRate, 0.0001);

    // clean up
    EvapCond.deallocate();
    state->dataSize->FinalSysSizing.deallocate();
    state->dataAirSystemsData->PrimaryAirSystems.deallocate();
    state->dataSize->SysSizInput.deallocate();
}

TEST_F(EnergyPlusFixture, DefaultAutosizeIndEvapCoolerTest)
{

    int const EvapCoolNum(1);
    Real64 PrimaryAirDesignFlow(0.0);
    Real64 SecondaryAirDesignFlow(0.0);
    Real64 SecondaryFanPower(0.0);
    Real64 RecirculatingWaterPumpPower(0.0);

    state->dataSize->SysSizingRunDone = true;
    state->dataSize->NumSysSizInput = 1;
    state->dataSize->SysSizInput.allocate(1);
    state->dataSize->SysSizInput(1).AirLoopNum = 1;

    // allocate
    state->dataSize->CurSysNum = 1;
    state->dataSize->FinalSysSizing.allocate(state->dataSize->CurSysNum);
    state->dataSize->FinalSysSizing(1).DesMainVolFlow = 1.0;
    state->dataSize->FinalSysSizing(1).DesOutAirVolFlow = 0.4;
    state->dataAirSystemsData->PrimaryAirSystems.allocate(state->dataSize->CurSysNum);
    state->dataAirSystemsData->PrimaryAirSystems(state->dataSize->CurSysNum).Branch.allocate(1);
    state->dataAirSystemsData->PrimaryAirSystems(state->dataSize->CurSysNum).Branch(1).Comp.allocate(1);
    state->dataAirSystemsData->PrimaryAirSystems(1).Branch(1).Comp(1).Name = "INDRDD EVAP COOLER";

    // Set Primary Air Data
    state->dataAirSystemsData->PrimaryAirSystems(state->dataSize->CurSysNum).NumBranches = 1;
    state->dataAirSystemsData->PrimaryAirSystems(state->dataSize->CurSysNum).Branch(1).TotalComponents = 1;

    std::string const idf_objects = delimited_string({
        "	EvaporativeCooler:Indirect:ResearchSpecial,",
        "	IndRDD Evap Cooler,  !- Name",
        "	,			         !- Availability Schedule Name",
        "	0.750,				 !- Cooler Wetbulb Design Effectiveness",
        "	,					 !- Wetbulb Effectiveness Flow Ratio Modifier Curve Name",
        "	,					 !- Cooler Drybulb Design Effectiveness",
        "	,					 !- Drybulb Effectiveness Flow Ratio Modifier Curve Name",
        "	,   				 !- Recirculating Water Pump Design Power { W }",
        "	,					 !- Water Pump Power Sizing Factor",
        "	,					 !- Water Pump Power Modifier Curve Name",
        "	,        			 !- Secondary Air Design Flow Rate { m3 / s }",
        "	1.2,				 !- Secondary Air Flow Sizing Factor",
        "	,        			 !- Secondary Air Fan Design Power",
        "	207.6,				 !- Secondary Air Fan Sizing Specific Power",
        "	,					 !- Secondary Fan Power Modifier Curve Name",
        "	PriAir Inlet Node,	 !- Primary Air Inlet Node Name",
        "	PriAir Outlet Node,	 !- Primary Air Outlet Node Name",
        "	,       			 !- Primary Air Design Air Flow Rate",
        "	0.90,				 !- Dewpoint Effectiveness Factor",
        "	SecAir Inlet Node,   !- Secondary Air Inlet Node Name",
        "	SecAir Outlet Node,  !- Secondary Air Outlet Node Name",
        "	PriAir Outlet Node,	 !- Sensor Node Name",
        "	,					 !- Relief Air Inlet Node Name",
        "	,					 !- Water Supply Storage Tank Name",
        "	0.0,				 !- Drift Loss Fraction",
        "	3;                   !- Blowdown Concentration Ratio",

        "Schedule:Constant,",
        "  ALWAYS_ON,    !- Name",
        "  ,             !- Schedule Type Limits Name",
        "  1.0;          !- Hourly Value",
    });

    ASSERT_TRUE(process_idf(idf_objects));

    GetEvapInput(*state);

    auto &EvapCond(state->dataEvapCoolers->EvapCond);

    // check blank autosizable input fields default to autosize
    EXPECT_EQ(DataSizing::AutoSize, EvapCond(EvapCoolNum).DesVolFlowRate);
    EXPECT_EQ(DataSizing::AutoSize, EvapCond(EvapCoolNum).IndirectVolFlowRate);
    EXPECT_EQ(DataSizing::AutoSize, EvapCond(EvapCoolNum).IndirectFanPower);
    EXPECT_EQ(DataSizing::AutoSize, EvapCond(EvapCoolNum).IndirectRecircPumpPower);

    // Set Parameters for Evap Cooler on Main Air Loop System
    state->dataAirSystemsData->PrimaryAirSystems(state->dataSize->CurSysNum).Branch(1).Comp(1).Name = EvapCond(EvapCoolNum).EvapCoolerName;
    state->dataSize->FinalSysSizing(state->dataSize->CurSysNum).DesMainVolFlow = 1.0;
    state->dataSize->FinalSysSizing(state->dataSize->CurSysNum).DesOutAirVolFlow = 0.2;
    PrimaryAirDesignFlow = state->dataSize->FinalSysSizing(state->dataSize->CurSysNum).DesMainVolFlow;
    SecondaryAirDesignFlow = PrimaryAirDesignFlow * EvapCond(EvapCoolNum).IndirectVolFlowScalingFactor;

    // Test Indirect Evaporative Cooler Primary/Secondary Air Design Flow Rate on Main Air Loop
    SizeEvapCooler(*state, EvapCoolNum);
    EXPECT_EQ(PrimaryAirDesignFlow, EvapCond(EvapCoolNum).DesVolFlowRate);
    EXPECT_EQ(SecondaryAirDesignFlow, EvapCond(EvapCoolNum).IndirectVolFlowRate);
    // Test Secondary Fan Power and reciculating water pump power
    SecondaryFanPower = SecondaryAirDesignFlow * EvapCond(EvapCoolNum).FanSizingSpecificPower;
    RecirculatingWaterPumpPower = SecondaryAirDesignFlow * EvapCond(EvapCoolNum).RecircPumpSizingFactor;

    // SizeEvapCooler(*state,  EvapCoolNum );
    EXPECT_EQ(SecondaryFanPower, EvapCond(EvapCoolNum).IndirectFanPower);
    EXPECT_EQ(RecirculatingWaterPumpPower, EvapCond(EvapCoolNum).IndirectRecircPumpPower);

    EvapCond.deallocate();
    state->dataAirSystemsData->PrimaryAirSystems.deallocate();
    state->dataSize->FinalSysSizing.deallocate();
}

TEST_F(EnergyPlusFixture, DefaultAutosizeDirEvapCoolerTest)
{

    int const EvapCoolNum(1);
    Real64 PrimaryAirDesignFlow(0.0);
    Real64 RecirWaterPumpDesignPower(0.0);

    state->dataSize->SysSizingRunDone = true;
    state->dataSize->NumSysSizInput = 1;
    state->dataSize->SysSizInput.allocate(1);
    state->dataSize->SysSizInput(1).AirLoopNum = 1;

    state->dataSize->CurSysNum = 1;
    state->dataSize->FinalSysSizing.allocate(state->dataSize->CurSysNum);
    state->dataSize->FinalSysSizing(1).DesMainVolFlow = 1.0;
    state->dataSize->FinalSysSizing(1).DesOutAirVolFlow = 0.4;
    state->dataAirSystemsData->PrimaryAirSystems.allocate(state->dataSize->CurSysNum);
    state->dataAirSystemsData->PrimaryAirSystems(state->dataSize->CurSysNum).Branch.allocate(1);
    state->dataAirSystemsData->PrimaryAirSystems(state->dataSize->CurSysNum).Branch(1).Comp.allocate(1);
    state->dataAirSystemsData->PrimaryAirSystems(1).Branch(1).Comp(1).Name = "DIRECTEVAPCOOLER";

    // Set Primary Air Data
    state->dataAirSystemsData->PrimaryAirSystems(state->dataSize->CurSysNum).NumBranches = 1;
    state->dataAirSystemsData->PrimaryAirSystems(state->dataSize->CurSysNum).Branch(1).TotalComponents = 1;

    std::string const idf_objects = delimited_string({
        "	EvaporativeCooler:Direct:ResearchSpecial,",
        "	DirectEvapCooler,    !- Name",
        "	,			         !- Availability Schedule Name",
        "	0.7,				 !- Cooler Design Effectiveness",
        "	,					 !- Effectiveness Flow Ratio Modifier Curve Name",
        "	,          			 !- Primary Air Design Flow Rate",
        "	,               	 !- Recirculating Water Pump Power Consumption { W }",
        "	55.0,				 !- Water Pump Power Sizing Factor",
        "	,					 !- Water Pump Power Modifier Curve Name",
        "	Fan Outlet Node,     !- Air Inlet Node Name",
        "	Zone Inlet Node,	 !- Air Outlet Node Name",
        "	Zone Inlet Node,	 !- Sensor Node Name",
        "	,					 !- Water Supply Storage Tank Name",
        "	0.0,				 !- Drift Loss Fraction",
        "	3;                   !- Blowdown Concentration Ratio",
    });

    ASSERT_TRUE(process_idf(idf_objects));

    GetEvapInput(*state);

    auto &EvapCond(state->dataEvapCoolers->EvapCond);

    // check blank autosizable input fields default to autosize
    EXPECT_EQ(DataSizing::AutoSize, EvapCond(EvapCoolNum).DesVolFlowRate);
    EXPECT_EQ(DataSizing::AutoSize, EvapCond(EvapCoolNum).RecircPumpPower);

    // do local sizing calculations
    state->dataAirSystemsData->PrimaryAirSystems(state->dataSize->CurSysNum).Branch(1).Comp(1).Name = EvapCond(EvapCoolNum).EvapCoolerName;
    state->dataSize->FinalSysSizing(state->dataSize->CurSysNum).DesMainVolFlow = 0.50;
    PrimaryAirDesignFlow = state->dataSize->FinalSysSizing(state->dataSize->CurSysNum).DesMainVolFlow;
    RecirWaterPumpDesignPower = PrimaryAirDesignFlow * EvapCond(EvapCoolNum).RecircPumpSizingFactor;

    // Test Direct Evaporative Cooler Primary Air Design Flow Rate sizing
    SizeEvapCooler(*state, 1);
    EXPECT_EQ(PrimaryAirDesignFlow, EvapCond(EvapCoolNum).DesVolFlowRate);
    EXPECT_EQ(RecirWaterPumpDesignPower, EvapCond(EvapCoolNum).RecircPumpPower);

    EvapCond.deallocate();
    state->dataAirSystemsData->PrimaryAirSystems.deallocate();
    state->dataSize->FinalSysSizing.deallocate();
}

TEST_F(EnergyPlusFixture, DirectEvapCoolerResearchSpecialCalcTest)
{
    auto &EvapCond(state->dataEvapCoolers->EvapCond);

    // one-time setup of evap cooler instance
    int const EvapCoolNum(1);
    EvapCond.allocate(EvapCoolNum);
    state->dataLoopNodes->Node.allocate(2);
    auto &thisEvapCooler = EvapCond(EvapCoolNum);
    state->dataEnvrn->OutBaroPress = 101325.0;

    int const CurveNum = 1;
    state->dataCurveManager->NumCurves = 1;
    state->dataCurveManager->PerfCurve.allocate(1);
    state->dataCurveManager->PerfCurve(CurveNum).CurveType = CurveTypeEnum::Quadratic;
    state->dataCurveManager->PerfCurve(CurveNum).ObjectType = "Curve:Linear";
    state->dataCurveManager->PerfCurve(CurveNum).InterpolationType = InterpTypeEnum::EvaluateCurveToLimits;
    state->dataCurveManager->PerfCurve(CurveNum).Coeff1 = 0.0;
    state->dataCurveManager->PerfCurve(CurveNum).Coeff2 = 1.0;
    state->dataCurveManager->PerfCurve(CurveNum).Var1Min = 0.0;
    state->dataCurveManager->PerfCurve(CurveNum).Var1Max = 1.0;

    // set up the flow rates for a direct RDDSpecial
    thisEvapCooler.evapCoolerType = EvapCoolerType::DirectResearchSpecial;
    thisEvapCooler.EvapCoolerName = "MyDirectEvapCoolerRS";
    thisEvapCooler.SchedPtr = DataGlobalConstants::ScheduleAlwaysOn;
    thisEvapCooler.PumpPowerModifierCurveIndex = CurveNum;
    thisEvapCooler.DirectEffectiveness = 0.75;
    thisEvapCooler.DesVolFlowRate = 1.0;
    thisEvapCooler.InletNode = 1;
    thisEvapCooler.InletTemp = 25.0;
    thisEvapCooler.InletWetBulbTemp = 21.0;
    thisEvapCooler.InletHumRat = PsyWFnTdbTwbPb(*state, thisEvapCooler.InletTemp, thisEvapCooler.InletWetBulbTemp, state->dataEnvrn->OutBaroPress);

    // set full flow rate test condition
    state->dataLoopNodes->Node(thisEvapCooler.InletNode).MassFlowRateMax = 1.0;
    thisEvapCooler.InletMassFlowRate = 1.0;
    thisEvapCooler.RecircPumpPower = 200.0;
    thisEvapCooler.PartLoadFract = 1.0;

    // check water pump power at full primary air flow
    EvaporativeCoolers::CalcDirectResearchSpecialEvapCooler(*state, EvapCoolNum);
    EXPECT_DOUBLE_EQ(200.0, thisEvapCooler.RecircPumpPower);
    EXPECT_DOUBLE_EQ(200.0, thisEvapCooler.EvapCoolerPower);

    // reduce primary air flow rate by half
    thisEvapCooler.InletMassFlowRate = 0.5;
    // check water pump power at half primary air flow
    EvaporativeCoolers::CalcDirectResearchSpecialEvapCooler(*state, EvapCoolNum);
    EXPECT_DOUBLE_EQ(200.0, thisEvapCooler.RecircPumpPower);
    EXPECT_DOUBLE_EQ(100.0, thisEvapCooler.EvapCoolerPower);
}

TEST_F(EnergyPlusFixture, EvaporativeCoolers_IndirectRDDEvapCoolerOperatingMode)
{
    auto &EvapCond(state->dataEvapCoolers->EvapCond);

    state->dataEnvrn->OutBaroPress = 101325.0;
    int const EvapCoolNum(1);
    EvapCond.allocate(EvapCoolNum);
    auto &thisEvapCooler = EvapCond(EvapCoolNum);
    // model inputs
    thisEvapCooler.InletMassFlowRate = 1.0;
    thisEvapCooler.SecInletMassFlowRate = 1.0;
    thisEvapCooler.MinOATDBEvapCooler = -99.0;
    thisEvapCooler.MaxOATDBEvapCooler = 99.0;
    thisEvapCooler.MaxOATWBEvapCooler = 99.0;
    thisEvapCooler.WetCoilMaxEfficiency = 0.8;
    thisEvapCooler.InletTemp = 25.5;
    thisEvapCooler.InletHumRat = 0.0140;
    thisEvapCooler.InletWetBulbTemp =
        PsyTwbFnTdbWPb(*state, EvapCond(EvapCoolNum).InletTemp, EvapCond(EvapCoolNum).InletHumRat, state->dataEnvrn->OutBaroPress);
    thisEvapCooler.SecInletTemp = thisEvapCooler.InletTemp;
    thisEvapCooler.SecInletHumRat = thisEvapCooler.InletHumRat;
    thisEvapCooler.SecInletWetBulbTemp = thisEvapCooler.InletWetBulbTemp;
    // set up arguments
    Real64 const TdbOutSysWetMin(22.0);
    Real64 const TdbOutSysDryMin(25.5);
    // set desired outlet teperature below the wet operation
    // minimum temperature to force it to wet full operation
    thisEvapCooler.DesiredOutletTemp = 21.0;

    // determine operating mode
    OperatingMode Result_WetFullOperatingMode = EvaporativeCoolers::IndirectResearchSpecialEvapCoolerOperatingMode(
        *state, EvapCoolNum, thisEvapCooler.SecInletTemp, thisEvapCooler.SecInletWetBulbTemp, TdbOutSysWetMin, TdbOutSysDryMin);
    // check operating mode
    EXPECT_EQ(Result_WetFullOperatingMode, EvaporativeCoolers::OperatingMode::WetFull);
    // get outlet temperature in full wet operating mode
    EvaporativeCoolers::CalcIndirectRDDEvapCoolerOutletTemp(*state,
                                                            EvapCoolNum,
                                                            Result_WetFullOperatingMode,
                                                            thisEvapCooler.SecInletMassFlowRate,
                                                            thisEvapCooler.SecInletTemp,
                                                            thisEvapCooler.SecInletWetBulbTemp,
                                                            thisEvapCooler.SecInletHumRat);
    // test outlet temperature in full wet operating mode
    EXPECT_NEAR(22.036, thisEvapCooler.OutletTemp, 0.001);
}

TEST_F(EnergyPlusFixture, DirectEvapCoolerAutosizeWithoutSysSizingRunDone)
{

    int const EvapCoolNum(1);
    state->dataSize->NumSysSizInput = 1;
    state->dataSize->SysSizInput.allocate(1);
    state->dataSize->SysSizInput(1).AirLoopNum = 1;

    state->dataSize->CurSysNum = 1;
    state->dataAirSystemsData->PrimaryAirSystems.allocate(state->dataSize->CurSysNum);
    state->dataAirSystemsData->PrimaryAirSystems(state->dataSize->CurSysNum).Branch.allocate(1);
    state->dataAirSystemsData->PrimaryAirSystems(state->dataSize->CurSysNum).Branch(1).Comp.allocate(1);
    state->dataAirSystemsData->PrimaryAirSystems(1).Branch(1).Comp(1).Name = "DIRECTEVAPCOOLER";

    // Set Primary Air Data
    state->dataAirSystemsData->PrimaryAirSystems(state->dataSize->CurSysNum).NumBranches = 1;
    state->dataAirSystemsData->PrimaryAirSystems(state->dataSize->CurSysNum).Branch(1).TotalComponents = 1;

    std::string const idf_objects = delimited_string({
        "	EvaporativeCooler:Direct:ResearchSpecial,",
        "	DirectEvapCooler,    !- Name",
        "	,			         !- Availability Schedule Name",
        "	0.7,				 !- Cooler Design Effectiveness",
        "	,					 !- Effectiveness Flow Ratio Modifier Curve Name",
        "	,          			 !- Primary Air Design Flow Rate",
        "	440,               	 !- Recirculating Water Pump Power Consumption { W }",
        "	1.0,     			 !- Water Pump Power Sizing Factor",
        "	,					 !- Water Pump Power Modifier Curve Name",
        "	Fan Outlet Node,     !- Air Inlet Node Name",
        "	Zone Inlet Node,	 !- Air Outlet Node Name",
        "	Zone Inlet Node,	 !- Sensor Node Name",
        "	,					 !- Water Supply Storage Tank Name",
        "	0.0,				 !- Drift Loss Fraction",
        "	3;                   !- Blowdown Concentration Ratio",
    });

    ASSERT_TRUE(process_idf(idf_objects));

    GetEvapInput(*state);

    auto &EvapCond(state->dataEvapCoolers->EvapCond);

    // check blank autosizable input fields default to autosize
    EXPECT_EQ(DataSizing::AutoSize, EvapCond(EvapCoolNum).DesVolFlowRate);

    // set component name on primary air branch
    state->dataAirSystemsData->PrimaryAirSystems(state->dataSize->CurSysNum).Branch(1).Comp(1).Name = EvapCond(EvapCoolNum).EvapCoolerName;
    state->dataSize->SysSizingRunDone = false;

    // catch Primary Air Design Flow Rate autosize fatal error message
    ASSERT_THROW(EvaporativeCoolers::SizeEvapCooler(*state, 1), std::runtime_error);

    std::string const error_string = delimited_string({
        "   ** Severe  ** For autosizing of EvaporativeCooler:Direct:ResearchSpecial DIRECTEVAPCOOLER, a system sizing run must be done.",
        "   **   ~~~   ** The \"SimulationControl\" object did not have the field \"Do System Sizing Calculation\" set to Yes.",
        "   **  Fatal  ** Program terminates due to previously shown condition(s).",
        "   ...Summary of Errors that led to program termination:",
        "   ..... Reference severe error count=1",
        "   ..... Last severe error=For autosizing of EvaporativeCooler:Direct:ResearchSpecial DIRECTEVAPCOOLER, a system sizing run must be done.",
    });

    EXPECT_TRUE(compare_err_stream(error_string, true));
}

TEST_F(EnergyPlusFixture, EvapCoolerAirLoopPumpCycling)
{

    bool ErrorsFound = false;

    std::string const idf_objects = delimited_string({

        " EvaporativeCooler:Direct:CelDekPad,",
        "    Direct CelDekPad EvapCooler, !- Name",
        "    ,                            !- Availability Schedule Name",
        "    0.6,                         !- Direct Pad Area {m2}",
        "    0.17,                        !- Direct Pad Depth {m}",
        "    60,                          !- Recirculating Water Pump Power Consumption {W}",
        "    ZoneEvapCool Fan outlet,     !- Air Inlet Node Name",
        "    ZoneEvapCool Inlet Node,     !- Air Outlet Node Name",
        "    ;                            !- Control Type",

    });

    ASSERT_TRUE(process_idf(idf_objects));

    EvaporativeCoolers::GetEvapInput(*state);
    ASSERT_FALSE(ErrorsFound);

    auto &EvapCond(state->dataEvapCoolers->EvapCond);

    int AirLoopNum = 1;
    int EvapCoolNum = 1;
    state->dataEnvrn->OutBaroPress = 101325.0;

    // Air loop fan PLR
    state->dataAirLoop->AirLoopFlow.allocate(AirLoopNum);
    state->dataAirLoop->AirLoopControlInfo.allocate(AirLoopNum);
    state->dataAirLoop->AirLoopFlow(1).FanPLR = 0.8;

    // Evap cooler conditions
    state->dataLoopNodes->Node(EvapCond(EvapCoolNum).InletNode).MassFlowRate = 0.5;
    state->dataLoopNodes->Node(EvapCond(EvapCoolNum).InletNode).Temp = 28.0;
    state->dataLoopNodes->Node(EvapCond(EvapCoolNum).InletNode).HumRat = 0.001;
    state->dataLoopNodes->Node(EvapCond(EvapCoolNum).InletNode).Press = state->dataEnvrn->OutBaroPress;

    state->dataGlobal->BeginEnvrnFlag = true;

    // Simulate air loop component calls SimEvapCooler
    // SimEvapCooler calls InitEvapCooler(EvapCoolNum) and CalcDirectEvapCooler
    // temporary arguments
    int airLoopNum = 0;
    int branchNum = 0;
    int compNum = 0;
    SimAirServingZones::SimAirLoopComponent(
<<<<<<< HEAD
        *state, EvapCond(EvapCoolNum).EvapCoolerName, Evap_Cooler_CompType, false, AirLoopNum, EvapCoolNum, 0, airLoopNum, branchNum, compNum);
=======
        *state, EvapCond(EvapCoolNum).EvapCoolerName, SimAirServingZones::CompType::EvapCooler, false, AirLoopNum, EvapCoolNum, 0, airLoopNum, branchNum, compNum);
>>>>>>> 04b34784

    // air loop FanPLR successfully passed for pump power calculation
    EXPECT_EQ(EvapCond(EvapCoolNum).EvapCoolerPower, 60 * 0.8);
}

} // namespace EnergyPlus<|MERGE_RESOLUTION|>--- conflicted
+++ resolved
@@ -934,11 +934,7 @@
     int branchNum = 0;
     int compNum = 0;
     SimAirServingZones::SimAirLoopComponent(
-<<<<<<< HEAD
-        *state, EvapCond(EvapCoolNum).EvapCoolerName, Evap_Cooler_CompType, false, AirLoopNum, EvapCoolNum, 0, airLoopNum, branchNum, compNum);
-=======
         *state, EvapCond(EvapCoolNum).EvapCoolerName, SimAirServingZones::CompType::EvapCooler, false, AirLoopNum, EvapCoolNum, 0, airLoopNum, branchNum, compNum);
->>>>>>> 04b34784
 
     // air loop FanPLR successfully passed for pump power calculation
     EXPECT_EQ(EvapCond(EvapCoolNum).EvapCoolerPower, 60 * 0.8);
