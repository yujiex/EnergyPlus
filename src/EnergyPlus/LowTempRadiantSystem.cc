// EnergyPlus, Copyright (c) 1996-2020, The Board of Trustees of the University of Illinois,
// The Regents of the University of California, through Lawrence Berkeley National Laboratory
// (subject to receipt of any required approvals from the U.S. Dept. of Energy), Oak Ridge
// National Laboratory, managed by UT-Battelle, Alliance for Sustainable Energy, LLC, and other
// contributors. All rights reserved.
//
// NOTICE: This Software was developed under funding from the U.S. Department of Energy and the
// U.S. Government consequently retains certain rights. As such, the U.S. Government has been
// granted for itself and others acting on its behalf a paid-up, nonexclusive, irrevocable,
// worldwide license in the Software to reproduce, distribute copies to the public, prepare
// derivative works, and perform publicly and display publicly, and to permit others to do so.
//
// Redistribution and use in source and binary forms, with or without modification, are permitted
// provided that the following conditions are met:
//
// (1) Redistributions of source code must retain the above copyright notice, this list of
//     conditions and the following disclaimer.
//
// (2) Redistributions in binary form must reproduce the above copyright notice, this list of
//     conditions and the following disclaimer in the documentation and/or other materials
//     provided with the distribution.
//
// (3) Neither the name of the University of California, Lawrence Berkeley National Laboratory,
//     the University of Illinois, U.S. Dept. of Energy nor the names of its contributors may be
//     used to endorse or promote products derived from this software without specific prior
//     written permission.
//
// (4) Use of EnergyPlus(TM) Name. If Licensee (i) distributes the software in stand-alone form
//     without changes from the version obtained under this License, or (ii) Licensee makes a
//     reference solely to the software portion of its product, Licensee must refer to the
//     software as "EnergyPlus version X" software, where "X" is the version number Licensee
//     obtained under this License and may not use a different name for the software. Except as
//     specifically required in this Section (4), Licensee shall not use in a company name, a
//     product name, in advertising, publicity, or other promotional activities any name, trade
//     name, trademark, logo, or other designation of "EnergyPlus", "E+", "e+" or confusingly
//     similar designation, without the U.S. Department of Energy's prior written consent.
//
// THIS SOFTWARE IS PROVIDED BY THE COPYRIGHT HOLDERS AND CONTRIBUTORS "AS IS" AND ANY EXPRESS OR
// IMPLIED WARRANTIES, INCLUDING, BUT NOT LIMITED TO, THE IMPLIED WARRANTIES OF MERCHANTABILITY
// AND FITNESS FOR A PARTICULAR PURPOSE ARE DISCLAIMED. IN NO EVENT SHALL THE COPYRIGHT OWNER OR
// CONTRIBUTORS BE LIABLE FOR ANY DIRECT, INDIRECT, INCIDENTAL, SPECIAL, EXEMPLARY, OR
// CONSEQUENTIAL DAMAGES (INCLUDING, BUT NOT LIMITED TO, PROCUREMENT OF SUBSTITUTE GOODS OR
// SERVICES; LOSS OF USE, DATA, OR PROFITS; OR BUSINESS INTERRUPTION) HOWEVER CAUSED AND ON ANY
// THEORY OF LIABILITY, WHETHER IN CONTRACT, STRICT LIABILITY, OR TORT (INCLUDING NEGLIGENCE OR
// OTHERWISE) ARISING IN ANY WAY OUT OF THE USE OF THIS SOFTWARE, EVEN IF ADVISED OF THE
// POSSIBILITY OF SUCH DAMAGE.

// C++ Headers
#include <cassert>
#include <cmath>

// ObjexxFCL Headers
#include <ObjexxFCL/Array.functions.hh>
#include <ObjexxFCL/Fmath.hh>

// EnergyPlus Headers
#include <EnergyPlus/BranchNodeConnections.hh>
#include <EnergyPlus/Construction.hh>
#include <EnergyPlus/Data/EnergyPlusData.hh>
#include <EnergyPlus/DataBranchAirLoopPlant.hh>
#include <EnergyPlus/DataEnvironment.hh>
#include <EnergyPlus/DataHVACGlobals.hh>
#include <EnergyPlus/DataHeatBalFanSys.hh>
#include <EnergyPlus/DataHeatBalSurface.hh>
#include <EnergyPlus/DataHeatBalance.hh>
#include <EnergyPlus/DataLoopNode.hh>
#include <EnergyPlus/DataSizing.hh>
#include <EnergyPlus/DataSurfaceLists.hh>
#include <EnergyPlus/DataSurfaces.hh>
#include <EnergyPlus/DataZoneEquipment.hh>
#include <EnergyPlus/EMSManager.hh>
#include <EnergyPlus/FluidProperties.hh>
#include <EnergyPlus/General.hh>
#include <EnergyPlus/GeneralRoutines.hh>
#include <EnergyPlus/GlobalNames.hh>
#include <EnergyPlus/HeatBalanceSurfaceManager.hh>
#include <EnergyPlus/InputProcessing/InputProcessor.hh>
#include <EnergyPlus/LowTempRadiantSystem.hh>
#include <EnergyPlus/NodeInputManager.hh>
#include <EnergyPlus/OutputProcessor.hh>
#include <EnergyPlus/Plant/DataPlant.hh>
#include <EnergyPlus/PlantUtilities.hh>
#include <EnergyPlus/Psychrometrics.hh>
#include <EnergyPlus/ReportSizingManager.hh>
#include <EnergyPlus/ScheduleManager.hh>
#include <EnergyPlus/UtilityRoutines.hh>
#include <EnergyPlus/ZoneTempPredictorCorrector.hh>

namespace EnergyPlus {

namespace LowTempRadiantSystem {

    // Module containing the routines dealing with the low temperature radiant systems

    // MODULE INFORMATION:
    //       AUTHOR         Rick Strand
    //       DATE WRITTEN   November 2000
    //       MODIFIED       Rick Strand March 2001 (additional controls, etc.)
    //                      Rick Strand July 2003 (added constant flow hydronic system)
    //                      B. Griffith Sept 2010, plant upgrades, generalize fluid properties
    //                      Rick Strand August 2011 (improved condensation handling)

    // PURPOSE OF THIS MODULE:
    // The purpose of this module is to simulate low temperature radiant systems.
    // It is the intention of this module to cover all types of low temperature
    // radiant systems: wall, ceiling, floor, heating, cooling, panels, etc.

    // METHODOLOGY EMPLOYED:
    // Based on work done in IBLAST, this model has been revised for the structure
    // of EnergyPlus.  It is still based on the QTF formulation of heat transfer
    // through building elements with embedded heat sources/sinks.  Note that due
    // to the fact that a radiant system is both a building heat transfer element
    // and a controllable system that some iteration between the system and the
    // surface heat balance routine is necessary.
    // REFERENCES:
    // IBLAST-QTF research program, completed in January 1995 (unreleased)
    // Strand, R.K. 1995. "Heat Source Transfer Functions and Their Application to
    //   Low Temperature Radiant Heating Systems", Ph.D. dissertation, University
    //   of Illinois at Urbana-Champaign, Department of Mechanical and Industrial
    //   Engineering.
    // Seem, J.E. 1986. "Heat Transfer in Buildings", Ph.D. dissertation, University
    //   of Wisconsin-Madison.

    // OTHER NOTES: This module contains three different types of radiant system
    // models: (a) variable flow hydronic heating/cooling radiant system;
    // (b) constant flow, variable controlled temperature heating/cooling radiant
    // system; (c) electric resistance heating radiant system.  Systems (a) and
    // (b) are hydronic systems--one which varies hydronic flow as the key control
    // paramter (a) and one which varies the inlet hydronic temperature while
    // keeping the flow rate through the radiant system constant (b).  In system
    // (b), the injection rate from the main water loop is varied to obtain the
    // proper inlet temperature.

    // USE STATEMENTS:
    // Use statements for data only modules
    // Using/Aliasing
    using DataGlobals::BeginTimeStepFlag;
    using DataGlobals::DisplayExtraWarnings;
    using DataGlobals::SysSizingCalc;
    using DataGlobals::WarmupFlag;
    using DataHeatBalance::Air;
    using DataHeatBalance::RegularMaterial;
    using DataHeatBalance::TotConstructs;
    using DataHeatBalance::TotMaterials;
    using DataHeatBalFanSys::QRadSysSource; // Heat source/sink value & temperature for CondFD algo.
    using DataHeatBalFanSys::TCondFDSourceNode;
    using DataHVACGlobals::SmallLoad;
    using DataSurfaces::HeatTransferModel_CTF;
    using DataSurfaces::Surface;
    using DataSurfaces::TotSurfaces;
    using Psychrometrics::PsyTdpFnWPb;

    // Data
    // MODULE PARAMETER DEFINITIONS:
    // System types:
    int const HydronicSystem(1);     // Variable flow hydronic radiant system
    int const ConstantFlowSystem(2); // Constant flow, variable (controlled) temperature radiant system
    int const ElectricSystem(3);     // Electric resistance radiant heating system
    std::string const cHydronicSystem("ZoneHVAC:LowTemperatureRadiant:VariableFlow");
    std::string const cConstantFlowSystem("ZoneHVAC:LowTemperatureRadiant:ConstantFlow");
    std::string const cElectricSystem("ZoneHVAC:LowTemperatureRadiant:Electric");
    // Operating modes:
    int const NotOperating(0); // Parameter for use with OperatingMode variable, set for heating
    int const HeatingMode(1);  // Parameter for use with OperatingMode variable, set for heating
    int const CoolingMode(2);  // Parameter for use with OperatingMode variable, set for cooling
    // Condensation control types:
    int const CondCtrlNone(0);      // Condensation control--none, so system never shuts down
    int const CondCtrlSimpleOff(1); // Condensation control--simple off, system shuts off when condensation predicted
    int const CondCtrlVariedOff(2); // Condensation control--variable off, system modulates to keep running if possible
    // Number of Circuits per Surface Calculation Method
    int const OneCircuit(1);          // there is 1 circuit per surface
    int const CalculateFromLength(2); // The number of circuits is TubeLength*SurfaceFrac / CircuitLength
    std::string const OnePerSurf("OnePerSurface");
    std::string const CalcFromLength("CalculateFromCircuitLength");
    // Limit temperatures to indicate that a system cannot heat or cannot cool
    Real64 LowTempHeating(-200.0); // Used to indicate that a user does not have a heating control temperature
    Real64 HighTempCooling(200.0); // Used to indicate that a user does not have a cooling control temperature

    static std::string const fluidNameWater("WATER");
    static std::string const BlankString;

    // DERIVED TYPE DEFINITIONS:

    // MODULE VARIABLE DECLARATIONS:
    // Standard, run-of-the-mill variables...
    bool GetInputFlag = true;
    int NumOfHydrLowTempRadSys(0);        // Number of hydronic low tempererature radiant systems
    int NumOfCFloLowTempRadSys(0);        // Number of constant flow (hydronic) low tempererature radiant systems
    int NumOfElecLowTempRadSys(0);        // Number of electric low tempererature radiant systems
    int CFloCondIterNum(0);               // Number of iterations for a constant flow radiant system--controls variable cond sys ctrl
    int TotalNumOfRadSystems(0);          // Total number of low temperature radiant systems
    int OperatingMode(0);                 // Used to keep track of whether system is in heating or cooling mode
    int MaxCloNumOfSurfaces(0);           // Used to set allocate size in CalcClo routine
    bool VarOffCond(false);               // Set to true when in cooling for constant flow system + variable off condensation predicted
    bool FirstTimeInit(true);             // Set to true for first pass through init routine then set to false
    Real64 LoopReqTemp(0.0);              // Temperature required at the inlet of the pump (from the loop) to meet control logic
    Array1D<Real64> QRadSysSrcAvg;        // Average source over the time step for a particular radiant surface
    Array1D<Real64> ZeroSourceSumHATsurf; // Equal to SumHATsurf for all the walls in a zone with no source
    // Record keeping variables used to calculate QRadSysSrcAvg locally
    Array1D<Real64> LastQRadSysSrc;     // Need to keep the last value in case we are still iterating
    Array1D<Real64> LastSysTimeElapsed; // Need to keep the last value in case we are still iterating
    Array1D<Real64> LastTimeStepSys;    // Need to keep the last value in case we are still iterating
    // Autosizing variables
    Array1D_bool MySizeFlagHydr;
    Array1D_bool MySizeFlagCFlo;
    Array1D_bool MySizeFlagElec;
    Array1D_bool CheckEquipName;

    // Object Data
    Array1D<VariableFlowRadiantSystemData> HydrRadSys;
    Array1D<ConstantFlowRadiantSystemData> CFloRadSys;
    Array1D<ElectricRadiantSystemData> ElecRadSys;
    Array1D<RadSysTypeData> RadSysTypes;
    std::unordered_map<std::string, std::string> LowTempRadUniqueNames;
    Array1D<ElecRadSysNumericFieldData> ElecRadSysNumericFields;
    Array1D<HydronicRadiantSysNumericFieldData> HydronicRadiantSysNumericFields;

    // Functions

    void clear_state()
    {
        LowTempHeating = -200.0;
        HighTempCooling = 200.0;
        NumOfHydrLowTempRadSys = 0;
        NumOfCFloLowTempRadSys = 0;
        NumOfElecLowTempRadSys = 0;
        CFloCondIterNum = 0;
        TotalNumOfRadSystems = 0;
        OperatingMode = 0;
        MaxCloNumOfSurfaces = 0;
        VarOffCond = false;
        FirstTimeInit = true;
        LoopReqTemp = 0.0;
        QRadSysSrcAvg.deallocate();
        ZeroSourceSumHATsurf.deallocate();
        LastQRadSysSrc.deallocate();
        LastSysTimeElapsed.deallocate();
        LastTimeStepSys.deallocate();
        MySizeFlagHydr.deallocate();
        MySizeFlagCFlo.deallocate();
        MySizeFlagElec.deallocate();
        CheckEquipName.deallocate();
        HydrRadSys.deallocate();
        CFloRadSys.deallocate();
        ElecRadSys.deallocate();
        RadSysTypes.deallocate();
        ElecRadSysNumericFields.deallocate();
        HydronicRadiantSysNumericFields.deallocate();
        LowTempRadUniqueNames.clear();
        GetInputFlag = true;
    }

    void SimLowTempRadiantSystem(EnergyPlusData &state, std::string const &CompName,   // name of the low temperature radiant system
                                 bool const FirstHVACIteration, // TRUE if 1st HVAC simulation of system timestep
                                 Real64 &LoadMet,               // load met by the radiant system, in Watts
                                 int &CompIndex)
    {

        // SUBROUTINE INFORMATION:
        //       AUTHOR         Rick Strand
        //       DATE WRITTEN   November 2000

        // Using/Aliasing
        using General::TrimSigDigits;

        // SUBROUTINE LOCAL VARIABLE DECLARATIONS:
        int RadSysNum;  // Radiant system number/index in local derived types
        int SystemType; // Type of radiant system: hydronic, constant flow, or electric
        bool InitErrorFound(false);

        // FLOW:
        if (GetInputFlag) {
            GetLowTempRadiantSystem();
            GetInputFlag = false;
        }

        // Find the correct Low Temp Radiant System
        if (CompIndex == 0) {
            RadSysNum = UtilityRoutines::FindItemInList(CompName, RadSysTypes);
            if (RadSysNum == 0) {
                ShowFatalError("SimLowTempRadiantSystem: Unit not found=" + CompName);
            }
            CompIndex = RadSysNum;
            SystemType = RadSysTypes(RadSysNum).SystemType;
            {
                auto const SELECT_CASE_var(SystemType);
                if (SELECT_CASE_var == HydronicSystem) {
                    RadSysTypes(RadSysNum).CompIndex = UtilityRoutines::FindItemInList(CompName, HydrRadSys);
                } else if (SELECT_CASE_var == ConstantFlowSystem) {
                    RadSysTypes(RadSysNum).CompIndex = UtilityRoutines::FindItemInList(CompName, CFloRadSys);
                } else if (SELECT_CASE_var == ElectricSystem) {
                    RadSysTypes(RadSysNum).CompIndex = UtilityRoutines::FindItemInList(CompName, ElecRadSys);
                }
            }
        } else {
            RadSysNum = CompIndex;
            SystemType = RadSysTypes(RadSysNum).SystemType;
            if (RadSysNum > TotalNumOfRadSystems || RadSysNum < 1) {
                ShowFatalError("SimLowTempRadiantSystem:  Invalid CompIndex passed=" + TrimSigDigits(RadSysNum) +
                               ", Number of Units=" + TrimSigDigits(TotalNumOfRadSystems) + ", Entered Unit name=" + CompName);
            }
            if (CheckEquipName(RadSysNum)) {
                if (CompName != RadSysTypes(RadSysNum).Name) {
                    ShowFatalError("SimLowTempRadiantSystem: Invalid CompIndex passed=" + TrimSigDigits(RadSysNum) + ", Unit name=" + CompName +
                                   ", stored Unit Name for that index=" + RadSysTypes(RadSysNum).Name);
                }
                CheckEquipName(RadSysNum) = false;
            }
        }

        InitLowTempRadiantSystem(state, FirstHVACIteration, RadSysTypes(RadSysNum).CompIndex, SystemType, InitErrorFound);
        if (InitErrorFound) {
            ShowFatalError("InitLowTempRadiantSystem: Preceding error is not allowed to proceed with the simulation.  Correct this input problem.");
        }

        // Simulate, update, and report based on the type of radiant system
        {
            RadiantSystemBaseData * baseSystem;
            if (SystemType == HydronicSystem) {
                baseSystem = &HydrRadSys(RadSysTypes(RadSysNum).CompIndex);
            } else if (SystemType == ConstantFlowSystem) {
                baseSystem = &CFloRadSys(RadSysTypes(RadSysNum).CompIndex);
            } else if (SystemType == ElectricSystem) {
                baseSystem = &ElecRadSys(RadSysTypes(RadSysNum).CompIndex);
            } else {
                ShowFatalError("SimLowTempRadiantSystem: Illegal system type for system " + CompName);
            }

            if ((SystemType == HydronicSystem) || (SystemType == ConstantFlowSystem) || (SystemType == ElectricSystem) ) {
<<<<<<< HEAD
                baseSystem->calculateLowTemperatureRadiantSystem(state.dataConvectionCoefficients, state.dataZoneTempPredictorCorrector, LoadMet);
=======
                baseSystem->calculateLowTemperatureRadiantSystem(state, LoadMet);
>>>>>>> c2ef22a3
                baseSystem->updateLowTemperatureRadiantSystemSurfaces();
                baseSystem->updateLowTemperatureRadiantSystem(); // Nothing to update for electric systems
                baseSystem->reportLowTemperatureRadiantSystem();
            }
        }

    }

    void GetLowTempRadiantSystem()
    {

        // SUBROUTINE INFORMATION:
        //       AUTHOR         Rick Strand
        //       DATE WRITTEN   November 2000
        //       MODIFIED       August 2003 (added constant flow system, made input extensible)

        // PURPOSE OF THIS SUBROUTINE:
        // This subroutine reads the input for low temperature radiant systems
        // from the user input file.  This will contain all of the information
        // needed to simulate a low temperature radiant system.

        // Using/Aliasing
        using BranchNodeConnections::TestCompSet;
        using DataGlobals::AnyEnergyManagementSystemInModel;
        using DataGlobals::ScheduleAlwaysOn;
        using DataHeatBalance::Zone;
        using DataSizing::AutoSize;
        using DataSizing::CapacityPerFloorArea;
        using DataSizing::CoolingDesignCapacity;
        using DataSizing::FractionOfAutosizedCoolingCapacity;
        using DataSizing::FractionOfAutosizedHeatingCapacity;
        using DataSizing::HeatingDesignCapacity;
        using FluidProperties::FindGlycol;
        using General::TrimSigDigits;
        using NodeInputManager::GetOnlySingleNode;
        using ScheduleManager::GetScheduleIndex;
        using namespace DataLoopNode;
        using namespace DataSurfaceLists;

        // SUBROUTINE PARAMETER DEFINITIONS:
        static std::string const RoutineName("GetLowTempRadiantSystem: "); // include trailing blank space
        static std::string const Off("Off");
        static std::string const SimpleOff("SimpleOff");
        static std::string const VariableOff("VariableOff");
        int const iHeatCAPMAlphaNum(5);             // get input index to Low Temperature Radiant system heating capacity sizing method
        int const iHeatDesignCapacityNumericNum(1); // get input index to Low Temperature Radiant system electric heating capacity
        int const iHeatCapacityPerFloorAreaNumericNum(
            2); // get input index to Low Temperature Radiant system electric heating capacity per floor area sizing
        int const iHeatFracOfAutosizedCapacityNumericNum(
            3); //  get input index to Low Temperature Radiant system electric heating capacity sizing as fraction of autozized heating capacity

        // SUBROUTINE LOCAL VARIABLE DECLARATIONS:
        std::string CurrentModuleObject;       // for ease in getting objects
        Array1D_string Alphas;                 // Alpha items for object
        Array1D_string cAlphaFields;           // Alpha field names
        Array1D_string cNumericFields;         // Numeric field names
        Array1D_bool AssignedAsRadiantSurface; // Set to true when a surface is part of a radiant system
        int CheckSurfNum;                      // Surface number to check to see if it has already been used by a radiant system
        static bool ErrorsFound(false);        // Set to true if errors in input, fatal at end of routine
        int GlycolIndex;                       // Index of 'Water' in glycol data structure
        int IOStatus;                          // Used in GetObjectItem
        int Item;                              // Item to be "gotten"
        int MaxAlphas;                         // Maximum number of alphas for these input keywords
        int MaxNumbers;                        // Maximum number of numbers for these input keywords
        Array1D<Real64> Numbers; // Numeric items for object
        int NumAlphas;           // Number of Alphas for each GetObjectItem call
        int NumArgs;             // Unused variable that is part of a subroutine call
        int NumNumbers;          // Number of Numbers for each GetObjectItem call
        int SurfListNum; // Index within the SurfList derived type for a surface list name
        int SurfNum;     // DO loop counter for surfaces
        int BaseNum;                 // Temporary number for creating RadiantSystemTypes structure
        Array1D_bool lAlphaBlanks;   // Logical array, alpha field input BLANK = .TRUE.
        Array1D_bool lNumericBlanks; // Logical array, numeric field input BLANK = .TRUE.

        MaxAlphas = 0;
        MaxNumbers = 0;

        inputProcessor->getObjectDefMaxArgs("ZoneHVAC:LowTemperatureRadiant:VariableFlow", NumArgs, NumAlphas, NumNumbers);
        MaxAlphas = max(MaxAlphas, NumAlphas);
        MaxNumbers = max(MaxNumbers, NumNumbers);

        inputProcessor->getObjectDefMaxArgs("ZoneHVAC:LowTemperatureRadiant:ConstantFlow", NumArgs, NumAlphas, NumNumbers);
        MaxAlphas = max(MaxAlphas, NumAlphas);
        MaxNumbers = max(MaxNumbers, NumNumbers);

        inputProcessor->getObjectDefMaxArgs("ZoneHVAC:LowTemperatureRadiant:Electric", NumArgs, NumAlphas, NumNumbers);
        MaxAlphas = max(MaxAlphas, NumAlphas);
        MaxNumbers = max(MaxNumbers, NumNumbers);

        Alphas.allocate(MaxAlphas);
        Numbers.dimension(MaxNumbers, 0.0);
        cAlphaFields.allocate(MaxAlphas);
        cNumericFields.allocate(MaxNumbers);
        lAlphaBlanks.dimension(MaxAlphas, true);
        lNumericBlanks.dimension(MaxNumbers, true);

        NumOfHydrLowTempRadSys = inputProcessor->getNumObjectsFound("ZoneHVAC:LowTemperatureRadiant:VariableFlow");
        NumOfCFloLowTempRadSys = inputProcessor->getNumObjectsFound("ZoneHVAC:LowTemperatureRadiant:ConstantFlow");
        NumOfElecLowTempRadSys = inputProcessor->getNumObjectsFound("ZoneHVAC:LowTemperatureRadiant:Electric");

        TotalNumOfRadSystems = NumOfHydrLowTempRadSys + NumOfElecLowTempRadSys + NumOfCFloLowTempRadSys;
        RadSysTypes.allocate(TotalNumOfRadSystems);
        LowTempRadUniqueNames.reserve(static_cast<unsigned>(TotalNumOfRadSystems));
        CheckEquipName.dimension(TotalNumOfRadSystems, true);

        HydrRadSys.allocate(NumOfHydrLowTempRadSys);
        if (NumOfHydrLowTempRadSys > 0) {
            GlycolIndex = FindGlycol(fluidNameWater);
            for (auto &e : HydrRadSys)
                e.GlycolIndex = GlycolIndex;
            if (GlycolIndex == 0) {
                ShowSevereError("Hydronic radiant systems: no water property data found in input");
                ErrorsFound = true;
            }
        } else {
            for (auto &e : HydrRadSys)
                e.GlycolIndex = 0;
        }

        CFloRadSys.allocate(NumOfCFloLowTempRadSys);
        if (NumOfCFloLowTempRadSys > 0) {
            GlycolIndex = FindGlycol(fluidNameWater);
            for (auto &e : CFloRadSys)
                e.GlycolIndex = GlycolIndex;
            if (GlycolIndex == 0) {
                ShowSevereError("Constant flow radiant systems: no water property data found in input");
                ErrorsFound = true;
            }
        } else {
            for (auto &e : CFloRadSys)
                e.GlycolIndex = 0;
        }

        ElecRadSys.allocate(NumOfElecLowTempRadSys);
        ElecRadSysNumericFields.allocate(NumOfElecLowTempRadSys);
        HydronicRadiantSysNumericFields.allocate(NumOfHydrLowTempRadSys);

        // make sure data is gotten for surface lists
        GetNumberOfSurfaceLists();

        // Obtain all of the user data related to hydronic low temperature radiant systems...
        BaseNum = 0;
        CurrentModuleObject = "ZoneHVAC:LowTemperatureRadiant:VariableFlow";
        for (Item = 1; Item <= NumOfHydrLowTempRadSys; ++Item) {

            inputProcessor->getObjectItem(CurrentModuleObject,
                                          Item,
                                          Alphas,
                                          NumAlphas,
                                          Numbers,
                                          NumNumbers,
                                          IOStatus,
                                          lNumericBlanks,
                                          lAlphaBlanks,
                                          cAlphaFields,
                                          cNumericFields);

            HydronicRadiantSysNumericFields(Item).FieldNames.allocate(NumNumbers);
            HydronicRadiantSysNumericFields(Item).FieldNames = "";
            HydronicRadiantSysNumericFields(Item).FieldNames = cNumericFields;
            GlobalNames::VerifyUniqueInterObjectName(LowTempRadUniqueNames, Alphas(1), CurrentModuleObject, cAlphaFields(1), ErrorsFound);

            ++BaseNum;
            RadSysTypes(BaseNum).Name = Alphas(1);
            RadSysTypes(BaseNum).SystemType = HydronicSystem;

            auto &thisRadSys (HydrRadSys(Item));

            // General user input data
            thisRadSys.Name = Alphas(1);

            thisRadSys.SchedName = Alphas(2);
            if (lAlphaBlanks(2)) {
                thisRadSys.SchedPtr = ScheduleAlwaysOn;
            } else {
                thisRadSys.SchedPtr = GetScheduleIndex(Alphas(2));
                if (thisRadSys.SchedPtr == 0) {
                    ShowSevereError(cAlphaFields(2) + " not found for " + Alphas(1));
                    ShowContinueError("Missing " + cAlphaFields(2) + " is " + Alphas(2));
                    ErrorsFound = true;
                }
            }

            thisRadSys.ZoneName = Alphas(3);
            thisRadSys.ZonePtr = UtilityRoutines::FindItemInList(Alphas(3), Zone);
            if (thisRadSys.ZonePtr == 0) {
                ShowSevereError(RoutineName + "Invalid " + cAlphaFields(3) + " = " + Alphas(3));
                ShowContinueError("Occurs in " + CurrentModuleObject + " = " + Alphas(1));
                ErrorsFound = true;
            }

            thisRadSys.SurfListName = Alphas(4);
            SurfListNum = 0;
            if (NumOfSurfaceLists > 0) SurfListNum = UtilityRoutines::FindItemInList(thisRadSys.SurfListName, SurfList);
            if (SurfListNum > 0) { // Found a valid surface list
                thisRadSys.NumOfSurfaces = SurfList(SurfListNum).NumOfSurfaces;
                thisRadSys.SurfacePtr.allocate(thisRadSys.NumOfSurfaces);
                thisRadSys.SurfaceName.allocate(thisRadSys.NumOfSurfaces);
                thisRadSys.SurfaceFrac.allocate(thisRadSys.NumOfSurfaces);
                thisRadSys.NumCircuits.allocate(thisRadSys.NumOfSurfaces);
                for (SurfNum = 1; SurfNum <= SurfList(SurfListNum).NumOfSurfaces; ++SurfNum) {
                    thisRadSys.SurfacePtr(SurfNum) = SurfList(SurfListNum).SurfPtr(SurfNum);
                    thisRadSys.SurfaceName(SurfNum) = SurfList(SurfListNum).SurfName(SurfNum);
                    thisRadSys.SurfaceFrac(SurfNum) = SurfList(SurfListNum).SurfFlowFrac(SurfNum);
                    if (thisRadSys.SurfacePtr(SurfNum) > 0) {
                        Surface(thisRadSys.SurfacePtr(SurfNum)).IntConvSurfHasActiveInIt = true;
                    }
                }
            } else { // User entered a single surface name rather than a surface list
                thisRadSys.NumOfSurfaces = 1;
                thisRadSys.SurfacePtr.allocate(thisRadSys.NumOfSurfaces);
                thisRadSys.SurfaceName.allocate(thisRadSys.NumOfSurfaces);
                thisRadSys.SurfaceFrac.allocate(thisRadSys.NumOfSurfaces);
                thisRadSys.NumCircuits.allocate(thisRadSys.NumOfSurfaces);
                thisRadSys.SurfaceName(1) = thisRadSys.SurfListName;
                thisRadSys.SurfacePtr(1) = UtilityRoutines::FindItemInList(thisRadSys.SurfaceName(1), Surface);
                thisRadSys.SurfaceFrac(1) = 1.0;
                thisRadSys.NumCircuits(1) = 0.0;
                // Error checking for single surfaces
                if (thisRadSys.SurfacePtr(1) == 0) {
                    ShowSevereError(RoutineName + "Invalid " + cAlphaFields(4) + " = " + Alphas(4));
                    ShowContinueError("Occurs in " + CurrentModuleObject + " = " + Alphas(1));
                    ErrorsFound = true;
                } else if (Surface(thisRadSys.SurfacePtr(1)).IsRadSurfOrVentSlabOrPool) {
                    ShowSevereError(RoutineName + CurrentModuleObject + "=\"" + Alphas(1) + "\", Invalid Surface");
                    ShowContinueError(cAlphaFields(4) + "=\"" + Alphas(4) + "\" has been used in another radiant system or ventilated slab.");
                    ErrorsFound = true;
                }
                if (thisRadSys.SurfacePtr(1) != 0) {
                    Surface(thisRadSys.SurfacePtr(1)).IntConvSurfHasActiveInIt = true;
                    Surface(thisRadSys.SurfacePtr(1)).IsRadSurfOrVentSlabOrPool = true;
                }
            }

            // Error checking for zones and construction information
            for (SurfNum = 1; SurfNum <= thisRadSys.NumOfSurfaces; ++SurfNum) {
                if (thisRadSys.SurfacePtr(SurfNum) == 0) continue; // invalid surface -- detected earlier
                if (Surface(thisRadSys.SurfacePtr(SurfNum)).Zone != thisRadSys.ZonePtr) {
                    ShowSevereError("Surface referenced in " + CurrentModuleObject +
                                    " not in same zone as Radiant System, surface=" + Surface(thisRadSys.SurfacePtr(SurfNum)).Name);
                    ShowContinueError("Surface in Zone=" + Zone(Surface(thisRadSys.SurfacePtr(SurfNum)).Zone).Name +
                                      " Hydronic Radiant System in " + cAlphaFields(3) + " = " + Alphas(3));
                    ShowContinueError("Occurs in " + CurrentModuleObject + " = " + Alphas(1));
                    ErrorsFound = true;
                }
                if (Surface(thisRadSys.SurfacePtr(SurfNum)).Construction == 0) continue; // Invalid construction -- detected earlier
                if (!dataConstruction.Construct(Surface(thisRadSys.SurfacePtr(SurfNum)).Construction).SourceSinkPresent) {
                    ShowSevereError("Construction referenced in Hydronic Radiant System Surface does not have a source/sink present");
                    ShowContinueError("Surface name= " + Surface(thisRadSys.SurfacePtr(SurfNum)).Name +
                                      "  Construction name = " + dataConstruction.Construct(Surface(thisRadSys.SurfacePtr(SurfNum)).Construction).Name);
                    ShowContinueError("Construction needs to be defined with a \"Construction:InternalSource\" object.");
                    ErrorsFound = true;
                }
            }

            thisRadSys.TubeDiameter = Numbers(1);
            thisRadSys.TubeLength = Numbers(2);

            // Process the temperature control type
            thisRadSys.ControlType = thisRadSys.processRadiantSystemControlInput(Alphas(5),cAlphaFields(5));
            
            // Process the setpoint type
            thisRadSys.SetpointType = thisRadSys.processRadiantSystemSetpointInput(Alphas(6),cAlphaFields(6));

            // Determine Low Temp Radiant heating design capacity sizing method
            if (UtilityRoutines::SameString(Alphas(7), "HeatingDesignCapacity")) {
                thisRadSys.HeatingCapMethod = HeatingDesignCapacity;
                if (!lNumericBlanks(3)) {
                    thisRadSys.ScaledHeatingCapacity = Numbers(3);
                    if (thisRadSys.ScaledHeatingCapacity < 0.0 && thisRadSys.ScaledHeatingCapacity != AutoSize) {
                        ShowSevereError(CurrentModuleObject + " = " + thisRadSys.Name);
                        ShowContinueError("Illegal " + cNumericFields(3) + " = " + TrimSigDigits(Numbers(3), 7));
                        ErrorsFound = true;
                    }
                } else {
                    if ((!lAlphaBlanks(8)) || (!lAlphaBlanks(9))) {
                        ShowSevereError(CurrentModuleObject + " = " + thisRadSys.Name);
                        ShowContinueError("Input for " + cAlphaFields(7) + " = " + Alphas(7));
                        ShowContinueError("Blank field not allowed for " + cNumericFields(3));
                        ErrorsFound = true;
                    }
                }
            } else if (UtilityRoutines::SameString(Alphas(7), "CapacityPerFloorArea")) {
                thisRadSys.HeatingCapMethod = CapacityPerFloorArea;
                if (!lNumericBlanks(4)) {
                    thisRadSys.ScaledHeatingCapacity = Numbers(4);
                    if (thisRadSys.ScaledHeatingCapacity <= 0.0) {
                        ShowSevereError(CurrentModuleObject + " = " + thisRadSys.Name);
                        ShowContinueError("Input for " + cAlphaFields(7) + " = " + Alphas(7));
                        ShowContinueError("Illegal " + cNumericFields(4) + " = " + TrimSigDigits(Numbers(4), 7));
                        ErrorsFound = true;
                    } else if (thisRadSys.ScaledHeatingCapacity == AutoSize) {
                        ShowSevereError(CurrentModuleObject + " = " + thisRadSys.Name);
                        ShowContinueError("Input for " + cAlphaFields(7) + " = " + Alphas(7));
                        ShowContinueError("Illegal " + cNumericFields(4) + " = Autosize");
                        ErrorsFound = true;
                    }
                } else {
                    ShowSevereError(CurrentModuleObject + " = " + thisRadSys.Name);
                    ShowContinueError("Input for " + cAlphaFields(7) + " = " + Alphas(7));
                    ShowContinueError("Blank field not allowed for " + cNumericFields(4));
                    ErrorsFound = true;
                }
            } else if (UtilityRoutines::SameString(Alphas(7), "FractionOfAutosizedHeatingCapacity")) {
                thisRadSys.HeatingCapMethod = FractionOfAutosizedHeatingCapacity;
                if (!lNumericBlanks(5)) {
                    thisRadSys.ScaledHeatingCapacity = Numbers(5);
                    if (thisRadSys.ScaledHeatingCapacity < 0.0) {
                        ShowSevereError(CurrentModuleObject + " = " + thisRadSys.Name);
                        ShowContinueError("Illegal " + cNumericFields(5) + " = " + TrimSigDigits(Numbers(5), 7));
                        ErrorsFound = true;
                    }
                } else {
                    ShowSevereError(CurrentModuleObject + " = " + thisRadSys.Name);
                    ShowContinueError("Input for " + cAlphaFields(7) + " = " + Alphas(7));
                    ShowContinueError("Blank field not allowed for " + cNumericFields(5));
                    ErrorsFound = true;
                }
            } else {
                ShowSevereError(CurrentModuleObject + " = " + thisRadSys.Name);
                ShowContinueError("Illegal " + cAlphaFields(7) + " = " + Alphas(7));
                ErrorsFound = true;
            }

            // Heating user input data
            thisRadSys.WaterVolFlowMaxHeat = Numbers(6);

            thisRadSys.HotWaterInNode = GetOnlySingleNode(
                Alphas(8), ErrorsFound, CurrentModuleObject, Alphas(1), NodeType_Water, NodeConnectionType_Inlet, 1, ObjectIsNotParent);

            thisRadSys.HotWaterOutNode = GetOnlySingleNode(
                Alphas(9), ErrorsFound, CurrentModuleObject, Alphas(1), NodeType_Water, NodeConnectionType_Outlet, 1, ObjectIsNotParent);

            if ((!lAlphaBlanks(8)) || (!lAlphaBlanks(9))) {
                TestCompSet(CurrentModuleObject, Alphas(1), Alphas(8), Alphas(9), "Hot Water Nodes");
            }

            thisRadSys.HotThrottlRange = Numbers(7);

            thisRadSys.HotSetptSched = Alphas(10);
            thisRadSys.HotSetptSchedPtr = GetScheduleIndex(Alphas(10));
            if ((thisRadSys.HotSetptSchedPtr == 0) && (!lAlphaBlanks(10))) {
                ShowSevereError(cAlphaFields(10) + " not found: " + Alphas(10));
                ShowContinueError("Occurs in " + CurrentModuleObject + " = " + Alphas(1));
                ErrorsFound = true;
            }

            if ((thisRadSys.WaterVolFlowMaxHeat == AutoSize) &&
                (lAlphaBlanks(8) || lAlphaBlanks(9) || lAlphaBlanks(10) || (thisRadSys.HotWaterInNode <= 0) ||
                 (thisRadSys.HotWaterOutNode <= 0) || (thisRadSys.HotSetptSchedPtr == 0))) {
                ShowSevereError("Hydronic radiant systems may not be autosized without specification of nodes or schedules.");
                ShowContinueError("Occurs in " + CurrentModuleObject + " (heating input) = " + Alphas(1));
                ErrorsFound = true;
            }

            // Determine Low Temp Radiant cooling design capacity sizing method
            if (UtilityRoutines::SameString(Alphas(11), "CoolingDesignCapacity")) {
                thisRadSys.CoolingCapMethod = CoolingDesignCapacity;
                if (!lNumericBlanks(8)) {
                    thisRadSys.ScaledCoolingCapacity = Numbers(8);
                    if (thisRadSys.ScaledCoolingCapacity < 0.0 && thisRadSys.ScaledCoolingCapacity != AutoSize) {
                        ShowSevereError(CurrentModuleObject + " = " + thisRadSys.Name);
                        ShowContinueError("Illegal " + cNumericFields(8) + " = " + TrimSigDigits(Numbers(8), 7));
                        ErrorsFound = true;
                    }
                } else {
                    if ((!lAlphaBlanks(12)) || (!lAlphaBlanks(13))) {
                        ShowSevereError(CurrentModuleObject + " = " + thisRadSys.Name);
                        ShowContinueError("Input for " + cAlphaFields(11) + " = " + Alphas(11));
                        ShowContinueError("Blank field not allowed for " + cNumericFields(8));
                        ErrorsFound = true;
                    }
                }
            } else if (UtilityRoutines::SameString(Alphas(11), "CapacityPerFloorArea")) {
                thisRadSys.CoolingCapMethod = CapacityPerFloorArea;
                if (!lNumericBlanks(9)) {
                    thisRadSys.ScaledCoolingCapacity = Numbers(9);
                    if (thisRadSys.CoolingCapMethod <= 0.0) {
                        ShowSevereError(CurrentModuleObject + " = " + thisRadSys.Name);
                        ShowContinueError("Input for " + cAlphaFields(11) + " = " + Alphas(11));
                        ShowContinueError("Illegal " + cNumericFields(9) + " = " + TrimSigDigits(Numbers(9), 7));
                        ErrorsFound = true;
                    } else if (thisRadSys.ScaledCoolingCapacity == AutoSize) {
                        ShowSevereError(CurrentModuleObject + " = " + thisRadSys.Name);
                        ShowContinueError("Input for " + cAlphaFields(11) + " = " + Alphas(11));
                        ShowContinueError("Illegal " + cNumericFields(9) + " = Autosize");
                        ErrorsFound = true;
                    }
                } else {
                    ShowSevereError(CurrentModuleObject + " = " + thisRadSys.Name);
                    ShowContinueError("Input for " + cAlphaFields(11) + " = " + Alphas(11));
                    ShowContinueError("Blank field not allowed for " + cNumericFields(9));
                    ErrorsFound = true;
                }
            } else if (UtilityRoutines::SameString(Alphas(11), "FractionOfAutosizedCoolingCapacity")) {
                thisRadSys.CoolingCapMethod = FractionOfAutosizedCoolingCapacity;
                if (!lNumericBlanks(10)) {
                    thisRadSys.ScaledCoolingCapacity = Numbers(10);
                    if (thisRadSys.ScaledCoolingCapacity < 0.0) {
                        ShowSevereError(CurrentModuleObject + " = " + thisRadSys.Name);
                        ShowContinueError("Illegal " + cNumericFields(10) + " = " + TrimSigDigits(Numbers(10), 7));
                        ErrorsFound = true;
                    }
                } else {
                    ShowSevereError(CurrentModuleObject + " = " + thisRadSys.Name);
                    ShowContinueError("Input for " + cAlphaFields(11) + " = " + Alphas(11));
                    ShowContinueError("Blank field not allowed for " + cNumericFields(10));
                    ErrorsFound = true;
                }
            } else {
                ShowSevereError(CurrentModuleObject + " = " + thisRadSys.Name);
                ShowContinueError("Illegal " + cAlphaFields(11) + " = " + Alphas(11));
                ErrorsFound = true;
            }

            // Cooling user input data
            thisRadSys.WaterVolFlowMaxCool = Numbers(11);

            thisRadSys.ColdWaterInNode = GetOnlySingleNode(
                Alphas(12), ErrorsFound, CurrentModuleObject, Alphas(1), NodeType_Water, NodeConnectionType_Inlet, 2, ObjectIsNotParent);

            thisRadSys.ColdWaterOutNode = GetOnlySingleNode(
                Alphas(13), ErrorsFound, CurrentModuleObject, Alphas(1), NodeType_Water, NodeConnectionType_Outlet, 2, ObjectIsNotParent);

            if ((!lAlphaBlanks(12)) || (!lAlphaBlanks(13))) {
                TestCompSet(CurrentModuleObject, Alphas(1), Alphas(12), Alphas(13), "Chilled Water Nodes");
            }

            thisRadSys.ColdThrottlRange = Numbers(12);

            thisRadSys.ColdSetptSched = Alphas(14);
            thisRadSys.ColdSetptSchedPtr = GetScheduleIndex(Alphas(14));
            if ((thisRadSys.ColdSetptSchedPtr == 0) && (!lAlphaBlanks(14))) {
                ShowSevereError(cAlphaFields(14) + " not found: " + Alphas(14));
                ShowContinueError("Occurs in " + CurrentModuleObject + " = " + Alphas(1));
                ErrorsFound = true;
            }

            if (UtilityRoutines::SameString(Alphas(15), Off)) {
                thisRadSys.CondCtrlType = CondCtrlNone;
            } else if (UtilityRoutines::SameString(Alphas(15), SimpleOff)) {
                thisRadSys.CondCtrlType = CondCtrlSimpleOff;
            } else if (UtilityRoutines::SameString(Alphas(15), VariableOff)) {
                thisRadSys.CondCtrlType = CondCtrlVariedOff;
            } else {
                thisRadSys.CondCtrlType = CondCtrlSimpleOff;
            }

            thisRadSys.CondDewPtDeltaT = Numbers(13);

            if (UtilityRoutines::SameString(Alphas(16), OnePerSurf)) {
                thisRadSys.NumCircCalcMethod = OneCircuit;
            } else if (UtilityRoutines::SameString(Alphas(16), CalcFromLength)) {
                thisRadSys.NumCircCalcMethod = CalculateFromLength;
            } else {
                thisRadSys.NumCircCalcMethod = OneCircuit;
            }

            thisRadSys.CircLength = Numbers(14);

            if ((thisRadSys.WaterVolFlowMaxCool == AutoSize) &&
                (lAlphaBlanks(11) || lAlphaBlanks(12) || lAlphaBlanks(13) || (thisRadSys.ColdWaterInNode <= 0) ||
                 (thisRadSys.ColdWaterOutNode <= 0) || (thisRadSys.ColdSetptSchedPtr == 0))) {
                ShowSevereError("Hydronic radiant systems may not be autosized without specification of nodes or schedules");
                ShowContinueError("Occurs in " + CurrentModuleObject + " (cooling input) =" + Alphas(1));
                ErrorsFound = true;
            }
        }

        // Obtain all of the user data related to constant flow (hydronic) low temperature radiant systems...

        CurrentModuleObject = "ZoneHVAC:LowTemperatureRadiant:ConstantFlow";

        for (Item = 1; Item <= NumOfCFloLowTempRadSys; ++Item) {

            inputProcessor->getObjectItem(CurrentModuleObject,
                                          Item,
                                          Alphas,
                                          NumAlphas,
                                          Numbers,
                                          NumNumbers,
                                          IOStatus,
                                          lNumericBlanks,
                                          lAlphaBlanks,
                                          cAlphaFields,
                                          cNumericFields);
            GlobalNames::VerifyUniqueInterObjectName(LowTempRadUniqueNames, Alphas(1), CurrentModuleObject, cAlphaFields(1), ErrorsFound);
            ++BaseNum;
            RadSysTypes(BaseNum).Name = Alphas(1);
            RadSysTypes(BaseNum).SystemType = ConstantFlowSystem;

            // General user input data
            auto &thisCFloSys (CFloRadSys(Item));

            thisCFloSys.Name = Alphas(1);

            thisCFloSys.SchedName = Alphas(2);
            if (lAlphaBlanks(2)) {
                thisCFloSys.SchedPtr = ScheduleAlwaysOn;
            } else {
                thisCFloSys.SchedPtr = GetScheduleIndex(Alphas(2));
                if (thisCFloSys.SchedPtr == 0) {
                    ShowSevereError(cAlphaFields(2) + " not found for " + Alphas(1));
                    ShowContinueError("Missing " + cAlphaFields(2) + " is " + Alphas(2));
                    ErrorsFound = true;
                }
            }

            thisCFloSys.ZoneName = Alphas(3);
            thisCFloSys.ZonePtr = UtilityRoutines::FindItemInList(Alphas(3), Zone);
            if (thisCFloSys.ZonePtr == 0) {
                ShowSevereError(RoutineName + "Invalid " + cAlphaFields(3) + " = " + Alphas(3));
                ShowContinueError("Occurs in " + CurrentModuleObject + " = " + Alphas(1));
                ErrorsFound = true;
            }

            thisCFloSys.SurfListName = Alphas(4);
            SurfListNum = 0;
            if (NumOfSurfaceLists > 0) SurfListNum = UtilityRoutines::FindItemInList(thisCFloSys.SurfListName, SurfList);
            if (SurfListNum > 0) { // Found a valid surface list
                thisCFloSys.NumOfSurfaces = SurfList(SurfListNum).NumOfSurfaces;
                thisCFloSys.SurfacePtr.allocate(thisCFloSys.NumOfSurfaces);
                thisCFloSys.SurfaceName.allocate(thisCFloSys.NumOfSurfaces);
                thisCFloSys.SurfaceFrac.allocate(thisCFloSys.NumOfSurfaces);
                thisCFloSys.NumCircuits.allocate(thisCFloSys.NumOfSurfaces);
                MaxCloNumOfSurfaces = max(MaxCloNumOfSurfaces, thisCFloSys.NumOfSurfaces);
                for (SurfNum = 1; SurfNum <= SurfList(SurfListNum).NumOfSurfaces; ++SurfNum) {
                    thisCFloSys.SurfacePtr(SurfNum) = SurfList(SurfListNum).SurfPtr(SurfNum);
                    thisCFloSys.SurfaceName(SurfNum) = SurfList(SurfListNum).SurfName(SurfNum);
                    thisCFloSys.SurfaceFrac(SurfNum) = SurfList(SurfListNum).SurfFlowFrac(SurfNum);
                    thisCFloSys.NumCircuits(SurfNum) = 0.0;
                    if (thisCFloSys.SurfacePtr(SurfNum) != 0) {
                        Surface(thisCFloSys.SurfacePtr(SurfNum)).IntConvSurfHasActiveInIt = true;
                    }
                }
            } else { // User entered a single surface name rather than a surface list
                thisCFloSys.NumOfSurfaces = 1;
                thisCFloSys.SurfacePtr.allocate(thisCFloSys.NumOfSurfaces);
                thisCFloSys.SurfaceName.allocate(thisCFloSys.NumOfSurfaces);
                thisCFloSys.SurfaceFrac.allocate(thisCFloSys.NumOfSurfaces);
                thisCFloSys.NumCircuits.allocate(thisCFloSys.NumOfSurfaces);
                MaxCloNumOfSurfaces = max(MaxCloNumOfSurfaces, thisCFloSys.NumOfSurfaces);
                thisCFloSys.SurfaceName(1) = thisCFloSys.SurfListName;
                thisCFloSys.SurfacePtr(1) = UtilityRoutines::FindItemInList(thisCFloSys.SurfaceName(1), Surface);
                thisCFloSys.SurfaceFrac(1) = 1.0;
                thisCFloSys.NumCircuits(1) = 0.0;
                // Error checking for single surfaces
                if (thisCFloSys.SurfacePtr(1) == 0) {
                    ShowSevereError(RoutineName + "Invalid " + cAlphaFields(4) + " = " + Alphas(4));
                    ShowContinueError("Occurs in " + CurrentModuleObject + " = " + Alphas(1));
                    ErrorsFound = true;
                } else if (Surface(thisCFloSys.SurfacePtr(1)).IsRadSurfOrVentSlabOrPool) {
                    ShowSevereError(RoutineName + CurrentModuleObject + "=\"" + Alphas(1) + "\", Invalid Surface");
                    ShowContinueError(cAlphaFields(4) + "=\"" + Alphas(4) + "\" has been used in another radiant system or ventilated slab.");
                    ErrorsFound = true;
                }
                if (thisCFloSys.SurfacePtr(1) != 0) {
                    Surface(thisCFloSys.SurfacePtr(1)).IntConvSurfHasActiveInIt = true;
                    Surface(thisCFloSys.SurfacePtr(1)).IsRadSurfOrVentSlabOrPool = true;
                }
            }

            // Error checking for zones and construction information
            for (SurfNum = 1; SurfNum <= thisCFloSys.NumOfSurfaces; ++SurfNum) {
                if (thisCFloSys.SurfacePtr(SurfNum) == 0) continue; // invalid surface -- detected earlier
                if (Surface(thisCFloSys.SurfacePtr(SurfNum)).Zone != thisCFloSys.ZonePtr) {
                    ShowSevereError("Surface referenced in " + CurrentModuleObject +
                                    " not in same zone as Radiant System, surface=" + Surface(thisCFloSys.SurfacePtr(SurfNum)).Name);
                    ShowContinueError("Surface in Zone=" + Zone(Surface(thisCFloSys.SurfacePtr(SurfNum)).Zone).Name +
                                      " Constant Flow Radiant System in " + cAlphaFields(3) + " = " + Alphas(3));
                    ShowContinueError("Occurs in " + CurrentModuleObject + " = " + Alphas(1));
                    ErrorsFound = true;
                }
                if (Surface(thisCFloSys.SurfacePtr(SurfNum)).Construction == 0) continue; // invalid construction, detected earlier
                if (!dataConstruction.Construct(Surface(thisCFloSys.SurfacePtr(SurfNum)).Construction).SourceSinkPresent) {
                    ShowSevereError("Construction referenced in Constant Flow Radiant System Surface does not have a source/sink");
                    ShowContinueError("Surface name= " + Surface(thisCFloSys.SurfacePtr(SurfNum)).Name +
                                      "  Construction name = " + dataConstruction.Construct(Surface(thisCFloSys.SurfacePtr(SurfNum)).Construction).Name);
                    ShowContinueError("Construction needs to be defined with a \"Construction:InternalSource\" object.");
                    ErrorsFound = true;
                }
            }

            thisCFloSys.TubeDiameter = Numbers(1);
            thisCFloSys.TubeLength = Numbers(2);

            // Process the temperature control type
            thisCFloSys.ControlType = thisCFloSys.processRadiantSystemControlInput(Alphas(5),cAlphaFields(5));

            // Process pump input for constant flow (hydronic) radiant system
            thisCFloSys.WaterVolFlowMax = Numbers(3);
            thisCFloSys.VolFlowSched = Alphas(6);
            thisCFloSys.VolFlowSchedPtr = GetScheduleIndex(Alphas(6));
            if ((thisCFloSys.VolFlowSchedPtr == 0) && (!lAlphaBlanks(6))) {
                ShowSevereError(cAlphaFields(6) + " not found: " + Alphas(6));
                ShowContinueError("Occurs in " + CurrentModuleObject + " = " + Alphas(1));
                ErrorsFound = true;
            }
            thisCFloSys.NomPumpHead = Numbers(4);
            thisCFloSys.NomPowerUse = Numbers(5);
            thisCFloSys.MotorEffic = Numbers(6);
            thisCFloSys.FracMotorLossToFluid = Numbers(7);

            // Heating user input data
            thisCFloSys.HotWaterInNode = GetOnlySingleNode(
                Alphas(7), ErrorsFound, CurrentModuleObject, Alphas(1), NodeType_Water, NodeConnectionType_Inlet, 1, ObjectIsNotParent);

            thisCFloSys.HotWaterOutNode = GetOnlySingleNode(
                Alphas(8), ErrorsFound, CurrentModuleObject, Alphas(1), NodeType_Water, NodeConnectionType_Outlet, 1, ObjectIsNotParent);

            if ((!lAlphaBlanks(7)) || (!lAlphaBlanks(8))) {
                TestCompSet(CurrentModuleObject, Alphas(1), Alphas(7), Alphas(8), "Hot Water Nodes");
            }

            thisCFloSys.HotWaterHiTempSched = Alphas(9);
            thisCFloSys.HotWaterHiTempSchedPtr = GetScheduleIndex(Alphas(9));
            if ((thisCFloSys.HotWaterHiTempSchedPtr == 0) && (!lAlphaBlanks(9))) {
                ShowSevereError(cAlphaFields(9) + " not found: " + Alphas(9));
                ShowContinueError("Occurs in " + CurrentModuleObject + " = " + Alphas(1));
                ErrorsFound = true;
            }

            thisCFloSys.HotWaterLoTempSched = Alphas(10);
            thisCFloSys.HotWaterLoTempSchedPtr = GetScheduleIndex(Alphas(10));
            if ((thisCFloSys.HotWaterLoTempSchedPtr == 0) && (!lAlphaBlanks(10))) {
                ShowSevereError(cAlphaFields(10) + " not found: " + Alphas(10));
                ShowContinueError("Occurs in " + CurrentModuleObject + " = " + Alphas(1));
                ErrorsFound = true;
            }

            thisCFloSys.HotCtrlHiTempSched = Alphas(11);
            thisCFloSys.HotCtrlHiTempSchedPtr = GetScheduleIndex(Alphas(11));
            if ((thisCFloSys.HotCtrlHiTempSchedPtr == 0) && (!lAlphaBlanks(11))) {
                ShowSevereError(cAlphaFields(11) + " not found: " + Alphas(11));
                ShowContinueError("Occurs in " + CurrentModuleObject + " = " + Alphas(1));
                ErrorsFound = true;
            }

            thisCFloSys.HotCtrlLoTempSched = Alphas(12);
            thisCFloSys.HotCtrlLoTempSchedPtr = GetScheduleIndex(Alphas(12));
            if ((thisCFloSys.HotCtrlLoTempSchedPtr == 0) && (!lAlphaBlanks(12))) {
                ShowSevereError(cAlphaFields(12) + " not found: " + Alphas(12));
                ShowContinueError("Occurs in " + CurrentModuleObject + " = " + Alphas(1));
                ErrorsFound = true;
            }

            // Cooling user input data
            thisCFloSys.ColdWaterInNode = GetOnlySingleNode(
                Alphas(13), ErrorsFound, CurrentModuleObject, Alphas(1), NodeType_Water, NodeConnectionType_Inlet, 2, ObjectIsNotParent);

            thisCFloSys.ColdWaterOutNode = GetOnlySingleNode(
                Alphas(14), ErrorsFound, CurrentModuleObject, Alphas(1), NodeType_Water, NodeConnectionType_Outlet, 2, ObjectIsNotParent);

            if ((!lAlphaBlanks(13)) || (!lAlphaBlanks(14))) {
                TestCompSet(CurrentModuleObject, Alphas(1), Alphas(13), Alphas(14), "Chilled Water Nodes");
            }

            thisCFloSys.ColdWaterHiTempSched = Alphas(15);
            thisCFloSys.ColdWaterHiTempSchedPtr = GetScheduleIndex(Alphas(15));
            if ((thisCFloSys.ColdWaterHiTempSchedPtr == 0) && (!lAlphaBlanks(15))) {
                ShowSevereError(cAlphaFields(15) + " not found: " + Alphas(15));
                ShowContinueError("Occurs in " + CurrentModuleObject + " = " + Alphas(1));
                ErrorsFound = true;
            }

            thisCFloSys.ColdWaterLoTempSched = Alphas(16);
            thisCFloSys.ColdWaterLoTempSchedPtr = GetScheduleIndex(Alphas(16));
            if ((thisCFloSys.ColdWaterLoTempSchedPtr == 0) && (!lAlphaBlanks(16))) {
                ShowSevereError(cAlphaFields(16) + " not found: " + Alphas(16));
                ShowContinueError("Occurs in " + CurrentModuleObject + " = " + Alphas(1));
                ErrorsFound = true;
            }

            thisCFloSys.ColdCtrlHiTempSched = Alphas(17);
            thisCFloSys.ColdCtrlHiTempSchedPtr = GetScheduleIndex(Alphas(17));
            if ((thisCFloSys.ColdCtrlHiTempSchedPtr == 0) && (!lAlphaBlanks(17))) {
                ShowSevereError(cAlphaFields(17) + " not found: " + Alphas(17));
                ShowContinueError("Occurs in " + CurrentModuleObject + " = " + Alphas(1));
                ErrorsFound = true;
            }

            thisCFloSys.ColdCtrlLoTempSched = Alphas(18);
            thisCFloSys.ColdCtrlLoTempSchedPtr = GetScheduleIndex(Alphas(18));
            if ((thisCFloSys.ColdCtrlLoTempSchedPtr == 0) && (!lAlphaBlanks(18))) {
                ShowSevereError(cAlphaFields(18) + " not found: " + Alphas(18));
                ShowContinueError("Occurs in " + CurrentModuleObject + " = " + Alphas(1));
                ErrorsFound = true;
            }

            if (UtilityRoutines::SameString(Alphas(19), Off)) {
                thisCFloSys.CondCtrlType = CondCtrlNone;
            } else if (UtilityRoutines::SameString(Alphas(19), SimpleOff)) {
                thisCFloSys.CondCtrlType = CondCtrlSimpleOff;
            } else if (UtilityRoutines::SameString(Alphas(19), VariableOff)) {
                thisCFloSys.CondCtrlType = CondCtrlVariedOff;
            } else {
                thisCFloSys.CondCtrlType = CondCtrlSimpleOff;
            }

            thisCFloSys.CondDewPtDeltaT = Numbers(8);

            if (UtilityRoutines::SameString(Alphas(20), OnePerSurf)) {
                thisCFloSys.NumCircCalcMethod = OneCircuit;
            } else if (UtilityRoutines::SameString(Alphas(20), CalcFromLength)) {
                thisCFloSys.NumCircCalcMethod = CalculateFromLength;
            } else {
                thisCFloSys.NumCircCalcMethod = OneCircuit;
            }

            thisCFloSys.CircLength = Numbers(9);
        }

        // Obtain all of the user data related to electric low temperature radiant systems...
        CurrentModuleObject = "ZoneHVAC:LowTemperatureRadiant:Electric";

        for (Item = 1; Item <= NumOfElecLowTempRadSys; ++Item) {

            inputProcessor->getObjectItem(CurrentModuleObject,
                                          Item,
                                          Alphas,
                                          NumAlphas,
                                          Numbers,
                                          NumNumbers,
                                          IOStatus,
                                          lNumericBlanks,
                                          lAlphaBlanks,
                                          cAlphaFields,
                                          cNumericFields);

            ElecRadSysNumericFields(Item).FieldNames.allocate(NumNumbers);
            ElecRadSysNumericFields(Item).FieldNames = "";
            ElecRadSysNumericFields(Item).FieldNames = cNumericFields;

            GlobalNames::VerifyUniqueInterObjectName(LowTempRadUniqueNames, Alphas(1), CurrentModuleObject, cAlphaFields(1), ErrorsFound);
            ++BaseNum;
            RadSysTypes(BaseNum).Name = Alphas(1);
            RadSysTypes(BaseNum).SystemType = ElectricSystem;

            // General user input data
            auto &thisElecSys (ElecRadSys(Item));

            thisElecSys.Name = Alphas(1);

            thisElecSys.SchedName = Alphas(2);
            if (lAlphaBlanks(2)) {
                thisElecSys.SchedPtr = ScheduleAlwaysOn;
            } else {
                thisElecSys.SchedPtr = GetScheduleIndex(Alphas(2));
                if (thisElecSys.SchedPtr == 0) {
                    ShowSevereError(cAlphaFields(2) + " not found for" + Alphas(1));
                    ShowContinueError("Incorrect " + cAlphaFields(2) + " = " + Alphas(2));
                    ErrorsFound = true;
                }
            }

            thisElecSys.ZoneName = Alphas(3);
            thisElecSys.ZonePtr = UtilityRoutines::FindItemInList(Alphas(3), Zone);
            if (thisElecSys.ZonePtr == 0) {
                ShowSevereError(RoutineName + "Invalid " + cAlphaFields(3) + " = " + Alphas(3));
                ShowContinueError("Occurs in " + CurrentModuleObject + " = " + Alphas(1));
                ErrorsFound = true;
            }

            thisElecSys.SurfListName = Alphas(4);
            SurfListNum = 0;
            if (NumOfSurfaceLists > 0) SurfListNum = UtilityRoutines::FindItemInList(thisElecSys.SurfListName, SurfList);
            if (SurfListNum > 0) { // Found a valid surface list
                thisElecSys.NumOfSurfaces = SurfList(SurfListNum).NumOfSurfaces;
                thisElecSys.SurfacePtr.allocate(thisElecSys.NumOfSurfaces);
                thisElecSys.SurfaceName.allocate(thisElecSys.NumOfSurfaces);
                thisElecSys.SurfaceFrac.allocate(thisElecSys.NumOfSurfaces);
                for (SurfNum = 1; SurfNum <= SurfList(SurfListNum).NumOfSurfaces; ++SurfNum) {
                    thisElecSys.SurfacePtr(SurfNum) = SurfList(SurfListNum).SurfPtr(SurfNum);
                    thisElecSys.SurfaceName(SurfNum) = SurfList(SurfListNum).SurfName(SurfNum);
                    thisElecSys.SurfaceFrac(SurfNum) = SurfList(SurfListNum).SurfFlowFrac(SurfNum);
                }
            } else { // User entered a single surface name rather than a surface list
                thisElecSys.NumOfSurfaces = 1;
                thisElecSys.SurfacePtr.allocate(thisElecSys.NumOfSurfaces);
                thisElecSys.SurfaceName.allocate(thisElecSys.NumOfSurfaces);
                thisElecSys.SurfaceFrac.allocate(thisElecSys.NumOfSurfaces);
                thisElecSys.SurfaceName(1) = thisElecSys.SurfListName;
                thisElecSys.SurfacePtr(1) = UtilityRoutines::FindItemInList(thisElecSys.SurfaceName(1), Surface);
                thisElecSys.SurfaceFrac(1) = 1.0;
                // Error checking for single surfaces
                if (thisElecSys.SurfacePtr(1) == 0) {
                    ShowSevereError(RoutineName + "Invalid " + cAlphaFields(4) + " = " + Alphas(4));
                    ShowContinueError("Occurs in " + CurrentModuleObject + " = " + Alphas(1));
                    ErrorsFound = true;
                } else if (Surface(thisElecSys.SurfacePtr(1)).IsRadSurfOrVentSlabOrPool) {
                    ShowSevereError(RoutineName + CurrentModuleObject + "=\"" + Alphas(1) + "\", Invalid Surface");
                    ShowContinueError(cAlphaFields(4) + "=\"" + Alphas(4) + "\" has been used in another radiant system or ventilated slab.");
                    ErrorsFound = true;
                }
                if (thisElecSys.SurfacePtr(1) != 0) {
                    Surface(ElecRadSys(Item).SurfacePtr(1)).IsRadSurfOrVentSlabOrPool = true;
                }
            }

            // Error checking for zones and construction information
            for (SurfNum = 1; SurfNum <= thisElecSys.NumOfSurfaces; ++SurfNum) {
                if (thisElecSys.SurfacePtr(SurfNum) == 0) continue; // Invalid surface -- detected earlier
                if (Surface(thisElecSys.SurfacePtr(SurfNum)).Zone != thisElecSys.ZonePtr) {
                    ShowSevereError("Surface referenced in " + CurrentModuleObject +
                                    " not in same zone as Radiant System, surface=" + Surface(thisElecSys.SurfacePtr(SurfNum)).Name);
                    ShowContinueError("Surface in Zone=" + Zone(Surface(thisElecSys.SurfacePtr(SurfNum)).Zone).Name +
                                      " Electric Radiant System in " + cAlphaFields(3) + " = " + Alphas(3));
                    ShowContinueError("Occurs in " + CurrentModuleObject + " = " + Alphas(1));
                    ErrorsFound = true;
                }
                if (Surface(thisElecSys.SurfacePtr(SurfNum)).Construction == 0) continue; // invalid construction -- detected earlier
                if (!dataConstruction.Construct(Surface(thisElecSys.SurfacePtr(SurfNum)).Construction).SourceSinkPresent) {
                    ShowSevereError("Construction referenced in Electric Radiant System Surface does not have a source/sink present");
                    ShowContinueError("Surface name= " + Surface(thisElecSys.SurfacePtr(SurfNum)).Name +
                                      "  Construction name = " + dataConstruction.Construct(Surface(thisElecSys.SurfacePtr(SurfNum)).Construction).Name);
                    ShowContinueError("Construction needs to be defined with a \"Construction:InternalSource\" object.");
                    ErrorsFound = true;
                }
            }

            // Heating user input data
            // Determine Low Temp Radiant heating design capacity sizing method
            if (UtilityRoutines::SameString(Alphas(iHeatCAPMAlphaNum), "HeatingDesignCapacity")) {
                thisElecSys.HeatingCapMethod = HeatingDesignCapacity;
                if (!lNumericBlanks(iHeatDesignCapacityNumericNum)) {
                    thisElecSys.ScaledHeatingCapacity = Numbers(iHeatDesignCapacityNumericNum);
                    thisElecSys.MaxElecPower = thisElecSys.ScaledHeatingCapacity;
                    if (thisElecSys.ScaledHeatingCapacity < 0.0 && thisElecSys.ScaledHeatingCapacity != AutoSize) {
                        ShowSevereError(CurrentModuleObject + " = " + thisElecSys.Name);
                        ShowContinueError("Illegal " + cNumericFields(iHeatDesignCapacityNumericNum) + " = " +
                                          TrimSigDigits(Numbers(iHeatDesignCapacityNumericNum), 7));
                        ErrorsFound = true;
                    }
                } else {
                    ShowSevereError(CurrentModuleObject + " = " + thisElecSys.Name);
                    ShowContinueError("Input for " + cAlphaFields(iHeatCAPMAlphaNum) + " = " + Alphas(iHeatCAPMAlphaNum));
                    ShowContinueError("Blank field not allowed for " + cNumericFields(iHeatDesignCapacityNumericNum));
                    ErrorsFound = true;
                }
            } else if (UtilityRoutines::SameString(Alphas(iHeatCAPMAlphaNum), "CapacityPerFloorArea")) {
                thisElecSys.HeatingCapMethod = CapacityPerFloorArea;
                if (!lNumericBlanks(iHeatCapacityPerFloorAreaNumericNum)) {
                    thisElecSys.ScaledHeatingCapacity = Numbers(iHeatCapacityPerFloorAreaNumericNum);
                    thisElecSys.MaxElecPower = thisElecSys.ScaledHeatingCapacity;
                    if (thisElecSys.ScaledHeatingCapacity <= 0.0) {
                        ShowSevereError(CurrentModuleObject + " = " + thisElecSys.Name);
                        ShowContinueError("Input for " + cAlphaFields(iHeatCAPMAlphaNum) + " = " + Alphas(iHeatCAPMAlphaNum));
                        ShowContinueError("Illegal " + cNumericFields(iHeatCapacityPerFloorAreaNumericNum) + " = " +
                                          TrimSigDigits(Numbers(iHeatCapacityPerFloorAreaNumericNum), 7));
                        ErrorsFound = true;
                    } else if (thisElecSys.ScaledHeatingCapacity == AutoSize) {
                        ShowSevereError(CurrentModuleObject + " = " + thisElecSys.Name);
                        ShowContinueError("Input for " + cAlphaFields(iHeatCAPMAlphaNum) + " = " + Alphas(iHeatCAPMAlphaNum));
                        ShowContinueError("Illegal " + cNumericFields(iHeatCapacityPerFloorAreaNumericNum) + " = Autosize");
                        ErrorsFound = true;
                    }
                } else {
                    ShowSevereError(CurrentModuleObject + " = " + thisElecSys.Name);
                    ShowContinueError("Input for " + cAlphaFields(iHeatCAPMAlphaNum) + " = " + Alphas(iHeatCAPMAlphaNum));
                    ShowContinueError("Blank field not allowed for " + cNumericFields(iHeatCapacityPerFloorAreaNumericNum));
                    ErrorsFound = true;
                }
            } else if (UtilityRoutines::SameString(Alphas(iHeatCAPMAlphaNum), "FractionOfAutosizedHeatingCapacity")) {
                thisElecSys.HeatingCapMethod = FractionOfAutosizedHeatingCapacity;
                if (!lNumericBlanks(iHeatFracOfAutosizedCapacityNumericNum)) {
                    thisElecSys.ScaledHeatingCapacity = Numbers(iHeatFracOfAutosizedCapacityNumericNum);
                    thisElecSys.MaxElecPower = thisElecSys.ScaledHeatingCapacity;
                    if (thisElecSys.ScaledHeatingCapacity < 0.0) {
                        ShowSevereError(CurrentModuleObject + " = " + thisElecSys.Name);
                        ShowContinueError("Illegal " + cNumericFields(iHeatFracOfAutosizedCapacityNumericNum) + " = " +
                                          TrimSigDigits(Numbers(iHeatFracOfAutosizedCapacityNumericNum), 7));
                        ErrorsFound = true;
                    }
                } else {
                    ShowSevereError(CurrentModuleObject + " = " + thisElecSys.Name);
                    ShowContinueError("Input for " + cAlphaFields(iHeatCAPMAlphaNum) + " = " + Alphas(iHeatCAPMAlphaNum));
                    ShowContinueError("Blank field not allowed for " + cNumericFields(iHeatFracOfAutosizedCapacityNumericNum));
                    ErrorsFound = true;
                }
            } else {
                ShowSevereError(CurrentModuleObject + " = " + thisElecSys.Name);
                ShowContinueError("Illegal " + cAlphaFields(iHeatCAPMAlphaNum) + " = " + Alphas(iHeatCAPMAlphaNum));
                ErrorsFound = true;
            }

            // Process the temperature control type
            thisElecSys.ControlType = thisElecSys.processRadiantSystemControlInput(Alphas(6),cAlphaFields(6));
            
            // Process the setpoint type
            thisElecSys.SetpointType = thisElecSys.processRadiantSystemSetpointInput(Alphas(7),cAlphaFields(7));

            thisElecSys.ThrottlRange = Numbers(4);

            thisElecSys.SetptSched = Alphas(8);
            thisElecSys.SetptSchedPtr = GetScheduleIndex(Alphas(8));
            if (thisElecSys.SetptSchedPtr == 0) {
                if (lAlphaBlanks(8)) {
                    ShowSevereError(cAlphaFields(8) + " must be input, missing for " + Alphas(1));
                } else {
                    ShowSevereError(cAlphaFields(8) + " not found for " + Alphas(8));
                    ShowContinueError("Incorrect " + cAlphaFields(8) + " = " + Alphas(8));
                }
                ErrorsFound = true;
            }
        }

        // Check to see if any surface is included in more than one radiant system.  This is not allowed
        // and thus indicative that there is an error in the input file.  This is to make sure that two
        // different radiant systems are competing for the same surface.  Allowing this to happen would
        // result in lost energy somewhere and the situation really is not physically possible anyway.
        AssignedAsRadiantSurface.dimension(TotSurfaces, false);

        for (Item = 1; Item <= NumOfHydrLowTempRadSys; ++Item) {
            for (SurfNum = 1; SurfNum <= HydrRadSys(Item).NumOfSurfaces; ++SurfNum) {
                CheckSurfNum = HydrRadSys(Item).SurfacePtr(SurfNum);
                if (CheckSurfNum == 0) continue;
                if (AssignedAsRadiantSurface(CheckSurfNum)) {
                    ShowSevereError("Surface " + Surface(CheckSurfNum).Name + " is referenced by more than one radiant system--this is not allowed");
                    ErrorsFound = true;
                } else {
                    AssignedAsRadiantSurface(CheckSurfNum) = true;
                }
                // Also check the other side of interzone partitions
                if ((Surface(CheckSurfNum).ExtBoundCond > 0) && (Surface(CheckSurfNum).ExtBoundCond != CheckSurfNum)) {
                    if (AssignedAsRadiantSurface(Surface(CheckSurfNum).ExtBoundCond)) {
                        ShowSevereError("Interzone surface " + Surface(Surface(CheckSurfNum).ExtBoundCond).Name +
                                        " is referenced by more than one radiant system--this is not allowed");
                        ErrorsFound = true;
                    } else {
                        AssignedAsRadiantSurface(Surface(CheckSurfNum).ExtBoundCond) = true;
                    }
                }
            }
        }

        for (Item = 1; Item <= NumOfCFloLowTempRadSys; ++Item) {
            for (SurfNum = 1; SurfNum <= CFloRadSys(Item).NumOfSurfaces; ++SurfNum) {
                CheckSurfNum = CFloRadSys(Item).SurfacePtr(SurfNum);
                if (CheckSurfNum == 0) continue;
                if (AssignedAsRadiantSurface(CheckSurfNum)) {
                    ShowSevereError("Surface " + Surface(CheckSurfNum).Name + " is referenced by more than one radiant system--this is not allowed");
                    ErrorsFound = true;
                } else {
                    AssignedAsRadiantSurface(CheckSurfNum) = true;
                }
                // Also check the other side of interzone partitions
                if ((Surface(CheckSurfNum).ExtBoundCond > 0) && (Surface(CheckSurfNum).ExtBoundCond != CheckSurfNum)) {
                    if (AssignedAsRadiantSurface(Surface(CheckSurfNum).ExtBoundCond)) {
                        ShowSevereError("Interzone surface " + Surface(Surface(CheckSurfNum).ExtBoundCond).Name +
                                        " is referenced by more than one radiant system--this is not allowed");
                        ErrorsFound = true;
                    } else {
                        AssignedAsRadiantSurface(Surface(CheckSurfNum).ExtBoundCond) = true;
                    }
                }
            }
        }

        for (Item = 1; Item <= NumOfElecLowTempRadSys; ++Item) {
            for (SurfNum = 1; SurfNum <= ElecRadSys(Item).NumOfSurfaces; ++SurfNum) {
                CheckSurfNum = ElecRadSys(Item).SurfacePtr(SurfNum);
                if (CheckSurfNum == 0) continue;
                if (AssignedAsRadiantSurface(CheckSurfNum)) {
                    ShowSevereError("Surface " + Surface(CheckSurfNum).Name + " is referenced by more than one radiant system--this is not allowed");
                    ErrorsFound = true;
                } else {
                    AssignedAsRadiantSurface(CheckSurfNum) = true;
                }
                // Also check the other side of interzone partitions
                if ((Surface(CheckSurfNum).ExtBoundCond > 0) && (Surface(CheckSurfNum).ExtBoundCond != CheckSurfNum)) {
                    if (AssignedAsRadiantSurface(Surface(CheckSurfNum).ExtBoundCond)) {
                        ShowSevereError("Interzone surface " + Surface(Surface(CheckSurfNum).ExtBoundCond).Name +
                                        " is referenced by more than one radiant system--this is not allowed");
                        ErrorsFound = true;
                    } else {
                        AssignedAsRadiantSurface(Surface(CheckSurfNum).ExtBoundCond) = true;
                    }
                }
            }
        }

        AssignedAsRadiantSurface.deallocate();
        Alphas.deallocate();
        Numbers.deallocate();
        cAlphaFields.deallocate();
        cNumericFields.deallocate();
        lAlphaBlanks.deallocate();
        lNumericBlanks.deallocate();

        if (ErrorsFound) {
            ShowFatalError(RoutineName + "Errors found in input. Preceding conditions cause termination.");
        }

        // Set up the output variables for low temperature radiant systems
        // ZoneHVAC:LowTemperatureRadiant:VariableFlow (HydrRadSys)
        for (Item = 1; Item <= NumOfHydrLowTempRadSys; ++Item) {

            auto &thisHydrSys (HydrRadSys(Item));

            SetupOutputVariable(
                "Zone Radiant HVAC Heating Rate", OutputProcessor::Unit::W, thisHydrSys.HeatPower, "System", "Average", thisHydrSys.Name);
            SetupOutputVariable("Zone Radiant HVAC Heating Energy",
                                OutputProcessor::Unit::J,
                                thisHydrSys.HeatEnergy,
                                "System",
                                "Sum",
                                thisHydrSys.Name,
                                _,
                                "ENERGYTRANSFER",
                                "HEATINGCOILS",
                                _,
                                "System");
            SetupOutputVariable("Zone Radiant HVAC Heating Fluid Energy",
                                OutputProcessor::Unit::J,
                                thisHydrSys.HeatEnergy,
                                "System",
                                "Sum",
                                thisHydrSys.Name,
                                _,
                                "PLANTLOOPHEATINGDEMAND",
                                "HEATINGCOILS",
                                _,
                                "System");
            SetupOutputVariable(
                "Zone Radiant HVAC Cooling Rate", OutputProcessor::Unit::W, thisHydrSys.CoolPower, "System", "Average", thisHydrSys.Name);

            SetupOutputVariable("Zone Radiant HVAC Cooling Energy",
                                OutputProcessor::Unit::J,
                                thisHydrSys.CoolEnergy,
                                "System",
                                "Sum",
                                thisHydrSys.Name,
                                _,
                                "ENERGYTRANSFER",
                                "COOLINGCOILS",
                                _,
                                "System");
            SetupOutputVariable("Zone Radiant HVAC Cooling Fluid Energy",
                                OutputProcessor::Unit::J,
                                thisHydrSys.CoolEnergy,
                                "System",
                                "Sum",
                                thisHydrSys.Name,
                                _,
                                "PLANTLOOPCOOLINGDEMAND",
                                "COOLINGCOILS",
                                _,
                                "System");
            SetupOutputVariable("Zone Radiant HVAC Mass Flow Rate",
                                OutputProcessor::Unit::kg_s,
                                thisHydrSys.WaterMassFlowRate,
                                "System",
                                "Average",
                                thisHydrSys.Name);
            SetupOutputVariable("Zone Radiant HVAC Inlet Temperature",
                                OutputProcessor::Unit::C,
                                thisHydrSys.WaterInletTemp,
                                "System",
                                "Average",
                                thisHydrSys.Name);
            SetupOutputVariable("Zone Radiant HVAC Outlet Temperature",
                                OutputProcessor::Unit::C,
                                thisHydrSys.WaterOutletTemp,
                                "System",
                                "Average",
                                thisHydrSys.Name);
            SetupOutputVariable("Zone Radiant HVAC Moisture Condensation Time",
                                OutputProcessor::Unit::s,
                                thisHydrSys.CondCausedTimeOff,
                                "System",
                                "Sum",
                                thisHydrSys.Name);
            if (AnyEnergyManagementSystemInModel) {
                SetupEMSInternalVariable("Hydronic Low Temp Radiant Design Water Volume Flow Rate for Heating",
                                         thisHydrSys.Name,
                                         "[m3/s]",
                                         thisHydrSys.WaterVolFlowMaxHeat);
                SetupEMSInternalVariable("Hydronic Low Temp Radiant Design Water Volume Flow Rate for Cooling",
                                         thisHydrSys.Name,
                                         "[m3/s]",
                                         thisHydrSys.WaterVolFlowMaxCool);
                SetupEMSActuator("Hydronic Low Temp Radiant",
                                 thisHydrSys.Name,
                                 "Water Mass Flow Rate",
                                 "[kg/s]",
                                 thisHydrSys.EMSOverrideOnWaterMdot,
                                 thisHydrSys.EMSWaterMdotOverrideValue);
            }
        }

        // Set up the output variables for low temperature radiant systems
        // ZoneHVAC:LowTemperatureRadiant:ConstantFlow (CFloRadSys)
        for (Item = 1; Item <= NumOfCFloLowTempRadSys; ++Item) {

            auto &thisCFloSys (CFloRadSys(Item));

            SetupOutputVariable(
                "Zone Radiant HVAC Heating Rate", OutputProcessor::Unit::W, thisCFloSys.HeatPower, "System", "Average", thisCFloSys.Name);
            SetupOutputVariable("Zone Radiant HVAC Heating Energy",
                                OutputProcessor::Unit::J,
                                thisCFloSys.HeatEnergy,
                                "System",
                                "Sum",
                                thisCFloSys.Name,
                                _,
                                "ENERGYTRANSFER",
                                "HEATINGCOILS",
                                _,
                                "System");
            SetupOutputVariable("Zone Radiant HVAC Heating Fluid Heat Transfer Energy",
                                OutputProcessor::Unit::J,
                                thisCFloSys.HeatEnergy,
                                "System",
                                "Sum",
                                thisCFloSys.Name,
                                _,
                                "PLANTLOOPHEATINGDEMAND",
                                "HEATINGCOILS",
                                _,
                                "System");
            SetupOutputVariable(
                "Zone Radiant HVAC Cooling Rate", OutputProcessor::Unit::W, thisCFloSys.CoolPower, "System", "Average", thisCFloSys.Name);
            SetupOutputVariable("Zone Radiant HVAC Cooling Energy",
                                OutputProcessor::Unit::J,
                                thisCFloSys.CoolEnergy,
                                "System",
                                "Sum",
                                thisCFloSys.Name,
                                _,
                                "ENERGYTRANSFER",
                                "COOLINGCOILS",
                                _,
                                "System");
            SetupOutputVariable("Zone Radiant HVAC Cooling Fluid Heat Transfer Energy",
                                OutputProcessor::Unit::J,
                                thisCFloSys.CoolEnergy,
                                "System",
                                "Sum",
                                thisCFloSys.Name,
                                _,
                                "PLANTLOOPCOOLINGDEMAND",
                                "COOLINGCOILS",
                                _,
                                "System");
            SetupOutputVariable("Zone Radiant HVAC Mass Flow Rate",
                                OutputProcessor::Unit::kg_s,
                                thisCFloSys.WaterMassFlowRate,
                                "System",
                                "Average",
                                thisCFloSys.Name);
            SetupOutputVariable("Zone Radiant HVAC Injection Mass Flow Rate",
                                OutputProcessor::Unit::kg_s,
                                thisCFloSys.WaterInjectionRate,
                                "System",
                                "Average",
                                thisCFloSys.Name);
            SetupOutputVariable("Zone Radiant HVAC Recirculation Mass Flow Rate",
                                OutputProcessor::Unit::kg_s,
                                thisCFloSys.WaterRecircRate,
                                "System",
                                "Average",
                                thisCFloSys.Name);
            SetupOutputVariable("Zone Radiant HVAC Inlet Temperature",
                                OutputProcessor::Unit::C,
                                thisCFloSys.WaterInletTemp,
                                "System",
                                "Average",
                                thisCFloSys.Name);
            SetupOutputVariable("Zone Radiant HVAC Outlet Temperature",
                                OutputProcessor::Unit::C,
                                thisCFloSys.WaterOutletTemp,
                                "System",
                                "Average",
                                thisCFloSys.Name);
            SetupOutputVariable("Zone Radiant HVAC Pump Inlet Temperature",
                                OutputProcessor::Unit::C,
                                thisCFloSys.PumpInletTemp,
                                "System",
                                "Average",
                                thisCFloSys.Name);
            SetupOutputVariable("Zone Radiant HVAC Pump Electric Power",
                                OutputProcessor::Unit::W,
                                thisCFloSys.PumpPower,
                                "System",
                                "Average",
                                thisCFloSys.Name);
            SetupOutputVariable("Zone Radiant HVAC Pump Electric Energy",
                                OutputProcessor::Unit::J,
                                thisCFloSys.PumpEnergy,
                                "System",
                                "Sum",
                                thisCFloSys.Name,
                                _,
                                "Electric",
                                "Pumps",
                                _,
                                "Plant");
            SetupOutputVariable("Zone Radiant HVAC Pump Mass Flow Rate",
                                OutputProcessor::Unit::kg_s,
                                thisCFloSys.PumpMassFlowRate,
                                "System",
                                "Average",
                                thisCFloSys.Name);
            SetupOutputVariable("Zone Radiant HVAC Pump Fluid Heat Gain Rate",
                                OutputProcessor::Unit::W,
                                thisCFloSys.PumpHeattoFluid,
                                "System",
                                "Average",
                                thisCFloSys.Name);
            SetupOutputVariable("Zone Radiant HVAC Pump Fluid Heat Gain Energy",
                                OutputProcessor::Unit::J,
                                thisCFloSys.PumpHeattoFluidEnergy,
                                "System",
                                "Sum",
                                thisCFloSys.Name);
            SetupOutputVariable("Zone Radiant HVAC Moisture Condensation Time",
                                OutputProcessor::Unit::s,
                                thisCFloSys.CondCausedTimeOff,
                                "System",
                                "Sum",
                                thisCFloSys.Name);
            if (AnyEnergyManagementSystemInModel) {
                SetupEMSInternalVariable(
                    "Constant Flow Low Temp Radiant Design Water Mass Flow Rate", thisCFloSys.Name, "[m3/s]", thisCFloSys.WaterVolFlowMax);
                SetupEMSActuator("Constant Flow Low Temp Radiant",
                                 thisCFloSys.Name,
                                 "Water Mass Flow Rate",
                                 "[kg/s]",
                                 thisCFloSys.EMSOverrideOnWaterMdot,
                                 thisCFloSys.EMSWaterMdotOverrideValue);
            }
        }

        for (Item = 1; Item <= NumOfElecLowTempRadSys; ++Item) {
            // Set up the output variables for low temperature radiant systems
            // ZoneHVAC:LowTemperatureRadiant:Electric (ElecRadSys)

            auto &thisElecSys (ElecRadSys(Item));

            SetupOutputVariable(
                "Zone Radiant HVAC Electric Power", OutputProcessor::Unit::W, thisElecSys.ElecPower, "System", "Average", thisElecSys.Name);
            SetupOutputVariable("Zone Radiant HVAC Electric Energy",
                                OutputProcessor::Unit::J,
                                thisElecSys.ElecEnergy,
                                "System",
                                "Sum",
                                thisElecSys.Name,
                                _,
                                "ELECTRICITY",
                                "Heating",
                                _,
                                "System");
            SetupOutputVariable(
                "Zone Radiant HVAC Heating Rate", OutputProcessor::Unit::W, thisElecSys.HeatPower, "System", "Average", thisElecSys.Name);
            SetupOutputVariable("Zone Radiant HVAC Heating Energy",
                                OutputProcessor::Unit::J,
                                thisElecSys.HeatEnergy,
                                "System",
                                "Sum",
                                thisElecSys.Name,
                                _,
                                "ENERGYTRANSFER",
                                "HEATINGCOILS",
                                _,
                                "System");
        }
    }

    LowTempRadiantControlTypes RadiantSystemBaseData::processRadiantSystemControlInput(std::string const& controlInput,
                                                                std::string const& controlInputField)
    {
        if (UtilityRoutines::SameString(controlInput, "MeanAirTemperature")) {
            return LowTempRadiantControlTypes::MATControl;
        } else if (UtilityRoutines::SameString(controlInput, "MeanRadiantTemperature")) {
            return LowTempRadiantControlTypes::MRTControl;
        } else if (UtilityRoutines::SameString(controlInput, "OperativeTemperature")) {
            return LowTempRadiantControlTypes::OperativeControl;
        } else if (UtilityRoutines::SameString(controlInput, "OutdoorDryBulbTemperature")) {
            return LowTempRadiantControlTypes::ODBControl;
        } else if (UtilityRoutines::SameString(controlInput, "OutdoorWetBulbTemperature")) {
            return LowTempRadiantControlTypes::OWBControl;
        } else if (UtilityRoutines::SameString(controlInput, "SurfaceFaceTemperature")) {
            return LowTempRadiantControlTypes::SurfFaceTempControl;
        } else if (UtilityRoutines::SameString(controlInput, "SurfaceInteriorTemperature")) {
             return LowTempRadiantControlTypes::SurfIntTempControl;
        } else {
            ShowWarningError("Invalid " + controlInputField + " = " + controlInput);
            ShowContinueError("Occurs in Low Temperature Radiant System = " + this->Name);
            ShowContinueError("Control reset to MAT control for this Low Temperature Radiant System.");
            return LowTempRadiantControlTypes::MATControl;
        }
    }

    LowTempRadiantSetpointTypes RadiantSystemBaseData::processRadiantSystemSetpointInput(std::string const& controlInput,
                                                                                         std::string const& controlInputField)
    {
        if (UtilityRoutines::SameString(controlInput, "HalfFlowPower")) {
            return LowTempRadiantSetpointTypes::halfFlowPower;
        } else if (UtilityRoutines::SameString(controlInput, "ZeroFlowPower")) {
            return LowTempRadiantSetpointTypes::zeroFlowPower;
        } else {
            ShowWarningError("Invalid " + controlInputField + " = " + controlInput);
            ShowContinueError("Occurs in Low Temperature Radiant System = " + this->Name);
            ShowContinueError("Setpoint type reset to HalfFlowPower for this Low Temperature Radiant System.");
            return LowTempRadiantSetpointTypes::halfFlowPower;
        }

    }

    void InitLowTempRadiantSystem(EnergyPlusData &state, bool const FirstHVACIteration, // TRUE if 1st HVAC simulation of system timestep
                                  int const RadSysNum,  // Index for the low temperature radiant system under consideration within the derived types
                                  int const SystemType, // Type of radiant system: hydronic, constant flow, or electric
                                  bool &InitErrorsFound)
    {

        // SUBROUTINE INFORMATION:
        //       AUTHOR         Rick Strand
        //       DATE WRITTEN   November 2000

        // Using/Aliasing
        using DataGlobals::AnyPlantInModel;
        using DataGlobals::BeginEnvrnFlag;
        using DataGlobals::NumOfZones;
        using DataPlant::PlantLoop;
        using DataPlant::TypeOf_LowTempRadiant_ConstFlow;
        using DataPlant::TypeOf_LowTempRadiant_VarFlow;
        using DataSizing::AutoSize;
        using DataZoneEquipment::CheckZoneEquipmentList;
        using DataZoneEquipment::ZoneEquipInputsFilled;
        using FluidProperties::GetDensityGlycol;
        using General::RoundSigDigits;
        using PlantUtilities::InitComponentNodes;
        using PlantUtilities::ScanPlantLoopsForObject;
        using PlantUtilities::SetComponentFlowRate;
        using ScheduleManager::GetCurrentScheduleValue;

        // SUBROUTINE PARAMETER DEFINITIONS:
        Real64 const ZeroTol(0.0000001); // Smallest non-zero value allowed
        static std::string const RoutineName("InitLowTempRadiantSystem");


        // SUBROUTINE LOCAL VARIABLE DECLARATIONS:
        Real64 CurrentFlowSchedule; // Schedule value for flow fraction in a constant flow radiant system
        int RadNum;                 // Number of the radiant system (DO loop counter)
        int RadSurfNum;             // Number of the radiant system surface (DO loop counter)
        int SurfNum;                // Intermediate variable for keeping track of the surface number
        Real64 TotalEffic;          // Intermediate calculation variable for total pump efficiency
        int ZoneNum;                // Intermediate variable for keeping track of the zone number
        static Array1D_bool MyEnvrnFlagHydr;
        static Array1D_bool MyEnvrnFlagCFlo;
        static Array1D_bool MyEnvrnFlagElec;
        static bool MyEnvrnFlagGeneral(true);
        static bool ZoneEquipmentListChecked(false); // True after the Zone Equipment List has been checked for items
        int Loop;
        static bool MyOneTimeFlag(true); // Initialization flag
        static Array1D_bool MyPlantScanFlagHydr;
        static Array1D_bool MyPlantScanFlagCFlo;
        Real64 mdot; // local fluid mass flow rate
        Real64 rho;  // local fluid density
        bool errFlag;

        InitErrorsFound = false;

        if (MyOneTimeFlag) {
            MyEnvrnFlagHydr.allocate(NumOfHydrLowTempRadSys);
            MyEnvrnFlagCFlo.allocate(NumOfCFloLowTempRadSys);
            MyEnvrnFlagElec.allocate(NumOfElecLowTempRadSys);
            MyPlantScanFlagHydr.allocate(NumOfHydrLowTempRadSys);
            MyPlantScanFlagCFlo.allocate(NumOfCFloLowTempRadSys);
            MyPlantScanFlagHydr = true;
            MyPlantScanFlagCFlo = true;
            MyEnvrnFlagHydr = true;
            MyEnvrnFlagCFlo = true;
            MyEnvrnFlagElec = true;
            MyOneTimeFlag = false;
        }

        if (FirstTimeInit) {

            ZeroSourceSumHATsurf.dimension(NumOfZones, 0.0);
            QRadSysSrcAvg.dimension(TotSurfaces, 0.0);
            LastQRadSysSrc.dimension(TotSurfaces, 0.0);
            LastSysTimeElapsed.dimension(TotSurfaces, 0.0);
            LastTimeStepSys.dimension(TotSurfaces, 0.0);
            MySizeFlagHydr.allocate(NumOfHydrLowTempRadSys);
            MySizeFlagCFlo.allocate(NumOfCFloLowTempRadSys);
            MySizeFlagElec.allocate(NumOfElecLowTempRadSys);
            MySizeFlagHydr = true;
            MySizeFlagCFlo = true;
            MySizeFlagElec = true;

            // Initialize total areas for all radiant systems
            for (RadNum = 1; RadNum <= NumOfHydrLowTempRadSys; ++RadNum) {
                HydrRadSys(RadNum).TotalSurfaceArea = 0.0;
                for (SurfNum = 1; SurfNum <= HydrRadSys(RadNum).NumOfSurfaces; ++SurfNum) {
                    HydrRadSys(RadNum).TotalSurfaceArea += Surface(HydrRadSys(RadNum).SurfacePtr(SurfNum)).Area;
                }
            }
            for (RadNum = 1; RadNum <= NumOfCFloLowTempRadSys; ++RadNum) {
                CFloRadSys(RadNum).TotalSurfaceArea = 0.0;
                for (SurfNum = 1; SurfNum <= CFloRadSys(RadNum).NumOfSurfaces; ++SurfNum) {
                    CFloRadSys(RadNum).TotalSurfaceArea += Surface(CFloRadSys(RadNum).SurfacePtr(SurfNum)).Area;
                }
            }
            for (RadNum = 1; RadNum <= NumOfElecLowTempRadSys; ++RadNum) {
                ElecRadSys(RadNum).TotalSurfaceArea = 0.0;
                for (SurfNum = 1; SurfNum <= ElecRadSys(RadNum).NumOfSurfaces; ++SurfNum) {
                    ElecRadSys(RadNum).TotalSurfaceArea += Surface(ElecRadSys(RadNum).SurfacePtr(SurfNum)).Area;
                }
            }

            // Check pump parameters for constant flow hydronic radiant systems
            for (RadNum = 1; RadNum <= NumOfCFloLowTempRadSys; ++RadNum) {
                // Calculate the efficiency for each pump: The calculation
                // is based on the PMPSIM code in the ASHRAE Secondary Toolkit
                if ((CFloRadSys(RadNum).NomPowerUse > ZeroTol) && (CFloRadSys(RadNum).MotorEffic > ZeroTol) &&
                    (CFloRadSys(RadNum).WaterVolFlowMax != AutoSize)) {
                    TotalEffic = CFloRadSys(RadNum).WaterVolFlowMax * CFloRadSys(RadNum).NomPumpHead / CFloRadSys(RadNum).NomPowerUse;
                    CFloRadSys(RadNum).PumpEffic = TotalEffic / CFloRadSys(RadNum).MotorEffic;
                    static constexpr auto fmt = "Check input.  Calc Pump Efficiency={:.5R}% {}, for pump in radiant system {}";
                    Real64 pumpEfficiency = CFloRadSys(RadNum).PumpEffic * 100.0;
                    if (CFloRadSys(RadNum).PumpEffic < 0.50) {
                        ShowWarningError(format(fmt, pumpEfficiency, "which is less than 50%", CFloRadSys(RadNum).Name));
                    } else if ((CFloRadSys(RadNum).PumpEffic > 0.95) && (CFloRadSys(RadNum).PumpEffic <= 1.0)) {
                        ShowWarningError(format(fmt, pumpEfficiency, "is approaching 100%", CFloRadSys(RadNum).Name));
                    } else if (CFloRadSys(RadNum).PumpEffic > 1.0) {
                        ShowSevereError(format(fmt, pumpEfficiency, "which is bigger than 100%", CFloRadSys(RadNum).Name));
                        InitErrorsFound = true;
                    }
                } else {
                    if (CFloRadSys(RadNum).WaterVolFlowMax !=
                        AutoSize) { // Autosize is not an error but it does not need to check pump efficiency here
                        ShowSevereError("Check input.  Pump nominal power and motor efficiency cannot be 0, for pump=" + CFloRadSys(RadNum).Name);
                        InitErrorsFound = true;
                    }
                }
            }

            FirstTimeInit = false;
        }

        if (SystemType == HydronicSystem) {
            if (MyPlantScanFlagHydr(RadSysNum) && allocated(PlantLoop)) {
                errFlag = false;
                if (HydrRadSys(RadSysNum).HotWaterInNode > 0) {
                    ScanPlantLoopsForObject(state.dataBranchInputManager,
                                            HydrRadSys(RadSysNum).Name,
                                            TypeOf_LowTempRadiant_VarFlow,
                                            HydrRadSys(RadSysNum).HWLoopNum,
                                            HydrRadSys(RadSysNum).HWLoopSide,
                                            HydrRadSys(RadSysNum).HWBranchNum,
                                            HydrRadSys(RadSysNum).HWCompNum,
                                            errFlag,
                                            _,
                                            _,
                                            _,
                                            HydrRadSys(RadSysNum).HotWaterInNode,
                                            _);
                    if (errFlag) {
                        ShowFatalError("InitLowTempRadiantSystem: Program terminated due to previous condition(s).");
                    }
                }
                if (HydrRadSys(RadSysNum).ColdWaterInNode > 0) {
                    ScanPlantLoopsForObject(state.dataBranchInputManager,
                                            HydrRadSys(RadSysNum).Name,
                                            TypeOf_LowTempRadiant_VarFlow,
                                            HydrRadSys(RadSysNum).CWLoopNum,
                                            HydrRadSys(RadSysNum).CWLoopSide,
                                            HydrRadSys(RadSysNum).CWBranchNum,
                                            HydrRadSys(RadSysNum).CWCompNum,
                                            errFlag,
                                            _,
                                            _,
                                            _,
                                            HydrRadSys(RadSysNum).ColdWaterInNode,
                                            _);
                    if (errFlag) {
                        ShowFatalError("InitLowTempRadiantSystem: Program terminated due to previous condition(s).");
                    }
                }
                MyPlantScanFlagHydr(RadSysNum) = false;
            } else if (MyPlantScanFlagHydr(RadSysNum) && !AnyPlantInModel) {
                MyPlantScanFlagHydr(RadSysNum) = false;
            }
        }

        if (SystemType == ConstantFlowSystem) {
            if (MyPlantScanFlagCFlo(RadSysNum) && allocated(PlantLoop)) {
                errFlag = false;
                if (CFloRadSys(RadSysNum).HotWaterInNode > 0) {
                    ScanPlantLoopsForObject(state.dataBranchInputManager,
                                            CFloRadSys(RadSysNum).Name,
                                            TypeOf_LowTempRadiant_ConstFlow,
                                            CFloRadSys(RadSysNum).HWLoopNum,
                                            CFloRadSys(RadSysNum).HWLoopSide,
                                            CFloRadSys(RadSysNum).HWBranchNum,
                                            CFloRadSys(RadSysNum).HWCompNum,
                                            errFlag,
                                            _,
                                            _,
                                            _,
                                            CFloRadSys(RadSysNum).HotWaterInNode,
                                            _);
                    if (errFlag) {
                        ShowFatalError("InitLowTempRadiantSystem: Program terminated due to previous condition(s).");
                    }
                }
                if (CFloRadSys(RadSysNum).ColdWaterInNode > 0) {
                    ScanPlantLoopsForObject(state.dataBranchInputManager,
                                            CFloRadSys(RadSysNum).Name,
                                            TypeOf_LowTempRadiant_ConstFlow,
                                            CFloRadSys(RadSysNum).CWLoopNum,
                                            CFloRadSys(RadSysNum).CWLoopSide,
                                            CFloRadSys(RadSysNum).CWBranchNum,
                                            CFloRadSys(RadSysNum).CWCompNum,
                                            errFlag,
                                            _,
                                            _,
                                            _,
                                            CFloRadSys(RadSysNum).ColdWaterInNode,
                                            _);
                    if (errFlag) {
                        ShowFatalError("InitLowTempRadiantSystem: Program terminated due to previous condition(s).");
                    }
                }
                MyPlantScanFlagCFlo(RadSysNum) = false;
            } else if (MyPlantScanFlagCFlo(RadSysNum) && !AnyPlantInModel) {
                MyPlantScanFlagCFlo(RadSysNum) = false;
            }
        }

        // need to check all units to see if they are on Zone Equipment List or issue warning
        if (!ZoneEquipmentListChecked && ZoneEquipInputsFilled) {
            ZoneEquipmentListChecked = true;
            for (Loop = 1; Loop <= TotalNumOfRadSystems; ++Loop) {
                {
                    auto const SELECT_CASE_var(RadSysTypes(Loop).SystemType);

                    if (SELECT_CASE_var == HydronicSystem) {
                        if (CheckZoneEquipmentList("ZoneHVAC:LowTemperatureRadiant:VariableFlow", RadSysTypes(Loop).Name)) continue;
                        ShowSevereError("InitLowTempRadiantSystem: Unit=[ZoneHVAC:LowTemperatureRadiant:VariableFlow," + RadSysTypes(Loop).Name +
                                        "] is not on any ZoneHVAC:EquipmentList.  It will not be simulated.");
                    } else if (SELECT_CASE_var == ConstantFlowSystem) {
                        if (CheckZoneEquipmentList("ZoneHVAC:LowTemperatureRadiant:ConstantFlow", RadSysTypes(Loop).Name)) continue;
                        ShowSevereError("InitLowTempRadiantSystem: Unit=[ZoneHVAC:LowTemperatureRadiant:ConstantFlow," + RadSysTypes(Loop).Name +
                                        "] is not on any ZoneHVAC:EquipmentList.  It will not be simulated.");
                    } else if (SELECT_CASE_var == ElectricSystem) {
                        if (CheckZoneEquipmentList("ZoneHVAC:LowTemperatureRadiant:Electric", RadSysTypes(Loop).Name)) continue;
                        ShowSevereError("InitLowTempRadiantSystem: Unit=[ZoneHVAC:LowTemperatureRadiant:Electric," + RadSysTypes(Loop).Name +
                                        "] is not on any ZoneHVAC:EquipmentList.  It will not be simulated.");
                    } else { // Illegal system, but checked earlier
                    }
                }
            }
        }

        if (!SysSizingCalc && (SystemType == HydronicSystem)) {
            if (MySizeFlagHydr(RadSysNum) && !MyPlantScanFlagHydr(RadSysNum)) {
                // for each radiant system do the sizing once.
                SizeLowTempRadiantSystem(state, RadSysNum, SystemType);
                MySizeFlagHydr(RadSysNum) = false;

                // Can this system actually do cooling?
                if ((HydrRadSys(RadSysNum).WaterVolFlowMaxCool > 0.0) && (HydrRadSys(RadSysNum).ColdWaterInNode > 0) &&
                    (HydrRadSys(RadSysNum).ColdWaterOutNode > 0) && (HydrRadSys(RadSysNum).ColdSetptSchedPtr > 0)) {
                    HydrRadSys(RadSysNum).CoolingSystem = true;
                }

                // Can this system actually do heating?
                if ((HydrRadSys(RadSysNum).WaterVolFlowMaxHeat > 0.0) && (HydrRadSys(RadSysNum).HotWaterInNode > 0) &&
                    (HydrRadSys(RadSysNum).HotWaterOutNode > 0) && (HydrRadSys(RadSysNum).HotSetptSchedPtr > 0)) {
                    HydrRadSys(RadSysNum).HeatingSystem = true;
                }

                // set design mass flow rates
                if (HydrRadSys(RadSysNum).HotWaterInNode > 0) {
                    rho = GetDensityGlycol(PlantLoop(HydrRadSys(RadSysNum).HWLoopNum).FluidName,
                                           DataGlobals::HWInitConvTemp,
                                           PlantLoop(HydrRadSys(RadSysNum).HWLoopNum).FluidIndex,
                                           RoutineName);
                    HydrRadSys(RadSysNum).WaterFlowMaxHeat = rho * HydrRadSys(RadSysNum).WaterVolFlowMaxHeat;
                    InitComponentNodes(0.0,
                                       HydrRadSys(RadSysNum).WaterFlowMaxHeat,
                                       HydrRadSys(RadSysNum).HotWaterInNode,
                                       HydrRadSys(RadSysNum).HotWaterOutNode,
                                       HydrRadSys(RadSysNum).HWLoopNum,
                                       HydrRadSys(RadSysNum).HWLoopSide,
                                       HydrRadSys(RadSysNum).HWBranchNum,
                                       HydrRadSys(RadSysNum).HWCompNum);
                }
                if (HydrRadSys(RadSysNum).ColdWaterInNode > 0) {
                    rho = GetDensityGlycol(PlantLoop(HydrRadSys(RadSysNum).CWLoopNum).FluidName,
                                           DataGlobals::CWInitConvTemp,
                                           PlantLoop(HydrRadSys(RadSysNum).CWLoopNum).FluidIndex,
                                           RoutineName);
                    HydrRadSys(RadSysNum).WaterFlowMaxCool = rho * HydrRadSys(RadSysNum).WaterVolFlowMaxCool;
                    InitComponentNodes(0.0,
                                       HydrRadSys(RadSysNum).WaterFlowMaxCool,
                                       HydrRadSys(RadSysNum).ColdWaterInNode,
                                       HydrRadSys(RadSysNum).ColdWaterOutNode,
                                       HydrRadSys(RadSysNum).CWLoopNum,
                                       HydrRadSys(RadSysNum).CWLoopSide,
                                       HydrRadSys(RadSysNum).CWBranchNum,
                                       HydrRadSys(RadSysNum).CWCompNum);
                }
            }
        }

        if (!SysSizingCalc && (SystemType == ConstantFlowSystem)) {
            if (MySizeFlagCFlo(RadSysNum) && !MyPlantScanFlagCFlo(RadSysNum)) {
                // for each radiant system do the sizing once.
                SizeLowTempRadiantSystem(state, RadSysNum, SystemType);

                // set design mass flow rates
                if (CFloRadSys(RadSysNum).HotWaterInNode > 0) {
                    rho = GetDensityGlycol(PlantLoop(CFloRadSys(RadSysNum).HWLoopNum).FluidName,
                                           DataGlobals::HWInitConvTemp,
                                           PlantLoop(CFloRadSys(RadSysNum).HWLoopNum).FluidIndex,
                                           RoutineName);
                    CFloRadSys(RadSysNum).HotDesignWaterMassFlowRate = rho * CFloRadSys(RadSysNum).WaterVolFlowMax;
                    InitComponentNodes(0.0,
                                       CFloRadSys(RadSysNum).HotDesignWaterMassFlowRate,
                                       CFloRadSys(RadSysNum).HotWaterInNode,
                                       CFloRadSys(RadSysNum).HotWaterOutNode,
                                       CFloRadSys(RadSysNum).HWLoopNum,
                                       CFloRadSys(RadSysNum).HWLoopSide,
                                       CFloRadSys(RadSysNum).HWBranchNum,
                                       CFloRadSys(RadSysNum).HWCompNum);
                }
                if (CFloRadSys(RadSysNum).ColdWaterInNode > 0) {
                    rho = GetDensityGlycol(PlantLoop(CFloRadSys(RadSysNum).CWLoopNum).FluidName,
                                           DataGlobals::CWInitConvTemp,
                                           PlantLoop(CFloRadSys(RadSysNum).CWLoopNum).FluidIndex,
                                           RoutineName);
                    CFloRadSys(RadSysNum).ColdDesignWaterMassFlowRate = rho * CFloRadSys(RadSysNum).WaterVolFlowMax;
                    InitComponentNodes(0.0,
                                       CFloRadSys(RadSysNum).ColdDesignWaterMassFlowRate,
                                       CFloRadSys(RadSysNum).ColdWaterInNode,
                                       CFloRadSys(RadSysNum).ColdWaterOutNode,
                                       CFloRadSys(RadSysNum).CWLoopNum,
                                       CFloRadSys(RadSysNum).CWLoopSide,
                                       CFloRadSys(RadSysNum).CWBranchNum,
                                       CFloRadSys(RadSysNum).CWCompNum);
                }
                MySizeFlagCFlo(RadSysNum) = false;
            }
        }

        if (!SysSizingCalc && (SystemType == ElectricSystem)) {
            if (MySizeFlagElec(RadSysNum)) {
                // for each radiant system do the sizing once.
                SizeLowTempRadiantSystem(state, RadSysNum, SystemType);
                MySizeFlagElec(RadSysNum) = false;
            }
        }

        if (BeginEnvrnFlag && MyEnvrnFlagGeneral) {
            ZeroSourceSumHATsurf = 0.0;
            QRadSysSrcAvg = 0.0;
            LastQRadSysSrc = 0.0;
            LastSysTimeElapsed = 0.0;
            LastTimeStepSys = 0.0;
            MyEnvrnFlagGeneral = false;
        }
        if (!BeginEnvrnFlag) MyEnvrnFlagGeneral = true;

        if (SystemType == HydronicSystem) {
            if (BeginEnvrnFlag && MyEnvrnFlagHydr(RadSysNum)) {
                HydrRadSys(RadSysNum).HeatPower = 0.0;
                HydrRadSys(RadSysNum).HeatEnergy = 0.0;
                HydrRadSys(RadSysNum).CoolPower = 0.0;
                HydrRadSys(RadSysNum).CoolEnergy = 0.0;
                HydrRadSys(RadSysNum).WaterInletTemp = 0.0;
                HydrRadSys(RadSysNum).WaterOutletTemp = 0.0;
                HydrRadSys(RadSysNum).WaterMassFlowRate = 0.0;

                if (!MyPlantScanFlagHydr(RadSysNum)) {
                    if (HydrRadSys(RadSysNum).HotWaterInNode > 0) {
                        InitComponentNodes(0.0,
                                           HydrRadSys(RadSysNum).WaterFlowMaxHeat,
                                           HydrRadSys(RadSysNum).HotWaterInNode,
                                           HydrRadSys(RadSysNum).HotWaterOutNode,
                                           HydrRadSys(RadSysNum).HWLoopNum,
                                           HydrRadSys(RadSysNum).HWLoopSide,
                                           HydrRadSys(RadSysNum).HWBranchNum,
                                           HydrRadSys(RadSysNum).HWCompNum);
                    }
                    if (HydrRadSys(RadSysNum).ColdWaterInNode > 0) {
                        InitComponentNodes(0.0,
                                           HydrRadSys(RadSysNum).WaterFlowMaxCool,
                                           HydrRadSys(RadSysNum).ColdWaterInNode,
                                           HydrRadSys(RadSysNum).ColdWaterOutNode,
                                           HydrRadSys(RadSysNum).CWLoopNum,
                                           HydrRadSys(RadSysNum).CWLoopSide,
                                           HydrRadSys(RadSysNum).CWBranchNum,
                                           HydrRadSys(RadSysNum).CWCompNum);
                    }
                }
                MyEnvrnFlagHydr(RadSysNum) = false;
            }
        } // NumOfHydrLowTempRadSys > 0
        if (!BeginEnvrnFlag && SystemType == HydronicSystem) MyEnvrnFlagHydr(RadSysNum) = true;

        if (SystemType == ConstantFlowSystem) {
            if (BeginEnvrnFlag && MyEnvrnFlagCFlo(RadSysNum)) {
                CFloRadSys(RadSysNum).WaterInletTemp = 0.0;
                CFloRadSys(RadSysNum).WaterOutletTemp = 0.0;
                CFloRadSys(RadSysNum).PumpInletTemp = 0.0;
                CFloRadSys(RadSysNum).WaterMassFlowRate = 0.0;
                CFloRadSys(RadSysNum).WaterInjectionRate = 0.0;
                CFloRadSys(RadSysNum).WaterRecircRate = 0.0;
                CFloRadSys(RadSysNum).HeatPower = 0.0;
                CFloRadSys(RadSysNum).HeatEnergy = 0.0;
                CFloRadSys(RadSysNum).CoolPower = 0.0;
                CFloRadSys(RadSysNum).CoolEnergy = 0.0;
                CFloRadSys(RadSysNum).PumpPower = 0.0;
                CFloRadSys(RadSysNum).PumpMassFlowRate = 0.0;
                CFloRadSys(RadSysNum).PumpHeattoFluid = 0.0;

                if (!MyPlantScanFlagCFlo(RadSysNum)) {
                    if (CFloRadSys(RadSysNum).HotWaterInNode > 0) {
                        InitComponentNodes(0.0,
                                           CFloRadSys(RadSysNum).HotDesignWaterMassFlowRate,
                                           CFloRadSys(RadSysNum).HotWaterInNode,
                                           CFloRadSys(RadSysNum).HotWaterOutNode,
                                           CFloRadSys(RadSysNum).HWLoopNum,
                                           CFloRadSys(RadSysNum).HWLoopSide,
                                           CFloRadSys(RadSysNum).HWBranchNum,
                                           CFloRadSys(RadSysNum).HWCompNum);
                    }
                    if (CFloRadSys(RadSysNum).ColdWaterInNode > 0) {
                        InitComponentNodes(0.0,
                                           CFloRadSys(RadSysNum).ColdDesignWaterMassFlowRate,
                                           CFloRadSys(RadSysNum).ColdWaterInNode,
                                           CFloRadSys(RadSysNum).ColdWaterOutNode,
                                           CFloRadSys(RadSysNum).CWLoopNum,
                                           CFloRadSys(RadSysNum).CWLoopSide,
                                           CFloRadSys(RadSysNum).CWBranchNum,
                                           CFloRadSys(RadSysNum).CWCompNum);
                    }
                }
                MyEnvrnFlagCFlo(RadSysNum) = false;
            }
        } // NumOfCFloLowTempRadSys > 0
        if (!BeginEnvrnFlag && SystemType == ConstantFlowSystem) MyEnvrnFlagCFlo(RadSysNum) = true;

        if (SystemType == ElectricSystem) {
            if (BeginEnvrnFlag && MyEnvrnFlagElec(RadSysNum)) {
                ElecRadSys(RadSysNum).HeatPower = 0.0;
                ElecRadSys(RadSysNum).HeatEnergy = 0.0;
                ElecRadSys(RadSysNum).ElecPower = 0.0;
                ElecRadSys(RadSysNum).ElecEnergy = 0.0;
            }
            MyEnvrnFlagElec(RadSysNum) = false;
        }
        if (!BeginEnvrnFlag && SystemType == ElectricSystem) MyEnvrnFlagElec(RadSysNum) = true;

        if (SystemType == ConstantFlowSystem) {

            // Can this system actually do heating?
            if ((CFloRadSys(RadSysNum).WaterVolFlowMax > 0.0) && (CFloRadSys(RadSysNum).HotWaterInNode > 0) &&
                (CFloRadSys(RadSysNum).HotWaterOutNode > 0) && (CFloRadSys(RadSysNum).HotWaterHiTempSchedPtr > 0) &&
                (CFloRadSys(RadSysNum).HotWaterLoTempSchedPtr > 0) && (CFloRadSys(RadSysNum).HotCtrlHiTempSchedPtr > 0) &&
                (CFloRadSys(RadSysNum).HotCtrlLoTempSchedPtr > 0)) {
                CFloRadSys(RadSysNum).HeatingSystem = true;
            }

            // Can this system actually do cooling?
            if ((CFloRadSys(RadSysNum).WaterVolFlowMax > 0.0) && (CFloRadSys(RadSysNum).ColdWaterInNode > 0) &&
                (CFloRadSys(RadSysNum).ColdWaterOutNode > 0) && (CFloRadSys(RadSysNum).ColdWaterHiTempSchedPtr > 0) &&
                (CFloRadSys(RadSysNum).ColdWaterLoTempSchedPtr > 0) && (CFloRadSys(RadSysNum).ColdCtrlHiTempSchedPtr > 0) &&
                (CFloRadSys(RadSysNum).ColdCtrlLoTempSchedPtr > 0)) {
                CFloRadSys(RadSysNum).CoolingSystem = true;
            }
        }

        if (BeginTimeStepFlag && FirstHVACIteration) { // This is the first pass through in a particular time step

            {
                auto const SELECT_CASE_var(SystemType);

                if (SELECT_CASE_var == HydronicSystem) {

                    ZoneNum = HydrRadSys(RadSysNum).ZonePtr;
                    ZeroSourceSumHATsurf(ZoneNum) = SumHATsurf(ZoneNum); // Set this to figure what part of the load the radiant system meets
                    for (RadSurfNum = 1; RadSurfNum <= HydrRadSys(RadSysNum).NumOfSurfaces; ++RadSurfNum) {
                        SurfNum = HydrRadSys(RadSysNum).SurfacePtr(RadSurfNum);
                        QRadSysSrcAvg(SurfNum) = 0.0;      // Initialize this variable to zero (radiant system defaults to off)
                        LastQRadSysSrc(SurfNum) = 0.0;     // At the start of a time step, reset to zero so average calculation can begin again
                        LastSysTimeElapsed(SurfNum) = 0.0; // At the start of a time step, reset to zero so average calculation can begin again
                        LastTimeStepSys(SurfNum) = 0.0;    // At the start of a time step, reset to zero so average calculation can begin again
                    }

                } else if (SELECT_CASE_var == ConstantFlowSystem) {

                    ZoneNum = CFloRadSys(RadSysNum).ZonePtr;
                    ZeroSourceSumHATsurf(ZoneNum) = SumHATsurf(ZoneNum); // Set this to figure what part of the load the radiant system meets
                    for (RadSurfNum = 1; RadSurfNum <= CFloRadSys(RadSysNum).NumOfSurfaces; ++RadSurfNum) {
                        SurfNum = CFloRadSys(RadSysNum).SurfacePtr(RadSurfNum);
                        QRadSysSrcAvg(SurfNum) = 0.0;      // Initialize this variable to zero (radiant system defaults to off)
                        LastQRadSysSrc(SurfNum) = 0.0;     // At the start of a time step, reset to zero so average calculation can begin again
                        LastSysTimeElapsed(SurfNum) = 0.0; // At the start of a time step, reset to zero so average calculation can begin again
                        LastTimeStepSys(SurfNum) = 0.0;    // At the start of a time step, reset to zero so average calculation can begin again
                    }

                } else if (SELECT_CASE_var == ElectricSystem) {

                    ZoneNum = ElecRadSys(RadSysNum).ZonePtr;
                    ZeroSourceSumHATsurf(ZoneNum) = SumHATsurf(ZoneNum); // Set this to figure what part of the load the radiant system meets
                    for (RadSurfNum = 1; RadSurfNum <= ElecRadSys(RadSysNum).NumOfSurfaces; ++RadSurfNum) {
                        SurfNum = ElecRadSys(RadSysNum).SurfacePtr(RadSurfNum);
                        QRadSysSrcAvg(SurfNum) = 0.0;      // Initialize this variable to zero (radiant system defaults to off)
                        LastQRadSysSrc(SurfNum) = 0.0;     // At the start of a time step, reset to zero so average calculation can begin again
                        LastSysTimeElapsed(SurfNum) = 0.0; // At the start of a time step, reset to zero so average calculation can begin again
                        LastTimeStepSys(SurfNum) = 0.0;    // At the start of a time step, reset to zero so average calculation can begin again
                    }

                } else {

                    ShowSevereError("Radiant system entered without specification of type: electric, constant flow, or hydronic?");
                    ShowContinueError("Occurs in Radiant System=" + HydrRadSys(RadSysNum).Name);
                    ShowFatalError("Preceding condition causes termination.");
                }
            }

        } // ...for first pass through in a particular time step.

        {
            auto const SELECT_CASE_var(SystemType);

            if (SELECT_CASE_var == HydronicSystem) {

                // Initialize the appropriate node data
                if (HydrRadSys(RadSysNum).HeatingSystem) {
                    mdot = 0.0;
                    SetComponentFlowRate(mdot,
                                         HydrRadSys(RadSysNum).HotWaterInNode,
                                         HydrRadSys(RadSysNum).HotWaterOutNode,
                                         HydrRadSys(RadSysNum).HWLoopNum,
                                         HydrRadSys(RadSysNum).HWLoopSide,
                                         HydrRadSys(RadSysNum).HWBranchNum,
                                         HydrRadSys(RadSysNum).HWCompNum);
                }
                if (HydrRadSys(RadSysNum).CoolingSystem) {
                    mdot = 0.0;
                    SetComponentFlowRate(mdot,
                                         HydrRadSys(RadSysNum).ColdWaterInNode,
                                         HydrRadSys(RadSysNum).ColdWaterOutNode,
                                         HydrRadSys(RadSysNum).CWLoopNum,
                                         HydrRadSys(RadSysNum).CWLoopSide,
                                         HydrRadSys(RadSysNum).CWBranchNum,
                                         HydrRadSys(RadSysNum).CWCompNum);
                }

            } else if (SELECT_CASE_var == ConstantFlowSystem) {
                CFloRadSys(RadSysNum).WaterMassFlowRate = 0.0;
                // Initialize the appropriate node data
                if (CFloRadSys(RadSysNum).HeatingSystem) {
                    if (CFloRadSys(RadSysNum).VolFlowSchedPtr > 0) {
                        CurrentFlowSchedule = GetCurrentScheduleValue(CFloRadSys(RadSysNum).VolFlowSchedPtr);
                    } else {
                        CurrentFlowSchedule = 1.0; // Allow user to avoid putting in a schedule (defaults to constant flow at all times)
                    }
                    if (CurrentFlowSchedule > 1.0) CurrentFlowSchedule = 1.0; // Do not allow more flow than design maximum
                    if (CurrentFlowSchedule < 0.0) CurrentFlowSchedule = 0.0; // Do not allow negative flow

                    CFloRadSys(RadSysNum).HotWaterMassFlowRate = CFloRadSys(RadSysNum).HotDesignWaterMassFlowRate * CurrentFlowSchedule;

                    if (CFloRadSys(RadSysNum).EMSOverrideOnWaterMdot)
                        CFloRadSys(RadSysNum).HotWaterMassFlowRate = CFloRadSys(RadSysNum).EMSWaterMdotOverrideValue;

                    if (CFloRadSys(RadSysNum).HotWaterInNode > 0)
                        SetComponentFlowRate(CFloRadSys(RadSysNum).HotWaterMassFlowRate,
                                             CFloRadSys(RadSysNum).HotWaterInNode,
                                             CFloRadSys(RadSysNum).HotWaterOutNode,
                                             CFloRadSys(RadSysNum).HWLoopNum,
                                             CFloRadSys(RadSysNum).HWLoopSide,
                                             CFloRadSys(RadSysNum).HWBranchNum,
                                             CFloRadSys(RadSysNum).HWCompNum);
                }
                if (CFloRadSys(RadSysNum).CoolingSystem) {
                    if (CFloRadSys(RadSysNum).VolFlowSchedPtr > 0) {
                        CurrentFlowSchedule = GetCurrentScheduleValue(CFloRadSys(RadSysNum).VolFlowSchedPtr);
                    } else {
                        CurrentFlowSchedule = 1.0; // Allow user to avoid putting in a schedule (defaults to constant flow at all times)
                    }
                    if (CurrentFlowSchedule > 1.0) CurrentFlowSchedule = 1.0; // Do not allow more flow than design maximum
                    if (CurrentFlowSchedule < 0.0) CurrentFlowSchedule = 0.0; // Do not allow negative flow
                    CFloRadSys(RadSysNum).ChWaterMassFlowRate = CFloRadSys(RadSysNum).ColdDesignWaterMassFlowRate * CurrentFlowSchedule;

                    if (CFloRadSys(RadSysNum).EMSOverrideOnWaterMdot)
                        CFloRadSys(RadSysNum).ChWaterMassFlowRate = CFloRadSys(RadSysNum).EMSWaterMdotOverrideValue;

                    if (CFloRadSys(RadSysNum).ColdWaterInNode > 0)
                        SetComponentFlowRate(CFloRadSys(RadSysNum).ChWaterMassFlowRate,
                                             CFloRadSys(RadSysNum).ColdWaterInNode,
                                             CFloRadSys(RadSysNum).ColdWaterOutNode,
                                             CFloRadSys(RadSysNum).CWLoopNum,
                                             CFloRadSys(RadSysNum).CWLoopSide,
                                             CFloRadSys(RadSysNum).CWBranchNum,
                                             CFloRadSys(RadSysNum).CWCompNum);
                }

            } else if (SELECT_CASE_var == ElectricSystem) {

            } else {
            }
        }

        OperatingMode = NotOperating; // System is not operating or can't operate; will be reset elsewhere, if necessary
    }

    void SizeLowTempRadiantSystem(EnergyPlusData &state, int const RadSysNum, // Index for the low temperature radiant system under consideration within the derived types
                                  int const SystemType // Type of radiant system: hydronic, constant flow, or electric
    )
    {

        // SUBROUTINE INFORMATION:
        //       AUTHOR         Fred Buhl
        //       DATE WRITTEN   February 2002
        //       MODIFIED       August 2013 Daeho Kang, add component sizing table entries
        //                      August 2014 Bereket Nigusse, added scalable sizing
        //                      March 2014 Daeho Kang, add constant flow system autosizing

        // PURPOSE OF THIS SUBROUTINE:
        // This subroutine is for sizing low temperature radiant components for which flow rates
        // and tube length or max electric power have not been specified in the input

        // METHODOLOGY EMPLOYED:
        // Obtains flow rates from the zone sizing arrays and plant sizing data. Maximum electric
        // power is set to the design heat load. Tube length is calculated by rule-of-thumb from
        // the surface area.

        // Using/Aliasing
        using namespace DataSizing;
        using DataHeatBalance::Zone;
        using DataHVACGlobals::AutoCalculateSizing;
        using DataHVACGlobals::CoolingCapacitySizing;
        using DataHVACGlobals::HeatingCapacitySizing;
        using DataPlant::PlantLoop;
        using FluidProperties::GetDensityGlycol;
        using FluidProperties::GetSpecificHeatGlycol;
        using General::RoundSigDigits;
        using PlantUtilities::MyPlantSizingIndex;
        using PlantUtilities::RegisterPlantCompDesignFlow;
        using ReportSizingManager::ReportSizingOutput;
        using ReportSizingManager::RequestSizing;

        // SUBROUTINE PARAMETER DEFINITIONS:
        static std::string const RoutineName("SizeLowTempRadiantSystem");
        static int const OFF = 0;
        static int const ClgHtg = 1;
        static int const ClgOnly = 2;
        static int const HtgOnly = 3;

        // SUBROUTINE LOCAL VARIABLE DECLARATIONS:
        int PltSizHeatNum(0);    // index of plant sizing object for 1st heating loop
        int PltSizCoolNum(0);    // index of plant sizing object for 1st cooling loop
        int SurfNum;             // surface index in radiant system data structure
        bool ErrorsFound(false); // If errors detected in input
        Real64 rho;
        Real64 Cp;
        bool IsAutoSize(false); // Indicator to autosize
        Real64 WaterVolFlowMaxHeatDes(0.0);  // Design hot water flow for reproting
        Real64 WaterVolFlowMaxHeatUser(0.0); // User hard-sized hot water flow for
        Real64 WaterVolFlowMaxCoolDes(0.0);  // Design chilled water flow for reproting
        Real64 WaterVolFlowMaxCoolUser(0.0); // User hard-sized chilled water flow for reproting
        Real64 TubeLengthDes(0.0);           // Design tube length for reproting
        Real64 TubeLengthUser(0.0);          // User hard-sized tube length for reproting
        std::string CompName;                // component name
        std::string CompType;                // component type
        std::string SizingString;            // input field sizing description (e.g., Nominal Capacity)
        Real64 TempSize;                     // autosized value of coil input field
        int FieldNum = 1;                    // IDD numeric field number where input field description is found
        int SizingMethod;                    // Integer representation of sizing method name (e.g. CoolingCapacitySizing, HeatingCapacitySizing)
        bool PrintFlag;                      // TRUE when sizing information is reported in the eio file
        int CapSizingMethod(0);     // capacity sizing methods (HeatingDesignCapacity, CapacityPerFloorArea, FractionOfAutosizedCoolingCapacity, and
                                    // FractionOfAutosizedHeatingCapacity )
        Real64 DesCoilLoad;         // design autosized or user specified capacity
        int OpMode(1);              // System operating mode
        int HeatNode;               // Hot water inlet node to determine system operating mode
        int CoolNode;               // Chilled water inlet node to determine system operating mode
        Real64 WaterVolFlowMaxDes;  // Design water volume flow rate for reproting
        Real64 WaterVolFlowMaxUser; // User hard-sized water volume flow rate for reproting

        DesCoilLoad = 0.0;
        DataScalableCapSizingON = false;
        DataFracOfAutosizedHeatingCapacity = 1.0;

        if (SystemType == ElectricSystem) {

            if (ElecRadSys(RadSysNum).MaxElecPower == AutoSize) {
                IsAutoSize = true;
            }

            if (CurZoneEqNum > 0) {

                CompType = "ZoneHVAC:LowTemperatureRadiant:Electric";
                CompName = ElecRadSys(RadSysNum).Name;
                SizingMethod = HeatingCapacitySizing;
                FieldNum = 1;
                PrintFlag = true;
                SizingString = ElecRadSysNumericFields(RadSysNum).FieldNames(FieldNum) + " [W]";
                CapSizingMethod = ElecRadSys(RadSysNum).HeatingCapMethod;
                ZoneEqSizing(CurZoneEqNum).SizingMethod(SizingMethod) = CapSizingMethod;

                if (!IsAutoSize && !ZoneSizingRunDone) { // simulation continue
                    if (CapSizingMethod == HeatingDesignCapacity && ElecRadSys(RadSysNum).ScaledHeatingCapacity > 0.0) {
                        TempSize = ElecRadSys(RadSysNum).ScaledHeatingCapacity;
                        RequestSizing(state, CompType, CompName, SizingMethod, SizingString, TempSize, PrintFlag, RoutineName);
                        DesCoilLoad = TempSize;
                    } else if (CapSizingMethod == CapacityPerFloorArea) {
                        DataScalableCapSizingON = true;
                        TempSize = ElecRadSys(RadSysNum).ScaledHeatingCapacity * Zone(ElecRadSys(RadSysNum).ZonePtr).FloorArea;
                        RequestSizing(state, CompType, CompName, SizingMethod, SizingString, TempSize, PrintFlag, RoutineName);
                        DesCoilLoad = TempSize;
                        DataScalableCapSizingON = false;
                        ElecRadSys(RadSysNum).MaxElecPower = TempSize;
                    } else if (CapSizingMethod == FractionOfAutosizedHeatingCapacity) {
                        ShowSevereError(RoutineName + ": auto-sizing cannot be done for " + CompType + " = " + ElecRadSys(RadSysNum).Name + "\".");
                        ShowContinueError("The \"SimulationControl\" object must have the field \"Do Zone Sizing Calculation\" set to Yes when the "
                                          "Heating Design Capacity Method = \"FractionOfAutosizedHeatingCapacity\".");
                        ErrorsFound = true;
                    }
                } else {
                    if (CapSizingMethod == HeatingDesignCapacity || CapSizingMethod == CapacityPerFloorArea ||
                        CapSizingMethod == FractionOfAutosizedHeatingCapacity) {
                        if (CapSizingMethod == HeatingDesignCapacity) {
                            if (ZoneSizingRunDone) {
                                CheckZoneSizing(CompType, CompName);
                                SizingMethod = AutoCalculateSizing;
                                DataConstantUsedForSizing = FinalZoneSizing(CurZoneEqNum).NonAirSysDesHeatLoad;
                                DataFractionUsedForSizing = 1.0;
                            }
                            if (ElecRadSys(RadSysNum).ScaledHeatingCapacity == AutoSize) {
                                TempSize = AutoSize;
                            } else {
                                TempSize = ElecRadSys(RadSysNum).ScaledHeatingCapacity;
                            }
                        } else if (CapSizingMethod == CapacityPerFloorArea) {
                            if (ZoneSizingRunDone) {
                                CheckZoneSizing(CompType, CompName);
                                ZoneEqSizing(CurZoneEqNum).HeatingCapacity = true;
                                ZoneEqSizing(CurZoneEqNum).DesHeatingLoad = FinalZoneSizing(CurZoneEqNum).NonAirSysDesHeatLoad;
                            }
                            TempSize = ElecRadSys(RadSysNum).ScaledHeatingCapacity * Zone(ElecRadSys(RadSysNum).ZonePtr).FloorArea;
                            DataScalableCapSizingON = true;

                        } else if (CapSizingMethod == FractionOfAutosizedHeatingCapacity) {
                            CheckZoneSizing(CompType, CompName);
                            ZoneEqSizing(CurZoneEqNum).HeatingCapacity = true;
                            ZoneEqSizing(CurZoneEqNum).DesHeatingLoad = FinalZoneSizing(CurZoneEqNum).NonAirSysDesHeatLoad;
                            TempSize = ZoneEqSizing(CurZoneEqNum).DesHeatingLoad * ElecRadSys(RadSysNum).ScaledHeatingCapacity;
                            DataScalableCapSizingON = true;
                        } else {
                            TempSize = ElecRadSys(RadSysNum).ScaledHeatingCapacity;
                        }
                        RequestSizing(state, CompType, CompName, SizingMethod, SizingString, TempSize, PrintFlag, RoutineName);
                        ElecRadSys(RadSysNum).MaxElecPower = TempSize;
                        DataConstantUsedForSizing = 0.0;
                        DataFractionUsedForSizing = 0.0;
                        DataScalableCapSizingON = false;
                    }
                }
            }
        }

        if (SystemType == HydronicSystem) {

            CompType = "ZoneHVAC:LowTemperatureRadiant:VariableFlow";
            CompName = HydrRadSys(RadSysNum).Name;

            IsAutoSize = false;
            if (HydrRadSys(RadSysNum).ScaledHeatingCapacity == AutoSize) {
                IsAutoSize = true;
            }

            if (CurZoneEqNum > 0) {

                SizingMethod = HeatingCapacitySizing;
                FieldNum = 3;
                PrintFlag = true;
                SizingString = HydronicRadiantSysNumericFields(RadSysNum).FieldNames(FieldNum) + " [W]";
                CapSizingMethod = HydrRadSys(RadSysNum).HeatingCapMethod;
                ZoneEqSizing(CurZoneEqNum).SizingMethod(SizingMethod) = CapSizingMethod;

                if (!IsAutoSize && !ZoneSizingRunDone) { // simulation continue
                    if (CapSizingMethod == HeatingDesignCapacity && HydrRadSys(RadSysNum).ScaledHeatingCapacity > 0.0) {
                        TempSize = HydrRadSys(RadSysNum).ScaledHeatingCapacity;
                        RequestSizing(state, CompType, CompName, SizingMethod, SizingString, TempSize, PrintFlag, RoutineName);
                        DesCoilLoad = TempSize;
                    } else if (CapSizingMethod == CapacityPerFloorArea) {
                        DataScalableCapSizingON = true;
                        TempSize = HydrRadSys(RadSysNum).ScaledHeatingCapacity * Zone(HydrRadSys(RadSysNum).ZonePtr).FloorArea;
                        RequestSizing(state, CompType, CompName, SizingMethod, SizingString, TempSize, PrintFlag, RoutineName);
                        DesCoilLoad = TempSize;
                        DataScalableCapSizingON = false;
                    } else if (CapSizingMethod == FractionOfAutosizedHeatingCapacity) {
                        if (HydrRadSys(RadSysNum).WaterVolFlowMaxHeat == AutoSize) {
                            ShowSevereError(RoutineName + ": auto-sizing cannot be done for " + CompType + " = " + HydrRadSys(RadSysNum).Name +
                                            "\".");
                            ShowContinueError("The \"SimulationControl\" object must have the field \"Do Zone Sizing Calculation\" set to Yes when "
                                              "the Heating Design Capacity Method = \"FractionOfAutosizedHeatingCapacity\".");
                            ErrorsFound = true;
                        }
                    }
                } else { // Autosize or hard-size with sizing run
                    if (CapSizingMethod == HeatingDesignCapacity || CapSizingMethod == CapacityPerFloorArea ||
                        CapSizingMethod == FractionOfAutosizedHeatingCapacity) {
                        if (CapSizingMethod == HeatingDesignCapacity) {
                            if (ZoneSizingRunDone) {
                                CheckZoneSizing(CompType, CompName);
                                SizingMethod = AutoCalculateSizing;
                                DataConstantUsedForSizing = FinalZoneSizing(CurZoneEqNum).NonAirSysDesHeatLoad;
                                DataFractionUsedForSizing = 1.0;
                            }
                            if (HydrRadSys(RadSysNum).ScaledHeatingCapacity == AutoSize) {
                                TempSize = AutoSize;
                            } else {
                                TempSize = HydrRadSys(RadSysNum).ScaledHeatingCapacity;
                            }
                        } else if (CapSizingMethod == CapacityPerFloorArea) {
                            if (ZoneSizingRunDone) {
                                CheckZoneSizing(CompType, CompName);
                                ZoneEqSizing(CurZoneEqNum).HeatingCapacity = true;
                                ZoneEqSizing(CurZoneEqNum).DesHeatingLoad = FinalZoneSizing(CurZoneEqNum).NonAirSysDesHeatLoad;
                            }
                            TempSize = HydrRadSys(RadSysNum).ScaledHeatingCapacity * Zone(HydrRadSys(RadSysNum).ZonePtr).FloorArea;
                            DataScalableCapSizingON = true;
                        } else if (CapSizingMethod == FractionOfAutosizedHeatingCapacity) {
                            CheckZoneSizing(CompType, CompName);
                            ZoneEqSizing(CurZoneEqNum).HeatingCapacity = true;
                            ZoneEqSizing(CurZoneEqNum).DesHeatingLoad = FinalZoneSizing(CurZoneEqNum).NonAirSysDesHeatLoad;
                            TempSize = ZoneEqSizing(CurZoneEqNum).DesHeatingLoad * HydrRadSys(RadSysNum).ScaledHeatingCapacity;
                            DataScalableCapSizingON = true;
                        } else {
                            TempSize = HydrRadSys(RadSysNum).ScaledHeatingCapacity;
                        }
                        RequestSizing(state, CompType, CompName, SizingMethod, SizingString, TempSize, PrintFlag, RoutineName);
                        DesCoilLoad = TempSize;
                        DataConstantUsedForSizing = 0.0;
                        DataFractionUsedForSizing = 0.0;
                        DataScalableCapSizingON = false;
                    } else {
                        DesCoilLoad = 0.0;
                    }
                }
                // finally heating capacity is saved in this variable
                HydrRadSys(RadSysNum).ScaledHeatingCapacity = DesCoilLoad;
            }

            IsAutoSize = false;
            if (HydrRadSys(RadSysNum).WaterVolFlowMaxHeat == AutoSize) {
                IsAutoSize = true;
            }

            if (CurZoneEqNum > 0) {
                if (!IsAutoSize && !ZoneSizingRunDone) { // simulation continue
                    if (HydrRadSys(RadSysNum).WaterVolFlowMaxHeat > 0.0) {
                        ReportSizingOutput(CompType,
                                           HydrRadSys(RadSysNum).Name,
                                           "User-Specified Maximum Hot Water Flow [m3/s]",
                                           HydrRadSys(RadSysNum).WaterVolFlowMaxHeat);
                    }
                } else { // Autosize or hard-size with sizing run
                    if (HydrRadSys(RadSysNum).HotWaterInNode > 0 && HydrRadSys(RadSysNum).HotWaterOutNode > 0) {
                        PltSizHeatNum = MyPlantSizingIndex(CompType,
                                                           HydrRadSys(RadSysNum).Name,
                                                           HydrRadSys(RadSysNum).HotWaterInNode,
                                                           HydrRadSys(RadSysNum).HotWaterOutNode,
                                                           ErrorsFound);
                        if (PltSizHeatNum > 0) {
                            if (DesCoilLoad >= SmallLoad) {
                                rho = GetDensityGlycol(PlantLoop(HydrRadSys(RadSysNum).HWLoopNum).FluidName,
                                                       DataGlobals::HWInitConvTemp,
                                                       PlantLoop(HydrRadSys(RadSysNum).HWLoopNum).FluidIndex,
                                                       RoutineName);
                                Cp = GetSpecificHeatGlycol(PlantLoop(HydrRadSys(RadSysNum).HWLoopNum).FluidName,
                                                           DataGlobals::HWInitConvTemp,
                                                           PlantLoop(HydrRadSys(RadSysNum).HWLoopNum).FluidIndex,
                                                           RoutineName);
                                WaterVolFlowMaxHeatDes = DesCoilLoad / (PlantSizData(PltSizHeatNum).DeltaT * Cp * rho);
                            } else {
                                WaterVolFlowMaxHeatDes = 0.0;
                            }
                        } else {
                            ShowSevereError("Autosizing of water flow requires a heating loop Sizing:Plant object");
                            ShowContinueError("Occurs in ZoneHVAC:LowTemperatureRadiant:VariableFlow Object=" + HydrRadSys(RadSysNum).Name);
                            ErrorsFound = true;
                        }
                    }

                    if (IsAutoSize) {
                        HydrRadSys(RadSysNum).WaterVolFlowMaxHeat = WaterVolFlowMaxHeatDes;
                        ReportSizingOutput(CompType, HydrRadSys(RadSysNum).Name, "Design Size Maximum Hot Water Flow [m3/s]", WaterVolFlowMaxHeatDes);
                    } else { // hard-size with sizing data
                        if (HydrRadSys(RadSysNum).WaterVolFlowMaxHeat > 0.0 && WaterVolFlowMaxHeatDes > 0.0) {
                            WaterVolFlowMaxHeatUser = HydrRadSys(RadSysNum).WaterVolFlowMaxHeat;
                            ReportSizingOutput(CompType,
                                               HydrRadSys(RadSysNum).Name,
                                               "Design Size Maximum Hot Water Flow [m3/s]",
                                               WaterVolFlowMaxHeatDes,
                                               "User-Specified Maximum Hot Water Flow [m3/s]",
                                               WaterVolFlowMaxHeatUser);
                            if (DisplayExtraWarnings) {
                                if ((std::abs(WaterVolFlowMaxHeatDes - WaterVolFlowMaxHeatUser) / WaterVolFlowMaxHeatUser) >
                                    AutoVsHardSizingThreshold) {
                                    ShowMessage("SizeLowTempRadiantSystem: Potential issue with equipment sizing for "
                                                "ZoneHVAC:LowTemperatureRadiant:VariableFlow = \"" +
                                                HydrRadSys(RadSysNum).Name + "\".");
                                    ShowContinueError("User-Specified Maximum Hot Water Flow of " + RoundSigDigits(WaterVolFlowMaxHeatUser, 5) +
                                                      " [m3/s]");
                                    ShowContinueError("differs from Design Size Maximum Hot Water Flow of " +
                                                      RoundSigDigits(WaterVolFlowMaxHeatDes, 5) + " [m3/s]");
                                    ShowContinueError("This may, or may not, indicate mismatched component sizes.");
                                    ShowContinueError("Verify that the value entered is intended and is consistent with other components.");
                                }
                            }
                        }
                    }
                }
            }

            IsAutoSize = false;
            if (HydrRadSys(RadSysNum).ScaledCoolingCapacity == AutoSize) {
                IsAutoSize = true;
            }

            if (CurZoneEqNum > 0) {

                SizingMethod = CoolingCapacitySizing;
                FieldNum = 8;
                PrintFlag = true;
                SizingString = HydronicRadiantSysNumericFields(RadSysNum).FieldNames(FieldNum) + " [W]";
                CapSizingMethod = HydrRadSys(RadSysNum).CoolingCapMethod;
                ZoneEqSizing(CurZoneEqNum).SizingMethod(SizingMethod) = CapSizingMethod;

                if (!IsAutoSize && !ZoneSizingRunDone) { // simulation continue
                    if (CapSizingMethod == CoolingDesignCapacity && HydrRadSys(RadSysNum).ScaledCoolingCapacity > 0.0) {
                        TempSize = HydrRadSys(RadSysNum).ScaledCoolingCapacity;
                        RequestSizing(state, CompType, CompName, SizingMethod, SizingString, TempSize, PrintFlag, RoutineName);
                        DesCoilLoad = TempSize;
                    } else if (CapSizingMethod == CapacityPerFloorArea) {
                        DataScalableCapSizingON = true;
                        TempSize = HydrRadSys(RadSysNum).ScaledCoolingCapacity * Zone(HydrRadSys(RadSysNum).ZonePtr).FloorArea;
                        RequestSizing(state, CompType, CompName, SizingMethod, SizingString, TempSize, PrintFlag, RoutineName);
                        DesCoilLoad = TempSize;
                        DataScalableCapSizingON = false;
                    } else if (CapSizingMethod == FractionOfAutosizedCoolingCapacity) {
                        if (HydrRadSys(RadSysNum).WaterVolFlowMaxCool == AutoSize) {
                            ShowSevereError(RoutineName + ": auto-sizing cannot be done for " + CompType + " = " + HydrRadSys(RadSysNum).Name +
                                            "\".");
                            ShowContinueError("The \"SimulationControl\" object must have the field \"Do Zone Sizing Calculation\" set to Yes when "
                                              "the Cooling Design Capacity Method = \"FractionOfAutosizedCoolingCapacity\".");
                            ErrorsFound = true;
                        }
                    }
                } else { // Autosize or hard-size with sizing run
                    if (CapSizingMethod == CoolingDesignCapacity || CapSizingMethod == CapacityPerFloorArea ||
                        CapSizingMethod == FractionOfAutosizedCoolingCapacity) {
                        if (CapSizingMethod == CoolingDesignCapacity) {
                            if (ZoneSizingRunDone) {
                                CheckZoneSizing(CompType, CompName);
                                SizingMethod = AutoCalculateSizing;
                                DataConstantUsedForSizing = FinalZoneSizing(CurZoneEqNum).NonAirSysDesCoolLoad;
                                DataFractionUsedForSizing = 1.0;
                            }
                            if (HydrRadSys(RadSysNum).ScaledCoolingCapacity == AutoSize) {
                                TempSize = AutoSize;
                            } else {
                                TempSize = HydrRadSys(RadSysNum).ScaledCoolingCapacity;
                            }
                        } else if (CapSizingMethod == CapacityPerFloorArea) {
                            if (ZoneSizingRunDone) {
                                CheckZoneSizing(CompType, CompName);
                                ZoneEqSizing(CurZoneEqNum).CoolingCapacity = true;
                                ZoneEqSizing(CurZoneEqNum).DesCoolingLoad = FinalZoneSizing(CurZoneEqNum).NonAirSysDesCoolLoad;
                            }
                            TempSize = HydrRadSys(RadSysNum).ScaledCoolingCapacity * Zone(HydrRadSys(RadSysNum).ZonePtr).FloorArea;
                            DataScalableCapSizingON = true;
                        } else if (CapSizingMethod == FractionOfAutosizedCoolingCapacity) {
                            CheckZoneSizing(CompType, CompName);
                            ZoneEqSizing(CurZoneEqNum).CoolingCapacity = true;
                            ZoneEqSizing(CurZoneEqNum).DesCoolingLoad = FinalZoneSizing(CurZoneEqNum).NonAirSysDesCoolLoad;
                            TempSize = ZoneEqSizing(CurZoneEqNum).DesCoolingLoad * HydrRadSys(RadSysNum).ScaledCoolingCapacity;
                            DataScalableCapSizingON = true;

                        } else {
                            TempSize = HydrRadSys(RadSysNum).ScaledCoolingCapacity;
                        }
                        RequestSizing(state, CompType, CompName, SizingMethod, SizingString, TempSize, PrintFlag, RoutineName);
                        DesCoilLoad = TempSize;
                        DataConstantUsedForSizing = 0.0;
                        DataFractionUsedForSizing = 0.0;
                        DataScalableCapSizingON = false;
                    } else {
                        DesCoilLoad = 0.0;
                    }
                }
                // finally cooling capacity is saved in this variable
                HydrRadSys(RadSysNum).ScaledCoolingCapacity = DesCoilLoad;
            }

            IsAutoSize = false;
            if (HydrRadSys(RadSysNum).WaterVolFlowMaxCool == AutoSize) {
                IsAutoSize = true;
            }
            if (CurZoneEqNum > 0) {
                if (!IsAutoSize && !ZoneSizingRunDone) { // simulation continue
                    if (HydrRadSys(RadSysNum).WaterVolFlowMaxCool > 0.0) {
                        ReportSizingOutput(CompType,
                                           HydrRadSys(RadSysNum).Name,
                                           "User-Specified Maximum Cold Water Flow [m3/s]",
                                           HydrRadSys(RadSysNum).WaterVolFlowMaxCool);
                    }
                } else { // Autosize or hard-size with sizing run
                    if (HydrRadSys(RadSysNum).ColdWaterInNode > 0 && HydrRadSys(RadSysNum).ColdWaterOutNode > 0) {
                        PltSizCoolNum = MyPlantSizingIndex(CompType,
                                                           HydrRadSys(RadSysNum).Name,
                                                           HydrRadSys(RadSysNum).ColdWaterInNode,
                                                           HydrRadSys(RadSysNum).ColdWaterOutNode,
                                                           ErrorsFound);
                        if (PltSizCoolNum > 0) {
                            if (DesCoilLoad >= SmallLoad) {
                                rho = GetDensityGlycol(PlantLoop(HydrRadSys(RadSysNum).CWLoopNum).FluidName,
                                                       DataGlobals::CWInitConvTemp,
                                                       PlantLoop(HydrRadSys(RadSysNum).CWLoopNum).FluidIndex,
                                                       RoutineName);
                                Cp = GetSpecificHeatGlycol(PlantLoop(HydrRadSys(RadSysNum).CWLoopNum).FluidName,
                                                           DataGlobals::CWInitConvTemp,
                                                           PlantLoop(HydrRadSys(RadSysNum).CWLoopNum).FluidIndex,
                                                           RoutineName);
                                WaterVolFlowMaxCoolDes = DesCoilLoad / (PlantSizData(PltSizCoolNum).DeltaT * Cp * rho);
                            } else {
                                WaterVolFlowMaxCoolDes = 0.0;
                            }
                        } else {
                            ShowSevereError("Autosizing of water flow requires a cooling loop Sizing:Plant object");
                            ShowContinueError("Occurs in ZoneHVAC:LowTemperatureRadiant:VariableFlow Object=" + HydrRadSys(RadSysNum).Name);
                            ErrorsFound = true;
                        }
                    }

                    if (IsAutoSize) {
                        HydrRadSys(RadSysNum).WaterVolFlowMaxCool = WaterVolFlowMaxCoolDes;
                        ReportSizingOutput(
                            CompType, HydrRadSys(RadSysNum).Name, "Design Size Maximum Cold Water Flow [m3/s]", WaterVolFlowMaxCoolDes);
                    } else { // hard-size with sizing data
                        if (HydrRadSys(RadSysNum).WaterVolFlowMaxCool > 0.0 && WaterVolFlowMaxCoolDes > 0.0) {
                            WaterVolFlowMaxCoolUser = HydrRadSys(RadSysNum).WaterVolFlowMaxCool;
                            ReportSizingOutput(CompType,
                                               HydrRadSys(RadSysNum).Name,
                                               "Design Size Maximum Cold Water Flow [m3/s]",
                                               WaterVolFlowMaxCoolDes,
                                               "User-Specified Maximum Cold Water Flow [m3/s]",
                                               WaterVolFlowMaxCoolUser);
                            if (DisplayExtraWarnings) {
                                if ((std::abs(WaterVolFlowMaxCoolDes - WaterVolFlowMaxCoolUser) / WaterVolFlowMaxCoolUser) >
                                    AutoVsHardSizingThreshold) {
                                    ShowMessage("SizeLowTempRadiantSystem: Potential issue with equipment sizing for "
                                                "ZoneHVAC:LowTemperatureRadiant:VariableFlow = \"" +
                                                HydrRadSys(RadSysNum).Name + "\".");
                                    ShowContinueError("User-Specified Maximum Cool Water Flow of " + RoundSigDigits(WaterVolFlowMaxCoolUser, 5) +
                                                      " [m3/s]");
                                    ShowContinueError("differs from Design Size Maximum Cool Water Flow of " +
                                                      RoundSigDigits(WaterVolFlowMaxCoolDes, 5) + " [m3/s]");
                                    ShowContinueError("This may, or may not, indicate mismatched component sizes.");
                                    ShowContinueError("Verify that the value entered is intended and is consistent with other components.");
                                }
                            }
                        }
                    }
                }
            }

            IsAutoSize = false;
            if (HydrRadSys(RadSysNum).TubeLength == AutoSize) {
                IsAutoSize = true;
            }
            if (CurZoneEqNum > 0) {
                if (!IsAutoSize && !ZoneSizingRunDone) { // simulation continue
                    if (HydrRadSys(RadSysNum).TubeLength > 0.0) {
                        ReportSizingOutput(
                            CompType, HydrRadSys(RadSysNum).Name, "User-Specified Hydronic Tubing Length [m]", HydrRadSys(RadSysNum).TubeLength);
                    }
                } else { // Autosize or hard-size with sizing run
                    // CheckZoneSizing is not required here because the tube length calculation is not dependent on zone sizing calculation results
                    TubeLengthDes = HydrRadSys(RadSysNum).sizeRadiantSystemTubeLength();
                    if (IsAutoSize) {
                        HydrRadSys(RadSysNum).TubeLength = TubeLengthDes;
                        ReportSizingOutput(CompType, HydrRadSys(RadSysNum).Name, "Design Size Hydronic Tubing Length [m]", TubeLengthDes);
                    } else { // hard-size with sizing data
                        if (HydrRadSys(RadSysNum).TubeLength > 0.0 && TubeLengthDes > 0.0) {
                            TubeLengthUser = HydrRadSys(RadSysNum).TubeLength;
                            ReportSizingOutput(CompType,
                                               HydrRadSys(RadSysNum).Name,
                                               "Design Size Hydronic Tubing Length [m]",
                                               TubeLengthDes,
                                               "User-Specified Hydronic Tubing Length [m]",
                                               TubeLengthUser);
                            if (DisplayExtraWarnings) {
                                if ((std::abs(TubeLengthDes - TubeLengthUser) / TubeLengthUser) > AutoVsHardSizingThreshold) {
                                    ShowMessage("SizeLowTempRadiantSystem: Potential issue with equipment sizing for "
                                                "ZoneHVAC:LowTemperatureRadiant:VariableFlow = \"" +
                                                HydrRadSys(RadSysNum).Name + "\".");
                                    ShowContinueError("User-Specified Hydronic Tubing Length of " + RoundSigDigits(TubeLengthUser, 5) + " [m]");
                                    ShowContinueError("differs from Design Size Hydronic Tubing Length of " + RoundSigDigits(TubeLengthDes, 5) +
                                                      " [m]");
                                    ShowContinueError("This may, or may not, indicate mismatched component sizes.");
                                    ShowContinueError("Verify that the value entered is intended and is consistent with other components.");
                                }
                            }
                        }
                    }
                }
            }

            for (SurfNum = 1; SurfNum <= HydrRadSys(RadSysNum).NumOfSurfaces; ++SurfNum) {
                if (HydrRadSys(RadSysNum).NumCircCalcMethod == CalculateFromLength) {
                    HydrRadSys(RadSysNum).NumCircuits(SurfNum) =
                        (HydrRadSys(RadSysNum).SurfaceFrac(SurfNum) * HydrRadSys(RadSysNum).TubeLength) / HydrRadSys(RadSysNum).CircLength;
                    HydrRadSys(RadSysNum).NumCircuits(SurfNum) = max(HydrRadSys(RadSysNum).NumCircuits(SurfNum), 1.0);
                } else {
                    HydrRadSys(RadSysNum).NumCircuits(SurfNum) = 1.0;
                }
            }

            RegisterPlantCompDesignFlow(HydrRadSys(RadSysNum).HotWaterInNode, HydrRadSys(RadSysNum).WaterVolFlowMaxHeat);
            RegisterPlantCompDesignFlow(HydrRadSys(RadSysNum).ColdWaterInNode, HydrRadSys(RadSysNum).WaterVolFlowMaxCool);
        }

        if (SystemType == ConstantFlowSystem) {

            CompType = "ZoneHVAC:LowTemperatureRadiant:ConstantFlow";
            CompName = CFloRadSys(RadSysNum).Name;

            // Check which operating system it is
            HeatNode = CFloRadSys(RadSysNum).HotWaterInNode;
            CoolNode = CFloRadSys(RadSysNum).ColdWaterInNode;
            if (HeatNode > 0 && CoolNode > 0) {
                OpMode = ClgHtg;
            } else if (HeatNode > 0 && CoolNode <= 0) {
                OpMode = HtgOnly;
            } else if (CoolNode > 0 && HeatNode <= 0) {
                OpMode = ClgOnly;
            } else {
                OpMode = OFF; // It shouldn't happen here
            }

            if (CFloRadSys(RadSysNum).WaterVolFlowMax == AutoSize) {
                IsAutoSize = true;
            }

            if (CurZoneEqNum > 0) {
                if (!IsAutoSize && !ZoneSizingRunDone) { // simulation continue
                    if (CFloRadSys(RadSysNum).WaterVolFlowMax > 0.0) {
                        ReportSizingOutput(
                            CompType, CFloRadSys(RadSysNum).Name, "User-Specified Maximum Water Flow [m3/s]", CFloRadSys(RadSysNum).WaterVolFlowMax);
                    }
                } else { // Autosize or hard-size with sizing run
                    CheckZoneSizing(CompType, CFloRadSys(RadSysNum).Name);
                    // Estimate hot water and chilled water flows
                    // Index only if it provides heating to avoid severe error
                    if (OpMode == ClgHtg || OpMode == HtgOnly) {
                        PltSizHeatNum = MyPlantSizingIndex(CompType,
                                                           CFloRadSys(RadSysNum).Name,
                                                           CFloRadSys(RadSysNum).HotWaterInNode,
                                                           CFloRadSys(RadSysNum).HotWaterOutNode,
                                                           ErrorsFound);
                    }
                    if (PltSizHeatNum > 0) {
                        if (FinalZoneSizing(CurZoneEqNum).NonAirSysDesHeatLoad >= SmallLoad) {
                            rho = GetDensityGlycol(PlantLoop(CFloRadSys(RadSysNum).HWLoopNum).FluidName,
                                                   DataGlobals::HWInitConvTemp,
                                                   PlantLoop(CFloRadSys(RadSysNum).HWLoopNum).FluidIndex,
                                                   "SizeLowTempRadiantSystem");
                            Cp = GetSpecificHeatGlycol(PlantLoop(CFloRadSys(RadSysNum).HWLoopNum).FluidName,
                                                       DataGlobals::HWInitConvTemp,
                                                       PlantLoop(CFloRadSys(RadSysNum).HWLoopNum).FluidIndex,
                                                       "SizeLowTempRadiantSystem");
                            WaterVolFlowMaxHeatDes =
                                FinalZoneSizing(CurZoneEqNum).NonAirSysDesHeatLoad / (PlantSizData(PltSizHeatNum).DeltaT * Cp * rho);
                        } else {
                            WaterVolFlowMaxHeatDes = 0.0;
                        }
                    } else {
                        if (OpMode == ClgHtg || OpMode == HtgOnly) {
                            ShowSevereError("Autosizing of water flow requires a heating loop Sizing:Plant object");
                            ShowContinueError("Occurs in ZoneHVAC:LowTemperatureRadiant:ConstantFlow Object=" + CFloRadSys(RadSysNum).Name);
                            ErrorsFound = true;
                        }
                    }

                    // Index only if it provides cooling system to avoid severe error
                    if (OpMode == ClgHtg || OpMode == ClgOnly) {
                        PltSizCoolNum = MyPlantSizingIndex(CompType,
                                                           CFloRadSys(RadSysNum).Name,
                                                           CFloRadSys(RadSysNum).ColdWaterInNode,
                                                           CFloRadSys(RadSysNum).ColdWaterOutNode,
                                                           ErrorsFound);
                    }
                    if (PltSizCoolNum > 0) {
                        if (FinalZoneSizing(CurZoneEqNum).NonAirSysDesCoolLoad >= SmallLoad) {
                            rho = GetDensityGlycol(PlantLoop(CFloRadSys(RadSysNum).CWLoopNum).FluidName,
                                                   DataGlobals::CWInitConvTemp,
                                                   PlantLoop(CFloRadSys(RadSysNum).CWLoopNum).FluidIndex,
                                                   "SizeLowTempRadiantSystem");
                            Cp = GetSpecificHeatGlycol(PlantLoop(CFloRadSys(RadSysNum).CWLoopNum).FluidName,
                                                       DataGlobals::CWInitConvTemp,
                                                       PlantLoop(CFloRadSys(RadSysNum).CWLoopNum).FluidIndex,
                                                       "SizeLowTempRadiantSystem");
                            WaterVolFlowMaxCoolDes =
                                FinalZoneSizing(CurZoneEqNum).NonAirSysDesCoolLoad / (PlantSizData(PltSizCoolNum).DeltaT * Cp * rho);
                        } else {
                            WaterVolFlowMaxCoolDes = 0.0;
                        }
                    } else {
                        if (OpMode == ClgHtg || OpMode == ClgOnly) {
                            ShowSevereError("Autosizing of water flow requires a cooling loop Sizing:Plant object");
                            ShowContinueError("Occurs in ZoneHVAC:LowTemperatureRadiant:ConstantFlow Object=" + CFloRadSys(RadSysNum).Name);
                            ErrorsFound = true;
                        }
                    }

                    // Determine maximum water flow rate depending upon system type
                    if (OpMode == ClgHtg) {
                        WaterVolFlowMaxDes = std::max(WaterVolFlowMaxHeatDes, WaterVolFlowMaxCoolDes);
                    } else if (OpMode == ClgOnly) {
                        WaterVolFlowMaxDes = WaterVolFlowMaxCoolDes;
                    } else if (OpMode == HtgOnly) {
                        WaterVolFlowMaxDes = WaterVolFlowMaxHeatDes;
                    } else {
                        WaterVolFlowMaxDes = 0.0;
                    }

                    if (IsAutoSize) {
                        CFloRadSys(RadSysNum).WaterVolFlowMax = WaterVolFlowMaxDes;
                        ReportSizingOutput(CompType, CFloRadSys(RadSysNum).Name, "Design Size Maximum Water Flow [m3/s]", WaterVolFlowMaxDes);
                    } else { // hard-size with sizing data
                        if (CFloRadSys(RadSysNum).WaterVolFlowMax > 0.0 && WaterVolFlowMaxDes > 0.0) {
                            WaterVolFlowMaxUser = CFloRadSys(RadSysNum).WaterVolFlowMax;
                            ReportSizingOutput(CompType,
                                               CFloRadSys(RadSysNum).Name,
                                               "Design Size Maximum Water Flow [m3/s]",
                                               WaterVolFlowMaxDes,
                                               "User-Specified Maximum Water Flow [m3/s]",
                                               WaterVolFlowMaxUser);
                            if (DisplayExtraWarnings) {
                                if ((std::abs(WaterVolFlowMaxDes - WaterVolFlowMaxUser) / WaterVolFlowMaxUser) > AutoVsHardSizingThreshold) {
                                    ShowMessage("SizeLowTempRadiantSystem: Potential issue with equipment sizing for "
                                                "ZoneHVAC:LowTemperatureRadiant:ConstantFlow = \" " +
                                                CFloRadSys(RadSysNum).Name + "\".");
                                    ShowContinueError("User-Specified Maximum Water Flow of " + RoundSigDigits(WaterVolFlowMaxUser, 5) + " [m3/s]");
                                    ShowContinueError("differs from Design Size Maximum Water Flow of " + RoundSigDigits(WaterVolFlowMaxDes, 5) +
                                                      " [m3/s]");
                                    ShowContinueError("This may, or may not, indicate mismatched component sizes.");
                                    ShowContinueError("Verify that the value entered is intended and is consistent with other components.");
                                }
                            }
                        }
                    }
                }
            }

            IsAutoSize = false;
            if (CFloRadSys(RadSysNum).TubeLength == AutoSize) {
                IsAutoSize = true;
            }

            if (CurZoneEqNum > 0) {
                if (!IsAutoSize && !ZoneSizingRunDone) { // simulation continue
                    if (CFloRadSys(RadSysNum).TubeLength > 0.0) {
                        ReportSizingOutput("ZoneHVAC:LowTemperatureRadiant:ConstantFlow",
                                           CFloRadSys(RadSysNum).Name,
                                           "User-Specified Hydronic Tubing Length [m]",
                                           CFloRadSys(RadSysNum).TubeLength);
                    }
                } else { // Autosize or hard-size with sizing run
                    // CheckZoneSizing is not required here because the tube length calculation is not dependent on zone sizing calculation results
                    TubeLengthDes = CFloRadSys(RadSysNum).sizeRadiantSystemTubeLength();
                    if (IsAutoSize) {
                        CFloRadSys(RadSysNum).TubeLength = TubeLengthDes;
                        ReportSizingOutput("ZoneHVAC:LowTemperatureRadiant:ConstantFlow",
                                           CFloRadSys(RadSysNum).Name,
                                           "Design Size Hydronic Tubing Length [m]",
                                           TubeLengthDes);
                    } else { // hard-size with sizing data
                        if (CFloRadSys(RadSysNum).TubeLength > 0.0 && TubeLengthDes > 0.0) {
                            TubeLengthUser = CFloRadSys(RadSysNum).TubeLength;
                            ReportSizingOutput("ZoneHVAC:LowTemperatureRadiant:ConstantFlow",
                                               CFloRadSys(RadSysNum).Name,
                                               "Design Size Hydronic Tubing Length [m]",
                                               TubeLengthDes,
                                               "User-Specified Hydronic Tubing Length [m]",
                                               TubeLengthUser);
                            if (DisplayExtraWarnings) {
                                if ((std::abs(TubeLengthDes - TubeLengthUser) / TubeLengthUser) > AutoVsHardSizingThreshold) {
                                    ShowMessage("SizeLowTempRadiantSystem: Potential issue with equipment sizing for "
                                                "ZoneHVAC:LowTemperatureRadiant:ConstantFlow = \" " +
                                                CFloRadSys(RadSysNum).Name + "\".");
                                    ShowContinueError("User-Specified Hydronic Tubing Length of " + RoundSigDigits(TubeLengthUser, 5) + " [m]");
                                    ShowContinueError("differs from Design Size Hydronic Tubing Length of " + RoundSigDigits(TubeLengthDes, 5) +
                                                      " [m]");
                                    ShowContinueError("This may, or may not, indicate mismatched component sizes.");
                                    ShowContinueError("Verify that the value entered is intended and is consistent with other components.");
                                }
                            }
                        }
                    }
                }
            }

            for (SurfNum = 1; SurfNum <= CFloRadSys(RadSysNum).NumOfSurfaces; ++SurfNum) {
                if (CFloRadSys(RadSysNum).NumCircCalcMethod == CalculateFromLength) {
                    CFloRadSys(RadSysNum).NumCircuits(SurfNum) =
                        (CFloRadSys(RadSysNum).SurfaceFrac(SurfNum) * CFloRadSys(RadSysNum).TubeLength) / CFloRadSys(RadSysNum).CircLength;
                    CFloRadSys(RadSysNum).NumCircuits(SurfNum) = max(CFloRadSys(RadSysNum).NumCircuits(SurfNum), 1.0);
                } else {
                    CFloRadSys(RadSysNum).NumCircuits(SurfNum) = 1.0;
                }
            }
            if (CFloRadSys(RadSysNum).HotWaterInNode > 0) {
                RegisterPlantCompDesignFlow(CFloRadSys(RadSysNum).HotWaterInNode, CFloRadSys(RadSysNum).WaterVolFlowMax);
            }
            if (CFloRadSys(RadSysNum).ColdWaterInNode > 0) {
                RegisterPlantCompDesignFlow(CFloRadSys(RadSysNum).ColdWaterInNode, CFloRadSys(RadSysNum).WaterVolFlowMax);
            }
        }

        if (ErrorsFound) {
            ShowFatalError("Preceding sizing errors cause program termination");
        }
    }

    Real64 HydronicSystemBaseData::sizeRadiantSystemTubeLength()
    {

        // SUBROUTINE INFORMATION:
        //       AUTHOR         Rick Strand
        //       DATE WRITTEN   August 2017

        // PURPOSE OF THIS SUBROUTINE:
        // This subroutine figures out the tube length based on the spacing of tubes.
        // For single surface systems, this is fairly easy as there is only one spacing
        // to deal with.  For multi-surface systems, more work is necessary because each
        // surface could use a different spacing.

        // Return value
        Real64 sizeRadiantSystemTubeLength;

        Real64 tubeLength (0.0); // temporary holding place for the function calculation

        for (int surfNum = 1; surfNum <= this->NumOfSurfaces; ++surfNum) {
            auto &thisHydrSysSurf(Surface(this->SurfacePtr(surfNum)));
            auto &thisHydrSpacing(dataConstruction.Construct(thisHydrSysSurf.Construction).ThicknessPerpend);
            if ((thisHydrSpacing > 0.005) && (thisHydrSpacing < 0.5)) { // limit allowable spacing to between 1cm and 1m
                tubeLength += thisHydrSysSurf.Area / (2.0 * thisHydrSpacing);
            } else { // if not in allowable limit, default back to 0.15m (15cm or 6 inches)
                tubeLength += thisHydrSysSurf.Area / 0.15;
            }
        }

        sizeRadiantSystemTubeLength = tubeLength;
        return sizeRadiantSystemTubeLength;
    }

<<<<<<< HEAD
    void VariableFlowRadiantSystemData::calculateLowTemperatureRadiantSystem(ConvectionCoefficientsData &dataConvectionCoefficients,
                                                                             ZoneTempPredictorCorrectorData &dataZoneTempPredictorCorrector,
                                                                             Real64 &LoadMet)   // load met by the radiant system, in Watts
=======
    void VariableFlowRadiantSystemData::calculateLowTemperatureRadiantSystem(EnergyPlusData &state, Real64 &LoadMet)   // load met by the radiant system, in Watts
>>>>>>> c2ef22a3
    {

        // SUBROUTINE INFORMATION:
        //       AUTHOR         Rick Strand
        //       DATE WRITTEN   November 2000

        // PURPOSE OF THIS SUBROUTINE:
        // This subroutine does all of the stuff that is necessary to simulate
        // a low temperature hydronic radiant heating/cooling system.  Calls are
        // made to appropriate subroutines either in this module or outside of it.

        // METHODOLOGY EMPLOYED:
        // Follows the methods used by many other pieces of zone equipment.
        // Much like a water coil, a hydronic system will use the ControlCompOutput
        // routine to determine what fraction of capacity the unit should be
        // functioning at by controlling the flow rate of water to the element.

        // REFERENCES:
        // Other EnergyPlus modules
        // IBLAST-QTF research program, completed in January 1995 (unreleased)
        // Strand, R.K. 1995. "Heat Source Transfer Functions and Their Application to
        //   Low Temperature Radiant Heating Systems", Ph.D. dissertation, University
        //   of Illinois at Urbana-Champaign, Department of Mechanical and Industrial
        //   Engineering.
        // Seem, J.E. 1986. "Heat Transfer in Buildings", Ph.D. dissertation, University
        //   of Wisconsin-Madison.

        // Using/Aliasing
        using DataBranchAirLoopPlant::MassFlowTolerance;
        using DataHeatBalance::Zone;
        using DataHeatBalance::ZoneData;
        using DataHVACGlobals::SmallLoad;
        using PlantUtilities::SetComponentFlowRate;
        using ScheduleManager::GetCurrentScheduleValue;

        // SUBROUTINE LOCAL VARIABLE DECLARATIONS:
        Real64 ActWaterFlow; // actual water flow for heating or cooling [kg/sec]
        int ControlNode;     // the hot water or cold water inlet node
        Real64 ControlTemp;  // temperature of whatever is controlling the radiant system
        Real64 MassFlowFrac; // fraction of the maximum water flow rate as determined by the control algorithm
        Real64 MaxWaterFlow; // maximum water flow for heating or cooling [kg/sec]
        Real64 OffTempCool;  // temperature at which the flow rate throttles back to zero for cooling
        Real64 OffTempHeat;  // temperature at which the flow rate throttles back to zero for heating
        int SurfNum;         // Surface number in the Surface derived type for a radiant system surface
        int SurfNum2;        // Surface number in the Surface derived type for a radiant system surface
        int ZoneNum;         // number of zone being served
        Real64 mdot;         // local temporary for fluid mass flow rate
        bool SysRunning;     // True when system is running

        ControlNode = 0;
        MaxWaterFlow = 0.0;
        ActWaterFlow = 0.0;
        ZoneNum = this->ZonePtr;
        OperatingMode = NotOperating;
        SysRunning = true;

        if (GetCurrentScheduleValue(this->SchedPtr) <= 0) {

            // Unit is off or has no load upon it; set the flow rates to zero and then
            // simulate the components with the no flow conditions
            for (SurfNum = 1; SurfNum <= this->NumOfSurfaces; ++SurfNum) {
                SurfNum2 = this->SurfacePtr(SurfNum);
                QRadSysSource(SurfNum2) = 0.0;
                if (Surface(SurfNum2).ExtBoundCond > 0 && Surface(SurfNum2).ExtBoundCond != SurfNum2)
                    QRadSysSource(Surface(SurfNum2).ExtBoundCond) = 0.0; // Also zero the other side of an interzone
            }
            if (this->HeatingSystem) {
                mdot = 0.0;
                SetComponentFlowRate(mdot,
                                     this->HotWaterInNode,
                                     this->HotWaterOutNode,
                                     this->HWLoopNum,
                                     this->HWLoopSide,
                                     this->HWBranchNum,
                                     this->HWCompNum);
            }
            if (this->CoolingSystem) {
                mdot = 0.0;
                SetComponentFlowRate(mdot,
                                     this->ColdWaterInNode,
                                     this->ColdWaterOutNode,
                                     this->CWLoopNum,
                                     this->CWLoopSide,
                                     this->CWBranchNum,
                                     this->CWCompNum);
            }
        } else { // Unit might be on-->this section is intended to control the water mass flow rate being
            // sent to the radiant system

            ControlTemp = this->setRadiantSystemControlTemperature();

            if (this->HotSetptSchedPtr > 0) {
                OffTempHeat = this->setOffTemperatureLowTemperatureRadiantSystem(this->HotSetptSchedPtr,this->HotThrottlRange);
            } else { // This system is not capable of heating, set OffTempHeat to something really low
                OffTempHeat = LowTempHeating;
            }
            if (this->ColdSetptSchedPtr > 0) {
                OffTempCool = this->setOffTemperatureLowTemperatureRadiantSystem(this->ColdSetptSchedPtr,-this->ColdThrottlRange);
            } else { // This system is not capable of cooling, set OffTempCool to something really high
                OffTempCool = HighTempCooling;
            }

            // Check for an illogical condition where a user enters controls that could
            // potentially be heating or cooling at a particular control temperature
            if (OffTempHeat > OffTempCool) {
                MassFlowFrac = 0.0;
                ShowSevereError("Overlapping heating and cooling control temps in radiant system: " + this->Name);
                ShowFatalError("Preceding condition causes termination.");

            } else { // Temperatures for heating and cooling do not overlap--calculate the mass flow fraction

                if (ControlTemp < OffTempHeat && this->HeatingSystem) { // Heating mode
                    OperatingMode = HeatingMode;
                    ControlNode = this->HotWaterInNode;
                    MaxWaterFlow = this->WaterFlowMaxHeat;
                    MassFlowFrac = this->calculateOperationalFraction(OffTempHeat, ControlTemp, this->HotThrottlRange);
                } else if (ControlTemp > OffTempCool && this->CoolingSystem) { // Cooling mode
                    OperatingMode = CoolingMode;
                    ControlNode = this->ColdWaterInNode;
                    MaxWaterFlow = this->WaterFlowMaxCool;
                    MassFlowFrac = this->calculateOperationalFraction(OffTempCool, ControlTemp, this->ColdThrottlRange);
                } else { // ControlTemp is between OffTempHeat and OffTempCool--unit should not run
                    MassFlowFrac = 0.0;
                }
            }

            // Calculate and limit the water flow rate
            ActWaterFlow = MassFlowFrac * MaxWaterFlow;
            if (ActWaterFlow < MassFlowTolerance) ActWaterFlow = 0.0;
            if (this->EMSOverrideOnWaterMdot) ActWaterFlow = this->EMSWaterMdotOverrideValue;

            if (OperatingMode == HeatingMode) {
                if (this->HeatingSystem) {
                    SetComponentFlowRate(ActWaterFlow,
                                         this->HotWaterInNode,
                                         this->HotWaterOutNode,
                                         this->HWLoopNum,
                                         this->HWLoopSide,
                                         this->HWBranchNum,
                                         this->HWCompNum);
                } else { // not heating system
                    SysRunning = false;
                }
            } else if (OperatingMode == CoolingMode) {
                if (this->CoolingSystem) {
                    SetComponentFlowRate(ActWaterFlow,
                                         this->ColdWaterInNode,
                                         this->ColdWaterOutNode,
                                         this->CWLoopNum,
                                         this->CWLoopSide,
                                         this->CWBranchNum,
                                         this->CWCompNum);
                } else { // not cooling system
                    SysRunning = false;
                }
            }

            // Now simulate the system...
<<<<<<< HEAD
            if (((OperatingMode == HeatingMode) || (OperatingMode == CoolingMode)) && SysRunning) this->calculateLowTemperatureRadiantSystemComponents(dataConvectionCoefficients,
                                                                                                                                                       dataZoneTempPredictorCorrector,
                                                                                                                                                       LoadMet);
        }
    }

    void VariableFlowRadiantSystemData::calculateLowTemperatureRadiantSystemComponents(ConvectionCoefficientsData &dataConvectionCoefficients,
                                                                                       ZoneTempPredictorCorrectorData &dataZoneTempPredictorCorrector,
                                                                                       Real64 &LoadMet) // Load met by the low temperature radiant system, in Watts
=======
            if (((OperatingMode == HeatingMode) || (OperatingMode == CoolingMode)) && SysRunning) this->calculateLowTemperatureRadiantSystemComponents(state, LoadMet);
        }
    }

    void VariableFlowRadiantSystemData::calculateLowTemperatureRadiantSystemComponents(EnergyPlusData &state, Real64 &LoadMet) // Load met by the low temperature radiant system, in Watts
>>>>>>> c2ef22a3
    {

        // SUBROUTINE INFORMATION:
        //       AUTHOR         Rick Strand
        //       DATE WRITTEN   November 2000
        //       MODIFIED       Sep 2011 LKL/BG - resimulate only zones needing it for Radiant systems

        // PURPOSE OF THIS SUBROUTINE:
        // This subroutine solves the radiant system based on how much water is (and
        // the conditions of the water) supplied to the radiant system.

        // METHODOLOGY EMPLOYED:
        // Use heat exchanger formulas to obtain the heat source/sink for the radiant
        // system based on the inlet conditions and flow rate of water.  Once that is
        // determined, recalculate the surface heat balances to reflect this heat
        // addition/subtraction.  The load met by the system is determined by the
        // difference between the convection from all surfaces in the zone when
        // there was no radiant system output and with a source/sink added.

        // REFERENCES:
        // IBLAST-QTF research program, completed in January 1995 (unreleased)
        // Strand, R.K. 1995. "Heat Source Transfer Functions and Their Application to
        //   Low Temperature Radiant Heating Systems", Ph.D. dissertation, University
        //   of Illinois at Urbana-Champaign, Department of Mechanical and Industrial
        //   Engineering.

        // Using/Aliasing
        using DataEnvironment::OutBaroPress;
        using DataHeatBalance::Zone;
        using DataHeatBalFanSys::CTFTsrcConstPart;
        using DataHeatBalFanSys::RadSysTiHBConstCoef;
        using DataHeatBalFanSys::RadSysTiHBQsrcCoef;
        using DataHeatBalFanSys::RadSysTiHBToutCoef;
        using DataHeatBalFanSys::RadSysToHBConstCoef;
        using DataHeatBalFanSys::RadSysToHBQsrcCoef;
        using DataHeatBalFanSys::RadSysToHBTinCoef;
        using DataHeatBalFanSys::ZoneAirHumRat;
        using DataHeatBalSurface::TH;
        using DataLoopNode::Node;
        using DataSurfaces::HeatTransferModel_CondFD;
        using DataSurfaces::HeatTransferModel_CTF;
        using DataSurfaces::Surface;
        using General::RoundSigDigits;
        using PlantUtilities::SetComponentFlowRate;

        // SUBROUTINE LOCAL VARIABLE DECLARATIONS:
        int CondSurfNum;          // Surface number (in radiant array) of
        int ConstrNum;            // Index for construction number in Construct derived type
        Real64 DewPointTemp;      // Dew-point temperature based on the zone air conditions
        Real64 EpsMdotCp;         // Epsilon (heat exchanger terminology) times water mass flow rate times water specific heat
        Real64 FullWaterMassFlow; // Original water mass flow rate before reducing the flow for condensation concerns
        Real64 LowestRadSurfTemp; // Lowest surface temperature of a radiant system (when condensation is a concern)
        Real64 PredictedCondTemp; // Temperature at which condensation is predicted (includes user parameter)
        int RadSurfNum;           // DO loop counter for the surfaces that comprise a particular radiant system
        int RadSurfNum2;          // DO loop counter for the surfaces that comprise a particular radiant system
        int RadSurfNum3;          // DO loop counter for the surfaces that comprise a particular radiant system
        Real64 ReductionFrac;     // Fraction that the flow should be reduced to avoid condensation
        int SurfNum;              // Index for radiant surface in Surface derived type
        int SurfNum2;             // Index for radiant surface in Surface derived type
        Real64 SysWaterMassFlow;  // System level water mass flow rate (includes effect of zone multiplier)
        Real64 WaterMassFlow;     // Water mass flow rate in the radiant system, kg/s
        int WaterNodeIn;          // Node number of the water entering the radiant system
        Real64 WaterTempIn;       // Temperature of the water entering the radiant system, in C
        Real64 ZeroFlowSurfTemp;  // Temperature of radiant surface when flow is zero
        int ZoneNum;              // Zone pointer for this radiant system

        Real64 Ca; // Coefficients to relate the inlet water temperature to the heat source
        Real64 Cb;
        Real64 Cc;
        Real64 Cd;
        Real64 Ce;
        Real64 Cf;
        Real64 Cg;
        Real64 Ch;
        Real64 Ci;
        Real64 Cj;
        Real64 Ck;
        Real64 Cl;
        // For more info on Ca through Cl, see comments below

        // First, apply heat exchanger logic to find the heat source/sink to the system.
        // This involves finding out the heat transfer characteristics of the hydronic
        // loop and then applying the equations derived on pp. 113-118 of the dissertation.

        // Set the conditions on the water side inlet
        {
            auto const SELECT_CASE_var(OperatingMode);
            if (SELECT_CASE_var == HeatingMode) {
                WaterNodeIn = this->HotWaterInNode;
            } else if (SELECT_CASE_var == CoolingMode) {
                WaterNodeIn = this->ColdWaterInNode;
            } else {
                WaterNodeIn = 0; // Suppress uninitialized warning
                ShowSevereError("Illegal low temperature radiant system operating mode");
                ShowContinueError("Occurs in Radiant System=" + this->Name);
                ShowFatalError("Preceding condition causes termination.");
            }
        }
        ZoneNum = this->ZonePtr;
        SysWaterMassFlow = Node(WaterNodeIn).MassFlowRate;
        WaterMassFlow = Node(WaterNodeIn).MassFlowRate / double(Zone(ZoneNum).Multiplier * Zone(ZoneNum).ListMultiplier);
        WaterTempIn = Node(WaterNodeIn).Temp;

        if (WaterMassFlow <= 0.0) {
            // No flow or below minimum allowed so there is no heat source/sink
            // This is possible with a mismatch between system and plant operation
            // or a slight mismatch between zone and system controls.  This is not
            // necessarily a "problem" so this exception is necessary in the code.
            for (RadSurfNum = 1; RadSurfNum <= this->NumOfSurfaces; ++RadSurfNum) {
                SurfNum = this->SurfacePtr(RadSurfNum);
                QRadSysSource(SurfNum) = 0.0;
                if (Surface(SurfNum).ExtBoundCond > 0 && Surface(SurfNum).ExtBoundCond != SurfNum)
                    QRadSysSource(Surface(SurfNum).ExtBoundCond) = 0.0; // Also zero the other side of an interzone
            }

        } else {

            for (RadSurfNum = 1; RadSurfNum <= this->NumOfSurfaces; ++RadSurfNum) {

                SurfNum = this->SurfacePtr(RadSurfNum);
                // Determine the heat exchanger "effectiveness" term

                EpsMdotCp = calculateHXEffectivenessTerm(WaterTempIn, WaterMassFlow, this->SurfaceFrac(RadSurfNum), this->NumCircuits(RadSurfNum));

                // Obtain the heat balance coefficients and calculate the intermediate coefficients
                // linking the inlet water temperature to the heat source/sink to the radiant system.
                // The coefficients are based on the following development...
                // The heat balance equations at the outside and inside surfaces are of the form:
                //   Tinside  = Ca + Cb*Toutside + Cc*q"
                //   Toutside = Cd + Ce*Tinside  + Cf*q"
                //   Tsource  = Cg + Ch*q"       + Ci*Tinside + Cj*Toutside
                // where:
                //   Tinside is the temperature at the inside surface
                //   Toutside is the temperature at the outside surface
                //   Tsource is the temperature within the radiant system at the location of the source/sink
                //   Ca is all of the other terms in the inside heat balance (solar, LW exchange, conduction history terms, etc.)
                //   Cb is the current cross CTF term
                //   Cc is the QTF inside term for the current heat source/sink
                //   Cd is all of the other terms in the outside heat balance (solar, LW exchange, conduction history terms, etc.)
                //   Ce is the current cross CTF term (should be equal to Cb)
                //   Cf is the QTF outside term for the current heat source/sink
                //   Cg is the summation of all temperature and source history terms at the source/sink location
                //   Ch is the QTF term at the source/sink location for the current heat source/sink
                //   Ci is the CTF inside term for the current inside surface temperature
                //   Cj is the CTF outside term for the current outside surface temperature
                // Note that it is necessary to not use "slow conduction" assumptions because the
                // source/sink has an impact on BOTH the inside and outside surface heat balances.
                // Hence the more general formulation.
                // The first two T equations above can be solved to remove the other surface temperature.
                // This results in the following equations:
                //   Tinside  = Ca + Cb*(Cd + Ce*Tinside + Cf*q") + Cc*q"   or...
                //   Tinside  = (Ca + Cb*Cd + (Cc+Cb*Cf)*q") / (1 - Ce*Cb)
                //   Toutside = Cd + Ce*(Ca + Cb*Toutside + Cc*q") + Cf*q"  or...
                //   Toutside = (Cd + Ce*Ca + (Cf+Ce*Cc)*q") / (1 - Ce*Cb)
                // Substituting the new equations for Tinside and Toutside as a function of C and q"
                // into the equation for Tsource...
                //   Tsource  = Cg + Ch*q" + Ci*((Ca + Cb*Cd + (Cc+Cb*Cf)*q") / (1 - Ce*Cb)) &
                //                         + Cj*((Cd + Ce*Ca + (Cf+Ce*Cc)*q") / (1 - Ce*Cb))
                // Or rearranging this to get Tsource as a function of q", we get...
                //   Tsource  =  Cg + ((Ci*(Ca + Cb*Cd) + Cj*(Cd + Ce*Ca))/(1-Ce*Cb)) &
                //             +(Ch + ((Ci*(Cc + Cb*Cf) + Cj*(Cf + Ce*Cc))/(1-Ce*Cb)))*q"
                // Or in a slightly simpler form...
                //   Tsource  = Ck + Cl*q"
                // where:
                //   Ck = Cg + ((Ci*(Ca + Cb*Cd) + Cj*(Cd + Ce*Ca))/(1-Ce*Cb))
                //   Cl = Ch + ((Ci*(Cc + Cb*Cf) + Cj*(Cf + Ce*Cc))/(1-Ce*Cb))
                // Note also that from heat exchanger "algebra", we have:
                //   q = epsilon*qmax    and    qmax = Mdot*Cp*(Twaterin-Tsource)
                // So...
                //   q" = q/Area = (epsilon*Mdot*Cp/Area)*(Twaterin-Tsource)
                // Or rearranging this equation:
                //   Tsource = -(q"*A/(epsilon*Mdot*Cp)) + Twaterin
                // Setting this equation equal to the other equation for Tsource a couple lines up
                // and rearranging to solve for q"...
                //   q" = (Twaterin - Ck) / (Cl + (A/(epsilon*Mdot*Cp))
                // or
                //   q  = (Twaterin - Ck) / ((Cl/A) + (1/epsilon*Mdot*Cp))
                // or
                //   q  = epsilon*Mdot*Cp*(Twaterin - Ck) / (1+(epsilon*Mdot*Cp*Cl/A))
                // which is the desired result, that is the heat source or sink to the radiant
                // system as a function of the water inlet temperature (flow rate is also in there
                // as well as all of the heat balance terms "hidden" in Ck and Cl).
                ConstrNum = Surface(SurfNum).Construction;

                if (Surface(SurfNum).HeatTransferAlgorithm == HeatTransferModel_CTF) {

                    Ca = RadSysTiHBConstCoef(SurfNum);
                    Cb = RadSysTiHBToutCoef(SurfNum);
                    Cc = RadSysTiHBQsrcCoef(SurfNum);

                    Cd = RadSysToHBConstCoef(SurfNum);
                    Ce = RadSysToHBTinCoef(SurfNum);
                    Cf = RadSysToHBQsrcCoef(SurfNum);

                    Cg = CTFTsrcConstPart(SurfNum);
                    Ch = dataConstruction.Construct(ConstrNum).CTFTSourceQ(0);
                    Ci = dataConstruction.Construct(ConstrNum).CTFTSourceIn(0);
                    Cj = dataConstruction.Construct(ConstrNum).CTFTSourceOut(0);

                    Ck = Cg + ((Ci * (Ca + Cb * Cd) + Cj * (Cd + Ce * Ca)) / (1.0 - Ce * Cb));
                    Cl = Ch + ((Ci * (Cc + Cb * Cf) + Cj * (Cf + Ce * Cc)) / (1.0 - Ce * Cb));

                    QRadSysSource(SurfNum) = EpsMdotCp * (WaterTempIn - Ck) / (1.0 + (EpsMdotCp * Cl / Surface(SurfNum).Area));

                } else if (Surface(SurfNum).HeatTransferAlgorithm == HeatTransferModel_CondFD) {

                    QRadSysSource(SurfNum) = EpsMdotCp * (WaterTempIn - TCondFDSourceNode(SurfNum));
                }

                if (Surface(SurfNum).ExtBoundCond > 0 && Surface(SurfNum).ExtBoundCond != SurfNum)
                    QRadSysSource(Surface(SurfNum).ExtBoundCond) = QRadSysSource(SurfNum); // Also set the other side of an interzone
            }

            // "Temperature Comparison" Cut-off:
            for (RadSurfNum = 1; RadSurfNum <= this->NumOfSurfaces; ++RadSurfNum) {
                // Check to see whether or not the system should really be running.  If
                // QRadSysSource is negative when we are in heating mode or QRadSysSource
                // is positive when we are in cooling mode, then the radiant system will
                // be doing the opposite of its intention.  In this case, the flow rate
                // is set to zero to avoid heating in cooling mode or cooling in heating
                // mode.
                SurfNum = this->SurfacePtr(RadSurfNum);

                if (((OperatingMode == HeatingMode) && (QRadSysSource(SurfNum) <= 0.0)) ||
                    ((OperatingMode == CoolingMode) && (QRadSysSource(SurfNum) >= 0.0))) {
                    WaterMassFlow = 0.0;
                    if (OperatingMode == HeatingMode) {
                        SetComponentFlowRate(WaterMassFlow,
                                             this->HotWaterInNode,
                                             this->HotWaterOutNode,
                                             this->HWLoopNum,
                                             this->HWLoopSide,
                                             this->HWBranchNum,
                                             this->HWCompNum);

                    } else if (OperatingMode == CoolingMode) {
                        SetComponentFlowRate(WaterMassFlow,
                                             this->ColdWaterInNode,
                                             this->ColdWaterOutNode,
                                             this->CWLoopNum,
                                             this->CWLoopSide,
                                             this->CWBranchNum,
                                             this->CWCompNum);
                    }
                    this->WaterMassFlowRate = WaterMassFlow;

                    for (RadSurfNum2 = 1; RadSurfNum2 <= this->NumOfSurfaces; ++RadSurfNum2) {
                        SurfNum2 = this->SurfacePtr(RadSurfNum2);
                        QRadSysSource(SurfNum2) = 0.0;
                        if (Surface(SurfNum2).ExtBoundCond > 0 && Surface(SurfNum2).ExtBoundCond != SurfNum2)
                            QRadSysSource(Surface(SurfNum2).ExtBoundCond) = 0.0; // Also zero the other side of an interzone
                    }
                    break; // outer do loop
                }
            }

            // Condensation Cut-off:
            // Check to see whether there are any surface temperatures within the radiant system that have
            // dropped below the dew-point temperature.  If so, we need to shut off this radiant system.
            // A safety parameter is added (hardwired parameter) to avoid getting too close to condensation
            // conditions.
            this->CondCausedShutDown = false;
            DewPointTemp = PsyTdpFnWPb(ZoneAirHumRat(ZoneNum), OutBaroPress);

            if ((OperatingMode == CoolingMode) && (this->CondCtrlType == CondCtrlSimpleOff)) {

                for (RadSurfNum2 = 1; RadSurfNum2 <= this->NumOfSurfaces; ++RadSurfNum2) {
                    if (TH(2, 1, this->SurfacePtr(RadSurfNum2)) < (DewPointTemp + this->CondDewPtDeltaT)) {
                        // Condensation warning--must shut off radiant system
                        this->CondCausedShutDown = true;
                        WaterMassFlow = 0.0;
                        SetComponentFlowRate(WaterMassFlow,
                                             this->ColdWaterInNode,
                                             this->ColdWaterOutNode,
                                             this->CWLoopNum,
                                             this->CWLoopSide,
                                             this->CWBranchNum,
                                             this->CWCompNum);
                        this->WaterMassFlowRate = WaterMassFlow;
                        for (RadSurfNum3 = 1; RadSurfNum3 <= this->NumOfSurfaces; ++RadSurfNum3) {
                            SurfNum2 = this->SurfacePtr(RadSurfNum3);
                            QRadSysSource(SurfNum2) = 0.0;
                            if (Surface(SurfNum2).ExtBoundCond > 0 && Surface(SurfNum2).ExtBoundCond != SurfNum2)
                                QRadSysSource(Surface(SurfNum2).ExtBoundCond) = 0.0; // Also zero the other side of an interzone
                        }
                        // Produce a warning message so that user knows the system was shut-off due to potential for condensation
                        if (!WarmupFlag) {
                            if (this->CondErrIndex == 0) { // allow errors up to number of radiant systems
                                ShowWarningMessage(cHydronicSystem + " [" + this->Name + ']');
                                ShowContinueError("Surface [" + Surface(this->SurfacePtr(RadSurfNum2)).Name +
                                                  "] temperature below dew-point temperature--potential for condensation exists");
                                ShowContinueError("Flow to the radiant system will be shut-off to avoid condensation");
                                ShowContinueError("Predicted radiant system surface temperature = " +
                                                  RoundSigDigits(TH(2, 1, this->SurfacePtr(RadSurfNum2)), 2));
                                ShowContinueError("Zone dew-point temperature + safety delta T= " +
                                                  RoundSigDigits(DewPointTemp + this->CondDewPtDeltaT, 2));
                                ShowContinueErrorTimeStamp("");
                                ShowContinueError("Note that a " + RoundSigDigits(this->CondDewPtDeltaT, 4) +
                                                  " C safety was chosen in the input for the shut-off criteria");
                                ShowContinueError("Note also that this affects all surfaces that are part of this radiant system");
                            }
                            ShowRecurringWarningErrorAtEnd(cHydronicSystem + " [" + this->Name +
                                                               "] condensation shut-off occurrence continues.",
                                                           this->CondErrIndex,
                                                           DewPointTemp,
                                                           DewPointTemp,
                                                           _,
                                                           "C",
                                                           "C");
                        }
                        break; // outer do loop
                    }
                }

            } else if ((OperatingMode == CoolingMode) && (this->CondCtrlType == CondCtrlNone)) {

                for (RadSurfNum2 = 1; RadSurfNum2 <= this->NumOfSurfaces; ++RadSurfNum2) {
                    if (TH(2, 1, this->SurfacePtr(RadSurfNum2)) < DewPointTemp) {
                        // Condensation occurring but user does not want to shut radiant system off ever
                        this->CondCausedShutDown = true;
                    }
                }

            } else if ((OperatingMode == CoolingMode) && (this->CondCtrlType == CondCtrlVariedOff)) {

                LowestRadSurfTemp = 999.9;
                CondSurfNum = 0;
                for (RadSurfNum2 = 1; RadSurfNum2 <= this->NumOfSurfaces; ++RadSurfNum2) {
                    if (TH(2, 1, this->SurfacePtr(RadSurfNum2)) < (DewPointTemp + this->CondDewPtDeltaT)) {
                        if (TH(2, 1, this->SurfacePtr(RadSurfNum2)) < LowestRadSurfTemp) {
                            LowestRadSurfTemp = TH(2, 1, this->SurfacePtr(RadSurfNum2));
                            CondSurfNum = RadSurfNum2;
                        }
                    }
                }

                if (CondSurfNum > 0) { // Condensation predicted so let's deal with it
                    // Process here is: turn everything off and see what the resulting surface temperature is for
                    // the surface that was causing the lowest temperature.  Then, interpolate to find the flow that
                    // would still allow the system to operate without producing condensation.  Rerun the heat balance
                    // and recheck for condensation.  If condensation still exists, shut everything down.  This avoids
                    // excessive iteration and still makes an attempt to vary the flow rate.
                    // First, shut everything off...
                    FullWaterMassFlow = WaterMassFlow;
                    WaterMassFlow = 0.0;
                    SetComponentFlowRate(WaterMassFlow,
                                         this->ColdWaterInNode,
                                         this->ColdWaterOutNode,
                                         this->CWLoopNum,
                                         this->CWLoopSide,
                                         this->CWBranchNum,
                                         this->CWCompNum);
                    this->WaterMassFlowRate = WaterMassFlow;
                    for (RadSurfNum3 = 1; RadSurfNum3 <= this->NumOfSurfaces; ++RadSurfNum3) {
                        SurfNum2 = this->SurfacePtr(RadSurfNum3);
                        QRadSysSource(SurfNum2) = 0.0;
                        if (Surface(SurfNum2).ExtBoundCond > 0 && Surface(SurfNum2).ExtBoundCond != SurfNum2)
                            QRadSysSource(Surface(SurfNum2).ExtBoundCond) = 0.0; // Also zero the other side of an interzone
                    }
                    // Redo the heat balances since we have changed the heat source (set it to zero)
<<<<<<< HEAD
                    HeatBalanceSurfaceManager::CalcHeatBalanceOutsideSurf(dataConvectionCoefficients, ZoneNum);
                    HeatBalanceSurfaceManager::CalcHeatBalanceInsideSurf(dataConvectionCoefficients, dataZoneTempPredictorCorrector, ZoneNum);
=======
                    HeatBalanceSurfaceManager::CalcHeatBalanceOutsideSurf(ZoneNum);
                    HeatBalanceSurfaceManager::CalcHeatBalanceInsideSurf(state, ZoneNum);
>>>>>>> c2ef22a3
                    // Now check all of the surface temperatures.  If any potentially have condensation, leave the system off.
                    for (RadSurfNum2 = 1; RadSurfNum2 <= this->NumOfSurfaces; ++RadSurfNum2) {
                        if (TH(2, 1, this->SurfacePtr(RadSurfNum2)) < (DewPointTemp + this->CondDewPtDeltaT)) {
                            this->CondCausedShutDown = true;
                        }
                    }
                    // If the system does not need to be shut down, then let's see if we can vary the flow based
                    // on the lowest temperature surface from before.  This will use interpolation to try a new
                    // flow rate.
                    if (!this->CondCausedShutDown) {
                        PredictedCondTemp = DewPointTemp + this->CondDewPtDeltaT;
                        ZeroFlowSurfTemp = TH(2, 1, this->SurfacePtr(CondSurfNum));
                        ReductionFrac = (ZeroFlowSurfTemp - PredictedCondTemp) / std::abs(ZeroFlowSurfTemp - LowestRadSurfTemp);
                        if (ReductionFrac < 0.0) ReductionFrac = 0.0; // Shouldn't happen as the above check should have screened this out
                        if (ReductionFrac > 1.0) ReductionFrac = 1.0; // Shouldn't happen either because condensation doesn't exist then
                        WaterMassFlow = ReductionFrac * FullWaterMassFlow;
                        SysWaterMassFlow = double(Zone(ZoneNum).Multiplier * Zone(ZoneNum).ListMultiplier) * WaterMassFlow;
                        // Got a new reduced flow rate that should work...reset loop variable and resimulate the system
                        SetComponentFlowRate(SysWaterMassFlow,
                                             this->ColdWaterInNode,
                                             this->ColdWaterOutNode,
                                             this->CWLoopNum,
                                             this->CWLoopSide,
                                             this->CWBranchNum,
                                             this->CWCompNum);
                        this->WaterMassFlowRate = SysWaterMassFlow;

                        // Go through all of the surfaces again with the new flow rate...
                        for (RadSurfNum3 = 1; RadSurfNum3 <= this->NumOfSurfaces; ++RadSurfNum3) {
                            SurfNum = this->SurfacePtr(RadSurfNum3);
                            // Determine the heat exchanger "effectiveness" term

                            EpsMdotCp = calculateHXEffectivenessTerm(WaterTempIn, WaterMassFlow, this->SurfaceFrac(RadSurfNum3), this->NumCircuits(RadSurfNum3));

                            if (Surface(SurfNum).HeatTransferAlgorithm == HeatTransferModel_CTF) {
                                // For documentation on coefficients, see code earlier in this subroutine
                                Ca = RadSysTiHBConstCoef(SurfNum);
                                Cb = RadSysTiHBToutCoef(SurfNum);
                                Cc = RadSysTiHBQsrcCoef(SurfNum);
                                Cd = RadSysToHBConstCoef(SurfNum);
                                Ce = RadSysToHBTinCoef(SurfNum);
                                Cf = RadSysToHBQsrcCoef(SurfNum);
                                Cg = CTFTsrcConstPart(SurfNum);
                                Ch = dataConstruction.Construct(ConstrNum).CTFTSourceQ(0);
                                Ci = dataConstruction.Construct(ConstrNum).CTFTSourceIn(0);
                                Cj = dataConstruction.Construct(ConstrNum).CTFTSourceOut(0);
                                Ck = Cg + ((Ci * (Ca + Cb * Cd) + Cj * (Cd + Ce * Ca)) / (1.0 - Ce * Cb));
                                Cl = Ch + ((Ci * (Cc + Cb * Cf) + Cj * (Cf + Ce * Cc)) / (1.0 - Ce * Cb));
                                QRadSysSource(SurfNum) = EpsMdotCp * (WaterTempIn - Ck) / (1.0 + (EpsMdotCp * Cl / Surface(SurfNum).Area));
                            } else if (Surface(SurfNum).HeatTransferAlgorithm == HeatTransferModel_CondFD) {
                                QRadSysSource(SurfNum) = EpsMdotCp * (WaterTempIn - TCondFDSourceNode(SurfNum));
                            }
                            if (Surface(SurfNum).ExtBoundCond > 0 && Surface(SurfNum).ExtBoundCond != SurfNum)
                                QRadSysSource(Surface(SurfNum).ExtBoundCond) = QRadSysSource(SurfNum); // Also set the other side of an interzone
                        }

                        // Redo the heat balances since we have changed the heat source
<<<<<<< HEAD
                        HeatBalanceSurfaceManager::CalcHeatBalanceOutsideSurf(dataConvectionCoefficients, ZoneNum);
                        HeatBalanceSurfaceManager::CalcHeatBalanceInsideSurf(dataConvectionCoefficients, dataZoneTempPredictorCorrector, ZoneNum);
=======
                        HeatBalanceSurfaceManager::CalcHeatBalanceOutsideSurf(ZoneNum);
                        HeatBalanceSurfaceManager::CalcHeatBalanceInsideSurf(state, ZoneNum);
>>>>>>> c2ef22a3

                        // Check for condensation one more time.  If no condensation, we are done.  If there is
                        // condensation, shut things down and be done.
                        for (RadSurfNum2 = 1; RadSurfNum2 <= this->NumOfSurfaces; ++RadSurfNum2) {
                            if (this->CondCausedShutDown) break;
                            if (TH(2, 1, this->SurfacePtr(RadSurfNum2)) < (PredictedCondTemp)) {
                                // Condensation still present--must shut off radiant system
                                this->CondCausedShutDown = true;
                                WaterMassFlow = 0.0;
                                RadSurfNum = RadSurfNum2;
                                SetComponentFlowRate(WaterMassFlow,
                                                     this->ColdWaterInNode,
                                                     this->ColdWaterOutNode,
                                                     this->CWLoopNum,
                                                     this->CWLoopSide,
                                                     this->CWBranchNum,
                                                     this->CWCompNum);
                                this->WaterMassFlowRate = WaterMassFlow;
                                for (RadSurfNum3 = 1; RadSurfNum3 <= this->NumOfSurfaces; ++RadSurfNum3) {
                                    SurfNum2 = this->SurfacePtr(RadSurfNum3);
                                    QRadSysSource(SurfNum2) = 0.0;
                                    if (Surface(SurfNum2).ExtBoundCond > 0 && Surface(SurfNum2).ExtBoundCond != SurfNum2)
                                        QRadSysSource(Surface(SurfNum2).ExtBoundCond) = 0.0; // Also zero the other side of an interzone
                                }
                            }
                        }
                    }

                    if (this->CondCausedShutDown) {
                        // Produce a warning message so that user knows the system was shut-off due to potential for condensation
                        if (!WarmupFlag) {
                            if (this->CondErrIndex == 0) { // allow errors up to number of radiant systems
                                ShowWarningMessage(cHydronicSystem + " [" + this->Name + ']');
                                ShowContinueError("Surface [" + Surface(this->SurfacePtr(CondSurfNum)).Name +
                                                  "] temperature below dew-point temperature--potential for condensation exists");
                                ShowContinueError("Flow to the radiant system will be shut-off to avoid condensation");
                                ShowContinueError("Predicted radiant system surface temperature = " +
                                                  RoundSigDigits(TH(2, 1, this->SurfacePtr(CondSurfNum)), 2));
                                ShowContinueError("Zone dew-point temperature + safety delta T= " +
                                                  RoundSigDigits(DewPointTemp + this->CondDewPtDeltaT, 2));
                                ShowContinueErrorTimeStamp("");
                                ShowContinueError("Note that a " + RoundSigDigits(this->CondDewPtDeltaT, 4) +
                                                  " C safety was chosen in the input for the shut-off criteria");
                                ShowContinueError("Note also that this affects all surfaces that are part of this radiant system");
                            }
                            ShowRecurringWarningErrorAtEnd(cHydronicSystem + " [" + this->Name +
                                                               "] condensation shut-off occurrence continues.",
                                                           this->CondErrIndex,
                                                           DewPointTemp,
                                                           DewPointTemp,
                                                           _,
                                                           "C",
                                                           "C");
                        }
                    }
                } // Condensation Predicted in Variable Shut-Off Control Type
            }     // In cooling mode and one of the condensation control types
        }         // There was a non-zero flow

        // Now that we have the source/sink term, we must redo the heat balances to obtain
        // the new SumHATsurf value for the zone.  Note that the difference between the new
        // SumHATsurf and the value originally calculated by the heat balance with a zero
        // source for all radiant systems in the zone is the load met by the system (approximately).
<<<<<<< HEAD
        HeatBalanceSurfaceManager::CalcHeatBalanceOutsideSurf(dataConvectionCoefficients, ZoneNum);
        HeatBalanceSurfaceManager::CalcHeatBalanceInsideSurf(dataConvectionCoefficients, dataZoneTempPredictorCorrector, ZoneNum);
=======
        HeatBalanceSurfaceManager::CalcHeatBalanceOutsideSurf(ZoneNum);
        HeatBalanceSurfaceManager::CalcHeatBalanceInsideSurf(state, ZoneNum);
>>>>>>> c2ef22a3

        LoadMet = SumHATsurf(ZoneNum) - ZeroSourceSumHATsurf(ZoneNum);
    }

<<<<<<< HEAD
    void ConstantFlowRadiantSystemData::calculateLowTemperatureRadiantSystem(ConvectionCoefficientsData &dataConvectionCoefficients,
                                                                             ZoneTempPredictorCorrectorData &dataZoneTempPredictorCorrector,
                                                                             Real64 &LoadMet)      // load met by the radiant system, in Watts
=======
    void ConstantFlowRadiantSystemData::calculateLowTemperatureRadiantSystem(EnergyPlusData &state, Real64 &LoadMet)      // load met by the radiant system, in Watts
>>>>>>> c2ef22a3
    {

        // SUBROUTINE INFORMATION:
        //       AUTHOR         Rick Strand
        //       DATE WRITTEN   August 2003

        // PURPOSE OF THIS SUBROUTINE:
        // This subroutine does all of the stuff that is necessary to simulate
        // a constant flow low temperature hydronic radiant heating/cooling system.
        // Calls are made to appropriate subroutines either in this module or
        // outside of it.

        // METHODOLOGY EMPLOYED:
        // Similar in many aspects to the hydronic (variable flow) radiant system
        // except that flow rate through the radiant system is constant (based on
        // the user schedule) and the inlet temperature is varied by injecting
        // more or less fluid from the main loop to achieve the desired inlet
        // temperature.

        // REFERENCES:
        // Other EnergyPlus modules
        // IBLAST-QTF research program, completed in January 1995 (unreleased)
        // Strand, R.K. 1995. "Heat Source Transfer Functions and Their Application to
        //   Low Temperature Radiant Heating Systems", Ph.D. dissertation, University
        //   of Illinois at Urbana-Champaign, Department of Mechanical and Industrial
        //   Engineering.
        // Seem, J.E. 1986. "Heat Transfer in Buildings", Ph.D. dissertation, University
        //   of Wisconsin-Madison.

        // Using/Aliasing
        using DataBranchAirLoopPlant::MassFlowTolerance;
        using DataEnvironment::CurMnDy;
        using DataEnvironment::EnvironmentName;
        using DataHeatBalance::MRT;
        using DataHeatBalance::Zone;
        using DataHeatBalance::ZoneData;
        using DataHeatBalFanSys::MAT;
        using DataHVACGlobals::SmallLoad;
        using DataLoopNode::Node;
        using FluidProperties::GetSpecificHeatGlycol;
        using General::TrimSigDigits;
        using PlantUtilities::SetComponentFlowRate;
        using ScheduleManager::GetCurrentScheduleValue;

        // SUBROUTINE PARAMETER DEFINITIONS:
        Real64 const LowCpFluidValue(100.0); // lowest allowed Cp fluid value (to avoid dividing by zero) [J/kg-K]
        static std::string const RoutineName("CalcLowTempCFloRadiantSystem");

        // SUBROUTINE LOCAL VARIABLE DECLARATIONS:
        Real64 CpFluid;         // Specific heat of the fluid in the radiant system
        Real64 InjectFlowRate;  // Calculated injection flow rate that will meet the inlet temperature requirement
        bool Iteration;         // FALSE when a normal solution, TRUE when it is a solution where we must also find the inlet temp
        int LoopInNode;         // Node on the loop that is the inlet to the constant flow radiant system
        Real64 OffTempCool;     // temperature at which the cooling shuts down
        Real64 OffTempHeat;     // temperature at which the heating shuts down
        Real64 PumpPartLoadRat; // Pump part load ratio (based on user schedule, or 1.0 for no schedule)
        Real64 PumpTempRise;    // Temperature rise of the fluid as it passes through the pump
        Real64 RadInTemp;       // "Desired" radiant system water inlet temperature [Celsius]
        Real64 SetPointTemp;    // temperature that will be used to control the radiant system [Celsius]
        Real64 SetPointTempHi;  // Current high point in setpoint temperature range
        Real64 SetPointTempLo;  // Current low point in setpoint temperature range
        Real64 ShaftPower;      // Amount of power expended at the pump shaft
        int SurfNum;            // Surface number in the Surface derived type for a radiant system surface
        int SurfNum2;           // Surface number in the Surface derived type for a radiant system surface
        bool SysRunning;        // TRUE when the system is running
        Real64 SysWaterInTemp;  // Fluid temperature supplied from the loop
        Real64 WaterTempHi;     // Current high point in water temperature range
        Real64 WaterTempLo;     // Current low point in water temperature range
        int ZoneNum;            // number of zone being served
        Real64 mdot;            // local temporary for water mass flow rate kg/s

        // initialize local variables
        ZoneNum = this->ZonePtr;
        SysRunning = true; // default to running and turn off only if not running
        VarOffCond = false;

        if (GetCurrentScheduleValue(this->SchedPtr) <= 0) SysRunning = false;

        if (SysRunning) { // Unit is probably on-->this section is intended to control the water
            // mass flow rate being sent to the radiant system

            // Set the current setpoint temperature (same procedure for either heating or cooling)

            SetPointTemp = this->setRadiantSystemControlTemperature();

            // Avoid problems when there is no heating or cooling control because the system only cools or heats
            if (this->HotCtrlHiTempSchedPtr > 0) {
                OffTempHeat = GetCurrentScheduleValue(this->HotCtrlHiTempSchedPtr);
            } else {
                OffTempHeat = LowTempHeating;
            }
            if (this->ColdCtrlLoTempSchedPtr > 0) {
                OffTempCool = GetCurrentScheduleValue(this->ColdCtrlLoTempSchedPtr);
            } else {
                OffTempCool = HighTempCooling;
            }

            // Now actually decide what to do based on the setpoint temperature in relation to the control temperatures
            if (SetPointTemp < OffTempHeat && this->HeatingSystem) { // HEATING MODE

                OperatingMode = HeatingMode;

                this->WaterMassFlowRate = this->HotWaterMassFlowRate;

                if (!this->HeatingSystem) {

                    SysRunning = false; // Can't heat unless it's a heating system

                } else { // It is a heating system so set all of the values for controls

                    SetPointTempHi = GetCurrentScheduleValue(this->HotCtrlHiTempSchedPtr);
                    SetPointTempLo = GetCurrentScheduleValue(this->HotCtrlLoTempSchedPtr);
                    if (SetPointTempHi < SetPointTempLo) {
                        ShowSevereError("Heating setpoint temperature mismatch in" + this->Name);
                        ShowContinueError("High setpoint temperature is less than low setpoint temperature--check your schedule input");
                        ShowFatalError("Preceding condition causes termination.");
                    }

                    WaterTempHi = GetCurrentScheduleValue(this->HotWaterHiTempSchedPtr);
                    WaterTempLo = GetCurrentScheduleValue(this->HotWaterLoTempSchedPtr);
                    if (WaterTempHi < WaterTempLo) {
                        ShowSevereError("Heating water temperature mismatch in" + this->Name);
                        ShowContinueError("High water temperature is less than low water temperature--check your schedule input");
                        ShowFatalError("Preceding condition causes termination.");
                    }

                    if (SetPointTemp >= SetPointTempHi) {
                        // System is above high heating setpoint so we should be able to turn the system off
                        RadInTemp = WaterTempLo;
                        SysRunning = false;
                    } else if (SetPointTemp <= SetPointTempLo) {
                        // System is running with its highest inlet temperature
                        RadInTemp = WaterTempHi;
                    } else {
                        // Interpolate to obtain the current radiant system inlet temperature
                        RadInTemp = WaterTempHi - (WaterTempHi - WaterTempLo) * (SetPointTemp - SetPointTempLo) / (SetPointTempHi - SetPointTempLo);
                    }
                }

            } else if (SetPointTemp > OffTempCool && this->CoolingSystem) { // COOLING MODE

                OperatingMode = CoolingMode;

                this->WaterMassFlowRate = this->ChWaterMassFlowRate;

                if (!this->CoolingSystem) {

                    SysRunning = false; // Can't cool unless it's a cooling system

                } else { // It is a cooling system so set all of the values for controls

                    SetPointTempHi = GetCurrentScheduleValue(this->ColdCtrlHiTempSchedPtr);
                    SetPointTempLo = GetCurrentScheduleValue(this->ColdCtrlLoTempSchedPtr);
                    if (SetPointTempHi < SetPointTempLo) {
                        ShowSevereError("Cooling setpoint temperature mismatch in" + this->Name);
                        ShowContinueError("High setpoint temperature is less than low setpoint temperature--check your schedule input");
                        ShowFatalError("Preceding condition causes termination.");
                    }

                    WaterTempHi = GetCurrentScheduleValue(this->ColdWaterHiTempSchedPtr);
                    WaterTempLo = GetCurrentScheduleValue(this->ColdWaterLoTempSchedPtr);
                    if (WaterTempHi < WaterTempLo) {
                        ShowSevereError("Cooling water temperature mismatch in" + this->Name);
                        ShowContinueError("High water temperature is less than low water temperature--check your schedule input");
                        ShowFatalError("Preceding condition causes termination.");
                    }

                    if (SetPointTemp <= SetPointTempLo) {
                        // System is below low cooling setpoint so we should be able to turn the system off
                        RadInTemp = WaterTempHi;
                        SysRunning = false;
                    } else if (SetPointTemp >= SetPointTempHi) {
                        // System is running with its lowest inlet temperature
                        RadInTemp = WaterTempLo;
                    } else {
                        // Interpolate to obtain the current radiant system inlet temperature
                        RadInTemp = WaterTempHi - (WaterTempHi - WaterTempLo) * (SetPointTemp - SetPointTempLo) / (SetPointTempHi - SetPointTempLo);
                    }
                }

            } else { // System is not running because the setpoint temperature is in the "deadband"

                RadInTemp = SetPointTemp;
                SysRunning = false;
            }
        }

        if (SysRunning) {
            CpFluid = GetSpecificHeatGlycol(fluidNameWater, RadInTemp, this->GlycolIndex, RoutineName);
        }

        if ((!SysRunning) || (CpFluid < LowCpFluidValue)) {
            // Unit is off or has no load upon it OR CpFluid value is "zero" so
            // set the flow rates to zero and then simulate the components with
            // the no flow conditions
            OperatingMode = NotOperating;
            this->WaterMassFlowRate = 0.0;
            this->WaterInjectionRate = 0.0;
            this->WaterRecircRate = 0.0;
            this->HeatPower = 0.0;
            this->CoolPower = 0.0;
            this->PumpPower = 0.0;
            this->PumpMassFlowRate = 0.0;
            this->PumpHeattoFluid = 0.0;

            for (SurfNum = 1; SurfNum <= this->NumOfSurfaces; ++SurfNum) {
                SurfNum2 = this->SurfacePtr(SurfNum);
                QRadSysSource(SurfNum2) = 0.0;
                if (Surface(SurfNum2).ExtBoundCond > 0 && Surface(SurfNum2).ExtBoundCond != SurfNum2)
                    QRadSysSource(Surface(SurfNum2).ExtBoundCond) = 0.0; // Also zero the other side of an interzone
            }

            // turn off flow requests made during init because it is not actually running
            if (this->CWLoopNum > 0) {
                mdot = 0.0;
                SetComponentFlowRate(mdot,
                                     this->ColdWaterInNode,
                                     this->ColdWaterOutNode,
                                     this->CWLoopNum,
                                     this->CWLoopSide,
                                     this->CWBranchNum,
                                     this->CWCompNum);
            }
            if (this->HWLoopNum > 0) {
                mdot = 0.0;
                SetComponentFlowRate(mdot,
                                     this->HotWaterInNode,
                                     this->HotWaterOutNode,
                                     this->HWLoopNum,
                                     this->HWLoopSide,
                                     this->HWBranchNum,
                                     this->HWCompNum);
            }
        } else { // (SysRunning) so simulate the system...

            // Determine pump flow rate and pump heat addition
            this->PumpMassFlowRate = this->WaterMassFlowRate; // Set in InitLowTempRadiantSystem
            if (this->VolFlowSchedPtr > 0) {
                PumpPartLoadRat = GetCurrentScheduleValue(this->VolFlowSchedPtr);
            } else {
                PumpPartLoadRat = 1.0;
            }
            this->PumpPower = PumpPartLoadRat * this->NomPowerUse;
            ShaftPower = this->PumpPower * this->MotorEffic;
            // This adds the pump heat based on User input for the pump (same as in Pump module)
            // We assume that all of the heat ends up in the fluid eventually since this is a closed loop.
            this->PumpHeattoFluid =
                ShaftPower + ((this->PumpPower - ShaftPower) * this->FracMotorLossToFluid);
            if (this->PumpMassFlowRate > 0.0) {
                PumpTempRise = this->PumpHeattoFluid / (this->PumpMassFlowRate * CpFluid);
            } else {
                PumpTempRise = 0.0;
            }

            LoopReqTemp = RadInTemp - PumpTempRise; // Temperature required at the inlet of the pump to meet the temperature request

            if (OperatingMode == HeatingMode) {

                // in heating mode so shut down cold water flow request
                if (this->CWLoopNum > 0) {
                    mdot = 0.0;
                    SetComponentFlowRate(mdot,
                                         this->ColdWaterInNode,
                                         this->ColdWaterOutNode,
                                         this->CWLoopNum,
                                         this->CWLoopSide,
                                         this->CWBranchNum,
                                         this->CWCompNum);
                }
                LoopInNode = this->HotWaterInNode;
                SysWaterInTemp = Node(LoopInNode).Temp;
                Iteration = false;

                if ((SysWaterInTemp >= LoopReqTemp) && (Node(LoopInNode).MassFlowRateMaxAvail >= this->WaterMassFlowRate)) {
                    // Case 1: Adequate temperature and flow
                    // Best condition--loop inlet temperature greater than requested and we have enough flow.
                    // So, proceed assuming the RadInTemp requested by the controls and then figure out the
                    // mixing after the outlet radiant temperature is calculated.
                    this->WaterInletTemp = RadInTemp;
<<<<<<< HEAD
                    this->calculateLowTemperatureRadiantSystemComponents(dataConvectionCoefficients, dataZoneTempPredictorCorrector, LoopInNode, Iteration, LoadMet);
=======
                    this->calculateLowTemperatureRadiantSystemComponents(state, LoopInNode, Iteration, LoadMet);
>>>>>>> c2ef22a3

                    // We now have inlet and outlet temperatures--we still need to set the flow rates
                    if ((SysWaterInTemp - this->WaterOutletTemp) != 0.0) { // protect divide by zero
                        this->WaterInjectionRate =
                            (this->WaterMassFlowRate *
                             (this->WaterInletTemp - this->WaterOutletTemp) /
                             (SysWaterInTemp - this->WaterOutletTemp)) -
                            (this->PumpHeattoFluid / (CpFluid * (SysWaterInTemp - this->WaterOutletTemp)));
                    } else {
                        this->WaterInjectionRate = this->WaterMassFlowRate;
                    }
                    this->WaterRecircRate = this->WaterMassFlowRate - this->WaterInjectionRate;

                } else if ((SysWaterInTemp < LoopReqTemp) && (Node(LoopInNode).MassFlowRateMaxAvail >= this->WaterMassFlowRate)) {
                    // Case 2: Adequate flow but temperature too low
                    // Only thing to do is to reset the inlet temperature and assume that the loop will supply
                    // the entire flow to the component (no recirculation but potentially some bypass for the
                    // overall loop).  There is no way we can meet the control temperature so don't even try.
                    this->WaterInletTemp = SysWaterInTemp + PumpTempRise;
<<<<<<< HEAD
                    this->calculateLowTemperatureRadiantSystemComponents(dataConvectionCoefficients, dataZoneTempPredictorCorrector, LoopInNode, Iteration, LoadMet);
=======
                    this->calculateLowTemperatureRadiantSystemComponents(state, LoopInNode, Iteration, LoadMet);
>>>>>>> c2ef22a3

                    // We now have inlet and outlet temperatures--we still need to set the flow rates
                    if ((SysWaterInTemp - this->WaterOutletTemp) != 0.0) { // protect divide by zero
                        this->WaterInjectionRate =
                            (this->WaterMassFlowRate *
                             (this->WaterInletTemp - this->WaterOutletTemp) /
                             (SysWaterInTemp - this->WaterOutletTemp)) -
                            (this->PumpHeattoFluid / (CpFluid * (SysWaterInTemp - this->WaterOutletTemp)));
                    } else {
                        this->WaterInjectionRate = this->WaterMassFlowRate;
                    }
                    if (this->WaterInjectionRate > this->WaterMassFlowRate)
                        this->WaterInjectionRate = this->WaterMassFlowRate;
                    this->WaterRecircRate = 0.0; // by definition

                } else if ((SysWaterInTemp >= LoopReqTemp) && (Node(LoopInNode).MassFlowRateMaxAvail < this->WaterMassFlowRate)) {
                    // Case 3: Adequate temperature but loop flow is less than component flow
                    // This case might work out, but there is no guarantee that there is enough loop flow to
                    // mix with the recirculation flow and still provide a high enough temperature.  First
                    // step is to try the inlet temperature and flow rate as in Case 1.  If we can obtain
                    // the proper temperature inlet to the radiant system, then we are done.  If not, we
                    // have to repeat the solution for an unknown inlet temperature and a known recirculation
                    // rate.
                    this->WaterInletTemp = RadInTemp;
<<<<<<< HEAD
                    this->calculateLowTemperatureRadiantSystemComponents(dataConvectionCoefficients, dataZoneTempPredictorCorrector, LoopInNode, Iteration, LoadMet);
=======
                    this->calculateLowTemperatureRadiantSystemComponents(state, LoopInNode, Iteration, LoadMet);
>>>>>>> c2ef22a3

                    // Now see if we can really get that desired into temperature (RadInTemp) by solving
                    // for the flow that is injected from the loop.  A heat balance for the mixer that relates
                    // the important quantities is:
                    //   Mdotradsys*Cp*Tradsysin = Mdotloop*Cp*Tloop + (Mdotradsys-Mdotloop)*Cp*Tradsysout + PumpHeat
                    // or rearranging to get the injection flow (Mdotloop):
                    //   Mdotloop = Mdotcomp*(Tradsysin-Tradsysout)/(Tloop-Tradsysout) - PumpHeat/(Cp*(Tloop-Tradsysout))
                    // If Mdotloop from this equation is greater that the loop flow rate (Node%MassFlowRate),
                    // then we cannot meet the inlet temperature and we have to "iterate" through the
                    // alternate solution.
                    if ((SysWaterInTemp - this->WaterOutletTemp) != 0.0) { // protect divide by zero
                        InjectFlowRate =
                            (this->WaterMassFlowRate * (this->WaterInletTemp - this->WaterOutletTemp) /
                             (SysWaterInTemp - this->WaterOutletTemp)) -
                            (this->PumpHeattoFluid / (CpFluid * (SysWaterInTemp - this->WaterOutletTemp)));
                    } else {
                        InjectFlowRate = this->WaterMassFlowRate;
                    }
                    if (InjectFlowRate > Node(LoopInNode).MassFlowRateMaxAvail) {
                        // We didn't have enough flow from the loop to meet our inlet temperature request.
                        // So, set the injection rate to the loop flow and calculate the recirculation flow.
                        // Then, resimulate the radiant system using these values (it will obtain the actual
                        // inlet temperature that results from this).
                        this->WaterInjectionRate = Node(LoopInNode).MassFlowRateMaxAvail;
                        this->WaterRecircRate = this->WaterMassFlowRate - this->WaterInjectionRate;
                        this->WaterInletTemp = SysWaterInTemp + PumpTempRise;
                        Iteration = true;
<<<<<<< HEAD
                        this->calculateLowTemperatureRadiantSystemComponents(dataConvectionCoefficients, dataZoneTempPredictorCorrector, LoopInNode, Iteration, LoadMet);
=======
                        this->calculateLowTemperatureRadiantSystemComponents(state, LoopInNode, Iteration, LoadMet);
>>>>>>> c2ef22a3
                    } else {
                        this->WaterInjectionRate = InjectFlowRate;
                        this->WaterRecircRate = this->WaterMassFlowRate - this->WaterInjectionRate;
                    }

                } else if ((SysWaterInTemp < LoopReqTemp) && (Node(LoopInNode).MassFlowRateMaxAvail < this->WaterMassFlowRate)) {
                    // Case 4: Temperature too low and loop flow is less than component flow
                    // Worst condition--can't meet the temperature request at all.  Only thing to do is to
                    // set the loop flow and recirculation rate (known) and solve for the inlet temperature
                    // using the "iteration" solution scheme from "Case 3B" above
                    this->WaterInjectionRate = Node(LoopInNode).MassFlowRateMaxAvail;
                    this->WaterRecircRate = this->WaterMassFlowRate - this->WaterInjectionRate;
                    this->WaterInletTemp = SysWaterInTemp + PumpTempRise;
                    Iteration = true;
<<<<<<< HEAD
                    this->calculateLowTemperatureRadiantSystemComponents(dataConvectionCoefficients, dataZoneTempPredictorCorrector, LoopInNode, Iteration, LoadMet);
=======
                    this->calculateLowTemperatureRadiantSystemComponents(state, LoopInNode, Iteration, LoadMet);
>>>>>>> c2ef22a3
               }

            } else if (OperatingMode == CoolingMode) {

                // in cooling mode so shut down heating water flow request
                if (this->HWLoopNum > 0) {
                    mdot = 0.0;
                    SetComponentFlowRate(mdot,
                                         this->HotWaterInNode,
                                         this->HotWaterOutNode,
                                         this->HWLoopNum,
                                         this->HWLoopSide,
                                         this->HWBranchNum,
                                         this->HWCompNum);
                }
                LoopInNode = this->ColdWaterInNode;
                SysWaterInTemp = Node(LoopInNode).Temp;
                CFloCondIterNum = 1;
                while ((CFloCondIterNum <= 1) ||
                       ((CFloCondIterNum <= 2) && (this->CondCtrlType == CondCtrlVariedOff) && (VarOffCond))) {
                    Iteration = false;

                    if ((SysWaterInTemp <= LoopReqTemp) && (Node(LoopInNode).MassFlowRateMaxAvail >= this->WaterMassFlowRate)) {
                        // Case 1: Adequate temperature and flow
                        // Best condition--loop inlet temperature lower than requested and we have enough flow.
                        // So, proceed assuming the RadInTemp requested by the controls and then figure out the
                        // mixing after the outlet radiant temperature is calculated.

                        // This condition can also happen when LoopReqTemp has been reset  to dewpoint for condensation control
                        if (!VarOffCond) {
                            this->WaterInletTemp = RadInTemp;
                        } else {
                            this->WaterInletTemp = LoopReqTemp;
                        }
<<<<<<< HEAD
                        this->calculateLowTemperatureRadiantSystemComponents(dataConvectionCoefficients, dataZoneTempPredictorCorrector, LoopInNode, Iteration, LoadMet);
=======
                        this->calculateLowTemperatureRadiantSystemComponents(state, LoopInNode, Iteration, LoadMet);
>>>>>>> c2ef22a3

                        // We now have inlet and outlet temperatures--we still need to set the flow rates
                        if ((SysWaterInTemp - this->WaterOutletTemp) != 0.0) { // protect div by zero
                            this->WaterInjectionRate =
                                (this->WaterMassFlowRate *
                                 (this->WaterInletTemp - this->WaterOutletTemp) /
                                 (SysWaterInTemp - this->WaterOutletTemp)) -
                                (this->PumpHeattoFluid / (CpFluid * (SysWaterInTemp - this->WaterOutletTemp)));
                        } else {
                            this->WaterInjectionRate = this->WaterMassFlowRate;
                        }
                        this->WaterRecircRate = this->WaterMassFlowRate - this->WaterInjectionRate;

                    } else if ((SysWaterInTemp > LoopReqTemp) && (Node(LoopInNode).MassFlowRateMaxAvail >= this->WaterMassFlowRate)) {
                        // Case 2: Adequate flow but temperature too high
                        // Only thing to do is to reset the inlet temperature and assume that the loop will supply
                        // the entire flow to the component (no recirculation but potentially some bypass for the
                        // overall loop).  There is no way we can meet the control temperature so don't even try.
                        this->WaterInletTemp = SysWaterInTemp + PumpTempRise;
<<<<<<< HEAD
                        this->calculateLowTemperatureRadiantSystemComponents(dataConvectionCoefficients, dataZoneTempPredictorCorrector, LoopInNode, Iteration, LoadMet);
=======
                        this->calculateLowTemperatureRadiantSystemComponents(state, LoopInNode, Iteration, LoadMet);
>>>>>>> c2ef22a3

                        // We now have inlet and outlet temperatures--we still need to set the flow rates
                        if ((SysWaterInTemp - this->WaterOutletTemp) != 0.0) { // protect div by zero
                            this->WaterInjectionRate =
                                (this->WaterMassFlowRate *
                                 (this->WaterInletTemp - this->WaterOutletTemp) /
                                 (SysWaterInTemp - this->WaterOutletTemp)) -
                                (this->PumpHeattoFluid / (CpFluid * (SysWaterInTemp - this->WaterOutletTemp)));
                        } else { // no temp change present, set injection rate to full flow
                            this->WaterInjectionRate = this->WaterMassFlowRate;
                        }
                        if (this->WaterInjectionRate > this->WaterMassFlowRate)
                            this->WaterInjectionRate = this->WaterMassFlowRate;
                        this->WaterRecircRate = 0.0; // by definition

                    } else if ((SysWaterInTemp <= LoopReqTemp) && (Node(LoopInNode).MassFlowRateMaxAvail < this->WaterMassFlowRate)) {
                        // Case 3: Adequate temperature but loop flow is less than component flow
                        // This case might work out, but there is no guarantee that there is enough loop flow to
                        // mix with the recirculation flow and still provide a high enough temperature.  First
                        // step is to try the inlet temperature and flow rate as in Case 1.  If we can obtain
                        // the proper temperature inlet to the radiant system, then we are done.  If not, we
                        // have to repeat the solution for an unknown inlet temperature and a known recirculation
                        // rate.
                        // This condition might happen when LoopReqTemp has been reset  to dewpoint for condensation control
                        if (!VarOffCond) {
                            this->WaterInletTemp = RadInTemp;
                        } else {
                            this->WaterInletTemp = LoopReqTemp;
                        }
<<<<<<< HEAD
                        this->calculateLowTemperatureRadiantSystemComponents(dataConvectionCoefficients, dataZoneTempPredictorCorrector, LoopInNode, Iteration, LoadMet);
=======
                        this->calculateLowTemperatureRadiantSystemComponents(state, LoopInNode, Iteration, LoadMet);
>>>>>>> c2ef22a3

                        // Now see if we can really get that desired into temperature (RadInTemp) by solving
                        // for the flow that is injected from the loop.  A heat balance for the mixer that relates
                        // the important quantities is:
                        //   Mdotradsys*Cp*Tradsysin = Mdotloop*Cp*Tloop + (Mdotradsys-Mdotloop)*Cp*Tradsysout + PumpHeat
                        // or rearranging to get the injection flow (Mdotloop):
                        //   Mdotloop = Mdotcomp*(Tradsysin-Tradsysout)/(Tloop-Tradsysout) - PumpHeat/(Cp*(Tloop-Tradsysout))
                        // If Mdotloop from this equation is greater that the loop flow rate (Node%MassFlowRate),
                        // then we cannot meet the inlet temperature and we have to "iterate" through the
                        // alternate solution.
                        if ((SysWaterInTemp - this->WaterOutletTemp) != 0.0) { // protect div by zero
                            InjectFlowRate =
                                (this->WaterMassFlowRate *
                                 (this->WaterInletTemp - this->WaterOutletTemp) /
                                 (SysWaterInTemp - this->WaterOutletTemp)) -
                                (this->PumpHeattoFluid / (CpFluid * (SysWaterInTemp - this->WaterOutletTemp)));
                        } else {
                            InjectFlowRate = this->WaterMassFlowRate;
                        }
                        if (InjectFlowRate > Node(LoopInNode).MassFlowRateMaxAvail) {
                            // We didn't have enough flow from the loop to meet our inlet temperature request.
                            // So, set the injection rate to the loop flow and calculate the recirculation flow.
                            // Then, resimulate the radiant system using these values (it will obtain the actual
                            // inlet temperature that results from this).
                            this->WaterInjectionRate = Node(LoopInNode).MassFlowRateMaxAvail;
                            this->WaterRecircRate = this->WaterMassFlowRate - this->WaterInjectionRate;
                            this->WaterInletTemp = SysWaterInTemp + PumpTempRise;
                            Iteration = true;
<<<<<<< HEAD
                            this->calculateLowTemperatureRadiantSystemComponents(dataConvectionCoefficients, dataZoneTempPredictorCorrector, LoopInNode, Iteration, LoadMet);
=======
                            this->calculateLowTemperatureRadiantSystemComponents(state, LoopInNode, Iteration, LoadMet);
>>>>>>> c2ef22a3
                        } else {
                            this->WaterInjectionRate = InjectFlowRate;
                            this->WaterRecircRate = this->WaterMassFlowRate - this->WaterInjectionRate;
                        }

                    } else if ((SysWaterInTemp > LoopReqTemp) && (Node(LoopInNode).MassFlowRateMaxAvail < this->WaterMassFlowRate)) {
                        // Case 4: Temperature too low and loop flow is less than component flow
                        // Worst condition--can't meet the temperature request at all.  Only thing to do is to
                        // set the loop flow and recirculation rate (known) and solve for the inlet temperature
                        // using the "iteration" solution scheme from "Case 3B" above
                        this->WaterInjectionRate = Node(LoopInNode).MassFlowRateMaxAvail;
                        this->WaterRecircRate = this->WaterMassFlowRate - this->WaterInjectionRate;
                        this->WaterInletTemp = SysWaterInTemp + PumpTempRise;
                        Iteration = true;
<<<<<<< HEAD
                        this->calculateLowTemperatureRadiantSystemComponents(dataConvectionCoefficients, dataZoneTempPredictorCorrector, LoopInNode, Iteration, LoadMet);
=======
                        this->calculateLowTemperatureRadiantSystemComponents(state, LoopInNode, Iteration, LoadMet);
>>>>>>> c2ef22a3
                    }

                    ++CFloCondIterNum;
                }

            } // Operating mode (heating or cooling)

            // Case when system has been shut down because of condensation issues or other limitations:
            if (this->WaterMassFlowRate < MassFlowTolerance) {
                this->WaterMassFlowRate = 0.0;
                this->WaterInjectionRate = 0.0;
                this->WaterRecircRate = 0.0;
                this->PumpMassFlowRate = 0.0;
                OperatingMode = NotOperating;
            }

            // There are some cases when the pump heat is actually enough to provide all the heating that the system needs.
            // In this case, the water injection flow rate will come back as a slightly negative number.  Reset it to zero
            // and just recirculate all the flow through the local loop.
            if (this->WaterInjectionRate < 0.0) {
                this->WaterInjectionRate = 0.0;
                this->WaterRecircRate = this->WaterMassFlowRate;
            }

            // Error check, just in case
            if (this->WaterRecircRate < 0.0) {
                ShowWarningError("Flow mismatch in radiant system--result will be an energy imbalance--should not get this error");
                ShowContinueErrorTimeStamp("WaterRecircRate=" + TrimSigDigits(this->WaterRecircRate, 2) +
                                           ", in Radiant System=" + this->Name + ',');
                this->WaterRecircRate = 0.0;
                this->WaterInjectionRate = this->WaterMassFlowRate;
            }

        } // System running mode (yes or no)
    }

<<<<<<< HEAD
    void ConstantFlowRadiantSystemData::calculateLowTemperatureRadiantSystemComponents(ConvectionCoefficientsData &dataConvectionCoefficients,
                                                                                       ZoneTempPredictorCorrectorData &dataZoneTempPredictorCorrector,
                                                                                       int const MainLoopNodeIn, // Node number on main loop of the inlet node to the radiant system
                                                                                       bool const Iteration,     // FALSE for the regular solution, TRUE when we had to loop back
                                                                                       Real64 &LoadMet           // Load met by the low temperature radiant system, in Watts
=======
    void ConstantFlowRadiantSystemData::calculateLowTemperatureRadiantSystemComponents
                                            (EnergyPlusData &state, int const MainLoopNodeIn, // Node number on main loop of the inlet node to the radiant system
                                             bool const Iteration,     // FALSE for the regular solution, TRUE when we had to loop back
                                             Real64 &LoadMet           // Load met by the low temperature radiant system, in Watts
>>>>>>> c2ef22a3
    )
    {

        // SUBROUTINE INFORMATION:
        //       AUTHOR         Rick Strand
        //       DATE WRITTEN   August 2003
        //       MODIFIED       Sep 2011 LKL/BG - resimulate only zones needing it for Radiant systems

        // PURPOSE OF THIS SUBROUTINE:
        // This subroutine solves the radiant system based on how much water is (and
        // the conditions of the water) supplied to the radiant system.  The purpose
        // of this subroutine is similar to CalcLowTempHydrRadSysComps except that
        // it solves this for a constant flow hydronic radiant system.

        // METHODOLOGY EMPLOYED:
        // Use heat exchanger formulas to obtain the heat source/sink for the radiant
        // system based on the inlet conditions and flow rate of water.  Once that is
        // determined, recalculate the surface heat balances to reflect this heat
        // addition/subtraction.  The load met by the system is determined by the
        // difference between the convection from all surfaces in the zone when
        // there was no radiant system output and with a source/sink added.

        // REFERENCES:
        // IBLAST-QTF research program, completed in January 1995 (unreleased)
        // Strand, R.K. 1995. "Heat Source Transfer Functions and Their Application to
        //   Low Temperature Radiant Heating Systems", Ph.D. dissertation, University
        //   of Illinois at Urbana-Champaign, Department of Mechanical and Industrial
        //   Engineering.

        // Using/Aliasing
        using DataEnvironment::OutBaroPress;
        using DataHeatBalance::Zone;
        using DataHeatBalFanSys::CTFTsrcConstPart;
        using DataHeatBalFanSys::RadSysTiHBConstCoef;
        using DataHeatBalFanSys::RadSysTiHBQsrcCoef;
        using DataHeatBalFanSys::RadSysTiHBToutCoef;
        using DataHeatBalFanSys::RadSysToHBConstCoef;
        using DataHeatBalFanSys::RadSysToHBQsrcCoef;
        using DataHeatBalFanSys::RadSysToHBTinCoef;
        using DataHeatBalFanSys::ZoneAirHumRat;
        using DataHeatBalSurface::TH;
        using DataLoopNode::Node;
        using DataSurfaces::HeatTransferModel_CondFD;
        using DataSurfaces::HeatTransferModel_CTF;
        using DataSurfaces::Surface;
        using FluidProperties::GetSpecificHeatGlycol;
        using General::RoundSigDigits;
        using PlantUtilities::SetComponentFlowRate;

        // SUBROUTINE PARAMETER DEFINITIONS:
        Real64 const TempCheckLimit(0.1); // Maximum allowed temperature difference between outlet temperature calculations
        Real64 const ZeroSystemResp(0.1); // Response below which the system response is really zero
        static std::string const RoutineName("CalcLowTempCFloRadSysComps");

        // SUBROUTINE LOCAL VARIABLE DECLARATIONS:
        int ConstrNum;                // Index for construction number in Construct derived type
        Real64 Cp;                    // Intermediate calculational variable for specific heat of water
        Real64 DewPointTemp;          // Dew-point temperature based on the zone air conditions
        Real64 EpsMdotCp;             // Epsilon (heat exchanger terminology) times water mass flow rate times water specific heat
        Real64 LoopTerm;              // Intermeidate calculation variable for determining the water inlet temperature
        Real64 Mdot;                  // Intermediate calculation variable for mass flow rate in a surface within the radiant system
        int RadSurfNum;               // DO loop counter for the surfaces that comprise a particular radiant system
        int RadSurfNum2;              // DO loop counter for the surfaces that comprise a particular radiant system
        int RadSurfNum3;              // DO loop counter for the surfaces that comprise a particular radiant system
        Real64 RecircTerm;            // Intermeidate calculation variable for determining the water inlet temperature
        Real64 SumFlowFracCkCm;       // Summation of surface flow fraction, Ck, and Cm product for each surface in the system
        Real64 SumFlowFracOneMinusCm; // Summation of surface flow fraction times (1-Cm) for each surface in the radiant system
        int SurfNum;                  // Index for radiant surface in Surface derived type
        int SurfNum2;                 // Index for radiant surface in Surface derived type
        Real64 TotalRadSysPower;      // Total heat source/sink to radiant system
        Real64 TwiCoeff;              // Intermeidate calculation variable for determining the water inlet temperature
        Real64 WaterMassFlow;         // Water mass flow rate in the radiant system, kg/s
        int WaterNodeIn;              // Node number of the water entering the radiant system
        Real64 WaterOutletTempCheck;  // Radiant system water outlet temperature (calculated from mixing all outlet streams together)
        Real64 WaterTempIn;           // Temperature of the water entering the radiant system, in C
        int ZoneNum;                  // number of zone being served
        Real64 ZoneMult;              // Zone multiplier for this system

        Real64 Ca; // Coefficients to relate the inlet water temperature to the heat source
        Real64 Cb;
        Real64 Cc;
        Real64 Cd;
        Real64 Ce;
        Real64 Cf;
        Real64 Cg;
        Real64 Ch;
        Real64 Ci;
        Real64 Cj;
        Real64 Ck;
        Real64 Cl;
        // For more info on Ca through Cl, see comments below

        static Array1D<Real64> Ckj; // Coefficients for individual surfaces within a radiant system
        static Array1D<Real64> Cmj;
        static Array1D<Real64> WaterTempOut; // Array of outlet water temperatures for
                                             // each surface in the radiant system

        static bool FirstTimeFlag(true); // for setting size of Ckj, Cmj, WaterTempOut arrays

        // First, apply heat exchanger logic to find the heat source/sink to the system.
        // This involves finding out the heat transfer characteristics of the hydronic
        // loop and then applying the equations derived on pp. 113-118 of the dissertation.
        if (FirstTimeFlag) {
            Ckj.allocate(MaxCloNumOfSurfaces);
            Cmj.allocate(MaxCloNumOfSurfaces);
            WaterTempOut.allocate(MaxCloNumOfSurfaces);
            FirstTimeFlag = false;
        }

        Ckj = 0.0;
        Cmj = 0.0;
        WaterTempOut = this->WaterInletTemp;

        // Set the conditions on the water side inlet
        {
            auto const SELECT_CASE_var(OperatingMode);
            if (SELECT_CASE_var == HeatingMode) {
                WaterNodeIn = this->HotWaterInNode;
            } else if (SELECT_CASE_var == CoolingMode) {
                WaterNodeIn = this->ColdWaterInNode;
            } else {
                ShowSevereError("Illegal low temperature radiant system operating mode");
                ShowContinueError("Occurs in Radiant System=" + this->Name);
                ShowFatalError("Preceding condition causes termination.");
            }
        }
        ZoneNum = this->ZonePtr;
        ZoneMult = double(Zone(ZoneNum).Multiplier * Zone(ZoneNum).ListMultiplier);
        WaterMassFlow = this->WaterMassFlowRate / ZoneMult;
        WaterTempIn = this->WaterInletTemp;

        if (WaterMassFlow <= 0.0) {
            // No flow or below minimum allowed so there is no heat source/sink
            // This is possible with a mismatch between system and plant operation
            // or a slight mismatch between zone and system controls.  This is not
            // necessarily a "problem" so this exception is necessary in the code.
            for (RadSurfNum = 1; RadSurfNum <= this->NumOfSurfaces; ++RadSurfNum) {
                SurfNum = this->SurfacePtr(RadSurfNum);
                QRadSysSource(SurfNum) = 0.0;
                if (Surface(SurfNum).ExtBoundCond > 0 && Surface(SurfNum).ExtBoundCond != SurfNum)
                    QRadSysSource(Surface(SurfNum).ExtBoundCond) = 0.0; // Also zero the other side of an interzone
            }

            this->WaterOutletTemp = this->WaterInletTemp;

        } else {

            for (RadSurfNum = 1; RadSurfNum <= this->NumOfSurfaces; ++RadSurfNum) {
                SurfNum = this->SurfacePtr(RadSurfNum);
                // Determine the heat exchanger "effectiveness" term

                EpsMdotCp = calculateHXEffectivenessTerm(WaterTempIn, WaterMassFlow, this->SurfaceFrac(RadSurfNum), this->NumCircuits(RadSurfNum));

                // Obtain the heat balance coefficients and calculate the intermediate coefficients
                // linking the inlet water temperature to the heat source/sink to the radiant system.
                // The coefficients are based on the following development...
                // The heat balance equations at the outside and inside surfaces are of the form:
                //   Tinside  = Ca + Cb*Toutside + Cc*q"
                //   Toutside = Cd + Ce*Tinside  + Cf*q"
                //   Tsource  = Cg + Ch*q"       + Ci*Tinside + Cj*Toutside
                // where:
                //   Tinside is the temperature at the inside surface
                //   Toutside is the temperature at the outside surface
                //   Tsource is the temperature within the radiant system at the location of the source/sink
                //   Ca is all of the other terms in the inside heat balance (solar, LW exchange, conduction history terms, etc.)
                //   Cb is the current cross CTF term
                //   Cc is the QTF inside term for the current heat source/sink
                //   Cd is all of the other terms in the outside heat balance (solar, LW exchange, conduction history terms, etc.)
                //   Ce is the current cross CTF term (should be equal to Cb)
                //   Cf is the QTF outside term for the current heat source/sink
                //   Cg is the summation of all temperature and source history terms at the source/sink location
                //   Ch is the QTF term at the source/sink location for the current heat source/sink
                //   Ci is the CTF inside term for the current inside surface temperature
                //   Cj is the CTF outside term for the current outside surface temperature
                // Note that it is necessary to not use "slow conduction" assumptions because the
                // source/sink has an impact on BOTH the inside and outside surface heat balances.
                // Hence the more general formulation.
                // The first two T equations above can be solved to remove the other surface temperature.
                // This results in the following equations:
                //   Tinside  = Ca + Cb*(Cd + Ce*Tinside + Cf*q") + Cc*q"   or...
                //   Tinside  = (Ca + Cb*Cd + (Cc+Cb*Cf)*q") / (1 - Ce*Cb)
                //   Toutside = Cd + Ce*(Ca + Cb*Toutside + Cc*q") + Cf*q"  or...
                //   Toutside = (Cd + Ce*Ca + (Cf+Ce*Cc)*q") / (1 - Ce*Cb)
                // Substituting the new equations for Tinside and Toutside as a function of C and q"
                // into the equation for Tsource...
                //   Tsource  = Cg + Ch*q" + Ci*((Ca + Cb*Cd + (Cc+Cb*Cf)*q") / (1 - Ce*Cb)) &
                //                         + Cj*((Cd + Ce*Ca + (Cf+Ce*Cc)*q") / (1 - Ce*Cb))
                // Or rearranging this to get Tsource as a function of q", we get...
                //   Tsource  =  Cg + ((Ci*(Ca + Cb*Cd) + Cj*(Cd + Ce*Ca))/(1-Ce*Cb)) &
                //             +(Ch + ((Ci*(Cc + Cb*Cf) + Cj*(Cf + Ce*Cc))/(1-Ce*Cb)))*q"
                // Or in a slightly simpler form...
                //   Tsource  = Ck + Cl*q"
                // where:
                //   Ck = Cg + ((Ci*(Ca + Cb*Cd) + Cj*(Cd + Ce*Ca))/(1-Ce*Cb))
                //   Cl = Ch + ((Ci*(Cc + Cb*Cf) + Cj*(Cf + Ce*Cc))/(1-Ce*Cb))
                // Note also that from heat exchanger "algebra", we have:
                //   q = epsilon*qmax    and    qmax = Mdot*Cp*(Twaterin-Tsource)
                // So...
                //   q" = q/Area = (epsilon*Mdot*Cp/Area)*(Twaterin-Tsource)
                // Or rearranging this equation:
                //   Tsource = -(q"*A/(epsilon*Mdot*Cp)) + Twaterin
                // Setting this equation equal to the other equation for Tsource a couple lines up
                // and rearranging to solve for q"...
                //   q" = (Twaterin - Ck) / (Cl + (A/(epsilon*Mdot*Cp))
                // or
                //   q  = (Twaterin - Ck) / ((Cl/A) + (1/epsilon*Mdot*Cp))
                // or
                //   q  = epsilon*Mdot*Cp*(Twaterin - Ck) / (1+(epsilon*Mdot*Cp*Cl/A))
                // which is the desired result, that is the heat source or sink to the radiant
                // system as a function of the water inlet temperature (flow rate is also in there
                // as well as all of the heat balance terms "hidden" in Ck and Cl).

                ConstrNum = Surface(SurfNum).Construction;

                Ca = RadSysTiHBConstCoef(SurfNum);
                Cb = RadSysTiHBToutCoef(SurfNum);
                Cc = RadSysTiHBQsrcCoef(SurfNum);

                Cd = RadSysToHBConstCoef(SurfNum);
                Ce = RadSysToHBTinCoef(SurfNum);
                Cf = RadSysToHBQsrcCoef(SurfNum);

                Cg = CTFTsrcConstPart(SurfNum);
                Ch = dataConstruction.Construct(ConstrNum).CTFTSourceQ(0);
                Ci = dataConstruction.Construct(ConstrNum).CTFTSourceIn(0);
                Cj = dataConstruction.Construct(ConstrNum).CTFTSourceOut(0);

                Ck = Cg + ((Ci * (Ca + Cb * Cd) + Cj * (Cd + Ce * Ca)) / (1.0 - Ce * Cb));
                Cl = Ch + ((Ci * (Cc + Cb * Cf) + Cj * (Cf + Ce * Cc)) / (1.0 - Ce * Cb));

                Mdot = WaterMassFlow * this->SurfaceFrac(RadSurfNum);
                Cp = GetSpecificHeatGlycol(fluidNameWater, WaterTempIn, this->GlycolIndex, RoutineName);

                if (!Iteration) {

                    if (Surface(SurfNum).HeatTransferAlgorithm == HeatTransferModel_CTF)
                        QRadSysSource(SurfNum) = EpsMdotCp * (WaterTempIn - Ck) / (1.0 + (EpsMdotCp * Cl / Surface(SurfNum).Area));

                    if (Surface(SurfNum).HeatTransferAlgorithm == HeatTransferModel_CondFD)
                        QRadSysSource(SurfNum) = EpsMdotCp * (WaterTempIn - TCondFDSourceNode(SurfNum));

                    if (Surface(SurfNum).ExtBoundCond > 0 && Surface(SurfNum).ExtBoundCond != SurfNum)
                        QRadSysSource(Surface(SurfNum).ExtBoundCond) = QRadSysSource(SurfNum); // Also set the other side of an interzone
                    WaterTempOut(RadSurfNum) = WaterTempIn - (QRadSysSource(SurfNum) / (Mdot * Cp));
                } else { // (Iteration)
                    // In this case, we did not know the inlet temperature directly and have
                    // to figure it out as part of the solution.  Thus, we have to do a little
                    // more algebra.
                    // The last equation in the previous block was:
                    //   q = epsilon*Mdot*Cp*(Twaterin - Ck) / (1+(epsilon*Mdot*Cp*Cl/A))
                    // which combines with:
                    //   q = Mdot*Cp*(Twaterin - Twaterout,j)
                    // so that:
                    //   (Twaterin - Twaterout.j) = epsilon*(Twaterin - Ck) / (1+(epsilon*Mdot*Cp*Cl/A))
                    // Let:
                    //   Cm = epsilonj / (1+(epsilonj*Mdot,j*Cp*Cl,j/A))
                    // for each surface in the radiant system.  This results in:
                    //   (Twaterin - Twaterout,j) = Cm,j*(Twaterin - Ck,j)
                    // Or:
                    //   Twaterout,j = (1 - Cm,j)*Twaterin + Cm,j*Ck,j
                    // This holds for each surface that is part of the radiant system (j).  To get the
                    // overall outlet temperature, we have to do a mixing calculation after all of the
                    // surfaces have been simulated:
                    //   Twaterout = SUM(Fractionj*Twaterout,j)
                    // We also have to solve an energy balance at the mixing valve and add in pump heat.
                    // The energy balance at the mixing valve relates the loop inlet temperature (Tloopin)
                    // and the overall outlet temperature (Twaterout):
                    //   Tpumpin = (Mdotloop/Mdotradsys)*Tloopin + (Mdotrecirc/Mdotradsys)*Twaterout
                    // This can then be related to the inlet water temperature to the radiant system
                    // after pump heat has been taken into account:
                    //   Twaterin = (Mdotloop/Mdotradsys)*Tloopin + (Mdotrecirc/Mdotradsys)*Twaterout + PumpHeat/(Mdotradsys*Cp)
                    // Pluggin in the definition of Twaterout (sum equation above) and then the definition
                    // of each individual Twaterout,j equation (which is solely a function of Twaterin
                    // and coefficients), we can obtain an equation for Twaterin that consists of all
                    // known quantities.  This requires us to calculate Ck,j and Cm,j for all the radiant
                    // surfaces in the system first and then coming up with a calculation for Twaterin.
                    // After than, individual Twaterout,j can be calculated along with QRadSysSource.
                    Ckj(RadSurfNum) = Ck;
                    Cmj(RadSurfNum) = (EpsMdotCp / (Mdot * Cp)) / (1.0 + (EpsMdotCp * Cl / Surface(SurfNum).Area));

                    if (RadSurfNum == this->NumOfSurfaces) { // Last one so we can now do the other calculations
                        // Equation for Twaterin is:
                        //   Twaterin = (LoopTerm + RecircTerm)/(TwiCoeff)
                        // where:
                        //   LoopTerm   = (Mdotloop/Mdotradsys)*Tloopin + PumpHeat/(Mdotradsys*Cp)
                        //   RecircTerm = (Mdotrecirc/Mdotradsys)*SUM(FlowFracj*Ck,j*Cm,j)
                        //   TwiCoeff   = 1 - (Mdotrecirc/Mdotradsys)*SUM(FlowFracj*(1 - Cm,j))
                        SumFlowFracCkCm = 0.0;
                        SumFlowFracOneMinusCm = 0.0;
                        for (RadSurfNum2 = 1; RadSurfNum2 <= this->NumOfSurfaces; ++RadSurfNum2) {
                            SumFlowFracCkCm += (this->SurfaceFrac(RadSurfNum2) * Ckj(RadSurfNum) * Cmj(RadSurfNum2));
                            SumFlowFracOneMinusCm += (this->SurfaceFrac(RadSurfNum2) * (1.0 - Cmj(RadSurfNum2)));
                        }

                        LoopTerm = (this->WaterInjectionRate / this->WaterMassFlowRate) * Node(MainLoopNodeIn).Temp +
                                   (this->PumpHeattoFluid / (this->WaterMassFlowRate * Cp));

                        RecircTerm = (this->WaterRecircRate / this->WaterMassFlowRate) * SumFlowFracCkCm;

                        TwiCoeff = 1.0 - (this->WaterRecircRate / this->WaterMassFlowRate) * SumFlowFracOneMinusCm;

                        WaterTempIn = (LoopTerm + RecircTerm) / (TwiCoeff);

                        this->WaterInletTemp = WaterTempIn;

                        for (RadSurfNum2 = 1; RadSurfNum2 <= this->NumOfSurfaces; ++RadSurfNum2) {
                            WaterTempOut(RadSurfNum2) = WaterTempIn * (1.0 - Cmj(RadSurfNum2)) + (Ckj(RadSurfNum2) * Cmj(RadSurfNum2));
                            Mdot = WaterMassFlow * this->SurfaceFrac(RadSurfNum2);
                            SurfNum = this->SurfacePtr(RadSurfNum2);
                            QRadSysSource(SurfNum) = Mdot * Cp * (WaterTempIn - WaterTempOut(RadSurfNum2));
                            if (Surface(SurfNum).ExtBoundCond > 0 && Surface(SurfNum).ExtBoundCond != SurfNum)
                                QRadSysSource(Surface(SurfNum).ExtBoundCond) = QRadSysSource(SurfNum); // Also set the other side of an interzone
                        }
                    }
                }
            }

            for (RadSurfNum = 1; RadSurfNum <= this->NumOfSurfaces; ++RadSurfNum) {
                SurfNum = this->SurfacePtr(RadSurfNum);
                // "Temperature Comparison" Cut-off:
                // Check to see whether or not the system should really be running.  If
                // QRadSysSource is negative when we are in heating mode or QRadSysSource
                // is positive when we are in cooling mode, then the radiant system will
                // be doing the opposite of its intention.  In this case, the flow rate
                // is set to zero to avoid heating in cooling mode or cooling in heating
                // mode.
                if (((OperatingMode == HeatingMode) && (QRadSysSource(SurfNum) <= 0.0)) ||
                    ((OperatingMode == CoolingMode) && (QRadSysSource(SurfNum) >= 0.0))) {
                    WaterMassFlow = 0.0;
                    if (OperatingMode == HeatingMode) {
                        SetComponentFlowRate(WaterMassFlow,
                                             this->HotWaterInNode,
                                             this->HotWaterOutNode,
                                             this->HWLoopNum,
                                             this->HWLoopSide,
                                             this->HWBranchNum,
                                             this->HWCompNum);
                    } else if (OperatingMode == CoolingMode) {
                        SetComponentFlowRate(WaterMassFlow,
                                             this->ColdWaterInNode,
                                             this->ColdWaterOutNode,
                                             this->CWLoopNum,
                                             this->CWLoopSide,
                                             this->CWBranchNum,
                                             this->CWCompNum);
                    }
                    this->WaterMassFlowRate = WaterMassFlow;
                    for (RadSurfNum2 = 1; RadSurfNum2 <= this->NumOfSurfaces; ++RadSurfNum2) {
                        SurfNum2 = this->SurfacePtr(RadSurfNum2);
                        QRadSysSource(SurfNum2) = 0.0;
                        if (Surface(SurfNum2).ExtBoundCond > 0 && Surface(SurfNum2).ExtBoundCond != SurfNum2)
                            QRadSysSource(Surface(SurfNum2).ExtBoundCond) = 0.0; // Also zero the other side of an interzone
                    }
                    break; // outer do loop
                }
            }
            // Condensation Cut-off:
            // Check to see whether there are any surface temperatures within the radiant system that have
            // dropped below the dew-point temperature.  If so, we need to shut off this radiant system.
            // A safety parameter is added (hardwired parameter) to avoid getting too close to condensation
            // conditions.
            this->CondCausedShutDown = false;
            DewPointTemp = PsyTdpFnWPb(ZoneAirHumRat(this->ZonePtr), OutBaroPress);

            if ((OperatingMode == CoolingMode) && (this->CondCtrlType == CondCtrlSimpleOff)) {

                for (RadSurfNum2 = 1; RadSurfNum2 <= this->NumOfSurfaces; ++RadSurfNum2) {
                    if (TH(2, 1, this->SurfacePtr(RadSurfNum2)) < (DewPointTemp + this->CondDewPtDeltaT)) {
                        // Condensation warning--must shut off radiant system
                        this->CondCausedShutDown = true;
                        WaterMassFlow = 0.0;
                        SetComponentFlowRate(WaterMassFlow,
                                             this->ColdWaterInNode,
                                             this->ColdWaterOutNode,
                                             this->CWLoopNum,
                                             this->CWLoopSide,
                                             this->CWBranchNum,
                                             this->CWCompNum);
                        this->WaterMassFlowRate = WaterMassFlow;
                        for (RadSurfNum3 = 1; RadSurfNum3 <= this->NumOfSurfaces; ++RadSurfNum3) {
                            SurfNum2 = this->SurfacePtr(RadSurfNum3);
                            QRadSysSource(SurfNum2) = 0.0;
                            if (Surface(SurfNum2).ExtBoundCond > 0 && Surface(SurfNum2).ExtBoundCond != SurfNum2)
                                QRadSysSource(Surface(SurfNum2).ExtBoundCond) = 0.0; // Also zero the other side of an interzone
                        }
                        // Produce a warning message so that user knows the system was shut-off due to potential for condensation
                        if (!WarmupFlag) {
                            if (this->CondErrIndex == 0) { // allow errors up to number of radiant systems
                                ShowWarningMessage(cConstantFlowSystem + " [" + this->Name + ']');
                                ShowContinueError("Surface [" + Surface(this->SurfacePtr(RadSurfNum2)).Name +
                                                  "] temperature below dew-point temperature--potential for condensation exists");
                                ShowContinueError("Flow to the radiant system will be shut-off to avoid condensation");
                                ShowContinueError("Predicted radiant system surface temperature = " +
                                                  RoundSigDigits(TH(2, 1, this->SurfacePtr(RadSurfNum2)), 2));
                                ShowContinueError("Zone dew-point temperature + safety delta T= " +
                                                  RoundSigDigits(DewPointTemp + this->CondDewPtDeltaT, 2));
                                ShowContinueErrorTimeStamp("");
                                ShowContinueError("Note that a " + RoundSigDigits(this->CondDewPtDeltaT, 4) +
                                                  " C safety was chosen in the input for the shut-off criteria");
                                ShowContinueError("Note also that this affects all surfaces that are part of this radiant system");
                            }
                            ShowRecurringWarningErrorAtEnd(cConstantFlowSystem + " [" + this->Name +
                                                               "] condensation shut-off occurrence continues.",
                                                           this->CondErrIndex,
                                                           DewPointTemp,
                                                           DewPointTemp,
                                                           _,
                                                           "C",
                                                           "C");
                        }
                        break; // outer do loop
                    }
                }

            } else if ((OperatingMode == CoolingMode) && (this->CondCtrlType == CondCtrlNone)) {

                for (RadSurfNum2 = 1; RadSurfNum2 <= this->NumOfSurfaces; ++RadSurfNum2) {
                    if (TH(2, 1, this->SurfacePtr(RadSurfNum2)) < DewPointTemp) {
                        // Condensation occurring but user does not want to shut radiant system off ever
                        this->CondCausedShutDown = true;
                    }
                }

            } else if ((OperatingMode == CoolingMode) && (this->CondCtrlType == CondCtrlVariedOff)) {

                for (RadSurfNum2 = 1; RadSurfNum2 <= this->NumOfSurfaces; ++RadSurfNum2) {
                    if (TH(2, 1, this->SurfacePtr(RadSurfNum2)) < (DewPointTemp + this->CondDewPtDeltaT)) {
                        VarOffCond = true;
                        if (CFloCondIterNum >= 2) {
                            // We have already iterated once so now we must shut off radiant system
                            this->CondCausedShutDown = true;
                            WaterMassFlow = 0.0;
                            SetComponentFlowRate(WaterMassFlow,
                                                 this->ColdWaterInNode,
                                                 this->ColdWaterOutNode,
                                                 this->CWLoopNum,
                                                 this->CWLoopSide,
                                                 this->CWBranchNum,
                                                 this->CWCompNum);
                            this->WaterMassFlowRate = WaterMassFlow;
                            for (RadSurfNum3 = 1; RadSurfNum3 <= this->NumOfSurfaces; ++RadSurfNum3) {
                                SurfNum2 = this->SurfacePtr(RadSurfNum3);
                                QRadSysSource(SurfNum2) = 0.0;
                                if (Surface(SurfNum2).ExtBoundCond > 0 && Surface(SurfNum2).ExtBoundCond != SurfNum2)
                                    QRadSysSource(Surface(SurfNum2).ExtBoundCond) = 0.0; // Also zero the other side of an interzone
                            }
                            // Produce a warning message so that user knows the system was shut-off due to potential for condensation
                            if (!WarmupFlag) {
                                if (this->CondErrIndex == 0) { // allow errors up to number of radiant systems
                                    ShowWarningMessage(cConstantFlowSystem + " [" + this->Name + ']');
                                    ShowContinueError("Surface [" + Surface(this->SurfacePtr(RadSurfNum2)).Name +
                                                      "] temperature below dew-point temperature--potential for condensation exists");
                                    ShowContinueError("Flow to the radiant system will be shut-off to avoid condensation");
                                    ShowContinueError("Predicted radiant system surface temperature = " +
                                                      RoundSigDigits(TH(2, 1, this->SurfacePtr(RadSurfNum2)), 2));
                                    ShowContinueError("Zone dew-point temperature + safety delta T= " +
                                                      RoundSigDigits(DewPointTemp + this->CondDewPtDeltaT, 2));
                                    ShowContinueErrorTimeStamp("");
                                    ShowContinueError("Note that a " + RoundSigDigits(this->CondDewPtDeltaT, 4) +
                                                      " C safety was chosen in the input for the shut-off criteria");
                                    ShowContinueError("Note also that this affects all surfaces that are part of this radiant system");
                                }
                                ShowRecurringWarningErrorAtEnd(cConstantFlowSystem + " [" + this->Name +
                                                                   "] condensation shut-off occurrence continues.",
                                                               this->CondErrIndex,
                                                               DewPointTemp,
                                                               DewPointTemp,
                                                               _,
                                                               "C",
                                                               "C");
                            }
                            break; // outer do loop
                        } else {   // (First iteration--reset loop required temperature and try again to avoid condensation)
                            LoopReqTemp = DewPointTemp + this->CondDewPtDeltaT;
                        }
                    }
                }
            }

            // Determine radiant system outlet temperature (two ways to calculate--use as a check)
            WaterOutletTempCheck = 0.0;
            TotalRadSysPower = 0.0;
            for (RadSurfNum = 1; RadSurfNum <= this->NumOfSurfaces; ++RadSurfNum) {
                SurfNum = this->SurfacePtr(RadSurfNum);
                TotalRadSysPower += QRadSysSource(SurfNum);
                WaterOutletTempCheck += (this->SurfaceFrac(RadSurfNum) * WaterTempOut(RadSurfNum));
            }
            TotalRadSysPower *= ZoneMult;

            if (this->WaterMassFlowRate > 0.0) {
                Cp = GetSpecificHeatGlycol(fluidNameWater, WaterTempIn, this->GlycolIndex, RoutineName);
                this->WaterOutletTemp = this->WaterInletTemp - (TotalRadSysPower / (this->WaterMassFlowRate * Cp));
                if ((std::abs(this->WaterOutletTemp - WaterOutletTempCheck) > TempCheckLimit) &&
                    (std::abs(TotalRadSysPower) > ZeroSystemResp)) {
                    // If the total system power is zero, that means we have shut down and the temperatures won't match because of that
                    ShowWarningError("Radiant system water outlet temperature calculation mismatch--this should not happen");
                }
            } else {
                this->WaterOutletTemp = this->WaterInletTemp;
            }
        }

        // Now that we have the source/sink term(s), we must redo the heat balances to obtain
        // the new SumHATsurf value for the zone.  Note that the difference between the new
        // SumHATsurf and the value originally calculated by the heat balance with a zero
        // source for all radiant systems in the zone is the load met by the system (approximately).
<<<<<<< HEAD
        HeatBalanceSurfaceManager::CalcHeatBalanceOutsideSurf(dataConvectionCoefficients, ZoneNum);
        HeatBalanceSurfaceManager::CalcHeatBalanceInsideSurf(dataConvectionCoefficients, dataZoneTempPredictorCorrector, ZoneNum);
=======
        HeatBalanceSurfaceManager::CalcHeatBalanceOutsideSurf(ZoneNum);
        HeatBalanceSurfaceManager::CalcHeatBalanceInsideSurf(state, ZoneNum);
>>>>>>> c2ef22a3

        LoadMet = SumHATsurf(this->ZonePtr) - ZeroSourceSumHATsurf(this->ZonePtr);

    }

<<<<<<< HEAD
    void ElectricRadiantSystemData::calculateLowTemperatureRadiantSystem(ConvectionCoefficientsData &dataConvectionCoefficients,
                                                                         ZoneTempPredictorCorrectorData &dataZoneTempPredictorCorrector,
                                                                         Real64 &LoadMet)  // load met by the radiant system, in Watts
=======
    void ElectricRadiantSystemData::calculateLowTemperatureRadiantSystem(EnergyPlusData &state, Real64 &LoadMet)  // load met by the radiant system, in Watts
>>>>>>> c2ef22a3
    {

        // SUBROUTINE INFORMATION:
        //       AUTHOR         Rick Strand
        //       DATE WRITTEN   November 2000
        //       MODIFIED       Sep 2011 LKL/BG - resimulate only zones needing it for Radiant systems

        // PURPOSE OF THIS SUBROUTINE:
        // This subroutine does all of the stuff that is necessary to simulate
        // a low temperature electric radiant heating system.  Calls are made to
        // appropriate subroutines either in this module or outside of it.

        // METHODOLOGY EMPLOYED:
        // Follows the methods used by many other pieces of zone equipment except
        // that we are controlling the electrical input to the building element's
        // resistance heating wires.  Note that cooling is not allowed for such
        // a system.

        // REFERENCES:
        // Other EnergyPlus modules
        // IBLAST-QTF research program, completed in January 1995 (unreleased)
        // Strand, R.K. 1995. "Heat Source Transfer Functions and Their Application to
        //   Low Temperature Radiant Heating Systems", Ph.D. dissertation, University
        //   of Illinois at Urbana-Champaign, Department of Mechanical and Industrial
        //   Engineering.
        // Seem, J.E. 1986. "Heat Transfer in Buildings", Ph.D. dissertation, University
        //   of Wisconsin-Madison.

        // Using/Aliasing
        using DataHeatBalance::MRT;
        using DataHeatBalance::Zone;
        using DataHeatBalance::ZoneData;
        using DataHeatBalFanSys::MAT;
        using DataHVACGlobals::SmallLoad;
        using ScheduleManager::GetCurrentScheduleValue;

        // SUBROUTINE LOCAL VARIABLE DECLARATIONS:
        Real64 ControlTemp; // Temperature of the parameter that is controlling the radiant system
        Real64 HeatFrac;    // fraction of maximum electrical heat input to radiant system [dimensionless]
        Real64 OffTemp;     // Temperature above which the radiant system should be completely off [C]
        int RadSurfNum;     // number of surface that is the radiant system
        int SurfNum;        // intermediate variable for surface number in Surface derived type
        int ZoneNum;        // number of zone being served

        // initialize local variables
        ZoneNum = this->ZonePtr;
        HeatFrac = 0.0;

        if (GetCurrentScheduleValue(this->SchedPtr) <= 0.0) {

            // Unit is off; set the heat source terms to zero
            for (RadSurfNum = 1; RadSurfNum <= this->NumOfSurfaces; ++RadSurfNum) {
                SurfNum = this->SurfacePtr(RadSurfNum);
                QRadSysSource(SurfNum) = 0.0;
                if (Surface(SurfNum).ExtBoundCond > 0 && Surface(SurfNum).ExtBoundCond != SurfNum)
                    QRadSysSource(Surface(SurfNum).ExtBoundCond) = 0.0; // Also zero the other side of an interzone
            }

        } else { // Unit might be on-->this section is intended to determine whether the controls say
            // that the unit should be on or not

            // Determine the current setpoint temperature and the temperature at which the unit should be completely off
            OffTemp = this->setOffTemperatureLowTemperatureRadiantSystem(this->SetptSchedPtr,this->ThrottlRange);
 
            // Determine the control temperature--what the setpoint/offtemp is being compared to for unit operation

            ControlTemp = this->setRadiantSystemControlTemperature();

            if (ControlTemp < OffTemp) { // HEATING MODE

                OperatingMode = HeatingMode;

                HeatFrac = this->calculateOperationalFraction(OffTemp, ControlTemp, this->ThrottlRange);
                if (HeatFrac > 1.0) HeatFrac = 1.0;

                // Set the heat source for the low temperature electric radiant system
                for (RadSurfNum = 1; RadSurfNum <= this->NumOfSurfaces; ++RadSurfNum) {
                    SurfNum = this->SurfacePtr(RadSurfNum);
                    QRadSysSource(SurfNum) = HeatFrac * this->MaxElecPower * this->SurfaceFrac(RadSurfNum);
                    if (Surface(SurfNum).ExtBoundCond > 0 && Surface(SurfNum).ExtBoundCond != SurfNum)
                        QRadSysSource(Surface(SurfNum).ExtBoundCond) = QRadSysSource(SurfNum); // Also set the other side of an interzone
                }

                // Now "simulate" the system by recalculating the heat balances
<<<<<<< HEAD
                HeatBalanceSurfaceManager::CalcHeatBalanceOutsideSurf(dataConvectionCoefficients, ZoneNum);
                HeatBalanceSurfaceManager::CalcHeatBalanceInsideSurf(dataConvectionCoefficients, dataZoneTempPredictorCorrector, ZoneNum);
=======
                HeatBalanceSurfaceManager::CalcHeatBalanceOutsideSurf(ZoneNum);
                HeatBalanceSurfaceManager::CalcHeatBalanceInsideSurf(state, ZoneNum);
>>>>>>> c2ef22a3

                LoadMet = SumHATsurf(ZoneNum) - ZeroSourceSumHATsurf(ZoneNum);

            } else { //  OFF or COOLING MODE (not allowed for an electric low temperature radiant system), turn it off

                for (RadSurfNum = 1; RadSurfNum <= this->NumOfSurfaces; ++RadSurfNum) {
                    SurfNum = this->SurfacePtr(RadSurfNum);
                    QRadSysSource(SurfNum) = 0.0;
                    if (Surface(SurfNum).ExtBoundCond > 0 && Surface(SurfNum).ExtBoundCond != SurfNum)
                        QRadSysSource(Surface(SurfNum).ExtBoundCond) = 0.0; // Also zero the other side of an interzone
                }
            }
        }
    }

   void RadiantSystemBaseData::updateLowTemperatureRadiantSystemSurfaces()
   {

       // The purpose of this routine is to update the average heat source/sink for a particular system over the various system time
       // steps that make up the zone time step.  For hydronic systems, this routine must also set the outlet water conditions.
       // For the source/sink average update, if the system time step elapsed is still what it used to be, then either we are still
       // iterating orwe had to go back and shorten the time step.  As a result, we have to subtract out the previous value that we
       // added.  If the system time step elapsed is different, then we just need to add the new values to the running average.

       // Using/Aliasing
       using DataGlobals::TimeStepZone;
       using DataHeatBalance::Zone;
       using DataHVACGlobals::SysTimeElapsed;
       using DataHVACGlobals::TimeStepSys;

       // SUBROUTINE PARAMETER DEFINITIONS:
       static std::string const RoutineName("UpdateLowTempRadiantSystem");

       for (int radSurfNum = 1; radSurfNum <= this->NumOfSurfaces; ++radSurfNum) {

           int surfNum = this->SurfacePtr(radSurfNum);

           if (LastSysTimeElapsed(surfNum) == SysTimeElapsed) {
               // Still iterating or reducing system time step, so subtract old values which were
               // not valid
               QRadSysSrcAvg(surfNum) -= LastQRadSysSrc(surfNum) * LastTimeStepSys(surfNum) / TimeStepZone;
           }

           // Update the running average and the "last" values with the current values of the appropriate variables
           QRadSysSrcAvg(surfNum) += QRadSysSource(surfNum) * TimeStepSys / TimeStepZone;

           LastQRadSysSrc(surfNum) = QRadSysSource(surfNum);
           LastSysTimeElapsed(surfNum) = SysTimeElapsed;
           LastTimeStepSys(surfNum) = TimeStepSys;
       }
   }

    void VariableFlowRadiantSystemData::updateLowTemperatureRadiantSystem()
    {

        // Using/Aliasing
        using DataHeatBalance::Zone;
        using DataLoopNode::Node;
        using DataPlant::PlantLoop;
        using FluidProperties::GetSpecificHeatGlycol;
        using PlantUtilities::SafeCopyPlantNode;
        using PlantUtilities::SetComponentFlowRate;

        // SUBROUTINE PARAMETER DEFINITIONS:
        static std::string const RoutineName("UpdateVariableFlowSystem");

        // SUBROUTINE LOCAL VARIABLE DECLARATIONS:
        Real64 cpWater;         // Specific heat of water
        int waterInletNode;     // Node number for the water side inlet of the radiant system
        Real64 waterMassFlow;   // Flow rate of water in the radiant system
        int waterOutletNode;    // Node number for the water side outlet of the radiant system

        // For a hydronic system, calculate the water side outlet conditions and set the
        // appropriate conditions on the correct HVAC node.

        // First sum up all of the heat sources/sinks associated with this system
        Real64 TotalHeatSource(0.0); // Total heat source or sink for a particular radiant system (sum of all surface source/sinks)
        for (int radSurfNum = 1; radSurfNum <= this->NumOfSurfaces; ++radSurfNum) {
            TotalHeatSource += QRadSysSource(this->SurfacePtr(radSurfNum));
        }
        TotalHeatSource *= double(Zone(this->ZonePtr).Multiplier * Zone(this->ZonePtr).ListMultiplier);

        // Update the heating side of things
        if (this->HeatingSystem) {

            waterInletNode = this->HotWaterInNode;
            waterOutletNode = this->HotWaterOutNode;
            waterMassFlow = Node(waterInletNode).MassFlowRate;

            cpWater = GetSpecificHeatGlycol(PlantLoop(this->HWLoopNum).FluidName,Node(waterInletNode).Temp,
                                            PlantLoop(this->HWLoopNum).FluidIndex,RoutineName);

            if (OperatingMode == HeatingMode) {
                if ((cpWater > 0.0) && (waterMassFlow > 0.0)) {
                    SafeCopyPlantNode(waterInletNode, waterOutletNode);
                    Node(waterOutletNode).Temp = Node(waterInletNode).Temp - TotalHeatSource / waterMassFlow / cpWater;
                } else {
                    SafeCopyPlantNode(waterInletNode, waterOutletNode);
                }

            } else { // CoolingMode or not on
                SafeCopyPlantNode(waterInletNode, waterOutletNode);
            }

            this->checkForOutOfRangeTemperatureResult(Node(waterOutletNode).Temp, Node(waterInletNode).Temp);
        }

        if (this->CoolingSystem) {

            waterInletNode = this->ColdWaterInNode;
            waterOutletNode = this->ColdWaterOutNode;
            waterMassFlow = Node(waterInletNode).MassFlowRate;

            cpWater = GetSpecificHeatGlycol(PlantLoop(this->CWLoopNum).FluidName,Node(waterInletNode).Temp,
                                            PlantLoop(this->CWLoopNum).FluidIndex,RoutineName);

            if (OperatingMode == CoolingMode) {
                if ((cpWater > 0.0) && (waterMassFlow > 0.0)) {
                    SafeCopyPlantNode(waterInletNode, waterOutletNode);
                    Node(waterOutletNode).Temp = Node(waterInletNode).Temp - TotalHeatSource / waterMassFlow / cpWater;
                } else {
                    SafeCopyPlantNode(waterInletNode, waterOutletNode);
                }

            } else { // HeatingMode or not on
                SafeCopyPlantNode(waterInletNode, waterOutletNode);
            }

            this->checkForOutOfRangeTemperatureResult(Node(waterOutletNode).Temp, Node(waterInletNode).Temp);
        }

    }

    void ConstantFlowRadiantSystemData::updateLowTemperatureRadiantSystem()
    {

        // Using/Aliasing
        using DataHeatBalance::Zone;
        using DataLoopNode::Node;
        using DataPlant::PlantLoop;
        using FluidProperties::GetSpecificHeatGlycol;
        using PlantUtilities::SafeCopyPlantNode;
        using PlantUtilities::SetComponentFlowRate;

        Real64 bypassMassFlow;  // Local bypass for a constant flow radiant system (could have recirculation and/or bypass)
        int waterInletNode;     // Node number for the water side inlet of the radiant system
        int waterOutletNode;    // Node number for the water side outlet of the radiant system

        // For a constant flow system, calculate the water side outlet conditions
        // and set the appropriate conditions on the correct HVAC node.  This may
        // require mixing if the main system does not provide all of the flow that
        // the local radiant system circulates.

        // Update the heating side of things
        if (this->HeatingSystem) {

            waterInletNode = this->HotWaterInNode;
            waterOutletNode = this->HotWaterOutNode;
            SafeCopyPlantNode(waterInletNode, waterOutletNode);

            if (OperatingMode == HeatingMode) {

                // Leave the inlet and outlet flow alone (if high enough) and perform a bypass if more flow than needed
                if (Node(waterInletNode).MassFlowRate <= this->WaterInjectionRate) {
                    // Note that the water injection rate has already been restricted to the maximum available flow
                    Node(waterOutletNode).Temp = this->WaterOutletTemp;
                } else {
                    // Loop is providing more flow than needed so perform a local bypass and
                    // mix the flows to obtain the proper outlet temperature.  In this case,
                    // the mass flow rates on the loop are left alone and the outlet temperature
                    // is calculated from a simple steady-steady, steady-flow energy balance.
                    bypassMassFlow = Node(waterInletNode).MassFlowRate - this->WaterInjectionRate;
                    Node(waterOutletNode).Temp = ((bypassMassFlow * Node(waterInletNode).Temp) + (this->WaterInjectionRate * this->WaterOutletTemp)) /
                                                 (Node(waterOutletNode).MassFlowRate);
                }
            }
            this->checkForOutOfRangeTemperatureResult(Node(waterOutletNode).Temp, Node(waterInletNode).Temp);
        }

        if (this->CoolingSystem) {

            waterInletNode = this->ColdWaterInNode;
            waterOutletNode = this->ColdWaterOutNode;
            SafeCopyPlantNode(waterInletNode, waterOutletNode);

            if (OperatingMode == CoolingMode) {

                if (Node(waterInletNode).MassFlowRate <= this->WaterInjectionRate) {
                    // Note that the water injection rate has already been restricted to the maximum available flow

                    Node(waterOutletNode).Temp = this->WaterOutletTemp;
                } else {
                    // Loop is providing more flow than needed so perform a local bypass and
                    // mix the flows to obtain the proper outlet temperature.  In this case,
                    // the mass flow rates on the loop are left alone and the outlet temperature
                    // is calculated from a simple steady-steady, steady-flow energy balance.
                    bypassMassFlow = Node(waterInletNode).MassFlowRate - this->WaterInjectionRate;
                    Node(waterOutletNode).Temp = ((bypassMassFlow * Node(waterInletNode).Temp) + (this->WaterInjectionRate * this->WaterOutletTemp)) /
                                                 (Node(waterOutletNode).MassFlowRate);
                }

                this->checkForOutOfRangeTemperatureResult(Node(waterOutletNode).Temp, Node(waterInletNode).Temp);
            }
        }

    }

    void ElectricRadiantSystemData::updateLowTemperatureRadiantSystem()
    {   // Dummy routine: no updates are needed for electric radiant systems
    }

    void HydronicSystemBaseData::checkForOutOfRangeTemperatureResult(Real64 const outletTemp, Real64 const inletTemp)
    {

        // SUBROUTINE INFORMATION:
        //       AUTHOR         B. Griffith
        //       DATE WRITTEN   March 2013

        // PURPOSE OF THIS SUBROUTINE:
        // check for crazy, out of range temperature results for fluid leaving radiant system

        // Using/Aliasing
        using General::RoundSigDigits;

        Real64 const upperRangeLimit(500.0);  // high error trigger limit for when model is not working
        Real64 const lowerRangeLimit(-300.0); // Low error trigger limit for when model is not working
        static bool warnTooLow(false);
        static bool warnTooHigh(false);

        warnTooLow = false;
        warnTooHigh = false;
        if (outletTemp < lowerRangeLimit) {
            warnTooLow = true;
        }

        if (outletTemp > upperRangeLimit) {
            warnTooHigh = true;
        }

        if (warnTooLow || warnTooHigh) {
            if (warnTooLow) {
                if (this->OutRangeLoErrorCount == 0) {
                    ShowSevereMessage("UpdateLowTempRadiantSystem: model result for fluid outlet temperature is not physical.");
                    ShowContinueError("Occurs for radiant system name = " + this->Name);
                    ShowContinueError("Calculated radiant system outlet temperature = " + RoundSigDigits(outletTemp, 3) + " [C]");
                    ShowContinueError("Radiant system inlet temperature = " + RoundSigDigits(inletTemp, 3) + " [C]");
                    ShowContinueError(
                        "A possible cause is that the materials used in the internal source construction are not compatible with the model.");
                }
                ShowRecurringSevereErrorAtEnd(
                    "UpdateLowTempRadiantSystem: Detected low out of range outlet temperature result for radiant system name =" +
                        this->Name,
                    this->OutRangeLoErrorCount,
                    outletTemp,
                    outletTemp);
            }

            if (warnTooHigh) {
                if (this->OutRangeHiErrorCount == 0) {
                    ShowSevereMessage("UpdateLowTempRadiantSystem: model result for fluid outlet temperature is not physical.");
                    ShowContinueError("Occurs for radiant system name = " + this->Name);
                    ShowContinueError("Calculated radiant system outlet temperature = " + RoundSigDigits(outletTemp, 3) + " [C]");
                    ShowContinueError("Radiant system inlet temperature = " + RoundSigDigits(inletTemp, 3) + " [C]");
                    ShowContinueError(
                        "A possible cause is that the materials used in the internal source construction are not compatible with the model.");
                }
                ShowRecurringSevereErrorAtEnd(
                    "UpdateLowTempRadiantSystem: Detected high out of range outlet temperature result radiant system name =" +
                        this->Name,
                    this->OutRangeHiErrorCount,
                    outletTemp,
                    outletTemp);
            }

        }
    }

    Real64 RadiantSystemBaseData::setRadiantSystemControlTemperature()
    {
        switch (this->ControlType) {
        case LowTempRadiantControlTypes::MATControl:
            return DataHeatBalFanSys::MAT(this->ZonePtr);
        case LowTempRadiantControlTypes::MRTControl:
            return DataHeatBalance::MRT(this->ZonePtr);
        case LowTempRadiantControlTypes::OperativeControl:
            return 0.5 * (DataHeatBalFanSys::MAT(this->ZonePtr) + DataHeatBalance::MRT(this->ZonePtr));
        case LowTempRadiantControlTypes::ODBControl:
            return DataHeatBalance::Zone(this->ZonePtr).OutDryBulbTemp;
        case LowTempRadiantControlTypes::OWBControl:
            return DataHeatBalance::Zone(this->ZonePtr).OutWetBulbTemp;
        case LowTempRadiantControlTypes::SurfFaceTempControl:
            return DataHeatBalSurface::TempSurfIn(this->SurfacePtr(1));   // Grabs the inside face temperature of the first surface in the list
        case LowTempRadiantControlTypes::SurfIntTempControl:
            return DataHeatBalSurface::TempUserLoc(this->SurfacePtr(1));   // Grabs the temperature inside the slab at the location specified by the user
        default:
            ShowSevereError("Illegal control type in low temperature radiant system: " + this->Name);
            ShowFatalError("Preceding condition causes termination.");
            return 0.0; // hush the compiler
        }
    }

    Real64 RadiantSystemBaseData::calculateOperationalFraction(Real64 const offTemperature, Real64 const controlTemperature, Real64 const throttlingRange)
    {
        Real64 temperatureDifference = std::abs(offTemperature - controlTemperature);
        if (temperatureDifference <= 0.0) {
            return 0.0; // No temperature difference--turn things off (set to zero); technically shouldn't happen
        } else if (throttlingRange < 0.001) {
            return 1.0; // Throttling range is essentially zero and there is a temperature difference--turn it full on
        } else {
            return temperatureDifference/throttlingRange;   // Temperature difference is non-zero and less than the throttling range--calculate the operation fraction
        }
    }

    Real64 RadiantSystemBaseData::setOffTemperatureLowTemperatureRadiantSystem(const int scheduleIndex, const Real64 throttlingRange)
    {
        Real64 scheduleValue = ScheduleManager::GetCurrentScheduleValue(scheduleIndex);
        switch (this->SetpointType) {
            case LowTempRadiantSetpointTypes::halfFlowPower:
                return scheduleValue + 0.5 *throttlingRange;
            case LowTempRadiantSetpointTypes::zeroFlowPower:
                return scheduleValue;
            default:
                ShowSevereError("Illegal setpoint type in low temperature radiant system: " + this->Name);
                ShowFatalError("Preceding condition causes termination.");
                return scheduleValue + 0.5 * throttlingRange; // hush the compiler
        }
        
    }

    Real64 HydronicSystemBaseData::calculateHXEffectivenessTerm(Real64 const Temperature,   // Temperature of water entering the radiant system, in C
                                                                Real64 const WaterMassFlow, // Mass flow rate of water in the radiant system, in kg/s
                                                                Real64 const FlowFraction,  // Mass flow rate fraction for this surface in the radiant system
                                                                Real64 const NumCircs       // Number of fluid circuits in this surface
    )
    {

        // SUBROUTINE INFORMATION:
        //       AUTHOR         Rick Strand
        //       DATE WRITTEN   December 2000

        // PURPOSE OF THIS SUBROUTINE:
        // This subroutine calculates the radiant system "heat exchanger"
        // effectiveness term.  This is equal to the mass flow rate of water
        // times the specific heat of water times the effectiveness of
        // the heat exchanger (radiant system "coil").

        // METHODOLOGY EMPLOYED:
        // Assumes that the only real heat transfer term that we have to
        // deal with is the convection from the water to the tube.  The
        // other assumptions are that the tube inside surface temperature
        // is equal to the "source location temperature" and that it is
        // a CONSTANT throughout the radiant system.  This is to make
        // the problem more tractable and to fit with other system assumptions
        // that were made elsewhere in the radiant system model.

        // REFERENCES:
        // Property data for water shown below as parameters taken from
        //   Incropera and DeWitt, Introduction to Heat Transfer, Table A.6.
        // Heat exchanger information also from Incropera and DeWitt.
        // Code based loosely on code from IBLAST program (research version)

        // Using/Aliasing
        using DataGlobals::Pi;
        using DataPlant::PlantLoop;
        using FluidProperties::GetSpecificHeatGlycol;

        // Return value
        Real64 calculateHXEffectivenessTerm;

        // SUBROUTINE PARAMETER DEFINITIONS:
        Real64 const MaxLaminarRe(2300.0); // Maximum Reynolds number for laminar flow
        int const NumOfPropDivisions(13);
        Real64 const MaxExpPower(50.0); // Maximum power after which EXP argument would be zero for DP variables
        static Array1D<Real64> const Temps(
            NumOfPropDivisions, {1.85, 6.85, 11.85, 16.85, 21.85, 26.85, 31.85, 36.85, 41.85, 46.85, 51.85, 56.85, 61.85}); // Temperature, in C
        static Array1D<Real64> const Mu(NumOfPropDivisions,
                                        {0.001652,
                                         0.001422,
                                         0.001225,
                                         0.00108,
                                         0.000959,
                                         0.000855,
                                         0.000769,
                                         0.000695,
                                         0.000631,
                                         0.000577,
                                         0.000528,
                                         0.000489,
                                         0.000453}); // Viscosity, in Ns/m2
        static Array1D<Real64> const Conductivity(
            NumOfPropDivisions, {0.574, 0.582, 0.590, 0.598, 0.606, 0.613, 0.620, 0.628, 0.634, 0.640, 0.645, 0.650, 0.656}); // Conductivity, in W/mK
        static Array1D<Real64> const Pr(
            NumOfPropDivisions, {12.22, 10.26, 8.81, 7.56, 6.62, 5.83, 5.20, 4.62, 4.16, 3.77, 3.42, 3.15, 2.88}); // Prandtl number (dimensionless)
        static std::string const RoutineName("calculateHXEffectivenessTerm");

        // SUBROUTINE LOCAL VARIABLE DECLARATIONS:
        int Index;
        Real64 InterpFrac;
        Real64 NuD;
        Real64 ReD;
        Real64 NTU;
        Real64 CpWater(0.0);
        Real64 Kactual;
        Real64 MUactual;
        Real64 PRactual;
        Real64 Eff; // HX effectiveness

        // First find out where we are in the range of temperatures
        Index = 1;
        while (Index <= NumOfPropDivisions) {
            if (Temperature < Temps(Index)) break; // DO loop
            ++Index;
        }

        // Initialize thermal properties of water
        if (Index == 1) {
            MUactual = Mu(Index);
            Kactual = Conductivity(Index);
            PRactual = Pr(Index);
        } else if (Index > NumOfPropDivisions) {
            Index = NumOfPropDivisions;
            MUactual = Mu(Index);
            Kactual = Conductivity(Index);
            PRactual = Pr(Index);
        } else {
            InterpFrac = (Temperature - Temps(Index - 1)) / (Temps(Index) - Temps(Index - 1));
            MUactual = Mu(Index - 1) + InterpFrac * (Mu(Index) - Mu(Index - 1));
            Kactual = Conductivity(Index - 1) + InterpFrac * (Conductivity(Index) - Conductivity(Index - 1));
            PRactual = Pr(Index - 1) + InterpFrac * (Pr(Index) - Pr(Index - 1));
        }
        // arguments are glycol name, temperature, and concentration
        {
            auto const SELECT_CASE_var1(OperatingMode);
            if (SELECT_CASE_var1 == HeatingMode) {
                CpWater = GetSpecificHeatGlycol(PlantLoop(this->HWLoopNum).FluidName,
                                                Temperature,
                                                PlantLoop(this->HWLoopNum).FluidIndex,
                                                RoutineName);
            } else if (SELECT_CASE_var1 == CoolingMode) {
                CpWater = GetSpecificHeatGlycol(PlantLoop(this->CWLoopNum).FluidName,
                                                Temperature,
                                                PlantLoop(this->CWLoopNum).FluidIndex,
                                                RoutineName);
            } else {
                assert(false);
            }
        }

        // Calculate the Reynold's number from RE=(4*Mdot)/(Pi*Mu*Diameter)
        ReD = 4.0 * WaterMassFlow * FlowFraction / (Pi * MUactual * this->TubeDiameter * NumCircs);

        // Calculate the Nusselt number based on what flow regime one is in
        if (ReD >= MaxLaminarRe) { // Turbulent flow --> use Colburn equation

            NuD = 0.023 * std::pow(ReD, 0.8) * std::pow(PRactual, 1.0 / 3.0);

        } else { // Laminar flow --> use constant surface temperature relation

            NuD = 3.66;
        }

        // Calculate the NTU parameter
        // NTU = UA/[(Mdot*Cp)min]
        // where: U = h (convection coefficient) and h = (k)(Nu)/D
        //        A = Pi*D*TubeLength
        NTU = Pi * Kactual * NuD * this->TubeLength / (WaterMassFlow * CpWater); // FlowFraction cancels out here

        // Calculate Epsilon*MassFlowRate*Cp
        if (NTU > MaxExpPower) {
            Eff = 1.0;
            calculateHXEffectivenessTerm = FlowFraction * WaterMassFlow * CpWater;
        } else {
            Eff = 1.0 - std::exp(-NTU);
            calculateHXEffectivenessTerm = Eff * FlowFraction * WaterMassFlow * CpWater;
        }

        return calculateHXEffectivenessTerm;
    }

    void UpdateRadSysSourceValAvg(bool &LowTempRadSysOn) // .TRUE. if the radiant system has run this zone time step
    {

        // SUBROUTINE INFORMATION:
        //       AUTHOR         Rick Strand
        //       DATE WRITTEN   November 2000

        // PURPOSE OF THIS SUBROUTINE:
        // To transfer the average value of the heat source/sink over the entire
        // zone time step back to the heat balance routines so that the heat
        // balance algorithms can simulate one last time with the average source
        // to maintain some reasonable amount of continuity and energy balance
        // in the temperature and flux histories.

        // METHODOLOGY EMPLOYED:
        // All of the record keeping for the average term is done in the Update
        // routine so the only other thing that this subroutine does is check to
        // see if the system was even on.  If any average term is non-zero, then
        // one or more of the radiant systems was running.

        // SUBROUTINE PARAMETER DEFINITIONS:
        Real64 const CloseEnough(0.01); // Some arbitrarily small value to avoid zeros and numbers that are almost the same

        // SUBROUTINE LOCAL VARIABLE DECLARATIONS:
        int SurfNum; // DO loop counter for surface index

        LowTempRadSysOn = false;

        // If this was never allocated, then there are no radiant systems in this input file (just RETURN)
        if (!allocated(QRadSysSrcAvg)) return;

        // If it was allocated, then we have to check to see if this was running at all...
        for (SurfNum = 1; SurfNum <= TotSurfaces; ++SurfNum) {
            if (QRadSysSrcAvg(SurfNum) != 0.0) {
                LowTempRadSysOn = true;
                break; // DO loop
            }
        }

        QRadSysSource = QRadSysSrcAvg;

        // For interzone surfaces, QRadSysSrcAvg was only updated for the "active" side.  The active side
        // would have a non-zero value at this point.  If the numbers differ, then we have to manually update.
        for (SurfNum = 1; SurfNum <= TotSurfaces; ++SurfNum) {
            if (Surface(SurfNum).ExtBoundCond > 0 && Surface(SurfNum).ExtBoundCond != SurfNum) {
                if (std::abs(QRadSysSource(SurfNum) - QRadSysSource(Surface(SurfNum).ExtBoundCond)) > CloseEnough) { // numbers differ
                    if (std::abs(QRadSysSource(SurfNum)) > std::abs(QRadSysSource(Surface(SurfNum).ExtBoundCond))) {
                        QRadSysSource(Surface(SurfNum).ExtBoundCond) = QRadSysSource(SurfNum);
                    } else {
                        QRadSysSource(SurfNum) = QRadSysSource(Surface(SurfNum).ExtBoundCond);
                    }
                }
            }
        }
    }

    Real64 SumHATsurf(int const ZoneNum) // Zone number
    {

        // FUNCTION INFORMATION:
        //       AUTHOR         Peter Graham Ellis
        //       DATE WRITTEN   July 2003

        // PURPOSE OF THIS FUNCTION:
        // This function calculates the zone sum of Hc*Area*Tsurf.  It replaces the old SUMHAT.
        // The SumHATsurf code below is also in the CalcZoneSums subroutine in ZoneTempPredictorCorrector
        // and should be updated accordingly.

        // Using/Aliasing
        using namespace DataSurfaces;
        using namespace DataHeatBalance;
        using namespace DataHeatBalSurface;

        // Return value
        Real64 sumHATsurf(0.0);

        for (int surfNum = Zone(ZoneNum).SurfaceFirst; surfNum <= Zone(ZoneNum).SurfaceLast; ++surfNum) {
            if (!Surface(surfNum).HeatTransSurf) continue; // Skip non-heat transfer surfaces

            Real64 Area = Surface(surfNum).Area;

            if (Surface(surfNum).Class == SurfaceClass_Window) {
                if (SurfaceWindow(surfNum).ShadingFlag == IntShadeOn || SurfaceWindow(surfNum).ShadingFlag == IntBlindOn) {
                    // The area is the shade or blind are = sum of the glazing area and the divider area (which is zero if no divider)
                    Area += SurfaceWindow(surfNum).DividerArea;
                }

                if (SurfaceWindow(surfNum).FrameArea > 0.0) {
                    // Window frame contribution
                    sumHATsurf += HConvIn(surfNum) * SurfaceWindow(surfNum).FrameArea * (1.0 + SurfaceWindow(surfNum).ProjCorrFrIn) *
                                  SurfaceWindow(surfNum).FrameTempSurfIn;
                }

                if (SurfaceWindow(surfNum).DividerArea > 0.0 && SurfaceWindow(surfNum).ShadingFlag != IntShadeOn &&
                    SurfaceWindow(surfNum).ShadingFlag != IntBlindOn) {
                    // Window divider contribution (only from shade or blind for window with divider and interior shade or blind)
                    sumHATsurf += HConvIn(surfNum) * SurfaceWindow(surfNum).DividerArea * (1.0 + 2.0 * SurfaceWindow(surfNum).ProjCorrDivIn) *
                                  SurfaceWindow(surfNum).DividerTempSurfIn;
                }
            }

            sumHATsurf += HConvIn(surfNum) * Area * TempSurfInTmp(surfNum);
        }

        return sumHATsurf;
    }

    void VariableFlowRadiantSystemData::reportLowTemperatureRadiantSystem()
    {

        // Using/Aliasing
        using DataGlobals::SecInHour;
        using DataHeatBalance::Zone;
        using DataHVACGlobals::TimeStepSys;
        using DataLoopNode::Node;

        Real64 totalRadSysPower(0.0); // Total source/sink power for the radiant system (sum of all surfaces of the system)

        for (int radSurfNum = 1; radSurfNum <= this->NumOfSurfaces; ++radSurfNum) {
            totalRadSysPower += QRadSysSource(this->SurfacePtr(radSurfNum));
        }

        totalRadSysPower *= double(Zone(this->ZonePtr).Multiplier * Zone(this->ZonePtr).ListMultiplier);

        this->HeatPower = 0.0;
        this->CoolPower = 0.0;

        if (OperatingMode == HeatingMode) {
            this->WaterInletTemp = Node(this->HotWaterInNode).Temp;
            this->WaterOutletTemp = Node(this->HotWaterOutNode).Temp;
            this->WaterMassFlowRate = Node(this->HotWaterInNode).MassFlowRate;
            this->HeatPower = totalRadSysPower;

        } else if (OperatingMode == CoolingMode) {
            this->WaterInletTemp = Node(this->ColdWaterInNode).Temp;
            this->WaterOutletTemp = Node(this->ColdWaterOutNode).Temp;
            this->WaterMassFlowRate = Node(this->ColdWaterInNode).MassFlowRate;
            this->CoolPower = -totalRadSysPower;

        } else { // Not Operating: Leave temperatures at previous values
            this->WaterMassFlowRate = 0.0;
            this->WaterOutletTemp = this->WaterInletTemp;
        }

        this->HeatEnergy = this->HeatPower * TimeStepSys * SecInHour;
        this->CoolEnergy = this->CoolPower * TimeStepSys * SecInHour;

        if (this->CondCausedShutDown) {
            this->CondCausedTimeOff = TimeStepSys * SecInHour;
        } else {
            this->CondCausedTimeOff = 0.0;
        }

    }

    void ConstantFlowRadiantSystemData::reportLowTemperatureRadiantSystem()
    {

        // Using/Aliasing
        using DataGlobals::SecInHour;
        using DataHeatBalance::Zone;
        using DataHVACGlobals::TimeStepSys;
        using DataLoopNode::Node;
        using DataPlant::PlantLoop;
        using DataSurfaces::Surface;
        using FluidProperties::GetSpecificHeatGlycol;

        static std::string const routineName("ReportConstantFlowSystem");
        Real64 cpFluid;          // Specific heat of the fluid in the radiant system
        Real64 totalRadSysPower(0.0); // Total source/sink power for the radiant system (sum of all surfaces of the system)

        for (int radSurfNum = 1; radSurfNum <= this->NumOfSurfaces; ++radSurfNum) {
            totalRadSysPower += QRadSysSource(this->SurfacePtr(radSurfNum));
        }

        totalRadSysPower *= double(Zone(this->ZonePtr).Multiplier * Zone(this->ZonePtr).ListMultiplier);

        this->HeatPower = 0.0;
        this->CoolPower = 0.0;

        // Note that temperatures have already been set as part of the simulation
        // step.  So, they do not need to be calculated here except for the pump
        // inlet temperature which was not calculated elsewhere.  If the system is
        // not operating, leave the temperatures with their previous values but
        // zero out the flow and power quantities (should have already been done
        // in another routine, but just in case...).

        if (OperatingMode == HeatingMode) {
            cpFluid = GetSpecificHeatGlycol(PlantLoop(this->HWLoopNum).FluidName,Node(this->HotWaterInNode).Temp,
                                            PlantLoop(this->HWLoopNum).FluidIndex,routineName);

            this->HeatPower = totalRadSysPower;
            if (this->PumpMassFlowRate > 0.0) {
                this->PumpInletTemp = this->WaterInletTemp - (this->PumpHeattoFluid / (this->PumpMassFlowRate * cpFluid));
            } else {
                this->PumpInletTemp = this->WaterInletTemp;
            }

        } else if (OperatingMode == CoolingMode) {
            cpFluid = GetSpecificHeatGlycol(PlantLoop(this->CWLoopNum).FluidName,Node(this->ColdWaterInNode).Temp,
                                            PlantLoop(this->CWLoopNum).FluidIndex,routineName);

            this->CoolPower = -totalRadSysPower;
            this->PumpInletTemp = this->WaterInletTemp - (this->PumpHeattoFluid / (this->PumpMassFlowRate * cpFluid));

        } else { // Not Operating
            this->WaterOutletTemp = this->WaterInletTemp;
            this->PumpInletTemp = this->WaterInletTemp;
            this->WaterMassFlowRate = 0.0;
            this->WaterInjectionRate = 0.0;
            this->WaterRecircRate = 0.0;
            this->HeatPower = 0.0;
            this->CoolPower = 0.0;
            this->PumpPower = 0.0;
            this->PumpMassFlowRate = 0.0;
            this->PumpHeattoFluid = 0.0;
        }

        this->HeatEnergy = this->HeatPower * TimeStepSys * SecInHour;
        this->CoolEnergy = this->CoolPower * TimeStepSys * SecInHour;
        this->PumpEnergy = this->PumpPower * TimeStepSys * SecInHour;
        this->PumpHeattoFluidEnergy = this->PumpHeattoFluid * TimeStepSys * SecInHour;

        if (this->CondCausedShutDown) {
            this->CondCausedTimeOff = TimeStepSys * SecInHour;
        } else {
            this->CondCausedTimeOff = 0.0;
        }

    }

    void ElectricRadiantSystemData::reportLowTemperatureRadiantSystem()
    {

        // Using/Aliasing
        using DataGlobals::SecInHour;
        using DataHeatBalance::Zone;
        using DataHVACGlobals::TimeStepSys;

        Real64 totalRadSysPower(0.0); // Total source/sink power for the radiant system (sum of all surfaces of the system)

        for (int radSurfNum = 1; radSurfNum <= this->NumOfSurfaces; ++radSurfNum) {
            totalRadSysPower += QRadSysSource(this->SurfacePtr(radSurfNum));
        }

        totalRadSysPower *= double(Zone(this->ZonePtr).Multiplier * Zone(this->ZonePtr).ListMultiplier);

        this->ElecPower = totalRadSysPower;
        this->ElecEnergy = this->ElecPower * TimeStepSys * SecInHour;
        this->HeatPower = this->ElecPower;
        this->HeatEnergy = this->ElecEnergy;

    }

} // namespace LowTempRadiantSystem

} // namespace EnergyPlus<|MERGE_RESOLUTION|>--- conflicted
+++ resolved
@@ -327,11 +327,7 @@
             }
 
             if ((SystemType == HydronicSystem) || (SystemType == ConstantFlowSystem) || (SystemType == ElectricSystem) ) {
-<<<<<<< HEAD
-                baseSystem->calculateLowTemperatureRadiantSystem(state.dataConvectionCoefficients, state.dataZoneTempPredictorCorrector, LoadMet);
-=======
                 baseSystem->calculateLowTemperatureRadiantSystem(state, LoadMet);
->>>>>>> c2ef22a3
                 baseSystem->updateLowTemperatureRadiantSystemSurfaces();
                 baseSystem->updateLowTemperatureRadiantSystem(); // Nothing to update for electric systems
                 baseSystem->reportLowTemperatureRadiantSystem();
@@ -592,7 +588,7 @@
 
             // Process the temperature control type
             thisRadSys.ControlType = thisRadSys.processRadiantSystemControlInput(Alphas(5),cAlphaFields(5));
-            
+
             // Process the setpoint type
             thisRadSys.SetpointType = thisRadSys.processRadiantSystemSetpointInput(Alphas(6),cAlphaFields(6));
 
@@ -1219,7 +1215,7 @@
 
             // Process the temperature control type
             thisElecSys.ControlType = thisElecSys.processRadiantSystemControlInput(Alphas(6),cAlphaFields(6));
-            
+
             // Process the setpoint type
             thisElecSys.SetpointType = thisElecSys.processRadiantSystemSetpointInput(Alphas(7),cAlphaFields(7));
 
@@ -2998,13 +2994,7 @@
         return sizeRadiantSystemTubeLength;
     }
 
-<<<<<<< HEAD
-    void VariableFlowRadiantSystemData::calculateLowTemperatureRadiantSystem(ConvectionCoefficientsData &dataConvectionCoefficients,
-                                                                             ZoneTempPredictorCorrectorData &dataZoneTempPredictorCorrector,
-                                                                             Real64 &LoadMet)   // load met by the radiant system, in Watts
-=======
     void VariableFlowRadiantSystemData::calculateLowTemperatureRadiantSystem(EnergyPlusData &state, Real64 &LoadMet)   // load met by the radiant system, in Watts
->>>>>>> c2ef22a3
     {
 
         // SUBROUTINE INFORMATION:
@@ -3163,23 +3153,11 @@
             }
 
             // Now simulate the system...
-<<<<<<< HEAD
-            if (((OperatingMode == HeatingMode) || (OperatingMode == CoolingMode)) && SysRunning) this->calculateLowTemperatureRadiantSystemComponents(dataConvectionCoefficients,
-                                                                                                                                                       dataZoneTempPredictorCorrector,
-                                                                                                                                                       LoadMet);
+            if (((OperatingMode == HeatingMode) || (OperatingMode == CoolingMode)) && SysRunning) this->calculateLowTemperatureRadiantSystemComponents(state, LoadMet);
         }
     }
 
-    void VariableFlowRadiantSystemData::calculateLowTemperatureRadiantSystemComponents(ConvectionCoefficientsData &dataConvectionCoefficients,
-                                                                                       ZoneTempPredictorCorrectorData &dataZoneTempPredictorCorrector,
-                                                                                       Real64 &LoadMet) // Load met by the low temperature radiant system, in Watts
-=======
-            if (((OperatingMode == HeatingMode) || (OperatingMode == CoolingMode)) && SysRunning) this->calculateLowTemperatureRadiantSystemComponents(state, LoadMet);
-        }
-    }
-
     void VariableFlowRadiantSystemData::calculateLowTemperatureRadiantSystemComponents(EnergyPlusData &state, Real64 &LoadMet) // Load met by the low temperature radiant system, in Watts
->>>>>>> c2ef22a3
     {
 
         // SUBROUTINE INFORMATION:
@@ -3540,13 +3518,8 @@
                             QRadSysSource(Surface(SurfNum2).ExtBoundCond) = 0.0; // Also zero the other side of an interzone
                     }
                     // Redo the heat balances since we have changed the heat source (set it to zero)
-<<<<<<< HEAD
-                    HeatBalanceSurfaceManager::CalcHeatBalanceOutsideSurf(dataConvectionCoefficients, ZoneNum);
-                    HeatBalanceSurfaceManager::CalcHeatBalanceInsideSurf(dataConvectionCoefficients, dataZoneTempPredictorCorrector, ZoneNum);
-=======
-                    HeatBalanceSurfaceManager::CalcHeatBalanceOutsideSurf(ZoneNum);
+                    HeatBalanceSurfaceManager::CalcHeatBalanceOutsideSurf(state.dataConvectionCoefficients, ZoneNum);
                     HeatBalanceSurfaceManager::CalcHeatBalanceInsideSurf(state, ZoneNum);
->>>>>>> c2ef22a3
                     // Now check all of the surface temperatures.  If any potentially have condensation, leave the system off.
                     for (RadSurfNum2 = 1; RadSurfNum2 <= this->NumOfSurfaces; ++RadSurfNum2) {
                         if (TH(2, 1, this->SurfacePtr(RadSurfNum2)) < (DewPointTemp + this->CondDewPtDeltaT)) {
@@ -3604,13 +3577,8 @@
                         }
 
                         // Redo the heat balances since we have changed the heat source
-<<<<<<< HEAD
-                        HeatBalanceSurfaceManager::CalcHeatBalanceOutsideSurf(dataConvectionCoefficients, ZoneNum);
-                        HeatBalanceSurfaceManager::CalcHeatBalanceInsideSurf(dataConvectionCoefficients, dataZoneTempPredictorCorrector, ZoneNum);
-=======
-                        HeatBalanceSurfaceManager::CalcHeatBalanceOutsideSurf(ZoneNum);
+                        HeatBalanceSurfaceManager::CalcHeatBalanceOutsideSurf(state.dataConvectionCoefficients, ZoneNum);
                         HeatBalanceSurfaceManager::CalcHeatBalanceInsideSurf(state, ZoneNum);
->>>>>>> c2ef22a3
 
                         // Check for condensation one more time.  If no condensation, we are done.  If there is
                         // condensation, shut things down and be done.
@@ -3674,24 +3642,13 @@
         // the new SumHATsurf value for the zone.  Note that the difference between the new
         // SumHATsurf and the value originally calculated by the heat balance with a zero
         // source for all radiant systems in the zone is the load met by the system (approximately).
-<<<<<<< HEAD
-        HeatBalanceSurfaceManager::CalcHeatBalanceOutsideSurf(dataConvectionCoefficients, ZoneNum);
-        HeatBalanceSurfaceManager::CalcHeatBalanceInsideSurf(dataConvectionCoefficients, dataZoneTempPredictorCorrector, ZoneNum);
-=======
-        HeatBalanceSurfaceManager::CalcHeatBalanceOutsideSurf(ZoneNum);
+        HeatBalanceSurfaceManager::CalcHeatBalanceOutsideSurf(state.dataConvectionCoefficients, ZoneNum);
         HeatBalanceSurfaceManager::CalcHeatBalanceInsideSurf(state, ZoneNum);
->>>>>>> c2ef22a3
 
         LoadMet = SumHATsurf(ZoneNum) - ZeroSourceSumHATsurf(ZoneNum);
     }
 
-<<<<<<< HEAD
-    void ConstantFlowRadiantSystemData::calculateLowTemperatureRadiantSystem(ConvectionCoefficientsData &dataConvectionCoefficients,
-                                                                             ZoneTempPredictorCorrectorData &dataZoneTempPredictorCorrector,
-                                                                             Real64 &LoadMet)      // load met by the radiant system, in Watts
-=======
     void ConstantFlowRadiantSystemData::calculateLowTemperatureRadiantSystem(EnergyPlusData &state, Real64 &LoadMet)      // load met by the radiant system, in Watts
->>>>>>> c2ef22a3
     {
 
         // SUBROUTINE INFORMATION:
@@ -3971,11 +3928,7 @@
                     // So, proceed assuming the RadInTemp requested by the controls and then figure out the
                     // mixing after the outlet radiant temperature is calculated.
                     this->WaterInletTemp = RadInTemp;
-<<<<<<< HEAD
-                    this->calculateLowTemperatureRadiantSystemComponents(dataConvectionCoefficients, dataZoneTempPredictorCorrector, LoopInNode, Iteration, LoadMet);
-=======
                     this->calculateLowTemperatureRadiantSystemComponents(state, LoopInNode, Iteration, LoadMet);
->>>>>>> c2ef22a3
 
                     // We now have inlet and outlet temperatures--we still need to set the flow rates
                     if ((SysWaterInTemp - this->WaterOutletTemp) != 0.0) { // protect divide by zero
@@ -3995,11 +3948,7 @@
                     // the entire flow to the component (no recirculation but potentially some bypass for the
                     // overall loop).  There is no way we can meet the control temperature so don't even try.
                     this->WaterInletTemp = SysWaterInTemp + PumpTempRise;
-<<<<<<< HEAD
-                    this->calculateLowTemperatureRadiantSystemComponents(dataConvectionCoefficients, dataZoneTempPredictorCorrector, LoopInNode, Iteration, LoadMet);
-=======
                     this->calculateLowTemperatureRadiantSystemComponents(state, LoopInNode, Iteration, LoadMet);
->>>>>>> c2ef22a3
 
                     // We now have inlet and outlet temperatures--we still need to set the flow rates
                     if ((SysWaterInTemp - this->WaterOutletTemp) != 0.0) { // protect divide by zero
@@ -4024,11 +3973,7 @@
                     // have to repeat the solution for an unknown inlet temperature and a known recirculation
                     // rate.
                     this->WaterInletTemp = RadInTemp;
-<<<<<<< HEAD
-                    this->calculateLowTemperatureRadiantSystemComponents(dataConvectionCoefficients, dataZoneTempPredictorCorrector, LoopInNode, Iteration, LoadMet);
-=======
                     this->calculateLowTemperatureRadiantSystemComponents(state, LoopInNode, Iteration, LoadMet);
->>>>>>> c2ef22a3
 
                     // Now see if we can really get that desired into temperature (RadInTemp) by solving
                     // for the flow that is injected from the loop.  A heat balance for the mixer that relates
@@ -4056,11 +4001,7 @@
                         this->WaterRecircRate = this->WaterMassFlowRate - this->WaterInjectionRate;
                         this->WaterInletTemp = SysWaterInTemp + PumpTempRise;
                         Iteration = true;
-<<<<<<< HEAD
-                        this->calculateLowTemperatureRadiantSystemComponents(dataConvectionCoefficients, dataZoneTempPredictorCorrector, LoopInNode, Iteration, LoadMet);
-=======
                         this->calculateLowTemperatureRadiantSystemComponents(state, LoopInNode, Iteration, LoadMet);
->>>>>>> c2ef22a3
                     } else {
                         this->WaterInjectionRate = InjectFlowRate;
                         this->WaterRecircRate = this->WaterMassFlowRate - this->WaterInjectionRate;
@@ -4075,11 +4016,7 @@
                     this->WaterRecircRate = this->WaterMassFlowRate - this->WaterInjectionRate;
                     this->WaterInletTemp = SysWaterInTemp + PumpTempRise;
                     Iteration = true;
-<<<<<<< HEAD
-                    this->calculateLowTemperatureRadiantSystemComponents(dataConvectionCoefficients, dataZoneTempPredictorCorrector, LoopInNode, Iteration, LoadMet);
-=======
                     this->calculateLowTemperatureRadiantSystemComponents(state, LoopInNode, Iteration, LoadMet);
->>>>>>> c2ef22a3
                }
 
             } else if (OperatingMode == CoolingMode) {
@@ -4114,11 +4051,7 @@
                         } else {
                             this->WaterInletTemp = LoopReqTemp;
                         }
-<<<<<<< HEAD
-                        this->calculateLowTemperatureRadiantSystemComponents(dataConvectionCoefficients, dataZoneTempPredictorCorrector, LoopInNode, Iteration, LoadMet);
-=======
                         this->calculateLowTemperatureRadiantSystemComponents(state, LoopInNode, Iteration, LoadMet);
->>>>>>> c2ef22a3
 
                         // We now have inlet and outlet temperatures--we still need to set the flow rates
                         if ((SysWaterInTemp - this->WaterOutletTemp) != 0.0) { // protect div by zero
@@ -4138,11 +4071,7 @@
                         // the entire flow to the component (no recirculation but potentially some bypass for the
                         // overall loop).  There is no way we can meet the control temperature so don't even try.
                         this->WaterInletTemp = SysWaterInTemp + PumpTempRise;
-<<<<<<< HEAD
-                        this->calculateLowTemperatureRadiantSystemComponents(dataConvectionCoefficients, dataZoneTempPredictorCorrector, LoopInNode, Iteration, LoadMet);
-=======
                         this->calculateLowTemperatureRadiantSystemComponents(state, LoopInNode, Iteration, LoadMet);
->>>>>>> c2ef22a3
 
                         // We now have inlet and outlet temperatures--we still need to set the flow rates
                         if ((SysWaterInTemp - this->WaterOutletTemp) != 0.0) { // protect div by zero
@@ -4172,11 +4101,7 @@
                         } else {
                             this->WaterInletTemp = LoopReqTemp;
                         }
-<<<<<<< HEAD
-                        this->calculateLowTemperatureRadiantSystemComponents(dataConvectionCoefficients, dataZoneTempPredictorCorrector, LoopInNode, Iteration, LoadMet);
-=======
                         this->calculateLowTemperatureRadiantSystemComponents(state, LoopInNode, Iteration, LoadMet);
->>>>>>> c2ef22a3
 
                         // Now see if we can really get that desired into temperature (RadInTemp) by solving
                         // for the flow that is injected from the loop.  A heat balance for the mixer that relates
@@ -4205,11 +4130,7 @@
                             this->WaterRecircRate = this->WaterMassFlowRate - this->WaterInjectionRate;
                             this->WaterInletTemp = SysWaterInTemp + PumpTempRise;
                             Iteration = true;
-<<<<<<< HEAD
-                            this->calculateLowTemperatureRadiantSystemComponents(dataConvectionCoefficients, dataZoneTempPredictorCorrector, LoopInNode, Iteration, LoadMet);
-=======
                             this->calculateLowTemperatureRadiantSystemComponents(state, LoopInNode, Iteration, LoadMet);
->>>>>>> c2ef22a3
                         } else {
                             this->WaterInjectionRate = InjectFlowRate;
                             this->WaterRecircRate = this->WaterMassFlowRate - this->WaterInjectionRate;
@@ -4224,11 +4145,7 @@
                         this->WaterRecircRate = this->WaterMassFlowRate - this->WaterInjectionRate;
                         this->WaterInletTemp = SysWaterInTemp + PumpTempRise;
                         Iteration = true;
-<<<<<<< HEAD
-                        this->calculateLowTemperatureRadiantSystemComponents(dataConvectionCoefficients, dataZoneTempPredictorCorrector, LoopInNode, Iteration, LoadMet);
-=======
                         this->calculateLowTemperatureRadiantSystemComponents(state, LoopInNode, Iteration, LoadMet);
->>>>>>> c2ef22a3
                     }
 
                     ++CFloCondIterNum;
@@ -4265,18 +4182,10 @@
         } // System running mode (yes or no)
     }
 
-<<<<<<< HEAD
-    void ConstantFlowRadiantSystemData::calculateLowTemperatureRadiantSystemComponents(ConvectionCoefficientsData &dataConvectionCoefficients,
-                                                                                       ZoneTempPredictorCorrectorData &dataZoneTempPredictorCorrector,
-                                                                                       int const MainLoopNodeIn, // Node number on main loop of the inlet node to the radiant system
-                                                                                       bool const Iteration,     // FALSE for the regular solution, TRUE when we had to loop back
-                                                                                       Real64 &LoadMet           // Load met by the low temperature radiant system, in Watts
-=======
     void ConstantFlowRadiantSystemData::calculateLowTemperatureRadiantSystemComponents
                                             (EnergyPlusData &state, int const MainLoopNodeIn, // Node number on main loop of the inlet node to the radiant system
                                              bool const Iteration,     // FALSE for the regular solution, TRUE when we had to loop back
                                              Real64 &LoadMet           // Load met by the low temperature radiant system, in Watts
->>>>>>> c2ef22a3
     )
     {
 
@@ -4783,25 +4692,14 @@
         // the new SumHATsurf value for the zone.  Note that the difference between the new
         // SumHATsurf and the value originally calculated by the heat balance with a zero
         // source for all radiant systems in the zone is the load met by the system (approximately).
-<<<<<<< HEAD
-        HeatBalanceSurfaceManager::CalcHeatBalanceOutsideSurf(dataConvectionCoefficients, ZoneNum);
-        HeatBalanceSurfaceManager::CalcHeatBalanceInsideSurf(dataConvectionCoefficients, dataZoneTempPredictorCorrector, ZoneNum);
-=======
-        HeatBalanceSurfaceManager::CalcHeatBalanceOutsideSurf(ZoneNum);
+        HeatBalanceSurfaceManager::CalcHeatBalanceOutsideSurf(state.dataConvectionCoefficients, ZoneNum);
         HeatBalanceSurfaceManager::CalcHeatBalanceInsideSurf(state, ZoneNum);
->>>>>>> c2ef22a3
 
         LoadMet = SumHATsurf(this->ZonePtr) - ZeroSourceSumHATsurf(this->ZonePtr);
 
     }
 
-<<<<<<< HEAD
-    void ElectricRadiantSystemData::calculateLowTemperatureRadiantSystem(ConvectionCoefficientsData &dataConvectionCoefficients,
-                                                                         ZoneTempPredictorCorrectorData &dataZoneTempPredictorCorrector,
-                                                                         Real64 &LoadMet)  // load met by the radiant system, in Watts
-=======
     void ElectricRadiantSystemData::calculateLowTemperatureRadiantSystem(EnergyPlusData &state, Real64 &LoadMet)  // load met by the radiant system, in Watts
->>>>>>> c2ef22a3
     {
 
         // SUBROUTINE INFORMATION:
@@ -4865,7 +4763,7 @@
 
             // Determine the current setpoint temperature and the temperature at which the unit should be completely off
             OffTemp = this->setOffTemperatureLowTemperatureRadiantSystem(this->SetptSchedPtr,this->ThrottlRange);
- 
+
             // Determine the control temperature--what the setpoint/offtemp is being compared to for unit operation
 
             ControlTemp = this->setRadiantSystemControlTemperature();
@@ -4886,13 +4784,8 @@
                 }
 
                 // Now "simulate" the system by recalculating the heat balances
-<<<<<<< HEAD
-                HeatBalanceSurfaceManager::CalcHeatBalanceOutsideSurf(dataConvectionCoefficients, ZoneNum);
-                HeatBalanceSurfaceManager::CalcHeatBalanceInsideSurf(dataConvectionCoefficients, dataZoneTempPredictorCorrector, ZoneNum);
-=======
-                HeatBalanceSurfaceManager::CalcHeatBalanceOutsideSurf(ZoneNum);
+                HeatBalanceSurfaceManager::CalcHeatBalanceOutsideSurf(state.dataConvectionCoefficients, ZoneNum);
                 HeatBalanceSurfaceManager::CalcHeatBalanceInsideSurf(state, ZoneNum);
->>>>>>> c2ef22a3
 
                 LoadMet = SumHATsurf(ZoneNum) - ZeroSourceSumHATsurf(ZoneNum);
 
@@ -5219,7 +5112,7 @@
                 ShowFatalError("Preceding condition causes termination.");
                 return scheduleValue + 0.5 * throttlingRange; // hush the compiler
         }
-        
+
     }
 
     Real64 HydronicSystemBaseData::calculateHXEffectivenessTerm(Real64 const Temperature,   // Temperature of water entering the radiant system, in C
