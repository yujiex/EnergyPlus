--- conflicted
+++ resolved
@@ -73,7 +73,6 @@
 
         // Members
         std::string Name;
-<<<<<<< HEAD
         DataPlant::PlantEquipmentType TypeOf; // type of pipe
         int InletNodeNum;                     // Node number on the inlet side of the plant
         int OutletNodeNum;                    // Node number on the inlet side of the plant
@@ -81,28 +80,13 @@
         int LoopSide;                         // Index of plant loop side where this pipe resides
         int BranchIndex;                      // Index of plant Branch index where this pipe resides
         int CompIndex;                        // Index of plant Comp index where this pipe resides
-        bool OneTimeInit;
-=======
-        int TypeOf;        // type of pipe
-        int InletNodeNum;  // Node number on the inlet side of the plant
-        int OutletNodeNum; // Node number on the inlet side of the plant
-        int LoopNum;       // Index of plant loop where this pipe resides
-        int LoopSide;      // Index of plant loop side where this pipe resides
-        int BranchIndex;   // Index of plant Branch index where this pipe resides
-        int CompIndex;     // Index of plant Comp index where this pipe resides
->>>>>>> 2d5fbeea
         bool CheckEquipName;
         bool EnvrnFlag;
 
         // Default Constructor
         LocalPipeData()
-<<<<<<< HEAD
             : TypeOf(DataPlant::PlantEquipmentType::Invalid), InletNodeNum(0), OutletNodeNum(0), LoopNum(0), LoopSide(0), BranchIndex(0),
-              CompIndex(0), OneTimeInit(true), CheckEquipName(true), EnvrnFlag(true)
-=======
-            : TypeOf(0), InletNodeNum(0), OutletNodeNum(0), LoopNum(0), LoopSide(0), BranchIndex(0), CompIndex(0), CheckEquipName(true),
-              EnvrnFlag(true)
->>>>>>> 2d5fbeea
+              CompIndex(0), CheckEquipName(true), EnvrnFlag(true)
         {
         }
 
