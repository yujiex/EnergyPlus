// EnergyPlus, Copyright (c) 1996-2020, The Board of Trustees of the University of Illinois,
// The Regents of the University of California, through Lawrence Berkeley National Laboratory
// (subject to receipt of any required approvals from the U.S. Dept. of Energy), Oak Ridge
// National Laboratory, managed by UT-Battelle, Alliance for Sustainable Energy, LLC, and other
// contributors. All rights reserved.
//
// NOTICE: This Software was developed under funding from the U.S. Department of Energy and the
// U.S. Government consequently retains certain rights. As such, the U.S. Government has been
// granted for itself and others acting on its behalf a paid-up, nonexclusive, irrevocable,
// worldwide license in the Software to reproduce, distribute copies to the public, prepare
// derivative works, and perform publicly and display publicly, and to permit others to do so.
//
// Redistribution and use in source and binary forms, with or without modification, are permitted
// provided that the following conditions are met:
//
// (1) Redistributions of source code must retain the above copyright notice, this list of
//     conditions and the following disclaimer.
//
// (2) Redistributions in binary form must reproduce the above copyright notice, this list of
//     conditions and the following disclaimer in the documentation and/or other materials
//     provided with the distribution.
//
// (3) Neither the name of the University of California, Lawrence Berkeley National Laboratory,
//     the University of Illinois, U.S. Dept. of Energy nor the names of its contributors may be
//     used to endorse or promote products derived from this software without specific prior
//     written permission.
//
// (4) Use of EnergyPlus(TM) Name. If Licensee (i) distributes the software in stand-alone form
//     without changes from the version obtained under this License, or (ii) Licensee makes a
//     reference solely to the software portion of its product, Licensee must refer to the
//     software as "EnergyPlus version X" software, where "X" is the version number Licensee
//     obtained under this License and may not use a different name for the software. Except as
//     specifically required in this Section (4), Licensee shall not use in a company name, a
//     product name, in advertising, publicity, or other promotional activities any name, trade
//     name, trademark, logo, or other designation of "EnergyPlus", "E+", "e+" or confusingly
//     similar designation, without the U.S. Department of Energy's prior written consent.
//
// THIS SOFTWARE IS PROVIDED BY THE COPYRIGHT HOLDERS AND CONTRIBUTORS "AS IS" AND ANY EXPRESS OR
// IMPLIED WARRANTIES, INCLUDING, BUT NOT LIMITED TO, THE IMPLIED WARRANTIES OF MERCHANTABILITY
// AND FITNESS FOR A PARTICULAR PURPOSE ARE DISCLAIMED. IN NO EVENT SHALL THE COPYRIGHT OWNER OR
// CONTRIBUTORS BE LIABLE FOR ANY DIRECT, INDIRECT, INCIDENTAL, SPECIAL, EXEMPLARY, OR
// CONSEQUENTIAL DAMAGES (INCLUDING, BUT NOT LIMITED TO, PROCUREMENT OF SUBSTITUTE GOODS OR
// SERVICES; LOSS OF USE, DATA, OR PROFITS; OR BUSINESS INTERRUPTION) HOWEVER CAUSED AND ON ANY
// THEORY OF LIABILITY, WHETHER IN CONTRACT, STRICT LIABILITY, OR TORT (INCLUDING NEGLIGENCE OR
// OTHERWISE) ARISING IN ANY WAY OUT OF THE USE OF THIS SOFTWARE, EVEN IF ADVISED OF THE
// POSSIBILITY OF SUCH DAMAGE.

#ifndef ENERGYPLUS_UNITARYSYSTEM_HH
#define ENERGYPLUS_UNITARYSYSTEM_HH

#include <string>
#include <vector>
#include <EnergyPlus/DataHVACSystems.hh>
#include <EnergyPlus/Data/EnergyPlusData.hh>

namespace EnergyPlus {

namespace UnitarySystems {

    void clear_state();

    extern int numUnitarySystems;
    extern bool economizerFlag;      // holds air loop economizer status
    extern bool SuppHeatingCoilFlag; // set to TRUE when simulating supplemental heating coil

    // why are these external?
    // Last mode of operation
    extern int const CoolingMode;  // last compressor operating mode was in cooling
    extern int const HeatingMode;  // last compressor operating mode was in heating
    extern bool HeatingLoad;       // True when zone needs heating
    extern bool CoolingLoad;       // True when zone needs cooling
    extern Real64 MoistureLoad;    // Dehumidification Load (W)
    extern Real64 CompOnMassFlow;  // Supply air mass flow rate w/ compressor ON [kg/s]
    extern Real64 CompOffMassFlow; // Supply air mass flow rate w/ compressor OFF [kg/s]

    // Compressor operation
    extern int const On;  // normal compressor operation
    extern int const Off; // signal DXCoil that compressor shouldn't run

    // Coil type for SimWater and SimSteamCoil
    extern int const CoolingCoil;
    extern int const HeatingCoil;
    extern int const SuppHeatCoil;

    // Supply Air Sizing Option
    extern int const None;
    extern int const SupplyAirFlowRate;
    extern int const FlowPerFloorArea;
    extern int const FractionOfAutoSizedCoolingValue;
    extern int const FractionOfAutoSizedHeatingValue;
    extern int const FlowPerCoolingCapacity;
    extern int const FlowPerHeatingCapacity;

    struct DesignSpecMSHP
    {
        // friend class UnitarySys;

    public:
        DesignSpecMSHP(); // constructor
        ~DesignSpecMSHP() // destructor
        {
        }

        std::string name;
        static DesignSpecMSHP *factory(EnergyPlusData &state, int object_type_of_num, std::string const objectName);
        int numOfSpeedHeating;
        int numOfSpeedCooling;
        Real64 noLoadAirFlowRateRatio;
        std::vector<Real64> coolingVolFlowRatio; // The ratio of flow to max for this speed
        std::vector<Real64> heatingVolFlowRatio; // The ratio of flow to max for this speed

        //    private:
        int m_DesignSpecMSHPType_Num;
        bool m_SingleModeFlag;

        static void getDesignSpecMSHP(EnergyPlusData &state);
        static void getDesignSpecMSHPdata(EnergyPlusData &state, bool errorsFound);
    };

    struct UnitarySys : HVACSystemData
    {

        enum class ControlType : int
        {
            None,
            Load,
            Setpoint,
            CCMASHRAE
        };

        enum class DehumCtrlType : int
        {
            None,
            CoolReheat,
            Multimode
        };

        enum class FanPlace : int
        {
            NotYetSet,
            BlowThru,
            DrawThru
        };

        // Airflow control for contant fan mode
        enum class UseCompFlow : int
        {
            FlowNotYetSet,
            UseCompressorOnFlow, // set compressor OFF air flow rate equal to compressor ON air flow rate
            UseCompressorOffFlow // set compressor OFF air flow rate equal to user defined value
        };

        // friend class DesignSpecMSHP;

        int m_UnitarySysNum;
        int m_unitarySystemType_Num;
        bool m_ThisSysInputShouldBeGotten;
        int m_SysAvailSchedPtr; // Pointer to the availability schedule
        ControlType m_ControlType;
        DehumCtrlType m_DehumidControlType_Num;
        bool m_Humidistat;
        bool m_ValidASHRAECoolCoil;
        bool m_ValidASHRAEHeatCoil;
        bool m_SimASHRAEModel; // flag denoting that ASHRAE model (SZVAV) should be used
        bool m_setFaultModelInput;
        int m_FanIndex;
        FanPlace m_FanPlace;
        int m_FanOpModeSchedPtr;
        bool m_FanExists;
        int m_FanType_Num;
        bool m_RequestAutoSize;
        Real64 m_ActualFanVolFlowRate;
        Real64 m_DesignFanVolFlowRate;
        Real64 m_DesignMassFlowRate;
        int m_FanAvailSchedPtr;
        int m_FanOpMode;
        int m_ATMixerIndex;
        int m_ATMixerPriNode;
        int m_ATMixerSecNode;
        bool m_AirLoopEquipment;
        int m_ZoneInletNode;
        int m_ZoneSequenceCoolingNum;
        int m_ZoneSequenceHeatingNum;
        bool m_HeatCoilExists;
        Real64 m_HeatingSizingRatio;
        int m_HeatingCoilType_Num;
        bool m_DXHeatingCoil;
        int m_HeatingCoilIndex;
        int m_HeatingCoilAvailSchPtr;
        Real64 m_DesignHeatingCapacity;
        Real64 m_MaxHeatAirVolFlow;
        int m_NumOfSpeedHeating;
        bool m_MultiSpeedHeatingCoil;
        bool m_VarSpeedHeatingCoil;
        int m_SystemHeatControlNodeNum;
        bool m_CoolCoilExists;
        int m_CoolingCoilType_Num;
        int m_NumOfSpeedCooling;
        int m_CoolingCoilAvailSchPtr;
        Real64 m_DesignCoolingCapacity;
        Real64 m_MaxCoolAirVolFlow;
        int m_CondenserNodeNum;
        int m_CondenserType;
        int m_CoolingCoilIndex;
        bool m_HeatPump;
        int m_ActualDXCoilIndexForHXAssisted;
        bool m_DiscreteSpeedCoolingCoil;
        bool m_ContSpeedCoolingCoil;
        int m_SystemCoolControlNodeNum;
        int m_WaterCyclingMode;
        bool m_ISHundredPercentDOASDXCoil;
        bool m_RunOnSensibleLoad;
        bool m_RunOnLatentLoad;
        bool m_RunOnLatentOnlyWithSensible;
        int m_DehumidificationMode;
        int m_SuppHeatCoilType_Num;
        bool m_SuppCoilExists;
        Real64 m_DesignSuppHeatingCapacity;
        int m_SuppCoilAirInletNode;
        int m_SuppCoilAirOutletNode;
        int m_SuppCoilFluidInletNode;
        Real64 m_MaxSuppCoilFluidFlow;
        int m_SuppHeatCoilIndex;
        int m_SuppHeatControlNodeNum;
        Real64 m_SupHeaterLoad;
        int m_CoolingSAFMethod;
        int m_HeatingSAFMethod;
        int m_NoCoolHeatSAFMethod;
        Real64 m_MaxNoCoolHeatAirVolFlow;
        UseCompFlow m_AirFlowControl;
        bool m_CoolingCoilUpstream;
        Real64 m_MaxOATSuppHeat;
        Real64 m_MinOATCompressorCooling;
        Real64 m_MinOATCompressorHeating;
        Real64 m_MaxONOFFCyclesperHour;
        Real64 m_HPTimeConstant;
        Real64 m_OnCyclePowerFraction;
        Real64 m_FanDelayTime;
        Real64 m_AncillaryOnPower;
        Real64 m_AncillaryOffPower;
        Real64 m_DesignHRWaterVolumeFlow;
        Real64 m_MaxHROutletWaterTemp;
        bool m_HeatRecActive;
        int m_HeatRecoveryInletNodeNum;
        int m_HeatRecoveryOutletNodeNum;
        int m_DesignSpecMSHPIndex;
        Real64 m_NoLoadAirFlowRateRatio;
        Real64 m_IdleMassFlowRate;
        Real64 m_IdleVolumeAirRate; // idle air flow rate [m3/s]
        Real64 m_IdleSpeedRatio;
        int m_SingleMode;
        bool m_MultiOrVarSpeedHeatCoil;
        bool m_MultiOrVarSpeedCoolCoil;
        Real64 m_PartLoadFrac;
        Real64 m_CoolingPartLoadFrac;
        Real64 m_HeatingPartLoadFrac;
        Real64 m_SuppHeatPartLoadFrac;
        Real64 m_HeatCompPartLoadRatio;
        Real64 m_CoolCompPartLoadRatio;
        Real64 m_SpeedRatio;
        Real64 m_CycRatio;

        bool m_MyEnvrnFlag;
        bool m_MyEnvrnFlag2;
        bool m_MyPlantScanFlag;
        bool m_MySuppCoilPlantScanFlag;
        bool m_MySetPointCheckFlag;
        bool m_MySizingCheckFlag;
        bool m_InitHeatPump; // Heat pump initialization flag (for error reporting)

        int m_HRLoopNum;
        int m_HRLoopSideNum;
        int m_HRBranchNum;
        int m_HRCompNum;
        int m_SuppCoilLoopNum;
        int m_SuppCoilLoopSide;
        int m_SuppCoilBranchNum;
        int m_SuppCoilCompNum;
        int m_SuppCoilFluidOutletNodeNum;

        Real64 m_WSHPRuntimeFrac;
        Real64 m_CompPartLoadRatio;
        Real64 m_CoolingCoilSensDemand;
        Real64 m_CoolingCoilLatentDemand;
        Real64 m_HeatingCoilSensDemand;
        Real64 m_SenLoadLoss;
        Real64 m_LatLoadLoss;
        Real64 m_DesignHeatRecMassFlowRate;
        Real64 m_HeatRecoveryMassFlowRate;
        Real64 m_HeatRecoveryRate;
        Real64 m_HeatRecoveryEnergy;
        Real64 m_HeatRecoveryInletTemp;
        Real64 m_HeatRecoveryOutletTemp;

        int m_IterationCounter;

        Real64 m_DesiredOutletTemp;
        Real64 m_DesiredOutletHumRat;
        int m_FrostControlStatus;

        Real64 m_CoolingCycRatio;
        Real64 m_CoolingSpeedRatio;
        int m_CoolingSpeedNum;
        Real64 m_HeatingCycRatio;
        Real64 m_HeatingSpeedRatio;
        int m_HeatingSpeedNum;
        int m_SpeedNum;

        Real64 m_DehumidInducedHeatingDemandRate;

        Real64 m_TotalAuxElecPower;
        Real64 m_HeatingAuxElecConsumption;
        Real64 m_CoolingAuxElecConsumption;
        Real64 m_ElecPower;
        Real64 m_ElecPowerConsumption;

        int m_LastMode;
        bool m_FirstPass;

        Real64 m_TotCoolEnergyRate;
        Real64 m_SensCoolEnergyRate;
        Real64 m_LatCoolEnergyRate;
        Real64 m_TotHeatEnergyRate;
        Real64 m_SensHeatEnergyRate;
        Real64 m_LatHeatEnergyRate;

        bool m_DesignFanVolFlowRateEMSOverrideOn;         // If true, then EMS is calling to override autosize fan flow
        bool m_MaxHeatAirVolFlowEMSOverrideOn;            // If true, then EMS is calling to override autosize fan flow
        bool m_MaxCoolAirVolFlowEMSOverrideOn;            // If true, then EMS is calling to override autosize fan flow
        bool m_MaxNoCoolHeatAirVolFlowEMSOverrideOn;      // If true, then EMS is calling to override autosize fan flow
        Real64 m_DesignFanVolFlowRateEMSOverrideValue;    // EMS value for override of fan flow rate autosize [m3/s]
        Real64 m_MaxHeatAirVolFlowEMSOverrideValue;       // EMS value for override of fan flow rate autosize [m3/s]
        Real64 m_MaxCoolAirVolFlowEMSOverrideValue;       // EMS value for override of fan flow rate autosize [m3/s]
        Real64 m_MaxNoCoolHeatAirVolFlowEMSOverrideValue; // EMS value for override of fan flow rate autosize [m3/s]
        bool m_EMSOverrideSensZoneLoadRequest;            // If true, then EMS is calling to override zone load
        bool m_EMSOverrideMoistZoneLoadRequest;           // If true, then EMS is calling to override zone load
        Real64 m_EMSSensibleZoneLoadValue;                // Value EMS is directing to use
        Real64 m_EMSMoistureZoneLoadValue;                // Value EMS is directing to use
        // Staged thermostat control
        int m_StageNum; // Stage number specified by staged thermostat
        bool m_Staged;  // Using Staged thermostat

        Real64 m_HeatingFanSpeedRatio;
        Real64 m_CoolingFanSpeedRatio;
        Real64 m_NoHeatCoolSpeedRatio;
        bool m_MyFanFlag;
        bool m_MyCheckFlag;
        Real64 m_SensibleLoadMet;
        Real64 m_LatentLoadMet;
        bool m_MyStagedFlag;
        Real64 m_SensibleLoadPredicted;
        Real64 m_MoistureLoadPredicted;

        // Fault model of coil SAT sensor
        bool m_FaultyCoilSATFlag;     // True if the coil has SAT sensor fault
        int m_FaultyCoilSATIndex;     // Index of the fault object corresponding to the coil
        Real64 m_FaultyCoilSATOffset; // Coil SAT sensor offset

        int m_TESOpMode; // operating mode of TES DX cooling coil
        bool m_initLoadBasedControlAirLoopPass;
        int m_airLoopPassCounter;
        int m_airLoopReturnCounter;
        bool m_FanCompNotSetYet;
        bool m_CoolCompNotSetYet;
        bool m_HeatCompNotSetYet;
        bool m_SuppCompNotSetYet;
        bool m_OKToPrintSizing;
        Real64 m_SmallLoadTolerance;

    public:
        // SZVAV variables
        int UnitarySystemType_Num;
        int MaxIterIndex;
        int RegulaFalsiFailedIndex;
        int NodeNumOfControlledZone;
        Real64 FanPartLoadRatio;
        Real64 CoolCoilWaterFlowRatio;
        Real64 HeatCoilWaterFlowRatio;
        int ControlZoneNum;              // index of unit in ZoneEquipConfig
        int AirInNode;                   // Parent inlet air node number
        int AirOutNode;                  // Parent outlet air node number
        Real64 MaxCoolAirMassFlow;       // Maximum coil air mass flow for cooling [kg/s]
        Real64 MaxHeatAirMassFlow;       // Maximum coil air mass flow for heating [kg/s]
        Real64 MaxNoCoolHeatAirMassFlow; // Maximum coil air mass flow for no cooling or heating [kg/s]
        Real64 DesignMinOutletTemp;      // DOAS DX Cooling or SZVAV coil outlet air minimum temperature [C]
        Real64 DesignMaxOutletTemp;      // Maximum supply air temperature from heating coil [C]
        Real64 LowSpeedCoolFanRatio;     // cooling mode ratio of low speed fan flow to full flow rate
        Real64 LowSpeedHeatFanRatio;     // heating mode ratio of low speed fan flow to full flow rate
        Real64 MaxCoolCoilFluidFlow;     // Maximum cooling coil fluid flow for chilled water coil
        Real64 MaxHeatCoilFluidFlow;     // Maximum heating coil fluid flow for hot water or steam coil
        int CoolCoilInletNodeNum;        // Cooling coil air inlet node number
        int CoolCoilOutletNodeNum;       // Cooling coil air outlet node number
        int CoolCoilFluidOutletNodeNum;  // Cooling coil fluid outlet node number (from Plant Loop data)
        int CoolCoilLoopNum;             // Plant loop num of chilled water coil
        int CoolCoilLoopSide;            // Supply side or demand side
        int CoolCoilBranchNum;           // Branch of number of the cooling coil in the plant loop
        int CoolCoilCompNum;             // Comp num of the cooling coil in the plant loop
        int CoolCoilFluidInletNode;      // Cooling coil fluid inlet node
        int HeatCoilLoopNum;             // Plant loop num of hot water or steam coil
        int HeatCoilLoopSide;            // Supply side or demand side
        int HeatCoilBranchNum;           // Branch of number of the heating coil in the plant loop
        int HeatCoilCompNum;             // Comp num of the heating coil in the plant loop
        int HeatCoilFluidInletNode;      // Heating coil fluid inlet node
        int HeatCoilFluidOutletNodeNum;  // Heating coil fluid outlet node number (from Plant Loop data)
        int HeatCoilInletNodeNum;        // Heating coil air inlet node number
        int HeatCoilOutletNodeNum;       // Heating coil air outlet node number
        bool ATMixerExists;              // true if AT mixer is connected to Unitary System
        int ATMixerType;                 // type of AT mixer, inlet-side or supply-side
        int ATMixerOutNode;              // AT mixer outlet node number
        Real64 ControlZoneMassFlowFrac;  // fraction of air flow to the control zone
        DesignSpecMSHP *m_CompPointerMSHP;
        std::string Name;
        std::string UnitType;

        //    private:
        // private members not initialized in constructor
        std::string m_FanName;
        std::string m_ATMixerName;
        std::string m_HeatingCoilName;
        std::string m_HeatingCoilTypeName;
        std::string m_CoolingCoilName;
        std::string m_SuppHeatCoilName;
        std::string m_SuppHeatCoilTypeName;
        std::string m_DesignSpecMultispeedHPType;
        std::string m_DesignSpecMultispeedHPName;
        std::vector<Real64> m_CoolVolumeFlowRate;
        std::vector<Real64> m_CoolMassFlowRate;
        std::vector<Real64> m_MSCoolingSpeedRatio;
        std::vector<Real64> m_HeatVolumeFlowRate;
        std::vector<Real64> m_HeatMassFlowRate;
        std::vector<Real64> m_MSHeatingSpeedRatio;
        std::vector<Real64> m_HeatingVolFlowRatio;
        std::vector<int> m_IterationMode; // array of operating mode each iteration
        std::vector<Real64> FullOutput;   // Full output for different speed

        struct WarnMessages
        {
            // Warning message variables
            int m_HXAssistedSensPLRIter = 0;        // used in HX Assisted calculations
            int m_HXAssistedSensPLRIterIndex = 0;   // used in HX Assisted calculations
            int m_HXAssistedSensPLRFail = 0;        // used in HX Assisted calculations
            int m_HXAssistedSensPLRFailIndex = 0;   // used in HX Assisted calculations
            int m_HXAssistedSensPLRFail2 = 0;       // used in HX Assisted calculations
            int m_HXAssistedSensPLRFailIndex2 = 0;  // used in HX Assisted calculations
            int m_HXAssistedLatPLRIter = 0;         // used in HX Assisted calculations
            int m_HXAssistedLatPLRIterIndex = 0;    // used in HX Assisted calculations
            int m_HXAssistedLatPLRFail = 0;         // used in HX Assisted calculations
            int m_HXAssistedLatPLRFailIndex = 0;    // used in HX Assisted calculations
            int m_HXAssistedCRLatPLRIter = 0;       // used in HX Assisted calculations
            int m_HXAssistedCRLatPLRIterIndex = 0;  // used in HX Assisted calculations
            int m_HXAssistedCRLatPLRFail = 0;       // used in HX Assisted calculations
            int m_HXAssistedCRLatPLRFailIndex = 0;  // used in HX Assisted calculations
            int m_HXAssistedCRLatPLRFail2 = 0;      // used in HX Assisted calculations
            int m_HXAssistedCRLatPLRFailIndex2 = 0; // used in HX Assisted calculations
            int m_SensPLRIter = 0;                  // used in cool coil calculations
            int m_SensPLRIterIndex = 0;             // used in cool coil calculations
            int m_SensPLRFail = 0;                  // used in cool coil calculations
            int m_SensPLRFailIndex = 0;             // used in cool coil calculations
            int m_LatPLRIter = 0;                   // used in cool coil calculations
            int m_LatPLRIterIndex = 0;              // used in cool coil calculations
            int m_LatPLRFail = 0;                   // used in cool coil calculations
            int m_LatPLRFailIndex = 0;              // used in cool coil calculations
            int m_HeatCoilSensPLRIter = 0;          // used in heat coil calculations
            int m_HeatCoilSensPLRIterIndex = 0;     // used in heat coil calculations
            int m_HeatCoilSensPLRFail = 0;          // used in heat coil calculations
            int m_HeatCoilSensPLRFailIndex = 0;     // used in heat coil calculations
            int m_SuppHeatCoilSensPLRIter = 0;      // used in supp heat coil calculations
            int m_SuppHeatCoilSensPLRIterIndex = 0; // used in supp heat coil calculations
            int m_SuppHeatCoilSensPLRFail = 0;      // used in supp heat coil calculations
            int m_SuppHeatCoilSensPLRFailIndex = 0; // used in supp heat coil calculations
            int m_LatMaxIterIndex = 0;              // used in PLR calculations for moisture load
            int m_LatRegulaFalsiFailedIndex = 0;    // used in PLR calculations for moisture load
        };
        WarnMessages warnIndex;

        static void getUnitarySystemInput(EnergyPlusData &state, std::string const &Name, bool const ZoneEquipment, int const ZoneOAUnitNum);

        static Real64 DOE2DXCoilResidual(Real64 const PartLoadRatio,    // compressor cycling ratio (1.0 is continuous, 0.0 is off)
                                         std::vector<Real64> const &Par // par(1) = DX coil number
        );

        static Real64 DOE2DXCoilHumRatResidual(Real64 const PartLoadRatio,    // compressor cycling ratio (1.0 is continuous, 0.0 is off)
                                               std::vector<Real64> const &Par // par(1) = DX coil number
        );

        static Real64 calcUnitarySystemLoadResidual(EnergyPlusData &state, Real64 const PartLoadRatio,    // DX cooling coil part load ratio
                                                    std::vector<Real64> const &Par // Function parameters
        );

        static Real64 HXAssistedCoolCoilTempResidual(EnergyPlusData &state, Real64 const PartLoadRatio,    // compressor cycling ratio (1.0 is continuous, 0.0 is off)
                                                     std::vector<Real64> const &Par // par(1) = DX coil number
        );

        static Real64 hotWaterHeatingCoilResidual(EnergyPlusData &state, Real64 const PartLoadFrac,     // Compressor cycling ratio (1.0 is continuous, 0.0 is off)
                                                  std::vector<Real64> const &Par // par(1) = DX coil number
        );

        static Real64 HXAssistedCoolCoilHRResidual(EnergyPlusData &state, Real64 const PartLoadRatio,    // compressor cycling ratio (1.0 is continuous, 0.0 is off)
                                                   std::vector<Real64> const &Par // par(1) = DX coil number
        );

        static Real64 DXCoilVarSpeedResidual(EnergyPlusData &state, Real64 const SpeedRatio,       // compressor speed ratio (1.0 is max, 0.0 is min)
                                             std::vector<Real64> const &Par // par(1) = DX coil number
        );

        static Real64 heatingCoilVarSpeedResidual(EnergyPlusData &state, Real64 const SpeedRatio,       // compressor speed ratio (1.0 is max, 0.0 is min)
                                                  std::vector<Real64> const &Par // par(1) = DX coil number
        );

        static Real64 DXCoilVarSpeedHumRatResidual(EnergyPlusData &state, Real64 const SpeedRatio,       // compressor speed ratio (1.0 is max, 0.0 is min)
                                                   std::vector<Real64> const &Par // par(1) = DX coil number
        );

        static Real64 DXCoilCyclingResidual(EnergyPlusData &state, Real64 const CycRatio,         // compressor cycling ratio (1.0 is continuous, 0.0 is off)
                                            std::vector<Real64> const &Par // par(1) = DX coil number
        );

        static Real64 DXCoilCyclingHumRatResidual(EnergyPlusData &state, Real64 const CycRatio,         // compressor cycling ratio (1.0 is continuous, 0.0 is off)
                                                  std::vector<Real64> const &Par // par(1) = DX coil number
        );

        static Real64 heatingCoilVarSpeedCycResidual(EnergyPlusData &state, Real64 const CycRatio,         // compressor cycling ratio (1.0 is continuous, 0.0 is off)
                                                     std::vector<Real64> const &Par // par(1) = DX coil number
        );

        static Real64 TESIceStorageCoilOutletResidual(EnergyPlusData &state, Real64 const PartLoadRatio,    // compressor cycling ratio (1.0 is continuous, 0.0 is off)
                                                      std::vector<Real64> const &Par // par( 1 ) = double( UnitarySysNum );
        );

        static Real64 multiModeDXCoilResidual(EnergyPlusData &state, Real64 const PartLoadRatio,    // compressor cycling ratio (1.0 is continuous, 0.0 is off)
                                              std::vector<Real64> const &Par // par(1) = DX coil number
        );

        static Real64 multiModeDXCoilHumRatResidual(EnergyPlusData &state, Real64 const PartLoadRatio,    // compressor cycling ratio (1.0 is continuous, 0.0 is off)
                                                    std::vector<Real64> const &Par // par(1) = DX coil number
        );

        static Real64 coolWaterHumRatResidual(EnergyPlusData &state, Real64 const PartLoadRatio,    // compressor cycling ratio (1.0 is continuous, 0.0 is off)
                                              std::vector<Real64> const &Par // par(1) = CoolWater coil number
        );

        static Real64 coolWaterTempResidual(EnergyPlusData &state, Real64 const PartLoadRatio,    // compressor cycling ratio (1.0 is continuous, 0.0 is off)
                                            std::vector<Real64> const &Par // par(1) = CoolWater coil number
        );

        static Real64 gasElecHeatingCoilResidual(EnergyPlusData &state, Real64 const PartLoadFrac,     // Compressor cycling ratio (1.0 is continuous, 0.0 is off)
                                                 std::vector<Real64> const &Par // par(1) = DX coil number
        );

        static Real64 steamHeatingCoilResidual(EnergyPlusData &state, Real64 const PartLoadFrac,     // Compressor cycling ratio (1.0 is continuous, 0.0 is off)
                                               std::vector<Real64> const &Par // par(1) = DX coil number
        );

        static Real64 heatWatertoAirHPTempResidual(EnergyPlusData &state, Real64 const PartLoadRatio,    // compressor cycling ratio (1.0 is continuous, 0.0 is off)
                                                   std::vector<Real64> const &Par // par(1) = HeatWatertoAirHP coil number
        );

        static Real64 coolWatertoAirHPHumRatResidual(EnergyPlusData &state, Real64 const PartLoadRatio,    // compressor cycling ratio (1.0 is continuous, 0.0 is off)
                                                     std::vector<Real64> const &Par // par(1) = CoolWatertoAirHP coil number
        );

        static Real64 coolWatertoAirHPTempResidual(EnergyPlusData &state, Real64 const PartLoadRatio,    // compressor cycling ratio (1.0 is continuous, 0.0 is off)
                                                   std::vector<Real64> const &Par // par(1) = CoolWatertoAirHP coil number
        );

        static Real64 DXHeatingCoilResidual(Real64 const PartLoadFrac,     // Compressor cycling ratio (1.0 is continuous, 0.0 is off)
                                            std::vector<Real64> const &Par // par(1) = DX coil number
        );

        void initUnitarySystems(EnergyPlusData &state, int const &AirLoopNum, bool const &FirstHVACIteration, int const ZoneOAUnitNum, Real64 const OAUCoilOutTemp);

        void checkNodeSetPoint(int const AirLoopNum,       // number of the current air loop being simulated
                               int const ControlNode,      // Node to test for set point
                               int const CoilType,         // True if cooling coil, then test for HumRatMax set point
                               Real64 const OAUCoilOutTemp // the coil inlet temperature of OutdoorAirUnit
        );

        void frostControlSetPointLimit(Real64 &TempSetPoint,       // temperature setpoint of the sensor node
                                       Real64 &HumRatSetPoint,     // humidity ratio setpoint of the sensor node
                                       Real64 const BaroPress,     // baromtric pressure, Pa [N/m^2]
                                       Real64 const TfrostControl, // minimum temperature limit for forst control
                                       int const ControlMode       // temperature or humidity control mode
        );

        void reportUnitarySystem(int const AirLoopNum);

        void unitarySystemHeatRecovery();

        void controlUnitarySystemtoSP(EnergyPlusData &state, int const AirLoopNum,          // Primary air loop number
                                      bool const FirstHVACIteration, // True when first HVAC iteration
                                      int &CompOn,                   // compressor on/off control
                                      Real64 const OAUCoilOutTemp,   // the coil inlet temperature of OutdoorAirUnit
                                      bool HXUnitOn,                 // Flag to control HX for HXAssisted Cooling Coil
                                      Real64 &sysOutputProvided,     // sensible output at supply air node
                                      Real64 &latOutputProvided      // latent output at supply air node
        );

        void controlUnitarySystemtoLoad(EnergyPlusData &state, int const AirLoopNum,          // Primary air loop number
                                        bool const FirstHVACIteration, // True when first HVAC iteration
                                        int &CompOn,                   // Determines if compressor is on or off
                                        Real64 const OAUCoilOutTemp,   // the coil inlet temperature of OutdoorAirUnit
                                        bool HXUnitOn,                 // Flag to control HX for HXAssisted Cooling Coil
                                        Real64 &sysOutputProvied,      // system sensible output at supply air node
                                        Real64 &latOutputProvided      // system latent output at supply air node
        );

        void updateUnitarySystemControl(EnergyPlusData &state, int const AirLoopNum,  // number of the current air loop being simulated
                                        int const OutNode,     // coil outlet node number
                                        int const ControlNode, // control node number
                                        Real64 &OnOffAirFlowRatio,
                                        bool const FirstHVACIteration,
                                        Real64 const OAUCoilOutletTemp, // "ONLY" for zoneHVAC:OutdoorAirUnit
                                        Real64 &ZoneLoad,
                                        Real64 const MaxOutletTemp // limits heating coil outlet temp [C]
        );

        void controlUnitarySystemOutput(EnergyPlusData &state, int const AirLoopNum,          // Index to air loop
                                        bool const FirstHVACIteration, // True when first HVAC iteration
                                        Real64 &OnOffAirFlowRatio,     // ratio of heating PLR to cooling PLR (is this correct?)
                                        Real64 const ZoneLoad,
                                        Real64 &FullSensibleOutput,
                                        bool HXUnitOn, // Flag to control HX for HXAssisted Cooling Coil
                                        int CompOn);

        void initLoadBasedControl(EnergyPlusData &state, int const AirLoopNum, // number of the current air loop being simulated
                                  bool const FirstHVACIteration,
                                  Real64 &OnOffAirFlowRatio,
                                  Real64 &ZoneLoad);

        void setOnOffMassFlowRate(Real64 &OnOffAirFlowRatio, // ratio of coil on to coil off air flow rate
                                  Real64 const PartLoadRatio // coil part-load ratio
        );

        void setAverageAirFlow(Real64 const PartLoadRatio, // unit part load ratio
                               Real64 &OnOffAirFlowRatio   // ratio of compressor ON airflow to AVERAGE airflow over timestep
        );

        void calculateCapacity(Real64 &SensOutput, // sensible output of AirloopHVAC:UnitarySystem
                               Real64 &LatOutput   // latent output of AirloopHVAC:UnitarySystem
        );

        void calcUnitaryCoolingSystem(EnergyPlusData &state, int const AirLoopNum,          // index to air loop
                                      bool const FirstHVACIteration, // True when first HVAC iteration
                                      Real64 const PartLoadRatio,    // coil operating part-load ratio
                                      int const CompOn,              // compressor control (0=off, 1=on)
                                      Real64 const OnOffAirFlowRatio,
                                      Real64 const CoilCoolHeatRat, // ratio of cooling to heating PLR for cycling fan RH control
                                      bool const HXUnitOn           // Flag to control HX for HXAssisted Cooling Coil
        );

        void calcUnitaryHeatingSystem(EnergyPlusData &state, int const AirLoopNum,           // index to air loop
                                      bool const FirstHVACIteration,  // True when first HVAC iteration
                                      Real64 const PartLoadRatio,     // coil operating part-load ratio
                                      int const CompOn,               // comrpressor control (0=off, 1=on)
                                      Real64 const OnOffAirFlowRatio, // ratio of on to off flow rate
                                      Real64 HeatCoilLoad             // adjusted heating coil load if outlet temp exceeds max (W)
        );

        void calcUnitarySuppHeatingSystem(EnergyPlusData &state, bool const FirstHVACIteration, // True when first HVAC iteration
                                          Real64 const PartLoadRatio,    // coil operating part-load ratio
                                          Real64 const SuppCoilLoad      // adjusted supp coil load when outlet temp exceeds max (W)
        );

        void calcUnitarySuppSystemToSP(EnergyPlusData &state, bool const FirstHVACIteration // True when first HVAC iteration
        );

        void controlCoolingSystemToSP(EnergyPlusData &state, int const AirLoopNum,          // index to air loop
                                      bool const FirstHVACIteration, // First HVAC iteration flag
                                      bool &HXUnitOn,                // flag to enable heat exchanger heat recovery
                                      int &CompOp                    // compressor on/off control
        );

        void controlHeatingSystemToSP(EnergyPlusData &state, int const AirLoopNum,          // index to air loop
                                      bool const FirstHVACIteration, // First HVAC iteration flag
                                      int &CompOn,                   // compressor on/off control
                                      Real64 &HeatCoilLoad           // load met by heating coil
        );

        void controlSuppHeatSystemToSP(EnergyPlusData &state, int const AirLoopNum,         // index to air loop
                                       bool const FirstHVACIteration // First HVAC iteration flag
        );

        void simMultiSpeedCoils(EnergyPlusData &state, int const AirLoopNum,          // Index to air loop
                                bool const FirstHVACIteration, // True when first HVAC iteration
                                int &CompOn,                   // compressor on/off control
                                bool const SensibleLoad,
                                bool const LatentLoad,
                                Real64 const PartLoadFrac,
                                int const CoilType,
                                int const SpeedNumber);

        void calcPassiveSystem(EnergyPlusData &state, int const AirLoopNum,         // Index to air loop
                               bool const FirstHVACIteration // True when first HVAC iteration
        );

        void heatPumpRunFrac(Real64 const PLR,   // part load ratio
                             bool &errFlag,      // part load factor out of range flag
                             Real64 &RuntimeFrac // the required run time fraction to meet part load
        );

        void setSpeedVariables(bool const SensibleLoad,   // True when meeting a sensible load (not a moisture load)
                               Real64 const PartLoadRatio // operating PLR
        );

    public:
        UnitarySys(); // constructor

        ~UnitarySys() // destructor
        {
        }

        static void getUnitarySystemInputData(EnergyPlusData &state, std::string const &Name, bool const ZoneEquipment, int const ZoneOAUnitNum, bool &errorsFound);

        static HVACSystemData *factory(EnergyPlusData &state, int const object_type_of_num, std::string const objectName, bool const ZoneEquipment, int const ZoneOAUnitNum);

        void simulateSys(EnergyPlusData &state, std::string const &Name,
                         bool const firstHVACIteration,
                         int const &AirLoopNum,
                         int &CompIndex,
                         bool &HeatActive,
                         bool &CoolActive,
                         int const OAUnitNum,         // If the system is an equipment of OutdoorAirUnit
                         Real64 const OAUCoilOutTemp, // the coil inlet temperature of OutdoorAirUnit
                         bool const ZoneEquipment,    // TRUE if called as zone equipment
                         Real64 &sysOutputProvided,   // sensible output at supply air node
                         Real64 &latOutputProvided    // latent output at supply air node
        );

        void calcUnitarySystemToLoad(EnergyPlusData &state, int const AirLoopNum,          // index to air loop
                                     bool const FirstHVACIteration, // True when first HVAC iteration
                                     Real64 const CoolPLR,          // operating cooling part-load ratio []
                                     Real64 const HeatPLR,          // operating cooling part-load ratio []
                                     Real64 &OnOffAirFlowRatio,     // ratio of heating PLR to cooling PLR (is this correct?)
                                     Real64 &SensOutput,            // sensible capacity (W)
                                     Real64 &LatOutput,             // latent capacity (W)
                                     bool HXUnitOn,                 // Flag to control HX for HXAssisted Cooling Coil
                                     Real64 HeatCoilLoad,           // Adjusted load to heating coil when SAT exceeds max limit (W)
                                     Real64 SuppCoilLoad,           // Adjusted load to supp heating coil when SAT exceeds max limit (W)
                                     int const CompOn               // Determines if compressor is on or off
        );

        static void checkUnitarySysCoilInOASysExists(EnergyPlusData &state, std::string const &UnitarySysName, int const ZoneOAUnitNum);

        static void getUnitarySysHeatCoolCoil(EnergyPlusData &state, std::string const &UnitarySysName, // Name of Unitary System object
                                              bool &CoolingCoil,                 // Cooling coil exists
                                              bool &HeatingCoil,                 // Heating coil exists
                                              int const ZoneOAUnitNum            // index to zone OA unit
        );

        static Real64 calcUnitarySystemWaterFlowResidual(EnergyPlusData &state, Real64 const PartLoadRatio,    // water mass flow rate [kg/s]
                                                         std::vector<Real64> const &Par // Function parameters
        );

        void simulate(EnergyPlusData &state, std::string const &Name,
            bool const firstHVACIteration,
            int const &AirLoopNum,
            int &CompIndex,
            bool &HeatActive,
            bool &CoolActive,
            int const OAUnitNum,         // If the system is an equipment of OutdoorAirUnit
            Real64 const OAUCoilOutTemp, // the coil inlet temperature of OutdoorAirUnit
            bool const ZoneEquipment,    // TRUE if called as zone equipment
            Real64 &sysOutputProvided,   // sensible output at supply air node
            Real64 &latOutputProvided    // latent output at supply air node
        ) override;

<<<<<<< HEAD
        void sizeSystem(EnergyPlusData &state, bool const FirstHVACIteration, int const AirLoopNum) override;
        int getAirInNode(EnergyPlusData &state, std::string const &UnitarySysName, int const ZoneOAUnitNum)override;
        int getAirOutNode(EnergyPlusData &state, std::string const &UnitarySysName, int const ZoneOAUnitNum)override;
=======
        void sizeSystem(bool const FirstHVACIteration, int const AirLoopNum) override;
        int getAirInNode(std::string const &UnitarySysName, int const ZoneOAUnitNum, bool &errFlag) override;
        int getAirOutNode(std::string const &UnitarySysName, int const ZoneOAUnitNum, bool &errFlag) override;
>>>>>>> 255a495e
    };

    extern std::vector<UnitarySys> unitarySys;
    extern std::vector<DesignSpecMSHP> designSpecMSHP;
    int getDesignSpecMSHPIndex(std::string const &objectName);
    int getUnitarySystemIndex(std::string const &objectName);

} // namespace UnitarySystems
} // namespace EnergyPlus
#endif // ENERGYPLUS_UNITARYSYSTEM_HH<|MERGE_RESOLUTION|>--- conflicted
+++ resolved
@@ -764,15 +764,9 @@
             Real64 &latOutputProvided    // latent output at supply air node
         ) override;
 
-<<<<<<< HEAD
         void sizeSystem(EnergyPlusData &state, bool const FirstHVACIteration, int const AirLoopNum) override;
-        int getAirInNode(EnergyPlusData &state, std::string const &UnitarySysName, int const ZoneOAUnitNum)override;
-        int getAirOutNode(EnergyPlusData &state, std::string const &UnitarySysName, int const ZoneOAUnitNum)override;
-=======
-        void sizeSystem(bool const FirstHVACIteration, int const AirLoopNum) override;
-        int getAirInNode(std::string const &UnitarySysName, int const ZoneOAUnitNum, bool &errFlag) override;
-        int getAirOutNode(std::string const &UnitarySysName, int const ZoneOAUnitNum, bool &errFlag) override;
->>>>>>> 255a495e
+        int getAirInNode(EnergyPlusData &state, std::string const &UnitarySysName, int const ZoneOAUnitNum, bool &errFlag) override;
+        int getAirOutNode(EnergyPlusData &state, std::string const &UnitarySysName, int const ZoneOAUnitNum, bool &errFlag) override;
     };
 
     extern std::vector<UnitarySys> unitarySys;
