--- conflicted
+++ resolved
@@ -145,17 +145,12 @@
     }
 }
 
-<<<<<<< HEAD
 bool processInput(std::string const &inputFilePath,
                   json const &schema,
                   OutputTypes outputType,
                   std::string outputDirectory,
                   std::string &outputTypeStr,
                   bool convertHVACTemplate)
-=======
-bool processInput(
-    std::string const &inputFilePath, json const &schema, OutputTypes outputType, std::string outputDirectory, std::string &outputTypeStr)
->>>>>>> 1270c1ad
 {
     auto validation(std::unique_ptr<Validation>(new Validation(&schema)));
     auto idf_parser(std::unique_ptr<IdfParser>(new IdfParser()));
