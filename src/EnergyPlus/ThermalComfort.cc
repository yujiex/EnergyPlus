--- conflicted
+++ resolved
@@ -1911,13 +1911,8 @@
         // Note that area*emissivity needs to be recalculated because of the possibility of changes to the emissivity via the EMS
         SumAET = 0.0;
         ZoneAESum(ZoneNum) = 0.0;
-<<<<<<< HEAD
-        for (SurfNum2 = Zone(ZoneNum).HTSurfaceFirst; SurfNum2 <= Zone(ZoneNum).HTSurfaceLast; ++SurfNum2) {
+        for (SurfNum2 = state.dataHeatBal->Zone(ZoneNum).HTSurfaceFirst; SurfNum2 <= state.dataHeatBal->Zone(ZoneNum).HTSurfaceLast; ++SurfNum2) {
             if (SurfNum2 != SurfNum) {
-=======
-        for (SurfNum2 = state.dataHeatBal->Zone(ZoneNum).SurfaceFirst; SurfNum2 <= state.dataHeatBal->Zone(ZoneNum).SurfaceLast; ++SurfNum2) {
-            if ((Surface(SurfNum2).HeatTransSurf) && (SurfNum2 != SurfNum)) {
->>>>>>> c9fa4f04
                 SurfaceAE(SurfNum2) = Surface(SurfNum2).Area * state.dataConstruction->Construct(Surface(SurfNum2).Construction).InsideAbsorpThermal;
                 SumAET += SurfaceAE(SurfNum2) * TH(2, 1, SurfNum2);
                 ZoneAESum(ZoneNum) += SurfaceAE(SurfNum2);
