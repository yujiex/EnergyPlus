// EnergyPlus, Copyright (c) 1996-2020, The Board of Trustees of the University of Illinois,
// The Regents of the University of California, through Lawrence Berkeley National Laboratory
// (subject to receipt of any required approvals from the U.S. Dept. of Energy), Oak Ridge
// National Laboratory, managed by UT-Battelle, Alliance for Sustainable Energy, LLC, and other
// contributors. All rights reserved.
//
// NOTICE: This Software was developed under funding from the U.S. Department of Energy and the
// U.S. Government consequently retains certain rights. As such, the U.S. Government has been
// granted for itself and others acting on its behalf a paid-up, nonexclusive, irrevocable,
// worldwide license in the Software to reproduce, distribute copies to the public, prepare
// derivative works, and perform publicly and display publicly, and to permit others to do so.
//
// Redistribution and use in source and binary forms, with or without modification, are permitted
// provided that the following conditions are met:
//
// (1) Redistributions of source code must retain the above copyright notice, this list of
//     conditions and the following disclaimer.
//
// (2) Redistributions in binary form must reproduce the above copyright notice, this list of
//     conditions and the following disclaimer in the documentation and/or other materials
//     provided with the distribution.
//
// (3) Neither the name of the University of California, Lawrence Berkeley National Laboratory,
//     the University of Illinois, U.S. Dept. of Energy nor the names of its contributors may be
//     used to endorse or promote products derived from this software without specific prior
//     written permission.
//
// (4) Use of EnergyPlus(TM) Name. If Licensee (i) distributes the software in stand-alone form
//     without changes from the version obtained under this License, or (ii) Licensee makes a
//     reference solely to the software portion of its product, Licensee must refer to the
//     software as "EnergyPlus version X" software, where "X" is the version number Licensee
//     obtained under this License and may not use a different name for the software. Except as
//     specifically required in this Section (4), Licensee shall not use in a company name, a
//     product name, in advertising, publicity, or other promotional activities any name, trade
//     name, trademark, logo, or other designation of "EnergyPlus", "E+", "e+" or confusingly
//     similar designation, without the U.S. Department of Energy's prior written consent.
//
// THIS SOFTWARE IS PROVIDED BY THE COPYRIGHT HOLDERS AND CONTRIBUTORS "AS IS" AND ANY EXPRESS OR
// IMPLIED WARRANTIES, INCLUDING, BUT NOT LIMITED TO, THE IMPLIED WARRANTIES OF MERCHANTABILITY
// AND FITNESS FOR A PARTICULAR PURPOSE ARE DISCLAIMED. IN NO EVENT SHALL THE COPYRIGHT OWNER OR
// CONTRIBUTORS BE LIABLE FOR ANY DIRECT, INDIRECT, INCIDENTAL, SPECIAL, EXEMPLARY, OR
// CONSEQUENTIAL DAMAGES (INCLUDING, BUT NOT LIMITED TO, PROCUREMENT OF SUBSTITUTE GOODS OR
// SERVICES; LOSS OF USE, DATA, OR PROFITS; OR BUSINESS INTERRUPTION) HOWEVER CAUSED AND ON ANY
// THEORY OF LIABILITY, WHETHER IN CONTRACT, STRICT LIABILITY, OR TORT (INCLUDING NEGLIGENCE OR
// OTHERWISE) ARISING IN ANY WAY OUT OF THE USE OF THIS SOFTWARE, EVEN IF ADVISED OF THE
// POSSIBILITY OF SUCH DAMAGE.

// FMI-Related Headers
extern "C" {
#include <FMI/main.h>
}

// C++ Headers
#include <cmath>
#include <string>

// ObjexxFCL Headers
#include <ObjexxFCL/Array.functions.hh>
#include <ObjexxFCL/Array1D.hh>
#include <ObjexxFCL/Fmath.hh>
#include <ObjexxFCL/environment.hh>
#include <ObjexxFCL/gio.hh>
#include <ObjexxFCL/string.functions.hh>

// EnergyPlus Headers
#include <EnergyPlus/BranchInputManager.hh>
#include <EnergyPlus/BranchNodeConnections.hh>
#include <EnergyPlus/CommandLineInterface.hh>
#include <EnergyPlus/CostEstimateManager.hh>
#include <EnergyPlus/CurveManager.hh>
#include <EnergyPlus/DataAirLoop.hh>
#include <EnergyPlus/DataBranchNodeConnections.hh>
#include <EnergyPlus/DataContaminantBalance.hh>
#include <EnergyPlus/DataConvergParams.hh>
#include <EnergyPlus/DataEnvironment.hh>
#include <EnergyPlus/DataErrorTracking.hh>
#include <EnergyPlus/DataGlobalConstants.hh>
#include <EnergyPlus/DataGlobals.hh>
#include <EnergyPlus/DataHVACGlobals.hh>
#include <EnergyPlus/DataHeatBalFanSys.hh>
#include <EnergyPlus/DataHeatBalance.hh>
#include <EnergyPlus/DataIPShortCuts.hh>
#include <EnergyPlus/DataLoopNode.hh>
#include <EnergyPlus/DataOutputs.hh>
#include <EnergyPlus/DataPlant.hh>
#include <EnergyPlus/DataPrecisionGlobals.hh>
#include <EnergyPlus/DataReportingFlags.hh>
#include <EnergyPlus/DataRuntimeLanguage.hh>
#include <EnergyPlus/DataSizing.hh>
#include <EnergyPlus/DataStringGlobals.hh>
#include <EnergyPlus/DataSurfaces.hh>
#include <EnergyPlus/DataSystemVariables.hh>
#include <EnergyPlus/DataTimings.hh>
#include <EnergyPlus/DataZoneEquipment.hh>
#include <EnergyPlus/DemandManager.hh>
#include <EnergyPlus/DisplayRoutines.hh>
#include <EnergyPlus/DualDuct.hh>
#include <EnergyPlus/EMSManager.hh>
#include <EnergyPlus/EconomicLifeCycleCost.hh>
#include <EnergyPlus/EconomicTariff.hh>
#include <EnergyPlus/ElectricPowerServiceManager.hh>
#include <EnergyPlus/ExteriorEnergyUse.hh>
#include <EnergyPlus/ExternalInterface.hh>
#include <EnergyPlus/FaultsManager.hh>
#include <EnergyPlus/FluidProperties.hh>
#include <EnergyPlus/General.hh>
#include <EnergyPlus/GeneralRoutines.hh>
#include <EnergyPlus/HVACControllers.hh>
#include <EnergyPlus/HVACManager.hh>
#include <EnergyPlus/HVACSizingSimulationManager.hh>
#include <EnergyPlus/HeatBalanceAirManager.hh>
#include <EnergyPlus/HeatBalanceIntRadExchange.hh>
#include <EnergyPlus/HeatBalanceManager.hh>
#include <EnergyPlus/HeatBalanceSurfaceManager.hh>
#include <EnergyPlus/InputProcessing/InputProcessor.hh>
#include <EnergyPlus/MixedAir.hh>
#include <EnergyPlus/NodeInputManager.hh>
#include <EnergyPlus/OutAirNodeManager.hh>
#include <EnergyPlus/OutputProcessor.hh>
#include <EnergyPlus/OutputReportPredefined.hh>
#include <EnergyPlus/OutputReportTabular.hh>
#include <EnergyPlus/OutputReports.hh>
#include <EnergyPlus/Plant/PlantManager.hh>
#include <EnergyPlus/PlantPipingSystemsManager.hh>
#include <EnergyPlus/PollutionModule.hh>
#include <EnergyPlus/Psychrometrics.hh>
#include <EnergyPlus/RefrigeratedCase.hh>
#include <EnergyPlus/ResultsSchema.hh>
#include <EnergyPlus/ReportCoilSelection.hh>
#include <EnergyPlus/ScheduleManager.hh>
#include <EnergyPlus/SetPointManager.hh>
#include <EnergyPlus/SimulationManager.hh>
#include <EnergyPlus/SizingManager.hh>
#include <EnergyPlus/SolarShading.hh>
#include <EnergyPlus/SurfaceGeometry.hh>
#include <EnergyPlus/SystemReports.hh>
#include <EnergyPlus/Timer.h>
#include <EnergyPlus/UtilityRoutines.hh>
#include <EnergyPlus/Vectors.hh>
#include <EnergyPlus/WeatherManager.hh>
#include <EnergyPlus/ZoneContaminantPredictorCorrector.hh>
#include <EnergyPlus/ZoneEquipmentManager.hh>
#include <EnergyPlus/ZoneTempPredictorCorrector.hh>

namespace EnergyPlus {
namespace SimulationManager {

    // MODULE INFORMATION:
    //       AUTHOR         Rick Strand
    //       DATE WRITTEN   January 1997
    //       MODIFIED       na
    //       RE-ENGINEERED  na

    // PURPOSE OF THIS MODULE:
    // This module contains the main driver routine which manages the major
    // control loops of the EnergyPlus simulation.  This module is also
    // responsible for setting the global environment flags for these
    // loops.

    // METHODOLOGY EMPLOYED:
    // This module was constructed from the remnants of (I)BLAST routines
    // SIMBLD (Simulate Building), SIMZG (Simulate Zone Group), and SIMZGD
    // (Simulate Zone Group for a Day).

    // REFERENCES:
    // (I)BLAST legacy code, internal Reverse Engineering documentation,
    // and internal Evolutionary Engineering documentation.

    // Using/Aliasing
    using namespace DataPrecisionGlobals;
    using namespace DataGlobals;
    using namespace DataSizing;
    using namespace DataReportingFlags;
    using namespace DataSystemVariables;
    using namespace HeatBalanceManager;
    using namespace WeatherManager;
    using namespace ExternalInterface;

    // Data
    // MODULE PARAMETER DEFINITIONS:
    static std::string const BlankString;
    static ObjexxFCL::gio::Fmt fmtLD("*");
    static ObjexxFCL::gio::Fmt fmtA("(A)");

    // DERIVED TYPE DEFINITIONS:
    // na

    // INTERFACE BLOCK SPECIFICATIONS:
    // na

    // MODULE VARIABLE DECLARATIONS:
    bool RunPeriodsInInput(false);
    bool RunControlInInput(false);

    namespace {
        // These were static variables within different functions. They were pulled out into the namespace
        // to facilitate easier unit testing of those functions.
        // These are purposefully not in the header file as an extern variable. No one outside of SimulationManager should
        // use these. They are cleared by clear_state() for use by unit tests, but normal simulations should be unaffected.
        // This is purposefully in an anonymous namespace so nothing outside this implementation file can use it.
        bool PreP_Fatal(false);
    } // namespace

    // SUBROUTINE SPECIFICATIONS FOR MODULE SimulationManager

    // MODULE SUBROUTINES:

    // Functions
    void clear_state()
    {
        RunPeriodsInInput = false;
        RunControlInInput = false;
        PreP_Fatal = false;
    }

    void ManageSimulation()
    {

        // SUBROUTINE INFORMATION:
        //       AUTHOR         Rick Strand
        //       DATE WRITTEN   January 1997
        //       MODIFIED       na
        //       RE-ENGINEERED  na

        // PURPOSE OF THIS SUBROUTINE:
        // This subroutine is the main driver of the simulation manager module.
        // It contains the main environment-time loops for the building
        // simulation.  This includes the environment loop, a day loop, an
        // hour loop, and a time step loop.

        // METHODOLOGY EMPLOYED:
        // na

        // REFERENCES:
        // na

        // Using/Aliasing
        using DataEnvironment::CurMnDy;
        using DataEnvironment::CurrentOverallSimDay;
        using DataEnvironment::CurrentYearIsLeapYear;
        using DataEnvironment::EndMonthFlag;
        using DataEnvironment::EnvironmentName;
        using DataEnvironment::TotalOverallSimDays;
        using DataEnvironment::TotDesDays;
        using DataEnvironment::TotRunDesPersDays;
        using DataHVACGlobals::TimeStepSys;

        using BranchInputManager::InvalidBranchDefinitions;
        using BranchInputManager::ManageBranchInput;
        using BranchInputManager::TestBranchIntegrity;
        using BranchNodeConnections::CheckNodeConnections;
        using BranchNodeConnections::TestCompSetInletOutletNodes;
        using CostEstimateManager::SimCostEstimate;
        using CurveManager::InitCurveReporting;
        using DataErrorTracking::AskForConnectionsReport;
        using DataErrorTracking::ExitDuringSimulations;
        using DemandManager::InitDemandManagers;
        using EconomicLifeCycleCost::ComputeLifeCycleCostAndReport;
        using EconomicLifeCycleCost::GetInputForLifeCycleCost;
        using EconomicTariff::ComputeTariff; // added for computing annual utility costs
        using EconomicTariff::WriteTabularTariffReports;
        using EMSManager::CheckIfAnyEMS;
        using EMSManager::ManageEMS;
        using ExteriorEnergyUse::ManageExteriorEnergyUse;
        using General::TrimSigDigits;
        using HVACControllers::DumpAirLoopStatistics;
        using MixedAir::CheckControllerLists;
        using NodeInputManager::CheckMarkedNodes;
        using NodeInputManager::SetupNodeVarsForReporting;
        using OutputProcessor::ReportForTabularReports;
        using OutputProcessor::SetupTimePointers;
        using OutputReportPredefined::SetPredefinedTables;
        using OutputReportTabular::CloseOutputTabularFile;
        using OutputReportTabular::OpenOutputTabularFile;
        using OutputReportTabular::ResetTabularReports;
        using OutputReportTabular::WriteTabularReports;
        using PlantManager::CheckIfAnyPlant;
        using PollutionModule::CheckPollutionMeterReporting;
        using PollutionModule::SetupPollutionCalculations;
        using PollutionModule::SetupPollutionMeterReporting;
        using SizingManager::ManageSizing;
        using SystemReports::CreateEnergyReportStructure;
        using SystemReports::ReportAirLoopConnections;
        using namespace DataTimings;
        using DataSystemVariables::FullAnnualRun;
        using FaultsManager::CheckAndReadFaults;
        using OutputProcessor::isFinalYear;
        using OutputProcessor::ResetAccumulationWhenWarmupComplete;
        using PlantPipingSystemsManager::CheckIfAnyBasements;
        using PlantPipingSystemsManager::CheckIfAnySlabs;
        using PlantPipingSystemsManager::SimulateGroundDomains;
        using Psychrometrics::InitializePsychRoutines;
        using SetPointManager::CheckIfAnyIdealCondEntSetPoint;
        using WeatherManager::CheckIfAnyUnderwaterBoundaries;

        // Locals
        // SUBROUTINE PARAMETER DEFINITIONS:
        // na

        // INTERFACE BLOCK SPECIFICATIONS:
        // na

        // DERIVED TYPE DEFINITIONS:
        // na

        // SUBROUTINE LOCAL VARIABLE DECLARATIONS:
        static bool Available; // an environment is available to process
        static bool ErrorsFound(false);
        static bool TerminalError(false);
        bool SimsDone;
        bool ErrFound;
        bool oneTimeUnderwaterBoundaryCheck = true;
        bool AnyUnderwaterBoundaries = false;
        int EnvCount;

        // Formats
        static ObjexxFCL::gio::Fmt Format_700("('Environment:WarmupDays,',I3)");

        // CreateSQLiteDatabase();
        sqlite = EnergyPlus::CreateSQLiteDatabase();

        if (sqlite) {
            sqlite->sqliteBegin();
            sqlite->createSQLiteSimulationsRecord(1, DataStringGlobals::VerString, DataStringGlobals::CurrentDateTime);
            sqlite->sqliteCommit();
        }

        // FLOW:
        PostIPProcessing();

        InitializePsychRoutines();

        BeginSimFlag = true;
        BeginFullSimFlag = false;
        DoOutputReporting = false;
        DisplayPerfSimulationFlag = false;
        DoWeatherInitReporting = false;
        RunPeriodsInInput =
            (inputProcessor->getNumObjectsFound("RunPeriod") > 0 || inputProcessor->getNumObjectsFound("RunPeriod:CustomRange") > 0 || FullAnnualRun);
        AskForConnectionsReport = false; // set to false until sizing is finished

        OpenOutputFiles();
        GetProjectData();
        CheckForMisMatchedEnvironmentSpecifications();
        CheckForRequestedReporting();
        SetPredefinedTables();
        SetPreConstructionInputParameters(); // establish array bounds for constructions early

        SetupTimePointers("Zone", TimeStepZone); // Set up Time pointer for HB/Zone Simulation
        SetupTimePointers("HVAC", TimeStepSys);

        CheckIfAnyEMS();
        CheckIfAnyPlant();
        CheckIfAnySlabs();
        CheckIfAnyBasements();
        CheckIfAnyIdealCondEntSetPoint();
        createFacilityElectricPowerServiceObject();
        createCoilSelectionReportObj();

        ManageBranchInput(); // just gets input and returns.

        DoingSizing = true;
        ManageSizing();

        BeginFullSimFlag = true;
        SimsDone = false;
        if (DoDesDaySim || DoWeathSim || DoHVACSizingSimulation) {
            DoOutputReporting = true;
        }
        DoingSizing = false;

        if ((DoZoneSizing || DoSystemSizing || DoPlantSizing) && !(DoDesDaySim || (DoWeathSim && RunPeriodsInInput))) {
            ShowWarningError("ManageSimulation: Input file has requested Sizing Calculations but no Simulations are requested (in SimulationControl "
                             "object). Succeeding warnings/errors may be confusing.");
        }
        Available = true;

        if (InvalidBranchDefinitions) {
            ShowFatalError("Preceding error(s) in Branch Input cause termination.");
        }

        DisplayString("Adjusting Air System Sizing");
        SizingManager::ManageSystemSizingAdjustments();

        DisplayString("Adjusting Standard 62.1 Ventilation Sizing");
        SizingManager::ManageSystemVentilationAdjustments();

        DisplayString("Initializing Simulation");
        KickOffSimulation = true;

        ResetEnvironmentCounter();
        SetupSimulation(ErrorsFound);

        CheckAndReadFaults();

        InitCurveReporting();

        AskForConnectionsReport = true; // set to true now that input processing and sizing is done.
        KickOffSimulation = false;
        WarmupFlag = false;
        DoWeatherInitReporting = true;

        //  Note:  All the inputs have been 'gotten' by the time we get here.
        ErrFound = false;
        if (DoOutputReporting) {
            DisplayString("Reporting Surfaces");

            ReportSurfaces();

            SetupNodeVarsForReporting();
            MetersHaveBeenInitialized = true;
            SetupPollutionMeterReporting();
            UpdateMeterReporting();
            CheckPollutionMeterReporting();
            facilityElectricServiceObj->verifyCustomMetersElecPowerMgr();
            SetupPollutionCalculations();
            InitDemandManagers();

            TestBranchIntegrity(ErrFound);
            if (ErrFound) TerminalError = true;
            TestAirPathIntegrity(ErrFound);
            if (ErrFound) TerminalError = true;
            CheckMarkedNodes(ErrFound);
            if (ErrFound) TerminalError = true;
            CheckNodeConnections(ErrFound);
            if (ErrFound) TerminalError = true;
            TestCompSetInletOutletNodes(ErrFound);
            if (ErrFound) TerminalError = true;
            CheckControllerLists(ErrFound);
            if (ErrFound) TerminalError = true;

            if (DoDesDaySim || DoWeathSim) {
                ReportLoopConnections();
                ReportAirLoopConnections();
                ReportNodeConnections();
                // Debug reports
                //      CALL ReportCompSetMeterVariables
                //      CALL ReportParentChildren
            }

            CreateEnergyReportStructure();
            bool anyEMSRan;
            ManageEMS(emsCallFromSetupSimulation, anyEMSRan); // point to finish setup processing EMS, sensor ready now

            ProduceRDDMDD();

            if (TerminalError) {
                ShowFatalError("Previous Conditions cause program termination.");
            }
        }

        if (sqlite) {
            sqlite->sqliteBegin();
            sqlite->updateSQLiteSimulationRecord(1, DataGlobals::NumOfTimeStepInHour);
            sqlite->sqliteCommit();
        }

        GetInputForLifeCycleCost(); // must be prior to WriteTabularReports -- do here before big simulation stuff.

        // check for variable latitude/location/etc
        WeatherManager::ReadVariableLocationOrientation();

        // if user requested HVAC Sizing Simulation, call HVAC sizing simulation manager
        if (DoHVACSizingSimulation) {
            ManageHVACSizingSimulation(ErrorsFound);
        }

        ShowMessage("Beginning Simulation");
        DisplayString("Beginning Primary Simulation");

        ResetEnvironmentCounter();

        EnvCount = 0;
        WarmupFlag = true;

        while (Available) {

            GetNextEnvironment(Available, ErrorsFound);

            if (!Available) break;
            if (ErrorsFound) break;
            if ((!DoDesDaySim) && (KindOfSim != ksRunPeriodWeather)) continue;
            if ((!DoWeathSim) && (KindOfSim == ksRunPeriodWeather)) continue;
            if (KindOfSim == ksHVACSizeDesignDay) continue; // don't run these here, only for sizing simulations

            if (KindOfSim == ksHVACSizeRunPeriodDesign) continue; // don't run these here, only for sizing simulations

            ++EnvCount;

            if (sqlite) {
                sqlite->sqliteBegin();
                sqlite->createSQLiteEnvironmentPeriodRecord(DataEnvironment::CurEnvirNum, DataEnvironment::EnvironmentName, DataGlobals::KindOfSim);
                sqlite->sqliteCommit();
            }

            ExitDuringSimulations = true;
            SimsDone = true;
            DisplayString("Initializing New Environment Parameters");

            BeginEnvrnFlag = true;
            if ((KindOfSim == ksDesignDay) && (WeatherManager::DesDayInput(Environment(Envrn).DesignDayNum).suppressBegEnvReset)) {
                // user has input in SizingPeriod:DesignDay directing to skip begin environment rests, for accuracy-with-speed as zones can more
                // easily converge fewer warmup days are allowed
                DisplayString("Design Day Fast Warmup Mode: Suppressing Initialization of New Environment Parameters");
                DataGlobals::beginEnvrnWarmStartFlag = true;
            } else {
                DataGlobals::beginEnvrnWarmStartFlag = false;
            }
            EndEnvrnFlag = false;
            EndMonthFlag = false;
            WarmupFlag = true;
            DayOfSim = 0;
            DayOfSimChr = "0";
            NumOfWarmupDays = 0;
            if (CurrentYearIsLeapYear) {
                if (NumOfDayInEnvrn <= 366) {
                    isFinalYear = true;
                }
            } else {
                if (NumOfDayInEnvrn <= 365) {
                    isFinalYear = true;
                }
            }

            HVACManager::ResetNodeData(); // Reset here, because some zone calcs rely on node data (e.g. ZoneITEquip)

            bool anyEMSRan;
            ManageEMS(emsCallFromBeginNewEvironment, anyEMSRan); // calling point

            while ((DayOfSim < NumOfDayInEnvrn) || (WarmupFlag)) { // Begin day loop ...

                if (sqlite) sqlite->sqliteBegin(); // setup for one transaction per day

                ++DayOfSim;
                ObjexxFCL::gio::write(DayOfSimChr, fmtLD) << DayOfSim;
                strip(DayOfSimChr);
                if (!WarmupFlag) {
                    ++CurrentOverallSimDay;
                    DisplaySimDaysProgress(CurrentOverallSimDay, TotalOverallSimDays);
                } else {
                    DayOfSimChr = "0";
                }
                BeginDayFlag = true;
                EndDayFlag = false;

                if (WarmupFlag) {
                    ++NumOfWarmupDays;
                    cWarmupDay = TrimSigDigits(NumOfWarmupDays);
                    DisplayString("Warming up {" + cWarmupDay + '}');
                } else if (DayOfSim == 1) {
                    if (KindOfSim == ksRunPeriodWeather) {
                        DisplayString("Starting Simulation at " + DataEnvironment::CurMnDyYr + " for " + EnvironmentName);
                    } else {
                        DisplayString("Starting Simulation at " + DataEnvironment::CurMnDy + " for " + EnvironmentName);
                    }
                    ObjexxFCL::gio::write(OutputFileInits, Format_700) << NumOfWarmupDays;
                    ResetAccumulationWhenWarmupComplete();
                } else if (DisplayPerfSimulationFlag) {
                    if (KindOfSim == ksRunPeriodWeather) {
                        DisplayString("Continuing Simulation at " + DataEnvironment::CurMnDyYr + " for " + EnvironmentName);
                    } else {
                        DisplayString("Continuing Simulation at " + DataEnvironment::CurMnDy + " for " + EnvironmentName);
                    }
                    DisplayPerfSimulationFlag = false;
                }
                // for simulations that last longer than a week, identify when the last year of the simulation is started
                if ((DayOfSim > 365) && ((NumOfDayInEnvrn - DayOfSim) == 364) && !WarmupFlag) {
                    DisplayString("Starting last  year of environment at:  " + DayOfSimChr);
                    ResetTabularReports();
                }

                for (HourOfDay = 1; HourOfDay <= 24; ++HourOfDay) { // Begin hour loop ...

                    BeginHourFlag = true;
                    EndHourFlag = false;

                    for (TimeStep = 1; TimeStep <= NumOfTimeStepInHour; ++TimeStep) {
                        if (AnySlabsInModel || AnyBasementsInModel) {
                            SimulateGroundDomains(false);
                        }

                        if (AnyUnderwaterBoundaries) {
                            WeatherManager::UpdateUnderwaterBoundaries();
                        }

                        if (DataEnvironment::varyingLocationSchedIndexLat > 0 || DataEnvironment::varyingLocationSchedIndexLong > 0 ||
                            DataEnvironment::varyingOrientationSchedIndex > 0) {
                            WeatherManager::UpdateLocationAndOrientation();
                        }

                        BeginTimeStepFlag = true;
                        ExternalInterfaceExchangeVariables();

                        // Set the End__Flag variables to true if necessary.  Note that
                        // each flag builds on the previous level.  EndDayFlag cannot be
                        // .TRUE. unless EndHourFlag is also .TRUE., etc.  Note that the
                        // EndEnvrnFlag and the EndSimFlag cannot be set during warmup.
                        // Note also that BeginTimeStepFlag, EndTimeStepFlag, and the
                        // SubTimeStepFlags can/will be set/reset in the HVAC Manager.

                        if (TimeStep == NumOfTimeStepInHour) {
                            EndHourFlag = true;
                            if (HourOfDay == 24) {
                                EndDayFlag = true;
                                if ((!WarmupFlag) && (DayOfSim == NumOfDayInEnvrn)) {
                                    EndEnvrnFlag = true;
                                }
                            }
                        }

                        ManageWeather();

                        ManageExteriorEnergyUse();

                        ManageHeatBalance();

                        if (oneTimeUnderwaterBoundaryCheck) {
                            AnyUnderwaterBoundaries = WeatherManager::CheckIfAnyUnderwaterBoundaries();
                            oneTimeUnderwaterBoundaryCheck = false;
                        }

                        BeginHourFlag = false;
                        BeginDayFlag = false;
                        BeginEnvrnFlag = false;
                        BeginSimFlag = false;
                        BeginFullSimFlag = false;

                    } // TimeStep loop

                    PreviousHour = HourOfDay;

                } // ... End hour loop.

                if (sqlite) sqlite->sqliteCommit(); // one transaction per day

            } // ... End day loop.

            // Need one last call to send latest states to middleware
            ExternalInterfaceExchangeVariables();

        } // ... End environment loop.

        WarmupFlag = false;
        if (!SimsDone && DoDesDaySim) {
            if ((TotDesDays + TotRunDesPersDays) == 0) { // if sum is 0, then there was no sizing done.
                ShowWarningError("ManageSimulation: SizingPeriod:* were requested in SimulationControl but no SizingPeriod:* objects in input.");
            }
        }

        if (!SimsDone && DoWeathSim) {
            if (!RunPeriodsInInput) { // if no run period requested, and sims not done
                ShowWarningError("ManageSimulation: Weather Simulation was requested in SimulationControl but no RunPeriods in input.");
            }
        }

        PlantManager::CheckOngoingPlantWarnings();

        if (sqlite) sqlite->sqliteBegin(); // for final data to write

#ifdef EP_Detailed_Timings
        epStartTime("Closeout Reporting=");
#endif
        SimCostEstimate();

        ComputeTariff(); //     Compute the utility bills

        EMSManager::checkForUnusedActuatorsAtEnd();

        ReportForTabularReports(); // For Energy Meters (could have other things that need to be pushed to after simulation)

        OpenOutputTabularFile();

        WriteTabularReports(); //     Create the tabular reports at completion of each

        WriteTabularTariffReports();

        ComputeLifeCycleCostAndReport(); // must be after WriteTabularReports and WriteTabularTariffReports

        CloseOutputTabularFile();

        DumpAirLoopStatistics(); // Dump runtime statistics for air loop controller simulation to csv file

#ifdef EP_Detailed_Timings
        epStopTime("Closeout Reporting=");
#endif
        CloseOutputFiles();

        // sqlite->createZoneExtendedOutput();
        CreateSQLiteZoneExtendedOutput();

        if (sqlite) {
            DisplayString("Writing final SQL reports");
            sqlite->sqliteCommit();      // final transactions
            sqlite->initializeIndexes(); // do not create indexes (SQL) until all is done.
        }

        if (ErrorsFound) {
            ShowFatalError("Error condition occurred.  Previous Severe Errors cause termination.");
        }
    }

    void GetProjectData()
    {

        // SUBROUTINE INFORMATION:
        //       AUTHOR         Linda K. Lawrie
        //       DATE WRITTEN   November 1997
        //       MODIFIED       na
        //       RE-ENGINEERED  na

        // PURPOSE OF THIS SUBROUTINE:
        // This subroutine gets global project data from the input file.

        // METHODOLOGY EMPLOYED:
        // Use GetObjectItem from the Input Processor

        // Using/Aliasing
        using DataStringGlobals::MatchVersion;
        using namespace DataConvergParams;
        using namespace DataSystemVariables;
        using DataEnvironment::DisplayWeatherMissingDataWarnings;
        using DataEnvironment::IgnoreBeamRadiation;
        using DataEnvironment::IgnoreDiffuseRadiation;
        using DataEnvironment::IgnoreSolarRadiation;
        using DataHVACGlobals::deviationFromSetPtThresholdClg;
        using DataHVACGlobals::deviationFromSetPtThresholdHtg;
        using DataHVACGlobals::LimitNumSysSteps;
        using General::RoundSigDigits;
        using namespace DataIPShortCuts;

        // SUBROUTINE PARAMETER DEFINITIONS:
        static Array1D_int const Div60(12, {1, 2, 3, 4, 5, 6, 10, 12, 15, 20, 30, 60});

        // SUBROUTINE LOCAL VARIABLE DECLARATIONS:
        Array1D_string Alphas(6);
        Array1D<Real64> Number(4);
        int NumAlpha;
        int NumNumber;
        int IOStat;
        int NumDebugOut;
        int MinInt;
        int Num;
        int Which;
        bool ErrorsFound;
        int Num1;
        int NumA;
        int NumRunControl;
        static std::string VersionID;
        std::string CurrentModuleObject;
        bool CondFDAlgo;
        int Item;

        // Formats
        static ObjexxFCL::gio::Fmt Format_721("(' Version, ',A)");
        static ObjexxFCL::gio::Fmt Format_731("(' Timesteps per Hour, ',I2,', ',I2)");
        static ObjexxFCL::gio::Fmt Format_733("(' System Convergence Limits',4(', ',A))");
        static ObjexxFCL::gio::Fmt Format_741("(' Simulation Control',$)");
        static ObjexxFCL::gio::Fmt Format_741_1("(', ',A,$)");
        static ObjexxFCL::gio::Fmt Format_751("(' Output Reporting Tolerances',5(', ',A))");

        ErrorsFound = false;

        CurrentModuleObject = "Version";
        Num = inputProcessor->getNumObjectsFound(CurrentModuleObject);
        if (Num == 1) {
            inputProcessor->getObjectItem(CurrentModuleObject,
                                          1,
                                          Alphas,
                                          NumAlpha,
                                          Number,
                                          NumNumber,
                                          IOStat,
                                          lNumericFieldBlanks,
                                          lAlphaFieldBlanks,
                                          cAlphaFieldNames,
                                          cNumericFieldNames);
            std::string::size_type const lenVer(len(MatchVersion));
            if ((lenVer > 0) && (MatchVersion[lenVer - 1] == '0')) {
                Which = static_cast<int>(index(Alphas(1).substr(0, lenVer - 2), MatchVersion.substr(0, lenVer - 2)));
            } else {
                Which = static_cast<int>(index(Alphas(1), MatchVersion));
            }
            if (Which != 0) {
                ShowWarningError(CurrentModuleObject + ": in IDF=\"" + Alphas(1) + "\" not the same as expected=\"" + MatchVersion + "\"");
            }
            VersionID = Alphas(1);
        } else if (Num == 0) {
            ShowWarningError(CurrentModuleObject + ": missing in IDF, processing for EnergyPlus version=\"" + MatchVersion + "\"");
        } else {
            ShowSevereError("Too many " + CurrentModuleObject + " Objects found.");
            ErrorsFound = true;
        }

        // Do Mini Gets on HB Algorithm and by-surface overrides
        CurrentModuleObject = "HeatBalanceAlgorithm";
        Num = inputProcessor->getNumObjectsFound(CurrentModuleObject);
        CondFDAlgo = false;
        if (Num > 0) {
            inputProcessor->getObjectItem(CurrentModuleObject,
                                          1,
                                          Alphas,
                                          NumAlpha,
                                          Number,
                                          NumNumber,
                                          IOStat,
                                          lNumericFieldBlanks,
                                          lAlphaFieldBlanks,
                                          cAlphaFieldNames,
                                          cNumericFieldNames);
            {
                auto const SELECT_CASE_var(Alphas(1));
                if ((SELECT_CASE_var == "CONDUCTIONFINITEDIFFERENCE") || (SELECT_CASE_var == "CONDFD") ||
                    (SELECT_CASE_var == "CONDUCTIONFINITEDIFFERENCEDETAILED") || (SELECT_CASE_var == "CONDUCTIONFINITEDIFFERENCESIMPLIFIED")) {
                    CondFDAlgo = true;
                } else {
                }
            }
        }
        CurrentModuleObject = "SurfaceProperty:HeatTransferAlgorithm";
        Num = inputProcessor->getNumObjectsFound(CurrentModuleObject);
        if (Num > 0) {
            for (Item = 1; Item <= Num; ++Item) {
                inputProcessor->getObjectItem(CurrentModuleObject,
                                              Item,
                                              Alphas,
                                              NumAlpha,
                                              Number,
                                              NumNumber,
                                              IOStat,
                                              lNumericFieldBlanks,
                                              lAlphaFieldBlanks,
                                              cAlphaFieldNames,
                                              cNumericFieldNames);
                {
                    auto const SELECT_CASE_var(Alphas(2));
                    if (SELECT_CASE_var == "CONDUCTIONFINITEDIFFERENCE") {
                        CondFDAlgo = true;

                    } else {
                    }
                }
            }
        }
        CurrentModuleObject = "SurfaceProperty:HeatTransferAlgorithm:MultipleSurface";
        Num = inputProcessor->getNumObjectsFound(CurrentModuleObject);
        if (Num > 0) {
            for (Item = 1; Item <= Num; ++Item) {
                inputProcessor->getObjectItem(CurrentModuleObject,
                                              1,
                                              Alphas,
                                              NumAlpha,
                                              Number,
                                              NumNumber,
                                              IOStat,
                                              lNumericFieldBlanks,
                                              lAlphaFieldBlanks,
                                              cAlphaFieldNames,
                                              cNumericFieldNames);
                {
                    auto const SELECT_CASE_var(Alphas(3));
                    if (SELECT_CASE_var == "CONDUCTIONFINITEDIFFERENCE") {
                        CondFDAlgo = true;
                    } else {
                    }
                }
            }
        }
        CurrentModuleObject = "SurfaceProperty:HeatTransferAlgorithm:SurfaceList";
        Num = inputProcessor->getNumObjectsFound(CurrentModuleObject);
        if (Num > 0) {
            for (Item = 1; Item <= Num; ++Item) {
                inputProcessor->getObjectItem(CurrentModuleObject,
                                              1,
                                              cAlphaArgs,
                                              NumAlpha,
                                              Number,
                                              NumNumber,
                                              IOStat,
                                              lNumericFieldBlanks,
                                              lAlphaFieldBlanks,
                                              cAlphaFieldNames,
                                              cNumericFieldNames);
                {
                    auto const SELECT_CASE_var(cAlphaArgs(2));
                    if (SELECT_CASE_var == "CONDUCTIONFINITEDIFFERENCE") {
                        CondFDAlgo = true;
                    } else {
                    }
                }
            }
        }
        CurrentModuleObject = "SurfaceProperty:HeatTransferAlgorithm:Construction";
        Num = inputProcessor->getNumObjectsFound(CurrentModuleObject);
        if (Num > 0) {
            for (Item = 1; Item <= Num; ++Item) {
                inputProcessor->getObjectItem(CurrentModuleObject,
                                              1,
                                              cAlphaArgs,
                                              NumAlpha,
                                              Number,
                                              NumNumber,
                                              IOStat,
                                              lNumericFieldBlanks,
                                              lAlphaFieldBlanks,
                                              cAlphaFieldNames,
                                              cNumericFieldNames);
                {
                    auto const SELECT_CASE_var(cAlphaArgs(2));
                    if (SELECT_CASE_var == "CONDUCTIONFINITEDIFFERENCE") {
                        CondFDAlgo = true;
                    } else {
                    }
                }
            }
        }

        CurrentModuleObject = "Timestep";
        Num = inputProcessor->getNumObjectsFound(CurrentModuleObject);
        if (Num == 1) {
            inputProcessor->getObjectItem(CurrentModuleObject,
                                          1,
                                          Alphas,
                                          NumAlpha,
                                          Number,
                                          NumNumber,
                                          IOStat,
                                          lNumericFieldBlanks,
                                          lAlphaFieldBlanks,
                                          cAlphaFieldNames,
                                          cNumericFieldNames);
            NumOfTimeStepInHour = Number(1);
            if (NumOfTimeStepInHour <= 0 || NumOfTimeStepInHour > 60) {
                Alphas(1) = RoundSigDigits(NumOfTimeStepInHour);
                ShowWarningError(CurrentModuleObject + ": Requested number (" + Alphas(1) + ") invalid, Defaulted to 4");
                NumOfTimeStepInHour = 4;
            } else if (mod(60, NumOfTimeStepInHour) != 0) {
                MinInt = 9999;
                for (Num = 1; Num <= 12; ++Num) {
                    if (std::abs(NumOfTimeStepInHour - Div60(Num)) > MinInt) continue;
                    MinInt = NumOfTimeStepInHour - Div60(Num);
                    Which = Num;
                }
                ShowWarningError(CurrentModuleObject + ": Requested number (" + RoundSigDigits(NumOfTimeStepInHour) +
                                 ") not evenly divisible into 60, defaulted to nearest (" + RoundSigDigits(Div60(Which)) + ").");
                NumOfTimeStepInHour = Div60(Which);
            }
            if (CondFDAlgo && NumOfTimeStepInHour < 20) {
                ShowWarningError(CurrentModuleObject + ": Requested number (" + RoundSigDigits(NumOfTimeStepInHour) +
                                 ") cannot be used when Conduction Finite Difference algorithm is selected.");
                ShowContinueError("..." + CurrentModuleObject + " is set to 20.");
                NumOfTimeStepInHour = 20;
            }
            if (NumOfTimeStepInHour < 4 && inputProcessor->getNumObjectsFound("Zone") > 0) {
                ShowWarningError(CurrentModuleObject + ": Requested number (" + RoundSigDigits(NumOfTimeStepInHour) +
                                 ") is less than the suggested minimum of 4.");
                ShowContinueError("Please see entry for " + CurrentModuleObject + " in Input/Output Reference for discussion of considerations.");
            }
        } else if (Num == 0 && inputProcessor->getNumObjectsFound("Zone") > 0 && !CondFDAlgo) {
            ShowWarningError("No " + CurrentModuleObject + " object found.  Number of TimeSteps in Hour defaulted to 4.");
            NumOfTimeStepInHour = 4;
        } else if (Num == 0 && !CondFDAlgo) {
            NumOfTimeStepInHour = 4;
        } else if (Num == 0 && inputProcessor->getNumObjectsFound("Zone") > 0 && CondFDAlgo) {
            ShowWarningError("No " + CurrentModuleObject + " object found.  Number of TimeSteps in Hour defaulted to 20.");
            ShowContinueError("...Due to presence of Conduction Finite Difference Algorithm selection.");
            NumOfTimeStepInHour = 20;
        } else if (Num == 0 && CondFDAlgo) {
            NumOfTimeStepInHour = 20;
        } else {
            ShowSevereError("Too many " + CurrentModuleObject + " Objects found.");
            ErrorsFound = true;
        }

        TimeStepZone = 1.0 / double(NumOfTimeStepInHour);
        MinutesPerTimeStep = TimeStepZone * 60;
        TimeStepZoneSec = TimeStepZone * SecInHour;

        CurrentModuleObject = "ConvergenceLimits";
        Num = inputProcessor->getNumObjectsFound(CurrentModuleObject);
        if (Num == 1) {
            inputProcessor->getObjectItem(CurrentModuleObject,
                                          1,
                                          Alphas,
                                          NumAlpha,
                                          Number,
                                          NumNumber,
                                          IOStat,
                                          lNumericFieldBlanks,
                                          lAlphaFieldBlanks,
                                          cAlphaFieldNames,
                                          cNumericFieldNames);
            MinInt = int(Number(1));
            if (MinInt > MinutesPerTimeStep) {
                MinInt = MinutesPerTimeStep;
            }
            if (MinInt < 0 || MinInt > 60) {
                ShowWarningError(CurrentModuleObject + ": Requested " + cNumericFieldNames(1) + " (" + RoundSigDigits(MinInt) +
                                 ") invalid. Set to 1 minute.");
                MinTimeStepSys = 1.0 / 60.0;
            } else if (MinInt == 0) { // Set to TimeStepZone
                MinTimeStepSys = TimeStepZone;
            } else {
                MinTimeStepSys = double(MinInt) / 60.0;
            }
            MaxIter = int(Number(2));
            if (MaxIter <= 0) {
                MaxIter = 20;
            }
            if (!lNumericFieldBlanks(3)) MinPlantSubIterations = int(Number(3));
            if (!lNumericFieldBlanks(4)) MaxPlantSubIterations = int(Number(4));
            // trap bad values
            if (MinPlantSubIterations < 1) MinPlantSubIterations = 1;
            if (MaxPlantSubIterations < 3) MaxPlantSubIterations = 3;
            if (MinPlantSubIterations > MaxPlantSubIterations) MaxPlantSubIterations = MinPlantSubIterations + 1;

        } else if (Num == 0) {
            MinTimeStepSys = 1.0 / 60.0;
            MaxIter = 20;
            MinPlantSubIterations = 2;
            MaxPlantSubIterations = 8;
        } else {
            ShowSevereError("Too many " + CurrentModuleObject + " Objects found.");
            ErrorsFound = true;
        }

        LimitNumSysSteps = int(TimeStepZone / MinTimeStepSys);

        DebugOutput = false;
        EvenDuringWarmup = false;
        CurrentModuleObject = "Output:DebuggingData";
        NumDebugOut = inputProcessor->getNumObjectsFound(CurrentModuleObject);
        if (NumDebugOut > 0) {
            inputProcessor->getObjectItem(CurrentModuleObject, 1, Alphas, NumAlpha, Number, NumNumber, IOStat);
            if (int(Number(1)) == 1) {
                DebugOutput = true;
            }
            if (int(Number(2)) == 1) {
                EvenDuringWarmup = true;
            }
        }

        CurrentModuleObject = "Output:Diagnostics";
        Num = inputProcessor->getNumObjectsFound(CurrentModuleObject);
        for (Num1 = 1; Num1 <= Num; ++Num1) {
            inputProcessor->getObjectItem(CurrentModuleObject, Num1, Alphas, NumAlpha, Number, NumNumber, IOStat);
            for (NumA = 1; NumA <= NumAlpha; ++NumA) {
                if (UtilityRoutines::SameString(Alphas(NumA), "DisplayExtraWarnings")) {
                    DisplayExtraWarnings = true;
                } else if (UtilityRoutines::SameString(Alphas(NumA), "DisplayAdvancedReportVariables")) {
                    DisplayAdvancedReportVariables = true;
                } else if (UtilityRoutines::SameString(Alphas(NumA), "DisplayAllWarnings")) {
                    DisplayAllWarnings = true;
                    DisplayExtraWarnings = true;
                    DisplayUnusedObjects = true;
                    DisplayUnusedSchedules = true;
                } else if (UtilityRoutines::SameString(Alphas(NumA), "DisplayUnusedObjects")) {
                    DisplayUnusedObjects = true;
                } else if (UtilityRoutines::SameString(Alphas(NumA), "DisplayUnusedSchedules")) {
                    DisplayUnusedSchedules = true;
                } else if (UtilityRoutines::SameString(Alphas(NumA), "DisplayZoneAirHeatBalanceOffBalance")) {
                    DisplayZoneAirHeatBalanceOffBalance = true;
                } else if (UtilityRoutines::SameString(Alphas(NumA), "DoNotMirrorDetachedShading")) {
                    MakeMirroredDetachedShading = false;
                } else if (UtilityRoutines::SameString(Alphas(NumA), "DoNotMirrorAttachedShading")) {
                    MakeMirroredAttachedShading = false;
                } else if (UtilityRoutines::SameString(Alphas(NumA), "IgnoreInteriorWindowTransmission")) {
                    IgnoreInteriorWindowTransmission = true;
                } else if (UtilityRoutines::SameString(Alphas(NumA), "ReportDuringWarmup")) {
                    ReportDuringWarmup = true;
                } else if (UtilityRoutines::SameString(Alphas(NumA), "DisplayWeatherMissingDataWarnings")) {
                    DisplayWeatherMissingDataWarnings = true;
                } else if (UtilityRoutines::SameString(Alphas(NumA), "IgnoreSolarRadiation")) {
                    IgnoreSolarRadiation = true;
                } else if (UtilityRoutines::SameString(Alphas(NumA), "IgnoreBeamRadiation")) {
                    IgnoreBeamRadiation = true;
                } else if (UtilityRoutines::SameString(Alphas(NumA), "IgnoreDiffuseRadiation")) {
                    IgnoreDiffuseRadiation = true;
                } else if (UtilityRoutines::SameString(Alphas(NumA), "DeveloperFlag")) {
                    DeveloperFlag = true;
                } else if (UtilityRoutines::SameString(Alphas(NumA), "TimingFlag")) {
                    TimingFlag = true;
                } else if (UtilityRoutines::SameString(Alphas(NumA), "ReportDetailedWarmupConvergence")) {
                    ReportDetailedWarmupConvergence = true;
                } else if (UtilityRoutines::SameString(Alphas(NumA), "ReportDuringHVACSizingSimulation")) {
                    ReportDuringHVACSizingSimulation = true;
                } else if (UtilityRoutines::SameString(Alphas(NumA), "CreateMinimalSurfaceVariables")) {
                    continue;
                    //        CreateMinimalSurfaceVariables=.TRUE.
                } else if (UtilityRoutines::SameString(Alphas(NumA), "CreateNormalSurfaceVariables")) {
                    continue;
                    //        IF (CreateMinimalSurfaceVariables) THEN
                    //          CALL ShowWarningError('GetProjectData: '//TRIM(CurrentModuleObject)//'=''//  &
                    //             TRIM(Alphas(NumA))//'', prior set=true for this condition reverts to false.')
                    //        ENDIF
                    //        CreateMinimalSurfaceVariables=.FALSE.
                } else if (!Alphas(NumA).empty()) {
                    ShowWarningError("GetProjectData: " + CurrentModuleObject + "=\"" + Alphas(NumA) +
                                     "\", Invalid value for field, entered value ignored.");
                }
            }
        }

        CurrentModuleObject = "OutputControl:ReportingTolerances";
        Num = inputProcessor->getNumObjectsFound(CurrentModuleObject);
        if (Num > 0) {
            inputProcessor->getObjectItem(CurrentModuleObject,
                                          1,
                                          Alphas,
                                          NumAlpha,
                                          Number,
                                          NumNumber,
                                          IOStat,
                                          lNumericFieldBlanks,
                                          lAlphaFieldBlanks,
                                          cAlphaFieldNames,
                                          cNumericFieldNames);
            if (!lNumericFieldBlanks(1)) {
                deviationFromSetPtThresholdHtg = -Number(1);
            } else {
                deviationFromSetPtThresholdHtg = -0.2;
            }
            if (!lNumericFieldBlanks(2)) {
                deviationFromSetPtThresholdClg = Number(2);
            } else {
                deviationFromSetPtThresholdClg = 0.2;
            }
        }

        DoZoneSizing = false;
        DoSystemSizing = false;
        DoPlantSizing = false;
        DoDesDaySim = true;
        DoWeathSim = true;
        DoHVACSizingSimulation = false;
        HVACSizingSimMaxIterations = 0;
        CurrentModuleObject = "SimulationControl";
        NumRunControl = inputProcessor->getNumObjectsFound(CurrentModuleObject);
        if (NumRunControl > 0) {
            RunControlInInput = true;
            inputProcessor->getObjectItem(CurrentModuleObject,
                                          1,
                                          Alphas,
                                          NumAlpha,
                                          Number,
                                          NumNumber,
                                          IOStat,
                                          lNumericFieldBlanks,
                                          lAlphaFieldBlanks,
                                          cAlphaFieldNames,
                                          cNumericFieldNames);
            if (Alphas(1) == "YES") DoZoneSizing = true;
            if (Alphas(2) == "YES") DoSystemSizing = true;
            if (Alphas(3) == "YES") DoPlantSizing = true;
            if (Alphas(4) == "NO") DoDesDaySim = false;
            if (Alphas(5) == "NO") DoWeathSim = false;
            if (NumAlpha > 5) {
                if (Alphas(6) == "YES") DoHVACSizingSimulation = true;
            }
        }
        if (DDOnly) {
            DoDesDaySim = true;
            DoWeathSim = false;
        }
        if (FullAnnualRun) {
            DoDesDaySim = false;
            DoWeathSim = true;
        }

        CurrentModuleObject = "PerformancePrecisionTradeoffs";
        auto const instances = inputProcessor->epJSON.find(CurrentModuleObject);
        Num = inputProcessor->getNumObjectsFound(CurrentModuleObject);
        if (Num > 1) {
            ErrorsFound = true;
            ShowFatalError("GetProjectData: Only one (\"1\") " + CurrentModuleObject + " object per simulation is allowed.");
        }
        if (instances != inputProcessor->epJSON.end()) {
            auto &instancesValue = instances.value();
            for (auto instance = instancesValue.begin(); instance != instancesValue.end(); ++instance) {
                auto const &fields = instance.value();
<<<<<<< HEAD
                auto const &thisObjectName = instance.key();
                inputProcessor->markObjectAsUsed(CurrentModuleObject, thisObjectName);
=======
                inputProcessor->markObjectAsUsed("PerformancePrecisionTradeoffs", instance.key());
>>>>>>> bbeb9670
                if (fields.find("use_coil_direct_solutions") != fields.end()) {
                    DoCoilDirectSolutions =
                        UtilityRoutines::MakeUPPERCase(fields.at("use_coil_direct_solutions"))=="YES";
                }
                if (fields.find("zone_radiant_exchange_algorithm") != fields.end()) {
                    HeatBalanceIntRadExchange::CarrollMethod =
                        UtilityRoutines::MakeUPPERCase(fields.at("zone_radiant_exchange_algorithm"))=="CARROLLMRT";
                }
            }
        }

        if (ErrorsFound) {
            ShowFatalError("Errors found getting Project Input");
        }

        ObjexxFCL::gio::write(OutputFileInits, fmtA) << "! <Version>, Version ID";
        ObjexxFCL::gio::write(OutputFileInits, Format_721) << VersionID;

        ObjexxFCL::gio::write(OutputFileInits, fmtA) << "! <Timesteps per Hour>, #TimeSteps, Minutes per TimeStep {minutes}";
        ObjexxFCL::gio::write(OutputFileInits, Format_731) << NumOfTimeStepInHour << int(MinutesPerTimeStep);

        ObjexxFCL::gio::write(OutputFileInits, fmtA) << "! <System Convergence Limits>, Minimum System TimeStep {minutes}, Max HVAC Iterations, Minimum Plant "
                                             "Iterations, Maximum Plant Iterations";
        MinInt = MinTimeStepSys * 60.0;
        ObjexxFCL::gio::write(OutputFileInits, Format_733) << RoundSigDigits(MinInt) << RoundSigDigits(MaxIter) << RoundSigDigits(MinPlantSubIterations)
                                                << RoundSigDigits(MaxPlantSubIterations);

        if (DoZoneSizing) {
            Alphas(1) = "Yes";
        } else {
            Alphas(1) = "No";
        }
        if (DoSystemSizing) {
            Alphas(2) = "Yes";
        } else {
            Alphas(2) = "No";
        }
        if (DoPlantSizing) {
            Alphas(3) = "Yes";
        } else {
            Alphas(3) = "No";
        }
        if (DoDesDaySim) {
            Alphas(4) = "Yes";
        } else {
            Alphas(4) = "No";
        }
        if (DoWeathSim) {
            Alphas(5) = "Yes";
        } else {
            Alphas(5) = "No";
        }
        if (DoHVACSizingSimulation) {
            Alphas(6) = "Yes";
            if (NumNumber >= 1) {
                HVACSizingSimMaxIterations = Number(1);
            }
        } else {
            Alphas(6) = "No";
        }

        ObjexxFCL::gio::write(OutputFileInits, fmtA) << "! <Simulation Control>, Do Zone Sizing, Do System Sizing, Do Plant Sizing, Do Design Days, Do Weather "
                                             "Simulation, Do HVAC Sizing Simulation";
        ObjexxFCL::gio::write(OutputFileInits, Format_741);
        for (Num = 1; Num <= 6; ++Num) {
            ObjexxFCL::gio::write(OutputFileInits, Format_741_1) << Alphas(Num);
        }
        ObjexxFCL::gio::write(OutputFileInits);

        ObjexxFCL::gio::write(OutputFileInits, fmtA)
            << "! <Output Reporting Tolerances>, Tolerance for Time Heating Setpoint Not Met, Tolerance for Zone Cooling Setpoint Not Met Time";
        ObjexxFCL::gio::write(OutputFileInits, Format_751) << RoundSigDigits(std::abs(deviationFromSetPtThresholdHtg), 3)
                                                << RoundSigDigits(deviationFromSetPtThresholdClg, 3);

        //  IF (DisplayExtraWarnings) THEN
        //    Write(OutputFileInits,740)
        //    Write(OutputFileInits,741) (TRIM(Alphas(Num)),Num=1,5)
        // 742 Format('! <Display Extra Warnings>, Display Advanced Report Variables, Do Not Mirror Detached Shading')
        //    IF (DisplayAdvancedReportVariables) THEN
        //      NumOut1='Yes'
        //    ELSE
        //      NumOut2='No'
        //    ENDIF
        //    IF (.not. MakeMirroredDetachedShading) THEN
        //      NumOut1='Yes'
        //    ELSE
        //      NumOut2='No'
        //    ENDIF
        // unused0909743 Format(' Display Extra Warnings',2(', ',A))
        //  ENDIF
    }

    void CheckForMisMatchedEnvironmentSpecifications()
    {

        // SUBROUTINE INFORMATION:
        //       AUTHOR         Linda Lawrie
        //       DATE WRITTEN   August 2008
        //       MODIFIED       na
        //       RE-ENGINEERED  na

        // PURPOSE OF THIS SUBROUTINE:
        // In response to CR 7518, this routine will check to see if a proper combination of SimulationControl, RunPeriod,
        // SizingPeriod:*, etc are entered to proceed with a simulation.

        // METHODOLOGY EMPLOYED:
        // For now (8/2008), the routine will query several objects in the input.  And try to produce warnings or
        // fatals as a result.

        // SUBROUTINE LOCAL VARIABLE DECLARATIONS:
        int NumZoneSizing;
        int NumSystemSizing;
        int NumPlantSizing;
        int NumDesignDays;
        int NumRunPeriodDesign;
        int NumSizingDays;
        bool WeatherFileAttached;
        bool ErrorsFound;

        ErrorsFound = false;
        NumZoneSizing = inputProcessor->getNumObjectsFound("Sizing:Zone");
        NumSystemSizing = inputProcessor->getNumObjectsFound("Sizing:System");
        NumPlantSizing = inputProcessor->getNumObjectsFound("Sizing:Plant");
        NumDesignDays = inputProcessor->getNumObjectsFound("SizingPeriod:DesignDay");
        NumRunPeriodDesign = inputProcessor->getNumObjectsFound("SizingPeriod:WeatherFileDays") +
                             inputProcessor->getNumObjectsFound("SizingPeriod:WeatherFileConditionType");
        NumSizingDays = NumDesignDays + NumRunPeriodDesign;
        {
            IOFlags flags;
            ObjexxFCL::gio::inquire(DataStringGlobals::inputWeatherFileName, flags);
            WeatherFileAttached = flags.exists();
        }

        if (RunControlInInput) {
            if (DoZoneSizing) {
                if (NumZoneSizing > 0 && NumSizingDays == 0) {
                    ErrorsFound = true;
                    ShowSevereError(
                        "CheckEnvironmentSpecifications: Sizing for Zones has been requested but there are no design environments specified.");
                    ShowContinueError("...Add appropriate SizingPeriod:* objects for your simulation.");
                }
                if (NumZoneSizing > 0 && NumRunPeriodDesign > 0 && !WeatherFileAttached) {
                    ErrorsFound = true;
                    ShowSevereError("CheckEnvironmentSpecifications: Sizing for Zones has been requested; Design period from the weather file "
                                    "requested; but no weather file specified.");
                }
            }
            if (DoSystemSizing) {
                if (NumSystemSizing > 0 && NumSizingDays == 0) {
                    ErrorsFound = true;
                    ShowSevereError(
                        "CheckEnvironmentSpecifications: Sizing for Systems has been requested but there are no design environments specified.");
                    ShowContinueError("...Add appropriate SizingPeriod:* objects for your simulation.");
                }
                if (NumSystemSizing > 0 && NumRunPeriodDesign > 0 && !WeatherFileAttached) {
                    ErrorsFound = true;
                    ShowSevereError("CheckEnvironmentSpecifications: Sizing for Systems has been requested; Design period from the weather file "
                                    "requested; but no weather file specified.");
                }
            }
            if (DoPlantSizing) {
                if (NumPlantSizing > 0 && NumSizingDays == 0) {
                    ErrorsFound = true;
                    ShowSevereError("CheckEnvironmentSpecifications: Sizing for Equipment/Plants has been requested but there are no design "
                                    "environments specified.");
                    ShowContinueError("...Add appropriate SizingPeriod:* objects for your simulation.");
                }
                if (NumPlantSizing > 0 && NumRunPeriodDesign > 0 && !WeatherFileAttached) {
                    ErrorsFound = true;
                    ShowSevereError("CheckEnvironmentSpecifications: Sizing for Equipment/Plants has been requested; Design period from the weather "
                                    "file requested; but no weather file specified.");
                }
            }
            if (DoDesDaySim && NumSizingDays == 0) {
                ShowWarningError("CheckEnvironmentSpecifications: SimulationControl specified doing design day simulations, but no design "
                                 "environments specified.");
                ShowContinueError(
                    "...No design environment results produced. For these results, add appropriate SizingPeriod:* objects for your simulation.");
            }
            if (DoDesDaySim && NumRunPeriodDesign > 0 && !WeatherFileAttached) {
                ErrorsFound = true;
                ShowSevereError("CheckEnvironmentSpecifications: SimulationControl specified doing design day simulations; weather file design "
                                "environments specified; but no weather file specified.");
            }
            if (DoWeathSim && !RunPeriodsInInput) {
                ShowWarningError("CheckEnvironmentSpecifications: SimulationControl specified doing weather simulations, but no run periods for "
                                 "weather file specified.  No annual results produced.");
            }
            if (DoWeathSim && RunPeriodsInInput && !WeatherFileAttached) {
                ShowWarningError("CheckEnvironmentSpecifications: SimulationControl specified doing weather simulations; run periods for weather "
                                 "file specified; but no weather file specified.");
            }
        }
        if (!DoDesDaySim && !DoWeathSim) {
            ShowWarningError("\"Do the design day simulations\" and \"Do the weather file simulation\" are both set to \"No\".  No simulations will "
                             "be performed, and most input will not be read.");
        }
        if (!DoZoneSizing && !DoSystemSizing && !DoPlantSizing && !DoDesDaySim && !DoWeathSim) {
            ShowSevereError("All elements of SimulationControl are set to \"No\". No simulations can be done.  Program terminates.");
            ErrorsFound = true;
        }

        if (ErrorsFound) {
            ShowFatalError("Program terminates due to preceding conditions.");
        }
    }

    void CheckForRequestedReporting()
    {

        // SUBROUTINE INFORMATION:
        //       AUTHOR         Linda Lawrie
        //       DATE WRITTEN   January 2009
        //       MODIFIED       na
        //       RE-ENGINEERED  na

        // PURPOSE OF THIS SUBROUTINE:
        // EnergyPlus does not automatically produce any results files.  Because of this, users may not request
        // reports and may get confused when nothing is produced.  This routine will provide a warning when
        // results should be produced (either sizing periods or weather files are run) but no reports are
        // requested.

        // SUBROUTINE LOCAL VARIABLE DECLARATIONS:
        bool SimPeriods;
        bool ReportingRequested;

        ReportingRequested = false;
        SimPeriods =
            (inputProcessor->getNumObjectsFound("SizingPeriod:DesignDay") > 0 ||
             inputProcessor->getNumObjectsFound("SizingPeriod:WeatherFileDays") > 0 ||
             inputProcessor->getNumObjectsFound("SizingPeriod:WeatherFileConditionType") > 0 || inputProcessor->getNumObjectsFound("RunPeriod") > 0);

        if ((DoDesDaySim || DoWeathSim) && SimPeriods) {
            ReportingRequested =
                (inputProcessor->getNumObjectsFound("Output:Table:SummaryReports") > 0 ||
                 inputProcessor->getNumObjectsFound("Output:Table:TimeBins") > 0 || inputProcessor->getNumObjectsFound("Output:Table:Monthly") > 0 ||
                 inputProcessor->getNumObjectsFound("Output:Variable") > 0 || inputProcessor->getNumObjectsFound("Output:Meter") > 0 ||
                 inputProcessor->getNumObjectsFound("Output:Meter:MeterFileOnly") > 0 ||
                 inputProcessor->getNumObjectsFound("Output:Meter:Cumulative") > 0 ||
                 inputProcessor->getNumObjectsFound("Output:Meter:Cumulative:MeterFileOnly") > 0);
            // Not testing for : Output:SQLite or Output:EnvironmentalImpactFactors
            if (!ReportingRequested) {
                ShowWarningError("No reporting elements have been requested. No simulation results produced.");
                ShowContinueError("...Review requirements such as \"Output:Table:SummaryReports\", \"Output:Table:Monthly\", \"Output:Variable\", "
                                  "\"Output:Meter\" and others.");
            }
        }
    }

    void OpenStreamFile(const std::string &fileName, int &unitNumber, std::ostream *&out_stream)
    {
        int write_stat;
        unitNumber = GetNewUnitNumber();
        {
            IOFlags flags;
            flags.ACTION("write");
            flags.STATUS("UNKNOWN");
            ObjexxFCL::gio::open(unitNumber, fileName, flags);
            write_stat = flags.ios();
        }
        if (write_stat != 0) {
            ShowFatalError("OpenOutputFiles: Could not open file " + fileName + " for output (write).");
        }
        out_stream = ObjexxFCL::gio::out_stream(unitNumber);
    }

    void OpenOutputJsonFiles()
    {

        //// timeSeriesAndTabularEnabled() will return true if only timeSeriesAndTabular is set, that's the only time we write to that file
        if (ResultsFramework::OutputSchema->timeSeriesAndTabularEnabled()) {
            if (ResultsFramework::OutputSchema->JSONEnabled()) {
                OpenStreamFile(DataStringGlobals::outputJsonFileName, jsonOutputStreams.OutputFileJson, jsonOutputStreams.json_stream);
            }
            if (ResultsFramework::OutputSchema->CBOREnabled()) {
                OpenStreamFile(DataStringGlobals::outputCborFileName, jsonOutputStreams.OutputFileCBOR, jsonOutputStreams.cbor_stream);
            }
            if (ResultsFramework::OutputSchema->MsgPackEnabled()) {
                OpenStreamFile(DataStringGlobals::outputMsgPackFileName, jsonOutputStreams.OutputFileMsgPack, jsonOutputStreams.msgpack_stream);
            }
        }
        //// timeSeriesEnabled() will return true if timeSeries is set, so we can write meter reports
        if (ResultsFramework::OutputSchema->timeSeriesEnabled()) {
            // Output detailed Zone time series file
            if (ResultsFramework::OutputSchema->RIDetailedZoneTSData.rDataFrameEnabled() ||
                ResultsFramework::OutputSchema->RIDetailedZoneTSData.iDataFrameEnabled()) {
                if (ResultsFramework::OutputSchema->JSONEnabled()) {
                    OpenStreamFile(DataStringGlobals::outputTSZoneJsonFileName, jsonOutputStreams.OutputFileTSZoneJson,
                                   jsonOutputStreams.json_TSstream_Zone);
                }
                if (ResultsFramework::OutputSchema->CBOREnabled()) {
                    OpenStreamFile(DataStringGlobals::outputTSZoneCborFileName, jsonOutputStreams.OutputFileTSZoneCBOR,
                                   jsonOutputStreams.cbor_TSstream_Zone);
                }
                if (ResultsFramework::OutputSchema->MsgPackEnabled()) {
                    OpenStreamFile(DataStringGlobals::outputTSZoneMsgPackFileName, jsonOutputStreams.OutputFileTSZoneMsgPack,
                                   jsonOutputStreams.msgpack_TSstream_Zone);
                }
            }

            // Output detailed HVAC time series file
            if (ResultsFramework::OutputSchema->RIDetailedHVACTSData.iDataFrameEnabled() ||
                ResultsFramework::OutputSchema->RIDetailedHVACTSData.rDataFrameEnabled()) {
                if (ResultsFramework::OutputSchema->JSONEnabled()) {
                    OpenStreamFile(DataStringGlobals::outputTSHvacJsonFileName, jsonOutputStreams.OutputFileTSHVACJson,
                                   jsonOutputStreams.json_TSstream_HVAC);
                }
                if (ResultsFramework::OutputSchema->CBOREnabled()) {
                    OpenStreamFile(DataStringGlobals::outputTSHvacCborFileName, jsonOutputStreams.OutputFileTSHVACCBOR,
                                   jsonOutputStreams.cbor_TSstream_HVAC);
                }
                if (ResultsFramework::OutputSchema->MsgPackEnabled()) {
                    OpenStreamFile(DataStringGlobals::outputTSHvacMsgPackFileName, jsonOutputStreams.OutputFileTSHVACMsgPack,
                                   jsonOutputStreams.msgpack_TSstream_HVAC);
                }
            }

            // Output timestep time series file
            if (ResultsFramework::OutputSchema->RITimestepTSData.iDataFrameEnabled() ||
                ResultsFramework::OutputSchema->RITimestepTSData.rDataFrameEnabled()) {
                if (ResultsFramework::OutputSchema->JSONEnabled()) {
                    OpenStreamFile(DataStringGlobals::outputTSJsonFileName, jsonOutputStreams.OutputFileTSJson, jsonOutputStreams.json_TSstream);
                }
                if (ResultsFramework::OutputSchema->CBOREnabled()) {
                    OpenStreamFile(DataStringGlobals::outputTSCborFileName, jsonOutputStreams.OutputFileTSCBOR, jsonOutputStreams.cbor_TSstream);
                }
                if (ResultsFramework::OutputSchema->MsgPackEnabled()) {
                    OpenStreamFile(DataStringGlobals::outputTSMsgPackFileName, jsonOutputStreams.OutputFileTSMsgPack,
                                   jsonOutputStreams.msgpack_TSstream);
                }
            }

            // Output hourly time series file
            if (ResultsFramework::OutputSchema->RIHourlyTSData.iDataFrameEnabled() ||
                ResultsFramework::OutputSchema->RIHourlyTSData.rDataFrameEnabled()) {
                if (ResultsFramework::OutputSchema->JSONEnabled()) {
                    OpenStreamFile(DataStringGlobals::outputHRJsonFileName, jsonOutputStreams.OutputFileHRJson, jsonOutputStreams.json_HRstream);
                }
                if (ResultsFramework::OutputSchema->CBOREnabled()) {
                    OpenStreamFile(DataStringGlobals::outputHRCborFileName, jsonOutputStreams.OutputFileHRCBOR, jsonOutputStreams.cbor_HRstream);
                }
                if (ResultsFramework::OutputSchema->MsgPackEnabled()) {
                    OpenStreamFile(DataStringGlobals::outputHRMsgPackFileName, jsonOutputStreams.OutputFileHRMsgPack,
                                   jsonOutputStreams.msgpack_HRstream);
                }
            }

            // Output daily time series file
            if (ResultsFramework::OutputSchema->RIDailyTSData.iDataFrameEnabled() ||
                ResultsFramework::OutputSchema->RIDailyTSData.rDataFrameEnabled()) {
                if (ResultsFramework::OutputSchema->JSONEnabled()) {
                    OpenStreamFile(DataStringGlobals::outputDYJsonFileName, jsonOutputStreams.OutputFileDYJson, jsonOutputStreams.json_DYstream);
                }
                if (ResultsFramework::OutputSchema->CBOREnabled()) {
                    OpenStreamFile(DataStringGlobals::outputDYCborFileName, jsonOutputStreams.OutputFileDYCBOR, jsonOutputStreams.cbor_DYstream);
                }
                if (ResultsFramework::OutputSchema->MsgPackEnabled()) {
                    OpenStreamFile(DataStringGlobals::outputDYMsgPackFileName, jsonOutputStreams.OutputFileDYMsgPack,
                                   jsonOutputStreams.msgpack_DYstream);
                }
            }

            // Output monthly time series file
            if (ResultsFramework::OutputSchema->RIMonthlyTSData.iDataFrameEnabled() ||
                ResultsFramework::OutputSchema->RIMonthlyTSData.rDataFrameEnabled()) {
                if (ResultsFramework::OutputSchema->JSONEnabled()) {
                    OpenStreamFile(DataStringGlobals::outputMNJsonFileName, jsonOutputStreams.OutputFileMNJson, jsonOutputStreams.json_MNstream);
                }
                if (ResultsFramework::OutputSchema->CBOREnabled()) {
                    OpenStreamFile(DataStringGlobals::outputMNCborFileName, jsonOutputStreams.OutputFileMNCBOR, jsonOutputStreams.cbor_MNstream);
                }
                if (ResultsFramework::OutputSchema->MsgPackEnabled()) {
                    OpenStreamFile(DataStringGlobals::outputMNMsgPackFileName, jsonOutputStreams.OutputFileMNMsgPack,
                                   jsonOutputStreams.msgpack_MNstream);
                }
            }

            // Output run period time series file
            if (ResultsFramework::OutputSchema->RIRunPeriodTSData.iDataFrameEnabled() ||
                ResultsFramework::OutputSchema->RIRunPeriodTSData.rDataFrameEnabled()) {
                if (ResultsFramework::OutputSchema->JSONEnabled()) {
                    OpenStreamFile(DataStringGlobals::outputSMJsonFileName, jsonOutputStreams.OutputFileSMJson, jsonOutputStreams.json_SMstream);
                }
                if (ResultsFramework::OutputSchema->CBOREnabled()) {
                    OpenStreamFile(DataStringGlobals::outputSMCborFileName, jsonOutputStreams.OutputFileSMCBOR, jsonOutputStreams.cbor_SMstream);
                }
                if (ResultsFramework::OutputSchema->MsgPackEnabled()) {
                    OpenStreamFile(DataStringGlobals::outputSMMsgPackFileName, jsonOutputStreams.OutputFileSMMsgPack,
                                   jsonOutputStreams.msgpack_SMstream);
                }
            }
        }
    }

    void OpenOutputFiles()
    {

        // SUBROUTINE INFORMATION:
        //       AUTHOR         Rick Strand
        //       DATE WRITTEN   June 1997
        //       MODIFIED       na
        //       RE-ENGINEERED  na

        // PURPOSE OF THIS SUBROUTINE:
        // This subroutine opens all of the input and output files needed for
        // an EnergyPlus run.

        // METHODOLOGY EMPLOYED:
        // na

        // REFERENCES:
        // na

        // Using/Aliasing
        using DataStringGlobals::VerString;

        // Locals
        // SUBROUTINE ARGUMENT DEFINITIONS:
        // na

        // SUBROUTINE PARAMETER DEFINITIONS:
        // na

        // INTERFACE BLOCK SPECIFICATIONS:
        // na

        // DERIVED TYPE DEFINITIONS:
        // na

        // SUBROUTINE LOCAL VARIABLE DECLARATIONS:
        int write_stat;

        // FLOW:
        OutputFileStandard = GetNewUnitNumber();
        StdOutputRecordCount = 0;
        {
            IOFlags flags;
            flags.ACTION("write");
            flags.STATUS("UNKNOWN");
            ObjexxFCL::gio::open(OutputFileStandard, DataStringGlobals::outputEsoFileName, flags);
            write_stat = flags.ios();
        }
        if (write_stat != 0) {
            ShowFatalError("OpenOutputFiles: Could not open file " + DataStringGlobals::outputEsoFileName + " for output (write).");
        }
        eso_stream = ObjexxFCL::gio::out_stream(OutputFileStandard);
        ObjexxFCL::gio::write(OutputFileStandard, fmtA) << "Program Version," + VerString;

        // Open the Initialization Output File
        OutputFileInits = GetNewUnitNumber();
        {
            IOFlags flags;
            flags.ACTION("write");
            flags.STATUS("UNKNOWN");
            ObjexxFCL::gio::open(OutputFileInits, DataStringGlobals::outputEioFileName, flags);
            write_stat = flags.ios();
        }
        if (write_stat != 0) {
            ShowFatalError("OpenOutputFiles: Could not open file " + DataStringGlobals::outputEioFileName + " for output (write).");
        }
        eio_stream = ObjexxFCL::gio::out_stream(OutputFileInits);
        ObjexxFCL::gio::write(OutputFileInits, fmtA) << "Program Version," + VerString;

        // Open the Meters Output File
        OutputFileMeters = GetNewUnitNumber();
        StdMeterRecordCount = 0;
        {
            IOFlags flags;
            flags.ACTION("write");
            flags.STATUS("UNKNOWN");
            ObjexxFCL::gio::open(OutputFileMeters, DataStringGlobals::outputMtrFileName, flags);
            write_stat = flags.ios();
        }
        if (write_stat != 0) {
            ShowFatalError("OpenOutputFiles: Could not open file " + DataStringGlobals::outputMtrFileName + " for output (write).");
        }
        mtr_stream = ObjexxFCL::gio::out_stream(OutputFileMeters);
        ObjexxFCL::gio::write(OutputFileMeters, fmtA) << "Program Version," + VerString;

        // Open the Branch-Node Details Output File
        OutputFileBNDetails = GetNewUnitNumber();
        {
            IOFlags flags;
            flags.ACTION("write");
            flags.STATUS("UNKNOWN");
            ObjexxFCL::gio::open(OutputFileBNDetails, DataStringGlobals::outputBndFileName, flags);
            write_stat = flags.ios();
        }
        if (write_stat != 0) {
            ShowFatalError("OpenOutputFiles: Could not open file " + DataStringGlobals::outputBndFileName + " for output (write).");
        }
        ObjexxFCL::gio::write(OutputFileBNDetails, fmtA) << "Program Version," + VerString;
    }

    void CloseOutputFiles()
    {

        // SUBROUTINE INFORMATION:
        //       AUTHOR         Rick Strand
        //       DATE WRITTEN   June 1997
        //       MODIFIED       na
        //       RE-ENGINEERED  na

        // PURPOSE OF THIS SUBROUTINE:
        // This subroutine closes all of the input and output files needed for
        // an EnergyPlus run.  It also prints the end of data marker for each
        // output file.

        // METHODOLOGY EMPLOYED:
        // na

        // REFERENCES:
        // na

        // Using/Aliasing
        using namespace DataOutputs;
        using OutputProcessor::InstMeterCacheSize;
        using OutputProcessor::MaxIVariable;
        using OutputProcessor::MaxRVariable;
        using OutputProcessor::NumEnergyMeters;
        using OutputProcessor::NumOfIVariable;
        using OutputProcessor::NumOfIVariable_Setup;
        using OutputProcessor::NumOfIVariable_Sum;
        using OutputProcessor::NumOfRVariable;
        using OutputProcessor::NumOfRVariable_Meter;
        using OutputProcessor::NumOfRVariable_Setup;
        using OutputProcessor::NumOfRVariable_Sum;
        using OutputProcessor::NumReportList;
        using OutputProcessor::NumTotalIVariable;
        using OutputProcessor::NumTotalRVariable;
        using OutputProcessor::NumVarMeterArrays;
        using OutputReportTabular::maxUniqueKeyCount;
        using OutputReportTabular::MonthlyFieldSetInputCount;
        using SolarShading::MAXHCArrayBounds;
        using SolarShading::maxNumberOfFigures;
        using namespace DataRuntimeLanguage;
        using DataBranchNodeConnections::MaxNumOfNodeConnections;
        using DataBranchNodeConnections::NumOfNodeConnections;
        using DataHeatBalance::CondFDRelaxFactor;
        using DataHeatBalance::CondFDRelaxFactorInput;
        using General::RoundSigDigits;
        using namespace DataSystemVariables; // , ONLY: MaxNumberOfThreads,NumberIntRadThreads,iEnvSetThreads
        using DataSurfaces::MaxVerticesPerSurface;
        using namespace DataTimings;

        // Locals
        // SUBROUTINE ARGUMENT DEFINITIONS:
        // na

        // SUBROUTINE PARAMETER DEFINITIONS:
        static ObjexxFCL::gio::Fmt EndOfDataFormat("(\"End of Data\")"); // Signifies the end of the data block in the output file
        static std::string const ThreadingHeader("! <Program Control Information:Threads/Parallel Sims>, Threading Supported,Maximum Number of "
                                                 "Threads, Env Set Threads (OMP_NUM_THREADS), EP Env Set Threads (EP_OMP_NUM_THREADS), IDF Set "
                                                 "Threads, Number of Threads Used (Interior Radiant Exchange), Number Nominal Surfaces, Number "
                                                 "Parallel Sims");

        // INTERFACE BLOCK SPECIFICATIONS:
        // na

        // DERIVED TYPE DEFINITIONS:
        // na

        // SUBROUTINE LOCAL VARIABLE DECLARATIONS:
        int EchoInputFile; // found unit number for 'eplusout.audit'
        std::string cEnvSetThreads;
        std::string cepEnvSetThreads;
        std::string cIDFSetThreads;

        EchoInputFile = FindUnitNumber(DataStringGlobals::outputAuditFileName);
        // Record some items on the audit file
        ObjexxFCL::gio::write(EchoInputFile, fmtLD) << "NumOfRVariable=" << NumOfRVariable_Setup;
        ObjexxFCL::gio::write(EchoInputFile, fmtLD) << "NumOfRVariable(Total)=" << NumTotalRVariable;
        ObjexxFCL::gio::write(EchoInputFile, fmtLD) << "NumOfRVariable(Actual)=" << NumOfRVariable;
        ObjexxFCL::gio::write(EchoInputFile, fmtLD) << "NumOfRVariable(Summed)=" << NumOfRVariable_Sum;
        ObjexxFCL::gio::write(EchoInputFile, fmtLD) << "NumOfRVariable(Meter)=" << NumOfRVariable_Meter;
        ObjexxFCL::gio::write(EchoInputFile, fmtLD) << "NumOfIVariable=" << NumOfIVariable_Setup;
        ObjexxFCL::gio::write(EchoInputFile, fmtLD) << "NumOfIVariable(Total)=" << NumTotalIVariable;
        ObjexxFCL::gio::write(EchoInputFile, fmtLD) << "NumOfIVariable(Actual)=" << NumOfIVariable;
        ObjexxFCL::gio::write(EchoInputFile, fmtLD) << "NumOfIVariable(Summed)=" << NumOfIVariable_Sum;
        ObjexxFCL::gio::write(EchoInputFile, fmtLD) << "MaxRVariable=" << MaxRVariable;
        ObjexxFCL::gio::write(EchoInputFile, fmtLD) << "MaxIVariable=" << MaxIVariable;
        ObjexxFCL::gio::write(EchoInputFile, fmtLD) << "NumEnergyMeters=" << NumEnergyMeters;
        ObjexxFCL::gio::write(EchoInputFile, fmtLD) << "NumVarMeterArrays=" << NumVarMeterArrays;
        ObjexxFCL::gio::write(EchoInputFile, fmtLD) << "maxUniqueKeyCount=" << maxUniqueKeyCount;
        ObjexxFCL::gio::write(EchoInputFile, fmtLD) << "maxNumberOfFigures=" << maxNumberOfFigures;
        ObjexxFCL::gio::write(EchoInputFile, fmtLD) << "MAXHCArrayBounds=" << MAXHCArrayBounds;
        ObjexxFCL::gio::write(EchoInputFile, fmtLD) << "MaxVerticesPerSurface=" << MaxVerticesPerSurface;
        ObjexxFCL::gio::write(EchoInputFile, fmtLD) << "NumReportList=" << NumReportList;
        ObjexxFCL::gio::write(EchoInputFile, fmtLD) << "InstMeterCacheSize=" << InstMeterCacheSize;
        if (SutherlandHodgman) {
            ObjexxFCL::gio::write(EchoInputFile, fmtLD) << "ClippingAlgorithm=SutherlandHodgman";
        } else {
            ObjexxFCL::gio::write(EchoInputFile, fmtLD) << "ClippingAlgorithm=ConvexWeilerAtherton";
        }
        ObjexxFCL::gio::write(EchoInputFile, fmtLD) << "MonthlyFieldSetInputCount=" << MonthlyFieldSetInputCount;
        ObjexxFCL::gio::write(EchoInputFile, fmtLD) << "NumConsideredOutputVariables=" << NumConsideredOutputVariables;
        ObjexxFCL::gio::write(EchoInputFile, fmtLD) << "MaxConsideredOutputVariables=" << MaxConsideredOutputVariables;

        ObjexxFCL::gio::write(EchoInputFile, fmtLD) << "numActuatorsUsed=" << numActuatorsUsed;
        ObjexxFCL::gio::write(EchoInputFile, fmtLD) << "numEMSActuatorsAvailable=" << numEMSActuatorsAvailable;
        ObjexxFCL::gio::write(EchoInputFile, fmtLD) << "maxEMSActuatorsAvailable=" << maxEMSActuatorsAvailable;
        ObjexxFCL::gio::write(EchoInputFile, fmtLD) << "numInternalVariablesUsed=" << NumInternalVariablesUsed;
        ObjexxFCL::gio::write(EchoInputFile, fmtLD) << "numEMSInternalVarsAvailable=" << numEMSInternalVarsAvailable;
        ObjexxFCL::gio::write(EchoInputFile, fmtLD) << "maxEMSInternalVarsAvailable=" << maxEMSInternalVarsAvailable;

        ObjexxFCL::gio::write(EchoInputFile, fmtLD) << "NumOfNodeConnections=" << NumOfNodeConnections;
        ObjexxFCL::gio::write(EchoInputFile, fmtLD) << "MaxNumOfNodeConnections=" << MaxNumOfNodeConnections;
#ifdef EP_Count_Calls
        ObjexxFCL::gio::write(EchoInputFile, fmtLD) << "NumShadow_Calls=" << NumShadow_Calls;
        ObjexxFCL::gio::write(EchoInputFile, fmtLD) << "NumShadowAtTS_Calls=" << NumShadowAtTS_Calls;
        ObjexxFCL::gio::write(EchoInputFile, fmtLD) << "NumClipPoly_Calls=" << NumClipPoly_Calls;
        ObjexxFCL::gio::write(EchoInputFile, fmtLD) << "NumInitSolar_Calls=" << NumInitSolar_Calls;
        ObjexxFCL::gio::write(EchoInputFile, fmtLD) << "NumAnisoSky_Calls=" << NumAnisoSky_Calls;
        ObjexxFCL::gio::write(EchoInputFile, fmtLD) << "NumDetPolyOverlap_Calls=" << NumDetPolyOverlap_Calls;
        ObjexxFCL::gio::write(EchoInputFile, fmtLD) << "NumCalcPerSolBeam_Calls=" << NumCalcPerSolBeam_Calls;
        ObjexxFCL::gio::write(EchoInputFile, fmtLD) << "NumDetShadowCombs_Calls=" << NumDetShadowCombs_Calls;
        ObjexxFCL::gio::write(EchoInputFile, fmtLD) << "NumIntSolarDist_Calls=" << NumIntSolarDist_Calls;
        ObjexxFCL::gio::write(EchoInputFile, fmtLD) << "NumIntRadExchange_Calls=" << NumIntRadExchange_Calls;
        ObjexxFCL::gio::write(EchoInputFile, fmtLD) << "NumIntRadExchangeZ_Calls=" << NumIntRadExchangeZ_Calls;
        ObjexxFCL::gio::write(EchoInputFile, fmtLD) << "NumIntRadExchangeMain_Calls=" << NumIntRadExchangeMain_Calls;
        ObjexxFCL::gio::write(EchoInputFile, fmtLD) << "NumIntRadExchangeOSurf_Calls=" << NumIntRadExchangeOSurf_Calls;
        ObjexxFCL::gio::write(EchoInputFile, fmtLD) << "NumIntRadExchangeISurf_Calls=" << NumIntRadExchangeISurf_Calls;
        ObjexxFCL::gio::write(EchoInputFile, fmtLD) << "NumMaxInsideSurfIterations=" << NumMaxInsideSurfIterations;
        ObjexxFCL::gio::write(EchoInputFile, fmtLD) << "NumCalcScriptF_Calls=" << NumCalcScriptF_Calls;
#endif

        ObjexxFCL::gio::write(OutputFileStandard, EndOfDataFormat);
        ObjexxFCL::gio::write(OutputFileStandard, fmtLD) << "Number of Records Written=" << StdOutputRecordCount;
        if (StdOutputRecordCount > 0) {
            ObjexxFCL::gio::close(OutputFileStandard);
        } else {
            {
                IOFlags flags;
                flags.DISPOSE("DELETE");
                ObjexxFCL::gio::close(OutputFileStandard, flags);
            }
        }
        eso_stream = nullptr;

        if (DataHeatBalance::AnyCondFD) { // echo out relaxation factor, it may have been changed by the program
            ObjexxFCL::gio::write(OutputFileInits, fmtA)
                << "! <ConductionFiniteDifference Numerical Parameters>, Starting Relaxation Factor, Final Relaxation Factor";
            ObjexxFCL::gio::write(OutputFileInits, fmtA) << "ConductionFiniteDifference Numerical Parameters, " + RoundSigDigits(CondFDRelaxFactorInput, 3) +
                                                     ", " + RoundSigDigits(CondFDRelaxFactor, 3);
        }
        // Report number of threads to eio file
        if (Threading) {
            if (iEnvSetThreads == 0) {
                cEnvSetThreads = "Not Set";
            } else {
                cEnvSetThreads = RoundSigDigits(iEnvSetThreads);
            }
            if (iepEnvSetThreads == 0) {
                cepEnvSetThreads = "Not Set";
            } else {
                cepEnvSetThreads = RoundSigDigits(iepEnvSetThreads);
            }
            if (iIDFSetThreads == 0) {
                cIDFSetThreads = "Not Set";
            } else {
                cIDFSetThreads = RoundSigDigits(iIDFSetThreads);
            }
            if (lnumActiveSims) {
                ObjexxFCL::gio::write(OutputFileInits, fmtA) << ThreadingHeader;
                ObjexxFCL::gio::write(OutputFileInits, fmtA) << "Program Control:Threads/Parallel Sims, Yes," + RoundSigDigits(MaxNumberOfThreads) + ", " +
                                                         cEnvSetThreads + ", " + cepEnvSetThreads + ", " + cIDFSetThreads + ", " +
                                                         RoundSigDigits(NumberIntRadThreads) + ", " + RoundSigDigits(iNominalTotSurfaces) + ", " +
                                                         RoundSigDigits(inumActiveSims);
            } else {
                ObjexxFCL::gio::write(OutputFileInits, fmtA) << ThreadingHeader;
                ObjexxFCL::gio::write(OutputFileInits, fmtA) << "Program Control:Threads/Parallel Sims, Yes," + RoundSigDigits(MaxNumberOfThreads) + ", " +
                                                         cEnvSetThreads + ", " + cepEnvSetThreads + ", " + cIDFSetThreads + ", " +
                                                         RoundSigDigits(NumberIntRadThreads) + ", " + RoundSigDigits(iNominalTotSurfaces) + ", N/A";
            }
        } else { // no threading
            if (lnumActiveSims) {
                ObjexxFCL::gio::write(OutputFileInits, fmtA) << ThreadingHeader;
                ObjexxFCL::gio::write(OutputFileInits, fmtA) << "Program Control:Threads/Parallel Sims, No," + RoundSigDigits(MaxNumberOfThreads) +
                                                         ", N/A, N/A, N/A, N/A, N/A, " + RoundSigDigits(inumActiveSims);
            } else {
                ObjexxFCL::gio::write(OutputFileInits, fmtA) << ThreadingHeader;
                ObjexxFCL::gio::write(OutputFileInits, fmtA) << "Program Control:Threads/Parallel Sims, No," + RoundSigDigits(MaxNumberOfThreads) +
                                                         ", N/A, N/A, N/A, N/A, N/A, N/A";
            }
        }

        // Close the Initialization Output File
        ObjexxFCL::gio::write(OutputFileInits, EndOfDataFormat);
        ObjexxFCL::gio::close(OutputFileInits);
        eio_stream = nullptr;

        // Close the Meters Output File
        ObjexxFCL::gio::write(OutputFileMeters, EndOfDataFormat);
        ObjexxFCL::gio::write(OutputFileMeters, fmtLD) << "Number of Records Written=" << StdMeterRecordCount;
        if (StdMeterRecordCount > 0) {
            ObjexxFCL::gio::close(OutputFileMeters);
        } else {
            {
                IOFlags flags;
                flags.DISPOSE("DELETE");
                ObjexxFCL::gio::close(OutputFileMeters, flags);
            }
        }
        mtr_stream = nullptr;

        // Close the External Shading Output File

        if (OutputFileShadingFrac > 0) {
            ObjexxFCL::gio::close(OutputFileShadingFrac);
        }
    }

    void SetupSimulation(bool &ErrorsFound)
    {

        // SUBROUTINE INFORMATION:
        //       AUTHOR         B. Griffith/L. Lawrie
        //       DATE WRITTEN   May 2008
        //       MODIFIED       na
        //       RE-ENGINEERED  na

        // PURPOSE OF THIS SUBROUTINE:
        //  execute a few time steps of a simulation to facilitate setting up model
        //  developed to resolve reverse DD problems caused be the differences
        //  that stem from setup and information gathering that occurs during the first pass.

        // METHODOLOGY EMPLOYED:
        // Using global flag (kickoff simulation), only a few time steps are executed.
        // global flag is used in other parts of simulation to terminate quickly.

        // Using/Aliasing
        using CostEstimateManager::SimCostEstimate;
        using DataEnvironment::EndMonthFlag;
        using DataEnvironment::EnvironmentName;
        using ExteriorEnergyUse::ManageExteriorEnergyUse;
        using General::TrimSigDigits;
        using namespace DataTimings;
        using PlantPipingSystemsManager::CheckIfAnyBasements;
        using PlantPipingSystemsManager::CheckIfAnySlabs;
        using PlantPipingSystemsManager::SimulateGroundDomains;

        // SUBROUTINE LOCAL VARIABLE DECLARATIONS:
        static bool Available(false); // an environment is available to process
        //  integer :: env_iteration=0
        //  CHARACTER(len=32) :: cEnvChar

        //  return  ! remove comment to do 'old way'

        Available = true;

        while (Available) { // do for each environment

            GetNextEnvironment(Available, ErrorsFound);

            if (!Available) break;
            if (ErrorsFound) break;

            BeginEnvrnFlag = true;
            EndEnvrnFlag = false;
            EndMonthFlag = false;
            WarmupFlag = true;
            DayOfSim = 0;

            ++DayOfSim;
            BeginDayFlag = true;
            EndDayFlag = false;

            HourOfDay = 1;

            BeginHourFlag = true;
            EndHourFlag = false;

            TimeStep = 1;

            if (DeveloperFlag) DisplayString("Initializing Simulation - timestep 1:" + EnvironmentName);

            BeginTimeStepFlag = true;

            ManageWeather();

            ManageExteriorEnergyUse();

            ManageHeatBalance();

            BeginHourFlag = false;
            BeginDayFlag = false;
            BeginEnvrnFlag = false;
            BeginSimFlag = false;
            BeginFullSimFlag = false;

            //          ! do another timestep=1
            if (DeveloperFlag) DisplayString("Initializing Simulation - 2nd timestep 1:" + EnvironmentName);

            ManageWeather();

            ManageExteriorEnergyUse();

            ManageHeatBalance();

            //         do an end of day, end of environment time step

            HourOfDay = 24;
            TimeStep = NumOfTimeStepInHour;
            EndEnvrnFlag = true;

            if (DeveloperFlag) DisplayString("Initializing Simulation - hour 24 timestep 1:" + EnvironmentName);
            ManageWeather();

            ManageExteriorEnergyUse();

            ManageHeatBalance();

        } // ... End environment loop.

        if (AnySlabsInModel || AnyBasementsInModel) {
            SimulateGroundDomains(true);
        }

        if (!ErrorsFound) SimCostEstimate(); // basically will get and check input
        if (ErrorsFound) ShowFatalError("Previous conditions cause program termination.");
    }

    void ReportNodeConnections()
    {

        // SUBROUTINE INFORMATION:
        //       AUTHOR         Linda Lawrie
        //       DATE WRITTEN   February 2004
        //       MODIFIED       na
        //       RE-ENGINEERED  na

        // PURPOSE OF THIS SUBROUTINE:
        // This subroutine 'reports' the NodeConnection data structure.  It groups the
        // report/dump by parent, non-parent objects.

        // Using/Aliasing
        using namespace DataBranchNodeConnections;
        using DataGlobals::OutputFileBNDetails;
        using DataLoopNode::NodeID;
        using DataLoopNode::NumOfNodes;

        // SUBROUTINE LOCAL VARIABLE DECLARATIONS:
        int Loop;
        int Loop1;
        int NumParents;
        int NumNonParents;
        int NumNonConnected;
        std::string ChrOut;
        bool ParentComponentFound;

        // Formats
        static ObjexxFCL::gio::Fmt Format_701("(A)");
        static ObjexxFCL::gio::Fmt Format_702("('! <#',A,' Node Connections>,<Number of ',A,' Node Connections>')");
        static ObjexxFCL::gio::Fmt Format_703(
            "('! <',A,' Node Connection>,<Node Name>,<Node ObjectType>,<Node ObjectName>,','<Node ConnectionType>,<Node FluidStream>')");
        static ObjexxFCL::gio::Fmt Format_705("('! <#NonConnected Nodes>,<Number of NonConnected Nodes>',/,' #NonConnected Nodes,',A)");
        static ObjexxFCL::gio::Fmt Format_706("('! <NonConnected Node>,<NonConnected Node Number>,<NonConnected Node Name>')");

        NonConnectedNodes.dimension(NumOfNodes, true);

        NumParents = 0;
        NumNonParents = 0;
        for (Loop = 1; Loop <= NumOfNodeConnections; ++Loop) {
            if (NodeConnections(Loop).ObjectIsParent) continue;
            ++NumNonParents;
        }
        NumParents = NumOfNodeConnections - NumNonParents;
        ParentNodeList.allocate(NumParents);

        //  Do Parent Objects
        ObjexxFCL::gio::write(OutputFileBNDetails, Format_701) << "! ===============================================================";
        ObjexxFCL::gio::write(OutputFileBNDetails, Format_702) << "Parent"
                                                    << "Parent";
        ObjexxFCL::gio::write(ChrOut, fmtLD) << NumParents;
        ObjexxFCL::gio::write(OutputFileBNDetails, Format_701) << " #Parent Node Connections," + stripped(ChrOut);
        ObjexxFCL::gio::write(OutputFileBNDetails, Format_703) << "Parent";

        for (Loop = 1; Loop <= NumOfNodeConnections; ++Loop) {
            if (!NodeConnections(Loop).ObjectIsParent) continue;
            NonConnectedNodes(NodeConnections(Loop).NodeNumber) = false;
            ObjexxFCL::gio::write(ChrOut, fmtLD) << NodeConnections(Loop).FluidStream;
            strip(ChrOut);
            ObjexxFCL::gio::write(OutputFileBNDetails, Format_701) << " Parent Node Connection," + NodeConnections(Loop).NodeName + ',' +
                                                               NodeConnections(Loop).ObjectType + ',' + NodeConnections(Loop).ObjectName + ',' +
                                                               NodeConnections(Loop).ConnectionType + ',' + ChrOut;
            // Build ParentNodeLists
            if (UtilityRoutines::SameString(NodeConnections(Loop).ConnectionType, "Inlet") ||
                UtilityRoutines::SameString(NodeConnections(Loop).ConnectionType, "Outlet")) {
                ParentComponentFound = false;
                for (Loop1 = 1; Loop1 <= NumOfActualParents; ++Loop1) {
                    if (ParentNodeList(Loop1).CType != NodeConnections(Loop).ObjectType ||
                        ParentNodeList(Loop1).CName != NodeConnections(Loop).ObjectName)
                        continue;
                    ParentComponentFound = true;
                    {
                        auto const SELECT_CASE_var(UtilityRoutines::MakeUPPERCase(NodeConnections(Loop).ConnectionType));
                        if (SELECT_CASE_var == "INLET") {
                            ParentNodeList(Loop1).InletNodeName = NodeConnections(Loop).NodeName;
                        } else if (SELECT_CASE_var == "OUTLET") {
                            ParentNodeList(Loop1).OutletNodeName = NodeConnections(Loop).NodeName;
                        }
                    }
                }
                if (!ParentComponentFound) {
                    ++NumOfActualParents;
                    ParentNodeList(NumOfActualParents).CType = NodeConnections(Loop).ObjectType;
                    ParentNodeList(NumOfActualParents).CName = NodeConnections(Loop).ObjectName;
                    {
                        auto const SELECT_CASE_var(UtilityRoutines::MakeUPPERCase(NodeConnections(Loop).ConnectionType));
                        if (SELECT_CASE_var == "INLET") {
                            ParentNodeList(NumOfActualParents).InletNodeName = NodeConnections(Loop).NodeName;
                        } else if (SELECT_CASE_var == "OUTLET") {
                            ParentNodeList(NumOfActualParents).OutletNodeName = NodeConnections(Loop).NodeName;
                        }
                    }
                }
            }
        }

        //  Do non-Parent Objects
        ObjexxFCL::gio::write(OutputFileBNDetails, Format_701) << "! ===============================================================";
        ObjexxFCL::gio::write(OutputFileBNDetails, Format_702) << "Non-Parent"
                                                    << "Non-Parent";
        ObjexxFCL::gio::write(ChrOut, fmtLD) << NumNonParents;
        ObjexxFCL::gio::write(OutputFileBNDetails, Format_701) << " #Non-Parent Node Connections," + stripped(ChrOut);
        ObjexxFCL::gio::write(OutputFileBNDetails, Format_703) << "Non-Parent";

        for (Loop = 1; Loop <= NumOfNodeConnections; ++Loop) {
            if (NodeConnections(Loop).ObjectIsParent) continue;
            NonConnectedNodes(NodeConnections(Loop).NodeNumber) = false;
            ObjexxFCL::gio::write(ChrOut, fmtLD) << NodeConnections(Loop).FluidStream;
            strip(ChrOut);
            ObjexxFCL::gio::write(OutputFileBNDetails, Format_701) << " Non-Parent Node Connection," + NodeConnections(Loop).NodeName + ',' +
                                                               NodeConnections(Loop).ObjectType + ',' + NodeConnections(Loop).ObjectName + ',' +
                                                               NodeConnections(Loop).ConnectionType + ',' + ChrOut;
        }

        NumNonConnected = 0;
        for (Loop = 1; Loop <= NumOfNodes; ++Loop) {
            if (NonConnectedNodes(Loop)) ++NumNonConnected;
        }

        if (NumNonConnected > 0) {
            ObjexxFCL::gio::write(OutputFileBNDetails, Format_701) << "! ===============================================================";
            ObjexxFCL::gio::write(ChrOut, fmtLD) << NumNonConnected;
            ObjexxFCL::gio::write(OutputFileBNDetails, Format_705) << stripped(ChrOut);
            ObjexxFCL::gio::write(OutputFileBNDetails, Format_706);
            for (Loop = 1; Loop <= NumOfNodes; ++Loop) {
                if (!NonConnectedNodes(Loop)) continue;
                ObjexxFCL::gio::write(ChrOut, fmtLD) << Loop;
                strip(ChrOut);
                ObjexxFCL::gio::write(OutputFileBNDetails, Format_701) << " NonConnected Node," + ChrOut + ',' + NodeID(Loop);
            }
        }

        NonConnectedNodes.deallocate();
    }

    void ReportLoopConnections()
    {

        // SUBROUTINE INFORMATION:
        //       AUTHOR         Linda Lawrie
        //       DATE WRITTEN   December 2001
        //       MODIFIED       March 2003; added other reporting
        //       RE-ENGINEERED  na

        // PURPOSE OF THIS SUBROUTINE:
        // This subroutine reports on the node connections in various parts of the
        // HVAC syste: Component Sets, Air Loop, Plant and Condenser Loop, Supply and
        // return air paths, controlled zones.
        // This information should be useful in diagnosing node connection input errors.

        // Using/Aliasing
        using namespace DataAirLoop;
        using namespace DataBranchNodeConnections;
        using DataLoopNode::NodeID;
        using DataLoopNode::NumOfNodes;
        using namespace DataHVACGlobals;
        using namespace DataPlant;
        using namespace DataZoneEquipment;
        using DataErrorTracking::AbortProcessing; // used here to turn off Node Connection Error reporting
        using DataErrorTracking::AskForConnectionsReport;
        using DataGlobals::OutputFileBNDetails;
        using DualDuct::ReportDualDuctConnections;
        using OutAirNodeManager::NumOutsideAirNodes;
        using OutAirNodeManager::OutsideAirNodeList;

        // SUBROUTINE PARAMETER DEFINITIONS:
        static std::string const errstring("**error**");

        // SUBROUTINE LOCAL VARIABLE DECLARATIONS:
        std::string ChrOut;
        std::string ChrOut2;
        std::string ChrOut3;
        std::string LoopString;
        std::string ChrName;
        int Count;
        int Count1;
        int LoopSideNum;
        static bool WarningOut(true);
        int NumOfControlledZones;

        // Formats
        static ObjexxFCL::gio::Fmt Format_700("('! <#Component Sets>,<Number of Component Sets>')");
        static ObjexxFCL::gio::Fmt Format_701("(A)");
        static ObjexxFCL::gio::Fmt Format_702("('! <Component Set>,<Component Set Count>,<Parent Object Type>,<Parent Object Name>,','<Component "
                                   "Type>,<Component Name>,<Inlet Node ID>,<Outlet Node ID>,<Description>')");
        static ObjexxFCL::gio::Fmt Format_707("(1X,A)");
        static ObjexxFCL::gio::Fmt Format_713("(A)");
        static ObjexxFCL::gio::Fmt Format_720("('! <#Zone Equipment Lists>,<Number of Zone Equipment Lists>')");
        static ObjexxFCL::gio::Fmt Format_721("(A)");
        static ObjexxFCL::gio::Fmt Format_722(
            "('! <Zone Equipment List>,<Zone Equipment List Count>,<Zone Equipment List Name>,<Zone Name>,<Number of Components>')");
        static ObjexxFCL::gio::Fmt Format_723("('! <Zone Equipment Component>,<Component Count>,<Component Type>,<Component Name>,','<Zone Name>,<Heating "
                                   "Priority>,<Cooling Priority>')");

        // Report outside air node names on the Branch-Node Details file
        ObjexxFCL::gio::write(OutputFileBNDetails, Format_701) << "! ===============================================================";
        ObjexxFCL::gio::write(OutputFileBNDetails, Format_701) << "! #Outdoor Air Nodes,<Number of Outdoor Air Nodes>";
        ObjexxFCL::gio::write(ChrOut, fmtLD) << NumOutsideAirNodes;
        ObjexxFCL::gio::write(OutputFileBNDetails, Format_701) << " #Outdoor Air Nodes," + stripped(ChrOut);
        if (NumOutsideAirNodes > 0) {
            ObjexxFCL::gio::write(OutputFileBNDetails, Format_701) << "! <Outdoor Air Node>,<NodeNumber>,<Node Name>";
        }
        for (Count = 1; Count <= NumOutsideAirNodes; ++Count) {
            ObjexxFCL::gio::write(ChrOut, fmtLD) << OutsideAirNodeList(Count);
            strip(ChrOut);
            ObjexxFCL::gio::write(OutputFileBNDetails, Format_701) << " Outdoor Air Node," + ChrOut + ',' + NodeID(OutsideAirNodeList(Count));
        }
        // Component Sets
        ObjexxFCL::gio::write(OutputFileBNDetails, Format_701) << "! ===============================================================";
        ObjexxFCL::gio::write(OutputFileBNDetails, Format_700);
        ObjexxFCL::gio::write(ChrOut, fmtLD) << NumCompSets;
        ObjexxFCL::gio::write(OutputFileBNDetails, Format_701) << " #Component Sets," + stripped(ChrOut);
        ObjexxFCL::gio::write(OutputFileBNDetails, Format_702);

        for (Count = 1; Count <= NumCompSets; ++Count) {
            ObjexxFCL::gio::write(ChrOut, fmtLD) << Count;
            strip(ChrOut);
            ObjexxFCL::gio::write(OutputFileBNDetails, Format_701) << " Component Set," + ChrOut + ',' + CompSets(Count).ParentCType + ',' +
                                                               CompSets(Count).ParentCName + ',' + CompSets(Count).CType + ',' +
                                                               CompSets(Count).CName + ',' + CompSets(Count).InletNodeName + ',' +
                                                               CompSets(Count).OutletNodeName + ',' + CompSets(Count).Description;

            if (CompSets(Count).ParentCType == "UNDEFINED" || CompSets(Count).InletNodeName == "UNDEFINED" ||
                CompSets(Count).OutletNodeName == "UNDEFINED") {
                if (AbortProcessing && WarningOut) {
                    ShowWarningError("Node Connection errors shown during \"fatal error\" processing may be false because not all inputs may have "
                                     "been retrieved.");
                    WarningOut = false;
                }
                ShowWarningError("Node Connection Error for object " + CompSets(Count).CType + ", name=" + CompSets(Count).CName);
                ShowContinueError("  " + CompSets(Count).Description + " not on any Branch or Parent Object");
                ShowContinueError("  Inlet Node : " + CompSets(Count).InletNodeName);
                ShowContinueError("  Outlet Node: " + CompSets(Count).OutletNodeName);
                ++NumNodeConnectionErrors;
                if (UtilityRoutines::SameString(CompSets(Count).CType, "SolarCollector:UnglazedTranspired")) {
                    ShowContinueError("This report does not necessarily indicate a problem for a MultiSystem Transpired Collector");
                }
            }
            if (CompSets(Count).Description == "UNDEFINED") {
                if (AbortProcessing && WarningOut) {
                    ShowWarningError("Node Connection errors shown during \"fatal error\" processing may be false because not all inputs may have "
                                     "been retrieved.");
                    WarningOut = false;
                }
                ShowWarningError("Potential Node Connection Error for object " + CompSets(Count).CType + ", name=" + CompSets(Count).CName);
                ShowContinueError("  Node Types are still UNDEFINED -- See Branch/Node Details file for further information");
                ShowContinueError("  Inlet Node : " + CompSets(Count).InletNodeName);
                ShowContinueError("  Outlet Node: " + CompSets(Count).OutletNodeName);
                ++NumNodeConnectionErrors;
            }
        }

        for (Count = 1; Count <= NumCompSets; ++Count) {
            for (Count1 = Count + 1; Count1 <= NumCompSets; ++Count1) {
                if (CompSets(Count).CType != CompSets(Count1).CType) continue;
                if (CompSets(Count).CName != CompSets(Count1).CName) continue;
                if (CompSets(Count).InletNodeName != CompSets(Count1).InletNodeName) continue;
                if (CompSets(Count).OutletNodeName != CompSets(Count1).OutletNodeName) continue;
                if (AbortProcessing && WarningOut) {
                    ShowWarningError("Node Connection errors shown during \"fatal error\" processing may be false because not all inputs may have "
                                     "been retrieved.");
                    WarningOut = false;
                }
                ShowWarningError("Component plus inlet/outlet node pair used more than once:");
                ShowContinueError("  Component  : " + CompSets(Count).CType + ", name=" + CompSets(Count).CName);
                ShowContinueError("  Inlet Node : " + CompSets(Count).InletNodeName);
                ShowContinueError("  Outlet Node: " + CompSets(Count).OutletNodeName);
                ShowContinueError("  Used by    : " + CompSets(Count).ParentCType + ' ' + CompSets(Count).ParentCName);
                ShowContinueError("  and  by    : " + CompSets(Count1).ParentCType + ' ' + CompSets(Count1).ParentCName);
                ++NumNodeConnectionErrors;
            }
        }
        //  Plant Loops
        ObjexxFCL::gio::write(OutputFileBNDetails, Format_701) << "! ===============================================================";
        ObjexxFCL::gio::write(ChrOut, fmtLD) << NumPlantLoops;
        strip(ChrOut);
        ObjexxFCL::gio::write(OutputFileBNDetails, Format_713) << "! <# Plant Loops>,<Number of Plant Loops>";
        ObjexxFCL::gio::write(OutputFileBNDetails, Format_707) << "#Plant Loops," + ChrOut;
        ObjexxFCL::gio::write(OutputFileBNDetails, Format_713)
            << "! <Plant Loop>,<Plant Loop Name>,<Loop Type>,<Inlet Node Name>,<Outlet Node Name>,<Branch List>,<Connector List>";
        ObjexxFCL::gio::write(OutputFileBNDetails, Format_713)
            << "! <Plant Loop Connector>,<Connector Type>,<Connector Name>,<Loop Name>,<Loop Type>,<Number of Inlets/Outlets>";
        ObjexxFCL::gio::write(OutputFileBNDetails, Format_713) << "! <Plant Loop Connector Branches>,<Connector Node Count>,<Connector Type>,<Connector "
                                                       "Name>,<Inlet Branch>,<Outlet Branch>,<Loop Name>,<Loop Type>";
        ObjexxFCL::gio::write(OutputFileBNDetails, Format_713) << "! <Plant Loop Connector Nodes>,<Connector Node Count>,<Connector Type>,<Connector "
                                                       "Name>,<Inlet Node>,<Outlet Node>,<Loop Name>,<Loop Type>";
        ObjexxFCL::gio::write(OutputFileBNDetails, Format_713)
            << "! <Plant Loop Supply Connection>,<Plant Loop Name>,<Supply Side Outlet Node Name>,<Demand Side Inlet Node Name>";
        ObjexxFCL::gio::write(OutputFileBNDetails, Format_713)
            << "! <Plant Loop Return Connection>,<Plant Loop Name>,<Demand Side Outlet Node Name>,<Supply Side Inlet Node Name>";
        for (Count = 1; Count <= NumPlantLoops; ++Count) {
            for (LoopSideNum = DemandSide; LoopSideNum <= SupplySide; ++LoopSideNum) {
                //  Plant Supply Side Loop
                // Demandside and supplyside is parametrized in DataPlant
                if (LoopSideNum == DemandSide) {
                    LoopString = "Demand";
                } else if (LoopSideNum == SupplySide) {
                    LoopString = "Supply";
                }

                ObjexxFCL::gio::write(OutputFileBNDetails, Format_713)
                    << " Plant Loop," + PlantLoop(Count).Name + ',' + LoopString + ',' + PlantLoop(Count).LoopSide(LoopSideNum).NodeNameIn + ',' +
                           PlantLoop(Count).LoopSide(LoopSideNum).NodeNameOut + ',' + PlantLoop(Count).LoopSide(LoopSideNum).BranchList + ',' +
                           PlantLoop(Count).LoopSide(LoopSideNum).ConnectList;
                //  Plant Supply Side Splitter
                if (PlantLoop(Count).LoopSide(LoopSideNum).SplitterExists) {
                    ObjexxFCL::gio::write(ChrOut, fmtLD) << PlantLoop(Count).LoopSide(LoopSideNum).Splitter.TotalOutletNodes;
                    ObjexxFCL::gio::write(OutputFileBNDetails, Format_713) << "   Plant Loop Connector,Splitter," +
                                                                       PlantLoop(Count).LoopSide(LoopSideNum).Splitter.Name + ',' +
                                                                       PlantLoop(Count).Name + ',' + LoopString + ',' + stripped(ChrOut);
                    for (Count1 = 1; Count1 <= PlantLoop(Count).LoopSide(LoopSideNum).Splitter.TotalOutletNodes; ++Count1) {
                        ObjexxFCL::gio::write(ChrOut, fmtLD) << Count1;
                        ChrOut2 = BlankString;
                        ChrOut3 = BlankString;
                        if (PlantLoop(Count).LoopSide(LoopSideNum).Splitter.BranchNumIn <= 0) {
                            ChrOut2 = errstring;
                        }
                        if (PlantLoop(Count).LoopSide(LoopSideNum).Splitter.BranchNumOut(Count1) <= 0) {
                            ChrOut3 = errstring;
                        }
                        {
                            IOFlags flags;
                            flags.ADVANCE("No");
                            ObjexxFCL::gio::write(OutputFileBNDetails, Format_713, flags)
                                << "     Plant Loop Connector Branches," + stripped(ChrOut) + ",Splitter," +
                                       PlantLoop(Count).LoopSide(LoopSideNum).Splitter.Name + ',';
                        }
                        if (ChrOut2 != errstring) {
                            {
                                IOFlags flags;
                                flags.ADVANCE("No");
                                ObjexxFCL::gio::write(OutputFileBNDetails, Format_713, flags)
                                    << PlantLoop(Count)
                                               .LoopSide(LoopSideNum)
                                               .Branch(PlantLoop(Count).LoopSide(LoopSideNum).Splitter.BranchNumIn)
                                               .Name +
                                           ',';
                            }
                        } else {
                            {
                                IOFlags flags;
                                flags.ADVANCE("No");
                                ObjexxFCL::gio::write(OutputFileBNDetails, Format_713, flags) << ChrOut2 + ',';
                            }
                        }
                        if (ChrOut3 != errstring) {
                            ObjexxFCL::gio::write(OutputFileBNDetails, Format_713)
                                << PlantLoop(Count)
                                           .LoopSide(LoopSideNum)
                                           .Branch(PlantLoop(Count).LoopSide(LoopSideNum).Splitter.BranchNumOut(Count1))
                                           .Name +
                                       ',' + PlantLoop(Count).Name + ',' + LoopString;
                        } else {
                            ObjexxFCL::gio::write(OutputFileBNDetails, Format_713) << ChrOut3 + ',' + PlantLoop(Count).Name + ',' + LoopString;
                        }
                        ObjexxFCL::gio::write(OutputFileBNDetails, Format_713)
                            << "     Plant Loop Connector Nodes,   " + stripped(ChrOut) + ",Splitter," +
                                   PlantLoop(Count).LoopSide(LoopSideNum).Splitter.Name + ',' +
                                   PlantLoop(Count).LoopSide(LoopSideNum).Splitter.NodeNameIn + ',' +
                                   PlantLoop(Count).LoopSide(LoopSideNum).Splitter.NodeNameOut(Count1) + ',' + PlantLoop(Count).Name + ',' +
                                   LoopString;
                    }
                }

                //  Plant Supply Side Mixer
                if (PlantLoop(Count).LoopSide(LoopSideNum).MixerExists) {
                    ObjexxFCL::gio::write(ChrOut, fmtLD) << PlantLoop(Count).LoopSide(LoopSideNum).Mixer.TotalInletNodes;
                    ObjexxFCL::gio::write(OutputFileBNDetails, Format_713)
                        << "   Plant Loop Connector,Mixer," + PlantLoop(Count).LoopSide(LoopSideNum).Mixer.Name + ',' +
                               PlantLoop(Count).Name + ',' + LoopString + ',' + stripped(ChrOut); //',Supply,'//  &
                    for (Count1 = 1; Count1 <= PlantLoop(Count).LoopSide(LoopSideNum).Mixer.TotalInletNodes; ++Count1) {
                        ObjexxFCL::gio::write(ChrOut, fmtLD) << Count1;
                        ChrOut2 = BlankString;
                        ChrOut3 = BlankString;
                        if (PlantLoop(Count).LoopSide(LoopSideNum).Mixer.BranchNumIn(Count1) <= 0) {
                            ChrOut2 = errstring;
                        }
                        if (PlantLoop(Count).LoopSide(LoopSideNum).Mixer.BranchNumOut <= 0) {
                            ChrOut3 = errstring;
                        }
                        {
                            IOFlags flags;
                            flags.ADVANCE("No");
                            ObjexxFCL::gio::write(OutputFileBNDetails, Format_713, flags)
                                << "     Plant Loop Connector Branches," + stripped(ChrOut) + ",Mixer," +
                                       PlantLoop(Count).LoopSide(LoopSideNum).Mixer.Name + ',';
                        }
                        if (ChrOut2 != errstring) {
                            {
                                IOFlags flags;
                                flags.ADVANCE("No");
                                ObjexxFCL::gio::write(OutputFileBNDetails, Format_713, flags)
                                    << PlantLoop(Count)
                                               .LoopSide(LoopSideNum)
                                               .Branch(PlantLoop(Count).LoopSide(LoopSideNum).Mixer.BranchNumIn(Count1))
                                               .Name +
                                           ',';
                            }
                        } else {
                            {
                                IOFlags flags;
                                flags.ADVANCE("No");
                                ObjexxFCL::gio::write(OutputFileBNDetails, Format_713, flags) << ChrOut2 + ',';
                            }
                        }
                        if (ChrOut3 != errstring) {
                            ObjexxFCL::gio::write(OutputFileBNDetails, Format_713)
                                << PlantLoop(Count)
                                           .LoopSide(LoopSideNum)
                                           .Branch(PlantLoop(Count).LoopSide(LoopSideNum).Mixer.BranchNumOut)
                                           .Name +
                                       ',' + PlantLoop(Count).Name + ',' + LoopString;
                        } else {
                            ObjexxFCL::gio::write(OutputFileBNDetails, Format_713) << ChrOut3 + ',' + PlantLoop(Count).Name + ",Supply";
                        }
                        ObjexxFCL::gio::write(OutputFileBNDetails, Format_713) << "     Plant Loop Connector Nodes,   " + stripped(ChrOut) + ",Mixer," +
                                                                           PlantLoop(Count).LoopSide(LoopSideNum).Mixer.Name + ',' +
                                                                           PlantLoop(Count).LoopSide(LoopSideNum).Mixer.NodeNameIn(Count1) +
                                                                           ',' + PlantLoop(Count).LoopSide(LoopSideNum).Mixer.NodeNameOut +
                                                                           ',' + PlantLoop(Count).Name + ',' + LoopString;
                    }
                }
            }
            ObjexxFCL::gio::write(OutputFileBNDetails, Format_713) << " Plant Loop Supply Connection," + PlantLoop(Count).Name + ',' +
                                                               PlantLoop(Count).LoopSide(SupplySide).NodeNameOut + ',' +
                                                               PlantLoop(Count).LoopSide(DemandSide).NodeNameIn;
            ObjexxFCL::gio::write(OutputFileBNDetails, Format_713) << " Plant Loop Return Connection," + PlantLoop(Count).Name + ',' +
                                                               PlantLoop(Count).LoopSide(DemandSide).NodeNameOut + ',' +
                                                               PlantLoop(Count).LoopSide(SupplySide).NodeNameIn;

        } //  Plant Demand Side Loop

        //  Condenser Loops
        ObjexxFCL::gio::write(OutputFileBNDetails, Format_701) << "! ===============================================================";
        ObjexxFCL::gio::write(ChrOut, fmtLD) << NumCondLoops;
        strip(ChrOut);
        ObjexxFCL::gio::write(OutputFileBNDetails, Format_713) << "! <# Condenser Loops>,<Number of Condenser Loops>";
        ObjexxFCL::gio::write(OutputFileBNDetails, Format_707) << "#Condenser Loops," + ChrOut;
        ObjexxFCL::gio::write(OutputFileBNDetails, Format_713)
            << "! <Condenser Loop>,<Condenser Loop Name>,<Loop Type>,<Inlet Node Name>,<Outlet Node Name>,<Branch List>,<Connector List>";
        ObjexxFCL::gio::write(OutputFileBNDetails, Format_713)
            << "! <Condenser Loop Connector>,<Connector Type>,<Connector Name>,<Loop Name>,<Loop Type>,<Number of Inlets/Outlets>";
        ObjexxFCL::gio::write(OutputFileBNDetails, Format_713) << "! <Condenser Loop Connector Branches>,<Connector Node Count>,<Connector Type>,<Connector "
                                                       "Name>,<Inlet Branch>,<Outlet Branch>,<Loop Name>,<Loop Type>";
        ObjexxFCL::gio::write(OutputFileBNDetails, Format_713) << "! <Condenser Loop Connector Nodes>,<Connector Node Count>,<Connector Type>,<Connector "
                                                       "Name>,<Inlet Node>,<Outlet Node>,<Loop Name>,<Loop Type>";
        ObjexxFCL::gio::write(OutputFileBNDetails, Format_713)
            << "! <Condenser Loop Supply Connection>,<Condenser Loop Name>,<Supply Side Outlet Node Name>,<Demand Side Inlet Node Name>";
        ObjexxFCL::gio::write(OutputFileBNDetails, Format_713)
            << "! <Condenser Loop Return Connection>,<Condenser Loop Name>,<Demand Side Outlet Node Name>,<Supply Side Inlet Node Name>";

        for (Count = NumPlantLoops + 1; Count <= TotNumLoops; ++Count) {
            for (LoopSideNum = DemandSide; LoopSideNum <= SupplySide; ++LoopSideNum) {
                //  Plant Supply Side Loop
                // Demandside and supplyside is parametrized in DataPlant
                if (LoopSideNum == DemandSide) {
                    LoopString = "Demand";
                } else if (LoopSideNum == SupplySide) {
                    LoopString = "Supply";
                }

                ObjexxFCL::gio::write(OutputFileBNDetails, Format_713)
                    << " Plant Loop," + PlantLoop(Count).Name + ',' + LoopString + ',' + PlantLoop(Count).LoopSide(LoopSideNum).NodeNameIn + ',' +
                           PlantLoop(Count).LoopSide(LoopSideNum).NodeNameOut + ',' + PlantLoop(Count).LoopSide(LoopSideNum).BranchList + ',' +
                           PlantLoop(Count).LoopSide(LoopSideNum).ConnectList;
                //  Plant Supply Side Splitter
                if (PlantLoop(Count).LoopSide(LoopSideNum).SplitterExists) {
                    ObjexxFCL::gio::write(ChrOut, fmtLD) << PlantLoop(Count).LoopSide(LoopSideNum).Splitter.TotalOutletNodes;
                    ObjexxFCL::gio::write(OutputFileBNDetails, Format_713) << "   Plant Loop Connector,Splitter," +
                                                                       PlantLoop(Count).LoopSide(LoopSideNum).Splitter.Name + ',' +
                                                                       PlantLoop(Count).Name + ',' + LoopString + ',' + stripped(ChrOut);
                    for (Count1 = 1; Count1 <= PlantLoop(Count).LoopSide(LoopSideNum).Splitter.TotalOutletNodes; ++Count1) {
                        ObjexxFCL::gio::write(ChrOut, fmtLD) << Count1;
                        ChrOut2 = BlankString;
                        ChrOut3 = BlankString;
                        if (PlantLoop(Count).LoopSide(LoopSideNum).Splitter.BranchNumIn <= 0) {
                            ChrOut2 = errstring;
                        }
                        if (PlantLoop(Count).LoopSide(LoopSideNum).Splitter.BranchNumOut(Count1) <= 0) {
                            ChrOut3 = errstring;
                        }
                        {
                            IOFlags flags;
                            flags.ADVANCE("No");
                            ObjexxFCL::gio::write(OutputFileBNDetails, Format_713, flags)
                                << "     Plant Loop Connector Branches," + stripped(ChrOut) + ",Splitter," +
                                       PlantLoop(Count).LoopSide(LoopSideNum).Splitter.Name + ',';
                        }
                        if (ChrOut2 != errstring) {
                            {
                                IOFlags flags;
                                flags.ADVANCE("No");
                                ObjexxFCL::gio::write(OutputFileBNDetails, Format_713, flags)
                                    << PlantLoop(Count)
                                               .LoopSide(LoopSideNum)
                                               .Branch(PlantLoop(Count).LoopSide(LoopSideNum).Splitter.BranchNumIn)
                                               .Name +
                                           ',';
                            }
                        } else {
                            {
                                IOFlags flags;
                                flags.ADVANCE("No");
                                ObjexxFCL::gio::write(OutputFileBNDetails, Format_713, flags) << ChrOut2 + ',';
                            }
                        }
                        if (ChrOut3 != errstring) {
                            ObjexxFCL::gio::write(OutputFileBNDetails, Format_713)
                                << PlantLoop(Count)
                                           .LoopSide(LoopSideNum)
                                           .Branch(PlantLoop(Count).LoopSide(LoopSideNum).Splitter.BranchNumOut(Count1))
                                           .Name +
                                       ',' + PlantLoop(Count).Name + ',' + LoopString;
                        } else {
                            ObjexxFCL::gio::write(OutputFileBNDetails, Format_713) << ChrOut3 + ',' + PlantLoop(Count).Name + ',' + LoopString;
                        }
                        ObjexxFCL::gio::write(OutputFileBNDetails, Format_713)
                            << "     Plant Loop Connector Nodes,   " + stripped(ChrOut) + ",Splitter," +
                                   PlantLoop(Count).LoopSide(LoopSideNum).Splitter.Name + ',' +
                                   PlantLoop(Count).LoopSide(LoopSideNum).Splitter.NodeNameIn + ',' +
                                   PlantLoop(Count).LoopSide(LoopSideNum).Splitter.NodeNameOut(Count1) + ',' + PlantLoop(Count).Name + ',' +
                                   LoopString;
                    }
                }

                //  Plant Supply Side Mixer
                if (PlantLoop(Count).LoopSide(LoopSideNum).Mixer.Exists) {
                    ObjexxFCL::gio::write(ChrOut, fmtLD) << PlantLoop(Count).LoopSide(LoopSideNum).Mixer.TotalInletNodes;
                    ObjexxFCL::gio::write(OutputFileBNDetails, Format_713)
                        << "   Plant Loop Connector,Mixer," + PlantLoop(Count).LoopSide(LoopSideNum).Mixer.Name + ',' +
                               PlantLoop(Count).Name + ',' + LoopString + ',' + stripped(ChrOut); //',Supply,'//  &
                    for (Count1 = 1; Count1 <= PlantLoop(Count).LoopSide(LoopSideNum).Mixer.TotalInletNodes; ++Count1) {
                        ObjexxFCL::gio::write(ChrOut, fmtLD) << Count1;
                        ChrOut2 = BlankString;
                        ChrOut3 = BlankString;
                        if (PlantLoop(Count).LoopSide(LoopSideNum).Mixer.BranchNumIn(Count1) <= 0) {
                            ChrOut2 = errstring;
                        }
                        if (PlantLoop(Count).LoopSide(LoopSideNum).Mixer.BranchNumOut <= 0) {
                            ChrOut3 = errstring;
                        }
                        {
                            IOFlags flags;
                            flags.ADVANCE("No");
                            ObjexxFCL::gio::write(OutputFileBNDetails, Format_713, flags)
                                << "     Plant Loop Connector Branches," + stripped(ChrOut) + ",Mixer," +
                                       PlantLoop(Count).LoopSide(LoopSideNum).Mixer.Name + ',';
                        }
                        if (ChrOut2 != errstring) {
                            {
                                IOFlags flags;
                                flags.ADVANCE("No");
                                ObjexxFCL::gio::write(OutputFileBNDetails, Format_713, flags)
                                    << PlantLoop(Count)
                                               .LoopSide(LoopSideNum)
                                               .Branch(PlantLoop(Count).LoopSide(LoopSideNum).Mixer.BranchNumIn(Count1))
                                               .Name +
                                           ',';
                            }
                        } else {
                            {
                                IOFlags flags;
                                flags.ADVANCE("No");
                                ObjexxFCL::gio::write(OutputFileBNDetails, Format_713, flags) << ChrOut2 + ',';
                            }
                        }
                        if (ChrOut3 != errstring) {
                            ObjexxFCL::gio::write(OutputFileBNDetails, Format_713)
                                << PlantLoop(Count)
                                           .LoopSide(LoopSideNum)
                                           .Branch(PlantLoop(Count).LoopSide(LoopSideNum).Mixer.BranchNumOut)
                                           .Name +
                                       ',' + PlantLoop(Count).Name + ',' + LoopString;
                        } else {
                            ObjexxFCL::gio::write(OutputFileBNDetails, Format_713) << ChrOut3 + ',' + PlantLoop(Count).Name + ",Supply";
                        }
                        ObjexxFCL::gio::write(OutputFileBNDetails, Format_713) << "     Plant Loop Connector Nodes,   " + stripped(ChrOut) + ",Mixer," +
                                                                           PlantLoop(Count).LoopSide(LoopSideNum).Mixer.Name + ',' +
                                                                           PlantLoop(Count).LoopSide(LoopSideNum).Mixer.NodeNameIn(Count1) +
                                                                           ',' + PlantLoop(Count).LoopSide(LoopSideNum).Mixer.NodeNameOut +
                                                                           ',' + PlantLoop(Count).Name + ',' + LoopString;
                    }
                }
            }
            ObjexxFCL::gio::write(OutputFileBNDetails, Format_713) << " Plant Loop Supply Connection," + PlantLoop(Count).Name + ',' +
                                                               PlantLoop(Count).LoopSide(SupplySide).NodeNameOut + ',' +
                                                               PlantLoop(Count).LoopSide(DemandSide).NodeNameIn;
            ObjexxFCL::gio::write(OutputFileBNDetails, Format_713) << " Plant Loop Return Connection," + PlantLoop(Count).Name + ',' +
                                                               PlantLoop(Count).LoopSide(DemandSide).NodeNameOut + ',' +
                                                               PlantLoop(Count).LoopSide(SupplySide).NodeNameIn;

        } //  Plant Demand Side Loop

        ObjexxFCL::gio::write(OutputFileBNDetails, Format_701) << "! ===============================================================";
        NumOfControlledZones = 0;
        for (Count = 1; Count <= NumOfZones; ++Count) {
            if (!allocated(ZoneEquipConfig)) continue;
            if (ZoneEquipConfig(Count).IsControlled) ++NumOfControlledZones;
        }
        ObjexxFCL::gio::write(ChrOut, fmtLD) << NumOfControlledZones;
        strip(ChrOut);
        if (NumOfControlledZones > 0) {
            ObjexxFCL::gio::write(OutputFileBNDetails, Format_713) << "! <# Controlled Zones>,<Number of Controlled Zones>";
            ObjexxFCL::gio::write(OutputFileBNDetails, Format_707) << "#Controlled Zones," + ChrOut;
            ObjexxFCL::gio::write(OutputFileBNDetails, Format_713) << "! <Controlled Zone>,<Controlled Zone Name>,<Equip List Name>,<Control List Name>,<Zone "
                                                           "Node Name>,<# Inlet Nodes>,<# Exhaust Nodes>,<# Return Nodes>";
            ObjexxFCL::gio::write(OutputFileBNDetails, Format_713) << "! <Controlled Zone Inlet>,<Inlet Node Count>,<Controlled Zone Name>,<Supply Air Inlet "
                                                           "Node Name>,<SD Sys:Cooling/Heating [DD:Cooling] Inlet Node Name>,<DD Sys:Heating Inlet "
                                                           "Node Name>";
            ObjexxFCL::gio::write(OutputFileBNDetails, Format_713)
                << "! <Controlled Zone Exhaust>,<Exhaust Node Count>,<Controlled Zone Name>,<Exhaust Air Node Name>";
            for (Count = 1; Count <= NumOfZones; ++Count) {
                if (!ZoneEquipConfig(Count).IsControlled) continue;
                ObjexxFCL::gio::write(ChrOut, fmtLD) << ZoneEquipConfig(Count).NumInletNodes;
                ObjexxFCL::gio::write(ChrOut2, fmtLD) << ZoneEquipConfig(Count).NumExhaustNodes;
                ObjexxFCL::gio::write(ChrOut3, fmtLD) << ZoneEquipConfig(Count).NumReturnNodes;
                strip(ChrOut);
                strip(ChrOut2);
                strip(ChrOut3);
                ObjexxFCL::gio::write(OutputFileBNDetails, Format_713)
                    << " Controlled Zone," + ZoneEquipConfig(Count).ZoneName + ',' + ZoneEquipConfig(Count).EquipListName + ',' +
                           ZoneEquipConfig(Count).ControlListName + ',' + NodeID(ZoneEquipConfig(Count).ZoneNode) + ',' + ChrOut + ',' + ChrOut2 +
                           ',' + ChrOut3;
                for (Count1 = 1; Count1 <= ZoneEquipConfig(Count).NumInletNodes; ++Count1) {
                    ObjexxFCL::gio::write(ChrOut, fmtLD) << Count1;
                    strip(ChrOut);
                    ChrName = NodeID(ZoneEquipConfig(Count).AirDistUnitHeat(Count1).InNode);
                    if (ChrName == "Undefined") ChrName = "N/A";
                    ObjexxFCL::gio::write(OutputFileBNDetails, Format_713) << "   Controlled Zone Inlet," + ChrOut + ',' + ZoneEquipConfig(Count).ZoneName +
                                                                       ',' + NodeID(ZoneEquipConfig(Count).InletNode(Count1)) + ',' +
                                                                       NodeID(ZoneEquipConfig(Count).AirDistUnitCool(Count1).InNode) + ',' + ChrName;
                }
                for (Count1 = 1; Count1 <= ZoneEquipConfig(Count).NumExhaustNodes; ++Count1) {
                    ObjexxFCL::gio::write(ChrOut, fmtLD) << Count1;
                    strip(ChrOut);
                    ObjexxFCL::gio::write(OutputFileBNDetails, Format_713) << "   Controlled Zone Exhaust," + ChrOut + ',' + ZoneEquipConfig(Count).ZoneName +
                                                                       ',' + NodeID(ZoneEquipConfig(Count).ExhaustNode(Count1));
                }
                for (Count1 = 1; Count1 <= ZoneEquipConfig(Count).NumReturnNodes; ++Count1) {
                    ObjexxFCL::gio::write(ChrOut, fmtLD) << Count1;
                    strip(ChrOut);
                    ObjexxFCL::gio::write(OutputFileBNDetails, Format_713) << "   Controlled Zone Return," + ChrOut + ',' + ZoneEquipConfig(Count).ZoneName +
                                                                       ',' + NodeID(ZoneEquipConfig(Count).ReturnNode(Count1));
                }
            }

            // Report Zone Equipment Lists to BND File
            ObjexxFCL::gio::write(OutputFileBNDetails, Format_721) << "! ===============================================================";
            ObjexxFCL::gio::write(OutputFileBNDetails, Format_720);
            ObjexxFCL::gio::write(ChrOut, fmtLD) << NumOfControlledZones;
            ObjexxFCL::gio::write(OutputFileBNDetails, Format_721) << " #Zone Equipment Lists," + stripped(ChrOut);
            ObjexxFCL::gio::write(OutputFileBNDetails, Format_722);
            ObjexxFCL::gio::write(OutputFileBNDetails, Format_723);

            for (Count = 1; Count <= NumOfZones; ++Count) {
                // Zone equipment list array parallels controlled zone equipment array, so
                // same index finds corresponding data from both arrays
                if (!ZoneEquipConfig(Count).IsControlled) continue;
                ObjexxFCL::gio::write(ChrOut, fmtLD) << Count;
                ObjexxFCL::gio::write(ChrOut2, fmtLD) << ZoneEquipList(Count).NumOfEquipTypes;
                ObjexxFCL::gio::write(OutputFileBNDetails, Format_721) << " Zone Equipment List," + stripped(ChrOut) + ',' + ZoneEquipList(Count).Name + ',' +
                                                                   ZoneEquipConfig(Count).ZoneName + ',' + stripped(ChrOut2);

                for (Count1 = 1; Count1 <= ZoneEquipList(Count).NumOfEquipTypes; ++Count1) {
                    ObjexxFCL::gio::write(ChrOut, fmtLD) << Count1;
                    ObjexxFCL::gio::write(ChrOut2, fmtLD) << ZoneEquipList(Count).CoolingPriority(Count1);
                    ObjexxFCL::gio::write(ChrOut3, fmtLD) << ZoneEquipList(Count).HeatingPriority(Count1);
                    ObjexxFCL::gio::write(OutputFileBNDetails, Format_721)
                        << "   Zone Equipment Component," + stripped(ChrOut) + ',' + ZoneEquipList(Count).EquipType(Count1) + ',' +
                               ZoneEquipList(Count).EquipName(Count1) + ',' + ZoneEquipConfig(Count).ZoneName + ',' + stripped(ChrOut2) + ',' +
                               stripped(ChrOut3);
                }
            }
        }

        // Report Dual Duct Dampers to BND File
        ReportDualDuctConnections();

        if (NumNodeConnectionErrors == 0) {
            ShowMessage("No node connection errors were found.");
        } else {
            ObjexxFCL::gio::write(ChrOut, fmtLD) << NumNodeConnectionErrors;
            strip(ChrOut);
            if (NumNodeConnectionErrors > 1) {
                ShowMessage("There were " + ChrOut + " node connection errors noted.");
            } else {
                ShowMessage("There was " + ChrOut + " node connection error noted.");
            }
        }

        AskForConnectionsReport = false;
    }

    void ReportParentChildren()
    {

        // SUBROUTINE INFORMATION:
        //       AUTHOR         Linda Lawrie
        //       DATE WRITTEN   May 2005
        //       MODIFIED       na
        //       RE-ENGINEERED  na

        // PURPOSE OF THIS SUBROUTINE:
        // Reports parent compsets with ensuing children data.

        // METHODOLOGY EMPLOYED:
        // Uses IsParentObject,GetNumChildren,GetChildrenData

        // REFERENCES:
        // na

        // USE STATEMENTS:
        // na
        // Using/Aliasing
        using DataGlobals::OutputFileDebug;
        using General::TrimSigDigits;
        using namespace DataBranchNodeConnections;
        using namespace BranchNodeConnections;

        // Locals
        // SUBROUTINE ARGUMENT DEFINITIONS:
        // na

        // SUBROUTINE PARAMETER DEFINITIONS:
        // na

        // INTERFACE BLOCK SPECIFICATIONS:
        // na

        // DERIVED TYPE DEFINITIONS:
        // na

        // SUBROUTINE LOCAL VARIABLE DECLARATIONS:
        int Loop;
        int Loop1;
        Array1D_string ChildCType;
        Array1D_string ChildCName;
        Array1D_string ChildInNodeName;
        Array1D_string ChildOutNodeName;
        Array1D_int ChildInNodeNum;
        Array1D_int ChildOutNodeNum;
        int NumChildren;
        bool ErrorsFound;

        ErrorsFound = false;
        ObjexxFCL::gio::write(OutputFileDebug, fmtA) << "Node Type,CompSet Name,Inlet Node,OutletNode";
        for (Loop = 1; Loop <= NumOfActualParents; ++Loop) {
            NumChildren = GetNumChildren(ParentNodeList(Loop).CType, ParentNodeList(Loop).CName);
            if (NumChildren > 0) {
                ChildCType.allocate(NumChildren);
                ChildCName.allocate(NumChildren);
                ChildInNodeName.allocate(NumChildren);
                ChildOutNodeName.allocate(NumChildren);
                ChildInNodeNum.allocate(NumChildren);
                ChildOutNodeNum.allocate(NumChildren);
                ChildCType = BlankString;
                ChildCName = BlankString;
                ChildInNodeName = BlankString;
                ChildOutNodeName = BlankString;
                ChildInNodeNum = 0;
                ChildOutNodeNum = 0;
                GetChildrenData(ParentNodeList(Loop).CType,
                                ParentNodeList(Loop).CName,
                                NumChildren,
                                ChildCType,
                                ChildCName,
                                ChildInNodeName,
                                ChildInNodeNum,
                                ChildOutNodeName,
                                ChildOutNodeNum,
                                ErrorsFound);
                if (Loop > 1) ObjexxFCL::gio::write(OutputFileDebug, "(1X,60('='))");
                ObjexxFCL::gio::write(OutputFileDebug, fmtA) << " Parent Node," + ParentNodeList(Loop).CType + ':' + ParentNodeList(Loop).CName + ',' +
                                                         ParentNodeList(Loop).InletNodeName + ',' + ParentNodeList(Loop).OutletNodeName;
                for (Loop1 = 1; Loop1 <= NumChildren; ++Loop1) {
                    ObjexxFCL::gio::write(OutputFileDebug, fmtA) << "..ChildNode," + ChildCType(Loop1) + ':' + ChildCName(Loop1) + ',' + ChildInNodeName(Loop1) +
                                                             ',' + ChildOutNodeName(Loop1);
                }
                ChildCType.deallocate();
                ChildCName.deallocate();
                ChildInNodeName.deallocate();
                ChildOutNodeName.deallocate();
                ChildInNodeNum.deallocate();
                ChildOutNodeNum.deallocate();
            } else {
                if (Loop > 1) ObjexxFCL::gio::write(OutputFileDebug, "(1X,60('='))");
                ObjexxFCL::gio::write(OutputFileDebug, fmtA) << " Parent Node (no children)," + ParentNodeList(Loop).CType + ':' + ParentNodeList(Loop).CName +
                                                         ',' + ParentNodeList(Loop).InletNodeName + ',' + ParentNodeList(Loop).OutletNodeName;
            }
        }
    }

    void ReportCompSetMeterVariables()
    {

        // SUBROUTINE INFORMATION:
        //       AUTHOR         Linda Lawrie
        //       DATE WRITTEN   May 2005
        //       MODIFIED       na
        //       RE-ENGINEERED  na

        // PURPOSE OF THIS SUBROUTINE:
        // Reports comp set meter variables.

        // METHODOLOGY EMPLOYED:
        // na

        // REFERENCES:
        // na

        // Using/Aliasing
        using DataGlobals::OutputFileDebug;
        using namespace DataBranchNodeConnections;
        using namespace BranchNodeConnections;
        using namespace DataGlobalConstants;

        // Locals
        // SUBROUTINE ARGUMENT DEFINITIONS:
        // na

        // SUBROUTINE PARAMETER DEFINITIONS:
        // na

        // INTERFACE BLOCK SPECIFICATIONS:

        // DERIVED TYPE DEFINITIONS:
        // na

        // SUBROUTINE LOCAL VARIABLE DECLARATIONS:
        int Loop;
        int Loop1;
        int NumVariables;
        Array1D_int VarIndexes;
        Array1D_int VarIDs;
        Array1D<OutputProcessor::TimeStepType> IndexTypes;
        Array1D_int VarTypes;
        Array1D<OutputProcessor::Unit> unitsForVar; // units from enum for each variable
        Array1D_string VarNames;
        Array1D_int ResourceTypes;
        Array1D_string EndUses;
        Array1D_string Groups;

        ObjexxFCL::gio::write(OutputFileDebug, fmtA) << " CompSet,ComponentType,ComponentName,NumMeteredVariables";
        ObjexxFCL::gio::write(OutputFileDebug, fmtA) << " RepVar,ReportIndex,ReportID,ReportName,Units,ResourceType,EndUse,Group,IndexType";

        for (Loop = 1; Loop <= NumCompSets; ++Loop) {
            NumVariables = GetNumMeteredVariables(CompSets(Loop).CType, CompSets(Loop).CName);
            ObjexxFCL::gio::write(OutputFileDebug, "(1X,'CompSet,',A,',',A,',',I5)") << CompSets(Loop).CType << CompSets(Loop).CName << NumVariables;
            if (NumVariables <= 0) continue;
            VarIndexes.dimension(NumVariables, 0);
            VarIDs.dimension(NumVariables, 0);
            IndexTypes.dimension(NumVariables, 0);
            VarTypes.dimension(NumVariables, 0);
            VarNames.allocate(NumVariables);
            unitsForVar.allocate(NumVariables);
            ResourceTypes.dimension(NumVariables, 0);
            EndUses.allocate(NumVariables);
            Groups.allocate(NumVariables);
            GetMeteredVariables(CompSets(Loop).CType,
                                CompSets(Loop).CName,
                                VarIndexes,
                                VarTypes,
                                IndexTypes,
                                unitsForVar,
                                ResourceTypes,
                                EndUses,
                                Groups,
                                VarNames,
                                _,
                                VarIDs);
            for (Loop1 = 1; Loop1 <= NumVariables; ++Loop1) {
                ObjexxFCL::gio::write(OutputFileDebug, "(1X,'RepVar,',I5,',',I5,',',A,',[',A,'],',A,',',A,',',A,',',I5)")
                    << VarIndexes(Loop1) << VarIDs(Loop1) << VarNames(Loop1) << unitEnumToString(unitsForVar(Loop1))
                    << GetResourceTypeChar(ResourceTypes(Loop1)) << EndUses(Loop1) << Groups(Loop1)
                    // TODO: Should call OutputProcessor::StandardTimeStepTypeKey(IndexTypes(Loop1)) to return "Zone" or "HVAC"
                    << static_cast<int>(IndexTypes(Loop1));
            }
            VarIndexes.deallocate();
            IndexTypes.deallocate();
            VarTypes.deallocate();
            VarIDs.deallocate();
            VarNames.deallocate();
            unitsForVar.deallocate();
            ResourceTypes.deallocate();
            EndUses.deallocate();
            Groups.deallocate();
        }
    }

    void PostIPProcessing()
    {
        // SUBROUTINE INFORMATION:
        //       AUTHOR         Linda Lawrie
        //       DATE WRITTEN   August 2010

        // PURPOSE OF THIS SUBROUTINE:
        // This provides post processing (for errors, etc) directly after the InputProcessor
        // finishes.  Code originally in the Input Processor.

        // Using/Aliasing
        // using SQLiteProcedures::CreateSQLiteDatabase;
        using FluidProperties::FindGlycol;
        using FluidProperties::FluidIndex_EthyleneGlycol;
        using FluidProperties::FluidIndex_PropoleneGlycol;
        using FluidProperties::FluidIndex_Water;

        // SUBROUTINE LOCAL VARIABLE DECLARATIONS:
        //////////// hoisted into namespace ////////////////////////////////////////////////
        // static bool PreP_Fatal( false ); // True if a preprocessor flags a fatal error
        ////////////////////////////////////////////////////////////////////////////////////

        DoingInputProcessing = false;

        inputProcessor->preProcessorCheck(PreP_Fatal); // Check Preprocessor objects for warning, severe, etc errors.

        if (PreP_Fatal) {
            ShowFatalError("Preprocessor condition(s) cause termination.");
        }

        // Set up more globals - process fluid input.
        FluidIndex_Water = FindGlycol("Water");
        FluidIndex_EthyleneGlycol = FindGlycol("EthyleneGlycol");
        FluidIndex_PropoleneGlycol = FindGlycol("PropoleneGlycol");

        inputProcessor->preScanReportingVariables();
    }

} // namespace SimulationManager

// EXTERNAL SUBROUTINES:

void Resimulate(bool &ResimExt, // Flag to resimulate the exterior energy use simulation
                bool &ResimHB,  // Flag to resimulate the heat balance simulation (including HVAC)
                bool &ResimHVAC // Flag to resimulate the HVAC simulation
)
{

    // SUBROUTINE INFORMATION:
    //       AUTHOR         Peter Graham Ellis
    //       DATE WRITTEN   August 2005
    //       MODIFIED       Sep 2011 LKL/BG - resimulate only zones needing it for Radiant systems
    //       RE-ENGINEERED  na

    // PURPOSE OF THIS SUBROUTINE:
    // This subroutine is called as necessary by the Demand Manager to resimulate some of the modules that have
    // already been simulated for the current timestep.  For example, if LIGHTS are demand limited, the lighting
    // power is reduced which also impacts the zone internal heat gains and therefore requires that the entire
    // zone heat balance must be resimulated.

    // METHODOLOGY EMPLOYED:
    // If the zone heat balance must be resimulated, all the major subroutines are called sequentially in order
    // to recalculate the impacts of demand limiting.  This routine is called from ManageHVAC _before_ any variables
    // are reported or histories are updated.  This routine can be called multiple times without the overall
    // simulation moving forward in time.
    // If only HVAC components are demand limited, then the HVAC system is resimulated, not the entire heat balance.
    // Similarly, if ony exterior lights and equipment are demand limited, it is only necessary to resimulate the
    // exterior energy use, not the entire heat balance, nor the HVAC system.
    // Below is the hierarchy of subroutine calls.  The calls marked with an asterisk are resimulated here.
    // ManageSimulation
    //     ManageWeather
    //     ManageDemand
    //   * ManageExteriorEnergyUse
    //     ManageHeatBalance
    //       * InitHeatBalance
    //             PerformSolarCalculations
    //         ManageSurfaceHeatBalance
    //           * InitSurfaceHeatBalance
    //                 ManageInternalHeatGains
    //           * CalcHeatBalanceOutsideSurf
    //           * CalcHeatBalanceInsideSurf
    //             ManageAirHeatBalance
    //                *InitAirHeatBalance
    //                 CalcHeatBalanceAir
    //                   * CalcAirFlow
    //                   * ManageRefrigeratedCaseRacks
    //                     ManageHVAC
    //                       * ManageZoneAirUpdates 'GET ZONE SETPOINTS'
    //                       * ManageZoneAirUpdates 'PREDICT'
    //                       * SimHVAC
    //                         UpdateDataandReport
    //                 ReportAirHeatBalance
    //             UpdateFinalSurfaceHeatBalance
    //             UpdateThermalHistories
    //             UpdateMoistureHistories
    //             ManageThermalComfort
    //             ReportSurfaceHeatBalance
    //         RecKeepHeatBalance
    //         ReportHeatBalance

    // Using/Aliasing
    using namespace DataPrecisionGlobals;
    using DataHeatBalFanSys::iGetZoneSetPoints;
    using DataHeatBalFanSys::iPredictStep;
    using DemandManager::DemandManagerExtIterations;
    using DemandManager::DemandManagerHBIterations;
    using DemandManager::DemandManagerHVACIterations;
    using ExteriorEnergyUse::ManageExteriorEnergyUse;
    using HeatBalanceAirManager::InitAirHeatBalance;
    using HeatBalanceSurfaceManager::InitSurfaceHeatBalance;
    using HVACManager::SimHVAC;
    using RefrigeratedCase::ManageRefrigeratedCaseRacks;
    using ZoneTempPredictorCorrector::ManageZoneAirUpdates;
    // using HVACManager::CalcAirFlowSimple;
    using DataContaminantBalance::Contaminant;
    using DataHeatBalance::ZoneAirMassFlow;
    using DataHVACGlobals::UseZoneTimeStepHistory; // , InitDSwithZoneHistory
    using ZoneContaminantPredictorCorrector::ManageZoneContaminanUpdates;
    using namespace ZoneEquipmentManager;
    // using ZoneEquipmentManager::CalcAirFlowSimple;

    // SUBROUTINE LOCAL VARIABLE DECLARATIONS:
    Real64 ZoneTempChange(0.0); // Dummy variable needed for calling ManageZoneAirUpdates

    // FLOW:
    if (ResimExt) {
        ManageExteriorEnergyUse();

        ++DemandManagerExtIterations;
    }

    if (ResimHB) {
        // Surface simulation
        InitSurfaceHeatBalance();
        HeatBalanceSurfaceManager::CalcHeatBalanceOutsideSurf();
        HeatBalanceSurfaceManager::CalcHeatBalanceInsideSurf();

        // Air simulation
        InitAirHeatBalance();
        ManageRefrigeratedCaseRacks();

        ++DemandManagerHBIterations;
        ResimHVAC = true; // Make sure HVAC is resimulated too
    }

    if (ResimHVAC) {
        // HVAC simulation
        ManageZoneAirUpdates(iGetZoneSetPoints, ZoneTempChange, false, UseZoneTimeStepHistory, 0.0);
        if (Contaminant.SimulateContaminants) ManageZoneContaminanUpdates(iGetZoneSetPoints, false, UseZoneTimeStepHistory, 0.0);
        CalcAirFlowSimple(0, ZoneAirMassFlow.EnforceZoneMassBalance);
        ManageZoneAirUpdates(iPredictStep, ZoneTempChange, false, UseZoneTimeStepHistory, 0.0);
        if (Contaminant.SimulateContaminants) ManageZoneContaminanUpdates(iPredictStep, false, UseZoneTimeStepHistory, 0.0);
        SimHVAC();

        ++DemandManagerHVACIterations;
    }
}

} // namespace EnergyPlus<|MERGE_RESOLUTION|>--- conflicted
+++ resolved
@@ -1177,12 +1177,8 @@
             auto &instancesValue = instances.value();
             for (auto instance = instancesValue.begin(); instance != instancesValue.end(); ++instance) {
                 auto const &fields = instance.value();
-<<<<<<< HEAD
                 auto const &thisObjectName = instance.key();
                 inputProcessor->markObjectAsUsed(CurrentModuleObject, thisObjectName);
-=======
-                inputProcessor->markObjectAsUsed("PerformancePrecisionTradeoffs", instance.key());
->>>>>>> bbeb9670
                 if (fields.find("use_coil_direct_solutions") != fields.end()) {
                     DoCoilDirectSolutions =
                         UtilityRoutines::MakeUPPERCase(fields.at("use_coil_direct_solutions"))=="YES";
