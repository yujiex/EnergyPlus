// EnergyPlus, Copyright (c) 1996-2021, The Board of Trustees of the University of Illinois,
// The Regents of the University of California, through Lawrence Berkeley National Laboratory
// (subject to receipt of any required approvals from the U.S. Dept. of Energy), Oak Ridge
// National Laboratory, managed by UT-Battelle, Alliance for Sustainable Energy, LLC, and other
// contributors. All rights reserved.
//
// NOTICE: This Software was developed under funding from the U.S. Department of Energy and the
// U.S. Government consequently retains certain rights. As such, the U.S. Government has been
// granted for itself and others acting on its behalf a paid-up, nonexclusive, irrevocable,
// worldwide license in the Software to reproduce, distribute copies to the public, prepare
// derivative works, and perform publicly and display publicly, and to permit others to do so.
//
// Redistribution and use in source and binary forms, with or without modification, are permitted
// provided that the following conditions are met:
//
// (1) Redistributions of source code must retain the above copyright notice, this list of
//     conditions and the following disclaimer.
//
// (2) Redistributions in binary form must reproduce the above copyright notice, this list of
//     conditions and the following disclaimer in the documentation and/or other materials
//     provided with the distribution.
//
// (3) Neither the name of the University of California, Lawrence Berkeley National Laboratory,
//     the University of Illinois, U.S. Dept. of Energy nor the names of its contributors may be
//     used to endorse or promote products derived from this software without specific prior
//     written permission.
//
// (4) Use of EnergyPlus(TM) Name. If Licensee (i) distributes the software in stand-alone form
//     without changes from the version obtained under this License, or (ii) Licensee makes a
//     reference solely to the software portion of its product, Licensee must refer to the
//     software as "EnergyPlus version X" software, where "X" is the version number Licensee
//     obtained under this License and may not use a different name for the software. Except as
//     specifically required in this Section (4), Licensee shall not use in a company name, a
//     product name, in advertising, publicity, or other promotional activities any name, trade
//     name, trademark, logo, or other designation of "EnergyPlus", "E+", "e+" or confusingly
//     similar designation, without the U.S. Department of Energy's prior written consent.
//
// THIS SOFTWARE IS PROVIDED BY THE COPYRIGHT HOLDERS AND CONTRIBUTORS "AS IS" AND ANY EXPRESS OR
// IMPLIED WARRANTIES, INCLUDING, BUT NOT LIMITED TO, THE IMPLIED WARRANTIES OF MERCHANTABILITY
// AND FITNESS FOR A PARTICULAR PURPOSE ARE DISCLAIMED. IN NO EVENT SHALL THE COPYRIGHT OWNER OR
// CONTRIBUTORS BE LIABLE FOR ANY DIRECT, INDIRECT, INCIDENTAL, SPECIAL, EXEMPLARY, OR
// CONSEQUENTIAL DAMAGES (INCLUDING, BUT NOT LIMITED TO, PROCUREMENT OF SUBSTITUTE GOODS OR
// SERVICES; LOSS OF USE, DATA, OR PROFITS; OR BUSINESS INTERRUPTION) HOWEVER CAUSED AND ON ANY
// THEORY OF LIABILITY, WHETHER IN CONTRACT, STRICT LIABILITY, OR TORT (INCLUDING NEGLIGENCE OR
// OTHERWISE) ARISING IN ANY WAY OUT OF THE USE OF THIS SOFTWARE, EVEN IF ADVISED OF THE
// POSSIBILITY OF SUCH DAMAGE.

#ifndef DataHeatBalance_hh_INCLUDED
#define DataHeatBalance_hh_INCLUDED

// ObjexxFCL Headers
#include <ObjexxFCL/Array1D.hh>
#include <ObjexxFCL/Array2D.hh>
#include <ObjexxFCL/Array3D.hh>
#include <ObjexxFCL/Array4D.hh>
#include <ObjexxFCL/Optional.hh>
#include <ObjexxFCL/Reference.hh>

// EnergyPlus Headers
#include <EnergyPlus/Data/BaseData.hh>
#include <EnergyPlus/DataComplexFenestration.hh>
#include <EnergyPlus/DataGlobals.hh>
#include <EnergyPlus/DataSurfaces.hh>
#include <EnergyPlus/DataVectorTypes.hh>
#include <EnergyPlus/EnergyPlus.hh>
#include <EnergyPlus/ExteriorEnergyUse.hh>

namespace EnergyPlus {

// Forward declarations
struct EnergyPlusData;

namespace DataHeatBalance {

    // Using/Aliasing
    using namespace DataComplexFenestration;
    using DataComplexFenestration::GapDeflectionState;
    using DataComplexFenestration::GapSupportPillar;
    using DataComplexFenestration::WindowComplexShade;
    using DataComplexFenestration::WindowThermalModelParams;
    using DataSurfaces::MaxSlatAngs;
    using DataVectorTypes::Vector;

    // Parameters to indicate material group type for use with the Material
    // derived type (see below):

    constexpr int RegularMaterial(0);
    constexpr int Air(1);
    constexpr int Shade(2);
    constexpr int WindowGlass(3);
    constexpr int WindowGas(4);
    constexpr int WindowBlind(5);
    constexpr int WindowGasMixture(6);
    constexpr int Screen(7);
    constexpr int EcoRoof(8);
    constexpr int IRTMaterial(9);
    constexpr int WindowSimpleGlazing(10);
    constexpr int ComplexWindowShade(11);
    constexpr int ComplexWindowGap(12);

    constexpr int GlassEquivalentLayer(13);
    constexpr int ShadeEquivalentLayer(14);
    constexpr int DrapeEquivalentLayer(15);
    constexpr int BlindEquivalentLayer(16);
    constexpr int ScreenEquivalentLayer(17);
    constexpr int GapEquivalentLayer(18);

    // Parameters to indicate surface roughness for use with the Material
    // derived type (see below):

    constexpr int VeryRough(1);
    constexpr int Rough(2);
    constexpr int MediumRough(3);
    constexpr int MediumSmooth(4);
    constexpr int Smooth(5);
    constexpr int VerySmooth(6);

    // Parameters to indicate blind orientation for use with the Material
    // derived type (see below):

    constexpr int Horizontal(1);
    constexpr int Vertical(2);
    constexpr int FixedSlats(1);
    constexpr int VariableSlats(2);

    // Parameters for Interior and Exterior Solar Distribution

    constexpr int MinimalShadowing(-1);    // all incoming solar hits floor, no exterior shadowing except reveals
    constexpr int FullExterior(0);         // all incoming solar hits floor, full exterior shadowing
    constexpr int FullInteriorExterior(1); // full interior solar distribution, full exterior solar shadowing
    constexpr int FullExteriorWithRefl(2); // all incoming solar hits floor, full exterior shadowing and reflections
    // full exterior shadowing and reflections
    // Parameters to indicate the zone type for use with the Zone derived
    // type (see below--Zone%OfType):

    constexpr int StandardZone(1);

    // Parameters to indicate the convection correlation being used for use with
    // InsideConvectionAlgo and OutsideConvectionAlgo

    constexpr int ASHRAESimple(1);
    constexpr int ASHRAETARP(2);
    constexpr int CeilingDiffuser(3); // Only valid for inside use
    constexpr int TrombeWall(4);      // Only valid for inside use
    constexpr int TarpHcOutside(5);   // Only valid for outside use
    constexpr int MoWiTTHcOutside(6); // Only valid for outside use
    constexpr int DOE2HcOutside(7);   // Only valid for outside use
    constexpr int BLASTHcOutside(8);  // Only valid for outside use
    constexpr int AdaptiveConvectionAlgorithm(9);
    constexpr int ASTMC1340(10);

    // Parameters for WarmupDays
    constexpr int DefaultMaxNumberOfWarmupDays(25); // Default maximum number of warmup days allowed
    constexpr int DefaultMinNumberOfWarmupDays(1);  // Default minimum number of warmup days allowed

    // Parameters for Sky Radiance Distribution
    constexpr int Isotropic(0);
    constexpr int Anisotropic(1);

    // Parameters for ZoneAirSolutionAlgo
    constexpr int Use3rdOrder(0);
    constexpr int UseAnalyticalSolution(1);
    constexpr int UseEulerMethod(2);

    // Parameter for MRT calculation type
    constexpr int ZoneAveraged(1);
    constexpr int SurfaceWeighted(2);
    constexpr int AngleFactor(3);

    // Parameters for Ventilation
    constexpr int NaturalVentilation(0);
    constexpr int IntakeVentilation(1);
    constexpr int ExhaustVentilation(2);
    constexpr int BalancedVentilation(3);

    // Parameters for hybrid ventilation using Ventilation and Mixing objects
    constexpr int HybridControlTypeIndiv(0);
    constexpr int HybridControlTypeClose(1);
    constexpr int HybridControlTypeGlobal(2);

    // System type, detailed refrigeration or refrigerated case rack
    constexpr int RefrigSystemTypeDetailed(1);
    constexpr int RefrigSystemTypeRack(2);

    // Refrigeration condenser type
    constexpr int RefrigCondenserTypeAir(1);
    constexpr int RefrigCondenserTypeEvap(2);
    constexpr int RefrigCondenserTypeWater(3);
    constexpr int RefrigCondenserTypeCascade(4);

    // Parameters for type of infiltration model
    constexpr int InfiltrationDesignFlowRate(1);
    constexpr int InfiltrationShermanGrimsrud(2);
    constexpr int InfiltrationAIM2(3);

    // Parameters for type of ventilation model
    constexpr int VentilationDesignFlowRate(1);
    constexpr int VentilationWindAndStack(2);

    // Parameters for type of zone air balance model
    constexpr int AirBalanceNone(0);
    constexpr int AirBalanceQuadrature(1);

    // Parameter for source zone air flow mass balance infiltration treatment
    constexpr int NoInfiltrationFlow(0);
    constexpr int AddInfiltrationFlow(1);
    constexpr int AdjustInfiltrationFlow(2);
    constexpr int MixingSourceZonesOnly(1);
    constexpr int AllZones(2);

<<<<<<< HEAD
    enum class AdjustmentType {
        // zone air flow balancing method
        AdjustMixingOnly,
        AdjustReturnOnly,
        AdjustMixingThenReturn,
        AdjustReturnThenMixing,
        NoAdjustReturnAndMixing
    };

    extern int const NumZoneIntGainDeviceTypes;

    extern Array1D_string const ZoneIntGainDeviceTypes; // 01 | 02 | 03 | 04 | 05 | 06 | 07 | 08 | 09 | 10 | 11 | 12 | 13 | 14 | 15 | 16 | 17 | 18 |
                                                        // 19 | 20 | 21 | 22 | 23 | 24 | 25 | 26 | 27 | 28 | 29 | 30 | 31 | 32 | 33 | 34 | 35 | 36 |
                                                        // 37 | 38 | 39 | 40 | 41 | 42 | 43 | 44 | 45 | 46 | 47 | 48 | 49 | 50 | 51

    extern Array1D_string const ccZoneIntGainDeviceTypes; // 01 | 02 | 03 | 04 | 05 | 06 | 07 | 08 | 09 | 10 | 11 | 12 | 13 | 14 | 15 | 16 | 17 | 18 |
                                                          // 19 | 20 | 21 | 22 | 23 | 24 | 25 | 26 | 27 | 28 | 29 | 30 | 31 | 32 | 33 | 34 | 35 | 36 |
                                                          // 37 | 38 | 39 | 40 | 41 | 42 | 43 | 44 | 45 | 46 | 47 | 48 | 49 | 50 | 51
    extern int const IntGainTypeOf_People;
    extern int const IntGainTypeOf_Lights;
    extern int const IntGainTypeOf_ElectricEquipment;
    extern int const IntGainTypeOf_GasEquipment;
    extern int const IntGainTypeOf_HotWaterEquipment;
    extern int const IntGainTypeOf_SteamEquipment;
    extern int const IntGainTypeOf_OtherEquipment;
    extern int const IntGainTypeOf_ZoneBaseboardOutdoorTemperatureControlled;
    extern int const IntGainTypeOf_ZoneContaminantSourceAndSinkCarbonDioxide;
    extern int const IntGainTypeOf_WaterUseEquipment;
    extern int const IntGainTypeOf_DaylightingDeviceTubular;
    extern int const IntGainTypeOf_WaterHeaterMixed;
    extern int const IntGainTypeOf_WaterHeaterStratified;
    extern int const IntGainTypeOf_ThermalStorageChilledWaterMixed;
    extern int const IntGainTypeOf_ThermalStorageChilledWaterStratified;
    extern int const IntGainTypeOf_GeneratorFuelCell;
    extern int const IntGainTypeOf_GeneratorMicroCHP;
    extern int const IntGainTypeOf_ElectricLoadCenterTransformer;
    extern int const IntGainTypeOf_ElectricLoadCenterInverterSimple;
    extern int const IntGainTypeOf_ElectricLoadCenterInverterFunctionOfPower;
    extern int const IntGainTypeOf_ElectricLoadCenterInverterLookUpTable;
    extern int const IntGainTypeOf_ElectricLoadCenterStorageLiIonNmcBattery;
    extern int const IntGainTypeOf_ElectricLoadCenterStorageBattery;
    extern int const IntGainTypeOf_ElectricLoadCenterStorageSimple;
    extern int const IntGainTypeOf_ElectricLoadCenterConverter;
    extern int const IntGainTypeOf_PipeIndoor;
    extern int const IntGainTypeOf_RefrigerationCase;
    extern int const IntGainTypeOf_RefrigerationCompressorRack;
    extern int const IntGainTypeOf_RefrigerationSystemAirCooledCondenser;
    extern int const IntGainTypeOf_RefrigerationTransSysAirCooledGasCooler;
    extern int const IntGainTypeOf_RefrigerationSystemSuctionPipe;
    extern int const IntGainTypeOf_RefrigerationTransSysSuctionPipeMT;
    extern int const IntGainTypeOf_RefrigerationTransSysSuctionPipeLT;
    extern int const IntGainTypeOf_RefrigerationSecondaryReceiver;
    extern int const IntGainTypeOf_RefrigerationSecondaryPipe;
    extern int const IntGainTypeOf_RefrigerationWalkIn;
    extern int const IntGainTypeOf_Pump_VarSpeed;
    extern int const IntGainTypeOf_Pump_ConSpeed;
    extern int const IntGainTypeOf_Pump_Cond;
    extern int const IntGainTypeOf_PumpBank_VarSpeed;
    extern int const IntGainTypeOf_PumpBank_ConSpeed;
    extern int const IntGainTypeOf_ZoneContaminantSourceAndSinkGenericContam;
    extern int const IntGainTypeOf_PlantComponentUserDefined;
    extern int const IntGainTypeOf_CoilUserDefined;
    extern int const IntGainTypeOf_ZoneHVACForcedAirUserDefined;
    extern int const IntGainTypeOf_AirTerminalUserDefined;
    extern int const IntGainTypeOf_PackagedTESCoilTank;
    extern int const IntGainTypeOf_ElectricEquipmentITEAirCooled;
    extern int const IntGainTypeOf_SecCoolingDXCoilSingleSpeed;
    extern int const IntGainTypeOf_SecHeatingDXCoilSingleSpeed;
    extern int const IntGainTypeOf_SecCoolingDXCoilTwoSpeed;
    extern int const IntGainTypeOf_SecCoolingDXCoilMultiSpeed;
    extern int const IntGainTypeOf_SecHeatingDXCoilMultiSpeed;
    extern int const IntGainTypeOf_FanSystemModel;
=======
    // Parameter for zone air flow mass balancing method
    constexpr int AdjustMixingOnly(1);
    constexpr int AdjustReturnOnly(2);
    constexpr int AdjustMixingThenReturn(3);
    constexpr int AdjustReturnThenMixing(4);
    constexpr int NoAdjustReturnAndMixing(0);

    constexpr int NumZoneIntGainDeviceTypes(54);

    extern Array1D_string const ZoneIntGainDeviceTypes;
    extern Array1D_string const ccZoneIntGainDeviceTypes;

    constexpr int IntGainTypeOf_People(1);
    constexpr int IntGainTypeOf_Lights(2);
    constexpr int IntGainTypeOf_ElectricEquipment(3);
    constexpr int IntGainTypeOf_GasEquipment(4);
    constexpr int IntGainTypeOf_HotWaterEquipment(5);
    constexpr int IntGainTypeOf_SteamEquipment(6);
    constexpr int IntGainTypeOf_OtherEquipment(7);
    constexpr int IntGainTypeOf_ZoneBaseboardOutdoorTemperatureControlled(8);
    constexpr int IntGainTypeOf_ZoneContaminantSourceAndSinkCarbonDioxide(9);
    constexpr int IntGainTypeOf_WaterUseEquipment(10);
    constexpr int IntGainTypeOf_DaylightingDeviceTubular(11);
    constexpr int IntGainTypeOf_WaterHeaterMixed(12);
    constexpr int IntGainTypeOf_WaterHeaterStratified(13);
    constexpr int IntGainTypeOf_ThermalStorageChilledWaterMixed(14);
    constexpr int IntGainTypeOf_ThermalStorageChilledWaterStratified(15);
    constexpr int IntGainTypeOf_GeneratorFuelCell(16);
    constexpr int IntGainTypeOf_GeneratorMicroCHP(17);
    constexpr int IntGainTypeOf_ElectricLoadCenterTransformer(18);
    constexpr int IntGainTypeOf_ElectricLoadCenterInverterSimple(19);
    constexpr int IntGainTypeOf_ElectricLoadCenterInverterFunctionOfPower(20);
    constexpr int IntGainTypeOf_ElectricLoadCenterInverterLookUpTable(21);
    constexpr int IntGainTypeOf_ElectricLoadCenterStorageLiIonNmcBattery(22);
    constexpr int IntGainTypeOf_ElectricLoadCenterStorageBattery(23);
    constexpr int IntGainTypeOf_ElectricLoadCenterStorageSimple(24);
    constexpr int IntGainTypeOf_PipeIndoor(25);
    constexpr int IntGainTypeOf_RefrigerationCase(26);
    constexpr int IntGainTypeOf_RefrigerationCompressorRack(27);
    constexpr int IntGainTypeOf_RefrigerationSystemAirCooledCondenser(28);
    constexpr int IntGainTypeOf_RefrigerationTransSysAirCooledGasCooler(29);
    constexpr int IntGainTypeOf_RefrigerationSystemSuctionPipe(30);
    constexpr int IntGainTypeOf_RefrigerationTransSysSuctionPipeMT(31);
    constexpr int IntGainTypeOf_RefrigerationTransSysSuctionPipeLT(32);
    constexpr int IntGainTypeOf_RefrigerationSecondaryReceiver(33);
    constexpr int IntGainTypeOf_RefrigerationSecondaryPipe(34);
    constexpr int IntGainTypeOf_RefrigerationWalkIn(35);
    constexpr int IntGainTypeOf_Pump_VarSpeed(36);
    constexpr int IntGainTypeOf_Pump_ConSpeed(37);
    constexpr int IntGainTypeOf_Pump_Cond(38);
    constexpr int IntGainTypeOf_PumpBank_VarSpeed(39);
    constexpr int IntGainTypeOf_PumpBank_ConSpeed(40);
    constexpr int IntGainTypeOf_ZoneContaminantSourceAndSinkGenericContam(41);
    constexpr int IntGainTypeOf_PlantComponentUserDefined(42);
    constexpr int IntGainTypeOf_CoilUserDefined(43);
    constexpr int IntGainTypeOf_ZoneHVACForcedAirUserDefined(44);
    constexpr int IntGainTypeOf_AirTerminalUserDefined(45);
    constexpr int IntGainTypeOf_PackagedTESCoilTank(46);
    constexpr int IntGainTypeOf_ElectricEquipmentITEAirCooled(47);
    constexpr int IntGainTypeOf_SecCoolingDXCoilSingleSpeed(48);
    constexpr int IntGainTypeOf_SecHeatingDXCoilSingleSpeed(49);
    constexpr int IntGainTypeOf_SecCoolingDXCoilTwoSpeed(50);
    constexpr int IntGainTypeOf_SecCoolingDXCoilMultiSpeed(51);
    constexpr int IntGainTypeOf_SecHeatingDXCoilMultiSpeed(52);
    constexpr int IntGainTypeOf_ElectricLoadCenterConverter(53);
    constexpr int IntGainTypeOf_FanSystemModel(54);
>>>>>>> c9fa4f04

    // Parameters for checking surface heat transfer models
    constexpr Real64 HighDiffusivityThreshold(1.e-5);   // used to check if Material properties are out of line.
    constexpr Real64 ThinMaterialLayerThreshold(0.003); // 3 mm lower limit to expected material layers

    // Air       Argon     Krypton   Xenon
    extern Array2D<Real64> const GasCoeffsCon; // Gas conductivity coefficients for gases in a mixture

    // Air       Argon     Krypton   Xenon
    extern Array2D<Real64> const GasCoeffsVis; // Gas viscosity coefficients for gases in a mixture

    // Air       Argon     Krypton   Xenon
    extern Array2D<Real64> const GasCoeffsCp; // Gas specific heat coefficients for gases in a mixture

    // Air       Argon     Krypton   Xenon
    extern Array1D<Real64> const GasWght; // Gas molecular weights for gases in a mixture

    // Gas specific heat ratios.  Used for gasses in low pressure
    extern Array1D<Real64> const GasSpecificHeatRatio;

    struct TCGlazingsType
    {
        // Members
        std::string Name;         // Name
        int NumGlzMat;            // Number of TC glazing materials
        Array1D_int LayerPoint;   // Layer pointer
        Array1D<Real64> SpecTemp; // Temperature corresponding to the specified TC glazing optical data
        Array1D_string LayerName; // Name of the referenced WindowMaterial:Glazing object

        // Default Constructor
        TCGlazingsType() : NumGlzMat(0)
        {
        }
    };

    struct SpectralDataProperties
    {
        // Members
        std::string Name;           // Name of spectral data set
        int NumOfWavelengths;       // Number of wavelengths in the data set
        Array1D<Real64> WaveLength; // Wavelength (microns)
        Array1D<Real64> Trans;      // Transmittance at normal incidence
        Array1D<Real64> ReflFront;  // Front reflectance at normal incidence
        Array1D<Real64> ReflBack;   // Back reflectance at normal incidence

        // Default Constructor
        SpectralDataProperties() : NumOfWavelengths(0)
        {
        }
    };

    struct ZoneData
    {
        // Members
        std::string Name;
        int Multiplier;       // Used in reporting and for systems calculations
        int ListMultiplier;   // For Zone Group object:  used in reporting and systems calculations
        int ListGroup;        // used only in Zone Group verification.  and for error message.
        Real64 RelNorth;      // Relative North (to building north) [Degrees]
        Real64 OriginX;       // X origin  [m]
        Real64 OriginY;       // Y origin  [m]
        Real64 OriginZ;       // Z origin  [m]
        Real64 CeilingHeight; // Ceiling Height entered by user [m] or calculated
        Real64 Volume;        // Volume entered by user [m3] or calculated
        int OfType;           // 1=Standard Zone, Not yet used:
        // 2=Plenum Zone, 11=Solar Wall, 12=Roof Pond
        Real64 UserEnteredFloorArea; // User input floor area for this zone
        // Calculated after input
        Real64 FloorArea;        // Floor area used for this zone
        Real64 CalcFloorArea;    // Calculated floor area used for this zone
        Real64 CeilingArea;      // Ceiling area for the zone
        bool HasFloor;           // Has "Floor" surface
        bool HasRoof;            // Has "Roof" or "Ceiling" Surface
        bool HasInterZoneWindow; // Interzone Window(s) present in this zone
        bool HasWindow;          // Window(s) present in this zone
        Real64 AirCapacity;
        Real64 ExtWindowArea;               // Exterior Window Area for Zone
        Real64 ExtGrossWallArea;            // Exterior Wall Area for Zone (Gross)
        Real64 ExtWindowArea_Multiplied;    // Exterior Window Area for Zone with multipliers
        Real64 ExtGrossWallArea_Multiplied; // Exterior Wall Area for Zone (Gross) with multipliers
        Real64 ExtNetWallArea;              // Exterior Wall Area for Zone (Net)
        Real64 TotalSurfArea;               // Total surface area for Zone
        Real64 ExteriorTotalSurfArea;       // Total surface area of all exterior surfaces for Zone
        // (ignoring windows as they will be included in their base surfaces)
        Real64 ExteriorTotalGroundSurfArea;       // Total surface area of all surfaces for Zone with ground contact
        Real64 ExtGrossGroundWallArea;            // Ground contact Wall Area for Zone (Gross)
        Real64 ExtGrossGroundWallArea_Multiplied; // Ground contact Wall Area for Zone (Gross) with multipliers
        int SystemZoneNodeNumber;                 // This is the zone node number for the system for a controlled zone
        bool IsControlled;                        // True when this is a controlled zone.
        bool IsSupplyPlenum;                      // True when this zone is a supply plenum
        bool IsReturnPlenum;                      // True when this zone is a return plenum
        int ZoneEqNum;                            // Controlled zone equip config number
        int PlenumCondNum;                        // Supply or return plenum conditions number, 0 if this is not a plenum zone
        int TempControlledZoneIndex;              // this is the index number for TempControlledZone structure for lookup
        //            Pointers to Surface Data Structure
        int AllSurfaceFirst;                         // First surface in zone including air boundaries
        int SurfaceFirst;                            // First Heat Transfer Surface in Zone
        int SurfaceLast;                             // Last  Heat Transfer Surface in Zone
        int NonWindowSurfaceFirst;                   // First Non-Window Heat Transfer Surface in Zone
        int NonWindowSurfaceLast;                    // Last  Non-Window Heat Transfer Surface in Zone
        int WindowSurfaceFirst;                      // First Window Heat Transfer Surface in Zone
        int WindowSurfaceLast;                       // Last  Window Heat Transfer Surface in Zone
        int InsideConvectionAlgo;                    // Ref: appropriate values for Inside Convection solution
        int NumSurfaces;                             // Number of surfaces for this zone
        int NumSubSurfaces;                          // Number of subsurfaces for this zone (windows, doors, tdd dome and diffusers)
        int NumShadingSurfaces;                      // Number of shading surfaces for this zone
        int OutsideConvectionAlgo;                   // Ref: appropriate values for Outside Convection solution
        Vector Centroid;                             // Center of the zone found by averaging wall, floor, and roof centroids
        Real64 MinimumX;                             // Minimum X value for entire zone
        Real64 MaximumX;                             // Maximum X value for entire zone
        Real64 MinimumY;                             // Minimum Y value for entire zone
        Real64 MaximumY;                             // Maximum Y value for entire zone
        Real64 MinimumZ;                             // Minimum Z value for entire zone
        Real64 MaximumZ;                             // Maximum Z value for entire zone
        std::vector<int> ZoneHTSurfaceList;          // List of HT surfaces related to this zone (includes adjacent interzone surfaces)
        std::vector<int> ZoneIZSurfaceList;          // List of interzone surfaces in this zone
        std::vector<int> ZoneHTNonWindowSurfaceList; // List of non-window HT surfaces related to this zone (includes adjacent interzone surfaces)
        std::vector<int> ZoneHTWindowSurfaceList;    // List of window surfaces related to this zone (includes adjacent interzone surfaces)
        std::vector<int> ZoneExtSolarSurfaceList;    // List of exterior solar surfaces in a zone
        int RadiantEnclosureNum;                     // Radiant exchange enclosure this zone belongs to (related to air boundaries)
        int SolarEnclosureNum;                       // Solar distribution enclosure this zone belongs to (related to air boundaries)

        Real64 OutDryBulbTemp;                 // Zone outside dry bulb air temperature (C)
        bool OutDryBulbTempEMSOverrideOn;      // if true, EMS is calling to override the surface's outdoor air temp
        Real64 OutDryBulbTempEMSOverrideValue; // value to use for EMS override of outdoor air drybulb temp (C)
        Real64 OutWetBulbTemp;                 // Zone outside wet bulb air temperature (C)
        bool OutWetBulbTempEMSOverrideOn;      // if true, EMS is calling to override the surface's outdoor wetbulb
        Real64 OutWetBulbTempEMSOverrideValue; // value to use for EMS override of outdoor air wetbulb temp (C)
        Real64 WindSpeed;                      // Zone outside wind speed (m/s)
        bool WindSpeedEMSOverrideOn;           // if true, EMS is calling to override the surface's outside wind speed
        Real64 WindSpeedEMSOverrideValue;      // value to use for EMS override of the surface's outside wind speed
        Real64 WindDir;                        // Zone outside wind direction (degree)
        bool WindDirEMSOverrideOn;             // if true, EMS is calling to override the surface's outside wind direction
        Real64 WindDirEMSOverrideValue;        // value to use for EMS override of the surface's outside wind speed

        bool HasLinkedOutAirNode; // true if an OutdoorAir::Node is linked to the surface
        int LinkedOutAirNode;     // Index of the an OutdoorAir:Node

        bool isPartOfTotalArea;   // Count the zone area when determining the building total floor area
        bool isNominalOccupied;   // has occupancy nominally specified
        bool isNominalControlled; // has Controlled Zone Equip Configuration reference
        Real64 TotOccupants;      // total design occupancy
        // (sum of NumberOfPeople for the zone from People object)
        int AirHBimBalanceErrIndex;      // error management counter
        bool NoHeatToReturnAir;          // TRUE means that heat to return air should be added to the zone load
        bool RefrigCaseRA;               // TRUE means there is potentially heat removal from return air
        bool HasAdjustedReturnTempByITE; // TRUE means that return temp to return air is adjusted by return temperature of ITE object
        Real64 AdjustedReturnTempByITE;  // Diff of the return temp from the zone mixed air temp adjusted by ITE object

        bool HasLtsRetAirGain;       // TRUE means that zone lights return air heat > 0.0 calculated from plenum temperature
        bool HasAirFlowWindowReturn; // TRUE means that zone has return air flow from windows
        // from refrigeration cases for this zone
        Real64 InternalHeatGains;     // internal loads (W)
        Real64 NominalInfilVent;      // internal infiltration/ventilation
        Real64 NominalMixing;         // internal mixing/cross mixing
        bool TempOutOfBoundsReported; // if any temp out of bounds errors, first will show zone details.
        bool EnforcedReciprocity;     // if zone required forced reciprocity --
        //   less out of bounds temperature errors allowed
        int ZoneMinCO2SchedIndex;           // Index for the schedule the schedule which determines minimum CO2 concentration
        int ZoneMaxCO2SchedIndex;           // Index for the schedule the schedule which determines maximum CO2 concentration
        int ZoneContamControllerSchedIndex; // Index for this schedule
        bool FlagCustomizedZoneCap;         // True if customized Zone Capacitance Multiplier is used

        // Hybrid Modeling
        Real64 ZoneMeasuredTemperature;               // Measured zone air temperature input by user
        Real64 ZoneMeasuredHumidityRatio;             // Measured zone air humidity ratio by user
        Real64 ZoneMeasuredCO2Concentration;          // Measured zone air CO2 concentration input by user
        Real64 ZoneMeasuredSupplyAirTemperature;      // Measured zone supply air temperature input by user
        Real64 ZoneMeasuredSupplyAirFlowRate;         // Measured zone supply air flow rate input by user
        Real64 ZoneMeasuredSupplyAirHumidityRatio;    // Measured zone supply air flow rate input by user
        Real64 ZoneMeasuredSupplyAirCO2Concentration; // Measured zone supply air flow rate input by user
        Real64 ZonePeopleActivityLevel;               // People activity level input by user
        Real64 ZonePeopleSensibleHeatFraction;        // People activity level input by user
        Real64 ZonePeopleRadiantHeatFraction;         // People activity level input by user
        Real64 ZoneVolCapMultpSens;                   // Zone temperature capacity multiplier, i.e. internal thermal mass multiplier
        Real64 ZoneVolCapMultpMoist;                  // Zone humidity capacity multiplier
        Real64 ZoneVolCapMultpCO2;                    // Zone carbon dioxide capacity multiplier
        Real64 ZoneVolCapMultpGenContam;              // Zone generic contaminant capacity multiplier
        Real64 ZoneVolCapMultpSensHM;                 // Calculated temperature capacity multiplier by hybrid model
        Real64 ZoneVolCapMultpSensHMSum;              // for temperature capacity multiplier average calculation
        Real64 ZoneVolCapMultpSensHMCountSum;         // for temperature capacity multiplier average calculation
        Real64 ZoneVolCapMultpSensHMAverage;          // Temperature capacity multiplier average
        Real64 MCPIHM;                                // Calculated mass flow rate by hybrid model
        Real64 InfilOAAirChangeRateHM;                // Calculated infiltration air change per hour by hybrid model
        Real64 NumOccHM;                              // Inversely solved people count
        Real64 delta_T;                               // Indoor and outdoor temperature
        Real64 delta_HumRat;                          // Indoor and outdoor humidity ratio delta

        // Default Constructor
        ZoneData()
            : Multiplier(1), ListMultiplier(1), ListGroup(0), RelNorth(0.0), OriginX(0.0), OriginY(0.0), OriginZ(0.0),
              CeilingHeight(DataGlobalConstants::AutoCalculate), Volume(DataGlobalConstants::AutoCalculate), OfType(1),
              UserEnteredFloorArea(DataGlobalConstants::AutoCalculate), FloorArea(0.0), CalcFloorArea(0.0), CeilingArea(0.0), HasFloor(false),
              HasRoof(false), HasInterZoneWindow(false), HasWindow(false), AirCapacity(0.0), ExtWindowArea(0.0), ExtGrossWallArea(0.0),
              ExtWindowArea_Multiplied(0.0), ExtGrossWallArea_Multiplied(0.0), ExtNetWallArea(0.0), TotalSurfArea(0.0), ExteriorTotalSurfArea(0.0),
              ExteriorTotalGroundSurfArea(0.0), ExtGrossGroundWallArea(0.0), ExtGrossGroundWallArea_Multiplied(0.0), SystemZoneNodeNumber(0),
              IsControlled(false), IsSupplyPlenum(false), IsReturnPlenum(false), ZoneEqNum(0), PlenumCondNum(0), TempControlledZoneIndex(0),
              AllSurfaceFirst(0), SurfaceFirst(0), SurfaceLast(0), NonWindowSurfaceFirst(0), NonWindowSurfaceLast(0), WindowSurfaceFirst(0),
              WindowSurfaceLast(0), InsideConvectionAlgo(ASHRAESimple), NumSurfaces(0), NumSubSurfaces(0), NumShadingSurfaces(0),
              OutsideConvectionAlgo(ASHRAESimple), Centroid(0.0, 0.0, 0.0), MinimumX(0.0), MaximumX(0.0), MinimumY(0.0), MaximumY(0.0), MinimumZ(0.0),
              MaximumZ(0.0), RadiantEnclosureNum(0), SolarEnclosureNum(0), OutDryBulbTemp(0.0), OutDryBulbTempEMSOverrideOn(false),
              OutDryBulbTempEMSOverrideValue(0.0), OutWetBulbTemp(0.0), OutWetBulbTempEMSOverrideOn(false), OutWetBulbTempEMSOverrideValue(0.0),
              WindSpeed(0.0), WindSpeedEMSOverrideOn(false), WindSpeedEMSOverrideValue(0.0), WindDir(0.0), WindDirEMSOverrideOn(false),
              WindDirEMSOverrideValue(0.0), HasLinkedOutAirNode(false), LinkedOutAirNode(0.0), isPartOfTotalArea(true), isNominalOccupied(false),
              isNominalControlled(false), TotOccupants(0.0), AirHBimBalanceErrIndex(0), NoHeatToReturnAir(false), RefrigCaseRA(false),
              HasAdjustedReturnTempByITE(false), AdjustedReturnTempByITE(0.0), HasLtsRetAirGain(false), HasAirFlowWindowReturn(false),
              InternalHeatGains(0.0), NominalInfilVent(0.0), NominalMixing(0.0), TempOutOfBoundsReported(false), EnforcedReciprocity(false),
              ZoneMinCO2SchedIndex(0), ZoneMaxCO2SchedIndex(0), ZoneContamControllerSchedIndex(0), FlagCustomizedZoneCap(false),
              ZoneMeasuredTemperature(0.0), ZoneMeasuredHumidityRatio(0.0), ZoneMeasuredCO2Concentration(0.0), ZoneMeasuredSupplyAirTemperature(0.0),
              ZoneMeasuredSupplyAirFlowRate(0.0), ZoneMeasuredSupplyAirHumidityRatio(0.0), ZoneMeasuredSupplyAirCO2Concentration(0.0),
              ZonePeopleActivityLevel(0.0), ZonePeopleSensibleHeatFraction(0.0), ZonePeopleRadiantHeatFraction(0.0), ZoneVolCapMultpSens(1.0),
              ZoneVolCapMultpMoist(1.0), ZoneVolCapMultpCO2(1.0), ZoneVolCapMultpGenContam(1.0), ZoneVolCapMultpSensHM(1.0),
              ZoneVolCapMultpSensHMSum(0.0), ZoneVolCapMultpSensHMCountSum(0.0), ZoneVolCapMultpSensHMAverage(1.0), MCPIHM(0.0),
              InfilOAAirChangeRateHM(0.0), NumOccHM(0.0), delta_T(0.0), delta_HumRat(0.0)
        {
        }

        void SetOutBulbTempAt(EnergyPlusData &state);

        void SetWindSpeedAt(EnergyPlusData &state, Real64 fac);

        void SetWindDirAt(Real64 fac);
    };

    struct ZoneListData
    {
        // Members
        std::string Name;                         // Zone List name
        int NumOfZones;                           // Number of zones in the list
        std::string::size_type MaxZoneNameLength; // Max Name length of zones in the list
        Array1D_int Zone;                         // Pointers to zones in the list

        // Default Constructor
        ZoneListData() : NumOfZones(0), MaxZoneNameLength(0u)
        {
        }
    };

    struct ZoneGroupData
    {
        // Members
        std::string Name; // Zone Group name
        int ZoneList;     // Pointer to the zone list
        int Multiplier;   // Zone List multiplier

        // Default Constructor
        ZoneGroupData() : ZoneList(0), Multiplier(1)
        {
        }
    };

    struct GlobalInternalGainMiscObject
    {
        // Members
        std::string Name;
        int ZoneOrZoneListPtr;
        int NumOfZones;
        int StartPtr;
        bool ZoneListActive;

        // Default Constructor
        GlobalInternalGainMiscObject() : ZoneOrZoneListPtr(0), NumOfZones(0), StartPtr(0), ZoneListActive(false)
        {
        }
    };

    struct PeopleData
    {
        // Members
        std::string Name;         // PEOPLE object name
        int ZonePtr;              // Pointer to the zone number for this people statement
        Real64 NumberOfPeople;    // Maximum number of people for this statement
        int NumberOfPeoplePtr;    // Pointer to schedule for number of people
        bool EMSPeopleOn;         // EMS actuating number of people if .TRUE.
        Real64 EMSNumberOfPeople; // Value EMS is directing to use for override
        // Note that the schedule and maximum number was kept for people since it seemed likely that
        // users would want to assign the same schedule to multiple people statements.
        int ActivityLevelPtr;   // Pointer to schedule for activity level
        Real64 FractionRadiant; // Percentage (fraction 0.0-1.0) of sensible heat gain from people
        // that is radiant
        Real64 FractionConvected; // Percentage (fraction 0.0-1.0) of sensible heat gain from people
        // that is convective
        Real64 NomMinNumberPeople; // Nominal Minimum Number of People (min sch X number of people)
        Real64 NomMaxNumberPeople; // Nominal Maximum Number of People (min sch X number of people)
        int WorkEffPtr;            // Pointer to schedule for work efficiency
        int ClothingPtr;           // Pointer to schedule for clothing insulation
        int ClothingMethodPtr;
        int ClothingType;        // Name of clothing type
        int AirVelocityPtr;      // Pointer to schedule for air velocity in zone
        int AnkleAirVelocityPtr; // Pointer to schedule for air velocity in zone
        bool Fanger;             // True when Fanger calculation to be performed
        bool Pierce;             // True when Pierce 2-node calculation to be performed
        bool KSU;                // True when KSU 2-node calculation to be performed
        bool AdaptiveASH55;      // True when ASHRAE Standard 55 adaptive comfort calculation
        //   to be performed
        bool AdaptiveCEN15251; // True when CEN Standard 15251 adaptive comfort calculation
        //   to be performed
        bool CoolingEffectASH55;         // True when ASHRAE Standard 55 cooling effect calculation to be performed
        bool AnkleDraftASH55;            // True when ASHRAE Standard 55 ankle draft calculation to be performed
        int MRTCalcType;                 // MRT calculation type (See MRT Calculation type parameters)
        int SurfacePtr;                  // Pointer to the name of surface
        std::string AngleFactorListName; // Name of angle factor list
        int AngleFactorListPtr;          // Pointer to the name of angle factor list
        Real64 UserSpecSensFrac;         // User specified sensible fraction
        bool Show55Warning;              // show the warning messages about ASHRAE 55-2004
        Real64 CO2RateFactor;            // Carbon Dioxide Generation Rate [m3/s-W]
        // Report variables
        Real64 NumOcc;                 // Number of occupants at current timestep []
        Real64 TemperatureInZone;      // Temperature in zone (C)
        Real64 RelativeHumidityInZone; // Relative humidity in zone
        Real64 RadGainRate;            // Radiant heat gain [W]
        Real64 ConGainRate;            // Convective heat gain [W]
        Real64 SenGainRate;            // Sensible heat gain [W]
        Real64 LatGainRate;            // Latent heat gain [W]
        Real64 TotGainRate;            // Total heat gain [W]
        Real64 CO2GainRate;            // Carbon Dioxide Gain Rate [m3/s]
        Real64 RadGainEnergy;          // Radiant heat gain [J]
        Real64 ConGainEnergy;          // Convective heat gain [J]
        Real64 SenGainEnergy;          // Sensible heat gain [J]
        Real64 LatGainEnergy;          // Latent heat gain [J]
        Real64 TotGainEnergy;          // Total heat gain [J]
        // Air velocity check during run time for thermal comfort control
        int AirVelErrIndex; // Air velocity error index
        // For AdaptiveComfort tabular report
        Real64 TimeNotMetASH5580;
        Real64 TimeNotMetASH5590;
        Real64 TimeNotMetCEN15251CatI;
        Real64 TimeNotMetCEN15251CatII;
        Real64 TimeNotMetCEN15251CatIII;

        // Default Constructor
        PeopleData()
            : ZonePtr(0), NumberOfPeople(0.0), NumberOfPeoplePtr(-1), EMSPeopleOn(false), EMSNumberOfPeople(0.0), ActivityLevelPtr(-1),
              FractionRadiant(0.0), FractionConvected(0.0), NomMinNumberPeople(0.0), NomMaxNumberPeople(0.0), WorkEffPtr(-1), ClothingPtr(-1),
              ClothingMethodPtr(-1), ClothingType(-1), AirVelocityPtr(-1), AnkleAirVelocityPtr(-1), Fanger(false), Pierce(false), KSU(false),
              AdaptiveASH55(false), AdaptiveCEN15251(false), CoolingEffectASH55(false), AnkleDraftASH55(false), MRTCalcType(0), SurfacePtr(-1),
              AngleFactorListPtr(-1), UserSpecSensFrac(0.0), Show55Warning(false), CO2RateFactor(0.0), NumOcc(0.0), TemperatureInZone(0.0),
              RelativeHumidityInZone(0.0), RadGainRate(0.0), ConGainRate(0.0), SenGainRate(0.0), LatGainRate(0.0), TotGainRate(0.0), CO2GainRate(0.0),
              RadGainEnergy(0.0), ConGainEnergy(0.0), SenGainEnergy(0.0), LatGainEnergy(0.0), TotGainEnergy(0.0), AirVelErrIndex(0),
              TimeNotMetASH5580(0.0), TimeNotMetASH5590(0.0), TimeNotMetCEN15251CatI(0.0), TimeNotMetCEN15251CatII(0.0), TimeNotMetCEN15251CatIII(0.0)
        {
        }
    };

    struct LightsData
    {
        // Members
        std::string Name;           // LIGHTS object name
        int ZonePtr;                // Which zone lights are in
        int SchedPtr;               // Schedule for lights
        Real64 DesignLevel;         // design level for lights [W]
        bool EMSLightsOn;           // EMS actuating Lighting power if .TRUE.
        Real64 EMSLightingPower;    // Value EMS is directing to use for override
        Real64 FractionReturnAir;   // Percentage (fraction 0.0-1.0) of sensible heat gain that is return air
        Real64 FractionRadiant;     // Percentage (fraction 0.0-1.0) of sensible heat gain that is radiant
        Real64 FractionShortWave;   // Percentage (fraction 0.0-1.0) of sensible heat gain that is short wave
        Real64 FractionReplaceable; // Percentage (fraction 0.0-1.0) of sensible heat gain that is replaceable
        Real64 FractionConvected;   // Percentage (fraction 0.0-1.0) of sensible heat gain that is convective
        bool FractionReturnAirIsCalculated;
        Real64 FractionReturnAirPlenTempCoeff1;
        Real64 FractionReturnAirPlenTempCoeff2;
        int ZoneReturnNum;        // zone return index (not the node number) for return heat gain
        Real64 NomMinDesignLevel; // Nominal Minimum Design Level (min sch X design level)
        Real64 NomMaxDesignLevel; // Nominal Maximum Design Level (max sch X design level)
        bool ManageDemand;        // Flag to indicate whether to use demand limiting
        Real64 DemandLimit;       // Demand limit set by demand manager [W]
        // Report variables
        Real64 Power;                  // Electric power [W]
        Real64 RadGainRate;            // Radiant heat gain [W]
        Real64 VisGainRate;            // Visible heat gain [W]
        Real64 ConGainRate;            // Convective heat gain [W]
        Real64 RetAirGainRate;         // Return air heat gain [W]
        Real64 TotGainRate;            // Total heat gain [W]
        Real64 Consumption;            // Electric consumption [J]
        Real64 RadGainEnergy;          // Radiant heat gain [J]
        Real64 VisGainEnergy;          // Visible heat gain [J]
        Real64 ConGainEnergy;          // Convective heat gain [J]
        Real64 RetAirGainEnergy;       // Return air heat gain [J]
        Real64 TotGainEnergy;          // Total heat gain [J]
        std::string EndUseSubcategory; // user defined name for the end use category
        Real64 SumConsumption;         // sum of electric consumption [J] for reporting
        Real64 SumTimeNotZeroCons;     // sum of time of positive electric consumption [hr]

        // Default Constructor
        LightsData()
            : ZonePtr(0), SchedPtr(-1), DesignLevel(0.0), EMSLightsOn(false), EMSLightingPower(0.0), FractionReturnAir(0.0), FractionRadiant(0.0),
              FractionShortWave(0.0), FractionReplaceable(0.0), FractionConvected(0.0), FractionReturnAirIsCalculated(false),
              FractionReturnAirPlenTempCoeff1(0.0), FractionReturnAirPlenTempCoeff2(0.0), ZoneReturnNum(1), NomMinDesignLevel(0.0),
              NomMaxDesignLevel(0.0), ManageDemand(false), DemandLimit(0.0), Power(0.0), RadGainRate(0.0), VisGainRate(0.0), ConGainRate(0.0),
              RetAirGainRate(0.0), TotGainRate(0.0), Consumption(0.0), RadGainEnergy(0.0), VisGainEnergy(0.0), ConGainEnergy(0.0),
              RetAirGainEnergy(0.0), TotGainEnergy(0.0), SumConsumption(0.0), SumTimeNotZeroCons(0.0)
        {
        }
    };

    struct ZoneEquipData // Electric, Gas, Other Equipment, CO2
    {
        // Members
        std::string Name;            // EQUIPMENT object name
        int ZonePtr;                 // Which zone internal gain is in
        int SchedPtr;                // Schedule for internal gain
        Real64 DesignLevel;          // design level for internal gain [W]
        bool EMSZoneEquipOverrideOn; // EMS actuating equipment power if .TRUE.
        Real64 EMSEquipPower;        // Value EMS is directing to use for override
        Real64 FractionLatent;       // Percentage (fraction 0.0-1.0) of sensible heat gain that is latent
        Real64 FractionRadiant;      // Percentage (fraction 0.0-1.0) of sensible heat gain that is radiant
        Real64 FractionLost;         // Percentage (fraction 0.0-1.0) of sensible heat gain that is lost
        Real64 FractionConvected;    // Percentage (fraction 0.0-1.0) of sensible heat gain that is convective
        Real64 CO2DesignRate;        // CO2 design Rate [m3/s]
        Real64 CO2RateFactor;        // CO2 rate factor [m3/s/W]
        Real64 NomMinDesignLevel;    // Nominal Minimum Design Level (min sch X design level)
        Real64 NomMaxDesignLevel;    // Nominal Maximum Design Level (max sch X design level)
        bool ManageDemand;           // Flag to indicate whether to use demand limiting
        Real64 DemandLimit;          // Demand limit set by demand manager [W]
        // Report variables
        Real64 Power;                                            // Electric/Gas/Fuel power [W]
        Real64 RadGainRate;                                      // Radiant heat gain [W]
        Real64 ConGainRate;                                      // Convective heat gain [W]
        Real64 LatGainRate;                                      // Latent heat gain [W]
        Real64 LostRate;                                         // Lost energy (converted to work) [W]
        Real64 TotGainRate;                                      // Total heat gain [W]
        Real64 CO2GainRate;                                      // CO2 gain rate [m3/s]
        Real64 Consumption;                                      // Electric/Gas/Fuel consumption [J]
        Real64 RadGainEnergy;                                    // Radiant heat gain [J]
        Real64 ConGainEnergy;                                    // Convective heat gain [J]
        Real64 LatGainEnergy;                                    // Latent heat gain [J]
        Real64 LostEnergy;                                       // Lost energy (converted to work) [J]
        Real64 TotGainEnergy;                                    // Total heat gain [J]
        std::string EndUseSubcategory;                           // user defined name for the end use category
        ExteriorEnergyUse::ExteriorFuelUsage OtherEquipFuelType; // Fuel Type Number of the Other Equipment (defined in ExteriorEnergyUse.cc)

        // Default Constructor
        ZoneEquipData()
            : ZonePtr(0), SchedPtr(0), DesignLevel(0.0), EMSZoneEquipOverrideOn(false), EMSEquipPower(0.0), FractionLatent(0.0), FractionRadiant(0.0),
              FractionLost(0.0), FractionConvected(0.0), CO2DesignRate(0.0), CO2RateFactor(0.0), NomMinDesignLevel(0.0), NomMaxDesignLevel(0.0),
              ManageDemand(false), DemandLimit(0.0), Power(0.0), RadGainRate(0.0), ConGainRate(0.0), LatGainRate(0.0), LostRate(0.0),
              TotGainRate(0.0), CO2GainRate(0.0), Consumption(0.0), RadGainEnergy(0.0), ConGainEnergy(0.0), LatGainEnergy(0.0), LostEnergy(0.0),
              TotGainEnergy(0.0), OtherEquipFuelType(ExteriorEnergyUse::ExteriorFuelUsage::Unknown)
        {
        }
    };

    struct ITEquipData // IT Equipment
    {
        // Members
        std::string Name;                  // EQUIPMENT object name
        int ZonePtr;                       // Which zone internal gain is in
        bool FlowControlWithApproachTemps; // True if using supply and return approach temperature for ITE object.
        Real64 DesignTotalPower;           // Design level for internal gain [W]
        Real64 NomMinDesignLevel;          // Nominal Minimum Design Level (min sch X design level)
        Real64 NomMaxDesignLevel;          // Nominal Maximum Design Level (max sch X design level)
        Real64 DesignFanPowerFrac;         // Fraction (0.0-1.0) of design power level that is fans
        int OperSchedPtr;                  // Schedule pointer for design power input or operating schedule
        int CPULoadSchedPtr;               // Schedule pointer for CPU loading schedule
        Real64 SizingTAirIn;               // Entering air dry-bulb temperature at maximum value during sizing[C]
        Real64 DesignTAirIn;               // Design entering air dry-bulb temperature [C]
        Real64 DesignFanPower;             // Design fan power input [W]
        Real64 DesignCPUPower;             // Design CPU power input [W]
        Real64 DesignAirVolFlowRate;       // Design air volume flow rate [m3/s]
        int Class;                         // Environmental class index (A1=1, A2=2, A3=3, A4=4, B=5, C=6)
        int AirFlowFLTCurve;               // Index for airflow function of CPULoadFrac (x) and TAirIn (y) curve
        int CPUPowerFLTCurve;              // Index for CPU power function of CPULoadFrac (x) and TAirIn (y) curve
        int FanPowerFFCurve;               // Index for fan power function of flow fraction curve
        int AirConnectionType;             // Air connection type (AdjustedSupply, ZoneAirNode, RoomAirModel)
        int InletRoomAirNodeNum;           // Room air model node number for air inlet
        int OutletRoomAirNodeNum;          // Room air model node number for air outlet
        int SupplyAirNodeNum;              // Node number for supply air inlet
        Real64 DesignRecircFrac;           // Design recirculation fraction (0.0-0.5)
        int RecircFLTCurve;                // Index for recirculation function of CPULoadFrac (x) and TSupply (y) curve
        Real64 DesignUPSEfficiency;        // Design power supply efficiency (>0.0 - 1.0)
        int UPSEfficFPLRCurve;             // Index for recirculation function of part load ratio
        Real64 UPSLossToZoneFrac;          // Fraction of UPS power loss to zone (0.0 - 1.0); remainder is lost
        std::string EndUseSubcategoryCPU;  // User defined name for the end use category for the CPU
        std::string EndUseSubcategoryFan;  // User defined name for the end use category for the Fans
        std::string EndUseSubcategoryUPS;  // User defined name for the end use category for the power supply
        bool EMSCPUPowerOverrideOn;        // EMS actuating CPU power if .TRUE.
        Real64 EMSCPUPower;                // Value EMS is directing to use for override of CPU power [W]
        bool EMSFanPowerOverrideOn;        // EMS actuating Fan power if .TRUE.
        Real64 EMSFanPower;                // Value EMS is directing to use for override of Fan power [W]
        bool EMSUPSPowerOverrideOn;        // EMS actuating UPS power if .TRUE.
        Real64 EMSUPSPower;                // Value EMS is directing to use for override of UPS power [W]
        Real64 SupplyApproachTemp;         // The difference of the IT inlet temperature from the AHU supply air temperature
        int SupplyApproachTempSch;         // The difference schedule of the IT inlet temperature from the AHU supply air temperature
        Real64 ReturnApproachTemp;         // The difference of the unit outlet temperature from the well mixed zone temperature
        int ReturnApproachTempSch;         // The difference schedule of the unit outlet temperature from the well mixed zone temperature

        // Report variables
        Real64 CPUPower;            // ITE CPU Electric Power [W]
        Real64 FanPower;            // ITE Fan Electric Power [W]
        Real64 UPSPower;            // ITE UPS Electric Power [W]
        Real64 CPUPowerAtDesign;    // ITE CPU Electric Power at Design Inlet Conditions [W]
        Real64 FanPowerAtDesign;    // ITE Fan Electric Power at Design Inlet Conditions [W]
        Real64 UPSGainRateToZone;   // ITE UPS Heat Gain to Zone Rate [W] - convective gain
        Real64 ConGainRateToZone;   // ITE Total Heat Gain to Zone Rate [W] - convective gain - includes heat gain from UPS, plus CPU and Fans if room
                                    // air model not used
        Real64 CPUConsumption;      // ITE CPU Electric Energy [J]
        Real64 FanConsumption;      // ITE Fan Electric Energy [J]
        Real64 UPSConsumption;      // ITE UPS Electric Energy [J]
        Real64 CPUEnergyAtDesign;   // ITE CPU Electric Energy at Design Inlet Conditions [J]
        Real64 FanEnergyAtDesign;   // ITE Fan Electric Energy at Design Inlet Conditions [J]
        Real64 UPSGainEnergyToZone; // ITE UPS Heat Gain to Zone Energy [J] - convective gain
        Real64 ConGainEnergyToZone; // ITE Total Heat Gain to Zone Energy [J] - convective gain - includes heat gain from UPS, plus CPU and Fans if
                                    // room air model not used
        Real64 AirVolFlowStdDensity; // Air volume flow rate at standard density [m3/s]
        Real64 AirVolFlowCurDensity; // Air volume flow rate at current density [m3/s]
        Real64 AirMassFlow;          // Air mass flow rate [kg/s]
        Real64 AirInletDryBulbT;     // Air inlet dry-bulb temperature [C]
        Real64 AirInletDewpointT;    // Air inlet dewpoint temperature [C]
        Real64 AirInletRelHum;       // Air inlet relative humidity [%]
        Real64 AirOutletDryBulbT;    // Air outlet dry-bulb temperature [C]
        Real64 SHI;                  // Supply Heat Index []
        Real64 TimeOutOfOperRange;   // ITE Air Inlet Operating Range Exceeded Time [hr]
        Real64 TimeAboveDryBulbT;    // ITE Air Inlet Dry-Bulb Temperature Above Operating Range Time [hr]
        Real64 TimeBelowDryBulbT;    // ITE Air Inlet Dry-Bulb Temperature Below Operating Range Time [hr]
        Real64 TimeAboveDewpointT;   // ITE Air Inlet Dewpoint Temperature Above Operating Range Time [hr]
        Real64 TimeBelowDewpointT;   // ITE Air Inlet Dewpoint Temperature Below Operating Range Time [hr]
        Real64 TimeAboveRH;          // ITE Air Inlet Relative Humidity Above Operating Range Time [hr]
        Real64 TimeBelowRH;          // ITE Air Inlet Relative Humidity Below Operating Range Time [hr]
        Real64 DryBulbTAboveDeltaT;  // ITE Air Inlet Dry-Bulb Temperature Difference Above Operating Range [deltaC]
        Real64 DryBulbTBelowDeltaT;  // ITE Air Inlet Dry-Bulb Temperature Difference Below Operating Range [deltaC]
        Real64 DewpointTAboveDeltaT; // ITE Air Inlet Dewpoint Temperature Difference Above Operating Range [deltaC]
        Real64 DewpointTBelowDeltaT; // ITE Air Inlet Dewpoint Temperature Difference Below Operating Range [deltaC]
        Real64 RHAboveDeltaRH;       // ITE Air Inlet Relative Humidity Difference Above Operating Range [%]
        Real64 RHBelowDeltaRH;       // ITE Air Inlet Relative Humidity Difference Below Operating Range [%]

        // Default Constructor
        ITEquipData()
            : ZonePtr(0), FlowControlWithApproachTemps(false), DesignTotalPower(0.0), NomMinDesignLevel(0.0), NomMaxDesignLevel(0.0),
              DesignFanPowerFrac(0.0), OperSchedPtr(0), CPULoadSchedPtr(0), SizingTAirIn(0.0), DesignTAirIn(0.0), DesignFanPower(0.0),
              DesignCPUPower(0.0), DesignAirVolFlowRate(0.0), Class(0), AirFlowFLTCurve(0), CPUPowerFLTCurve(0), FanPowerFFCurve(0),
              AirConnectionType(0), InletRoomAirNodeNum(0), OutletRoomAirNodeNum(0), SupplyAirNodeNum(0), DesignRecircFrac(0.0), RecircFLTCurve(0),
              DesignUPSEfficiency(0.0), UPSEfficFPLRCurve(0), UPSLossToZoneFrac(0.0), EMSCPUPowerOverrideOn(false), EMSCPUPower(0.0),
              EMSFanPowerOverrideOn(false), EMSFanPower(0.0), EMSUPSPowerOverrideOn(false), EMSUPSPower(0.0), SupplyApproachTemp(0.0),
              SupplyApproachTempSch(0), ReturnApproachTemp(0.0), ReturnApproachTempSch(0), CPUPower(0.0), FanPower(0.0), UPSPower(0.0),
              CPUPowerAtDesign(0.0), FanPowerAtDesign(0.0), UPSGainRateToZone(0.0), ConGainRateToZone(0.0), CPUConsumption(0.0), FanConsumption(0.0),
              UPSConsumption(0.0), CPUEnergyAtDesign(0.0), FanEnergyAtDesign(0.0), UPSGainEnergyToZone(0.0), ConGainEnergyToZone(0.0),
              AirVolFlowStdDensity(0.0), AirVolFlowCurDensity(0.0), AirMassFlow(0.0), AirInletDryBulbT(0.0), AirInletDewpointT(0.0),
              AirInletRelHum(0.0), AirOutletDryBulbT(0.0), SHI(0.0), TimeOutOfOperRange(0.0), TimeAboveDryBulbT(0.0), TimeBelowDryBulbT(0.0),
              TimeAboveDewpointT(0.0), TimeBelowDewpointT(0.0), TimeAboveRH(0.0), TimeBelowRH(0.0), DryBulbTAboveDeltaT(0.0),
              DryBulbTBelowDeltaT(0.0), DewpointTAboveDeltaT(0.0), DewpointTBelowDeltaT(0.0), RHAboveDeltaRH(0.0), RHBelowDeltaRH(0.0)
        {
        }
    };

    struct BBHeatData
    {
        // Members
        std::string Name; // BASEBOARD HEAT object name
        int ZonePtr;
        int SchedPtr;
        Real64 CapatLowTemperature;
        Real64 LowTemperature;
        Real64 CapatHighTemperature;
        Real64 HighTemperature;
        bool EMSZoneBaseboardOverrideOn; // EMS actuating equipment power if .TRUE.
        Real64 EMSZoneBaseboardPower;    // Value EMS is directing to use for override
        Real64 FractionRadiant;
        Real64 FractionConvected;
        bool ManageDemand;  // Flag to indicate whether to use demand limiting
        Real64 DemandLimit; // Demand limit set by demand manager [W]
        // Report variables
        Real64 Power;                  // Electric power [W]
        Real64 RadGainRate;            // Radiant heat gain [W]
        Real64 ConGainRate;            // Convective heat gain [W]
        Real64 TotGainRate;            // Total heat gain [W]
        Real64 Consumption;            // Electric consumption [J]
        Real64 RadGainEnergy;          // Radiant heat gain [J]
        Real64 ConGainEnergy;          // Convective heat gain [J]
        Real64 TotGainEnergy;          // Total heat gain [J]
        std::string EndUseSubcategory; // user defined name for the end use category

        // Default Constructor
        BBHeatData()
            : ZonePtr(0), SchedPtr(0), CapatLowTemperature(0.0), LowTemperature(0.0), CapatHighTemperature(0.0), HighTemperature(0.0),
              EMSZoneBaseboardOverrideOn(false), EMSZoneBaseboardPower(0.0), FractionRadiant(0.0), FractionConvected(0.0), ManageDemand(false),
              DemandLimit(0.0), Power(0.0), RadGainRate(0.0), ConGainRate(0.0), TotGainRate(0.0), Consumption(0.0), RadGainEnergy(0.0),
              ConGainEnergy(0.0), TotGainEnergy(0.0)
        {
        }
    };

    struct InfiltrationData
    {
        // Members
        std::string Name;
        int ZonePtr;   // Which zone infiltration is in
        int SchedPtr;  // Schedule for infiltration
        int ModelType; // which model is used for infiltration
        // Design Flow Rate model terms
        Real64 DesignLevel;
        Real64 ConstantTermCoef;
        Real64 TemperatureTermCoef;
        Real64 VelocityTermCoef;
        Real64 VelocitySQTermCoef;
        // Effective Leakage Area, Sherman Grimsrud terms
        Real64 LeakageArea;           // "AL" effective air leakage area
        Real64 BasicStackCoefficient; // "Cs" Stack coefficient
        Real64 BasicWindCoefficient;  // "Cw" wind coefficient
        // Flow Coefficient, AIM-2, Walker and Wilson terms
        Real64 FlowCoefficient;      // "c" Flow coefficient
        Real64 AIM2StackCoefficient; // "Cs" stack coefficient
        Real64 AIM2WindCoefficient;  // "Cw" wind coefficient
        Real64 PressureExponent;     // "n" pressure power law exponent
        Real64 ShelterFactor;        // "s" shelter factor
        bool EMSOverrideOn;          // if true then EMS is requesting to override
        Real64 EMSAirFlowRateValue;  // value EMS is setting for air flow rate
        bool QuadratureSum;          // If quadrature sum of zone air balance method is used
        int OABalancePtr;            // A pointer to ZoneAirBalance If quadrature is true
        Real64 VolumeFlowRate;       // infiltration air volume flow rate
        Real64 MassFlowRate;         // infiltration air mass flow rate

        // Default Constructor
        InfiltrationData()
            : ZonePtr(0), SchedPtr(0), ModelType(0), DesignLevel(0.0), ConstantTermCoef(0.0), TemperatureTermCoef(0.0), VelocityTermCoef(0.0),
              VelocitySQTermCoef(0.0), LeakageArea(0.0), BasicStackCoefficient(0.0), BasicWindCoefficient(0.0), FlowCoefficient(0.0),
              AIM2StackCoefficient(0.0), AIM2WindCoefficient(0.0), PressureExponent(0.0), ShelterFactor(0.0), EMSOverrideOn(false),
              EMSAirFlowRateValue(0.0), QuadratureSum(false), OABalancePtr(0), VolumeFlowRate(0.0), MassFlowRate(0.0)
        {
        }
    };

    struct VentilationData
    {
        // Members
        std::string Name;
        int ZonePtr;
        int SchedPtr;
        int ModelType; // which model is used for ventilation: DesignFlowRate and WindandStackOpenArea
        Real64 DesignLevel;
        bool EMSSimpleVentOn;        // EMS actuating ventilation flow rate if .TRUE.
        Real64 EMSimpleVentFlowRate; // Value EMS is directing to use for override
        Real64 MinIndoorTemperature;
        Real64 DelTemperature;
        int FanType;
        Real64 FanPressure;
        Real64 FanEfficiency;
        Real64 FanPower;
        Real64 AirTemp;
        Real64 ConstantTermCoef;
        Real64 TemperatureTermCoef;
        Real64 VelocityTermCoef;
        Real64 VelocitySQTermCoef;
        Real64 MaxIndoorTemperature;
        Real64 MinOutdoorTemperature;
        Real64 MaxOutdoorTemperature;
        Real64 MaxWindSpeed;
        int MinIndoorTempSchedPtr;      // Minimum indoor temperature schedule index
        int MaxIndoorTempSchedPtr;      // Maximum indoor temperature schedule index
        int DeltaTempSchedPtr;          // Delta temperature schedule index
        int MinOutdoorTempSchedPtr;     // Minimum outdoor temperature schedule index
        int MaxOutdoorTempSchedPtr;     // Maximum outdoor temperature schedule index
        int IndoorTempErrCount;         // Indoor temperature error count
        int OutdoorTempErrCount;        // Outdoor temperature error count
        int IndoorTempErrIndex;         // Indoor temperature error Index
        int OutdoorTempErrIndex;        // Outdoor temperature error Index
        int HybridControlType;          // Hybrid ventilation control type: 0 Individual, 1 Close, 2 Global
        int HybridControlMasterNum;     // Hybrid ventilation control master object number
        bool HybridControlMasterStatus; // Hybrid ventilation control master object opening status
        bool QuadratureSum;             // If quadrature sum of zone air balance method is used
        int OABalancePtr;               // A pointer to ZoneAirBalance
        // WindandStackOpenArea
        Real64 OpenArea;      // Opening area [m2]
        int OpenAreaSchedPtr; // Opening area fraction schedule pointer
        Real64 OpenEff;       // Opening effectiveness [dimensionless]
        Real64 EffAngle;      // Effective angle [degree]
        Real64 DH;            // Height difference [m]
        Real64 DiscCoef;      // Discharge coefficient

        // Default Constructor
        VentilationData()
            : ZonePtr(0), SchedPtr(0), ModelType(0), DesignLevel(0.0), EMSSimpleVentOn(false), EMSimpleVentFlowRate(0.0),
              MinIndoorTemperature(-100.0), DelTemperature(0.0), FanType(0), FanPressure(0.0), FanEfficiency(0.0), FanPower(0.0), AirTemp(0.0),
              ConstantTermCoef(0.0), TemperatureTermCoef(0.0), VelocityTermCoef(0.0), VelocitySQTermCoef(0.0), MaxIndoorTemperature(100.0),
              MinOutdoorTemperature(-100.0), MaxOutdoorTemperature(100.0), MaxWindSpeed(40.0), MinIndoorTempSchedPtr(0), MaxIndoorTempSchedPtr(0),
              DeltaTempSchedPtr(0), MinOutdoorTempSchedPtr(0), MaxOutdoorTempSchedPtr(0), IndoorTempErrCount(0), OutdoorTempErrCount(0),
              IndoorTempErrIndex(0), OutdoorTempErrIndex(0), HybridControlType(0), HybridControlMasterNum(0), HybridControlMasterStatus(false),
              QuadratureSum(false), OABalancePtr(0), OpenArea(0.0), OpenAreaSchedPtr(0), OpenEff(0.0), EffAngle(0.0), DH(0.0), DiscCoef(0.0)
        {
        }
    };

    struct ZoneAirBalanceData
    {
        // Members
        std::string Name;           // Object name
        std::string ZoneName;       // Zone name
        int ZonePtr;                // Zone number
        int BalanceMethod;          // Air Balance Method: None=0, Quadrature = 1
        Real64 InducedAirRate;      // Induced Outdoor Air Due to Duct Leakage Unbalance [m3/s]
        int InducedAirSchedPtr;     // Induced Outdoor Air Fraction Schedule
        Real64 BalMassFlowRate;     // balanced mass flow rate
        Real64 InfMassFlowRate;     // unbalanced mass flow rate from infiltration
        Real64 NatMassFlowRate;     // unbalanced mass flow rate from natural ventilation
        Real64 ExhMassFlowRate;     // unbalanced mass flow rate from exhaust ventilation
        Real64 IntMassFlowRate;     // unbalanced mass flow rate from intake ventilation
        Real64 ERVMassFlowRate;     // unbalanced mass flow rate from stand-alone ERV
        bool OneTimeFlag;           // One time flag to get nodes of stand alone ERV
        int NumOfERVs;              // Number of zone stand alone ERVs
        Array1D_int ERVInletNode;   // Stand alone ERV supply air inlet nodes
        Array1D_int ERVExhaustNode; // Stand alone ERV air exhaust nodes

        // Default Constructor
        ZoneAirBalanceData()
            : ZonePtr(0), BalanceMethod(0), InducedAirRate(0.0), InducedAirSchedPtr(0), BalMassFlowRate(0.0), InfMassFlowRate(0.0),
              NatMassFlowRate(0.0), ExhMassFlowRate(0.0), IntMassFlowRate(0.0), ERVMassFlowRate(0.0), OneTimeFlag(false), NumOfERVs(0)
        {
        }
    };

    struct MixingData
    {
        // Members
        std::string Name;
        int ZonePtr;
        int SchedPtr;
        Real64 DesignLevel;
        int FromZone;
        Real64 DeltaTemperature;
        Real64 DesiredAirFlowRate;
        Real64 DesiredAirFlowRateSaved;
        Real64 MixingMassFlowRate;
        int DeltaTempSchedPtr;      // Delta temperature schedule index
        int MinIndoorTempSchedPtr;  // Minimum indoor temperature schedule index
        int MaxIndoorTempSchedPtr;  // Maximum indoor temperature schedule index
        int MinSourceTempSchedPtr;  // Minimum source zone temperature schedule index
        int MaxSourceTempSchedPtr;  // Maximum source zone temperature schedule index
        int MinOutdoorTempSchedPtr; // Minimum outdoor temperature schedule index
        int MaxOutdoorTempSchedPtr; // Maximum outdoor temperature schedule index
        int IndoorTempErrCount;     // Indoor temperature error count
        int SourceTempErrCount;     // Source zone temperature error count
        int OutdoorTempErrCount;    // Outdoor temperature error count
        int IndoorTempErrIndex;     // Indoor temperature error Index
        int SourceTempErrIndex;     // Source zone temperature error Index
        int OutdoorTempErrIndex;    // Outdoor temperature error Index
        int HybridControlType;      // Hybrid ventilation control type: 0 Individual, 1 Close, 2 Global
        int HybridControlMasterNum; // Hybrid ventilation control master ventilation object number
        int NumRefDoorConnections;
        bool EMSSimpleMixingOn;        // EMS actuating ventilation flow rate if .TRUE.
        bool RefDoorMixFlag;           // Refrigeration door mixing within zone
        Real64 EMSimpleMixingFlowRate; // Value EMS is directing to use for override
        Array1D_bool EMSRefDoorMixingOn;
        Array1D<Real64> EMSRefDoorFlowRate;
        Array1D<Real64> VolRefDoorFlowRate;
        Array1D_int OpenSchedPtr;            // Schedule for Refrigeration door open fraction
        Array1D<Real64> DoorHeight;          // Door height for refrigeration door, m
        Array1D<Real64> DoorArea;            // Door area for refrigeration door, m2
        Array1D<Real64> Protection;          // Refrigeration door protection factor, dimensionless
        Array1D_int MateZonePtr;             // Zone connected by refrigeration door (MateZone > ZonePtr)
        Array1D_string DoorMixingObjectName; // Used in one error statement and eio
        Array1D_string DoorProtTypeName;     // Used in eio
                                             // Note, for mixing and crossmixing, this type dimensioned by number of mixing objects.
        // For ref door mixing, dimensioned by number of zones.

        // Default Constructor
        MixingData()
            : ZonePtr(0), SchedPtr(0), DesignLevel(0.0), FromZone(0), DeltaTemperature(0.0), DesiredAirFlowRate(0.0), DesiredAirFlowRateSaved(0.0),
              MixingMassFlowRate(0.0), DeltaTempSchedPtr(0), MinIndoorTempSchedPtr(0), MaxIndoorTempSchedPtr(0), MinSourceTempSchedPtr(0),
              MaxSourceTempSchedPtr(0), MinOutdoorTempSchedPtr(0), MaxOutdoorTempSchedPtr(0), IndoorTempErrCount(0), SourceTempErrCount(0),
              OutdoorTempErrCount(0), IndoorTempErrIndex(0), SourceTempErrIndex(0), OutdoorTempErrIndex(0), HybridControlType(0),
              HybridControlMasterNum(0), NumRefDoorConnections(0), EMSSimpleMixingOn(false), RefDoorMixFlag(false), EMSimpleMixingFlowRate(0.0)
        {
        }
    };

    struct ZoneAirMassFlowConservation
    {
        // Members
        bool EnforceZoneMassBalance; // flag to enforce zone air mass conservation
<<<<<<< HEAD
        AdjustmentType ZoneFlowAdjustment; // determines how zone air flow is adjusted (AdjustMixingOnly, AdjustReturnOnly, AdjustMixingThenReturn, AdjustReturnThenMixing, None)
=======
        int ZoneFlowAdjustment;      // specifies how zone air flow balance is determined (AdjustMixingOnly, AdjustReturnOnly, AdjustMixingThenReturn,
                                     // AdjustReturnThenMixing, None)
>>>>>>> c9fa4f04
        int InfiltrationTreatment;   // determines how infiltration is treated for zone mass balance
        int InfiltrationZoneType;    // specifies which types of zones allow infiltration to be changed
                                     // Note, unique global object

        // Default Constructor
<<<<<<< HEAD
        ZoneAirMassFlowConservation()
            : EnforceZoneMassBalance(false), ZoneFlowAdjustment(AdjustmentType::NoAdjustReturnAndMixing), InfiltrationTreatment(0), InfiltrationZoneType(0)
=======
        ZoneAirMassFlowConservation() : EnforceZoneMassBalance(false), ZoneFlowAdjustment(0), InfiltrationTreatment(0), InfiltrationZoneType(0)
>>>>>>> c9fa4f04
        {
        }
    };

    struct ZoneMassConservationData
    {
        // Members
        std::string Name;
        int ZonePtr;                           // pointer to the mixing zone
        Real64 InMassFlowRate;                 // zone total supply air mass flow rate, kg/s
        Real64 ExhMassFlowRate;                // zone exhaust total air mass flow rate, kg/s
        Real64 RetMassFlowRate;                // zone return air mass flow rate, kg/s
        Real64 MixingMassFlowRate;             // zone mixing air mass flow rate, kg/s
        Real64 MixingSourceMassFlowRate;       // Zone source mass flow rate for mixing zone, kg/s
        int NumSourceZonesMixingObject;        // number of zone mixing object references as a source zone
        int NumReceivingZonesMixingObject;     // number of zone mixing object references as a receiving zone
        bool IsOnlySourceZone;                 // true only if used only as a source zone in zone mixing object
        int InfiltrationPtr;                   // pointer to infiltration object
        Real64 InfiltrationMassFlowRate;       // infiltration added to enforced source zone mass balance, kg/s
        int IncludeInfilToZoneMassBal;         // not self-balanced, include infiltration in zone air mass balance
        Array1D_int ZoneMixingSourcesPtr;      // source zones pointer
        Array1D_int ZoneMixingReceivingPtr;    // receiving zones pointer
        Array1D<Real64> ZoneMixingReceivingFr; // receiving zones fraction
                                               // Note, this type dimensioned by number of zones

        // Default Constructor
        ZoneMassConservationData()
            : ZonePtr(0), InMassFlowRate(0.0), ExhMassFlowRate(0.0), RetMassFlowRate(0.0), MixingMassFlowRate(0.0), MixingSourceMassFlowRate(0.0),
              NumSourceZonesMixingObject(0), NumReceivingZonesMixingObject(0), IsOnlySourceZone(false), InfiltrationPtr(0),
              InfiltrationMassFlowRate(0.0), IncludeInfilToZoneMassBal(0)
        {
        }
    };

    struct GenericComponentZoneIntGainStruct
    {
        // Members
        std::string CompObjectType;         // device object class name
        std::string CompObjectName;         // device user unique name
        int CompTypeOfNum;                  // type of internal gain device identifier
        Real64 *PtrConvectGainRate;         // POINTER to value of convection heat gain rate for device, watts
        Real64 ConvectGainRate;             // current timestep value of convection heat gain rate for device, watts
        Real64 *PtrReturnAirConvGainRate;   // POINTER to value of return air convection heat gain rate for device, W
        Real64 ReturnAirConvGainRate;       // current timestep value of return air convection heat gain rate for device, W
        Real64 *PtrRadiantGainRate;         // POINTER to value of thermal radiation heat gain rate for device, watts
        Real64 RadiantGainRate;             // current timestep value of thermal radiation heat gain rate for device, watts
        Real64 *PtrLatentGainRate;          // POINTER to value of moisture gain rate for device, Watts
        Real64 LatentGainRate;              // current timestep value of moisture gain rate for device, Watts
        Real64 *PtrReturnAirLatentGainRate; // POINTER to value of return air moisture gain rate for device, Watts
        Real64 ReturnAirLatentGainRate;     // current timestep value of return air moisture gain rate for device, Watts
        Real64 *PtrCarbonDioxideGainRate;   // POINTER to value of carbon dioxide gain rate for device
        Real64 CarbonDioxideGainRate;       // current timestep value of carbon dioxide gain rate for device
        Real64 *PtrGenericContamGainRate;   // POINTER to value of generic contaminant gain rate for device
        Real64 GenericContamGainRate;       // current timestep value of generic contaminant gain rate for device
        int ReturnAirNodeNum;               // return air node number for retrun air convection heat gain

        // Default Constructor
        GenericComponentZoneIntGainStruct()
            : CompTypeOfNum(0), PtrConvectGainRate(nullptr), ConvectGainRate(0.0), PtrReturnAirConvGainRate(nullptr), ReturnAirConvGainRate(0.0),
              PtrRadiantGainRate(nullptr), RadiantGainRate(0.0), PtrLatentGainRate(nullptr), LatentGainRate(0.0), PtrReturnAirLatentGainRate(nullptr),
              ReturnAirLatentGainRate(0.0), PtrCarbonDioxideGainRate(nullptr), CarbonDioxideGainRate(0.0), PtrGenericContamGainRate(nullptr),
              GenericContamGainRate(0.0), ReturnAirNodeNum(0)
        {
        }
    };

    struct ZoneSimData // Calculated data by Zone during each time step/hour
    {
        // Members
        Real64 NOFOCC;  // Number of Occupants, zone total
        Real64 QOCTOT;  // Total Energy from Occupants
        Real64 QOCSEN;  // Sensible Energy from Occupants
        Real64 QOCCON;  // ENERGY CONVECTED FROM OCCUPANTS (WH)
        Real64 QOCRAD;  // ENERGY RADIATED FROM OCCUPANTS
        Real64 QOCLAT;  // LATENT ENERGY FROM OCCUPANTS
        Real64 QLTTOT;  // TOTAL ENERGY INTO LIGHTS (WH)
        Real64 QLTCON;  // ENERGY CONVECTED TO SPACE AIR FROM LIGHTS
        Real64 QLTRAD;  // ENERGY RADIATED TO SPACE FROM LIGHTS
        Real64 QLTCRA;  // ENERGY CONVECTED TO RETURN AIR FROM LIGHTS
        Real64 QLTSW;   // VISIBLE ENERGY FROM LIGHTS
        Real64 QEECON;  // ENERGY CONVECTED FROM ELECTRIC EQUIPMENT
        Real64 QEERAD;  // ENERGY RADIATED FROM ELECTRIC EQUIPMENT
        Real64 QEELost; // Energy from Electric Equipment (lost)
        Real64 QEELAT;  // LATENT ENERGY FROM Electric Equipment
        Real64 QGECON;  // ENERGY CONVECTED FROM GAS EQUIPMENT
        Real64 QGERAD;  // ENERGY RADIATED FROM GAS EQUIPMENT
        Real64 QGELost; // Energy from Gas Equipment (lost)
        Real64 QGELAT;  // LATENT ENERGY FROM Gas Equipment
        Real64 QOECON;  // ENERGY CONVECTED FROM OTHER EQUIPMENT
        Real64 QOERAD;  // ENERGY RADIATED FROM OTHER EQUIPMENT
        Real64 QOELost; // Energy from Other Equipment (lost)
        Real64 QOELAT;  // LATENT ENERGY FROM Other Equipment
        Real64 QHWCON;  // ENERGY CONVECTED FROM Hot Water EQUIPMENT
        Real64 QHWRAD;  // ENERGY RADIATED FROM Hot Water EQUIPMENT
        Real64 QHWLost; // Energy from Hot Water Equipment (lost)
        Real64 QHWLAT;  // LATENT ENERGY FROM Hot Water Equipment
        Real64 QSECON;  // ENERGY CONVECTED FROM Steam EQUIPMENT
        Real64 QSERAD;  // ENERGY RADIATED FROM Steam EQUIPMENT
        Real64 QSELost; // Energy from Steam Equipment (lost)
        Real64 QSELAT;  // LATENT ENERGY FROM Steam Equipment
        Real64 QBBCON;  // ENERGY CONVECTED FROM BASEBOARD HEATING
        Real64 QBBRAD;  // ENERGY RADIATED FROM BASEBOARD HEATING
        int NumberOfDevices;
        int MaxNumberOfDevices;
        Array1D<GenericComponentZoneIntGainStruct> Device;

        // Default Constructor
        ZoneSimData()
            : NOFOCC(0.0), QOCTOT(0.0), QOCSEN(0.0), QOCCON(0.0), QOCRAD(0.0), QOCLAT(0.0), QLTTOT(0.0), QLTCON(0.0), QLTRAD(0.0), QLTCRA(0.0),
              QLTSW(0.0), QEECON(0.0), QEERAD(0.0), QEELost(0.0), QEELAT(0.0), QGECON(0.0), QGERAD(0.0), QGELost(0.0), QGELAT(0.0), QOECON(0.0),
              QOERAD(0.0), QOELost(0.0), QOELAT(0.0), QHWCON(0.0), QHWRAD(0.0), QHWLost(0.0), QHWLAT(0.0), QSECON(0.0), QSERAD(0.0), QSELost(0.0),
              QSELAT(0.0), QBBCON(0.0), QBBRAD(0.0), NumberOfDevices(0), MaxNumberOfDevices(0)
        {
        }
    };

    struct WindowBlindProperties
    {
        // Members
        std::string Name;
        int MaterialNumber; // Material pointer for the blind
        // Input properties
        int SlatOrientation;     // HORIZONTAL or VERTICAL
        int SlatAngleType;       // FIXED or VARIABLE
        Real64 SlatWidth;        // Slat width (m)
        Real64 SlatSeparation;   // Slat separation (m)
        Real64 SlatThickness;    // Slat thickness (m)
        Real64 SlatCrown;        // the height of the slate (length from the chord to the curve)
        Real64 SlatAngle;        // Slat angle (deg)
        Real64 MinSlatAngle;     // Minimum slat angle for variable-angle slats (deg) (user input)
        Real64 MaxSlatAngle;     // Maximum slat angle for variable-angle slats (deg) (user input)
        Real64 SlatConductivity; // Slat conductivity (W/m-K)
        // Solar slat properties
        Real64 SlatTransSolBeamDiff;     // Slat solar beam-diffuse transmittance
        Real64 SlatFrontReflSolBeamDiff; // Slat front solar beam-diffuse reflectance
        Real64 SlatBackReflSolBeamDiff;  // Slat back solar beam-diffuse reflectance
        Real64 SlatTransSolDiffDiff;     // Slat solar diffuse-diffuse transmittance
        Real64 SlatFrontReflSolDiffDiff; // Slat front solar diffuse-diffuse reflectance
        Real64 SlatBackReflSolDiffDiff;  // Slat back solar diffuse-diffuse reflectance
        // Visible slat properties
        Real64 SlatTransVisBeamDiff;     // Slat visible beam-diffuse transmittance
        Real64 SlatFrontReflVisBeamDiff; // Slat front visible beam-diffuse reflectance
        Real64 SlatBackReflVisBeamDiff;  // Slat back visible beam-diffuse reflectance
        Real64 SlatTransVisDiffDiff;     // Slat visible diffuse-diffuse transmittance
        Real64 SlatFrontReflVisDiffDiff; // Slat front visible diffuse-diffuse reflectance
        Real64 SlatBackReflVisDiffDiff;  // Slat back visible diffuse-diffuse reflectance
        // Long-wave (IR) slat properties
        Real64 SlatTransIR;      // Slat IR transmittance
        Real64 SlatFrontEmissIR; // Slat front emissivity
        Real64 SlatBackEmissIR;  // Slat back emissivity
        // Some characteristics for blind thermal calculation
        Real64 BlindToGlassDist;    // Distance between window shade and adjacent glass (m)
        Real64 BlindTopOpeningMult; // Area of air-flow opening at top of blind, expressed as a fraction
        //  of the blind-to-glass opening area at the top of the blind
        Real64 BlindBottomOpeningMult; // Area of air-flow opening at bottom of blind, expressed as a fraction
        //  of the blind-to-glass opening area at the bottom of the blind
        Real64 BlindLeftOpeningMult; // Area of air-flow opening at left side of blind, expressed as a fraction
        //  of the blind-to-glass opening area at the left side of the blind
        Real64 BlindRightOpeningMult; // Area of air-flow opening at right side of blind, expressed as a fraction
        //  of the blind-to-glass opening area at the right side of the blind
        // Calculated blind properties
        // Blind solar properties
        Array2D<Real64> SolFrontBeamBeamTrans; // Blind solar front beam-beam transmittance vs.
        // profile angle, slat angle
        Array2D<Real64> SolFrontBeamBeamRefl; // Blind solar front beam-beam reflectance vs. profile angle,
        // slat angle (zero)
        Array2D<Real64> SolBackBeamBeamTrans; // Blind solar back beam-beam transmittance vs. profile angle,
        // slat angle
        Array2D<Real64> SolBackBeamBeamRefl; // Blind solar back beam-beam reflectance vs. profile angle,
        // slat angle (zero)
        Array2D<Real64> SolFrontBeamDiffTrans; // Blind solar front beam-diffuse transmittance
        // vs. profile angle, slat angle
        Array2D<Real64> SolFrontBeamDiffRefl; // Blind solar front beam-diffuse reflectance
        // vs. profile angle, slat angle
        Array2D<Real64> SolBackBeamDiffTrans; // Blind solar back beam-diffuse transmittance
        // vs. profile angle, slat angle
        Array2D<Real64> SolBackBeamDiffRefl; // Blind solar back beam-diffuse reflectance
        // vs. profile angle, slat angle
        Array1D<Real64> SolFrontDiffDiffTrans; // Blind solar front diffuse-diffuse transmittance
        // vs. slat angle
        Array1D<Real64> SolFrontDiffDiffTransGnd; // Blind ground solar front diffuse-diffuse transmittance
        // vs. slat angle
        Array1D<Real64> SolFrontDiffDiffTransSky; // Blind sky solar front diffuse-diffuse transmittance
        // vs. slat angle
        Array1D<Real64> SolFrontDiffDiffRefl; // Blind solar front diffuse-diffuse reflectance
        // vs. slat angle
        Array1D<Real64> SolFrontDiffDiffReflGnd; // Blind ground solar front diffuse-diffuse reflectance
        // vs. slat angle
        Array1D<Real64> SolFrontDiffDiffReflSky; // Blind sky solar front diffuse-diffuse reflectance
        // vs. slat angle
        Array1D<Real64> SolBackDiffDiffTrans; // Blind solar back diffuse-diffuse transmittance
        // vs. slat angle
        Array1D<Real64> SolBackDiffDiffRefl; // Blind solar back diffuse-diffuse reflectance
        // vs. slat angle
        Array2D<Real64> SolFrontBeamAbs;    // Blind solar front beam absorptance vs. slat angle
        Array2D<Real64> SolBackBeamAbs;     // Blind solar back beam absorptance vs. slat angle
        Array1D<Real64> SolFrontDiffAbs;    // Blind solar front diffuse absorptance vs. slat angle
        Array1D<Real64> SolFrontDiffAbsGnd; // Blind ground solar front diffuse absorptance vs. slat angle
        Array1D<Real64> SolFrontDiffAbsSky; // Blind sky solar front diffuse absorptance vs. slat angle
        Array1D<Real64> SolBackDiffAbs;     // Blind solar back diffuse absorptance vs. slat angle
        // Blind visible properties
        Array2D<Real64> VisFrontBeamBeamTrans; // Blind visible front beam-beam transmittance
        // vs. profile angle, slat angle
        Array2D<Real64> VisFrontBeamBeamRefl; // Blind visible front beam-beam reflectance
        // vs. profile angle, slat angle (zero)
        Array2D<Real64> VisBackBeamBeamTrans; // Blind visible back beam-beam transmittance
        // vs. profile angle, slat angle
        Array2D<Real64> VisBackBeamBeamRefl; // Blind visible back beam-beam reflectance
        // vs. profile angle, slat angle (zero)
        Array2D<Real64> VisFrontBeamDiffTrans; // Blind visible front beam-diffuse transmittance
        // vs. profile angle, slat angle
        Array2D<Real64> VisFrontBeamDiffRefl; // Blind visible front beam-diffuse reflectance
        // vs. profile angle, slat angle
        Array2D<Real64> VisBackBeamDiffTrans; // Blind visible back beam-diffuse transmittance
        // vs. profile angle, slat angle
        Array2D<Real64> VisBackBeamDiffRefl; // Blind visible back beam-diffuse reflectance
        // vs. profile angle, slat angle
        Array1D<Real64> VisFrontDiffDiffTrans; // Blind visible front diffuse-diffuse transmittance
        // vs. slat angle
        Array1D<Real64> VisFrontDiffDiffRefl; // Blind visible front diffuse-diffuse reflectance
        // vs. slat angle
        Array1D<Real64> VisBackDiffDiffTrans; // Blind visible back diffuse-diffuse transmittance
        // vs. slat angle
        Array1D<Real64> VisBackDiffDiffRefl; // Blind visible back diffuse-diffuse reflectance
        // vs. slat angle
        // Long-wave (IR) blind properties
        Array1D<Real64> IRFrontTrans; // Blind IR front transmittance vs. slat angle
        Array1D<Real64> IRFrontEmiss; // Blind IR front emissivity vs. slat angle
        Array1D<Real64> IRBackTrans;  // Blind IR back transmittance vs. slat angle
        Array1D<Real64> IRBackEmiss;  // Blind IR back emissivity vs. slat angle

        // Default Constructor
        WindowBlindProperties()
            : MaterialNumber(0), SlatOrientation(0), SlatAngleType(FixedSlats), SlatWidth(0.0), SlatSeparation(0.0), SlatThickness(0.0),
              SlatCrown(0.0), SlatAngle(0.0), MinSlatAngle(0.0), MaxSlatAngle(0.0), SlatConductivity(0.0), SlatTransSolBeamDiff(0.0),
              SlatFrontReflSolBeamDiff(0.0), SlatBackReflSolBeamDiff(0.0), SlatTransSolDiffDiff(0.0), SlatFrontReflSolDiffDiff(0.0),
              SlatBackReflSolDiffDiff(0.0), SlatTransVisBeamDiff(0.0), SlatFrontReflVisBeamDiff(0.0), SlatBackReflVisBeamDiff(0.0),
              SlatTransVisDiffDiff(0.0), SlatFrontReflVisDiffDiff(0.0), SlatBackReflVisDiffDiff(0.0), SlatTransIR(0.0), SlatFrontEmissIR(0.0),
              SlatBackEmissIR(0.0), BlindToGlassDist(0.0), BlindTopOpeningMult(0.0), BlindBottomOpeningMult(0.0), BlindLeftOpeningMult(0.0),
              BlindRightOpeningMult(0.0), SolFrontBeamBeamTrans(MaxSlatAngs, 37, 0.0), SolFrontBeamBeamRefl(MaxSlatAngs, 37, 0.0),
              SolBackBeamBeamTrans(MaxSlatAngs, 37, 0.0), SolBackBeamBeamRefl(MaxSlatAngs, 37, 0.0), SolFrontBeamDiffTrans(MaxSlatAngs, 37, 0.0),
              SolFrontBeamDiffRefl(MaxSlatAngs, 37, 0.0), SolBackBeamDiffTrans(MaxSlatAngs, 37, 0.0), SolBackBeamDiffRefl(MaxSlatAngs, 37, 0.0),
              SolFrontDiffDiffTrans(MaxSlatAngs, 0.0), SolFrontDiffDiffTransGnd(MaxSlatAngs, 0.0), SolFrontDiffDiffTransSky(MaxSlatAngs, 0.0),
              SolFrontDiffDiffRefl(MaxSlatAngs, 0.0), SolFrontDiffDiffReflGnd(MaxSlatAngs, 0.0), SolFrontDiffDiffReflSky(MaxSlatAngs, 0.0),
              SolBackDiffDiffTrans(MaxSlatAngs, 0.0), SolBackDiffDiffRefl(MaxSlatAngs, 0.0), SolFrontBeamAbs(MaxSlatAngs, 37, 0.0),
              SolBackBeamAbs(MaxSlatAngs, 37, 0.0), SolFrontDiffAbs(MaxSlatAngs, 0.0), SolFrontDiffAbsGnd(MaxSlatAngs, 0.0),
              SolFrontDiffAbsSky(MaxSlatAngs, 0.0), SolBackDiffAbs(MaxSlatAngs, 0.0), VisFrontBeamBeamTrans(MaxSlatAngs, 37, 0.0),
              VisFrontBeamBeamRefl(MaxSlatAngs, 37, 0.0), VisBackBeamBeamTrans(MaxSlatAngs, 37, 0.0), VisBackBeamBeamRefl(MaxSlatAngs, 37, 0.0),
              VisFrontBeamDiffTrans(MaxSlatAngs, 37, 0.0), VisFrontBeamDiffRefl(MaxSlatAngs, 37, 0.0), VisBackBeamDiffTrans(MaxSlatAngs, 37, 0.0),
              VisBackBeamDiffRefl(MaxSlatAngs, 37, 0.0), VisFrontDiffDiffTrans(MaxSlatAngs, 0.0), VisFrontDiffDiffRefl(MaxSlatAngs, 0.0),
              VisBackDiffDiffTrans(MaxSlatAngs, 0.0), VisBackDiffDiffRefl(MaxSlatAngs, 0.0), IRFrontTrans(MaxSlatAngs, 0.0),
              IRFrontEmiss(MaxSlatAngs, 0.0), IRBackTrans(MaxSlatAngs, 0.0), IRBackEmiss(MaxSlatAngs, 0.0)
        {
        }
    };

    struct SurfaceScreenProperties
    {
        // Members
        int MaterialNumber; // Material pointer for the screen
        Real64 BmBmTrans;   // Beam solar transmittance (dependent on sun angle)
        // (this value can include scattering if the user so chooses)
        Real64 BmBmTransBack; // Beam solar transmittance (dependent on sun angle) from back side of screen
        Real64 BmBmTransVis;  // Visible solar transmittance (dependent on sun angle)
        // (this value can include visible scattering if the user so chooses)
        Real64 BmDifTrans;     // Beam solar transmitted as diffuse radiation (dependent on sun angle)
        Real64 BmDifTransBack; // Beam solar transmitted as diffuse radiation (dependent on sun angle) from back side
        Real64 BmDifTransVis;  // Visible solar transmitted as diffuse radiation (dependent on sun angle)
        // The following reflectance properties are dependent on sun angle:
        Real64 ReflectSolBeamFront;          // Beam solar reflected as diffuse radiation when sun is in front of screen
        Real64 ReflectVisBeamFront;          // Visible solar reflected as diffuse radiation when sun is in front of screen
        Real64 ReflectSolBeamBack;           // Beam solar reflected as diffuse radiation when sun is in back of screen
        Real64 ReflectVisBeamBack;           // Visible solar reflected as diffuse radiation when sun is in back of screen
        Real64 AbsorpSolarBeamFront;         // Front surface solar beam absorptance
        Real64 AbsorpSolarBeamBack;          // Back surface solar beam absorptance
        Real64 DifDifTrans;                  // Back surface diffuse solar transmitted
        Real64 DifDifTransVis;               // Back surface diffuse visible solar transmitted
        Real64 DifScreenAbsorp;              // Absorption of diffuse radiation
        Real64 DifReflect;                   // Back reflection of solar diffuse radiation
        Real64 DifReflectVis;                // Back reflection of visible diffuse radiation
        Real64 ReflectScreen;                // Screen assembly solar reflectance (user input adjusted for holes in screen)
        Real64 ReflectScreenVis;             // Screen assembly visible reflectance (user input adjusted for holes in screen)
        Real64 ReflectCylinder;              // Screen material solar reflectance (user input, does not account for holes in screen)
        Real64 ReflectCylinderVis;           // Screen material visible reflectance (user input, does not account for holes in screen)
        Real64 ScreenDiameterToSpacingRatio; // ratio of screen material diameter to screen material spacing
        int ScreenBeamReflectanceAccounting; // user specified method of accounting for scattered solar beam

        // Default Constructor
        SurfaceScreenProperties()
            : MaterialNumber(0), BmBmTrans(0.0), BmBmTransBack(0.0), BmBmTransVis(0.0), BmDifTrans(0.0), BmDifTransBack(0.0), BmDifTransVis(0.0),
              ReflectSolBeamFront(0.0), ReflectVisBeamFront(0.0), ReflectSolBeamBack(0.0), ReflectVisBeamBack(0.0), AbsorpSolarBeamFront(0.0),
              AbsorpSolarBeamBack(0.0), DifDifTrans(0.0), DifDifTransVis(0.0), DifScreenAbsorp(0.0), DifReflect(0.0), DifReflectVis(0.0),
              ReflectScreen(0.0), ReflectScreenVis(0.0), ReflectCylinder(0.0), ReflectCylinderVis(0.0), ScreenDiameterToSpacingRatio(0.0),
              ScreenBeamReflectanceAccounting(0)
        {
        }
    };

    struct ScreenTransData
    {
        // Members
        Array2D<Real64> Trans;
        Array2D<Real64> Scatt;

        // Default Constructor
        ScreenTransData() = default;
    };

    struct ZoneCatEUseData
    {
        // Members
        Array1D<Real64> EEConvected; // Category (0 to 25) Energy Convected from Electric Equipment
        Array1D<Real64> EERadiated;  // Category (0 to 25) Energy Radiated from Electric Equipment
        Array1D<Real64> EELost;      // Category (0 to 25) Energy from Electric Equipment (lost)
        Array1D<Real64> EELatent;    // Category (0 to 25) Latent Energy from Electric Equipment

        // Default Constructor
        ZoneCatEUseData() : EEConvected({0, 25}, 0.0), EERadiated({0, 25}, 0.0), EELost({0, 25}, 0.0), EELatent({0, 25}, 0.0)
        {
        }
    };

    struct RefrigCaseCreditData
    {
        // Members
        Real64 SenCaseCreditToZone; // Refrigerated display case sensible energy delivered to zone
        // includes refrigeration pipe and receiver heat exchange with zone
        Real64 LatCaseCreditToZone; // Refrigerated display case latent energy delivered to zone
        Real64 SenCaseCreditToHVAC; // Refrigerated display case sensible energy delivered to HVAC RA duct
        Real64 LatCaseCreditToHVAC; // Refrigerated display case latent energy delivered to HVAC RA duct

        // Default Constructor
        RefrigCaseCreditData() : SenCaseCreditToZone(0.0), LatCaseCreditToZone(0.0), SenCaseCreditToHVAC(0.0), LatCaseCreditToHVAC(0.0)
        {
        }

        // Reset to Zeros
        void reset()
        {
            SenCaseCreditToZone = 0.0;
            LatCaseCreditToZone = 0.0;
            SenCaseCreditToHVAC = 0.0;
            LatCaseCreditToHVAC = 0.0;
        }
    };

    struct HeatReclaimDataBase
    {
        // Members
        std::string Name;                                       // Name of Coil
        std::string SourceType;                                 // SourceType for Coil
        Real64 AvailCapacity;                                   // Total available heat reclaim capacity
        Real64 ReclaimEfficiencyTotal;                          // Total reclaimed portion
        Real64 WaterHeatingDesuperheaterReclaimedHeatTotal;     // total reclaimed heat by water heating desuperheater coils
        Real64 HVACDesuperheaterReclaimedHeatTotal;             // total reclaimed heat by water heating desuperheater coils
        Array1D<Real64> WaterHeatingDesuperheaterReclaimedHeat; // heat reclaimed by water heating desuperheater coils
        Array1D<Real64> HVACDesuperheaterReclaimedHeat;         // heat reclaimed by water heating desuperheater coils

        // Default Constructor
        HeatReclaimDataBase()
            : AvailCapacity(0.0), ReclaimEfficiencyTotal(0.0), WaterHeatingDesuperheaterReclaimedHeatTotal(0.0),
              HVACDesuperheaterReclaimedHeatTotal(0.0)
        {
        }
    };

    struct HeatReclaimRefrigCondenserData : HeatReclaimDataBase // inherited from base struct
    {
        // Customized Members
        Real64 AvailTemperature; // Temperature of heat reclaim source

        // Default Constructor
        HeatReclaimRefrigCondenserData() : AvailTemperature(0.0)
        {
        }
    };

    struct AirReportVars
    {
        // Members
        Real64 MeanAirTemp;            // Mean Air Temperature {C}
        Real64 OperativeTemp;          // Average of Mean Air Temperature {C} and Mean Radiant Temperature {C}
        Real64 MeanAirHumRat;          // Mean Air Humidity Ratio {kg/kg} (averaged over zone time step)
        Real64 MeanAirDewPointTemp;    // Mean Air Dewpoint Temperature {C}
        Real64 ThermOperativeTemp;     // Mix or MRT and MAT for Zone Control:Thermostatic:Operative Temperature {C}
        Real64 InfilHeatGain;          // Heat Gain {J} due to infiltration
        Real64 InfilHeatLoss;          // Heat Loss {J} due to infiltration
        Real64 InfilLatentGain;        // Latent Gain {J} due to infiltration
        Real64 InfilLatentLoss;        // Latent Loss {J} due to infiltration
        Real64 InfilTotalGain;         // Total Gain {J} due to infiltration (sensible+latent)
        Real64 InfilTotalLoss;         // Total Loss {J} due to infiltration (sensible+latent)
        Real64 InfilVolumeCurDensity;  // Volume of Air {m3} due to infiltration at current zone air density
        Real64 InfilVolumeStdDensity;  // Volume of Air {m3} due to infiltration at standard density (adjusted for elevation)
        Real64 InfilVdotCurDensity;    // Volume flow rate of Air {m3/s} due to infiltration at current zone air density
        Real64 InfilVdotStdDensity;    // Volume flow rate of Air {m3/s} due to infiltration standard density (adjusted elevation)
        Real64 InfilMass;              // Mass of Air {kg} due to infiltration
        Real64 InfilMdot;              // Mass flow rate of Air (kg/s) due to infiltration
        Real64 InfilAirChangeRate;     // Infiltration air change rate {ach}
        Real64 VentilHeatLoss;         // Heat Gain {J} due to ventilation
        Real64 VentilHeatGain;         // Heat Loss {J} due to ventilation
        Real64 VentilLatentLoss;       // Latent Gain {J} due to ventilation
        Real64 VentilLatentGain;       // Latent Loss {J} due to ventilation
        Real64 VentilTotalLoss;        // Total Gain {J} due to ventilation
        Real64 VentilTotalGain;        // Total Loss {J} due to ventilation
        Real64 VentilVolumeCurDensity; // Volume of Air {m3} due to ventilation at current zone air density
        Real64 VentilVolumeStdDensity; // Volume of Air {m3} due to ventilation at standard density (adjusted for elevation)
        Real64 VentilVdotCurDensity;   // Volume flow rate of Air {m3/s} due to ventilation at current zone air density
        Real64 VentilVdotStdDensity;   // Volume flow rate of Air {m3/s} due to ventilation at standard density (adjusted elevation)
        Real64 VentilMass;             // Mass of Air {kg} due to ventilation
        Real64 VentilMdot;             // Mass flow rate of Air {kg/s} due to ventilation
        Real64 VentilAirChangeRate;    // Ventilation air change rate (ach)
        Real64 VentilFanElec;          // Fan Electricity {W} due to ventilation
        Real64 VentilAirTemp;          // Air Temp {C} of ventilation
        Real64 MixVolume;              // Mixing volume of Air {m3}
        Real64 MixVdotCurDensity;      // Mixing volume flow rate of Air {m3/s} at current zone air density
        Real64 MixVdotStdDensity;      // Mixing volume flow rate of Air {m3/s} at standard density (adjusted for elevation)
        Real64 MixMass;                // Mixing mass of air {kg}
        Real64 MixMdot;                // Mixing mass flow rate of air {kg/s}
        Real64 MixHeatLoss;            // Heat Gain {J} due to mixing and cross mixing and refrigeration door mixing
        Real64 MixHeatGain;            // Heat Loss {J} due to mixing and cross mixing and refrigeration door mixing
        Real64 MixLatentLoss;          // Latent Gain {J} due to mixing and cross mixing and refrigeration door mixing
        Real64 MixLatentGain;          // Latent Loss {J} due to mixing and cross mixing and refrigeration door mixing
        Real64 MixTotalLoss;           // Total Gain {J} due to mixing and cross mixing and refrigeration door mixing
        Real64 MixTotalGain;           // Total Loss {J} due to mixing and cross mixing and refrigeration door mixing
        Real64 SysInletMass;           // Total mass of Air {kg} from all system inlets
        Real64 SysOutletMass;          // Total mass of Air {kg} from all system outlets
        Real64 ExfilMass;              // Mass of Air {kg} due to exfiltration
        Real64 ExfilTotalLoss;         // Total Loss rate {W} due to exfiltration (sensible+latent)
        Real64 ExfilSensiLoss;         // Sensible Loss rate {W} due to exfiltration
        Real64 ExfilLatentLoss;        // Latent Loss rate {W} due to exfiltration
        Real64 ExhTotalLoss;           // Total Loss rate {W} due to zone exhaust air (sensible+latent)
        Real64 ExhSensiLoss;           // Sensible Loss rate {W} due to zone exhaust air
        Real64 ExhLatentLoss;          // Latent Loss rate {W} due to zone exhaust air
        // air heat balance component load summary results
        Real64 SumIntGains;     // Zone sum of convective internal gains
        Real64 SumHADTsurfs;    // Zone sum of Hc*Area*(Tsurf - Tz)
        Real64 SumMCpDTzones;   // zone sum of MassFlowRate*cp*(TremotZone - Tz) transfer air from other zone, Mixing
        Real64 SumMCpDtInfil;   // Zone sum of MassFlowRate*Cp*(Tout - Tz) transfer from outside, ventil, earth tube
        Real64 SumMCpDTsystem;  // Zone sum of air system MassFlowRate*Cp*(Tsup - Tz)
        Real64 SumNonAirSystem; // Zone sum of system convective gains, collected via NonAirSystemResponse
        Real64 CzdTdt;          // Zone air energy storage term.
        Real64 imBalance;       // put all terms in eq. 5 on RHS , should be zero
        // for ZoneAirBalance:OutdoorAir object Outputs only
        Real64 OABalanceHeatLoss;         // Heat Gain {J} due to OA air balance
        Real64 OABalanceHeatGain;         // Heat Loss {J} due to OA air balance
        Real64 OABalanceLatentLoss;       // Latent Gain {J} due to OA air balance
        Real64 OABalanceLatentGain;       // Latent Loss {J} due to OA air balance
        Real64 OABalanceTotalLoss;        // Total Gain {J} due to OA air balance
        Real64 OABalanceTotalGain;        // Total Loss {J} due to OA air balance
        Real64 OABalanceVolumeCurDensity; // Volume of Air {m3} due to OA air balance
        // at current zone air density
        Real64 OABalanceVolumeStdDensity; // Volume of Air {m3} due to OA air balance
        // at standard density (adjusted for elevation)
        Real64 OABalanceVdotCurDensity; // Volume flow rate of Air {m3/s} due to OA air balance
        // at current zone air density
        Real64 OABalanceVdotStdDensity; // Volume flow rate of Air {m3/s} due to OA air balance
        // at standard density (adjusted elevation)
        Real64 OABalanceMass;          // Mass of Air {kg} due to OA air balance
        Real64 OABalanceMdot;          // Mass flow rate of Air {kg/s} due to OA air balance
        Real64 OABalanceAirChangeRate; // OA air balance air change rate (ach)
        Real64 OABalanceFanElec;       // Fan Electricity {W} due to OA air balance
        Real64 SumEnthalpyM = 0.0;     // Zone sum of EnthalpyM
        Real64 SumEnthalpyH = 0.0;     // Zone sum of EnthalpyH
                                       // Default Constructor
        AirReportVars()
            : MeanAirTemp(0.0), OperativeTemp(0.0), MeanAirHumRat(0.0), MeanAirDewPointTemp(0.0), ThermOperativeTemp(0.0), InfilHeatGain(0.0),
              InfilHeatLoss(0.0), InfilLatentGain(0.0), InfilLatentLoss(0.0), InfilTotalGain(0.0), InfilTotalLoss(0.0), InfilVolumeCurDensity(0.0),
              InfilVolumeStdDensity(0.0), InfilVdotCurDensity(0.0), InfilVdotStdDensity(0.0), InfilMass(0.0), InfilMdot(0.0), InfilAirChangeRate(0.0),
              VentilHeatLoss(0.0), VentilHeatGain(0.0), VentilLatentLoss(0.0), VentilLatentGain(0.0), VentilTotalLoss(0.0), VentilTotalGain(0.0),
              VentilVolumeCurDensity(0.0), VentilVolumeStdDensity(0.0), VentilVdotCurDensity(0.0), VentilVdotStdDensity(0.0), VentilMass(0.0),
              VentilMdot(0.0), VentilAirChangeRate(0.0), VentilFanElec(0.0), VentilAirTemp(0.0), MixVolume(0.0), MixVdotCurDensity(0.0),
              MixVdotStdDensity(0.0), MixMass(0.0), MixMdot(0.0), MixHeatLoss(0.0), MixHeatGain(0.0), MixLatentLoss(0.0), MixLatentGain(0.0),
              MixTotalLoss(0.0), MixTotalGain(0.0), SysInletMass(0.0), SysOutletMass(0.0), ExfilMass(0.0), ExfilTotalLoss(0.0), ExfilSensiLoss(0.0),
              ExfilLatentLoss(0.0), ExhTotalLoss(0.0), ExhSensiLoss(0.0), ExhLatentLoss(0.0), SumIntGains(0.0), SumHADTsurfs(0.0), SumMCpDTzones(0.0),
              SumMCpDtInfil(0.0), SumMCpDTsystem(0.0), SumNonAirSystem(0.0), CzdTdt(0.0), imBalance(0.0), OABalanceHeatLoss(0.0),
              OABalanceHeatGain(0.0), OABalanceLatentLoss(0.0), OABalanceLatentGain(0.0), OABalanceTotalLoss(0.0), OABalanceTotalGain(0.0),
              OABalanceVolumeCurDensity(0.0), OABalanceVolumeStdDensity(0.0), OABalanceVdotCurDensity(0.0), OABalanceVdotStdDensity(0.0),
              OABalanceMass(0.0), OABalanceMdot(0.0), OABalanceAirChangeRate(0.0), OABalanceFanElec(0.0), SumEnthalpyM(0.0), SumEnthalpyH(0.0)
        {
        }
    };

    struct ZonePreDefRepType
    {
        // Members
        bool isOccupied;        // occupied during the current time step
        Real64 NumOcc;          // number of occupants - used in calculating Vbz
        Real64 NumOccAccum;     // number of occupants accumulating for entire simulation
        Real64 NumOccAccumTime; // time that the number of occupants is accumulating to compute average
        //  - zone time step [hrs]
        Real64 TotTimeOcc; // time occupied (and the mechanical ventilation volume is accumulating)
        //  - system time step [hrs]

        // OA Reports - accumulated values
        // All Vol variables are in m3
        Real64 MechVentVolTotalOcc;       // volume for mechanical ventilation of outside air for entire simulation during occupied at current
        Real64 MechVentVolMin;            // a large number since finding minimum volume at current zone air density
        Real64 InfilVolTotalOcc;          // volume for infiltration of outside air for entire simulation during occupied at current density
        Real64 InfilVolMin;               // a large number since finding minimum volume at current zone air density
        Real64 AFNInfilVolTotalOcc;       // volume for infiltration of outside air for entire simulation during occupied at zone air density
        Real64 AFNInfilVolMin;            // a large number since finding minimum volume at current zone air density
        Real64 SimpVentVolTotalOcc;       // volume for simple 'ZoneVentilation' of outside air for entire simulation during occupied current
        Real64 SimpVentVolMin;            // a large number since finding minimum volumeat current zone air density
        Real64 MechVentVolTotalStdDen;    // volume for mechanical ventilation of outside air for entire simulation at standard density
        Real64 MechVentVolTotalOccStdDen; // volume for mechanical ventilation of outside air for entire simulation during occupied at std
        Real64 InfilVolTotalStdDen;       // volume for infiltration of outside air for entire simulation at standard density
        Real64 InfilVolTotalOccStdDen;    // volume for infiltration of outside air for entire simulation standard density
        Real64 AFNInfilVolTotalStdDen;    // volume for infiltration of outside air for entire simulation at standard density
        Real64 AFNInfilVolTotalOccStdDen; // volume for infiltration of outside air for entire simulation during occupied at std density
        Real64 AFNVentVolTotalStdDen;     // current volume flow rate for natural ventilation at standard density
        Real64 AFNVentVolTotalOccStdDen;  // current volume flow rate for natural ventilation during occupied at standard density
        Real64 SimpVentVolTotalStdDen;    // volume for simple 'ZoneVentilation' of outside air for entire simulation at std density
        Real64 SimpVentVolTotalOccStdDen; // volume for simple 'ZoneVentilation' of outside air for entire simulation during occupied std
        Real64 VozMin;                    // minimum outdoor zone ventilation
        Real64 VozTargetTotal;            // volume for target Voz-dyn for entire simulation at std density
        Real64 VozTargetTotalOcc;         // volume for target Voz-dyn for entire simulation during occupied
        Real64 VozTargetTimeBelow;        // time [hrs] that mechanical+natural ventilation is < VozTarget - 1%
        Real64 VozTargetTimeAt;           // time [hrs] that mechanical+natural ventilation is = VozTarget within 1% and > zero
        Real64 VozTargetTimeAbove;        // time [hrs] that mechanical+natural ventilation is > VozTarget + 1%
        Real64 VozTargetTimeBelowOcc;     // time [hrs] that mechanical+natural ventilation is < VozTarget - 1% during occupied
        Real64 VozTargetTimeAtOcc;        // time [hrs] that mechanical+natural ventilation is = VozTarget within 1% and > zero during occupied
        Real64 VozTargetTimeAboveOcc;     // time [hrs] that mechanical+natural ventilation is > VozTarget + 1% during occupied
        Real64 TotVentTimeNonZeroUnocc;   // time [hrs] that mechanical+natural ventilation is > zero during UNoccupied

        // for Sensible Heat Gas Component Report
        // annual
        Real64 SHGSAnZoneEqHt;  // Zone Eq heating
        Real64 SHGSAnZoneEqCl;  // Zone Eq cooling
        Real64 SHGSAnHvacATUHt; // heating by Air Terminal Unit [J]
        Real64 SHGSAnHvacATUCl; // cooling by Air Terminal Unit [J]
        Real64 SHGSAnSurfHt;    // heated surface heating
        Real64 SHGSAnSurfCl;    // cooled surface cooling
        Real64 SHGSAnPeoplAdd;  // people additions
        Real64 SHGSAnLiteAdd;   // lighting addition
        Real64 SHGSAnEquipAdd;  // equipment addition
        Real64 SHGSAnWindAdd;   // window addition
        Real64 SHGSAnIzaAdd;    // inter zone air addition
        Real64 SHGSAnInfilAdd;  // infiltration addition
        Real64 SHGSAnOtherAdd;  // opaque surface and other addition
        Real64 SHGSAnEquipRem;  // equipment removal
        Real64 SHGSAnWindRem;   // window removal
        Real64 SHGSAnIzaRem;    // inter-zone air removal
        Real64 SHGSAnInfilRem;  // infiltration removal
        Real64 SHGSAnOtherRem;  // opaque surface and other removal
        // peak cooling
        int clPtTimeStamp;      // timestamp for the cooling peak
        Real64 clPeak;          // cooling peak value (hvac air cooling + cooled surface)
        Real64 SHGSClHvacHt;    // hvac air heating
        Real64 SHGSClHvacCl;    // hvac air cooling
        Real64 SHGSClHvacATUHt; // heating by air terminal unit at cool peak [W]
        Real64 SHGSClHvacATUCl; // cooling by air terminal unit at cool peak [W]
        Real64 SHGSClSurfHt;    // heated surface heating
        Real64 SHGSClSurfCl;    // cooled surface cooling
        Real64 SHGSClPeoplAdd;  // people additions
        Real64 SHGSClLiteAdd;   // lighting addition
        Real64 SHGSClEquipAdd;  // equipment addition
        Real64 SHGSClWindAdd;   // window addition
        Real64 SHGSClIzaAdd;    // inter zone air addition
        Real64 SHGSClInfilAdd;  // infiltration addition
        Real64 SHGSClOtherAdd;  // opaque surface and other addition
        Real64 SHGSClEquipRem;  // equipment removal
        Real64 SHGSClWindRem;   // window removal
        Real64 SHGSClIzaRem;    // inter-zone air removal
        Real64 SHGSClInfilRem;  // infiltration removal
        Real64 SHGSClOtherRem;  // opaque surface and other removal
        // peak heating
        int htPtTimeStamp;      // timestamp for the heating peak
        Real64 htPeak;          // heating peak value (hvac air heating + heated surface)
        Real64 SHGSHtHvacHt;    // hvac air heating
        Real64 SHGSHtHvacCl;    // hvac air cooling
        Real64 SHGSHtHvacATUHt; // heating by air terminal unit at heat peak [W]
        Real64 SHGSHtHvacATUCl; // cooling by air terminal unit at heat peak [W]
        Real64 SHGSHtSurfHt;    // heated surface heating
        Real64 SHGSHtSurfCl;    // cooled surface cooling
        Real64 SHGSHtPeoplAdd;  // people additions
        Real64 SHGSHtLiteAdd;   // lighting addition
        Real64 SHGSHtEquipAdd;  // equipment addition
        Real64 SHGSHtWindAdd;   // window addition
        Real64 SHGSHtIzaAdd;    // inter zone air addition
        Real64 SHGSHtInfilAdd;  // infiltration addition
        Real64 SHGSHtOtherAdd;  // opaque surface and other addition
        Real64 SHGSHtEquipRem;  // equipment removal
        Real64 SHGSHtWindRem;   // window removal
        Real64 SHGSHtIzaRem;    // inter-zone air removal
        Real64 SHGSHtInfilRem;  // infiltration removal
        Real64 SHGSHtOtherRem;  // opaque surface and other removal

        // heat emission
        Real64 emiEnvelopConv;      // heat emission from envelope convection
        Real64 emiZoneExfiltration; // heat emission from zone exfiltration
        Real64 emiZoneExhaust;      // heat emission from zone exhaust air
        Real64 emiHVACRelief;       // heat emission from HVAC relief air
        Real64 emiHVACReject;       // heat emission from HVAC reject air
        Real64 emiTotHeat;          // total building heat emission

        // Default Constructor
        ZonePreDefRepType()
            : isOccupied(false), NumOcc(0.0), NumOccAccum(0.0), NumOccAccumTime(0.0), TotTimeOcc(0.0), MechVentVolTotalOcc(0.0),
              MechVentVolMin(9.9e9), InfilVolTotalOcc(0.0), InfilVolMin(9.9e9), AFNInfilVolTotalOcc(0.0), AFNInfilVolMin(9.9e9),
              SimpVentVolTotalOcc(0.0), SimpVentVolMin(9.9e9), MechVentVolTotalStdDen(0.0), MechVentVolTotalOccStdDen(0.0), InfilVolTotalStdDen(0.0),
              InfilVolTotalOccStdDen(0.0), AFNInfilVolTotalStdDen(0.0), AFNInfilVolTotalOccStdDen(0.0), AFNVentVolTotalStdDen(0.0),
              AFNVentVolTotalOccStdDen(0.0), SimpVentVolTotalStdDen(0.0), SimpVentVolTotalOccStdDen(0.0), VozMin(0.0), VozTargetTotal(0.0),
              VozTargetTotalOcc(0.0), VozTargetTimeBelow(0.0), VozTargetTimeAt(0.0), VozTargetTimeAbove(0.0), VozTargetTimeBelowOcc(0.0),
              VozTargetTimeAtOcc(0.0), VozTargetTimeAboveOcc(0.0), TotVentTimeNonZeroUnocc(0.0), SHGSAnZoneEqHt(0.0), SHGSAnZoneEqCl(0.0),
              SHGSAnHvacATUHt(0.0), SHGSAnHvacATUCl(0.0), SHGSAnSurfHt(0.0), SHGSAnSurfCl(0.0), SHGSAnPeoplAdd(0.0), SHGSAnLiteAdd(0.0),
              SHGSAnEquipAdd(0.0), SHGSAnWindAdd(0.0), SHGSAnIzaAdd(0.0), SHGSAnInfilAdd(0.0), SHGSAnOtherAdd(0.0), SHGSAnEquipRem(0.0),
              SHGSAnWindRem(0.0), SHGSAnIzaRem(0.0), SHGSAnInfilRem(0.0), SHGSAnOtherRem(0.0), clPtTimeStamp(0), clPeak(0.0), SHGSClHvacHt(0.0),
              SHGSClHvacCl(0.0), SHGSClHvacATUHt(0.0), SHGSClHvacATUCl(0.0), SHGSClSurfHt(0.0), SHGSClSurfCl(0.0), SHGSClPeoplAdd(0.0),
              SHGSClLiteAdd(0.0), SHGSClEquipAdd(0.0), SHGSClWindAdd(0.0), SHGSClIzaAdd(0.0), SHGSClInfilAdd(0.0), SHGSClOtherAdd(0.0),
              SHGSClEquipRem(0.0), SHGSClWindRem(0.0), SHGSClIzaRem(0.0), SHGSClInfilRem(0.0), SHGSClOtherRem(0.0), htPtTimeStamp(0), htPeak(0.0),
              SHGSHtHvacHt(0.0), SHGSHtHvacCl(0.0), SHGSHtHvacATUHt(0.0), SHGSHtHvacATUCl(0.0), SHGSHtSurfHt(0.0), SHGSHtSurfCl(0.0),
              SHGSHtPeoplAdd(0.0), SHGSHtLiteAdd(0.0), SHGSHtEquipAdd(0.0), SHGSHtWindAdd(0.0), SHGSHtIzaAdd(0.0), SHGSHtInfilAdd(0.0),
              SHGSHtOtherAdd(0.0), SHGSHtEquipRem(0.0), SHGSHtWindRem(0.0), SHGSHtIzaRem(0.0), SHGSHtInfilRem(0.0), SHGSHtOtherRem(0.0),
              emiEnvelopConv(0.0), emiZoneExfiltration(0.0), emiZoneExhaust(0.0), emiHVACRelief(0.0), emiHVACReject(0.0), emiTotHeat(0.0)
        {
        }
    };

    struct ZoneLocalEnvironmentData
    {
        // Members
        std::string Name;
        int ZonePtr;           // surface pointer
        int OutdoorAirNodePtr; // schedule pointer

        // Default Constructor
        ZoneLocalEnvironmentData() : ZonePtr(0), OutdoorAirNodePtr(0)
        {
        }
    };

    struct ZoneReportVars // Zone level.
    {
        // Members
        // People
        Real64 PeopleRadGain;
        Real64 PeopleConGain;
        Real64 PeopleSenGain;
        Real64 PeopleNumOcc;
        Real64 PeopleLatGain;
        Real64 PeopleTotGain;
        Real64 PeopleRadGainRate;
        Real64 PeopleConGainRate;
        Real64 PeopleSenGainRate;
        Real64 PeopleLatGainRate;
        Real64 PeopleTotGainRate;
        // Lights
        Real64 LtsPower;
        Real64 LtsElecConsump;
        Real64 LtsRadGain;
        Real64 LtsVisGain;
        Real64 LtsConGain;
        Real64 LtsRetAirGain;
        Real64 LtsTotGain;
        Real64 LtsRadGainRate;
        Real64 LtsVisGainRate;
        Real64 LtsConGainRate;
        Real64 LtsRetAirGainRate;
        Real64 LtsTotGainRate;
        // Baseboard Heat
        Real64 BaseHeatPower;
        Real64 BaseHeatElecCons;
        Real64 BaseHeatRadGain;
        Real64 BaseHeatConGain;
        Real64 BaseHeatTotGain;
        Real64 BaseHeatRadGainRate;
        Real64 BaseHeatConGainRate;
        Real64 BaseHeatTotGainRate;
        // Electric Equipment
        Real64 ElecPower;
        Real64 ElecConsump;
        Real64 ElecRadGain;
        Real64 ElecConGain;
        Real64 ElecLatGain;
        Real64 ElecLost;
        Real64 ElecTotGain;
        Real64 ElecRadGainRate;
        Real64 ElecConGainRate;
        Real64 ElecLatGainRate;
        Real64 ElecLostRate;
        Real64 ElecTotGainRate;
        // Gas Equipment
        Real64 GasPower;
        Real64 GasConsump;
        Real64 GasRadGain;
        Real64 GasConGain;
        Real64 GasLatGain;
        Real64 GasLost;
        Real64 GasTotGain;
        Real64 GasRadGainRate;
        Real64 GasConGainRate;
        Real64 GasLatGainRate;
        Real64 GasLostRate;
        Real64 GasTotGainRate;
        // Hot Water Equipment
        Real64 HWPower;
        Real64 HWConsump;
        Real64 HWRadGain;
        Real64 HWConGain;
        Real64 HWLatGain;
        Real64 HWLost;
        Real64 HWTotGain;
        Real64 HWRadGainRate;
        Real64 HWConGainRate;
        Real64 HWLatGainRate;
        Real64 HWLostRate;
        Real64 HWTotGainRate;
        // Steam Equipment
        Real64 SteamPower;
        Real64 SteamConsump;
        Real64 SteamRadGain;
        Real64 SteamConGain;
        Real64 SteamLatGain;
        Real64 SteamLost;
        Real64 SteamTotGain;
        Real64 SteamRadGainRate;
        Real64 SteamConGainRate;
        Real64 SteamLatGainRate;
        Real64 SteamLostRate;
        Real64 SteamTotGainRate;
        // Other Equipment
        Real64 OtherPower;
        Real64 OtherConsump;
        Real64 OtherRadGain;
        Real64 OtherConGain;
        Real64 OtherLatGain;
        Real64 OtherLost;
        Real64 OtherTotGain;
        Real64 OtherRadGainRate;
        Real64 OtherConGainRate;
        Real64 OtherLatGainRate;
        Real64 OtherLostRate;
        Real64 OtherTotGainRate;
        // IT Equipment
        Real64 ITEqCPUPower;            // Zone ITE CPU Electric Power [W]
        Real64 ITEqFanPower;            // Zone ITE Fan Electric Power [W]
        Real64 ITEqUPSPower;            // Zone ITE UPS Electric Power [W]
        Real64 ITEqCPUPowerAtDesign;    // Zone ITE CPU Electric Power at Design Inlet Conditions [W]
        Real64 ITEqFanPowerAtDesign;    // Zone ITE Fan Electric Power at Design Inlet Conditions [W]
        Real64 ITEqUPSGainRateToZone;   // Zone ITE UPS Heat Gain to Zone Rate [W] - convective gain
        Real64 ITEqConGainRateToZone;   // Zone ITE Total Heat Gain toZone Rate [W] - convective gain - includes heat gain from UPS, plus CPU and Fans
                                        // if room air model not used
        Real64 ITEqCPUConsumption;      // Zone ITE CPU Electric Energy [J]
        Real64 ITEqFanConsumption;      // Zone ITE Fan Electric Energy [J]
        Real64 ITEqUPSConsumption;      // Zone ITE UPS Electric Energy [J]
        Real64 ITEqCPUEnergyAtDesign;   // Zone ITE CPU Electric Energy at Design Inlet Conditions [J]
        Real64 ITEqFanEnergyAtDesign;   // Zone ITE Fan Electric Energy at Design Inlet Conditions [J]
        Real64 ITEqUPSGainEnergyToZone; // Zone ITE UPS Heat Gain to Zone Energy [J] - convective gain
        Real64 ITEqConGainEnergyToZone; // Zone ITE Total Heat Gain toZone Energy [J] - convective gain - includes heat gain from UPS, plus CPU and
                                        // Fans if room air model not used
        Real64 ITEqAirVolFlowStdDensity; // Zone Air volume flow rate at standard density [m3/s]
        Real64 ITEqAirMassFlow;          // Zone Air mass flow rate [kg/s]
        Real64 ITEqSHI;                  // Zone Supply Heat Index []
        Real64 ITEqTimeOutOfOperRange;   // Zone ITE Air Inlet Operating Range Exceeded Time [hr]
        Real64 ITEqTimeAboveDryBulbT;    // Zone ITE Air Inlet Dry-Bulb Temperature Above Operating Range Time [hr]
        Real64 ITEqTimeBelowDryBulbT;    // Zone ITE Air Inlet Dry-Bulb Temperature Below Operating Range Time [hr]
        Real64 ITEqTimeAboveDewpointT;   // Zone ITE Air Inlet Dewpoint Temperature Above Operating Range Time [hr]
        Real64 ITEqTimeBelowDewpointT;   // Zone ITE Air Inlet Dewpoint Temperature Below Operating Range Time [hr]
        Real64 ITEqTimeAboveRH;          // Zone ITE Air Inlet Relative Humidity Above Operating Range Time [hr]
        Real64 ITEqTimeBelowRH;          // Zone ITE Air Inlet Relative Humidity Below Operating Range Time [hr]
        Real64 ITEAdjReturnTemp;         // Zone ITE Adjusted Return Air Temperature
        // Overall Zone Variables
        Real64 TotRadiantGain;
        Real64 TotVisHeatGain;
        Real64 TotConvectiveGain;
        Real64 TotLatentGain;
        Real64 TotTotalHeatGain;
        Real64 TotRadiantGainRate;
        Real64 TotVisHeatGainRate;
        Real64 TotConvectiveGainRate;
        Real64 TotLatentGainRate;
        Real64 TotTotalHeatGainRate;
        // Contaminant
        Real64 CO2Rate;
        Real64 GCRate;

        Real64 SumTinMinusTSup;  // Numerator for zone-level sensible heat index (SHI)
        Real64 SumToutMinusTSup; // Denominator for zone-level sensible heat index (SHI)

        // Default Constructor
        ZoneReportVars()
            : PeopleRadGain(0.0), PeopleConGain(0.0), PeopleSenGain(0.0), PeopleNumOcc(0.0), PeopleLatGain(0.0), PeopleTotGain(0.0),
              PeopleRadGainRate(0.0), PeopleConGainRate(0.0), PeopleSenGainRate(0.0), PeopleLatGainRate(0.0), PeopleTotGainRate(0.0), LtsPower(0.0),
              LtsElecConsump(0.0), LtsRadGain(0.0), LtsVisGain(0.0), LtsConGain(0.0), LtsRetAirGain(0.0), LtsTotGain(0.0), LtsRadGainRate(0.0),
              LtsVisGainRate(0.0), LtsConGainRate(0.0), LtsRetAirGainRate(0.0), LtsTotGainRate(0.0), BaseHeatPower(0.0), BaseHeatElecCons(0.0),
              BaseHeatRadGain(0.0), BaseHeatConGain(0.0), BaseHeatTotGain(0.0), BaseHeatRadGainRate(0.0), BaseHeatConGainRate(0.0),
              BaseHeatTotGainRate(0.0), ElecPower(0.0), ElecConsump(0.0), ElecRadGain(0.0), ElecConGain(0.0), ElecLatGain(0.0), ElecLost(0.0),
              ElecTotGain(0.0), ElecRadGainRate(0.0), ElecConGainRate(0.0), ElecLatGainRate(0.0), ElecLostRate(0.0), ElecTotGainRate(0.0),
              GasPower(0.0), GasConsump(0.0), GasRadGain(0.0), GasConGain(0.0), GasLatGain(0.0), GasLost(0.0), GasTotGain(0.0), GasRadGainRate(0.0),
              GasConGainRate(0.0), GasLatGainRate(0.0), GasLostRate(0.0), GasTotGainRate(0.0), HWPower(0.0), HWConsump(0.0), HWRadGain(0.0),
              HWConGain(0.0), HWLatGain(0.0), HWLost(0.0), HWTotGain(0.0), HWRadGainRate(0.0), HWConGainRate(0.0), HWLatGainRate(0.0),
              HWLostRate(0.0), HWTotGainRate(0.0), SteamPower(0.0), SteamConsump(0.0), SteamRadGain(0.0), SteamConGain(0.0), SteamLatGain(0.0),
              SteamLost(0.0), SteamTotGain(0.0), SteamRadGainRate(0.0), SteamConGainRate(0.0), SteamLatGainRate(0.0), SteamLostRate(0.0),
              SteamTotGainRate(0.0), OtherPower(0.0), OtherConsump(0.0), OtherRadGain(0.0), OtherConGain(0.0), OtherLatGain(0.0), OtherLost(0.0),
              OtherTotGain(0.0), OtherRadGainRate(0.0), OtherConGainRate(0.0), OtherLatGainRate(0.0), OtherLostRate(0.0), OtherTotGainRate(0.0),
              ITEqCPUPower(0.0), ITEqFanPower(0.0), ITEqUPSPower(0.0), ITEqCPUPowerAtDesign(0.0), ITEqFanPowerAtDesign(0.0),
              ITEqUPSGainRateToZone(0.0), ITEqConGainRateToZone(0.0), ITEqCPUConsumption(0.0), ITEqFanConsumption(0.0), ITEqUPSConsumption(0.0),
              ITEqCPUEnergyAtDesign(0.0), ITEqFanEnergyAtDesign(0.0), ITEqUPSGainEnergyToZone(0.0), ITEqConGainEnergyToZone(0.0),
              ITEqAirVolFlowStdDensity(0.0), ITEqAirMassFlow(0.0), ITEqSHI(0.0), ITEqTimeOutOfOperRange(0.0), ITEqTimeAboveDryBulbT(0.0),
              ITEqTimeBelowDryBulbT(0.0), ITEqTimeAboveDewpointT(0.0), ITEqTimeBelowDewpointT(0.0), ITEqTimeAboveRH(0.0), ITEqTimeBelowRH(0.0),
              ITEAdjReturnTemp(0.0), TotRadiantGain(0.0), TotVisHeatGain(0.0), TotConvectiveGain(0.0), TotLatentGain(0.0), TotTotalHeatGain(0.0),
              TotRadiantGainRate(0.0), TotVisHeatGainRate(0.0), TotConvectiveGainRate(0.0), TotLatentGainRate(0.0), TotTotalHeatGainRate(0.0),
              CO2Rate(0.0), GCRate(0.0), SumTinMinusTSup(0.0), SumToutMinusTSup(0.0)
        {
        }
    };

    // Functions

    void SetZoneOutBulbTempAt(EnergyPlusData &state);

    void CheckZoneOutBulbTempAt(EnergyPlusData &state);

    void SetZoneWindSpeedAt(EnergyPlusData &state);

    void SetZoneWindDirAt(EnergyPlusData &state);

    void CheckAndSetConstructionProperties(EnergyPlusData &state,
                                           int ConstrNum,    // Construction number to be set/checked
                                           bool &ErrorsFound // error flag that is set when certain errors have occurred
    );

    int AssignReverseConstructionNumber(EnergyPlusData &state,
                                        int ConstrNum, // Existing Construction number of first surface
                                        bool &ErrorsFound);

    void AddVariableSlatBlind(EnergyPlusData &state,
                              int inBlindNumber,   // current Blind Number/pointer to name
                              int &outBlindNumber, // resultant Blind Number to pass back
                              bool &errFlag        // error flag should one be needed
    );

    void CalcScreenTransmittance(EnergyPlusData &state,
                                 int SurfaceNum,
                                 Optional<Real64 const> Phi = _,     // Optional sun altitude relative to surface outward normal (radians)
                                 Optional<Real64 const> Theta = _,   // Optional sun azimuth relative to surface outward normal (radians)
                                 Optional_int_const ScreenNumber = _ // Optional screen number
    );

    std::string DisplayMaterialRoughness(int Roughness); // Roughness String

    Real64 ComputeNominalUwithConvCoeffs(EnergyPlusData &state,
                                         int numSurf,  // index for Surface array.
                                         bool &isValid // returns true if result is valid
    );

    void SetFlagForWindowConstructionWithShadeOrBlindLayer(EnergyPlusData &state);

} // namespace DataHeatBalance

struct HeatBalanceData : BaseGlobalStruct
{

    int MaxSolidWinLayers = 0; // Maximum number of solid layers in a window construction

    // SiteData aka building data
    Real64 LowHConvLimit = 0.1; // Lowest allowed convection coefficient for detailed model
    // before reverting to the simple model.  This avoids a
    // divide by zero elsewhere.  Not based on any physical
    // reasoning, just the number that was picked.  It corresponds
    // to a delta T for a vertical surface of 0.000444C.
    //                           ! A lower limit is needed to avoid numerical problems
    //                           ! Natural convection correlations are a function of temperature difference,
    //                           !   there are many times when those temp differences pass through zero leading to non-physical results
    //                           ! Value of 1.0 chosen here is somewhat arbitrary, but based on the following reasons:
    //                           !  1) Low values of HconvIn indicate a layer of high thermal resistance, however
    //                           !       the R-value of a convection film layer should be relatively low (compared to building surfaces)
    //                           !  2) The value of 1.0 corresponds to the thermal resistance of 0.05 m of batt insulation
    //                           !  3) Limit on the order of 1.0 is suggested by the abrupt changes in an inverse relationship
    //                           !  4) A conduction-only analysis can model a limit by considering the thermal performance of
    //                           !       boundary layer to be pure conduction (with no movement to enhance heat transfer);
    //                           !       Taking the still gas thermal conductivity for air at 0.0267 W/m-K (at 300K), then
    //                           !       this limit of 1.0 corresponds to a completely still layer of air that is around 0.025 m thick
    //                           !  5) The previous limit of 0.1 (before ver. 3.1) caused loads initialization problems in test files
    Real64 HighHConvLimit = 1000.0;         // upper limit for HConv, mostly used for user input limits in practice. !W/m2-K
    Real64 MaxAllowedDelTemp = 0.002;       // Convergence criteria for inside surface temperatures
    Real64 MaxAllowedDelTempCondFD = 0.002; // Convergence criteria for inside surface temperatures for CondFD
    std::string BuildingName;               // Name of building
    Real64 BuildingAzimuth = 0.0;           // North Axis of Building
    Real64 LoadsConvergTol = 0.0;           // Tolerance value for Loads Convergence
    Real64 TempConvergTol = 0.0;            // Tolerance value for Temperature Convergence
    int DefaultInsideConvectionAlgo = 1;    // 1 = simple (ASHRAE); 2 = detailed (ASHRAE); 3 = ceiling diffuser; 4 = trombe wall
    int DefaultOutsideConvectionAlgo = 1;   // 1 = simple (ASHRAE); 2 = detailed; etc (BLAST, TARP, MOWITT, DOE-2)
    int SolarDistribution = 0;              // Solar Distribution Algorithm
    int InsideSurfIterations = 0;           // Counts inside surface iterations
    int OverallHeatTransferSolutionAlgo = DataSurfaces::HeatTransferModel_CTF; // Global HeatBalanceAlgorithm setting
    // Flags for HeatTransfer Algorithms Used
    bool AllCTF = true;                  // CTF used for everything - no EMPD, no CondFD, No HAMT, No Kiva - true until flipped otherwise
    bool AnyCTF = false;                 // CTF used
    bool AnyEMPD = false;                // EMPD used
    bool AnyCondFD = false;              // CondFD used
    bool AnyHAMT = false;                // HAMT used
    bool AnyKiva = false;                // Kiva used
    bool AnyAirBoundary = false;         // Construction:AirBoundary used (implies grouped solar and radiant is present)
    bool AnyBSDF = false;                // True if any WindowModelType == WindowBSDFModel
    int MaxNumberOfWarmupDays = 25;      // Maximum number of warmup days allowed
    int MinNumberOfWarmupDays = 1;       // Minimum number of warmup days allowed
    Real64 CondFDRelaxFactor = 1.0;      // Relaxation factor, for looping across all the surfaces.
    Real64 CondFDRelaxFactorInput = 1.0; // Relaxation factor, for looping across all the surfaces, user input value
    int ZoneAirSolutionAlgo = DataHeatBalance::Use3rdOrder; // ThirdOrderBackwardDifference, AnalyticalSolution, and EulerMethod
    bool OverrideZoneAirSolutionAlgo = false;               // Override the zone air solution algorithm in PerformancePrecisionTradeoffs
    Real64 BuildingRotationAppendixG = 0.0;                 // Building Rotation for Appendix G
    Real64 ZoneTotalExfiltrationHeatLoss = 0.0;             // Building total heat emission through zone exfiltration;
    Real64 ZoneTotalExhaustHeatLoss = 0.0;                  // Building total heat emission through zone air exhaust;
    Real64 SysTotalHVACReliefHeatLoss = 0.0;                // Building total heat emission through HVAC system relief air;
    Real64 SysTotalHVACRejectHeatLoss = 0.0;                // Building total heat emission through HVAC system heat rejection;
    // END SiteData
    int NumOfZoneLists = 0;             // Total number of zone lists
    int NumOfZoneGroups = 0;            // Total number of zone groups
    int NumPeopleStatements = 0;        // Number of People objects in input - possibly global assignments
    int NumLightsStatements = 0;        // Number of Lights objects in input - possibly global assignments
    int NumZoneElectricStatements = 0;  // Number of ZoneElectric objects in input - possibly global assignments
    int NumZoneGasStatements = 0;       // Number of ZoneGas objects in input - possibly global assignments
    int NumInfiltrationStatements = 0;  // Number of Design Flow Infiltration objects in input - possibly global assignments
    int NumVentilationStatements = 0;   // Number of Design Flow Ventilation objects in input - possibly global assignments
    int NumHotWaterEqStatements = 0;    // number of Hot Water Equipment objects in input. - possibly global assignments
    int NumSteamEqStatements = 0;       // number of Steam Equipment objects in input. - possibly global assignments
    int NumOtherEqStatements = 0;       // number of Other Equipment objects in input. - possibly global assignments
    int NumZoneITEqStatements = 0;      // number of Other Equipment objects in input. - possibly global assignments
    int TotPeople = 0;                  // Total People Statements in input and extrapolated from global assignments
    int TotLights = 0;                  // Total Lights Statements in input and extrapolated from global assignments
    int TotElecEquip = 0;               // Total Electric Equipment Statements in input and extrapolated from global assignments
    int TotGasEquip = 0;                // Total Gas Equipment Statements in input
    int TotOthEquip = 0;                // Total Other Equipment Statements in input
    int TotHWEquip = 0;                 // Total Hot Water Equipment Statements in input
    int TotStmEquip = 0;                // Total Steam Equipment Statements in input
    int TotInfiltration = 0;            // Total Infiltration Statements in input and extrapolated from global assignments
    int TotDesignFlowInfiltration = 0;  // number of Design Flow rate ZoneInfiltration in input
    int TotShermGrimsInfiltration = 0;  // number of Sherman Grimsrud (ZoneInfiltration:ResidentialBasic) in input
    int TotAIM2Infiltration = 0;        // number of AIM2 (ZoneInfiltration:ResidentialEnhanced) in input
    int TotVentilation = 0;             // Total Ventilation Statements in input
    int TotDesignFlowVentilation = 0;   // number of Design Flow rate ZoneVentilation in input
    int TotWindAndStackVentilation = 0; // number of wind and stack open area ZoneVentilation in input
    int TotMixing = 0;                  // Total Mixing Statements in input
    int TotCrossMixing = 0;             // Total Cross Mixing Statements in input
    int TotRefDoorMixing = 0;           // Total RefrigerationDoor Mixing Statements in input
    int TotBBHeat = 0;                  // Total BBHeat Statements in input
    int TotMaterials = 0;               // Total number of unique materials (layers) in this simulation
    int TotConstructs = 0;              // Total number of unique constructions in this simulation
    int TotSpectralData = 0;            // Total window glass spectral data sets
    int W5GlsMat = 0;                   // Window5 Glass Materials, specified by transmittance and front and back reflectance
    int W5GlsMatAlt = 0;                // Window5 Glass Materials, specified by index of refraction and extinction coeff
    int W5GasMat = 0;                   // Window5 Single-Gas Materials
    int W5GasMatMixture = 0;            // Window5 Gas Mixtures
    int W7SupportPillars = 0;           // Complex fenestration support pillars
    int W7DeflectionStates = 0;         // Complex fenestration deflection states
    int W7MaterialGaps = 0;             // Complex fenestration material gaps
    int TotBlinds = 0;                  // Total number of blind materials
    int TotScreens = 0;                 // Total number of exterior window screen materials
    int TotTCGlazings = 0;              // Number of TC glazing object - WindowMaterial:Glazing:Thermochromic found in the idf file
    int NumSurfaceScreens = 0;          // Total number of screens on exterior windows
    int TotShades = 0;                  // Total number of shade materials
    int TotComplexShades = 0;           // Total number of shading materials for complex fenestrations
    int TotComplexGaps = 0;             // Total number of window gaps for complex fenestrations
    int TotSimpleWindow = 0;            // number of simple window systems.
    int W5GlsMatEQL = 0;                // Window5 Single-Gas Materials for Equivalent Layer window model
    int TotShadesEQL = 0;               // Total number of shade materials for Equivalent Layer window model
    int TotDrapesEQL = 0;               // Total number of drape materials for Equivalent Layer window model
    int TotBlindsEQL = 0;               // Total number of blind materials for Equivalent Layer window model
    int TotScreensEQL = 0;              // Total number of exterior window screen materials for Equivalent Layer window model
    int W5GapMatEQL = 0;                // Window5 Equivalent Layer Single-Gas Materials
    int TotZoneAirBalance = 0;          // Total Zone Air Balance Statements in input
    int TotFrameDivider = 0;            // Total number of window frame/divider objects
    bool AirFlowFlag = false;
    int TotCO2Gen = 0;                       // Total CO2 source and sink statements in input
    bool CalcWindowRevealReflection = false; // True if window reveal reflection is to be calculated for at least one exterior window
    bool StormWinChangeThisDay = false; // True if a storm window has been added or removed from any window during the current day; can only be true
                                        // for first time step of the day.
    bool AnyInternalHeatSourceInInput = false;        // true if the user has entered any constructions with internal sources
    bool AdaptiveComfortRequested_CEN15251 = false;   // true if people objects have adaptive comfort requests. CEN15251
    bool AdaptiveComfortRequested_ASH55 = false;      // true if people objects have adaptive comfort requests. ASH55
    bool AnyThermalComfortPierceModel = false;        // true if people objects use pierce thermal comfort model
    bool AnyThermalComfortKSUModel = false;           // true if people objects use KSU thermal comfort model
    bool AnyThermalComfortCoolingEffectModel = false; // true if people objects use ASH55 cooling effect adjusted thermal comfort model
    bool AnyThermalComfortAnkleDraftModel = false;    // true if people objects use ASH55 ankle draft thermal comfort model

    bool NoFfactorConstructionsUsed = true;
    bool NoCfactorConstructionsUsed = true;
    bool NoRegularMaterialsUsed = true;
    Array1D<Real64> SNLoadHeatEnergy;
    Array1D<Real64> SNLoadCoolEnergy;
    Array1D<Real64> SNLoadHeatRate;
    Array1D<Real64> SNLoadCoolRate;
    Array1D<Real64> SNLoadPredictedRate;
    Array1D<Real64> SNLoadPredictedHSPRate; // Predicted load to heating setpoint (unmultiplied)
    Array1D<Real64> SNLoadPredictedCSPRate; // Predicted load to cooling setpoint (unmultiplied)
    Array1D<Real64> MoisturePredictedRate;
    Array1D<Real64> MoisturePredictedHumSPRate;   // Predicted latent load to humidification setpoint (unmultiplied)
    Array1D<Real64> MoisturePredictedDehumSPRate; // Predicted latent load to dehumidification setpoint (unmultiplied)
    Array1D<Real64> ListSNLoadHeatEnergy;
    Array1D<Real64> ListSNLoadCoolEnergy;
    Array1D<Real64> ListSNLoadHeatRate;
    Array1D<Real64> ListSNLoadCoolRate;
    Array1D<Real64> GroupSNLoadHeatEnergy;
    Array1D<Real64> GroupSNLoadCoolEnergy;
    Array1D<Real64> GroupSNLoadHeatRate;
    Array1D<Real64> GroupSNLoadCoolRate;
    Array1D<Real64> MRT;            // MEAN RADIANT TEMPERATURE (C)
    Array1D<Real64> ZoneTransSolar; // Exterior beam plus diffuse solar entering zone sum of WinTransSolar for exterior windows in zone (W)
    Array1D<Real64>
        ZoneWinHeatGain; // Heat gain to zone from all exterior windows (includes oneTransSolar); sum of WinHeatGain for exterior windows in zone (W)
    Array1D<Real64> ZoneWinHeatGainRep;                 // = ZoneWinHeatGain when ZoneWinHeatGain >= 0
    Array1D<Real64> ZoneWinHeatLossRep;                 // = -ZoneWinHeatGain when ZoneWinHeatGain < 0
    Array1D<Real64> ZoneBmSolFrExtWinsRep;              // Beam solar into zone from exterior windows [W]
    Array1D<Real64> ZoneBmSolFrIntWinsRep;              // Beam solar into zone from interior windows [W]
    Array1D<Real64> InitialZoneDifSolReflW;             // Initial diffuse solar in zone from ext and int windows reflected from interior surfaces [W]
    Array1D<Real64> ZoneDifSolFrExtWinsRep;             // Diffuse solar into zone from exterior windows [W]
    Array1D<Real64> ZoneDifSolFrIntWinsRep;             // Diffuse solar into zone from interior windows [W]
    Array1D<Real64> ZoneOpaqSurfInsFaceCond;            // Zone inside face opaque surface conduction (W)
    Array1D<Real64> ZoneOpaqSurfInsFaceCondGainRep;     // = Zone inside face opaque surface conduction when >= 0
    Array1D<Real64> ZoneOpaqSurfInsFaceCondLossRep;     // = -Zone inside face opaque surface conduction when < 0
    Array1D<Real64> ZoneOpaqSurfExtFaceCond;            // Zone outside face opaque surface conduction (W)
    Array1D<Real64> ZoneOpaqSurfExtFaceCondGainRep;     // = Zone outside face opaque surface conduction when >= 0
    Array1D<Real64> ZoneOpaqSurfExtFaceCondLossRep;     // = -Zone outside face opaque surface conduction when < 0
    Array1D<Real64> ZoneTransSolarEnergy;               // Energy of ZoneTransSolar [J]
    Array1D<Real64> ZoneWinHeatGainRepEnergy;           // Energy of ZoneWinHeatGainRep [J]
    Array1D<Real64> ZoneWinHeatLossRepEnergy;           // Energy of ZoneWinHeatLossRep [J]
    Array1D<Real64> ZoneBmSolFrExtWinsRepEnergy;        // Energy of ZoneBmSolFrExtWinsRep [J]
    Array1D<Real64> ZoneBmSolFrIntWinsRepEnergy;        // Energy of ZoneBmSolFrIntWinsRep [J]
    Array1D<Real64> ZoneDifSolFrExtWinsRepEnergy;       // Energy of ZoneDifSolFrExtWinsRep [J]
    Array1D<Real64> ZoneDifSolFrIntWinsRepEnergy;       // Energy of ZoneDifSolFrIntWinsRep [J]
    Array1D<Real64> ZnOpqSurfInsFaceCondGnRepEnrg;      // Energy of ZoneOpaqSurfInsFaceCondGainRep [J]
    Array1D<Real64> ZnOpqSurfInsFaceCondLsRepEnrg;      // Energy of ZoneOpaqSurfInsFaceCondLossRep [J]
    Array1D<Real64> ZnOpqSurfExtFaceCondGnRepEnrg;      // Energy of ZoneOpaqSurfInsFaceCondGainRep [J]
    Array1D<Real64> ZnOpqSurfExtFaceCondLsRepEnrg;      // Energy of ZoneOpaqSurfInsFaceCondLossRep [J]
    Array1D<Real64> SurfQRadThermInAbs;                 // Thermal radiation absorbed on inside surfaces
    Array1D<Real64> SurfQRadSWOutIncident;              // Exterior beam plus diffuse solar incident on surface (W/m2)
    Array1D<Real64> SurfQRadSWOutIncidentBeam;          // Exterior beam solar incident on surface (W/m2)
    Array1D<Real64> SurfBmIncInsSurfIntensRep;          // Beam sol irrad from ext wins on inside of surface (W/m2)
    Array1D<Real64> SurfBmIncInsSurfAmountRep;          // Beam sol amount from ext wins incident on inside of surface (W)
    Array1D<Real64> SurfIntBmIncInsSurfIntensRep;       // Beam sol irrad from int wins on inside of surface (W/m2)
    Array1D<Real64> SurfIntBmIncInsSurfAmountRep;       // Beam sol amount from int wins incident on inside of surface (W)
    Array1D<Real64> SurfQRadSWOutIncidentSkyDiffuse;    // Exterior sky diffuse solar incident on surface (W/m2)
    Array1D<Real64> SurfQRadSWOutIncidentGndDiffuse;    // Exterior ground diffuse solar incident on surface (W/m2)
    Array1D<Real64> SurfQRadSWOutIncBmToDiffReflGnd;    // Exterior diffuse solar incident from beam to diffuse reflection from ground (W/m2)
    Array1D<Real64> SurfQRadSWOutIncSkyDiffReflGnd;     // Exterior diffuse solar incident from sky diffuse reflection from ground (W/m2)
    Array1D<Real64> SurfQRadSWOutIncBmToBmReflObs;      // Exterior beam solar incident from beam-to-beam reflection from obstructions (W/m2)
    Array1D<Real64> SurfQRadSWOutIncBmToDiffReflObs;    // Exterior diffuse solar incident from beam-to-diffuse reflection from obstructions (W/m2)
    Array1D<Real64> SurfQRadSWOutIncSkyDiffReflObs;     // Exterior diffuse solar incident from sky diffuse reflection from obstructions (W/m2)
    Array1D<Real64> SurfCosIncidenceAngle;              // Cosine of beam solar incidence angle (for reporting)
    Array1D<Real64> SurfSWInAbsTotalReport;             // Report - Total interior/exterior shortwave absorbed on inside of surface (W)
    Array1D<Real64> SurfBmIncInsSurfAmountRepEnergy;    // energy of BmIncInsSurfAmountRep [J]
    Array1D<Real64> SurfIntBmIncInsSurfAmountRepEnergy; // energy of IntBmIncInsSurfAmountRep [J]
    Array1D<Real64> SurfInitialDifSolInAbsReport;       // Report - Initial transmitted diffuse solar absorbed on inside of surface (W)
    Array1D_int SurfWinBSDFBeamDirectionRep;            // BSDF beam direction number for given complex fenestration state (for reporting) []
    Array1D<Real64> SurfWinBSDFBeamThetaRep;            // BSDF beam Theta angle (for reporting) [rad]
    Array1D<Real64> SurfWinBSDFBeamPhiRep;              // BSDF beam Phi angle (for reporting) [rad]
    Array1D<Real64> SurfWinQRadSWwinAbsTot;             // Exterior beam plus diffuse solar absorbed in glass layers of window (W)
    Array2D<Real64> SurfWinQRadSWwinAbsLayer;           // Exterior beam plus diffuse solar absorbed in glass layers of window (W)
    Array2D<Real64> SurfWinFenLaySurfTempFront;         // Front surface temperatures of fenestration layers
    Array2D<Real64> SurfWinFenLaySurfTempBack;          // Back surface temperatures of fenestration layers
    Array1D<Real64> SurfWinQRadSWwinAbsTotEnergy;       // Energy of QRadSWwinAbsTot [J]
    Array1D<Real64> SurfWinSWwinAbsTotalReport;         // Report - Total interior/exterior shortwave absorbed in all glass layers of window (W)
    Array1D<Real64>
        SurfWinInitialDifSolInTransReport;          // Report - Initial transmitted diffuse solar transmitted out through inside of window surface (W)
    Array2D<Real64> SurfWinQRadSWwinAbs;            // Short wave radiation absorbed in window glass layers
    Array2D<Real64> SurfWinInitialDifSolwinAbs;     // Initial diffuse solar absorbed in window glass layers from inside(W/m2)
    Array1D<Real64> SurfOpaqSWOutAbsTotalReport;    // Report - Total exterior shortwave/solar absorbed on outside of surface (W)
    Array1D<Real64> SurfOpaqSWOutAbsEnergyReport;   // Report - Total exterior shortwave/solar absorbed on outside of surface (j)
    Array1D<Real64> NominalR;                       // Nominal R value of each material -- used in matching interzone surfaces
    Array1D<Real64> NominalRforNominalUCalculation; // Nominal R values are summed to calculate NominalU values for constructions
    Array1D<Real64> NominalU;                       // Nominal U value for each construction -- used in matching interzone surfaces
    Array1D<Real64> TempEffBulkAir;                 // air temperature adjacent to the surface used for inside surface heat balances
    Array1D<Real64> HConvIn;                        // INSIDE CONVECTION COEFFICIENT
    Array1D<Real64>
        AnisoSkyMult; // Multiplier on exterior-surface sky view factor to account for anisotropy of sky radiance; = 1.0 for for isotropic sky
    Array1D<Real64> DifShdgRatioIsoSky;     // Diffuse shading ratio (WithShdgIsoSky/WoShdgIsoSky)
    Array3D<Real64> DifShdgRatioIsoSkyHRTS; // Diffuse shading ratio (WithShdgIsoSky/WoShdgIsoSky)
    Array1D<Real64> curDifShdgRatioIsoSky;  // Diffuse shading ratio (WithShdgIsoSky/WoShdgIsoSky)
    Array1D<Real64> DifShdgRatioHoriz;      // Horizon shading ratio (WithShdgHoriz/WoShdgHoriz)
    Array3D<Real64> DifShdgRatioHorizHRTS;  // Horizon shading ratio (WithShdgHoriz/WoShdgHoriz)
    Array1D<Real64> WithShdgIsoSky;         // Diffuse solar irradiance from sky on surface, with shading
    Array1D<Real64> WoShdgIsoSky;           // Diffuse solar from sky on surface, without shading
    Array1D<Real64> WithShdgHoriz;          // Diffuse solar irradiance from horizon portion of sky on surface, with shading
    Array1D<Real64> WoShdgHoriz;            // Diffuse solar irradiance from horizon portion of sky on surface, without shading
    Array1D<Real64> MultIsoSky;             // Contribution to eff sky view factor from isotropic sky
    Array1D<Real64> MultCircumSolar;        // Contribution to eff sky view factor from circumsolar brightening
    Array1D<Real64> MultHorizonZenith;      // Contribution to eff sky view factor from horizon or zenith brightening
    Array1D<Real64> QS; // Zone short-wave flux density; used to calculate short-wave  radiation absorbed on inside surfaces of zone or enclosure
    Array1D<Real64> QSLights;                // Like QS, but Lights short-wave only.
    Array1D<Real64> QSDifSol;                // Like QS, but diffuse solar short-wave only.
    Array1D<Real64> ITABSF;                  // FRACTION OF THERMAL FLUX ABSORBED (PER UNIT AREA)
    Array1D<Real64> TMULT;                   // TMULT  - MULTIPLIER TO COMPUTE 'ITABSF'
    Array1D<Real64> QL;                      // TOTAL THERMAL RADIATION ADDED TO ZONE or Radiant Enclosure (group of zones)
    Array2D<Real64> SunlitFracHR;            // Hourly fraction of heat transfer surface that is sunlit
    Array2D<Real64> CosIncAngHR;             // Hourly cosine of beam radiation incidence angle on surface
    Array3D<Real64> SunlitFrac;              // TimeStep fraction of heat transfer surface that is sunlit
    Array3D<Real64> SunlitFracWithoutReveal; // For a window with reveal, the sunlit fraction  without shadowing by the reveal
    Array3D<Real64> CosIncAng;               // TimeStep cosine of beam radiation incidence angle on surface
    Array4D_int
        BackSurfaces; // For a given hour and timestep, a list of up to 20 surfaces receiving  beam solar radiation from a given exterior window
    Array4D<Real64> OverlapAreas; // For a given hour and timestep, the areas of the exterior window sending beam solar radiation to the surfaces
                                  // listed in BackSurfaces
    Real64 zeroPointerVal = 0.0;
    int NumAirBoundaryMixing = 0;             // Number of air boundary simple mixing objects needed
    std::vector<int> AirBoundaryMixingZone1;  // Air boundary simple mixing zone 1
    std::vector<int> AirBoundaryMixingZone2;  // Air boundary simple mixing zone 2
    std::vector<int> AirBoundaryMixingSched;  // Air boundary simple mixing schedule index
    std::vector<Real64> AirBoundaryMixingVol; // Air boundary simple mixing volume flow rate [m3/s]
    Array1D<DataHeatBalance::ZonePreDefRepType> ZonePreDefRep;
    DataHeatBalance::ZonePreDefRepType BuildingPreDefRep;
    Array1D<DataHeatBalance::ZoneSimData> ZoneIntGain;
    Array1D<DataHeatBalance::GapSupportPillar> SupportPillar;
    Array1D<DataHeatBalance::GapDeflectionState> DeflectionState;
    Array1D<DataHeatBalance::SpectralDataProperties> SpectralData;
    Array1D<DataHeatBalance::ZoneData> Zone;
    Array1D<DataHeatBalance::ZoneListData> ZoneList;
    Array1D<DataHeatBalance::ZoneGroupData> ZoneGroup;
    Array1D<DataHeatBalance::PeopleData> People;
    Array1D<DataHeatBalance::LightsData> Lights;
    Array1D<DataHeatBalance::ZoneEquipData> ZoneElectric;
    Array1D<DataHeatBalance::ZoneEquipData> ZoneGas;
    Array1D<DataHeatBalance::ZoneEquipData> ZoneOtherEq;
    Array1D<DataHeatBalance::ZoneEquipData> ZoneHWEq;
    Array1D<DataHeatBalance::ZoneEquipData> ZoneSteamEq;
    Array1D<DataHeatBalance::ITEquipData> ZoneITEq;
    Array1D<DataHeatBalance::BBHeatData> ZoneBBHeat;
    Array1D<DataHeatBalance::InfiltrationData> Infiltration;
    Array1D<DataHeatBalance::VentilationData> Ventilation;
    Array1D<DataHeatBalance::ZoneAirBalanceData> ZoneAirBalance;
    Array1D<DataHeatBalance::MixingData> Mixing;
    Array1D<DataHeatBalance::MixingData> CrossMixing;
    Array1D<DataHeatBalance::MixingData> RefDoorMixing;
    Array1D<DataHeatBalance::WindowBlindProperties> Blind;
    Array1D<DataHeatBalance::WindowComplexShade> ComplexShade;
    Array1D<DataHeatBalance::WindowThermalModelParams> WindowThermalModel;
    Array1D<DataHeatBalance::SurfaceScreenProperties> SurfaceScreens;
    Array1D<DataHeatBalance::ScreenTransData> ScreenTrans;
    Array1D<DataHeatBalance::ZoneCatEUseData> ZoneIntEEuse;
    Array1D<DataHeatBalance::RefrigCaseCreditData> RefrigCaseCredit;
    Array1D<DataHeatBalance::HeatReclaimDataBase> HeatReclaimRefrigeratedRack;
    Array1D<DataHeatBalance::HeatReclaimRefrigCondenserData> HeatReclaimRefrigCondenser;
    Array1D<DataHeatBalance::HeatReclaimDataBase> HeatReclaimDXCoil;
    Array1D<DataHeatBalance::HeatReclaimDataBase> HeatReclaimVS_DXCoil;
    Array1D<DataHeatBalance::HeatReclaimDataBase> HeatReclaimSimple_WAHPCoil;
    Array1D<DataHeatBalance::AirReportVars> ZnAirRpt;
    Array1D<DataHeatBalance::TCGlazingsType> TCGlazings;
    Array1D<DataHeatBalance::ZoneEquipData> ZoneCO2Gen;
    Array1D<DataHeatBalance::GlobalInternalGainMiscObject> PeopleObjects;
    Array1D<DataHeatBalance::GlobalInternalGainMiscObject> LightsObjects;
    Array1D<DataHeatBalance::GlobalInternalGainMiscObject> ZoneElectricObjects;
    Array1D<DataHeatBalance::GlobalInternalGainMiscObject> ZoneGasObjects;
    Array1D<DataHeatBalance::GlobalInternalGainMiscObject> HotWaterEqObjects;
    Array1D<DataHeatBalance::GlobalInternalGainMiscObject> SteamEqObjects;
    Array1D<DataHeatBalance::GlobalInternalGainMiscObject> OtherEqObjects;
    Array1D<DataHeatBalance::GlobalInternalGainMiscObject> InfiltrationObjects;
    Array1D<DataHeatBalance::GlobalInternalGainMiscObject> VentilationObjects;
    Array1D<DataHeatBalance::ZoneReportVars> ZnRpt;
    Array1D<DataHeatBalance::ZoneMassConservationData> MassConservation;
    DataHeatBalance::ZoneAirMassFlowConservation ZoneAirMassFlow;
    Array1D<DataHeatBalance::ZoneLocalEnvironmentData> ZoneLocalEnvironment;

    void clear_state() override
    {
        this->MaxSolidWinLayers = 0;
        this->LowHConvLimit = 0.1;
        this->HighHConvLimit = 1000.0;
        this->MaxAllowedDelTemp = 0.002;
        this->MaxAllowedDelTempCondFD = 0.002;
        this->BuildingName.clear();
        this->BuildingAzimuth = 0.0;
        this->LoadsConvergTol = 0.0;
        this->TempConvergTol = 0.0;
        this->DefaultInsideConvectionAlgo = 1;
        this->DefaultOutsideConvectionAlgo = 1;
        this->SolarDistribution = 0;
        this->InsideSurfIterations = 0;
        this->OverallHeatTransferSolutionAlgo = DataSurfaces::HeatTransferModel_CTF;
        this->AllCTF = true;
        this->AnyCTF = false;
        this->AnyEMPD = false;
        this->AnyCondFD = false;
        this->AnyHAMT = false;
        this->AnyKiva = false;
        this->AnyAirBoundary = false;
        this->AnyBSDF = false;
        this->MaxNumberOfWarmupDays = 25;
        this->MinNumberOfWarmupDays = 1;
        this->CondFDRelaxFactor = 1.0;
        this->CondFDRelaxFactorInput = 1.0;
        this->ZoneAirSolutionAlgo = DataHeatBalance::Use3rdOrder;
        this->OverrideZoneAirSolutionAlgo = false;
        this->BuildingRotationAppendixG = 0.0;
        this->ZoneTotalExfiltrationHeatLoss = 0.0;
        this->ZoneTotalExhaustHeatLoss = 0.0;
        this->SysTotalHVACReliefHeatLoss = 0.0;
        this->SysTotalHVACRejectHeatLoss = 0.0;
        this->NumOfZoneLists = 0;
        this->NumOfZoneGroups = 0;
        this->NumPeopleStatements = 0;
        this->NumLightsStatements = 0;
        this->NumZoneElectricStatements = 0;
        this->NumZoneGasStatements = 0;
        this->NumInfiltrationStatements = 0;
        this->NumVentilationStatements = 0;
        this->NumHotWaterEqStatements = 0;
        this->NumSteamEqStatements = 0;
        this->NumOtherEqStatements = 0;
        this->NumZoneITEqStatements = 0;
        this->TotPeople = 0;
        this->TotLights = 0;
        this->TotElecEquip = 0;
        this->TotGasEquip = 0;
        this->TotOthEquip = 0;
        this->TotHWEquip = 0;
        this->TotStmEquip = 0;
        this->TotInfiltration = 0;
        this->TotDesignFlowInfiltration = 0;
        this->TotShermGrimsInfiltration = 0;
        this->TotAIM2Infiltration = 0;
        this->TotVentilation = 0;
        this->TotDesignFlowVentilation = 0;
        this->TotWindAndStackVentilation = 0;
        this->TotMixing = 0;
        this->TotCrossMixing = 0;
        this->TotRefDoorMixing = 0;
        this->TotBBHeat = 0;
        this->TotMaterials = 0;
        this->TotConstructs = 0;
        this->TotSpectralData = 0;
        this->W5GlsMat = 0;
        this->W5GlsMatAlt = 0;
        this->W5GasMat = 0;
        this->W5GasMatMixture = 0;
        this->W7SupportPillars = 0;
        this->W7DeflectionStates = 0;
        this->W7MaterialGaps = 0;
        this->TotBlinds = 0;
        this->TotScreens = 0;
        this->TotTCGlazings = 0;
        this->NumSurfaceScreens = 0;
        this->TotShades = 0;
        this->TotComplexShades = 0;
        this->TotComplexGaps = 0;
        this->TotSimpleWindow = 0;
        this->W5GlsMatEQL = 0;
        this->TotShadesEQL = 0;
        this->TotDrapesEQL = 0;
        this->TotBlindsEQL = 0;
        this->TotScreensEQL = 0;
        this->W5GapMatEQL = 0;
        this->TotZoneAirBalance = 0;
        this->TotFrameDivider = 0;
        this->AirFlowFlag = false;
        this->TotCO2Gen = 0;
        this->CalcWindowRevealReflection = false;
        this->StormWinChangeThisDay = false;
        this->AnyInternalHeatSourceInInput = false;
        this->AdaptiveComfortRequested_CEN15251 = false;
        this->AdaptiveComfortRequested_ASH55 = false;
        this->AnyThermalComfortPierceModel = false;
        this->AnyThermalComfortKSUModel = false;
        this->AnyThermalComfortCoolingEffectModel = false;
        this->AnyThermalComfortAnkleDraftModel = false;
        this->NoFfactorConstructionsUsed = true;
        this->NoCfactorConstructionsUsed = true;
        this->NoRegularMaterialsUsed = true;
        this->SNLoadHeatEnergy.deallocate();
        this->SNLoadCoolEnergy.deallocate();
        this->SNLoadHeatRate.deallocate();
        this->SNLoadCoolRate.deallocate();
        this->SNLoadPredictedRate.deallocate();
        this->SNLoadPredictedHSPRate.deallocate();
        this->SNLoadPredictedCSPRate.deallocate();
        this->MoisturePredictedRate.deallocate();
        this->MoisturePredictedHumSPRate.deallocate();
        this->MoisturePredictedDehumSPRate.deallocate();
        this->ListSNLoadHeatEnergy.deallocate();
        this->ListSNLoadCoolEnergy.deallocate();
        this->ListSNLoadHeatRate.deallocate();
        this->ListSNLoadCoolRate.deallocate();
        this->GroupSNLoadHeatEnergy.deallocate();
        this->GroupSNLoadCoolEnergy.deallocate();
        this->GroupSNLoadHeatRate.deallocate();
        this->GroupSNLoadCoolRate.deallocate();
        this->MRT.deallocate();
        this->ZoneTransSolar.deallocate();
        this->ZoneWinHeatGain.deallocate();
        this->ZoneWinHeatGainRep.deallocate();
        this->ZoneWinHeatLossRep.deallocate();
        this->ZoneBmSolFrExtWinsRep.deallocate();
        this->ZoneBmSolFrIntWinsRep.deallocate();
        this->InitialZoneDifSolReflW.deallocate();
        this->ZoneDifSolFrExtWinsRep.deallocate();
        this->ZoneDifSolFrIntWinsRep.deallocate();
        this->ZoneOpaqSurfInsFaceCond.deallocate();
        this->ZoneOpaqSurfInsFaceCondGainRep.deallocate();
        this->ZoneOpaqSurfInsFaceCondLossRep.deallocate();
        this->ZoneOpaqSurfExtFaceCond.deallocate();
        this->ZoneOpaqSurfExtFaceCondGainRep.deallocate();
        this->ZoneOpaqSurfExtFaceCondLossRep.deallocate();
        this->ZoneTransSolarEnergy.deallocate();
        this->ZoneWinHeatGainRepEnergy.deallocate();
        this->ZoneWinHeatLossRepEnergy.deallocate();
        this->ZoneBmSolFrExtWinsRepEnergy.deallocate();
        this->ZoneBmSolFrIntWinsRepEnergy.deallocate();
        this->ZoneDifSolFrExtWinsRepEnergy.deallocate();
        this->ZoneDifSolFrIntWinsRepEnergy.deallocate();
        this->ZnOpqSurfInsFaceCondGnRepEnrg.deallocate();
        this->ZnOpqSurfInsFaceCondLsRepEnrg.deallocate();
        this->ZnOpqSurfExtFaceCondGnRepEnrg.deallocate();
        this->ZnOpqSurfExtFaceCondLsRepEnrg.deallocate();
        this->SurfQRadThermInAbs.deallocate();
        this->SurfQRadSWOutIncident.deallocate();
        this->SurfQRadSWOutIncidentBeam.deallocate();
        this->SurfBmIncInsSurfIntensRep.deallocate();
        this->SurfBmIncInsSurfAmountRep.deallocate();
        this->SurfIntBmIncInsSurfIntensRep.deallocate();
        this->SurfIntBmIncInsSurfAmountRep.deallocate();
        this->SurfQRadSWOutIncidentSkyDiffuse.deallocate();
        this->SurfQRadSWOutIncidentGndDiffuse.deallocate();
        this->SurfQRadSWOutIncBmToDiffReflGnd.deallocate();
        this->SurfQRadSWOutIncSkyDiffReflGnd.deallocate();
        this->SurfQRadSWOutIncBmToBmReflObs.deallocate();
        this->SurfQRadSWOutIncBmToDiffReflObs.deallocate();
        this->SurfQRadSWOutIncSkyDiffReflObs.deallocate();
        this->SurfCosIncidenceAngle.deallocate();
        this->SurfSWInAbsTotalReport.deallocate();
        this->SurfBmIncInsSurfAmountRepEnergy.deallocate();
        this->SurfIntBmIncInsSurfAmountRepEnergy.deallocate();
        this->SurfInitialDifSolInAbsReport.deallocate();
        this->SurfWinBSDFBeamDirectionRep.deallocate();
        this->SurfWinBSDFBeamThetaRep.deallocate();
        this->SurfWinBSDFBeamPhiRep.deallocate();
        this->SurfWinQRadSWwinAbsTot.deallocate();
        this->SurfWinQRadSWwinAbsLayer.deallocate();
        this->SurfWinFenLaySurfTempFront.deallocate();
        this->SurfWinFenLaySurfTempBack.deallocate();
        this->SurfWinQRadSWwinAbsTotEnergy.deallocate();
        this->SurfWinSWwinAbsTotalReport.deallocate();
        this->SurfWinInitialDifSolInTransReport.deallocate();
        this->SurfWinQRadSWwinAbs.deallocate();
        this->SurfWinInitialDifSolwinAbs.deallocate();
        this->SurfOpaqSWOutAbsTotalReport.deallocate();
        this->SurfOpaqSWOutAbsEnergyReport.deallocate();
        this->NominalR.deallocate();
        this->NominalRforNominalUCalculation.deallocate();
        this->NominalU.deallocate();
        this->TempEffBulkAir.deallocate();
        this->HConvIn.deallocate();
        this->AnisoSkyMult.deallocate();
        this->DifShdgRatioIsoSky.deallocate();
        this->DifShdgRatioIsoSkyHRTS.deallocate();
        this->curDifShdgRatioIsoSky.deallocate();
        this->DifShdgRatioHoriz.deallocate();
        this->DifShdgRatioHorizHRTS.deallocate();
        this->WithShdgIsoSky.deallocate();
        this->WoShdgIsoSky.deallocate();
        this->WithShdgHoriz.deallocate();
        this->WoShdgHoriz.deallocate();
        this->MultIsoSky.deallocate();
        this->MultCircumSolar.deallocate();
        this->MultHorizonZenith.deallocate();
        this->QS.deallocate();
        this->QSLights.deallocate();
        this->QSDifSol.deallocate();
        this->ITABSF.deallocate();
        this->TMULT.deallocate();
        this->QL.deallocate();
        this->SunlitFracHR.deallocate();
        this->CosIncAngHR.deallocate();
        this->SunlitFrac.deallocate();
        this->SunlitFracWithoutReveal.deallocate();
        this->CosIncAng.deallocate();
        this->BackSurfaces.deallocate();
        this->OverlapAreas.deallocate();
        this->zeroPointerVal = 0.0;
        this->NumAirBoundaryMixing = 0;
        this->AirBoundaryMixingZone1.clear();
        this->AirBoundaryMixingZone2.clear();
        this->AirBoundaryMixingSched.clear();
        this->AirBoundaryMixingVol.clear();
        this->ZonePreDefRep.deallocate();
        this->BuildingPreDefRep = DataHeatBalance::ZonePreDefRepType();
        this->ZoneIntGain.deallocate();
        this->SupportPillar.deallocate();
        this->DeflectionState.deallocate();
        this->SpectralData.deallocate();
        this->Zone.deallocate();
        this->ZoneList.deallocate();
        this->ZoneGroup.deallocate();
        this->People.deallocate();
        this->Lights.deallocate();
        this->ZoneElectric.deallocate();
        this->ZoneGas.deallocate();
        this->ZoneOtherEq.deallocate();
        this->ZoneHWEq.deallocate();
        this->ZoneSteamEq.deallocate();
        this->ZoneITEq.deallocate();
        this->ZoneBBHeat.deallocate();
        this->Infiltration.deallocate();
        this->Ventilation.deallocate();
        this->ZoneAirBalance.deallocate();
        this->Mixing.deallocate();
        this->CrossMixing.deallocate();
        this->RefDoorMixing.deallocate();
        this->Blind.deallocate();
        this->ComplexShade.deallocate();
        this->WindowThermalModel.deallocate();
        this->SurfaceScreens.deallocate();
        this->ScreenTrans.deallocate();
        this->ZoneIntEEuse.deallocate();
        this->RefrigCaseCredit.deallocate();
        this->HeatReclaimRefrigeratedRack.deallocate();
        this->HeatReclaimRefrigCondenser.deallocate();
        this->HeatReclaimDXCoil.deallocate();
        this->HeatReclaimVS_DXCoil.deallocate();
        this->HeatReclaimSimple_WAHPCoil.deallocate();
        this->ZnAirRpt.deallocate();
        this->TCGlazings.deallocate();
        this->ZoneCO2Gen.deallocate();
        this->PeopleObjects.deallocate();
        this->LightsObjects.deallocate();
        this->ZoneElectricObjects.deallocate();
        this->ZoneGasObjects.deallocate();
        this->HotWaterEqObjects.deallocate();
        this->SteamEqObjects.deallocate();
        this->OtherEqObjects.deallocate();
        this->InfiltrationObjects.deallocate();
        this->VentilationObjects.deallocate();
        this->ZnRpt.deallocate();
        this->MassConservation.deallocate();
        this->ZoneAirMassFlow = DataHeatBalance::ZoneAirMassFlowConservation();
        this->ZoneLocalEnvironment.deallocate();
    }
};

} // namespace EnergyPlus

#endif<|MERGE_RESOLUTION|>--- conflicted
+++ resolved
@@ -208,7 +208,6 @@
     constexpr int MixingSourceZonesOnly(1);
     constexpr int AllZones(2);
 
-<<<<<<< HEAD
     enum class AdjustmentType {
         // zone air flow balancing method
         AdjustMixingOnly,
@@ -217,78 +216,6 @@
         AdjustReturnThenMixing,
         NoAdjustReturnAndMixing
     };
-
-    extern int const NumZoneIntGainDeviceTypes;
-
-    extern Array1D_string const ZoneIntGainDeviceTypes; // 01 | 02 | 03 | 04 | 05 | 06 | 07 | 08 | 09 | 10 | 11 | 12 | 13 | 14 | 15 | 16 | 17 | 18 |
-                                                        // 19 | 20 | 21 | 22 | 23 | 24 | 25 | 26 | 27 | 28 | 29 | 30 | 31 | 32 | 33 | 34 | 35 | 36 |
-                                                        // 37 | 38 | 39 | 40 | 41 | 42 | 43 | 44 | 45 | 46 | 47 | 48 | 49 | 50 | 51
-
-    extern Array1D_string const ccZoneIntGainDeviceTypes; // 01 | 02 | 03 | 04 | 05 | 06 | 07 | 08 | 09 | 10 | 11 | 12 | 13 | 14 | 15 | 16 | 17 | 18 |
-                                                          // 19 | 20 | 21 | 22 | 23 | 24 | 25 | 26 | 27 | 28 | 29 | 30 | 31 | 32 | 33 | 34 | 35 | 36 |
-                                                          // 37 | 38 | 39 | 40 | 41 | 42 | 43 | 44 | 45 | 46 | 47 | 48 | 49 | 50 | 51
-    extern int const IntGainTypeOf_People;
-    extern int const IntGainTypeOf_Lights;
-    extern int const IntGainTypeOf_ElectricEquipment;
-    extern int const IntGainTypeOf_GasEquipment;
-    extern int const IntGainTypeOf_HotWaterEquipment;
-    extern int const IntGainTypeOf_SteamEquipment;
-    extern int const IntGainTypeOf_OtherEquipment;
-    extern int const IntGainTypeOf_ZoneBaseboardOutdoorTemperatureControlled;
-    extern int const IntGainTypeOf_ZoneContaminantSourceAndSinkCarbonDioxide;
-    extern int const IntGainTypeOf_WaterUseEquipment;
-    extern int const IntGainTypeOf_DaylightingDeviceTubular;
-    extern int const IntGainTypeOf_WaterHeaterMixed;
-    extern int const IntGainTypeOf_WaterHeaterStratified;
-    extern int const IntGainTypeOf_ThermalStorageChilledWaterMixed;
-    extern int const IntGainTypeOf_ThermalStorageChilledWaterStratified;
-    extern int const IntGainTypeOf_GeneratorFuelCell;
-    extern int const IntGainTypeOf_GeneratorMicroCHP;
-    extern int const IntGainTypeOf_ElectricLoadCenterTransformer;
-    extern int const IntGainTypeOf_ElectricLoadCenterInverterSimple;
-    extern int const IntGainTypeOf_ElectricLoadCenterInverterFunctionOfPower;
-    extern int const IntGainTypeOf_ElectricLoadCenterInverterLookUpTable;
-    extern int const IntGainTypeOf_ElectricLoadCenterStorageLiIonNmcBattery;
-    extern int const IntGainTypeOf_ElectricLoadCenterStorageBattery;
-    extern int const IntGainTypeOf_ElectricLoadCenterStorageSimple;
-    extern int const IntGainTypeOf_ElectricLoadCenterConverter;
-    extern int const IntGainTypeOf_PipeIndoor;
-    extern int const IntGainTypeOf_RefrigerationCase;
-    extern int const IntGainTypeOf_RefrigerationCompressorRack;
-    extern int const IntGainTypeOf_RefrigerationSystemAirCooledCondenser;
-    extern int const IntGainTypeOf_RefrigerationTransSysAirCooledGasCooler;
-    extern int const IntGainTypeOf_RefrigerationSystemSuctionPipe;
-    extern int const IntGainTypeOf_RefrigerationTransSysSuctionPipeMT;
-    extern int const IntGainTypeOf_RefrigerationTransSysSuctionPipeLT;
-    extern int const IntGainTypeOf_RefrigerationSecondaryReceiver;
-    extern int const IntGainTypeOf_RefrigerationSecondaryPipe;
-    extern int const IntGainTypeOf_RefrigerationWalkIn;
-    extern int const IntGainTypeOf_Pump_VarSpeed;
-    extern int const IntGainTypeOf_Pump_ConSpeed;
-    extern int const IntGainTypeOf_Pump_Cond;
-    extern int const IntGainTypeOf_PumpBank_VarSpeed;
-    extern int const IntGainTypeOf_PumpBank_ConSpeed;
-    extern int const IntGainTypeOf_ZoneContaminantSourceAndSinkGenericContam;
-    extern int const IntGainTypeOf_PlantComponentUserDefined;
-    extern int const IntGainTypeOf_CoilUserDefined;
-    extern int const IntGainTypeOf_ZoneHVACForcedAirUserDefined;
-    extern int const IntGainTypeOf_AirTerminalUserDefined;
-    extern int const IntGainTypeOf_PackagedTESCoilTank;
-    extern int const IntGainTypeOf_ElectricEquipmentITEAirCooled;
-    extern int const IntGainTypeOf_SecCoolingDXCoilSingleSpeed;
-    extern int const IntGainTypeOf_SecHeatingDXCoilSingleSpeed;
-    extern int const IntGainTypeOf_SecCoolingDXCoilTwoSpeed;
-    extern int const IntGainTypeOf_SecCoolingDXCoilMultiSpeed;
-    extern int const IntGainTypeOf_SecHeatingDXCoilMultiSpeed;
-    extern int const IntGainTypeOf_FanSystemModel;
-=======
-    // Parameter for zone air flow mass balancing method
-    constexpr int AdjustMixingOnly(1);
-    constexpr int AdjustReturnOnly(2);
-    constexpr int AdjustMixingThenReturn(3);
-    constexpr int AdjustReturnThenMixing(4);
-    constexpr int NoAdjustReturnAndMixing(0);
-
     constexpr int NumZoneIntGainDeviceTypes(54);
 
     extern Array1D_string const ZoneIntGainDeviceTypes;
@@ -348,7 +275,6 @@
     constexpr int IntGainTypeOf_SecHeatingDXCoilMultiSpeed(52);
     constexpr int IntGainTypeOf_ElectricLoadCenterConverter(53);
     constexpr int IntGainTypeOf_FanSystemModel(54);
->>>>>>> c9fa4f04
 
     // Parameters for checking surface heat transfer models
     constexpr Real64 HighDiffusivityThreshold(1.e-5);   // used to check if Material properties are out of line.
@@ -1117,23 +1043,14 @@
     {
         // Members
         bool EnforceZoneMassBalance; // flag to enforce zone air mass conservation
-<<<<<<< HEAD
-        AdjustmentType ZoneFlowAdjustment; // determines how zone air flow is adjusted (AdjustMixingOnly, AdjustReturnOnly, AdjustMixingThenReturn, AdjustReturnThenMixing, None)
-=======
-        int ZoneFlowAdjustment;      // specifies how zone air flow balance is determined (AdjustMixingOnly, AdjustReturnOnly, AdjustMixingThenReturn,
-                                     // AdjustReturnThenMixing, None)
->>>>>>> c9fa4f04
+        AdjustmentType ZoneFlowAdjustment; // determines how zone air flow is adjusted (AdjustMixingOnly, AdjustReturnOnly, AdjustMixingThenReturn, AdjustReturnThenMixing, None)        int InfiltrationTreatment;   // determines how infiltration is treated for zone mass balance
         int InfiltrationTreatment;   // determines how infiltration is treated for zone mass balance
         int InfiltrationZoneType;    // specifies which types of zones allow infiltration to be changed
                                      // Note, unique global object
 
         // Default Constructor
-<<<<<<< HEAD
         ZoneAirMassFlowConservation()
             : EnforceZoneMassBalance(false), ZoneFlowAdjustment(AdjustmentType::NoAdjustReturnAndMixing), InfiltrationTreatment(0), InfiltrationZoneType(0)
-=======
-        ZoneAirMassFlowConservation() : EnforceZoneMassBalance(false), ZoneFlowAdjustment(0), InfiltrationTreatment(0), InfiltrationZoneType(0)
->>>>>>> c9fa4f04
         {
         }
     };
