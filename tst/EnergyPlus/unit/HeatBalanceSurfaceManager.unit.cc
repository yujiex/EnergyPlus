// EnergyPlus, Copyright (c) 1996-2021, The Board of Trustees of the University of Illinois,
// The Regents of the University of California, through Lawrence Berkeley National Laboratory
// (subject to receipt of any required approvals from the U.S. Dept. of Energy), Oak Ridge
// National Laboratory, managed by UT-Battelle, Alliance for Sustainable Energy, LLC, and other
// contributors. All rights reserved.
//
// NOTICE: This Software was developed under funding from the U.S. Department of Energy and the
// U.S. Government consequently retains certain rights. As such, the U.S. Government has been
// granted for itself and others acting on its behalf a paid-up, nonexclusive, irrevocable,
// worldwide license in the Software to reproduce, distribute copies to the public, prepare
// derivative works, and perform publicly and display publicly, and to permit others to do so.
//
// Redistribution and use in source and binary forms, with or without modification, are permitted
// provided that the following conditions are met:
//
// (1) Redistributions of source code must retain the above copyright notice, this list of
//     conditions and the following disclaimer.
//
// (2) Redistributions in binary form must reproduce the above copyright notice, this list of
//     conditions and the following disclaimer in the documentation and/or other materials
//     provided with the distribution.
//
// (3) Neither the name of the University of California, Lawrence Berkeley National Laboratory,
//     the University of Illinois, U.S. Dept. of Energy nor the names of its contributors may be
//     used to endorse or promote products derived from this software without specific prior
//     written permission.
//
// (4) Use of EnergyPlus(TM) Name. If Licensee (i) distributes the software in stand-alone form
//     without changes from the version obtained under this License, or (ii) Licensee makes a
//     reference solely to the software portion of its product, Licensee must refer to the
//     software as "EnergyPlus version X" software, where "X" is the version number Licensee
//     obtained under this License and may not use a different name for the software. Except as
//     specifically required in this Section (4), Licensee shall not use in a company name, a
//     product name, in advertising, publicity, or other promotional activities any name, trade
//     name, trademark, logo, or other designation of "EnergyPlus", "E+", "e+" or confusingly
//     similar designation, without the U.S. Department of Energy's prior written consent.
//
// THIS SOFTWARE IS PROVIDED BY THE COPYRIGHT HOLDERS AND CONTRIBUTORS "AS IS" AND ANY EXPRESS OR
// IMPLIED WARRANTIES, INCLUDING, BUT NOT LIMITED TO, THE IMPLIED WARRANTIES OF MERCHANTABILITY
// AND FITNESS FOR A PARTICULAR PURPOSE ARE DISCLAIMED. IN NO EVENT SHALL THE COPYRIGHT OWNER OR
// CONTRIBUTORS BE LIABLE FOR ANY DIRECT, INDIRECT, INCIDENTAL, SPECIAL, EXEMPLARY, OR
// CONSEQUENTIAL DAMAGES (INCLUDING, BUT NOT LIMITED TO, PROCUREMENT OF SUBSTITUTE GOODS OR
// SERVICES; LOSS OF USE, DATA, OR PROFITS; OR BUSINESS INTERRUPTION) HOWEVER CAUSED AND ON ANY
// THEORY OF LIABILITY, WHETHER IN CONTRACT, STRICT LIABILITY, OR TORT (INCLUDING NEGLIGENCE OR
// OTHERWISE) ARISING IN ANY WAY OUT OF THE USE OF THIS SOFTWARE, EVEN IF ADVISED OF THE
// POSSIBILITY OF SUCH DAMAGE.

// EnergyPlus::HeatBalanceSurfaceManager Unit Tests

// Google Test Headers
#include <gtest/gtest.h>

// EnergyPlus Headers
#include <EnergyPlus/Construction.hh>
#include <EnergyPlus/ConvectionCoefficients.hh>
#include <EnergyPlus/Data/EnergyPlusData.hh>
#include <EnergyPlus/DataContaminantBalance.hh>
#include <EnergyPlus/DataDaylighting.hh>
#include <EnergyPlus/DataEnvironment.hh>
#include <EnergyPlus/DataGlobals.hh>
#include <EnergyPlus/DataHeatBalFanSys.hh>
#include <EnergyPlus/DataHeatBalSurface.hh>
#include <EnergyPlus/DataHeatBalance.hh>
#include <EnergyPlus/DataLoopNode.hh>
#include <EnergyPlus/DataMoistureBalance.hh>
#include <EnergyPlus/DataSizing.hh>
#include <EnergyPlus/DataSurfaces.hh>
#include <EnergyPlus/DataZoneEquipment.hh>
#include <EnergyPlus/ElectricPowerServiceManager.hh>
#include <EnergyPlus/HeatBalanceIntRadExchange.hh>
#include <EnergyPlus/HeatBalanceManager.hh>
#include <EnergyPlus/HeatBalanceSurfaceManager.hh>
#include <EnergyPlus/IOFiles.hh>
#include <EnergyPlus/Material.hh>
#include <EnergyPlus/OutAirNodeManager.hh>
#include <EnergyPlus/OutputReportTabular.hh>
#include <EnergyPlus/ScheduleManager.hh>
#include <EnergyPlus/SolarShading.hh>
#include <EnergyPlus/SurfaceGeometry.hh>
#include <EnergyPlus/ThermalComfort.hh>

#include "Fixtures/EnergyPlusFixture.hh"

using namespace EnergyPlus::HeatBalanceSurfaceManager;

namespace EnergyPlus {

TEST_F(EnergyPlusFixture, HeatBalanceSurfaceManager_CalcOutsideSurfTemp)
{

    int SurfNum;      // Surface number DO loop counter
    int ZoneNum;      // Zone number the current surface is attached to
    int ConstrNum;    // Construction index for the current surface
    Real64 HMovInsul; // "Convection" coefficient of movable insulation
    Real64 TempExt;   // Exterior temperature boundary condition
    bool ErrorFlag;   // Movable insulation error flag

    SurfNum = 1;
    ZoneNum = 1;
    ConstrNum = 1;
    HMovInsul = 1.0;
    TempExt = 23.0;
    ErrorFlag = false;

    state->dataConstruction->Construct.allocate(ConstrNum);
    state->dataConstruction->Construct(ConstrNum).Name = "TestConstruct";
    state->dataConstruction->Construct(ConstrNum).CTFCross(0) = 0.0;
    state->dataConstruction->Construct(ConstrNum).CTFOutside(0) = 1.0;
    state->dataConstruction->Construct(ConstrNum).SourceSinkPresent = true;
    state->dataMaterial->Material.allocate(1);
    state->dataMaterial->Material(1).Name = "TestMaterial";

    state->dataHeatBalSurf->HcExtSurf.allocate(SurfNum);
    state->dataHeatBalSurf->HcExtSurf(SurfNum) = 1.0;
    state->dataHeatBalSurf->HAirExtSurf.allocate(SurfNum);
    state->dataHeatBalSurf->HAirExtSurf(SurfNum) = 1.0;
    state->dataHeatBalSurf->HSkyExtSurf.allocate(SurfNum);
    state->dataHeatBalSurf->HSkyExtSurf(SurfNum) = 1.0;
    state->dataHeatBalSurf->HGrdExtSurf.allocate(SurfNum);
    state->dataHeatBalSurf->HGrdExtSurf(SurfNum) = 1.0;

    state->dataHeatBalSurf->CTFConstOutPart.allocate(SurfNum);
    state->dataHeatBalSurf->CTFConstOutPart(SurfNum) = 1.0;
    state->dataHeatBalSurf->SurfOpaqQRadSWOutAbs.allocate(SurfNum);
    state->dataHeatBalSurf->SurfOpaqQRadSWOutAbs(SurfNum) = 1.0;
    state->dataHeatBalSurf->TempSurfIn.allocate(SurfNum);
    state->dataHeatBalSurf->TempSurfIn(SurfNum) = 1.0;
    state->dataHeatBalSurf->SurfQRadSWOutMvIns.allocate(SurfNum);
    state->dataHeatBalSurf->SurfQRadSWOutMvIns(SurfNum) = 1.0;
    state->dataHeatBalSurf->SurfQRadLWOutSrdSurfs.allocate(SurfNum);
    state->dataHeatBalSurf->SurfQRadLWOutSrdSurfs(SurfNum) = 1.0;
    state->dataHeatBalSurf->SurfQAdditionalHeatSourceOutside.allocate(SurfNum);
    state->dataHeatBalSurf->SurfQAdditionalHeatSourceOutside(SurfNum) = 0.0;
    state->dataSurface->SurfHasSurroundingSurfProperties.allocate(SurfNum);
    state->dataSurface->SurfHasSurroundingSurfProperties(SurfNum) = 0;
    state->dataSurface->SurfMaterialMovInsulExt.allocate(SurfNum);
    state->dataSurface->SurfMaterialMovInsulExt(SurfNum) = 1;

    state->dataHeatBalSurf->TH.allocate(2, 2, 1);
    state->dataSurface->Surface.allocate(SurfNum);
    state->dataSurface->Surface(SurfNum).Class = DataSurfaces::SurfaceClass::Wall;
    state->dataSurface->Surface(SurfNum).Area = 10.0;
    state->dataSurface->SurfOutDryBulbTemp.allocate(SurfNum);
    state->dataSurface->SurfOutDryBulbTemp = 0;
    state->dataEnvrn->SkyTemp = 23.0;
    state->dataEnvrn->OutDryBulbTemp = 23.0;

    state->dataHeatBalSurf->QdotRadOutRep.allocate(SurfNum);
    state->dataHeatBalSurf->QdotRadOutRepPerArea.allocate(SurfNum);
    state->dataHeatBalSurf->QRadOutReport.allocate(SurfNum);
    state->dataHeatBalSurf->QAirExtReport.allocate(SurfNum);
    state->dataHeatBalSurf->QHeatEmiReport.allocate(SurfNum);
    state->dataGlobal->TimeStepZoneSec = 900.0;

    CalcOutsideSurfTemp(*state, SurfNum, ZoneNum, ConstrNum, HMovInsul, TempExt, ErrorFlag);

    std::string const error_string = delimited_string({
        "   ** Severe  ** Exterior movable insulation is not valid with embedded sources/sinks",
        "   **   ~~~   ** Construction TestConstruct contains an internal source or sink but also uses",
        "   **   ~~~   ** exterior movable insulation TestMaterial for a surface with that construction.",
        "   **   ~~~   ** This is not currently allowed because the heat balance equations do not currently accommodate this combination.",
    });

    EXPECT_TRUE(ErrorFlag);
    EXPECT_TRUE(compare_err_stream(error_string, true));
    EXPECT_EQ(10.0 * 1.0 * (state->dataHeatBalSurf->TH(1, 1, SurfNum) - state->dataSurface->SurfOutDryBulbTemp(SurfNum)),
              state->dataHeatBalSurf->QAirExtReport(SurfNum));
}

TEST_F(EnergyPlusFixture, HeatBalanceSurfaceManager_TestSurfTempCalcHeatBalanceInsideSurf)
{

    Real64 surfTemp;
    state->dataSurface->Surface.allocate(1);
    state->dataSurface->SurfLowTempErrCount.allocate(1);
    state->dataSurface->SurfHighTempErrCount.allocate(1);
    DataHeatBalance::ZoneData testZone;
    int cntWarmupSurfTemp = 0;
    state->dataSurface->Surface(1).Name = "TestSurface";
    testZone.Name = "TestZone";
    testZone.InternalHeatGains = 2.5;
    testZone.NominalInfilVent = 0.5;
    testZone.NominalMixing = 0.7;

    // no error
    surfTemp = 26;
    state->dataGlobal->WarmupFlag = true;
    state->dataSurface->SurfLowTempErrCount(1) = 0;
    state->dataSurface->SurfHighTempErrCount(1) = 0;
    testZone.TempOutOfBoundsReported = true;
    testZone.FloorArea = 1000;
    testZone.IsControlled = true;
    TestSurfTempCalcHeatBalanceInsideSurf(*state, surfTemp, 1, testZone, cntWarmupSurfTemp);
    EXPECT_TRUE(compare_err_stream("", true));

    // to hot - first time
    surfTemp = 201;
    state->dataGlobal->WarmupFlag = false;
    state->dataSurface->SurfLowTempErrCount(1) = 0;
    state->dataSurface->SurfHighTempErrCount(1) = 0;
    testZone.TempOutOfBoundsReported = false;
    testZone.FloorArea = 1000;
    testZone.IsControlled = true;
    TestSurfTempCalcHeatBalanceInsideSurf(*state, surfTemp, 1, testZone, cntWarmupSurfTemp);
    std::string const error_string01 =
        delimited_string({"   ** Severe  ** Temperature (high) out of bounds (201.00] for zone=\"TestZone\", for surface=\"TestSurface\"",
                          "   **   ~~~   **  Environment=, at Simulation time= 00:00 - 00:00",
                          "   **   ~~~   ** Zone=\"TestZone\", Diagnostic Details:",
                          "   **   ~~~   ** ...Internal Heat Gain [2.500E-003] W/m2",
                          "   **   ~~~   ** ...Infiltration/Ventilation [0.500] m3/s",
                          "   **   ~~~   ** ...Mixing/Cross Mixing [0.700] m3/s",
                          "   **   ~~~   ** ...Zone is part of HVAC controlled system."});
    EXPECT_TRUE(compare_err_stream(error_string01, true));
    EXPECT_TRUE(testZone.TempOutOfBoundsReported);

    // to hot - subsequent times
    surfTemp = 201;
    state->dataGlobal->WarmupFlag = false;
    state->dataSurface->SurfLowTempErrCount(1) = 0;
    state->dataSurface->SurfHighTempErrCount(1) = 0;
    testZone.TempOutOfBoundsReported = true;
    testZone.FloorArea = 1000;
    testZone.IsControlled = true;
    TestSurfTempCalcHeatBalanceInsideSurf(*state, surfTemp, 1, testZone, cntWarmupSurfTemp);
    std::string const error_string02 = delimited_string({
        "   ** Severe  ** Temperature (high) out of bounds (201.00] for zone=\"TestZone\", for surface=\"TestSurface\"",
        "   **   ~~~   **  Environment=, at Simulation time= 00:00 - 00:00",
    });
    EXPECT_TRUE(compare_err_stream(error_string02, true));
    EXPECT_TRUE(testZone.TempOutOfBoundsReported);

    // to cold - first time
    surfTemp = -101;
    state->dataGlobal->WarmupFlag = false;
    state->dataSurface->SurfLowTempErrCount(1) = 0;
    state->dataSurface->SurfHighTempErrCount(1) = 0;
    testZone.TempOutOfBoundsReported = false;
    testZone.FloorArea = 1000;
    testZone.IsControlled = true;
    TestSurfTempCalcHeatBalanceInsideSurf(*state, surfTemp, 1, testZone, cntWarmupSurfTemp);
    std::string const error_string03 =
        delimited_string({"   ** Severe  ** Temperature (low) out of bounds [-101.00] for zone=\"TestZone\", for surface=\"TestSurface\"",
                          "   **   ~~~   **  Environment=, at Simulation time= 00:00 - 00:00",
                          "   **   ~~~   ** Zone=\"TestZone\", Diagnostic Details:",
                          "   **   ~~~   ** ...Internal Heat Gain [2.500E-003] W/m2",
                          "   **   ~~~   ** ...Infiltration/Ventilation [0.500] m3/s",
                          "   **   ~~~   ** ...Mixing/Cross Mixing [0.700] m3/s",
                          "   **   ~~~   ** ...Zone is part of HVAC controlled system."});
    EXPECT_TRUE(compare_err_stream(error_string03, true));
    EXPECT_TRUE(testZone.TempOutOfBoundsReported);

    // to cold - subsequent times
    surfTemp = -101;
    state->dataGlobal->WarmupFlag = false;
    state->dataSurface->SurfLowTempErrCount(1) = 0;
    state->dataSurface->SurfHighTempErrCount(1) = 0;
    testZone.TempOutOfBoundsReported = true;
    testZone.FloorArea = 1000;
    testZone.IsControlled = true;
    TestSurfTempCalcHeatBalanceInsideSurf(*state, surfTemp, 1, testZone, cntWarmupSurfTemp);
    std::string const error_string04 =
        delimited_string({"   ** Severe  ** Temperature (low) out of bounds [-101.00] for zone=\"TestZone\", for surface=\"TestSurface\"",
                          "   **   ~~~   **  Environment=, at Simulation time= 00:00 - 00:00"});
    EXPECT_TRUE(compare_err_stream(error_string04, true));
    EXPECT_TRUE(testZone.TempOutOfBoundsReported);
}

TEST_F(EnergyPlusFixture, HeatBalanceSurfaceManager_ComputeIntThermalAbsorpFactors)
{

    state->dataSurface->TotSurfaces = 1;
    state->dataGlobal->NumOfZones = 1;
    state->dataHeatBal->TotMaterials = 1;
    state->dataHeatBal->TotConstructs = 1;
    state->dataHeatBal->Zone.allocate(state->dataGlobal->NumOfZones);
    state->dataHeatBal->Zone(1).HTSurfaceFirst = 1;
    state->dataHeatBal->Zone(1).HTSurfaceLast = 1;
    state->dataHeatBal->Zone(1).WindowSurfaceFirst = 1;
    state->dataHeatBal->Zone(1).WindowSurfaceLast = 1;
    state->dataSurface->Surface.allocate(state->dataSurface->TotSurfaces);
    state->dataSurface->SurfaceWindow.allocate(state->dataSurface->TotSurfaces);
    SurfaceGeometry::AllocateSurfaceWindows(*state, state->dataSurface->TotSurfaces);
    state->dataConstruction->Construct.allocate(state->dataHeatBal->TotConstructs);
    state->dataMaterial->Material.allocate(state->dataHeatBal->TotMaterials);

    state->dataSurface->Surface(1).HeatTransSurf = true;
    state->dataSurface->Surface(1).Construction = 1;
    state->dataSurface->SurfWinShadingFlag(1) = DataSurfaces::WinShadingType::ShadeOff;
    state->dataConstruction->Construct(1).InsideAbsorpThermal = 0.9;
    state->dataConstruction->Construct(1).TransDiff = 0.0;
    state->dataHeatBalSurf->SurfAbsThermalInt.allocate(1);
    state->dataHeatBalSurf->SurfAbsThermalInt(1) = 0.2;
    ComputeIntThermalAbsorpFactors(*state);

    EXPECT_EQ(0.2, state->dataHeatBalSurf->SurfAbsThermalInt(1));
}

TEST_F(EnergyPlusFixture, HeatBalanceSurfaceManager_UpdateFinalThermalHistories)
{
    state->dataSurface->TotSurfaces = 1;
    state->dataGlobal->NumOfZones = 1;
    state->dataHeatBal->TotConstructs = 1;
    state->dataHeatBal->Zone.allocate(state->dataGlobal->NumOfZones);
    state->dataSurface->Surface.allocate(state->dataSurface->TotSurfaces);
    state->dataSurface->SurfaceWindow.allocate(state->dataSurface->TotSurfaces);
    state->dataConstruction->Construct.allocate(state->dataHeatBal->TotConstructs);
    state->dataHeatBal->AnyInternalHeatSourceInInput = true;

    AllocateSurfaceHeatBalArrays(*state); // allocates a host of variables related to CTF calculations

    state->dataSurface->Surface(1).Class = DataSurfaces::SurfaceClass::Wall;
    state->dataSurface->Surface(1).HeatTransSurf = true;
    state->dataSurface->Surface(1).HeatTransferAlgorithm = DataSurfaces::iHeatTransferModel::CTF;
    state->dataSurface->Surface(1).ExtBoundCond = 1;
    state->dataSurface->Surface(1).Construction = 1;
    state->dataHeatBal->Zone(1).OpaqOrIntMassSurfaceFirst = 1;
    state->dataHeatBal->Zone(1).OpaqOrIntMassSurfaceLast = 1;

    state->dataConstruction->Construct(1).NumCTFTerms = 2;
    state->dataConstruction->Construct(1).SourceSinkPresent = true;
    state->dataConstruction->Construct(1).NumHistories = 1;
    state->dataConstruction->Construct(1).CTFTUserOut(0) = 0.5;
    state->dataConstruction->Construct(1).CTFTUserIn(0) = 0.25;
    state->dataConstruction->Construct(1).CTFTUserSource(0) = 0.25;

    state->dataHeatBalSurf->SUMH(1) = 0;
    state->dataHeatBalSurf->TH(1, 1, 1) = 20.0;
    state->dataHeatBalSurf->TempSurfIn(1) = 10.0;

    state->dataHeatBalFanSys->CTFTuserConstPart(1) = 0.0;

    UpdateThermalHistories(*state); // First check to see if it is calculating the user location temperature properly

    EXPECT_EQ(12.5, state->dataHeatBalSurf->TempUserLoc(1));
    EXPECT_EQ(0.0, state->dataHeatBalSurf->TuserHist(1, 3));

    UpdateThermalHistories(*state);

    EXPECT_EQ(12.5, state->dataHeatBalSurf->TuserHist(1, 3)); // Now check to see that it is shifting the temperature history properly
}

TEST_F(EnergyPlusFixture, HeatBalanceSurfaceManager_TestSurfTempCalcHeatBalanceInsideSurfAirRefT)
{

    std::string const idf_objects = delimited_string({
        "  Building,",
        "    House with AirflowNetwork simulation,  !- Name",
        "    0,                       !- North Axis {deg}",
        "    Suburbs,                 !- Terrain",
        "    0.001,                   !- Loads Convergence Tolerance Value",
        "    0.0050000,               !- Temperature Convergence Tolerance Value {deltaC}",
        "    FullInteriorAndExterior, !- Solar Distribution",
        "    25,                      !- Maximum Number of Warmup Days",
        "    6;                       !- Minimum Number of Warmup Days",

        "  SimulationControl,",
        "    No,                      !- Do Zone Sizing Calculation",
        "    No,                      !- Do System Sizing Calculation",
        "    No,                      !- Do Plant Sizing Calculation",
        "    Yes,                     !- Run Simulation for Sizing Periods",
        "    No;                      !- Run Simulation for Weather File Run Periods",

        "  RunPeriod,",
        "    WinterDay,               !- Name",
        "    1,                       !- Begin Month",
        "    14,                      !- Begin Day of Month",
        "    ,                        !- Begin Year",
        "    1,                       !- End Month",
        "    14,                      !- End Day of Month",
        "    ,                        !- End Year",
        "    Tuesday,                 !- Day of Week for Start Day",
        "    Yes,                     !- Use Weather File Holidays and Special Days",
        "    Yes,                     !- Use Weather File Daylight Saving Period",
        "    No,                      !- Apply Weekend Holiday Rule",
        "    Yes,                     !- Use Weather File Rain Indicators",
        "    Yes;                     !- Use Weather File Snow Indicators",

        "  RunPeriod,",
        "    SummerDay,               !- Name",
        "    7,                       !- Begin Month",
        "    7,                       !- Begin Day of Month",
        "    ,                        !- Begin Year",
        "    7,                       !- End Month",
        "    7,                       !- End Day of Month",
        "    ,                        !- End Year",
        "    Tuesday,                 !- Day of Week for Start Day",
        "    Yes,                     !- Use Weather File Holidays and Special Days",
        "    Yes,                     !- Use Weather File Daylight Saving Period",
        "    No,                      !- Apply Weekend Holiday Rule",
        "    Yes,                     !- Use Weather File Rain Indicators",
        "    No;                      !- Use Weather File Snow Indicators",

        "  Site:Location,",
        "    CHICAGO_IL_USA TMY2-94846,  !- Name",
        "    41.78,                   !- Latitude {deg}",
        "    -87.75,                  !- Longitude {deg}",
        "    -6.00,                   !- Time Zone {hr}",
        "    190.00;                  !- Elevation {m}",

        "  SizingPeriod:DesignDay,",
        "    CHICAGO_IL_USA Annual Heating 99% Design Conditions DB,  !- Name",
        "    1,                       !- Month",
        "    21,                      !- Day of Month",
        "    WinterDesignDay,         !- Day Type",
        "    -17.3,                   !- Maximum Dry-Bulb Temperature {C}",
        "    0.0,                     !- Daily Dry-Bulb Temperature Range {deltaC}",
        "    ,                        !- Dry-Bulb Temperature Range Modifier Type",
        "    ,                        !- Dry-Bulb Temperature Range Modifier Day Schedule Name",
        "    Wetbulb,                 !- Humidity Condition Type",
        "    -17.3,                   !- Wetbulb or DewPoint at Maximum Dry-Bulb {C}",
        "    ,                        !- Humidity Condition Day Schedule Name",
        "    ,                        !- Humidity Ratio at Maximum Dry-Bulb {kgWater/kgDryAir}",
        "    ,                        !- Enthalpy at Maximum Dry-Bulb {J/kg}",
        "    ,                        !- Daily Wet-Bulb Temperature Range {deltaC}",
        "    99063.,                  !- Barometric Pressure {Pa}",
        "    4.9,                     !- Wind Speed {m/s}",
        "    270,                     !- Wind Direction {deg}",
        "    No,                      !- Rain Indicator",
        "    No,                      !- Snow Indicator",
        "    No,                      !- Daylight Saving Time Indicator",
        "    ASHRAEClearSky,          !- Solar Model Indicator",
        "    ,                        !- Beam Solar Day Schedule Name",
        "    ,                        !- Diffuse Solar Day Schedule Name",
        "    ,                        !- ASHRAE Clear Sky Optical Depth for Beam Irradiance (taub) {dimensionless}",
        "    ,                        !- ASHRAE Clear Sky Optical Depth for Diffuse Irradiance (taud) {dimensionless}",
        "    0.0;                     !- Sky Clearness",

        "  SizingPeriod:DesignDay,",
        "    CHICAGO_IL_USA Annual Cooling 1% Design Conditions DB/MCWB,  !- Name",
        "    7,                       !- Month",
        "    21,                      !- Day of Month",
        "    SummerDesignDay,         !- Day Type",
        "    31.5,                    !- Maximum Dry-Bulb Temperature {C}",
        "    10.7,                    !- Daily Dry-Bulb Temperature Range {deltaC}",
        "    ,                        !- Dry-Bulb Temperature Range Modifier Type",
        "    ,                        !- Dry-Bulb Temperature Range Modifier Day Schedule Name",
        "    Wetbulb,                 !- Humidity Condition Type",
        "    23.0,                    !- Wetbulb or DewPoint at Maximum Dry-Bulb {C}",
        "    ,                        !- Humidity Condition Day Schedule Name",
        "    ,                        !- Humidity Ratio at Maximum Dry-Bulb {kgWater/kgDryAir}",
        "    ,                        !- Enthalpy at Maximum Dry-Bulb {J/kg}",
        "    ,                        !- Daily Wet-Bulb Temperature Range {deltaC}",
        "    99063.,                  !- Barometric Pressure {Pa}",
        "    5.3,                     !- Wind Speed {m/s}",
        "    230,                     !- Wind Direction {deg}",
        "    No,                      !- Rain Indicator",
        "    No,                      !- Snow Indicator",
        "    No,                      !- Daylight Saving Time Indicator",
        "    ASHRAEClearSky,          !- Solar Model Indicator",
        "    ,                        !- Beam Solar Day Schedule Name",
        "    ,                        !- Diffuse Solar Day Schedule Name",
        "    ,                        !- ASHRAE Clear Sky Optical Depth for Beam Irradiance (taub) {dimensionless}",
        "    ,                        !- ASHRAE Clear Sky Optical Depth for Diffuse Irradiance (taud) {dimensionless}",
        "    1.0;                     !- Sky Clearness",

        "  Site:GroundTemperature:BuildingSurface,20.03,20.03,20.13,20.30,20.43,20.52,20.62,20.77,20.78,20.55,20.44,20.20;",

        "  Material,",
        "    A1 - 1 IN STUCCO,        !- Name",
        "    Smooth,                  !- Roughness",
        "    2.5389841E-02,           !- Thickness {m}",
        "    0.6918309,               !- Conductivity {W/m-K}",
        "    1858.142,                !- Density {kg/m3}",
        "    836.8000,                !- Specific Heat {J/kg-K}",
        "    0.9000000,               !- Thermal Absorptance",
        "    0.9200000,               !- Solar Absorptance",
        "    0.9200000;               !- Visible Absorptance",

        "  Material,",
        "    CB11,                    !- Name",
        "    MediumRough,             !- Roughness",
        "    0.2032000,               !- Thickness {m}",
        "    1.048000,                !- Conductivity {W/m-K}",
        "    1105.000,                !- Density {kg/m3}",
        "    837.0000,                !- Specific Heat {J/kg-K}",
        "    0.9000000,               !- Thermal Absorptance",
        "    0.2000000,               !- Solar Absorptance",
        "    0.2000000;               !- Visible Absorptance",

        "  Material,",
        "    GP01,                    !- Name",
        "    MediumSmooth,            !- Roughness",
        "    1.2700000E-02,           !- Thickness {m}",
        "    0.1600000,               !- Conductivity {W/m-K}",
        "    801.0000,                !- Density {kg/m3}",
        "    837.0000,                !- Specific Heat {J/kg-K}",
        "    0.9000000,               !- Thermal Absorptance",
        "    0.7500000,               !- Solar Absorptance",
        "    0.7500000;               !- Visible Absorptance",

        "  Material,",
        "    IN02,                    !- Name",
        "    Rough,                   !- Roughness",
        "    9.0099998E-02,           !- Thickness {m}",
        "    4.3000001E-02,           !- Conductivity {W/m-K}",
        "    10.00000,                !- Density {kg/m3}",
        "    837.0000,                !- Specific Heat {J/kg-K}",
        "    0.9000000,               !- Thermal Absorptance",
        "    0.7500000,               !- Solar Absorptance",
        "    0.7500000;               !- Visible Absorptance",

        "  Material,",
        "    IN05,                    !- Name",
        "    Rough,                   !- Roughness",
        "    0.2458000,               !- Thickness {m}",
        "    4.3000001E-02,           !- Conductivity {W/m-K}",
        "    10.00000,                !- Density {kg/m3}",
        "    837.0000,                !- Specific Heat {J/kg-K}",
        "    0.9000000,               !- Thermal Absorptance",
        "    0.7500000,               !- Solar Absorptance",
        "    0.7500000;               !- Visible Absorptance",

        "  Material,",
        "    PW03,                    !- Name",
        "    MediumSmooth,            !- Roughness",
        "    1.2700000E-02,           !- Thickness {m}",
        "    0.1150000,               !- Conductivity {W/m-K}",
        "    545.0000,                !- Density {kg/m3}",
        "    1213.000,                !- Specific Heat {J/kg-K}",
        "    0.9000000,               !- Thermal Absorptance",
        "    0.7800000,               !- Solar Absorptance",
        "    0.7800000;               !- Visible Absorptance",

        "  Material,",
        "    CC03,                    !- Name",
        "    MediumRough,             !- Roughness",
        "    0.1016000,               !- Thickness {m}",
        "    1.310000,                !- Conductivity {W/m-K}",
        "    2243.000,                !- Density {kg/m3}",
        "    837.0000,                !- Specific Heat {J/kg-K}",
        "    0.9000000,               !- Thermal Absorptance",
        "    0.6500000,               !- Solar Absorptance",
        "    0.6500000;               !- Visible Absorptance",

        "  Material,",
        "    HF-A3,                   !- Name",
        "    Smooth,                  !- Roughness",
        "    1.5000000E-03,           !- Thickness {m}",
        "    44.96960,                !- Conductivity {W/m-K}",
        "    7689.000,                !- Density {kg/m3}",
        "    418.0000,                !- Specific Heat {J/kg-K}",
        "    0.9000000,               !- Thermal Absorptance",
        "    0.2000000,               !- Solar Absorptance",
        "    0.2000000;               !- Visible Absorptance",

        "  Material:NoMass,",
        "    AR02,                    !- Name",
        "    VeryRough,               !- Roughness",
        "    7.8000002E-02,           !- Thermal Resistance {m2-K/W}",
        "    0.9000000,               !- Thermal Absorptance",
        "    0.7000000,               !- Solar Absorptance",
        "    0.7000000;               !- Visible Absorptance",

        "  Material:NoMass,",
        "    CP02,                    !- Name",
        "    Rough,                   !- Roughness",
        "    0.2170000,               !- Thermal Resistance {m2-K/W}",
        "    0.9000000,               !- Thermal Absorptance",
        "    0.7500000,               !- Solar Absorptance",
        "    0.7500000;               !- Visible Absorptance",

        "  Construction,",
        "    EXTWALL:LIVING,          !- Name",
        "    A1 - 1 IN STUCCO,        !- Outside Layer",
        "    GP01;                    !- Layer 3",

        "  Construction,",
        "    FLOOR:LIVING,            !- Name",
        "    CC03,                    !- Outside Layer",
        "    CP02;                    !- Layer 2",

        "  Construction,",
        "    ROOF,                    !- Name",
        "    AR02,                    !- Outside Layer",
        "    PW03;                    !- Layer 2",

        "  Zone,",
        "    LIVING ZONE,             !- Name",
        "    0,                       !- Direction of Relative North {deg}",
        "    0,                       !- X Origin {m}",
        "    0,                       !- Y Origin {m}",
        "    0,                       !- Z Origin {m}",
        "    1,                       !- Type",
        "    1,                       !- Multiplier",
        "    autocalculate,           !- Ceiling Height {m}",
        "    autocalculate;           !- Volume {m3}",

        "  GlobalGeometryRules,",
        "    UpperLeftCorner,         !- Starting Vertex Position",
        "    CounterClockWise,        !- Vertex Entry Direction",
        "    World;                   !- Coordinate System",

        "  BuildingSurface:Detailed,",
        "    Living:North,            !- Name",
        "    Wall,                    !- Surface Type",
        "    EXTWALL:LIVING,          !- Construction Name",
        "    LIVING ZONE,             !- Zone Name",
        "    Outdoors,                !- Outside Boundary Condition",
        "    ,                        !- Outside Boundary Condition Object",
        "    SunExposed,              !- Sun Exposure",
        "    WindExposed,             !- Wind Exposure",
        "    0.5000000,               !- View Factor to Ground",
        "    4,                       !- Number of Vertices",
        "    1,1,1,  !- X,Y,Z ==> Vertex 1 {m}",
        "    1,1,0,  !- X,Y,Z ==> Vertex 2 {m}",
        "    0,1,0,  !- X,Y,Z ==> Vertex 3 {m}",
        "    0,1,1;  !- X,Y,Z ==> Vertex 4 {m}",

        "  BuildingSurface:Detailed,",
        "    Living:East,             !- Name",
        "    Wall,                    !- Surface Type",
        "    EXTWALL:LIVING,          !- Construction Name",
        "    LIVING ZONE,             !- Zone Name",
        "    Outdoors,                !- Outside Boundary Condition",
        "    ,                        !- Outside Boundary Condition Object",
        "    SunExposed,              !- Sun Exposure",
        "    WindExposed,             !- Wind Exposure",
        "    0.5000000,               !- View Factor to Ground",
        "    4,                       !- Number of Vertices",
        "    1,0,1,  !- X,Y,Z ==> Vertex 1 {m}",
        "    1,0,0,  !- X,Y,Z ==> Vertex 2 {m}",
        "    1,1,0,  !- X,Y,Z ==> Vertex 3 {m}",
        "    1,1,1;  !- X,Y,Z ==> Vertex 4 {m}",

        "  BuildingSurface:Detailed,",
        "    Living:South,            !- Name",
        "    Wall,                    !- Surface Type",
        "    EXTWALL:LIVING,          !- Construction Name",
        "    LIVING ZONE,             !- Zone Name",
        "    Outdoors,                !- Outside Boundary Condition",
        "    ,                        !- Outside Boundary Condition Object",
        "    SunExposed,              !- Sun Exposure",
        "    WindExposed,             !- Wind Exposure",
        "    0.5000000,               !- View Factor to Ground",
        "    4,                       !- Number of Vertices",
        "    0,0,1,  !- X,Y,Z ==> Vertex 1 {m}",
        "    0,0,0,  !- X,Y,Z ==> Vertex 2 {m}",
        "    1,0,0,  !- X,Y,Z ==> Vertex 3 {m}",
        "    1,0,1;  !- X,Y,Z ==> Vertex 4 {m}",

        "  BuildingSurface:Detailed,",
        "    Living:West,             !- Name",
        "    Wall,                    !- Surface Type",
        "    EXTWALL:LIVING,          !- Construction Name",
        "    LIVING ZONE,             !- Zone Name",
        "    Outdoors,                !- Outside Boundary Condition",
        "    ,                        !- Outside Boundary Condition Object",
        "    SunExposed,              !- Sun Exposure",
        "    WindExposed,             !- Wind Exposure",
        "    0.5000000,               !- View Factor to Ground",
        "    4,                       !- Number of Vertices",
        "    0,1,1,  !- X,Y,Z ==> Vertex 1 {m}",
        "    0,1,0,  !- X,Y,Z ==> Vertex 2 {m}",
        "    0,0,0,  !- X,Y,Z ==> Vertex 3 {m}",
        "    0,0,1;  !- X,Y,Z ==> Vertex 4 {m}",
        "  BuildingSurface:Detailed,",
        "    Living:Floor,            !- Name",
        "    FLOOR,                   !- Surface Type",
        "    FLOOR:LIVING,            !- Construction Name",
        "    LIVING ZONE,             !- Zone Name",
        "    Surface,                 !- Outside Boundary Condition",
        "    Living:Floor,            !- Outside Boundary Condition Object",
        "    NoSun,                   !- Sun Exposure",
        "    NoWind,                  !- Wind Exposure",
        "    0,                       !- View Factor to Ground",
        "    4,                       !- Number of Vertices",
        "    0,0,0,  !- X,Y,Z ==> Vertex 1 {m}",
        "    0,1,0,  !- X,Y,Z ==> Vertex 2 {m}",
        "    1,1,0,  !- X,Y,Z ==> Vertex 3 {m}",
        "    1,0,0;  !- X,Y,Z ==> Vertex 4 {m}",

        "  BuildingSurface:Detailed,",
        "    Living:Ceiling,          !- Name",
        "    ROOF,                 !- Surface Type",
        "    ROOF,          !- Construction Name",
        "    LIVING ZONE,             !- Zone Name",
        "    Outdoors,                !- Outside Boundary Condition",
        "    ,                        !- Outside Boundary Condition Object",
        "    SunExposed,              !- Sun Exposure",
        "    WindExposed,             !- Wind Exposure",
        "    0,                       !- View Factor to Ground",
        "    4,                       !- Number of Vertices",
        "    0,1,1,  !- X,Y,Z ==> Vertex 1 {m}",
        "    0,0,1,  !- X,Y,Z ==> Vertex 2 {m}",
        "    1,0,1,  !- X,Y,Z ==> Vertex 3 {m}",
        "    1,1,1;  !- X,Y,Z ==> Vertex 4 {m}",
    });

    ASSERT_TRUE(process_idf(idf_objects));
    bool ErrorsFound = false;

    HeatBalanceManager::GetProjectControlData(*state, ErrorsFound);
    EXPECT_FALSE(ErrorsFound);
    HeatBalanceManager::GetZoneData(*state, ErrorsFound);
    EXPECT_FALSE(ErrorsFound);
    HeatBalanceManager::GetMaterialData(*state, ErrorsFound);
    EXPECT_FALSE(ErrorsFound);
    HeatBalanceManager::GetConstructData(*state, ErrorsFound);
    EXPECT_FALSE(ErrorsFound);
    SurfaceGeometry::GetGeometryParameters(*state, ErrorsFound);
    EXPECT_FALSE(ErrorsFound);

    state->dataSurfaceGeometry->CosBldgRotAppGonly = 1.0;
    state->dataSurfaceGeometry->SinBldgRotAppGonly = 0.0;
    SurfaceGeometry::GetSurfaceData(*state, ErrorsFound);
    EXPECT_FALSE(ErrorsFound);

    state->dataZoneEquip->ZoneEquipConfig.allocate(1);
    state->dataZoneEquip->ZoneEquipConfig(1).ZoneName = "LIVING ZONE";
    state->dataZoneEquip->ZoneEquipConfig(1).ActualZoneNum = 1;
    state->dataHeatBal->Zone(1).IsControlled = true;
    state->dataHeatBal->Zone(1).ZoneEqNum = 1;
    state->dataZoneEquip->ZoneEquipConfig(1).NumInletNodes = 2;
    state->dataZoneEquip->ZoneEquipConfig(1).InletNode.allocate(2);
    state->dataZoneEquip->ZoneEquipConfig(1).InletNode(1) = 1;
    state->dataZoneEquip->ZoneEquipConfig(1).InletNode(2) = 2;
    state->dataZoneEquip->ZoneEquipConfig(1).NumExhaustNodes = 1;
    state->dataZoneEquip->ZoneEquipConfig(1).ExhaustNode.allocate(1);
    state->dataZoneEquip->ZoneEquipConfig(1).ExhaustNode(1) = 3;
    state->dataZoneEquip->ZoneEquipConfig(1).NumReturnNodes = 1;
    state->dataZoneEquip->ZoneEquipConfig(1).ReturnNode.allocate(1);
    state->dataZoneEquip->ZoneEquipConfig(1).ReturnNode(1) = 4;
    state->dataZoneEquip->ZoneEquipConfig(1).FixedReturnFlow.allocate(1);

    state->dataSize->ZoneEqSizing.allocate(1);
    state->dataHeatBal->Zone(1).SystemZoneNodeNumber = 5;
    state->dataEnvrn->OutBaroPress = 101325.0;
    state->dataHeatBalFanSys->MAT.allocate(1); // Zone temperature C
    state->dataHeatBalFanSys->MAT(1) = 24.0;
    state->dataHeatBalFanSys->ZoneAirHumRat.allocate(1);
    state->dataHeatBalFanSys->ZoneAirHumRat(1) = 0.001;

    state->dataLoopNodes->Node.allocate(4);

    state->dataHeatBalSurf->TempSurfInTmp.allocate(6);
    state->dataHeatBalSurf->TempSurfInTmp(1) = 15.0;
    state->dataHeatBalSurf->TempSurfInTmp(2) = 20.0;
    state->dataHeatBalSurf->TempSurfInTmp(3) = 25.0;
    state->dataHeatBalSurf->TempSurfInTmp(4) = 25.0;
    state->dataHeatBalSurf->TempSurfInTmp(5) = 25.0;
    state->dataHeatBalSurf->TempSurfInTmp(6) = 25.0;

    state->dataLoopNodes->Node(1).Temp = 20.0;
    state->dataLoopNodes->Node(2).Temp = 20.0;
    state->dataLoopNodes->Node(3).Temp = 20.0;
    state->dataLoopNodes->Node(4).Temp = 20.0;
    state->dataLoopNodes->Node(1).MassFlowRate = 0.1;
    state->dataLoopNodes->Node(2).MassFlowRate = 0.1;
    state->dataLoopNodes->Node(3).MassFlowRate = 0.1;
    state->dataLoopNodes->Node(4).MassFlowRate = 0.1;

    state->dataHeatBalSurf->TH.allocate(2, 2, 6);
    state->dataHeatBalSurf->TH(1, 1, 1) = 20;
    state->dataHeatBalSurf->TH(1, 1, 2) = 20;
    state->dataHeatBalSurf->TH(1, 1, 3) = 20;
    state->dataHeatBalSurf->TH(1, 1, 4) = 20;
    state->dataHeatBalSurf->TH(1, 1, 5) = 20;
    state->dataHeatBalSurf->TH(1, 1, 6) = 20;
    state->dataHeatBal->HConvIn.allocate(6);
    state->dataHeatBal->HConvIn(1) = 0.5;
    state->dataHeatBal->HConvIn(2) = 0.5;
    state->dataHeatBal->HConvIn(3) = 0.5;
    state->dataHeatBal->HConvIn(4) = 0.5;
    state->dataHeatBal->HConvIn(5) = 0.5;
    state->dataHeatBal->HConvIn(6) = 0.5;
    state->dataMstBal->HConvInFD.allocate(6);
    state->dataMstBal->RhoVaporAirIn.allocate(6);
    state->dataMstBal->HMassConvInFD.allocate(6);
    state->dataGlobal->BeginSimFlag = true;
    state->dataGlobal->KickOffSimulation = true;
    state->dataHeatBalFanSys->ZoneLatentGain.allocate(1);
    state->dataGlobal->TimeStepZoneSec = 900;
    SolarShading::AllocateModuleArrays(*state);
    HeatBalanceManager::AllocateZoneHeatBalArrays(*state);
    AllocateSurfaceHeatBalArrays(*state);
    createFacilityElectricPowerServiceObject(*state);

    state->dataSurface->SurfTAirRef(1) = DataSurfaces::ZoneMeanAirTemp;
    state->dataSurface->SurfTAirRef(2) = DataSurfaces::AdjacentAirTemp;
    state->dataSurface->SurfTAirRef(3) = DataSurfaces::ZoneSupplyAirTemp;

    // with supply air
    CalcHeatBalanceInsideSurf(*state);
    EXPECT_EQ(24.0, state->dataHeatBal->SurfTempEffBulkAir(1));
    EXPECT_EQ(23.0, state->dataHeatBal->SurfTempEffBulkAir(2));
    EXPECT_EQ(20.0, state->dataHeatBal->SurfTempEffBulkAir(3));

    // Supply air flow rate = 0
    state->dataLoopNodes->Node(1).MassFlowRate = 0.0;
    state->dataLoopNodes->Node(2).MassFlowRate = 0.0;
    state->dataLoopNodes->Node(3).MassFlowRate = 0.0;
    state->dataLoopNodes->Node(4).MassFlowRate = 0.0;
    CalcHeatBalanceInsideSurf(*state);
    EXPECT_EQ(24.0, state->dataHeatBal->SurfTempEffBulkAir(1));
    EXPECT_EQ(23.0, state->dataHeatBal->SurfTempEffBulkAir(2));
    EXPECT_EQ(24.0, state->dataHeatBal->SurfTempEffBulkAir(3));

    state->dataZoneEquip->ZoneEquipConfig.deallocate();
    state->dataSize->ZoneEqSizing.deallocate();
    state->dataHeatBalFanSys->MAT.deallocate(); // Zone temperature C
    state->dataHeatBalFanSys->ZoneAirHumRat.deallocate();
    state->dataLoopNodes->Node.deallocate();
    state->dataGlobal->KickOffSimulation = false;
    state->dataHeatBalSurf->TempSurfInTmp.deallocate();
    state->dataHeatBalSurf->TH.deallocate();
    state->dataHeatBal->HConvIn.deallocate();
    state->dataMstBal->HConvInFD.deallocate();
    state->dataMstBal->RhoVaporAirIn.deallocate();
    state->dataMstBal->HMassConvInFD.deallocate();
    state->dataHeatBalFanSys->ZoneLatentGain.deallocate();
    state->dataHeatBal->ZoneWinHeatGain.deallocate();
    state->dataHeatBal->ZoneWinHeatGainRep.deallocate();
    state->dataHeatBal->ZoneWinHeatGainRepEnergy.deallocate();
}

TEST_F(EnergyPlusFixture, HeatBalanceSurfaceManager_TestSurfPropertyLocalEnv)
{

    std::string const idf_objects =
        delimited_string({"  Building,",
                          "    House with Local Air Nodes,  !- Name",
                          "    0,                       !- North Axis {deg}",
                          "    Suburbs,                 !- Terrain",
                          "    0.001,                   !- Loads Convergence Tolerance Value",
                          "    0.0050000,               !- Temperature Convergence Tolerance Value {deltaC}",
                          "    FullInteriorAndExterior, !- Solar Distribution",
                          "    25,                      !- Maximum Number of Warmup Days",
                          "    6;                       !- Minimum Number of Warmup Days",

                          "  Timestep,6;",

                          "  SurfaceConvectionAlgorithm:Inside,TARP;",

                          "  SurfaceConvectionAlgorithm:Outside,DOE-2;",

                          "  HeatBalanceAlgorithm,ConductionTransferFunction;",

                          "  SimulationControl,",
                          "    No,                      !- Do Zone Sizing Calculation",
                          "    No,                      !- Do System Sizing Calculation",
                          "    No,                      !- Do Plant Sizing Calculation",
                          "    Yes,                     !- Run Simulation for Sizing Periods",
                          "    Yes;                     !- Run Simulation for Weather File Run Periods",

                          "  RunPeriod,",
                          "    WinterDay,               !- Name",
                          "    1,                       !- Begin Month",
                          "    14,                      !- Begin Day of Month",
                          "    ,                        !- Begin Year",
                          "    1,                       !- End Month",
                          "    14,                      !- End Day of Month",
                          "    ,                        !- End Year",
                          "    Tuesday,                 !- Day of Week for Start Day",
                          "    Yes,                     !- Use Weather File Holidays and Special Days",
                          "    Yes,                     !- Use Weather File Daylight Saving Period",
                          "    No,                      !- Apply Weekend Holiday Rule",
                          "    Yes,                     !- Use Weather File Rain Indicators",
                          "    Yes;                     !- Use Weather File Snow Indicators",

                          "  RunPeriod,",
                          "    SummerDay,               !- Name",
                          "    7,                       !- Begin Month",
                          "    7,                       !- Begin Day of Month",
                          "    ,                        !- Begin Year",
                          "    7,                       !- End Month",
                          "    7,                       !- End Day of Month",
                          "    ,                        !- End Year",
                          "    Tuesday,                 !- Day of Week for Start Day",
                          "    Yes,                     !- Use Weather File Holidays and Special Days",
                          "    Yes,                     !- Use Weather File Daylight Saving Period",
                          "    No,                      !- Apply Weekend Holiday Rule",
                          "    Yes,                     !- Use Weather File Rain Indicators",
                          "    No;                      !- Use Weather File Snow Indicators",

                          "  Site:Location,",
                          "    CHICAGO_IL_USA TMY2-94846,  !- Name",
                          "    41.78,                   !- Latitude {deg}",
                          "    -87.75,                  !- Longitude {deg}",
                          "    -6.00,                   !- Time Zone {hr}",
                          "    190.00;                  !- Elevation {m}",

                          "  SizingPeriod:DesignDay,",
                          "    CHICAGO_IL_USA Annual Heating 99% Design Conditions DB,  !- Name",
                          "    1,                       !- Month",
                          "    21,                      !- Day of Month",
                          "    WinterDesignDay,         !- Day Type",
                          "    -17.3,                   !- Maximum Dry-Bulb Temperature {C}",
                          "    0.0,                     !- Daily Dry-Bulb Temperature Range {deltaC}",
                          "    ,                        !- Dry-Bulb Temperature Range Modifier Type",
                          "    ,                        !- Dry-Bulb Temperature Range Modifier Day Schedule Name",
                          "    Wetbulb,                 !- Humidity Condition Type",
                          "    -17.3,                   !- Wetbulb or DewPoint at Maximum Dry-Bulb {C}",
                          "    ,                        !- Humidity Condition Day Schedule Name",
                          "    ,                        !- Humidity Ratio at Maximum Dry-Bulb {kgWater/kgDryAir}",
                          "    ,                        !- Enthalpy at Maximum Dry-Bulb {J/kg}",
                          "    ,                        !- Daily Wet-Bulb Temperature Range {deltaC}",
                          "    99063.,                  !- Barometric Pressure {Pa}",
                          "    4.9,                     !- Wind Speed {m/s}",
                          "    270,                     !- Wind Direction {deg}",
                          "    No,                      !- Rain Indicator",
                          "    No,                      !- Snow Indicator",
                          "    No,                      !- Daylight Saving Time Indicator",
                          "    ASHRAEClearSky,          !- Solar Model Indicator",
                          "    ,                        !- Beam Solar Day Schedule Name",
                          "    ,                        !- Diffuse Solar Day Schedule Name",
                          "    ,                        !- ASHRAE Clear Sky Optical Depth for Beam Irradiance (taub) {dimensionless}",
                          "    ,                        !- ASHRAE Clear Sky Optical Depth for Diffuse Irradiance (taud) {dimensionless}",
                          "    0.0;                     !- Sky Clearness",

                          "  SizingPeriod:DesignDay,",
                          "    CHICAGO_IL_USA Annual Cooling 1% Design Conditions DB/MCWB,  !- Name",
                          "    7,                       !- Month",
                          "    21,                      !- Day of Month",
                          "    SummerDesignDay,         !- Day Type",
                          "    31.5,                    !- Maximum Dry-Bulb Temperature {C}",
                          "    10.7,                    !- Daily Dry-Bulb Temperature Range {deltaC}",
                          "    ,                        !- Dry-Bulb Temperature Range Modifier Type",
                          "    ,                        !- Dry-Bulb Temperature Range Modifier Day Schedule Name",
                          "    Wetbulb,                 !- Humidity Condition Type",
                          "    23.0,                    !- Wetbulb or DewPoint at Maximum Dry-Bulb {C}",
                          "    ,                        !- Humidity Condition Day Schedule Name",
                          "    ,                        !- Humidity Ratio at Maximum Dry-Bulb {kgWater/kgDryAir}",
                          "    ,                        !- Enthalpy at Maximum Dry-Bulb {J/kg}",
                          "    ,                        !- Daily Wet-Bulb Temperature Range {deltaC}",
                          "    99063.,                  !- Barometric Pressure {Pa}",
                          "    5.3,                     !- Wind Speed {m/s}",
                          "    230,                     !- Wind Direction {deg}",
                          "    No,                      !- Rain Indicator",
                          "    No,                      !- Snow Indicator",
                          "    No,                      !- Daylight Saving Time Indicator",
                          "    ASHRAEClearSky,          !- Solar Model Indicator",
                          "    ,                        !- Beam Solar Day Schedule Name",
                          "    ,                        !- Diffuse Solar Day Schedule Name",
                          "    ,                        !- ASHRAE Clear Sky Optical Depth for Beam Irradiance (taub) {dimensionless}",
                          "    ,                        !- ASHRAE Clear Sky Optical Depth for Diffuse Irradiance (taud) {dimensionless}",
                          "    1.0;                     !- Sky Clearness",

                          "  Site:GroundTemperature:BuildingSurface,20.03,20.03,20.13,20.30,20.43,20.52,20.62,20.77,20.78,20.55,20.44,20.20;",

                          "  Material,",
                          "    A1 - 1 IN STUCCO,        !- Name",
                          "    Smooth,                  !- Roughness",
                          "    2.5389841E-02,           !- Thickness {m}",
                          "    0.6918309,               !- Conductivity {W/m-K}",
                          "    1858.142,                !- Density {kg/m3}",
                          "    836.8000,                !- Specific Heat {J/kg-K}",
                          "    0.9000000,               !- Thermal Absorptance",
                          "    0.9200000,               !- Solar Absorptance",
                          "    0.9200000;               !- Visible Absorptance",

                          "  Material,",
                          "    CB11,                    !- Name",
                          "    MediumRough,             !- Roughness",
                          "    0.2032000,               !- Thickness {m}",
                          "    1.048000,                !- Conductivity {W/m-K}",
                          "    1105.000,                !- Density {kg/m3}",
                          "    837.0000,                !- Specific Heat {J/kg-K}",
                          "    0.9000000,               !- Thermal Absorptance",
                          "    0.2000000,               !- Solar Absorptance",
                          "    0.2000000;               !- Visible Absorptance",

                          "  Material,",
                          "    GP01,                    !- Name",
                          "    MediumSmooth,            !- Roughness",
                          "    1.2700000E-02,           !- Thickness {m}",
                          "    0.1600000,               !- Conductivity {W/m-K}",
                          "    801.0000,                !- Density {kg/m3}",
                          "    837.0000,                !- Specific Heat {J/kg-K}",
                          "    0.9000000,               !- Thermal Absorptance",
                          "    0.7500000,               !- Solar Absorptance",
                          "    0.7500000;               !- Visible Absorptance",

                          "  Material,",
                          "    IN02,                    !- Name",
                          "    Rough,                   !- Roughness",
                          "    9.0099998E-02,           !- Thickness {m}",
                          "    4.3000001E-02,           !- Conductivity {W/m-K}",
                          "    10.00000,                !- Density {kg/m3}",
                          "    837.0000,                !- Specific Heat {J/kg-K}",
                          "    0.9000000,               !- Thermal Absorptance",
                          "    0.7500000,               !- Solar Absorptance",
                          "    0.7500000;               !- Visible Absorptance",

                          "  Material,",
                          "    IN05,                    !- Name",
                          "    Rough,                   !- Roughness",
                          "    0.2458000,               !- Thickness {m}",
                          "    4.3000001E-02,           !- Conductivity {W/m-K}",
                          "    10.00000,                !- Density {kg/m3}",
                          "    837.0000,                !- Specific Heat {J/kg-K}",
                          "    0.9000000,               !- Thermal Absorptance",
                          "    0.7500000,               !- Solar Absorptance",
                          "    0.7500000;               !- Visible Absorptance",

                          "  Material,",
                          "    PW03,                    !- Name",
                          "    MediumSmooth,            !- Roughness",
                          "    1.2700000E-02,           !- Thickness {m}",
                          "    0.1150000,               !- Conductivity {W/m-K}",
                          "    545.0000,                !- Density {kg/m3}",
                          "    1213.000,                !- Specific Heat {J/kg-K}",
                          "    0.9000000,               !- Thermal Absorptance",
                          "    0.7800000,               !- Solar Absorptance",
                          "    0.7800000;               !- Visible Absorptance",

                          "  Material,",
                          "    CC03,                    !- Name",
                          "    MediumRough,             !- Roughness",
                          "    0.1016000,               !- Thickness {m}",
                          "    1.310000,                !- Conductivity {W/m-K}",
                          "    2243.000,                !- Density {kg/m3}",
                          "    837.0000,                !- Specific Heat {J/kg-K}",
                          "    0.9000000,               !- Thermal Absorptance",
                          "    0.6500000,               !- Solar Absorptance",
                          "    0.6500000;               !- Visible Absorptance",

                          "  Material,",
                          "    HF-A3,                   !- Name",
                          "    Smooth,                  !- Roughness",
                          "    1.5000000E-03,           !- Thickness {m}",
                          "    44.96960,                !- Conductivity {W/m-K}",
                          "    7689.000,                !- Density {kg/m3}",
                          "    418.0000,                !- Specific Heat {J/kg-K}",
                          "    0.9000000,               !- Thermal Absorptance",
                          "    0.2000000,               !- Solar Absorptance",
                          "    0.2000000;               !- Visible Absorptance",

                          "  Material:NoMass,",
                          "    AR02,                    !- Name",
                          "    VeryRough,               !- Roughness",
                          "    7.8000002E-02,           !- Thermal Resistance {m2-K/W}",
                          "    0.9000000,               !- Thermal Absorptance",
                          "    0.7000000,               !- Solar Absorptance",
                          "    0.7000000;               !- Visible Absorptance",

                          "  Material:NoMass,",
                          "    CP02,                    !- Name",
                          "    Rough,                   !- Roughness",
                          "    0.2170000,               !- Thermal Resistance {m2-K/W}",
                          "    0.9000000,               !- Thermal Absorptance",
                          "    0.7500000,               !- Solar Absorptance",
                          "    0.7500000;               !- Visible Absorptance",

                          "  Construction,",
                          "    EXTWALL:LIVING,          !- Name",
                          "    A1 - 1 IN STUCCO,        !- Outside Layer",
                          "    GP01;                    !- Layer 3",

                          "  Construction,",
                          "    FLOOR:LIVING,            !- Name",
                          "    CC03,                    !- Outside Layer",
                          "    CP02;                    !- Layer 2",

                          "  Construction,",
                          "    ROOF,                    !- Name",
                          "    AR02,                    !- Outside Layer",
                          "    PW03;                    !- Layer 2",

                          "  Zone,",
                          "    LIVING ZONE,             !- Name",
                          "    0,                       !- Direction of Relative North {deg}",
                          "    0,                       !- X Origin {m}",
                          "    0,                       !- Y Origin {m}",
                          "    0,                       !- Z Origin {m}",
                          "    1,                       !- Type",
                          "    1,                       !- Multiplier",
                          "    autocalculate,           !- Ceiling Height {m}",
                          "    autocalculate;           !- Volume {m3}",

                          "  GlobalGeometryRules,",
                          "    UpperLeftCorner,         !- Starting Vertex Position",
                          "    CounterClockWise,        !- Vertex Entry Direction",
                          "    World;                   !- Coordinate System",

                          "  BuildingSurface:Detailed,",
                          "    Living:North,            !- Name",
                          "    Wall,                    !- Surface Type",
                          "    EXTWALL:LIVING,          !- Construction Name",
                          "    LIVING ZONE,             !- Zone Name",
                          "    Outdoors,                !- Outside Boundary Condition",
                          "    ,                        !- Outside Boundary Condition Object",
                          "    SunExposed,              !- Sun Exposure",
                          "    WindExposed,             !- Wind Exposure",
                          "    0.5000000,               !- View Factor to Ground",
                          "    4,                       !- Number of Vertices",
                          "    1,1,1,  !- X,Y,Z ==> Vertex 1 {m}",
                          "    1,1,0,  !- X,Y,Z ==> Vertex 2 {m}",
                          "    0,1,0,  !- X,Y,Z ==> Vertex 3 {m}",
                          "    0,1,1;  !- X,Y,Z ==> Vertex 4 {m}",

                          "  BuildingSurface:Detailed,",
                          "    Living:East,             !- Name",
                          "    Wall,                    !- Surface Type",
                          "    EXTWALL:LIVING,          !- Construction Name",
                          "    LIVING ZONE,             !- Zone Name",
                          "    Outdoors,                !- Outside Boundary Condition",
                          "    ,                        !- Outside Boundary Condition Object",
                          "    SunExposed,              !- Sun Exposure",
                          "    WindExposed,             !- Wind Exposure",
                          "    0.5000000,               !- View Factor to Ground",
                          "    4,                       !- Number of Vertices",
                          "    1,0,1,  !- X,Y,Z ==> Vertex 1 {m}",
                          "    1,0,0,  !- X,Y,Z ==> Vertex 2 {m}",
                          "    1,1,0,  !- X,Y,Z ==> Vertex 3 {m}",
                          "    1,1,1;  !- X,Y,Z ==> Vertex 4 {m}",

                          "  BuildingSurface:Detailed,",
                          "    Living:South,            !- Name",
                          "    Wall,                    !- Surface Type",
                          "    EXTWALL:LIVING,          !- Construction Name",
                          "    LIVING ZONE,             !- Zone Name",
                          "    Outdoors,                !- Outside Boundary Condition",
                          "    ,                        !- Outside Boundary Condition Object",
                          "    SunExposed,              !- Sun Exposure",
                          "    WindExposed,             !- Wind Exposure",
                          "    0.5000000,               !- View Factor to Ground",
                          "    4,                       !- Number of Vertices",
                          "    0,0,1,  !- X,Y,Z ==> Vertex 1 {m}",
                          "    0,0,0,  !- X,Y,Z ==> Vertex 2 {m}",
                          "    1,0,0,  !- X,Y,Z ==> Vertex 3 {m}",
                          "    1,0,1;  !- X,Y,Z ==> Vertex 4 {m}",

                          "  BuildingSurface:Detailed,",
                          "    Living:West,             !- Name",
                          "    Wall,                    !- Surface Type",
                          "    EXTWALL:LIVING,          !- Construction Name",
                          "    LIVING ZONE,             !- Zone Name",
                          "    Outdoors,                !- Outside Boundary Condition",
                          "    ,                        !- Outside Boundary Condition Object",
                          "    SunExposed,              !- Sun Exposure",
                          "    WindExposed,             !- Wind Exposure",
                          "    0.5000000,               !- View Factor to Ground",
                          "    4,                       !- Number of Vertices",
                          "    0,1,1,  !- X,Y,Z ==> Vertex 1 {m}",
                          "    0,1,0,  !- X,Y,Z ==> Vertex 2 {m}",
                          "    0,0,0,  !- X,Y,Z ==> Vertex 3 {m}",
                          "    0,0,1;  !- X,Y,Z ==> Vertex 4 {m}",
                          "  BuildingSurface:Detailed,",
                          "    Living:Floor,            !- Name",
                          "    FLOOR,                   !- Surface Type",
                          "    FLOOR:LIVING,            !- Construction Name",
                          "    LIVING ZONE,             !- Zone Name",
                          "    Surface,                 !- Outside Boundary Condition",
                          "    Living:Floor,            !- Outside Boundary Condition Object",
                          "    NoSun,                   !- Sun Exposure",
                          "    NoWind,                  !- Wind Exposure",
                          "    0,                       !- View Factor to Ground",
                          "    4,                       !- Number of Vertices",
                          "    0,0,0,  !- X,Y,Z ==> Vertex 1 {m}",
                          "    0,1,0,  !- X,Y,Z ==> Vertex 2 {m}",
                          "    1,1,0,  !- X,Y,Z ==> Vertex 3 {m}",
                          "    1,0,0;  !- X,Y,Z ==> Vertex 4 {m}",

                          "  BuildingSurface:Detailed,",
                          "    Living:Ceiling,          !- Name",
                          "    ROOF,                 !- Surface Type",
                          "    ROOF,          !- Construction Name",
                          "    LIVING ZONE,             !- Zone Name",
                          "    Outdoors,                !- Outside Boundary Condition",
                          "    ,                        !- Outside Boundary Condition Object",
                          "    SunExposed,              !- Sun Exposure",
                          "    WindExposed,             !- Wind Exposure",
                          "    0,                       !- View Factor to Ground",
                          "    4,                       !- Number of Vertices",
                          "    0,1,1,  !- X,Y,Z ==> Vertex 1 {m}",
                          "    0,0,1,  !- X,Y,Z ==> Vertex 2 {m}",
                          "    1,0,1,  !- X,Y,Z ==> Vertex 3 {m}",
                          "    1,1,1;  !- X,Y,Z ==> Vertex 4 {m}",

                          "  SurfaceProperty:LocalEnvironment,",
                          "    LocEnv:Living:North,          !- Name",
                          "    Living:North,                 !- Exterior Surface Name",
                          "    ,                             !- External Shading Fraction Schedule Name",
                          "    ,                             !- Surrounding Surfaces Object Name",
                          "    OutdoorAirNode:0001;          !- Outdoor Air Node Name",

                          "  OutdoorAir:Node,",
                          "    OutdoorAirNode:0001,          !- Name",
                          "    ,                             !- Height Above Ground",
                          "    OutdoorAirNodeDryBulb:0001,   !- Drybulb Temperature Schedule Name",
                          "    OutdoorAirNodeWetBulb:0001,   !- Wetbulb Schedule Name",
                          "    OutdoorAirNodeWindSpeed:0001, !- Wind Speed Schedule Name",
                          "    OutdoorAirNodeWindDir:0001;   !- Wind Direction Schedule Name",

                          "  ScheduleTypeLimits,",
                          "    Any Number;                   !- Name",

                          "  Schedule:Compact,",
                          "    OutdoorAirNodeDryBulb:0001,   !- Name",
                          "    Any Number,                   !- Schedule Type Limits Name",
                          "    Through: 12/31,               !- Field 1",
                          "    For: AllDays,                 !- Field 2",
                          "    Until: 24:00, 15.0;           !- Field 3",

                          "  Schedule:Compact,",
                          "    OutdoorAirNodeWetBulb:0001,   !- Name",
                          "    Any Number,                   !- Schedule Type Limits Name",
                          "    Through: 12/31,               !- Field 1",
                          "    For: AllDays,                 !- Field 2",
                          "    Until: 24:00, 12.0;           !- Field 3",

                          "  Schedule:Compact,",
                          "    OutdoorAirNodeWindSpeed:0001, !- Name",
                          "    Any Number,                   !- Schedule Type Limits Name",
                          "    Through: 12/31,               !- Field 1",
                          "    For: AllDays,                 !- Field 2",
                          "    Until: 24:00, 1.23;           !- Field 3",

                          "  Schedule:Compact,",
                          "    OutdoorAirNodeWindDir:0001,   !- Name",
                          "    Any Number,                   !- Schedule Type Limits Name",
                          "    Through: 12/31,               !- Field 1",
                          "    For: AllDays,                 !- Field 2",
                          "    Until: 24:00, 90;             !- Field 3"});

    ASSERT_TRUE(process_idf(idf_objects));
    bool ErrorsFound = false;

    ScheduleManager::ProcessScheduleInput(*state);

    HeatBalanceManager::GetProjectControlData(*state, ErrorsFound);
    EXPECT_FALSE(ErrorsFound);
    HeatBalanceManager::GetZoneData(*state, ErrorsFound);
    EXPECT_FALSE(ErrorsFound);
    HeatBalanceManager::GetMaterialData(*state, ErrorsFound);
    EXPECT_FALSE(ErrorsFound);
    HeatBalanceManager::GetConstructData(*state, ErrorsFound);
    EXPECT_FALSE(ErrorsFound);
    SurfaceGeometry::GetGeometryParameters(*state, ErrorsFound);
    EXPECT_FALSE(ErrorsFound);

    state->dataSurfaceGeometry->CosBldgRotAppGonly = 1.0;
    state->dataSurfaceGeometry->SinBldgRotAppGonly = 0.0;
    SurfaceGeometry::SetupZoneGeometry(*state, ErrorsFound);
    EXPECT_FALSE(ErrorsFound);

    HeatBalanceIntRadExchange::InitSolarViewFactors(*state);
    EXPECT_FALSE(has_err_output(true));

    EXPECT_TRUE(state->dataGlobal->AnyLocalEnvironmentsInModel);

    state->dataZoneEquip->ZoneEquipConfig.allocate(1);
    state->dataZoneEquip->ZoneEquipConfig(1).ZoneName = "LIVING ZONE";
    state->dataZoneEquip->ZoneEquipConfig(1).ActualZoneNum = 1;
    std::vector<int> controlledZoneEquipConfigNums;
    controlledZoneEquipConfigNums.push_back(1);
    state->dataHeatBal->Zone(1).IsControlled = true;

    state->dataZoneEquip->ZoneEquipConfig(1).NumInletNodes = 2;
    state->dataZoneEquip->ZoneEquipConfig(1).InletNode.allocate(2);
    state->dataZoneEquip->ZoneEquipConfig(1).InletNode(1) = 1;
    state->dataZoneEquip->ZoneEquipConfig(1).InletNode(2) = 2;
    state->dataZoneEquip->ZoneEquipConfig(1).NumExhaustNodes = 1;
    state->dataZoneEquip->ZoneEquipConfig(1).ExhaustNode.allocate(1);
    state->dataZoneEquip->ZoneEquipConfig(1).ExhaustNode(1) = 3;
    state->dataZoneEquip->ZoneEquipConfig(1).NumReturnNodes = 1;
    state->dataZoneEquip->ZoneEquipConfig(1).ReturnNode.allocate(1);
    state->dataZoneEquip->ZoneEquipConfig(1).ReturnNode(1) = 4;
    state->dataZoneEquip->ZoneEquipConfig(1).FixedReturnFlow.allocate(1);

    state->dataSize->ZoneEqSizing.allocate(1);
    state->dataHeatBal->Zone(1).SystemZoneNodeNumber = 5;
    state->dataEnvrn->OutBaroPress = 101325.0;
    state->dataHeatBalFanSys->MAT.allocate(1); // Zone temperature C
    state->dataHeatBalFanSys->MAT(1) = 24.0;
    state->dataHeatBalFanSys->ZoneAirHumRat.allocate(1);
    state->dataHeatBalFanSys->ZoneAirHumRat(1) = 0.001;

    state->dataLoopNodes->Node.allocate(4);

    state->dataHeatBalSurf->TempSurfInTmp.allocate(6);
    state->dataHeatBalSurf->TempSurfInTmp(1) = 15.0;
    state->dataHeatBalSurf->TempSurfInTmp(2) = 20.0;
    state->dataHeatBalSurf->TempSurfInTmp(3) = 25.0;
    state->dataHeatBalSurf->TempSurfInTmp(4) = 25.0;
    state->dataHeatBalSurf->TempSurfInTmp(5) = 25.0;
    state->dataHeatBalSurf->TempSurfInTmp(6) = 25.0;

    state->dataLoopNodes->Node(1).Temp = 20.0;
    state->dataLoopNodes->Node(2).Temp = 20.0;
    state->dataLoopNodes->Node(3).Temp = 20.0;
    state->dataLoopNodes->Node(4).Temp = 20.0;
    state->dataLoopNodes->Node(1).MassFlowRate = 0.1;
    state->dataLoopNodes->Node(2).MassFlowRate = 0.1;
    state->dataLoopNodes->Node(3).MassFlowRate = 0.1;
    state->dataLoopNodes->Node(4).MassFlowRate = 0.1;

    state->dataHeatBalSurf->TH.allocate(2, 2, 6);
    state->dataHeatBalSurf->TH(1, 1, 1) = 20;
    state->dataHeatBalSurf->TH(1, 1, 2) = 20;
    state->dataHeatBalSurf->TH(1, 1, 3) = 20;
    state->dataHeatBalSurf->TH(1, 1, 4) = 20;
    state->dataHeatBalSurf->TH(1, 1, 5) = 20;
    state->dataHeatBalSurf->TH(1, 1, 6) = 20;
    state->dataHeatBal->HConvIn.allocate(6);
    state->dataHeatBal->HConvIn(1) = 0.5;
    state->dataHeatBal->HConvIn(2) = 0.5;
    state->dataHeatBal->HConvIn(3) = 0.5;
    state->dataHeatBal->HConvIn(4) = 0.5;
    state->dataHeatBal->HConvIn(5) = 0.5;
    state->dataHeatBal->HConvIn(6) = 0.5;
    state->dataMstBal->HConvInFD.allocate(6);
    state->dataMstBal->RhoVaporAirIn.allocate(6);
    state->dataMstBal->HMassConvInFD.allocate(6);

    state->dataGlobal->BeginSimFlag = true;
    state->dataGlobal->KickOffSimulation = true;
    state->dataHeatBalFanSys->ZoneLatentGain.allocate(1);
    state->dataGlobal->TimeStepZoneSec = 900;
    state->dataHeatBal->ZoneWinHeatGain.allocate(1);
    state->dataHeatBal->ZoneWinHeatGainRep.allocate(1);
    state->dataHeatBal->ZoneWinHeatGainRepEnergy.allocate(1);

    // Set up
    AllocateSurfaceHeatBalArrays(*state);
    createFacilityElectricPowerServiceObject(*state);
    HeatBalanceManager::AllocateZoneHeatBalArrays(*state);
    SolarShading::AllocateModuleArrays(*state);
    SolarShading::DetermineShadowingCombinations(*state);
    OutAirNodeManager::GetOutAirNodesInput(*state);
    state->dataScheduleMgr->Schedule(1).CurrentValue = 25.0;
    state->dataScheduleMgr->Schedule(2).CurrentValue = 20.0;
    state->dataScheduleMgr->Schedule(3).CurrentValue = 1.5;
    state->dataScheduleMgr->Schedule(4).CurrentValue = 90.0;
    state->dataSurface->SurfTAirRef(1) = DataSurfaces::ZoneMeanAirTemp;
    state->dataSurface->SurfTAirRef(2) = DataSurfaces::AdjacentAirTemp;
    state->dataSurface->SurfTAirRef(3) = DataSurfaces::ZoneSupplyAirTemp;

    OutAirNodeManager::InitOutAirNodes(*state);

    // Test if local nodes data correctly overwritten
    EXPECT_EQ(25.0, state->dataLoopNodes->Node(1).OutAirDryBulb);
    EXPECT_EQ(20.0, state->dataLoopNodes->Node(1).OutAirWetBulb);
    EXPECT_EQ(1.5, state->dataLoopNodes->Node(1).OutAirWindSpeed);
    EXPECT_EQ(90.0, state->dataLoopNodes->Node(1).OutAirWindDir);
    EXPECT_DOUBLE_EQ(0.012611481326656135, state->dataLoopNodes->Node(1).HumRat);
    EXPECT_DOUBLE_EQ(57247.660939392081, state->dataLoopNodes->Node(1).Enthalpy);

    InitSurfaceHeatBalance(*state);

    // Test if local value correctly overwritten
    EXPECT_EQ(25.0, state->dataSurface->SurfOutDryBulbTemp(1));
    EXPECT_EQ(20.0, state->dataSurface->SurfOutWetBulbTemp(1));
    EXPECT_EQ(1.5, state->dataSurface->SurfOutWindSpeed(1));
    EXPECT_EQ(90.0, state->dataSurface->SurfOutWindDir(1));

    // Test if local value used in surface hc calculation
    // Surface(1) - local; Surface(2) - global;
    for (int SurfNum = 1; SurfNum <= 6; SurfNum++) {
<<<<<<< HEAD
        state->dataSurface->SurfExtConvCoeff(SurfNum) = -1;
=======
        state->dataSurface->SurfExtConvCoeffIndex(SurfNum) = -1;
>>>>>>> 7f8f090e
    }
    CalcHeatBalanceOutsideSurf(*state);
    Real64 HExt_Expect_Surf1 = ConvectionCoefficients::CalcASHRAESimpExtConvectCoeff(5, 1.5);
    Real64 HExt_Expect_Surf2 = ConvectionCoefficients::CalcASHRAESimpExtConvectCoeff(5, 0.0);
    EXPECT_EQ(HExt_Expect_Surf1, state->dataHeatBalSurf->HcExtSurf(1));
    EXPECT_EQ(HExt_Expect_Surf2, state->dataHeatBalSurf->HcExtSurf(2));
}

TEST_F(EnergyPlusFixture, HeatBalanceSurfaceManager_TestSurfPropertySrdSurfLWR)
{

    std::string const idf_objects = delimited_string({
        "  Building,",
        "    House with Local Air Nodes,  !- Name",
        "    0,                       !- North Axis {deg}",
        "    Suburbs,                 !- Terrain",
        "    0.001,                   !- Loads Convergence Tolerance Value",
        "    0.0050000,               !- Temperature Convergence Tolerance Value {deltaC}",
        "    FullInteriorAndExterior, !- Solar Distribution",
        "    25,                      !- Maximum Number of Warmup Days",
        "    6;                       !- Minimum Number of Warmup Days",

        "  Timestep,6;",

        "  SurfaceConvectionAlgorithm:Inside,TARP;",

        "  SurfaceConvectionAlgorithm:Outside,DOE-2;",

        "  HeatBalanceAlgorithm,ConductionTransferFunction;",

        "  SimulationControl,",
        "    No,                      !- Do Zone Sizing Calculation",
        "    No,                      !- Do System Sizing Calculation",
        "    No,                      !- Do Plant Sizing Calculation",
        "    Yes,                     !- Run Simulation for Sizing Periods",
        "    Yes;                     !- Run Simulation for Weather File Run Periods",

        "  RunPeriod,",
        "    WinterDay,               !- Name",
        "    1,                       !- Begin Month",
        "    14,                      !- Begin Day of Month",
        "    ,                        !- Begin Year",
        "    1,                       !- End Month",
        "    14,                      !- End Day of Month",
        "    ,                        !- End Year",
        "    Tuesday,                 !- Day of Week for Start Day",
        "    Yes,                     !- Use Weather File Holidays and Special Days",
        "    Yes,                     !- Use Weather File Daylight Saving Period",
        "    No,                      !- Apply Weekend Holiday Rule",
        "    Yes,                     !- Use Weather File Rain Indicators",
        "    Yes;                     !- Use Weather File Snow Indicators",

        "  RunPeriod,",
        "    SummerDay,               !- Name",
        "    7,                       !- Begin Month",
        "    7,                       !- Begin Day of Month",
        "    ,                        !- Begin Year",
        "    7,                       !- End Month",
        "    7,                       !- End Day of Month",
        "    ,                        !- End Year",
        "    Tuesday,                 !- Day of Week for Start Day",
        "    No,                      !- Apply Weekend Holiday Rule",
        "    Yes,                     !- Use Weather File Rain Indicators",
        "    No;                      !- Use Weather File Snow Indicators",

        "  Site:Location,",
        "    CHICAGO_IL_USA TMY2-94846,  !- Name",
        "    41.78,                   !- Latitude {deg}",
        "    -87.75,                  !- Longitude {deg}",
        "    -6.00,                   !- Time Zone {hr}",
        "    190.00;                  !- Elevation {m}",

        "  SizingPeriod:DesignDay,",
        "    CHICAGO_IL_USA Annual Heating 99% Design Conditions DB,  !- Name",
        "    1,                       !- Month",
        "    21,                      !- Day of Month",
        "    WinterDesignDay,         !- Day Type",
        "    -17.3,                   !- Maximum Dry-Bulb Temperature {C}",
        "    0.0,                     !- Daily Dry-Bulb Temperature Range {deltaC}",
        "    ,                        !- Dry-Bulb Temperature Range Modifier Type",
        "    ,                        !- Dry-Bulb Temperature Range Modifier Day Schedule Name",
        "    Wetbulb,                 !- Humidity Condition Type",
        "    -17.3,                   !- Wetbulb or DewPoint at Maximum Dry-Bulb {C}",
        "    ,                        !- Humidity Condition Day Schedule Name",
        "    ,                        !- Humidity Ratio at Maximum Dry-Bulb {kgWater/kgDryAir}",
        "    ,                        !- Enthalpy at Maximum Dry-Bulb {J/kg}",
        "    ,                        !- Daily Wet-Bulb Temperature Range {deltaC}",
        "    99063.,                  !- Barometric Pressure {Pa}",
        "    4.9,                     !- Wind Speed {m/s}",
        "    270,                     !- Wind Direction {deg}",
        "    No,                      !- Rain Indicator",
        "    No,                      !- Snow Indicator",
        "    No,                      !- Daylight Saving Time Indicator",
        "    ASHRAEClearSky,          !- Solar Model Indicator",
        "    ,                        !- Beam Solar Day Schedule Name",
        "    ,                        !- Diffuse Solar Day Schedule Name",
        "    ,                        !- ASHRAE Clear Sky Optical Depth for Beam Irradiance (taub) {dimensionless}",
        "    ,                        !- ASHRAE Clear Sky Optical Depth for Diffuse Irradiance (taud) {dimensionless}",
        "    0.0;                     !- Sky Clearness",

        "  SizingPeriod:DesignDay,",
        "    CHICAGO_IL_USA Annual Cooling 1% Design Conditions DB/MCWB,  !- Name",
        "    7,                       !- Month",
        "    21,                      !- Day of Month",
        "    SummerDesignDay,         !- Day Type",
        "    31.5,                    !- Maximum Dry-Bulb Temperature {C}",
        "    10.7,                    !- Daily Dry-Bulb Temperature Range {deltaC}",
        "    ,                        !- Dry-Bulb Temperature Range Modifier Type",
        "    ,                        !- Dry-Bulb Temperature Range Modifier Day Schedule Name",
        "    Wetbulb,                 !- Humidity Condition Type",
        "    23.0,                    !- Wetbulb or DewPoint at Maximum Dry-Bulb {C}",
        "    ,                        !- Humidity Condition Day Schedule Name",
        "    ,                        !- Humidity Ratio at Maximum Dry-Bulb {kgWater/kgDryAir}",
        "    ,                        !- Enthalpy at Maximum Dry-Bulb {J/kg}",
        "    ,                        !- Daily Wet-Bulb Temperature Range {deltaC}",
        "    99063.,                  !- Barometric Pressure {Pa}",
        "    5.3,                     !- Wind Speed {m/s}",
        "    230,                     !- Wind Direction {deg}",
        "    No,                      !- Rain Indicator",
        "    No,                      !- Snow Indicator",
        "    No,                      !- Daylight Saving Time Indicator",
        "    ASHRAEClearSky,          !- Solar Model Indicator",
        "    ,                        !- Beam Solar Day Schedule Name",
        "    ,                        !- Diffuse Solar Day Schedule Name",
        "    ,                        !- ASHRAE Clear Sky Optical Depth for Beam Irradiance (taub) {dimensionless}",
        "    ,                        !- ASHRAE Clear Sky Optical Depth for Diffuse Irradiance (taud) {dimensionless}",
        "    1.0;                     !- Sky Clearness",

        "  Site:GroundTemperature:BuildingSurface,20.03,20.03,20.13,20.30,20.43,20.52,20.62,20.77,20.78,20.55,20.44,20.20;",

        "  Material,",
        "    A1 - 1 IN STUCCO,        !- Name",
        "    Smooth,                  !- Roughness",
        "    2.5389841E-02,           !- Thickness {m}",
        "    0.6918309,               !- Conductivity {W/m-K}",
        "    1858.142,                !- Density {kg/m3}",
        "    836.8000,                !- Specific Heat {J/kg-K}",
        "    0.9000000,               !- Thermal Absorptance",
        "    0.9200000,               !- Solar Absorptance",
        "    0.9200000;               !- Visible Absorptance",

        "  Material,",
        "    CB11,                    !- Name",
        "    MediumRough,             !- Roughness",
        "    0.2032000,               !- Thickness {m}",
        "    1.048000,                !- Conductivity {W/m-K}",
        "    1105.000,                !- Density {kg/m3}",
        "    837.0000,                !- Specific Heat {J/kg-K}",
        "    0.9000000,               !- Thermal Absorptance",
        "    0.2000000,               !- Solar Absorptance",
        "    0.2000000;               !- Visible Absorptance",

        "  Material,",
        "    GP01,                    !- Name",
        "    MediumSmooth,            !- Roughness",
        "    1.2700000E-02,           !- Thickness {m}",
        "    0.1600000,               !- Conductivity {W/m-K}",
        "    801.0000,                !- Density {kg/m3}",
        "    837.0000,                !- Specific Heat {J/kg-K}",
        "    0.9000000,               !- Thermal Absorptance",
        "    0.7500000,               !- Solar Absorptance",
        "    0.7500000;               !- Visible Absorptance",

        "  Material,",
        "    IN02,                    !- Name",
        "    Rough,                   !- Roughness",
        "    9.0099998E-02,           !- Thickness {m}",
        "    4.3000001E-02,           !- Conductivity {W/m-K}",
        "    10.00000,                !- Density {kg/m3}",
        "    837.0000,                !- Specific Heat {J/kg-K}",
        "    0.9000000,               !- Thermal Absorptance",
        "    0.7500000,               !- Solar Absorptance",
        "    0.7500000;               !- Visible Absorptance",

        "  Material,",
        "    IN05,                    !- Name",
        "    Rough,                   !- Roughness",
        "    0.2458000,               !- Thickness {m}",
        "    4.3000001E-02,           !- Conductivity {W/m-K}",
        "    10.00000,                !- Density {kg/m3}",
        "    837.0000,                !- Specific Heat {J/kg-K}",
        "    0.9000000,               !- Thermal Absorptance",
        "    0.7500000,               !- Solar Absorptance",
        "    0.7500000;               !- Visible Absorptance",

        "  Material,",
        "    PW03,                    !- Name",
        "    MediumSmooth,            !- Roughness",
        "    1.2700000E-02,           !- Thickness {m}",
        "    0.1150000,               !- Conductivity {W/m-K}",
        "    545.0000,                !- Density {kg/m3}",
        "    1213.000,                !- Specific Heat {J/kg-K}",
        "    0.9000000,               !- Thermal Absorptance",
        "    0.7800000,               !- Solar Absorptance",
        "    0.7800000;               !- Visible Absorptance",

        "  Material,",
        "    CC03,                    !- Name",
        "    MediumRough,             !- Roughness",
        "    0.1016000,               !- Thickness {m}",
        "    1.310000,                !- Conductivity {W/m-K}",
        "    2243.000,                !- Density {kg/m3}",
        "    837.0000,                !- Specific Heat {J/kg-K}",
        "    0.9000000,               !- Thermal Absorptance",
        "    0.6500000,               !- Solar Absorptance",
        "    0.6500000;               !- Visible Absorptance",

        "  Material,",
        "    HF-A3,                   !- Name",
        "    Smooth,                  !- Roughness",
        "    1.5000000E-03,           !- Thickness {m}",
        "    44.96960,                !- Conductivity {W/m-K}",
        "    7689.000,                !- Density {kg/m3}",
        "    418.0000,                !- Specific Heat {J/kg-K}",
        "    0.9000000,               !- Thermal Absorptance",
        "    0.2000000,               !- Solar Absorptance",
        "    0.2000000;               !- Visible Absorptance",

        "  Material:NoMass,",
        "    AR02,                    !- Name",
        "    VeryRough,               !- Roughness",
        "    7.8000002E-02,           !- Thermal Resistance {m2-K/W}",
        "    0.9000000,               !- Thermal Absorptance",
        "    0.7000000,               !- Solar Absorptance",
        "    0.7000000;               !- Visible Absorptance",

        "  Material:NoMass,",
        "    CP02,                    !- Name",
        "    Rough,                   !- Roughness",
        "    0.2170000,               !- Thermal Resistance {m2-K/W}",
        "    0.9000000,               !- Thermal Absorptance",
        "    0.7500000,               !- Solar Absorptance",
        "    0.7500000;               !- Visible Absorptance",

        "  Construction,",
        "    EXTWALL:LIVING,          !- Name",
        "    A1 - 1 IN STUCCO,        !- Outside Layer",
        "    GP01;                    !- Layer 3",

        "  Construction,",
        "    FLOOR:LIVING,            !- Name",
        "    CC03,                    !- Outside Layer",
        "    CP02;                    !- Layer 2",

        "  Construction,",
        "    ROOF,                    !- Name",
        "    AR02,                    !- Outside Layer",
        "    PW03;                    !- Layer 2",

        "  Zone,",
        "    LIVING ZONE,             !- Name",
        "    0,                       !- Direction of Relative North {deg}",
        "    0,                       !- X Origin {m}",
        "    0,                       !- Y Origin {m}",
        "    0,                       !- Z Origin {m}",
        "    1,                       !- Type",
        "    1,                       !- Multiplier",
        "    autocalculate,           !- Ceiling Height {m}",
        "    autocalculate;           !- Volume {m3}",

        "  GlobalGeometryRules,",
        "    UpperLeftCorner,         !- Starting Vertex Position",
        "    CounterClockWise,        !- Vertex Entry Direction",
        "    World;                   !- Coordinate System",

        "  BuildingSurface:Detailed,",
        "    Living:North,            !- Name",
        "    Wall,                    !- Surface Type",
        "    EXTWALL:LIVING,          !- Construction Name",
        "    LIVING ZONE,             !- Zone Name",
        "    Outdoors,                !- Outside Boundary Condition",
        "    ,                        !- Outside Boundary Condition Object",
        "    SunExposed,              !- Sun Exposure",
        "    WindExposed,             !- Wind Exposure",
        "    0.5000000,               !- View Factor to Ground",
        "    4,                       !- Number of Vertices",
        "    1,1,1,  !- X,Y,Z ==> Vertex 1 {m}",
        "    1,1,0,  !- X,Y,Z ==> Vertex 2 {m}",
        "    0,1,0,  !- X,Y,Z ==> Vertex 3 {m}",
        "    0,1,1;  !- X,Y,Z ==> Vertex 4 {m}",

        "  BuildingSurface:Detailed,",
        "    Living:East,             !- Name",
        "    Wall,                    !- Surface Type",
        "    EXTWALL:LIVING,          !- Construction Name",
        "    LIVING ZONE,             !- Zone Name",
        "    Outdoors,                !- Outside Boundary Condition",
        "    ,                        !- Outside Boundary Condition Object",
        "    SunExposed,              !- Sun Exposure",
        "    WindExposed,             !- Wind Exposure",
        "    0.5000000,               !- View Factor to Ground",
        "    4,                       !- Number of Vertices",
        "    1,0,1,  !- X,Y,Z ==> Vertex 1 {m}",
        "    1,0,0,  !- X,Y,Z ==> Vertex 2 {m}",
        "    1,1,0,  !- X,Y,Z ==> Vertex 3 {m}",
        "    1,1,1;  !- X,Y,Z ==> Vertex 4 {m}",

        "  BuildingSurface:Detailed,",
        "    Living:South,            !- Name",
        "    Wall,                    !- Surface Type",
        "    EXTWALL:LIVING,          !- Construction Name",
        "    LIVING ZONE,             !- Zone Name",
        "    Outdoors,                !- Outside Boundary Condition",
        "    ,                        !- Outside Boundary Condition Object",
        "    SunExposed,              !- Sun Exposure",
        "    WindExposed,             !- Wind Exposure",
        "    0.5000000,               !- View Factor to Ground",
        "    4,                       !- Number of Vertices",
        "    0,0,1,  !- X,Y,Z ==> Vertex 1 {m}",
        "    0,0,0,  !- X,Y,Z ==> Vertex 2 {m}",
        "    1,0,0,  !- X,Y,Z ==> Vertex 3 {m}",
        "    1,0,1;  !- X,Y,Z ==> Vertex 4 {m}",

        "  BuildingSurface:Detailed,",
        "    Living:West,             !- Name",
        "    Wall,                    !- Surface Type",
        "    EXTWALL:LIVING,          !- Construction Name",
        "    LIVING ZONE,             !- Zone Name",
        "    Outdoors,                !- Outside Boundary Condition",
        "    ,                        !- Outside Boundary Condition Object",
        "    SunExposed,              !- Sun Exposure",
        "    WindExposed,             !- Wind Exposure",
        "    0.5000000,               !- View Factor to Ground",
        "    4,                       !- Number of Vertices",
        "    0,1,1,  !- X,Y,Z ==> Vertex 1 {m}",
        "    0,1,0,  !- X,Y,Z ==> Vertex 2 {m}",
        "    0,0,0,  !- X,Y,Z ==> Vertex 3 {m}",
        "    0,0,1;  !- X,Y,Z ==> Vertex 4 {m}",

        "  BuildingSurface:Detailed,",
        "    Living:Floor,            !- Name",
        "    FLOOR,                   !- Surface Type",
        "    FLOOR:LIVING,            !- Construction Name",
        "    LIVING ZONE,             !- Zone Name",
        "    Surface,                 !- Outside Boundary Condition",
        "    Living:Floor,            !- Outside Boundary Condition Object",
        "    NoSun,                   !- Sun Exposure",
        "    NoWind,                  !- Wind Exposure",
        "    0,                       !- View Factor to Ground",
        "    4,                       !- Number of Vertices",
        "    0,0,0,  !- X,Y,Z ==> Vertex 1 {m}",
        "    0,1,0,  !- X,Y,Z ==> Vertex 2 {m}",
        "    1,1,0,  !- X,Y,Z ==> Vertex 3 {m}",
        "    1,0,0;  !- X,Y,Z ==> Vertex 4 {m}",

        "  BuildingSurface:Detailed,",
        "    Living:Ceiling,          !- Name",
        "    ROOF,                 !- Surface Type",
        "    ROOF,          !- Construction Name",
        "    LIVING ZONE,             !- Zone Name",
        "    Outdoors,                !- Outside Boundary Condition",
        "    ,                        !- Outside Boundary Condition Object",
        "    SunExposed,              !- Sun Exposure",
        "    WindExposed,             !- Wind Exposure",
        "    0,                       !- View Factor to Ground",
        "    4,                       !- Number of Vertices",
        "    0,1,1,  !- X,Y,Z ==> Vertex 1 {m}",
        "    0,0,1,  !- X,Y,Z ==> Vertex 2 {m}",
        "    1,0,1,  !- X,Y,Z ==> Vertex 3 {m}",
        "    1,1,1;  !- X,Y,Z ==> Vertex 4 {m}",

        "  SurfaceProperty:LocalEnvironment,",
        "    LocEnv:Living:North,          !- Name",
        "    Living:North,                 !- Exterior Surface Name",
        "    ,                             !- External Shading Fraction Schedule Name",
        "    SrdSurfs:Living:North,        !- Surrounding Surfaces Object Name",
        "    ;                             !- Outdoor Air Node Name",

        "  SurfaceProperty:LocalEnvironment,",
        "    LocEnv:Living:East,           !- Name",
        "    Living:East,                  !- Exterior Surface Name",
        "    ,                             !- External Shading Fraction Schedule Name",
        "    SrdSurfs:Living:East,         !- Surrounding Surfaces Object Name",
        "    ;                             !- Outdoor Air Node Name",

        "  SurfaceProperty:LocalEnvironment,",
        "    LocEnv:Living:South,          !- Name",
        "    Living:South,                 !- Exterior Surface Name",
        "    ,                             !- External Shading Fraction Schedule Name",
        "    SrdSurfs:Living:South,        !- Surrounding Surfaces Object Name",
        "    ;                             !- Outdoor Air Node Name",

        "  SurfaceProperty:SurroundingSurfaces,",
        "    SrdSurfs:Living:North, !- Name",
        "    0.3,",
        "    Sky Temp Sch,",
        "    0.1,",
        "    Ground Temp Sch,",
        "    SurroundingSurface1,",
        "    0.6,",
        "    Surrounding Temp Sch 1;",

        "  SurfaceProperty:SurroundingSurfaces,",
        "    SrdSurfs:Living:East, !- Name",
        "    0.2,",
        "    ,",
        "    ,",
        "    ,",
        "    SurroundingSurface1,",
        "    0.3,",
        "    Surrounding Temp Sch 1,",
        "    SurroundingSurface2,",
        "    0.3,",
        "    Surrounding Temp Sch 1;",

        "  SurfaceProperty:SurroundingSurfaces,",
        "    SrdSurfs:Living:South, !- Name",
        "    ,",
        "    ,",
        "    ,",
        "    ,",
        "    SurroundingSurface1,",
        "    0.5,",
        "    Surrounding Temp Sch 1;",

        "  ScheduleTypeLimits,",
        "    Any Number;                   !- Name",

        "  Schedule:Compact,",
        "    Surrounding Temp Sch 1,       !- Name",
        "    Any Number,                   !- Schedule Type Limits Name",
        "    Through: 12/31,               !- Field 1",
        "    For: AllDays,                 !- Field 2",
        "    Until: 24:00, 15.0;           !- Field 3",

        "  Schedule:Compact,",
        "    Sky Temp Sch,                 !- Name",
        "    Any Number,                   !- Schedule Type Limits Name",
        "    Through: 12/31,               !- Field 1",
        "    For: AllDays,                 !- Field 2",
        "    Until: 24:00, 15.0;           !- Field 3",

        "  Schedule:Compact,",
        "    Ground Temp Sch,              !- Name",
        "    Any Number,                   !- Schedule Type Limits Name",
        "    Through: 12/31,               !- Field 1",
        "    For: AllDays,                 !- Field 2",
        "    Until: 24:00, 15.0;           !- Field 3",

    });

    ASSERT_TRUE(process_idf(idf_objects));
    bool ErrorsFound = false;

    ScheduleManager::ProcessScheduleInput(*state);

    HeatBalanceManager::GetProjectControlData(*state, ErrorsFound);
    EXPECT_FALSE(ErrorsFound);
    HeatBalanceManager::GetZoneData(*state, ErrorsFound);
    EXPECT_FALSE(ErrorsFound);
    HeatBalanceManager::GetMaterialData(*state, ErrorsFound);
    EXPECT_FALSE(ErrorsFound);
    HeatBalanceManager::GetConstructData(*state, ErrorsFound);
    EXPECT_FALSE(ErrorsFound);
    SurfaceGeometry::GetGeometryParameters(*state, ErrorsFound);
    EXPECT_FALSE(ErrorsFound);

    state->dataSurfaceGeometry->CosBldgRotAppGonly = 1.0;
    state->dataSurfaceGeometry->SinBldgRotAppGonly = 0.0;
    SurfaceGeometry::SetupZoneGeometry(*state, ErrorsFound);
    EXPECT_FALSE(ErrorsFound);

    HeatBalanceIntRadExchange::InitSolarViewFactors(*state);
    EXPECT_FALSE(has_err_output(true));

    EXPECT_TRUE(state->dataGlobal->AnyLocalEnvironmentsInModel);

    state->dataZoneEquip->ZoneEquipConfig.allocate(1);
    state->dataZoneEquip->ZoneEquipConfig(1).ZoneName = "LIVING ZONE";
    state->dataZoneEquip->ZoneEquipConfig(1).ActualZoneNum = 1;
    std::vector<int> controlledZoneEquipConfigNums;
    controlledZoneEquipConfigNums.push_back(1);
    state->dataHeatBal->Zone(1).IsControlled = true;

    state->dataZoneEquip->ZoneEquipConfig(1).NumInletNodes = 2;
    state->dataZoneEquip->ZoneEquipConfig(1).InletNode.allocate(2);
    state->dataZoneEquip->ZoneEquipConfig(1).InletNode(1) = 1;
    state->dataZoneEquip->ZoneEquipConfig(1).InletNode(2) = 2;
    state->dataZoneEquip->ZoneEquipConfig(1).NumExhaustNodes = 1;
    state->dataZoneEquip->ZoneEquipConfig(1).ExhaustNode.allocate(1);
    state->dataZoneEquip->ZoneEquipConfig(1).ExhaustNode(1) = 3;
    state->dataZoneEquip->ZoneEquipConfig(1).NumReturnNodes = 1;
    state->dataZoneEquip->ZoneEquipConfig(1).ReturnNode.allocate(1);
    state->dataZoneEquip->ZoneEquipConfig(1).ReturnNode(1) = 4;
    state->dataZoneEquip->ZoneEquipConfig(1).FixedReturnFlow.allocate(1);

    state->dataSize->ZoneEqSizing.allocate(1);
    state->dataHeatBal->Zone(1).SystemZoneNodeNumber = 5;
    state->dataEnvrn->OutBaroPress = 101325.0;
    state->dataHeatBalFanSys->MAT.allocate(1); // Zone temperature C
    state->dataHeatBalFanSys->MAT(1) = 24.0;
    state->dataHeatBalFanSys->ZoneAirHumRat.allocate(1);
    state->dataHeatBalFanSys->ZoneAirHumRat(1) = 0.001;

    state->dataLoopNodes->Node.allocate(4);

    state->dataHeatBalSurf->TempSurfInTmp.allocate(6);
    state->dataHeatBalSurf->TempSurfInTmp(1) = 15.0;
    state->dataHeatBalSurf->TempSurfInTmp(2) = 20.0;
    state->dataHeatBalSurf->TempSurfInTmp(3) = 25.0;
    state->dataHeatBalSurf->TempSurfInTmp(4) = 25.0;
    state->dataHeatBalSurf->TempSurfInTmp(5) = 25.0;
    state->dataHeatBalSurf->TempSurfInTmp(6) = 25.0;

    state->dataLoopNodes->Node(1).Temp = 20.0;
    state->dataLoopNodes->Node(2).Temp = 20.0;
    state->dataLoopNodes->Node(3).Temp = 20.0;
    state->dataLoopNodes->Node(4).Temp = 20.0;
    state->dataLoopNodes->Node(1).MassFlowRate = 0.1;
    state->dataLoopNodes->Node(2).MassFlowRate = 0.1;
    state->dataLoopNodes->Node(3).MassFlowRate = 0.1;
    state->dataLoopNodes->Node(4).MassFlowRate = 0.1;

    state->dataHeatBalSurf->TH.allocate(2, 2, 6);
    state->dataHeatBal->HConvIn.allocate(6);
    state->dataHeatBal->HConvIn(1) = 0.5;
    state->dataHeatBal->HConvIn(2) = 0.5;
    state->dataHeatBal->HConvIn(3) = 0.5;
    state->dataHeatBal->HConvIn(4) = 0.5;
    state->dataHeatBal->HConvIn(5) = 0.5;
    state->dataHeatBal->HConvIn(6) = 0.5;
    state->dataMstBal->HConvInFD.allocate(6);
    state->dataMstBal->RhoVaporAirIn.allocate(6);
    state->dataMstBal->HMassConvInFD.allocate(6);

    state->dataGlobal->BeginSimFlag = true;
    state->dataGlobal->KickOffSimulation = true;
    state->dataHeatBalFanSys->ZoneLatentGain.allocate(1);
    state->dataGlobal->TimeStepZoneSec = 900;
    state->dataHeatBal->ZoneWinHeatGain.allocate(1);
    state->dataHeatBal->ZoneWinHeatGainRep.allocate(1);
    state->dataHeatBal->ZoneWinHeatGainRepEnergy.allocate(1);

    // Set up
    AllocateSurfaceHeatBalArrays(*state);
    createFacilityElectricPowerServiceObject(*state);
    HeatBalanceManager::AllocateZoneHeatBalArrays(*state);
    SolarShading::AllocateModuleArrays(*state);
    SolarShading::DetermineShadowingCombinations(*state);

    state->dataSurface->SurfTAirRef(1) = DataSurfaces::ZoneMeanAirTemp;
    state->dataSurface->SurfTAirRef(2) = DataSurfaces::AdjacentAirTemp;
    state->dataSurface->SurfTAirRef(3) = DataSurfaces::ZoneSupplyAirTemp;

    InitSurfaceHeatBalance(*state);

    state->dataSurface->SurfAirSkyRadSplit.allocate(6);
    state->dataScheduleMgr->Schedule(1).CurrentValue = 25.0; // Srd Srfs Temp
    state->dataScheduleMgr->Schedule(2).CurrentValue = 15.0; // Sky temp
    state->dataScheduleMgr->Schedule(3).CurrentValue = 22.0; // Grd temp

    int SurfNum;
    for (SurfNum = 1; SurfNum <= 6; SurfNum++) {
        state->dataHeatBalSurf->TH(1, 1, SurfNum) = 20;       // Surf temp
        state->dataSurface->SurfOutDryBulbTemp(SurfNum) = 22; // Air temp
<<<<<<< HEAD
        state->dataSurface->SurfExtConvCoeff(SurfNum) = -6;
=======
        state->dataSurface->SurfExtConvCoeffIndex(SurfNum) = -6;
>>>>>>> 7f8f090e
        state->dataSurface->SurfAirSkyRadSplit(SurfNum) = 1.0;
    }
    CalcHeatBalanceOutsideSurf(*state);

    // Test if local value correctly overwritten
    // Surface(1-3) - local; Surface(4-6) - global;
    EXPECT_DOUBLE_EQ(0.3, state->dataSurface->Surface(1).ViewFactorSkyIR);
    EXPECT_DOUBLE_EQ(0.1, state->dataSurface->Surface(1).ViewFactorGroundIR);
    EXPECT_DOUBLE_EQ(0.2, state->dataSurface->Surface(2).ViewFactorSkyIR);
    EXPECT_DOUBLE_EQ(0.2, state->dataSurface->Surface(2).ViewFactorGroundIR);
    EXPECT_DOUBLE_EQ(0.25, state->dataSurface->Surface(3).ViewFactorSkyIR);
    EXPECT_DOUBLE_EQ(0.25, state->dataSurface->Surface(3).ViewFactorGroundIR);
    // Test if sky and grd view factor and temperature correctly overwritten
    EXPECT_DOUBLE_EQ((DataGlobalConstants::StefanBoltzmann * 0.9 * 0.3 *
                      (pow_4(20.0 + DataGlobalConstants::KelvinConv) - pow_4(15.0 + DataGlobalConstants::KelvinConv)) / (20.0 - 15.0)),
                     state->dataHeatBalSurf->HSkyExtSurf(1));
    EXPECT_DOUBLE_EQ((DataGlobalConstants::StefanBoltzmann * 0.9 * 0.1 *
                      (pow_4(20.0 + DataGlobalConstants::KelvinConv) - pow_4(22.0 + DataGlobalConstants::KelvinConv)) / (20.0 - 22.0)),
                     state->dataHeatBalSurf->HGrdExtSurf(1));

    // Test if LWR from surrounding surfaces correctly calculated
    EXPECT_DOUBLE_EQ(DataGlobalConstants::StefanBoltzmann * 0.9 * 0.6 *
                         (pow_4(25.0 + DataGlobalConstants::KelvinConv) - pow_4(20.0 + DataGlobalConstants::KelvinConv)),
                     state->dataHeatBalSurf->SurfQRadLWOutSrdSurfs(1));
    EXPECT_DOUBLE_EQ(DataGlobalConstants::StefanBoltzmann * 0.9 *
                         (0.3 * (pow_4(25.0 + DataGlobalConstants::KelvinConv) - pow_4(20.0 + DataGlobalConstants::KelvinConv)) +
                          0.3 * (pow_4(25.0 + DataGlobalConstants::KelvinConv) - pow_4(20.0 + DataGlobalConstants::KelvinConv))),
                     state->dataHeatBalSurf->SurfQRadLWOutSrdSurfs(2));
    EXPECT_DOUBLE_EQ(DataGlobalConstants::StefanBoltzmann * 0.9 * 0.5 *
                         (pow_4(25.0 + DataGlobalConstants::KelvinConv) - pow_4(20.0 + DataGlobalConstants::KelvinConv)),
                     state->dataHeatBalSurf->SurfQRadLWOutSrdSurfs(3));
    EXPECT_DOUBLE_EQ(0.0, state->dataHeatBalSurf->SurfQRadLWOutSrdSurfs(4));
}

TEST_F(EnergyPlusFixture, HeatBalanceSurfaceManager_SurfaceCOnstructionIndexTest)
{

    std::string const idf_objects = delimited_string({
        " Output:Variable,Perimeter_ZN_1_wall_south_Window_1,Surface Window Transmitted Solar Radiation Rate,timestep;",
        " Output:Variable,*,SURFACE CONSTRUCTION INDEX,timestep;",
        " Output:Diagnostics, DisplayAdvancedReportVariables;",
    });

    ASSERT_TRUE(process_idf(idf_objects));

    state->dataGlobal->DisplayAdvancedReportVariables = true;

    state->dataSurface->TotSurfaces = 1;
    state->dataGlobal->NumOfZones = 1;
    state->dataHeatBal->TotConstructs = 1;
    state->dataHeatBal->Zone.allocate(state->dataGlobal->NumOfZones);
    state->dataSurface->Surface.allocate(state->dataSurface->TotSurfaces);
    state->dataSurface->SurfaceWindow.allocate(state->dataSurface->TotSurfaces);
    state->dataConstruction->Construct.allocate(state->dataHeatBal->TotConstructs);
    state->dataHeatBal->AnyInternalHeatSourceInInput = true;

    state->dataSurface->Surface(1).Class = DataSurfaces::SurfaceClass::Wall;
    state->dataSurface->Surface(1).HeatTransSurf = true;
    state->dataSurface->Surface(1).HeatTransferAlgorithm = DataSurfaces::iHeatTransferModel::CTF;
    state->dataSurface->Surface(1).ExtBoundCond = 1;
    state->dataSurface->Surface(1).Construction = 1;

    state->dataConstruction->Construct(1).NumCTFTerms = 2;
    state->dataConstruction->Construct(1).SourceSinkPresent = true;
    state->dataConstruction->Construct(1).NumHistories = 1;
    state->dataConstruction->Construct(1).CTFTUserOut(0) = 0.5;
    state->dataConstruction->Construct(1).CTFTUserIn(0) = 0.25;
    state->dataConstruction->Construct(1).CTFTUserSource(0) = 0.25;
    SurfaceGeometry::AllocateSurfaceArrays(*state);
    AllocateSurfaceHeatBalArrays(*state); // allocates a host of variables related to CTF calculations
    OutputProcessor::GetReportVariableInput(*state);

    EXPECT_EQ(state->dataOutputProcessor->ReqRepVars(2).VarName, "SURFACE CONSTRUCTION INDEX");
}

TEST_F(EnergyPlusFixture, HeatBalanceSurfaceManager_TestSurfTempCalcHeatBalanceAddSourceTerm)
{

    std::string const idf_objects =
        delimited_string({"  Building,",
                          "    House with AirflowNetwork simulation,  !- Name",
                          "    0,                       !- North Axis {deg}",
                          "    Suburbs,                 !- Terrain",
                          "    0.001,                   !- Loads Convergence Tolerance Value",
                          "    0.0050000,               !- Temperature Convergence Tolerance Value {deltaC}",
                          "    FullInteriorAndExterior, !- Solar Distribution",
                          "    25,                      !- Maximum Number of Warmup Days",
                          "    6;                       !- Minimum Number of Warmup Days",

                          "  Timestep,6;",

                          "  SurfaceConvectionAlgorithm:Inside,TARP;",

                          "  SurfaceConvectionAlgorithm:Outside,DOE-2;",

                          "  HeatBalanceAlgorithm,ConductionTransferFunction;",

                          "  SimulationControl,",
                          "    No,                      !- Do Zone Sizing Calculation",
                          "    No,                      !- Do System Sizing Calculation",
                          "    No,                      !- Do Plant Sizing Calculation",
                          "    Yes,                     !- Run Simulation for Sizing Periods",
                          "    No;                      !- Run Simulation for Weather File Run Periods",

                          "  RunPeriod,",
                          "    WinterDay,               !- Name",
                          "    1,                       !- Begin Month",
                          "    14,                      !- Begin Day of Month",
                          "    ,                        !- Begin Year",
                          "    1,                       !- End Month",
                          "    14,                      !- End Day of Month",
                          "    ,                        !- End Year",
                          "    Tuesday,                 !- Day of Week for Start Day",
                          "    Yes,                     !- Use Weather File Holidays and Special Days",
                          "    Yes,                     !- Use Weather File Daylight Saving Period",
                          "    No,                      !- Apply Weekend Holiday Rule",
                          "    Yes,                     !- Use Weather File Rain Indicators",
                          "    Yes;                     !- Use Weather File Snow Indicators",

                          "  RunPeriod,",
                          "    SummerDay,               !- Name",
                          "    7,                       !- Begin Month",
                          "    7,                       !- Begin Day of Month",
                          "    ,                        !- Begin Year",
                          "    7,                       !- End Month",
                          "    7,                       !- End Day of Month",
                          "    ,                        !- End Year",
                          "    Tuesday,                 !- Day of Week for Start Day",
                          "    Yes,                     !- Use Weather File Holidays and Special Days",
                          "    Yes,                     !- Use Weather File Daylight Saving Period",
                          "    No,                      !- Apply Weekend Holiday Rule",
                          "    Yes,                     !- Use Weather File Rain Indicators",
                          "    No;                      !- Use Weather File Snow Indicators",

                          "  Site:Location,",
                          "    CHICAGO_IL_USA TMY2-94846,  !- Name",
                          "    41.78,                   !- Latitude {deg}",
                          "    -87.75,                  !- Longitude {deg}",
                          "    -6.00,                   !- Time Zone {hr}",
                          "    190.00;                  !- Elevation {m}",

                          "  SizingPeriod:DesignDay,",
                          "    CHICAGO_IL_USA Annual Heating 99% Design Conditions DB,  !- Name",
                          "    1,                       !- Month",
                          "    21,                      !- Day of Month",
                          "    WinterDesignDay,         !- Day Type",
                          "    -17.3,                   !- Maximum Dry-Bulb Temperature {C}",
                          "    0.0,                     !- Daily Dry-Bulb Temperature Range {deltaC}",
                          "    ,                        !- Dry-Bulb Temperature Range Modifier Type",
                          "    ,                        !- Dry-Bulb Temperature Range Modifier Day Schedule Name",
                          "    Wetbulb,                 !- Humidity Condition Type",
                          "    -17.3,                   !- Wetbulb or DewPoint at Maximum Dry-Bulb {C}",
                          "    ,                        !- Humidity Condition Day Schedule Name",
                          "    ,                        !- Humidity Ratio at Maximum Dry-Bulb {kgWater/kgDryAir}",
                          "    ,                        !- Enthalpy at Maximum Dry-Bulb {J/kg}",
                          "    ,                        !- Daily Wet-Bulb Temperature Range {deltaC}",
                          "    99063.,                  !- Barometric Pressure {Pa}",
                          "    4.9,                     !- Wind Speed {m/s}",
                          "    270,                     !- Wind Direction {deg}",
                          "    No,                      !- Rain Indicator",
                          "    No,                      !- Snow Indicator",
                          "    No,                      !- Daylight Saving Time Indicator",
                          "    ASHRAEClearSky,          !- Solar Model Indicator",
                          "    ,                        !- Beam Solar Day Schedule Name",
                          "    ,                        !- Diffuse Solar Day Schedule Name",
                          "    ,                        !- ASHRAE Clear Sky Optical Depth for Beam Irradiance (taub) {dimensionless}",
                          "    ,                        !- ASHRAE Clear Sky Optical Depth for Diffuse Irradiance (taud) {dimensionless}",
                          "    0.0;                     !- Sky Clearness",

                          "  SizingPeriod:DesignDay,",
                          "    CHICAGO_IL_USA Annual Cooling 1% Design Conditions DB/MCWB,  !- Name",
                          "    7,                       !- Month",
                          "    21,                      !- Day of Month",
                          "    SummerDesignDay,         !- Day Type",
                          "    31.5,                    !- Maximum Dry-Bulb Temperature {C}",
                          "    10.7,                    !- Daily Dry-Bulb Temperature Range {deltaC}",
                          "    ,                        !- Dry-Bulb Temperature Range Modifier Type",
                          "    ,                        !- Dry-Bulb Temperature Range Modifier Day Schedule Name",
                          "    Wetbulb,                 !- Humidity Condition Type",
                          "    23.0,                    !- Wetbulb or DewPoint at Maximum Dry-Bulb {C}",
                          "    ,                        !- Humidity Condition Day Schedule Name",
                          "    ,                        !- Humidity Ratio at Maximum Dry-Bulb {kgWater/kgDryAir}",
                          "    ,                        !- Enthalpy at Maximum Dry-Bulb {J/kg}",
                          "    ,                        !- Daily Wet-Bulb Temperature Range {deltaC}",
                          "    99063.,                  !- Barometric Pressure {Pa}",
                          "    5.3,                     !- Wind Speed {m/s}",
                          "    230,                     !- Wind Direction {deg}",
                          "    No,                      !- Rain Indicator",
                          "    No,                      !- Snow Indicator",
                          "    No,                      !- Daylight Saving Time Indicator",
                          "    ASHRAEClearSky,          !- Solar Model Indicator",
                          "    ,                        !- Beam Solar Day Schedule Name",
                          "    ,                        !- Diffuse Solar Day Schedule Name",
                          "    ,                        !- ASHRAE Clear Sky Optical Depth for Beam Irradiance (taub) {dimensionless}",
                          "    ,                        !- ASHRAE Clear Sky Optical Depth for Diffuse Irradiance (taud) {dimensionless}",
                          "    1.0;                     !- Sky Clearness",

                          "  Site:GroundTemperature:BuildingSurface,20.03,20.03,20.13,20.30,20.43,20.52,20.62,20.77,20.78,20.55,20.44,20.20;",

                          "  Material,",
                          "    A1 - 1 IN STUCCO,        !- Name",
                          "    Smooth,                  !- Roughness",
                          "    2.5389841E-02,           !- Thickness {m}",
                          "    0.6918309,               !- Conductivity {W/m-K}",
                          "    1858.142,                !- Density {kg/m3}",
                          "    836.8000,                !- Specific Heat {J/kg-K}",
                          "    0.9000000,               !- Thermal Absorptance",
                          "    0.9200000,               !- Solar Absorptance",
                          "    0.9200000;               !- Visible Absorptance",

                          "  Material,",
                          "    CB11,                    !- Name",
                          "    MediumRough,             !- Roughness",
                          "    0.2032000,               !- Thickness {m}",
                          "    1.048000,                !- Conductivity {W/m-K}",
                          "    1105.000,                !- Density {kg/m3}",
                          "    837.0000,                !- Specific Heat {J/kg-K}",
                          "    0.9000000,               !- Thermal Absorptance",
                          "    0.2000000,               !- Solar Absorptance",
                          "    0.2000000;               !- Visible Absorptance",

                          "  Material,",
                          "    GP01,                    !- Name",
                          "    MediumSmooth,            !- Roughness",
                          "    1.2700000E-02,           !- Thickness {m}",
                          "    0.1600000,               !- Conductivity {W/m-K}",
                          "    801.0000,                !- Density {kg/m3}",
                          "    837.0000,                !- Specific Heat {J/kg-K}",
                          "    0.9000000,               !- Thermal Absorptance",
                          "    0.7500000,               !- Solar Absorptance",
                          "    0.7500000;               !- Visible Absorptance",

                          "  Material,",
                          "    IN02,                    !- Name",
                          "    Rough,                   !- Roughness",
                          "    9.0099998E-02,           !- Thickness {m}",
                          "    4.3000001E-02,           !- Conductivity {W/m-K}",
                          "    10.00000,                !- Density {kg/m3}",
                          "    837.0000,                !- Specific Heat {J/kg-K}",
                          "    0.9000000,               !- Thermal Absorptance",
                          "    0.7500000,               !- Solar Absorptance",
                          "    0.7500000;               !- Visible Absorptance",

                          "  Material,",
                          "    IN05,                    !- Name",
                          "    Rough,                   !- Roughness",
                          "    0.2458000,               !- Thickness {m}",
                          "    4.3000001E-02,           !- Conductivity {W/m-K}",
                          "    10.00000,                !- Density {kg/m3}",
                          "    837.0000,                !- Specific Heat {J/kg-K}",
                          "    0.9000000,               !- Thermal Absorptance",
                          "    0.7500000,               !- Solar Absorptance",
                          "    0.7500000;               !- Visible Absorptance",

                          "  Material,",
                          "    PW03,                    !- Name",
                          "    MediumSmooth,            !- Roughness",
                          "    1.2700000E-02,           !- Thickness {m}",
                          "    0.1150000,               !- Conductivity {W/m-K}",
                          "    545.0000,                !- Density {kg/m3}",
                          "    1213.000,                !- Specific Heat {J/kg-K}",
                          "    0.9000000,               !- Thermal Absorptance",
                          "    0.7800000,               !- Solar Absorptance",
                          "    0.7800000;               !- Visible Absorptance",

                          "  Material,",
                          "    CC03,                    !- Name",
                          "    MediumRough,             !- Roughness",
                          "    0.1016000,               !- Thickness {m}",
                          "    1.310000,                !- Conductivity {W/m-K}",
                          "    2243.000,                !- Density {kg/m3}",
                          "    837.0000,                !- Specific Heat {J/kg-K}",
                          "    0.9000000,               !- Thermal Absorptance",
                          "    0.6500000,               !- Solar Absorptance",
                          "    0.6500000;               !- Visible Absorptance",

                          "  Material,",
                          "    HF-A3,                   !- Name",
                          "    Smooth,                  !- Roughness",
                          "    1.5000000E-03,           !- Thickness {m}",
                          "    44.96960,                !- Conductivity {W/m-K}",
                          "    7689.000,                !- Density {kg/m3}",
                          "    418.0000,                !- Specific Heat {J/kg-K}",
                          "    0.9000000,               !- Thermal Absorptance",
                          "    0.2000000,               !- Solar Absorptance",
                          "    0.2000000;               !- Visible Absorptance",

                          "  Material:NoMass,",
                          "    AR02,                    !- Name",
                          "    VeryRough,               !- Roughness",
                          "    7.8000002E-02,           !- Thermal Resistance {m2-K/W}",
                          "    0.9000000,               !- Thermal Absorptance",
                          "    0.7000000,               !- Solar Absorptance",
                          "    0.7000000;               !- Visible Absorptance",

                          "  Material:NoMass,",
                          "    CP02,                    !- Name",
                          "    Rough,                   !- Roughness",
                          "    0.2170000,               !- Thermal Resistance {m2-K/W}",
                          "    0.9000000,               !- Thermal Absorptance",
                          "    0.7500000,               !- Solar Absorptance",
                          "    0.7500000;               !- Visible Absorptance",

                          "  Construction,",
                          "    EXTWALL:LIVING,          !- Name",
                          "    A1 - 1 IN STUCCO,        !- Outside Layer",
                          "    GP01;                    !- Layer 3",

                          "  Construction,",
                          "    FLOOR:LIVING,            !- Name",
                          "    CC03,                    !- Outside Layer",
                          "    CP02;                    !- Layer 2",

                          "  Construction,",
                          "    ROOF,                    !- Name",
                          "    AR02,                    !- Outside Layer",
                          "    PW03;                    !- Layer 2",

                          "  Zone,",
                          "    LIVING ZONE,             !- Name",
                          "    0,                       !- Direction of Relative North {deg}",
                          "    0,                       !- X Origin {m}",
                          "    0,                       !- Y Origin {m}",
                          "    0,                       !- Z Origin {m}",
                          "    1,                       !- Type",
                          "    1,                       !- Multiplier",
                          "    autocalculate,           !- Ceiling Height {m}",
                          "    autocalculate;           !- Volume {m3}",

                          "  GlobalGeometryRules,",
                          "    UpperLeftCorner,         !- Starting Vertex Position",
                          "    CounterClockWise,        !- Vertex Entry Direction",
                          "    World;                   !- Coordinate System",

                          "  BuildingSurface:Detailed,",
                          "    Living:North,            !- Name",
                          "    Wall,                    !- Surface Type",
                          "    EXTWALL:LIVING,          !- Construction Name",
                          "    LIVING ZONE,             !- Zone Name",
                          "    Outdoors,                !- Outside Boundary Condition",
                          "    ,                        !- Outside Boundary Condition Object",
                          "    SunExposed,              !- Sun Exposure",
                          "    WindExposed,             !- Wind Exposure",
                          "    0.5000000,               !- View Factor to Ground",
                          "    4,                       !- Number of Vertices",
                          "    1,1,1,  !- X,Y,Z ==> Vertex 1 {m}",
                          "    1,1,0,  !- X,Y,Z ==> Vertex 2 {m}",
                          "    0,1,0,  !- X,Y,Z ==> Vertex 3 {m}",
                          "    0,1,1;  !- X,Y,Z ==> Vertex 4 {m}",

                          "  BuildingSurface:Detailed,",
                          "    Living:East,             !- Name",
                          "    Wall,                    !- Surface Type",
                          "    EXTWALL:LIVING,          !- Construction Name",
                          "    LIVING ZONE,             !- Zone Name",
                          "    Outdoors,                !- Outside Boundary Condition",
                          "    ,                        !- Outside Boundary Condition Object",
                          "    SunExposed,              !- Sun Exposure",
                          "    WindExposed,             !- Wind Exposure",
                          "    0.5000000,               !- View Factor to Ground",
                          "    4,                       !- Number of Vertices",
                          "    1,0,1,  !- X,Y,Z ==> Vertex 1 {m}",
                          "    1,0,0,  !- X,Y,Z ==> Vertex 2 {m}",
                          "    1,1,0,  !- X,Y,Z ==> Vertex 3 {m}",
                          "    1,1,1;  !- X,Y,Z ==> Vertex 4 {m}",

                          "  BuildingSurface:Detailed,",
                          "    Living:South,            !- Name",
                          "    Wall,                    !- Surface Type",
                          "    EXTWALL:LIVING,          !- Construction Name",
                          "    LIVING ZONE,             !- Zone Name",
                          "    Outdoors,                !- Outside Boundary Condition",
                          "    ,                        !- Outside Boundary Condition Object",
                          "    SunExposed,              !- Sun Exposure",
                          "    WindExposed,             !- Wind Exposure",
                          "    0.5000000,               !- View Factor to Ground",
                          "    4,                       !- Number of Vertices",
                          "    0,0,1,  !- X,Y,Z ==> Vertex 1 {m}",
                          "    0,0,0,  !- X,Y,Z ==> Vertex 2 {m}",
                          "    1,0,0,  !- X,Y,Z ==> Vertex 3 {m}",
                          "    1,0,1;  !- X,Y,Z ==> Vertex 4 {m}",

                          "  BuildingSurface:Detailed,",
                          "    Living:West,             !- Name",
                          "    Wall,                    !- Surface Type",
                          "    EXTWALL:LIVING,          !- Construction Name",
                          "    LIVING ZONE,             !- Zone Name",
                          "    Outdoors,                !- Outside Boundary Condition",
                          "    ,                        !- Outside Boundary Condition Object",
                          "    SunExposed,              !- Sun Exposure",
                          "    WindExposed,             !- Wind Exposure",
                          "    0.5000000,               !- View Factor to Ground",
                          "    4,                       !- Number of Vertices",
                          "    0,1,1,  !- X,Y,Z ==> Vertex 1 {m}",
                          "    0,1,0,  !- X,Y,Z ==> Vertex 2 {m}",
                          "    0,0,0,  !- X,Y,Z ==> Vertex 3 {m}",
                          "    0,0,1;  !- X,Y,Z ==> Vertex 4 {m}",
                          "  BuildingSurface:Detailed,",
                          "    Living:Floor,            !- Name",
                          "    FLOOR,                   !- Surface Type",
                          "    FLOOR:LIVING,            !- Construction Name",
                          "    LIVING ZONE,             !- Zone Name",
                          "    Surface,                 !- Outside Boundary Condition",
                          "    Living:Floor,            !- Outside Boundary Condition Object",
                          "    NoSun,                   !- Sun Exposure",
                          "    NoWind,                  !- Wind Exposure",
                          "    0,                       !- View Factor to Ground",
                          "    4,                       !- Number of Vertices",
                          "    0,0,0,  !- X,Y,Z ==> Vertex 1 {m}",
                          "    0,1,0,  !- X,Y,Z ==> Vertex 2 {m}",
                          "    1,1,0,  !- X,Y,Z ==> Vertex 3 {m}",
                          "    1,0,0;  !- X,Y,Z ==> Vertex 4 {m}",

                          "  BuildingSurface:Detailed,",
                          "    Living:Ceiling,          !- Name",
                          "    ROOF,                 !- Surface Type",
                          "    ROOF,          !- Construction Name",
                          "    LIVING ZONE,             !- Zone Name",
                          "    Outdoors,                !- Outside Boundary Condition",
                          "    ,                        !- Outside Boundary Condition Object",
                          "    SunExposed,              !- Sun Exposure",
                          "    WindExposed,             !- Wind Exposure",
                          "    0,                       !- View Factor to Ground",
                          "    4,                       !- Number of Vertices",
                          "    0,1,1,  !- X,Y,Z ==> Vertex 1 {m}",
                          "    0,0,1,  !- X,Y,Z ==> Vertex 2 {m}",
                          "    1,0,1,  !- X,Y,Z ==> Vertex 3 {m}",
                          "    1,1,1;  !- X,Y,Z ==> Vertex 4 {m}",
                          "",
                          "  Schedule:Compact,",
                          "    Sche_Q_Evap_Cool,        !- Name",
                          "	 Any Number,              !- Schedule Type Limits Name",
                          "    Through: 12/31,",
                          "    For: AllDays,",
                          "    Until: 24:00, -0.1;",
                          "",
                          "  Schedule:Compact,",
                          "    Sche_Q_Add_Heat,         !- Name",
                          "	 Any Number,              !- Schedule Type Limits Name",
                          "    Through: 12/31,",
                          "    For: AllDays,",
                          "    Until: 24:00, 0.1;",
                          "",
                          "  SurfaceProperty:HeatBalanceSourceTerm,",
                          "    Living:North,               !- Surface Name",
                          "	 ,                           !- Inside Face Heat Source Term Schedule Name",
                          "    Sche_Q_Evap_Cool;           !- Outside Face Heat Source Term Schedule Name",
                          "",
                          "  SurfaceProperty:HeatBalanceSourceTerm,",
                          "    Living:Ceiling,             !- Surface Name",
                          "	 Sche_Q_Add_Heat,            !- Inside Face Heat Source Term Schedule Name",
                          "    ;                           !- Outside Face Heat Source Term Schedule Name"});

    ASSERT_TRUE(process_idf(idf_objects));
    bool ErrorsFound = false;

    HeatBalanceManager::GetProjectControlData(*state, ErrorsFound);
    EXPECT_FALSE(ErrorsFound);
    HeatBalanceManager::GetZoneData(*state, ErrorsFound);
    EXPECT_FALSE(ErrorsFound);
    HeatBalanceManager::GetMaterialData(*state, ErrorsFound);
    EXPECT_FALSE(ErrorsFound);
    HeatBalanceManager::GetConstructData(*state, ErrorsFound);
    EXPECT_FALSE(ErrorsFound);
    SurfaceGeometry::GetGeometryParameters(*state, ErrorsFound);
    EXPECT_FALSE(ErrorsFound);

    state->dataSurfaceGeometry->CosBldgRotAppGonly = 1.0;
    state->dataSurfaceGeometry->SinBldgRotAppGonly = 0.0;
    SurfaceGeometry::SetupZoneGeometry(*state, ErrorsFound);
    EXPECT_FALSE(ErrorsFound);

    // Clear schedule type warnings
    EXPECT_TRUE(has_err_output(true));

    HeatBalanceIntRadExchange::InitSolarViewFactors(*state);
    EXPECT_TRUE(compare_err_stream(""));
    EXPECT_FALSE(has_err_output(true));

    state->dataZoneEquip->ZoneEquipConfig.allocate(1);
    state->dataZoneEquip->ZoneEquipConfig(1).ZoneName = "LIVING ZONE";
    state->dataZoneEquip->ZoneEquipConfig(1).ActualZoneNum = 1;
    std::vector<int> controlledZoneEquipConfigNums;
    controlledZoneEquipConfigNums.push_back(1);
    state->dataHeatBal->Zone(1).IsControlled = true;
    state->dataHeatBal->Zone(1).ZoneEqNum = 1;
    state->dataZoneEquip->ZoneEquipConfig(1).NumInletNodes = 2;
    state->dataZoneEquip->ZoneEquipConfig(1).InletNode.allocate(2);
    state->dataZoneEquip->ZoneEquipConfig(1).InletNode(1) = 1;
    state->dataZoneEquip->ZoneEquipConfig(1).InletNode(2) = 2;
    state->dataZoneEquip->ZoneEquipConfig(1).NumExhaustNodes = 1;
    state->dataZoneEquip->ZoneEquipConfig(1).ExhaustNode.allocate(1);
    state->dataZoneEquip->ZoneEquipConfig(1).ExhaustNode(1) = 3;
    state->dataZoneEquip->ZoneEquipConfig(1).NumReturnNodes = 1;
    state->dataZoneEquip->ZoneEquipConfig(1).ReturnNode.allocate(1);
    state->dataZoneEquip->ZoneEquipConfig(1).ReturnNode(1) = 4;
    state->dataZoneEquip->ZoneEquipConfig(1).FixedReturnFlow.allocate(1);

    state->dataSize->ZoneEqSizing.allocate(1);
    state->dataHeatBal->Zone(1).SystemZoneNodeNumber = 5;
    state->dataEnvrn->OutBaroPress = 101325.0;
    state->dataHeatBalFanSys->MAT.allocate(1); // Zone temperature C
    state->dataHeatBalFanSys->MAT(1) = 24.0;
    state->dataHeatBalFanSys->ZoneAirHumRat.allocate(1);
    state->dataHeatBalFanSys->ZoneAirHumRat(1) = 0.001;

    state->dataLoopNodes->Node.allocate(4);

    state->dataHeatBalSurf->TempSurfInTmp.allocate(6);
    state->dataHeatBalSurf->TempSurfInTmp(1) = 15.0;
    state->dataHeatBalSurf->TempSurfInTmp(2) = 20.0;
    state->dataHeatBalSurf->TempSurfInTmp(3) = 25.0;
    state->dataHeatBalSurf->TempSurfInTmp(4) = 25.0;
    state->dataHeatBalSurf->TempSurfInTmp(5) = 25.0;
    state->dataHeatBalSurf->TempSurfInTmp(6) = 25.0;

    state->dataLoopNodes->Node(1).Temp = 20.0;
    state->dataLoopNodes->Node(2).Temp = 20.0;
    state->dataLoopNodes->Node(3).Temp = 20.0;
    state->dataLoopNodes->Node(4).Temp = 20.0;
    state->dataLoopNodes->Node(1).MassFlowRate = 0.1;
    state->dataLoopNodes->Node(2).MassFlowRate = 0.1;
    state->dataLoopNodes->Node(3).MassFlowRate = 0.1;
    state->dataLoopNodes->Node(4).MassFlowRate = 0.1;

    state->dataHeatBalSurf->TH.allocate(2, 2, 6);
    state->dataHeatBalSurf->TH(1, 1, 1) = 20;
    state->dataHeatBalSurf->TH(1, 1, 2) = 20;
    state->dataHeatBalSurf->TH(1, 1, 3) = 20;
    state->dataHeatBalSurf->TH(1, 1, 4) = 20;
    state->dataHeatBalSurf->TH(1, 1, 5) = 20;
    state->dataHeatBalSurf->TH(1, 1, 6) = 20;
    state->dataHeatBal->HConvIn.allocate(6);
    state->dataHeatBal->HConvIn(1) = 0.5;
    state->dataHeatBal->HConvIn(2) = 0.5;
    state->dataHeatBal->HConvIn(3) = 0.5;
    state->dataHeatBal->HConvIn(4) = 0.5;
    state->dataHeatBal->HConvIn(5) = 0.5;
    state->dataHeatBal->HConvIn(6) = 0.5;
    state->dataMstBal->HConvInFD.allocate(6);
    state->dataMstBal->RhoVaporAirIn.allocate(6);
    state->dataMstBal->HMassConvInFD.allocate(6);

    state->dataGlobal->BeginSimFlag = true;
    state->dataGlobal->KickOffSimulation = true;
    state->dataHeatBalFanSys->ZoneLatentGain.allocate(1);
    state->dataGlobal->TimeStepZoneSec = 900;
    state->dataHeatBal->ZoneWinHeatGain.allocate(1);
    state->dataHeatBal->ZoneWinHeatGainRep.allocate(1);
    state->dataHeatBal->ZoneWinHeatGainRepEnergy.allocate(1);

    state->dataScheduleMgr->Schedule(1).CurrentValue = -0.1;
    state->dataScheduleMgr->Schedule(2).CurrentValue = 0.1;

    AllocateSurfaceHeatBalArrays(*state);
    createFacilityElectricPowerServiceObject(*state);
    HeatBalanceManager::AllocateZoneHeatBalArrays(*state);
    SolarShading::AllocateModuleArrays(*state);
    SolarShading::DetermineShadowingCombinations(*state);
    state->dataSurface->SurfTAirRef(1) = DataSurfaces::ZoneMeanAirTemp;
    state->dataSurface->SurfTAirRef(2) = DataSurfaces::AdjacentAirTemp;
    state->dataSurface->SurfTAirRef(3) = DataSurfaces::ZoneSupplyAirTemp;

    InitSurfaceHeatBalance(*state);
    for (int SurfNum = 1; SurfNum <= state->dataSurface->TotSurfaces; SurfNum++) {
<<<<<<< HEAD
        state->dataSurface->SurfExtConvCoeff(SurfNum) = -1;
=======
        state->dataSurface->SurfExtConvCoeffIndex(SurfNum) = -1;
>>>>>>> 7f8f090e
    }

    // Test Additional Heat Source Calculation
    CalcHeatBalanceOutsideSurf(*state);
    EXPECT_EQ(-0.1, state->dataHeatBalSurf->SurfQAdditionalHeatSourceOutside(1));
    CalcHeatBalanceInsideSurf(*state);
    EXPECT_EQ(0.1, state->dataHeatBalSurf->SurfQAdditionalHeatSourceInside(6));

    state->dataZoneEquip->ZoneEquipConfig.deallocate();
    state->dataSize->ZoneEqSizing.deallocate();
    state->dataHeatBalFanSys->MAT.deallocate(); // Zone temperature C
    state->dataHeatBalFanSys->ZoneAirHumRat.deallocate();
    state->dataLoopNodes->Node.deallocate();
    state->dataGlobal->KickOffSimulation = false;
    state->dataHeatBalSurf->TempSurfInTmp.deallocate();
    state->dataHeatBal->SurfTempEffBulkAir.deallocate();
    state->dataHeatBalSurf->TH.deallocate();
    state->dataHeatBal->HConvIn.deallocate();
    state->dataMstBal->HConvInFD.deallocate();
    state->dataMstBal->RhoVaporAirIn.deallocate();
    state->dataMstBal->HMassConvInFD.deallocate();
    state->dataHeatBalFanSys->ZoneLatentGain.deallocate();
    state->dataHeatBal->ZoneWinHeatGain.deallocate();
    state->dataHeatBal->ZoneWinHeatGainRep.deallocate();
    state->dataHeatBal->ZoneWinHeatGainRepEnergy.deallocate();
}

TEST_F(EnergyPlusFixture, HeatBalanceSurfaceManager_TestReportIntMovInsInsideSurfTemp)
{

    Real64 ExpectedResult1;
    Real64 ExpectedResult2;

    state->dataSurface->TotSurfaces = 2;
    state->dataSurface->Surface.allocate(state->dataSurface->TotSurfaces);
    state->dataHeatBalSurf->TempSurfIn.allocate(state->dataSurface->TotSurfaces);
    state->dataHeatBalSurf->TempSurfInTmp.allocate(state->dataSurface->TotSurfaces);
    state->dataHeatBalSurf->TempSurfInMovInsRep.allocate(state->dataSurface->TotSurfaces);
    state->dataHeatBalSurf->SurfMovInsulIntPresent.allocate(state->dataSurface->TotSurfaces);
    state->dataSurface->AnyMovableInsulation = true;
    state->dataHeatBalSurf->SurfMovInsulIndexList.push_back(1);
    state->dataHeatBalSurf->SurfMovInsulIndexList.push_back(2);
    // Test 1 Data: Surface does NOT have movable insulation
    state->dataHeatBalSurf->SurfMovInsulIntPresent(1) = false; // No movable insulation
    state->dataHeatBalSurf->TempSurfIn(1) = 23.0;
    state->dataHeatBalSurf->TempSurfInTmp(1) = 12.3;
    state->dataHeatBalSurf->TempSurfInMovInsRep(1) = 1.23;
    ExpectedResult1 = 23.0; // TempSurfInMovInsRep should be set to TempSurfIn

    // Test 2 Data: Surface has movable insulation
    state->dataHeatBalSurf->SurfMovInsulIntPresent(2) = true;
    state->dataHeatBalSurf->TempSurfIn(2) = 123.0;
    state->dataHeatBalSurf->TempSurfInTmp(2) = 12.3;
    state->dataHeatBalSurf->TempSurfInMovInsRep(2) = 1.23;
    ExpectedResult2 = 12.3; // TempSurfInMovInsRep should be set to TempSurfIn

    // Now call the subroutine which will run all of the test cases at once and then make the comparisons
    HeatBalanceSurfaceManager::ReportIntMovInsInsideSurfTemp(*state);
    EXPECT_NEAR(state->dataHeatBalSurf->TempSurfInMovInsRep(1), ExpectedResult1, 0.00001);
    EXPECT_NEAR(state->dataHeatBalSurf->TempSurfInMovInsRep(2), ExpectedResult2, 0.00001);
}

TEST_F(EnergyPlusFixture, HeatBalanceSurfaceManager_OutsideSurfHeatBalanceWhenRainFlag)
{
    state->dataSurface->Surface.allocate(1);
    state->dataSurface->SurfOutWetBulbTemp.allocate(1);
    state->dataSurface->SurfOutDryBulbTemp.allocate(1);
    state->dataHeatBalSurf->HcExtSurf.allocate(1);
    state->dataHeatBalSurf->TH.allocate(1, 1, 1);

    state->dataSurface->Surface(1).Area = 58.197;
    state->dataHeatBalSurf->HcExtSurf(1) = 1000;
    state->dataHeatBalSurf->TH(1, 1, 1) = 6.71793958923051;
    state->dataSurface->SurfOutWetBulbTemp(1) = 6.66143784594778;
    state->dataSurface->SurfOutDryBulbTemp(1) = 7.2;

    // If Rain Flag = on, GetQdotConvOutRep uses Outdoor Air Wet Bulb Temp.
    state->dataEnvrn->IsRain = true;
    Real64 ExpectedQconvPerArea1 = -1000 * (6.71793958923051 - 6.66143784594778);

    EXPECT_NEAR(ExpectedQconvPerArea1, GetQdotConvOutRepPerArea(*state, 1), 0.01);

    // Otherwise, GetQdotConvOutRep uses Outdoor Air Dry Bulb Temp.
    state->dataEnvrn->IsRain = false;
    state->dataHeatBalSurf->HcExtSurf(1) = 5.65361106051348;
    Real64 ExpectedQconvPerArea2 = -5.65361106051348 * (6.71793958923051 - 7.2);

    EXPECT_NEAR(ExpectedQconvPerArea2, GetQdotConvOutRepPerArea(*state, 1), 0.01);
}

TEST_F(EnergyPlusFixture, HeatBalanceSurfaceManager_TestInterzoneRadFactorCalc)
{

    state->dataSurface->TotSurfaces = 2;
    state->dataGlobal->NumOfZones = 2;
    state->dataHeatBal->TotMaterials = 1;
    state->dataHeatBal->TotConstructs = 1;

    state->dataHeatBal->Zone.allocate(state->dataGlobal->NumOfZones);
    state->dataSurface->Surface.allocate(state->dataSurface->TotSurfaces);
    state->dataConstruction->Construct.allocate(state->dataHeatBal->TotConstructs);
    state->dataHeatBal->EnclSolVMULT.allocate(state->dataGlobal->NumOfZones);
    state->dataConstruction->Construct(1).TransDiff = 0.1;
    state->dataHeatBal->EnclSolVMULT(1) = 1.0;
    state->dataHeatBal->EnclSolVMULT(2) = 1.0;

    state->dataSurface->Surface(1).HeatTransSurf = true;
    state->dataSurface->Surface(1).Construction = 1;
    state->dataSurface->Surface(1).ExtBoundCond = 2;
    state->dataSurface->Surface(1).Area = 1.0;
    state->dataSurface->Surface(1).Zone = 1;

    state->dataSurface->Surface(2).HeatTransSurf = true;
    state->dataSurface->Surface(2).Construction = 1;
    state->dataSurface->Surface(2).ExtBoundCond = 1;
    state->dataSurface->Surface(2).Area = 1.0;
    state->dataSurface->Surface(2).Zone = 2;

    state->dataSurface->Surface(1).SolarEnclIndex = 1;
    state->dataSurface->Surface(2).SolarEnclIndex = 2;

    ComputeDifSolExcZonesWIZWindows(*state, state->dataGlobal->NumOfZones);

    EXPECT_EQ(1, state->dataHeatBalSurf->FractDifShortZtoZ(1, 1));
    EXPECT_EQ(1, state->dataHeatBalSurf->FractDifShortZtoZ(2, 2));
    EXPECT_FALSE(state->dataHeatBalSurf->RecDifShortFromZ(1));
    EXPECT_FALSE(state->dataHeatBalSurf->RecDifShortFromZ(2));

    state->dataHeatBal->Zone(1).HasInterZoneWindow = true;
    state->dataHeatBal->Zone(2).HasInterZoneWindow = true;

    ComputeDifSolExcZonesWIZWindows(*state, state->dataGlobal->NumOfZones);

    EXPECT_TRUE(state->dataHeatBalSurf->RecDifShortFromZ(1));
    EXPECT_TRUE(state->dataHeatBalSurf->RecDifShortFromZ(2));

    state->dataGlobal->KickOffSimulation = true;
    ComputeDifSolExcZonesWIZWindows(*state, state->dataGlobal->NumOfZones);

    EXPECT_EQ(1, state->dataHeatBalSurf->FractDifShortZtoZ(1, 1));
    EXPECT_EQ(1, state->dataHeatBalSurf->FractDifShortZtoZ(2, 2));
    EXPECT_FALSE(state->dataHeatBalSurf->RecDifShortFromZ(1));
    EXPECT_FALSE(state->dataHeatBalSurf->RecDifShortFromZ(2));
}

TEST_F(EnergyPlusFixture, HeatBalanceSurfaceManager_TestResilienceMetricReport)
{

    state->dataGlobal->NumOfZones = 1;
    state->dataGlobal->KindOfSim = DataGlobalConstants::KindOfSim::RunPeriodWeather;
    state->dataOutRptTab->displayThermalResilienceSummary = true;
    state->dataEnvrn->Month = 7;
    state->dataEnvrn->DayOfMonth = 1;

    state->dataGlobal->TimeStep = 1;
    state->dataGlobal->TimeStepZone = 1;
    state->dataEnvrn->OutBaroPress = 101325.0;

    state->dataGlobal->NumOfZones = 1;
    state->dataHeatBal->Zone.allocate(state->dataGlobal->NumOfZones);
    state->dataHeatBalFanSys->ZTAV.dimension(state->dataGlobal->NumOfZones, 0.0);
    state->dataHeatBalFanSys->ZoneAirHumRatAvg.dimension(state->dataGlobal->NumOfZones, 0.0);

    state->dataHeatBalFanSys->ZoneHeatIndex.dimension(state->dataGlobal->NumOfZones, 0.0);
    state->dataHeatBalFanSys->ZoneHumidex.dimension(state->dataGlobal->NumOfZones, 0.0);
    state->dataHeatBalFanSys->ZoneNumOcc.dimension(state->dataGlobal->NumOfZones, 0);
    state->dataHeatBalFanSys->ZoneHeatIndexHourBins.allocate(state->dataGlobal->NumOfZones);
    state->dataHeatBalFanSys->ZoneHumidexHourBins.allocate(state->dataGlobal->NumOfZones);
    state->dataHeatBalFanSys->ZoneHeatIndexOccuHourBins.allocate(state->dataGlobal->NumOfZones);
    state->dataHeatBalFanSys->ZoneHumidexOccuHourBins.allocate(state->dataGlobal->NumOfZones);

    state->dataHeatBal->TotPeople = 1;
    state->dataHeatBal->People.allocate(state->dataHeatBal->TotPeople);
    state->dataHeatBal->People(1).ZonePtr = 1;
    state->dataHeatBal->People(1).Pierce = true;
    state->dataHeatBal->People(1).NumberOfPeople = 2;
    state->dataHeatBal->People(1).NumberOfPeoplePtr = 1;
    state->dataScheduleMgr->Schedule.allocate(1);

    state->dataThermalComforts->ThermalComfortData.allocate(state->dataHeatBal->TotPeople);
    state->dataHeatBalFanSys->ZoneOccPierceSET.dimension(state->dataGlobal->NumOfZones, 0);
    state->dataHeatBalFanSys->ZoneOccPierceSETLastStep.dimension(state->dataGlobal->NumOfZones, 0);
    state->dataHeatBalFanSys->ZoneLowSETHours.allocate(state->dataGlobal->NumOfZones);
    state->dataHeatBalFanSys->ZoneHighSETHours.allocate(state->dataGlobal->NumOfZones);

    state->dataThermalComforts->ThermalComfortData(1).PierceSET = 31;
    state->dataScheduleMgr->Schedule(1).CurrentValue = 0;

    // Heat Index Case 1: Zone T < 80 F;
    state->dataGlobal->HourOfDay = 1;
    state->dataHeatBalFanSys->ZTAV(1) = 25;
    state->dataHeatBalFanSys->ZoneAirHumRatAvg(1) = 0.00988; // RH = 50%
    CalcThermalResilience(*state);
    ReportThermalResilience(*state);
    EXPECT_NEAR(25, state->dataHeatBalFanSys->ZoneHeatIndex(1), 0.5);
    EXPECT_NEAR(28, state->dataHeatBalFanSys->ZoneHumidex(1), 1);

    // Heat Index Case 2: Zone RH > 85, 80 < T < 87 F;
    state->dataGlobal->HourOfDay = 2;
    state->dataHeatBalFanSys->ZTAV(1) = 27;
    state->dataHeatBalFanSys->ZoneAirHumRatAvg(1) = 0.02035; // RH = 90%
    CalcThermalResilience(*state);
    ReportThermalResilience(*state);
    EXPECT_NEAR(31, state->dataHeatBalFanSys->ZoneHeatIndex(1), 0.5);
    EXPECT_NEAR(39, state->dataHeatBalFanSys->ZoneHumidex(1), 1);

    // Heat Index Case 3: < Zone RH > 85, 80 < T < 87 F;
    state->dataGlobal->HourOfDay = 3;
    state->dataHeatBalFanSys->ZTAV(1) = 27;
    state->dataHeatBalFanSys->ZoneAirHumRatAvg(1) = 0.0022; // RH = 10%
    CalcThermalResilience(*state);
    ReportThermalResilience(*state);
    EXPECT_NEAR(26, state->dataHeatBalFanSys->ZoneHeatIndex(1), 0.5);
    EXPECT_NEAR(23, state->dataHeatBalFanSys->ZoneHumidex(1), 1);

    // Heat Index Case 4: Rothfusz regression, other than the above conditions;
    state->dataGlobal->HourOfDay = 4;
    state->dataHeatBalFanSys->ZTAV(1) = 30;
    state->dataHeatBalFanSys->ZoneAirHumRatAvg(1) = 0.01604; // RH = 60%
    CalcThermalResilience(*state);
    ReportThermalResilience(*state);
    EXPECT_NEAR(33, state->dataHeatBalFanSys->ZoneHeatIndex(1), 0.5);
    EXPECT_NEAR(38, state->dataHeatBalFanSys->ZoneHumidex(1), 1);

    // Test categorization of the first 4 hours.
    EXPECT_EQ(2, state->dataHeatBalFanSys->ZoneHeatIndexHourBins(1)[0]); // Safe: Heat Index <= 80 °F (32.2 °C).
    EXPECT_EQ(1, state->dataHeatBalFanSys->ZoneHeatIndexHourBins(1)[1]); // Caution: (80, 90 °F] / (26.7, 32.2 °C]
    EXPECT_EQ(1, state->dataHeatBalFanSys->ZoneHeatIndexHourBins(1)[2]); // Extreme Caution (90, 105 °F] / (32.2, 40.6 °C]
    EXPECT_EQ(0, state->dataHeatBalFanSys->ZoneHeatIndexHourBins(1)[3]);
    EXPECT_EQ(0, state->dataHeatBalFanSys->ZoneHeatIndexOccuHourBins(1)[0]); // # of People = 0

    EXPECT_EQ(2, state->dataHeatBalFanSys->ZoneHumidexHourBins(1)[0]);     // Humidex <= 29
    EXPECT_EQ(2, state->dataHeatBalFanSys->ZoneHumidexHourBins(1)[1]);     // Humidex (29, 40]
    EXPECT_EQ(0, state->dataHeatBalFanSys->ZoneHumidexOccuHourBins(1)[0]); // # of People = 0

    // Test SET-hours calculation - No occupant
    EXPECT_EQ(0, state->dataHeatBalFanSys->ZoneHighSETHours(1)[0]); // SET Hours
    EXPECT_EQ(0, state->dataHeatBalFanSys->ZoneHighSETHours(1)[1]); // SET OccupantHours

    state->dataThermalComforts->ThermalComfortData(1).PierceSET = 11.2;
    state->dataScheduleMgr->Schedule(1).CurrentValue = 1;
    for (int hour = 5; hour <= 7; hour++) {
        state->dataGlobal->HourOfDay = hour;
        //        CalcThermalResilience(*state);
        ReportThermalResilience(*state);
    }
    // Test SET-hours calculation - Heating unmet
    EXPECT_EQ(3, state->dataHeatBalFanSys->ZoneLowSETHours(1)[0]); // SET Hours = (12.2 - 11.2) * 3 Hours
    EXPECT_EQ(6, state->dataHeatBalFanSys->ZoneLowSETHours(1)[1]); // SET OccupantHours = (12.2 - 11.2) * 3 Hours * 2 OCC

    state->dataThermalComforts->ThermalComfortData(1).PierceSET = 32;
    for (int hour = 8; hour <= 10; hour++) {
        state->dataGlobal->HourOfDay = hour;
        ReportThermalResilience(*state);
    }
    // Test SET-hours calculation - Cooling unmet
    EXPECT_EQ(6, state->dataHeatBalFanSys->ZoneHighSETHours(1)[0]);  // SET Hours = (32 - 30) * 3 Hours
    EXPECT_EQ(12, state->dataHeatBalFanSys->ZoneHighSETHours(1)[1]); // SET OccupantHours = (32 - 30) * 3 Hours * 2 OCC

    state->dataThermalComforts->ThermalComfortData(1).PierceSET = 25;
    for (int hour = 11; hour <= 12; hour++) {
        state->dataGlobal->HourOfDay = hour;
        ReportThermalResilience(*state);
    }
    state->dataThermalComforts->ThermalComfortData(1).PierceSET = 11.2;
    for (int hour = 13; hour <= 18; hour++) {
        state->dataGlobal->HourOfDay = hour;
        ReportThermalResilience(*state);
    }
    state->dataScheduleMgr->Schedule(1).CurrentValue = 0;
    for (int hour = 18; hour <= 20; hour++) {
        state->dataGlobal->HourOfDay = hour;
        ReportThermalResilience(*state);
    }

    // Test SET longest duration calculation
    // Cooling Unmet Duration: Hour 1 - 4 (no occupants), Hour 8 - 10;
    // Heating Unmet Duration: Hour 5 - 7, Hour 13 - 18, Hour 18 - 20 (no occupants);
    EXPECT_EQ(9, state->dataHeatBalFanSys->ZoneLowSETHours(1)[0]);  // SET Hours = (12.2 - 11.2) * (3 + 6) Hours
    EXPECT_EQ(6, state->dataHeatBalFanSys->ZoneHighSETHours(1)[0]); // SET Hours = SET Hours = (32 - 30) * 3 Hours
    EXPECT_EQ(6, state->dataHeatBalFanSys->ZoneLowSETHours(1)[2]);  // Longest Heating SET Unmet Duration
    EXPECT_EQ(3, state->dataHeatBalFanSys->ZoneHighSETHours(1)[2]); //  Longest Cooling SET Unmet Duration

    state->dataHeatBalFanSys->ZoneCO2LevelHourBins.allocate(state->dataGlobal->NumOfZones);
    state->dataHeatBalFanSys->ZoneCO2LevelOccuHourBins.allocate(state->dataGlobal->NumOfZones);
    state->dataContaminantBalance->ZoneAirCO2Avg.allocate(state->dataGlobal->NumOfZones);
    state->dataContaminantBalance->Contaminant.CO2Simulation = true;
    state->dataScheduleMgr->Schedule(1).CurrentValue = 1;
    state->dataOutRptTab->displayCO2ResilienceSummary = true;
    state->dataContaminantBalance->ZoneAirCO2Avg(1) = 1100;
    ReportCO2Resilience(*state);
    EXPECT_EQ(1, state->dataHeatBalFanSys->ZoneCO2LevelHourBins(1)[1]);
    EXPECT_EQ(2, state->dataHeatBalFanSys->ZoneCO2LevelOccuHourBins(1)[1]);

    state->dataHeatBalFanSys->ZoneLightingLevelHourBins.allocate(state->dataGlobal->NumOfZones);
    state->dataHeatBalFanSys->ZoneLightingLevelOccuHourBins.allocate(state->dataGlobal->NumOfZones);
    state->dataDaylightingData->ZoneDaylight.allocate(state->dataGlobal->NumOfZones);
    state->dataDaylightingData->ZoneDaylight(1).DaylightMethod = DataDaylighting::iDaylightingMethod::SplitFluxDaylighting;
    state->dataDaylightingData->ZoneDaylight(1).DaylIllumAtRefPt.allocate(1);
    state->dataDaylightingData->ZoneDaylight(1).IllumSetPoint.allocate(1);
    state->dataDaylightingData->ZoneDaylight(1).ZonePowerReductionFactor = 0.5;
    state->dataDaylightingData->ZoneDaylight(1).DaylIllumAtRefPt(1) = 300;
    state->dataDaylightingData->ZoneDaylight(1).IllumSetPoint(1) = 400;
    state->dataOutRptTab->displayVisualResilienceSummary = true;

    ReportVisualResilience(*state);
    EXPECT_EQ(1, state->dataHeatBalFanSys->ZoneLightingLevelHourBins(1)[2]);
    EXPECT_EQ(2, state->dataHeatBalFanSys->ZoneLightingLevelOccuHourBins(1)[2]);
}

TEST_F(EnergyPlusFixture, HeatBalanceSurfaceManager_TestInitHBInterzoneWindow)
{

    std::string const idf_objects = delimited_string({"  Building,",
                                                      "    House with Local Air Nodes,  !- Name",
                                                      "    0,                       !- North Axis {deg}",
                                                      "    Suburbs,                 !- Terrain",
                                                      "    0.001,                   !- Loads Convergence Tolerance Value",
                                                      "    0.0050000,               !- Temperature Convergence Tolerance Value {deltaC}",
                                                      "    FullInteriorAndExterior, !- Solar Distribution",
                                                      "    25,                      !- Maximum Number of Warmup Days",
                                                      "    6;                       !- Minimum Number of Warmup Days",

                                                      "  Timestep,6;",

                                                      "  SimulationControl,",
                                                      "    No,                      !- Do Zone Sizing Calculation",
                                                      "    No,                      !- Do System Sizing Calculation",
                                                      "    No,                      !- Do Plant Sizing Calculation",
                                                      "    No,                     !- Run Simulation for Sizing Periods",
                                                      "    YES;                     !- Run Simulation for Weather File Run Periods",

                                                      "  RunPeriod,",
                                                      "    WinterDay,               !- Name",
                                                      "    1,                       !- Begin Month",
                                                      "    14,                      !- Begin Day of Month",
                                                      "    ,                        !- Begin Year",
                                                      "    1,                       !- End Month",
                                                      "    14,                      !- End Day of Month",
                                                      "    ,                        !- End Year",
                                                      "    Tuesday,                 !- Day of Week for Start Day",
                                                      "    Yes,                     !- Use Weather File Holidays and Special Days",
                                                      "    Yes,                     !- Use Weather File Daylight Saving Period",
                                                      "    No,                      !- Apply Weekend Holiday Rule",
                                                      "    Yes,                     !- Use Weather File Rain Indicators",
                                                      "    Yes;                     !- Use Weather File Snow Indicators",

                                                      "  Material,",
                                                      "    A1 - 1 IN STUCCO,        !- Name",
                                                      "    Smooth,                  !- Roughness",
                                                      "    2.5389841E-02,           !- Thickness {m}",
                                                      "    0.6918309,               !- Conductivity {W/m-K}",
                                                      "    1858.142,                !- Density {kg/m3}",
                                                      "    836.8000,                !- Specific Heat {J/kg-K}",
                                                      "    0.9000000,               !- Thermal Absorptance",
                                                      "    0.9200000,               !- Solar Absorptance",
                                                      "    0.9200000;               !- Visible Absorptance",

                                                      "  Material,",
                                                      "    CB11,                    !- Name",
                                                      "    MediumRough,             !- Roughness",
                                                      "    0.2032000,               !- Thickness {m}",
                                                      "    1.048000,                !- Conductivity {W/m-K}",
                                                      "    1105.000,                !- Density {kg/m3}",
                                                      "    837.0000,                !- Specific Heat {J/kg-K}",
                                                      "    0.9000000,               !- Thermal Absorptance",
                                                      "    0.2000000,               !- Solar Absorptance",
                                                      "    0.2000000;               !- Visible Absorptance",

                                                      "  Material,",
                                                      "    GP01,                    !- Name",
                                                      "    MediumSmooth,            !- Roughness",
                                                      "    1.2700000E-02,           !- Thickness {m}",
                                                      "    0.1600000,               !- Conductivity {W/m-K}",
                                                      "    801.0000,                !- Density {kg/m3}",
                                                      "    837.0000,                !- Specific Heat {J/kg-K}",
                                                      "    0.9000000,               !- Thermal Absorptance",
                                                      "    0.7500000,               !- Solar Absorptance",
                                                      "    0.7500000;               !- Visible Absorptance",

                                                      "  Material,",
                                                      "    IN02,                    !- Name",
                                                      "    Rough,                   !- Roughness",
                                                      "    9.0099998E-02,           !- Thickness {m}",
                                                      "    4.3000001E-02,           !- Conductivity {W/m-K}",
                                                      "    10.00000,                !- Density {kg/m3}",
                                                      "    837.0000,                !- Specific Heat {J/kg-K}",
                                                      "    0.9000000,               !- Thermal Absorptance",
                                                      "    0.7500000,               !- Solar Absorptance",
                                                      "    0.7500000;               !- Visible Absorptance",

                                                      "  Material,",
                                                      "    IN05,                    !- Name",
                                                      "    Rough,                   !- Roughness",
                                                      "    0.2458000,               !- Thickness {m}",
                                                      "    4.3000001E-02,           !- Conductivity {W/m-K}",
                                                      "    10.00000,                !- Density {kg/m3}",
                                                      "    837.0000,                !- Specific Heat {J/kg-K}",
                                                      "    0.9000000,               !- Thermal Absorptance",
                                                      "    0.7500000,               !- Solar Absorptance",
                                                      "    0.7500000;               !- Visible Absorptance",

                                                      "  Material,",
                                                      "    PW03,                    !- Name",
                                                      "    MediumSmooth,            !- Roughness",
                                                      "    1.2700000E-02,           !- Thickness {m}",
                                                      "    0.1150000,               !- Conductivity {W/m-K}",
                                                      "    545.0000,                !- Density {kg/m3}",
                                                      "    1213.000,                !- Specific Heat {J/kg-K}",
                                                      "    0.9000000,               !- Thermal Absorptance",
                                                      "    0.7800000,               !- Solar Absorptance",
                                                      "    0.7800000;               !- Visible Absorptance",

                                                      "  Material,",
                                                      "    CC03,                    !- Name",
                                                      "    MediumRough,             !- Roughness",
                                                      "    0.1016000,               !- Thickness {m}",
                                                      "    1.310000,                !- Conductivity {W/m-K}",
                                                      "    2243.000,                !- Density {kg/m3}",
                                                      "    837.0000,                !- Specific Heat {J/kg-K}",
                                                      "    0.9000000,               !- Thermal Absorptance",
                                                      "    0.6500000,               !- Solar Absorptance",
                                                      "    0.6500000;               !- Visible Absorptance",

                                                      "  Material,",
                                                      "    HF-A3,                   !- Name",
                                                      "    Smooth,                  !- Roughness",
                                                      "    1.5000000E-03,           !- Thickness {m}",
                                                      "    44.96960,                !- Conductivity {W/m-K}",
                                                      "    7689.000,                !- Density {kg/m3}",
                                                      "    418.0000,                !- Specific Heat {J/kg-K}",
                                                      "    0.9000000,               !- Thermal Absorptance",
                                                      "    0.2000000,               !- Solar Absorptance",
                                                      "    0.2000000;               !- Visible Absorptance",

                                                      "  Material:NoMass,",
                                                      "    AR02,                    !- Name",
                                                      "    VeryRough,               !- Roughness",
                                                      "    7.8000002E-02,           !- Thermal Resistance {m2-K/W}",
                                                      "    0.9000000,               !- Thermal Absorptance",
                                                      "    0.7000000,               !- Solar Absorptance",
                                                      "    0.7000000;               !- Visible Absorptance",

                                                      "  Material:NoMass,",
                                                      "    CP02,                    !- Name",
                                                      "    Rough,                   !- Roughness",
                                                      "    0.2170000,               !- Thermal Resistance {m2-K/W}",
                                                      "    0.9000000,               !- Thermal Absorptance",
                                                      "    0.7500000,               !- Solar Absorptance",
                                                      "    0.7500000;               !- Visible Absorptance",

                                                      "  Construction,",
                                                      "    EXTWALL:LIVING,          !- Name",
                                                      "    A1 - 1 IN STUCCO,        !- Outside Layer",
                                                      "    GP01;                    !- Layer 3",

                                                      "  Construction,",
                                                      "    FLOOR:LIVING,            !- Name",
                                                      "    CC03,                    !- Outside Layer",
                                                      "    CP02;                    !- Layer 2",

                                                      "  Construction,",
                                                      "    ROOF,                    !- Name",
                                                      "    AR02,                    !- Outside Layer",
                                                      "    PW03;                    !- Layer 2",

                                                      "  Zone,",
                                                      "    LIVING ZONE,             !- Name",
                                                      "    0,                       !- Direction of Relative North {deg}",
                                                      "    0,                       !- X Origin {m}",
                                                      "    0,                       !- Y Origin {m}",
                                                      "    0,                       !- Z Origin {m}",
                                                      "    1,                       !- Type",
                                                      "    1,                       !- Multiplier",
                                                      "    autocalculate,           !- Ceiling Height {m}",
                                                      "    autocalculate;           !- Volume {m3}",

                                                      "  GlobalGeometryRules,",
                                                      "    UpperLeftCorner,         !- Starting Vertex Position",
                                                      "    CounterClockWise,        !- Vertex Entry Direction",
                                                      "    World;                   !- Coordinate System",

                                                      "  BuildingSurface:Detailed,",
                                                      "    Living:North,            !- Name",
                                                      "    Wall,                    !- Surface Type",
                                                      "    EXTWALL:LIVING,          !- Construction Name",
                                                      "    LIVING ZONE,             !- Zone Name",
                                                      "    Outdoors,                !- Outside Boundary Condition",
                                                      "    ,                        !- Outside Boundary Condition Object",
                                                      "    SunExposed,              !- Sun Exposure",
                                                      "    WindExposed,             !- Wind Exposure",
                                                      "    0.5000000,               !- View Factor to Ground",
                                                      "    4,                       !- Number of Vertices",
                                                      "    1,1,1,  !- X,Y,Z ==> Vertex 1 {m}",
                                                      "    1,1,0,  !- X,Y,Z ==> Vertex 2 {m}",
                                                      "    0,1,0,  !- X,Y,Z ==> Vertex 3 {m}",
                                                      "    0,1,1;  !- X,Y,Z ==> Vertex 4 {m}",

                                                      "  BuildingSurface:Detailed,",
                                                      "    Living:East,             !- Name",
                                                      "    Wall,                    !- Surface Type",
                                                      "    EXTWALL:LIVING,          !- Construction Name",
                                                      "    LIVING ZONE,             !- Zone Name",
                                                      "    Outdoors,                !- Outside Boundary Condition",
                                                      "    ,                        !- Outside Boundary Condition Object",
                                                      "    SunExposed,              !- Sun Exposure",
                                                      "    WindExposed,             !- Wind Exposure",
                                                      "    0.5000000,               !- View Factor to Ground",
                                                      "    4,                       !- Number of Vertices",
                                                      "    1,0,1,  !- X,Y,Z ==> Vertex 1 {m}",
                                                      "    1,0,0,  !- X,Y,Z ==> Vertex 2 {m}",
                                                      "    1,1,0,  !- X,Y,Z ==> Vertex 3 {m}",
                                                      "    1,1,1;  !- X,Y,Z ==> Vertex 4 {m}",

                                                      "  BuildingSurface:Detailed,",
                                                      "    Living:South,            !- Name",
                                                      "    Wall,                    !- Surface Type",
                                                      "    EXTWALL:LIVING,          !- Construction Name",
                                                      "    LIVING ZONE,             !- Zone Name",
                                                      "    Outdoors,                !- Outside Boundary Condition",
                                                      "    ,                        !- Outside Boundary Condition Object",
                                                      "    SunExposed,              !- Sun Exposure",
                                                      "    WindExposed,             !- Wind Exposure",
                                                      "    0.5000000,               !- View Factor to Ground",
                                                      "    4,                       !- Number of Vertices",
                                                      "    0,0,1,  !- X,Y,Z ==> Vertex 1 {m}",
                                                      "    0,0,0,  !- X,Y,Z ==> Vertex 2 {m}",
                                                      "    1,0,0,  !- X,Y,Z ==> Vertex 3 {m}",
                                                      "    1,0,1;  !- X,Y,Z ==> Vertex 4 {m}",

                                                      "  BuildingSurface:Detailed,",
                                                      "    Living:West,             !- Name",
                                                      "    Wall,                    !- Surface Type",
                                                      "    EXTWALL:LIVING,          !- Construction Name",
                                                      "    LIVING ZONE,             !- Zone Name",
                                                      "    Outdoors,                !- Outside Boundary Condition",
                                                      "    ,                        !- Outside Boundary Condition Object",
                                                      "    SunExposed,              !- Sun Exposure",
                                                      "    WindExposed,             !- Wind Exposure",
                                                      "    0.5000000,               !- View Factor to Ground",
                                                      "    4,                       !- Number of Vertices",
                                                      "    0,1,1,  !- X,Y,Z ==> Vertex 1 {m}",
                                                      "    0,1,0,  !- X,Y,Z ==> Vertex 2 {m}",
                                                      "    0,0,0,  !- X,Y,Z ==> Vertex 3 {m}",
                                                      "    0,0,1;  !- X,Y,Z ==> Vertex 4 {m}",

                                                      "  BuildingSurface:Detailed,",
                                                      "    Living:Floor,            !- Name",
                                                      "    FLOOR,                   !- Surface Type",
                                                      "    FLOOR:LIVING,            !- Construction Name",
                                                      "    LIVING ZONE,             !- Zone Name",
                                                      "    Surface,                 !- Outside Boundary Condition",
                                                      "    Living:Floor,            !- Outside Boundary Condition Object",
                                                      "    NoSun,                   !- Sun Exposure",
                                                      "    NoWind,                  !- Wind Exposure",
                                                      "    0,                       !- View Factor to Ground",
                                                      "    4,                       !- Number of Vertices",
                                                      "    0,0,0,  !- X,Y,Z ==> Vertex 1 {m}",
                                                      "    0,1,0,  !- X,Y,Z ==> Vertex 2 {m}",
                                                      "    1,1,0,  !- X,Y,Z ==> Vertex 3 {m}",
                                                      "    1,0,0;  !- X,Y,Z ==> Vertex 4 {m}",

                                                      "  BuildingSurface:Detailed,",
                                                      "    Living:Ceiling,          !- Name",
                                                      "    ROOF,                 !- Surface Type",
                                                      "    ROOF,          !- Construction Name",
                                                      "    LIVING ZONE,             !- Zone Name",
                                                      "    Outdoors,                !- Outside Boundary Condition",
                                                      "    ,                        !- Outside Boundary Condition Object",
                                                      "    SunExposed,              !- Sun Exposure",
                                                      "    WindExposed,             !- Wind Exposure",
                                                      "    0,                       !- View Factor to Ground",
                                                      "    4,                       !- Number of Vertices",
                                                      "    0,1,1,  !- X,Y,Z ==> Vertex 1 {m}",
                                                      "    0,0,1,  !- X,Y,Z ==> Vertex 2 {m}",
                                                      "    1,0,1,  !- X,Y,Z ==> Vertex 3 {m}",
                                                      "    1,1,1;  !- X,Y,Z ==> Vertex 4 {m}"});

    ASSERT_TRUE(process_idf(idf_objects));
    bool ErrorsFound = false;

    HeatBalanceManager::GetProjectControlData(*state, ErrorsFound);
    EXPECT_FALSE(ErrorsFound);
    HeatBalanceManager::GetZoneData(*state, ErrorsFound);
    EXPECT_FALSE(ErrorsFound);
    HeatBalanceManager::GetMaterialData(*state, ErrorsFound);
    EXPECT_FALSE(ErrorsFound);
    HeatBalanceManager::GetConstructData(*state, ErrorsFound);
    EXPECT_FALSE(ErrorsFound);
    SurfaceGeometry::GetGeometryParameters(*state, ErrorsFound);
    EXPECT_FALSE(ErrorsFound);

    state->dataSurfaceGeometry->CosBldgRotAppGonly = 1.0;
    state->dataSurfaceGeometry->SinBldgRotAppGonly = 0.0;
    SurfaceGeometry::SetupZoneGeometry(*state, ErrorsFound);
    EXPECT_FALSE(ErrorsFound);

    HeatBalanceIntRadExchange::InitSolarViewFactors(*state);
    EXPECT_FALSE(has_err_output(true));

    state->dataHeatBalFanSys->MAT.allocate(1); // Zone temperature C
    state->dataHeatBalFanSys->ZoneAirHumRat.allocate(1);

    state->dataHeatBalSurf->TempSurfInTmp.allocate(6);

    state->dataHeatBalSurf->TH.allocate(2, 2, 6);
    state->dataHeatBal->HConvIn.allocate(6);
    state->dataMstBal->HConvInFD.allocate(6);
    state->dataMstBal->RhoVaporAirIn.allocate(6);
    state->dataMstBal->HMassConvInFD.allocate(6);

    state->dataGlobal->BeginSimFlag = true;
    state->dataGlobal->KickOffSimulation = true;
    state->dataHeatBalFanSys->ZoneLatentGain.allocate(1);
    state->dataGlobal->TimeStepZoneSec = 900;
    state->dataHeatBal->ZoneWinHeatGain.allocate(1);
    state->dataHeatBal->ZoneWinHeatGainRep.allocate(1);
    state->dataHeatBal->ZoneWinHeatGainRepEnergy.allocate(1);

    AllocateSurfaceHeatBalArrays(*state);
    createFacilityElectricPowerServiceObject(*state);
    HeatBalanceManager::AllocateZoneHeatBalArrays(*state);
    SolarShading::AllocateModuleArrays(*state);
    SolarShading::DetermineShadowingCombinations(*state);

    InitSurfaceHeatBalance(*state);

    EXPECT_FALSE(state->dataHeatBalSurf->InterZoneWindow);
    EXPECT_FALSE(allocated(state->dataHeatBalSurf->FractDifShortZtoZ));

    state->dataGlobal->BeginSimFlag = false;
    state->dataHeatBalSurf->InterZoneWindow = true;
    InitSurfaceHeatBalance(*state);

    EXPECT_TRUE(allocated(state->dataHeatBalSurf->FractDifShortZtoZ));
    EXPECT_EQ(1, state->dataHeatBalSurf->FractDifShortZtoZ(1, 1));

    // bypass internal solar distribution at night
    state->dataHeatBalSurf->InterZoneWindow = false;
    state->dataHeatBal->ZoneBmSolFrIntWinsRep(1) = 10.0;
    state->dataEnvrn->SunIsUp = false;
    InitIntSolarDistribution(*state);
    EXPECT_EQ(0.0, state->dataHeatBal->SurfIntBmIncInsSurfIntensRep(1));
    state->dataEnvrn->SunIsUp = true;
    InitIntSolarDistribution(*state);
    EXPECT_NEAR(1.666667, state->dataHeatBal->SurfIntBmIncInsSurfIntensRep(1), 0.00001);
}
} // namespace EnergyPlus<|MERGE_RESOLUTION|>--- conflicted
+++ resolved
@@ -1347,11 +1347,7 @@
     // Test if local value used in surface hc calculation
     // Surface(1) - local; Surface(2) - global;
     for (int SurfNum = 1; SurfNum <= 6; SurfNum++) {
-<<<<<<< HEAD
-        state->dataSurface->SurfExtConvCoeff(SurfNum) = -1;
-=======
         state->dataSurface->SurfExtConvCoeffIndex(SurfNum) = -1;
->>>>>>> 7f8f090e
     }
     CalcHeatBalanceOutsideSurf(*state);
     Real64 HExt_Expect_Surf1 = ConvectionCoefficients::CalcASHRAESimpExtConvectCoeff(5, 1.5);
@@ -1907,11 +1903,7 @@
     for (SurfNum = 1; SurfNum <= 6; SurfNum++) {
         state->dataHeatBalSurf->TH(1, 1, SurfNum) = 20;       // Surf temp
         state->dataSurface->SurfOutDryBulbTemp(SurfNum) = 22; // Air temp
-<<<<<<< HEAD
-        state->dataSurface->SurfExtConvCoeff(SurfNum) = -6;
-=======
         state->dataSurface->SurfExtConvCoeffIndex(SurfNum) = -6;
->>>>>>> 7f8f090e
         state->dataSurface->SurfAirSkyRadSplit(SurfNum) = 1.0;
     }
     CalcHeatBalanceOutsideSurf(*state);
@@ -2477,11 +2469,7 @@
 
     InitSurfaceHeatBalance(*state);
     for (int SurfNum = 1; SurfNum <= state->dataSurface->TotSurfaces; SurfNum++) {
-<<<<<<< HEAD
-        state->dataSurface->SurfExtConvCoeff(SurfNum) = -1;
-=======
         state->dataSurface->SurfExtConvCoeffIndex(SurfNum) = -1;
->>>>>>> 7f8f090e
     }
 
     // Test Additional Heat Source Calculation
