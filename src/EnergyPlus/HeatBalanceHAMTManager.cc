--- conflicted
+++ resolved
@@ -1083,7 +1083,7 @@
         cells(state.dataHeatBalHAMTMgr->ExtConcell(sid)).temp = TempOutsideAirFD(sid);
         if (state.dataSurface->Surface(sid).ExtBoundCond == OtherSideCondModeledExt) {
             // CR8046 switch modeled rad temp for sky temp.
-            cells(Estate.dataHeatBalHAMTMgr->xtSkycell(sid)).temp = state.dataSurface->OSCM(state.dataSurface->Surface(sid).OSCMPtr).TRad;
+            cells(state.dataHeatBalHAMTMgr->ExtSkycell(sid)).temp = state.dataSurface->OSCM(state.dataSurface->Surface(sid).OSCMPtr).TRad;
             cells(Extcell(sid)).Qadds = 0.0; // eliminate incident shortwave on underlying surface
         } else {
             cells(state.dataHeatBalHAMTMgr->ExtSkycell(sid)).temp = state.dataEnvrn->SkyTemp;
@@ -1096,11 +1096,7 @@
 
         // Special case when the surface is an internal mass
         if (state.dataSurface->Surface(sid).ExtBoundCond == sid) {
-<<<<<<< HEAD
-            cells(state.dataHeatBalHAMTMgr->ExtConcell(sid)).temp = MAT(state.dataSurface->Surface(sid).Zone);
-=======
-            cells(ExtConcell(sid)).temp = state.dataHeatBalFanSys->MAT(state.dataSurface->Surface(sid).Zone);
->>>>>>> 5f676dbe
+            cells(state.dataHeatBalHAMTMgr->ExtConcell(sid)).temp = state.dataHeatBalFanSys->MAT(state.dataSurface->Surface(sid).Zone);
             RhoOut = RhoVaporAirIn(sid);
         }
 
@@ -1111,11 +1107,7 @@
         cells(state.dataHeatBalHAMTMgr->ExtSkycell(sid)).htc = HSkyFD(sid);
         cells(state.dataHeatBalHAMTMgr->ExtGrncell(sid)).htc = HGrndFD(sid);
 
-<<<<<<< HEAD
-        cells(state.dataHeatBalHAMTMgr->IntConcell(sid)).temp = MAT(state.dataSurface->Surface(sid).Zone);
-=======
-        cells(IntConcell(sid)).temp = state.dataHeatBalFanSys->MAT(state.dataSurface->Surface(sid).Zone);
->>>>>>> 5f676dbe
+        cells(state.dataHeatBalHAMTMgr->IntConcell(sid)).temp = state.dataHeatBalFanSys->MAT(state.dataSurface->Surface(sid).Zone);
 
         cells(state.dataHeatBalHAMTMgr->IntConcell(sid)).htc = HConvInFD(sid);
 
@@ -1150,21 +1142,12 @@
             }
         }
 
-<<<<<<< HEAD
         if (state.dataHeatBalHAMTMgr->intvtcflag(sid)) {
             cells(state.dataHeatBalHAMTMgr->IntConcell(sid)).vtc = state.dataHeatBalHAMTMgr->intvtc(sid);
-            HMassConvInFD(sid) = cells(state.dataHeatBalHAMTMgr->IntConcell(sid)).vtc * PsyPsatFnTemp(state, MAT(state.dataSurface->Surface(sid).Zone)) * cells(state.dataHeatBalHAMTMgr->IntConcell(sid)).rh / RhoIn;
+            HMassConvInFD(sid) = cells(state.dataHeatBalHAMTMgr->IntConcell(sid)).vtc * PsyPsatFnTemp(state, state.dataHeatBalFanSys->MAT(state.dataSurface->Surface(sid).Zone)) * cells(state.dataHeatBalHAMTMgr->IntConcell(sid)).rh / RhoIn;
         } else {
             if (cells(state.dataHeatBalHAMTMgr->IntConcell(sid)).rh > 0) {
-                cells(state.dataHeatBalHAMTMgr->IntConcell(sid)).vtc = HMassConvInFD(sid) * RhoIn / (PsyPsatFnTemp(state, MAT(state.dataSurface->Surface(sid).Zone)) * cells(state.dataHeatBalHAMTMgr->IntConcell(sid)).rh);
-=======
-        if (intvtcflag(sid)) {
-            cells(IntConcell(sid)).vtc = intvtc(sid);
-            HMassConvInFD(sid) = cells(IntConcell(sid)).vtc * PsyPsatFnTemp(state, state.dataHeatBalFanSys->MAT(state.dataSurface->Surface(sid).Zone)) * cells(IntConcell(sid)).rh / RhoIn;
-        } else {
-            if (cells(IntConcell(sid)).rh > 0) {
-                cells(IntConcell(sid)).vtc = HMassConvInFD(sid) * RhoIn / (PsyPsatFnTemp(state, state.dataHeatBalFanSys->MAT(state.dataSurface->Surface(sid).Zone)) * cells(IntConcell(sid)).rh);
->>>>>>> 5f676dbe
+                cells(state.dataHeatBalHAMTMgr->IntConcell(sid)).vtc = HMassConvInFD(sid) * RhoIn / (PsyPsatFnTemp(state, state.dataHeatBalFanSys->MAT(state.dataSurface->Surface(sid).Zone)) * cells(state.dataHeatBalHAMTMgr->IntConcell(sid)).rh);
             } else {
                 cells(state.dataHeatBalHAMTMgr->IntConcell(sid)).vtc = 10000.0;
             }
