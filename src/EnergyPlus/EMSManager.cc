// EnergyPlus, Copyright (c) 1996-2021, The Board of Trustees of the University of Illinois,
// The Regents of the University of California, through Lawrence Berkeley National Laboratory
// (subject to receipt of any required approvals from the U.S. Dept. of Energy), Oak Ridge
// National Laboratory, managed by UT-Battelle, Alliance for Sustainable Energy, LLC, and other
// contributors. All rights reserved.
//
// NOTICE: This Software was developed under funding from the U.S. Department of Energy and the
// U.S. Government consequently retains certain rights. As such, the U.S. Government has been
// granted for itself and others acting on its behalf a paid-up, nonexclusive, irrevocable,
// worldwide license in the Software to reproduce, distribute copies to the public, prepare
// derivative works, and perform publicly and display publicly, and to permit others to do so.
//
// Redistribution and use in source and binary forms, with or without modification, are permitted
// provided that the following conditions are met:
//
// (1) Redistributions of source code must retain the above copyright notice, this list of
//     conditions and the following disclaimer.
//
// (2) Redistributions in binary form must reproduce the above copyright notice, this list of
//     conditions and the following disclaimer in the documentation and/or other materials
//     provided with the distribution.
//
// (3) Neither the name of the University of California, Lawrence Berkeley National Laboratory,
//     the University of Illinois, U.S. Dept. of Energy nor the names of its contributors may be
//     used to endorse or promote products derived from this software without specific prior
//     written permission.
//
// (4) Use of EnergyPlus(TM) Name. If Licensee (i) distributes the software in stand-alone form
//     without changes from the version obtained under this License, or (ii) Licensee makes a
//     reference solely to the software portion of its product, Licensee must refer to the
//     software as "EnergyPlus version X" software, where "X" is the version number Licensee
//     obtained under this License and may not use a different name for the software. Except as
//     specifically required in this Section (4), Licensee shall not use in a company name, a
//     product name, in advertising, publicity, or other promotional activities any name, trade
//     name, trademark, logo, or other designation of "EnergyPlus", "E+", "e+" or confusingly
//     similar designation, without the U.S. Department of Energy's prior written consent.
//
// THIS SOFTWARE IS PROVIDED BY THE COPYRIGHT HOLDERS AND CONTRIBUTORS "AS IS" AND ANY EXPRESS OR
// IMPLIED WARRANTIES, INCLUDING, BUT NOT LIMITED TO, THE IMPLIED WARRANTIES OF MERCHANTABILITY
// AND FITNESS FOR A PARTICULAR PURPOSE ARE DISCLAIMED. IN NO EVENT SHALL THE COPYRIGHT OWNER OR
// CONTRIBUTORS BE LIABLE FOR ANY DIRECT, INDIRECT, INCIDENTAL, SPECIAL, EXEMPLARY, OR
// CONSEQUENTIAL DAMAGES (INCLUDING, BUT NOT LIMITED TO, PROCUREMENT OF SUBSTITUTE GOODS OR
// SERVICES; LOSS OF USE, DATA, OR PROFITS; OR BUSINESS INTERRUPTION) HOWEVER CAUSED AND ON ANY
// THEORY OF LIABILITY, WHETHER IN CONTRACT, STRICT LIABILITY, OR TORT (INCLUDING NEGLIGENCE OR
// OTHERWISE) ARISING IN ANY WAY OUT OF THE USE OF THIS SOFTWARE, EVEN IF ADVISED OF THE
// POSSIBILITY OF SUCH DAMAGE.

// C++ Headers
#include <cmath>

// ObjexxFCL Headers
#include <ObjexxFCL/Array.functions.hh>
#include <ObjexxFCL/Array1D.hh>
#include <ObjexxFCL/Fmath.hh>

// EnergyPlus Headers
#include <EnergyPlus/Construction.hh>
#include <EnergyPlus/Data/EnergyPlusData.hh>
#include <EnergyPlus/DataAirLoop.hh>
#include <EnergyPlus/DataAirSystems.hh>
#include <EnergyPlus/DataHeatBalance.hh>
#include <EnergyPlus/DataLoopNode.hh>
#include <EnergyPlus/DataRuntimeLanguage.hh>
#include <EnergyPlus/DataSurfaces.hh>
#include <EnergyPlus/DataZoneControls.hh>
#include <EnergyPlus/EMSManager.hh>
#include <EnergyPlus/General.hh>
#include <EnergyPlus/InputProcessing/InputProcessor.hh>
#include <EnergyPlus/OutAirNodeManager.hh>
#include <EnergyPlus/OutputProcessor.hh>
#include <EnergyPlus/PluginManager.hh>
#include <EnergyPlus/RuntimeLanguageProcessor.hh>
#include <EnergyPlus/ScheduleManager.hh>
#include <EnergyPlus/UtilityRoutines.hh>

namespace EnergyPlus {

// note there are routines that lie outside of the Module at the end of this file

namespace EMSManager {

    // MODULE INFORMATION:
    //       AUTHOR         Peter Graham Ellis
    //       DATE WRITTEN   June 2006
    //       MODIFIED       Brent Griffith
    //                      May - August 2009
    //       RE-ENGINEERED  na

    // PURPOSE OF THIS MODULE:
    // This module manages the programmable energy management system(EMS).

    // Using/Aliasing
    using namespace DataRuntimeLanguage;

    void CheckIfAnyEMS(EnergyPlusData &state)
    {

        // SUBROUTINE INFORMATION:
        //       AUTHOR         Brent Griffith
        //       DATE WRITTEN   April 2009
        //       MODIFIED       Rui Zhang February 2010
        //       RE-ENGINEERED  na

        // PURPOSE OF THIS SUBROUTINE:
        // Determine if EMS is used in model and set flag
        // This needs to be checked early so calls to SetupEMSActuator
        // can be avoided if there is no EMS in model.
        // We cannot do error checking during the full get input until later in the simulation.

        // METHODOLOGY EMPLOYED:
        // Get number of EMS-related input objects and set
        // global logical AnyEnergyManagementSystemInModel

        // Using/Aliasing
        using General::ScanForReports;

        // SUBROUTINE LOCAL VARIABLE DECLARATIONS:

        std::string cCurrentModuleObject;

        cCurrentModuleObject = "EnergyManagementSystem:Sensor";
        state.dataRuntimeLang->NumSensors = inputProcessor->getNumObjectsFound(state, cCurrentModuleObject);

        cCurrentModuleObject = "EnergyManagementSystem:Actuator";
        state.dataRuntimeLang->numActuatorsUsed = inputProcessor->getNumObjectsFound(state, cCurrentModuleObject);

        cCurrentModuleObject = "EnergyManagementSystem:ProgramCallingManager";
        state.dataRuntimeLang->NumProgramCallManagers = inputProcessor->getNumObjectsFound(state, cCurrentModuleObject);

        cCurrentModuleObject = "EnergyManagementSystem:Program";
        state.dataRuntimeLang->NumErlPrograms = inputProcessor->getNumObjectsFound(state, cCurrentModuleObject);

        cCurrentModuleObject = "EnergyManagementSystem:Subroutine";
        state.dataRuntimeLang->NumErlSubroutines = inputProcessor->getNumObjectsFound(state, cCurrentModuleObject);

        cCurrentModuleObject = "EnergyManagementSystem:GlobalVariable";
        state.dataRuntimeLang->NumUserGlobalVariables = inputProcessor->getNumObjectsFound(state, cCurrentModuleObject);

        cCurrentModuleObject = "EnergyManagementSystem:OutputVariable";
        state.dataRuntimeLang->NumEMSOutputVariables = inputProcessor->getNumObjectsFound(state, cCurrentModuleObject);

        cCurrentModuleObject = "EnergyManagementSystem:MeteredOutputVariable";
        state.dataRuntimeLang->NumEMSMeteredOutputVariables = inputProcessor->getNumObjectsFound(state, cCurrentModuleObject);

        cCurrentModuleObject = "EnergyManagementSystem:CurveOrTableIndexVariable";
        state.dataRuntimeLang->NumEMSCurveIndices = inputProcessor->getNumObjectsFound(state, cCurrentModuleObject);

        cCurrentModuleObject = "ExternalInterface:Variable";
        state.dataRuntimeLang->NumExternalInterfaceGlobalVariables = inputProcessor->getNumObjectsFound(state, cCurrentModuleObject);

        // added for FMUImport
        cCurrentModuleObject = "ExternalInterface:FunctionalMockupUnitImport:To:Variable";
        state.dataRuntimeLang->NumExternalInterfaceFunctionalMockupUnitImportGlobalVariables = inputProcessor->getNumObjectsFound(state, cCurrentModuleObject);

        // added for FMUExport
        cCurrentModuleObject = "ExternalInterface:FunctionalMockupUnitExport:To:Variable";
        state.dataRuntimeLang->NumExternalInterfaceFunctionalMockupUnitExportGlobalVariables = inputProcessor->getNumObjectsFound(state, cCurrentModuleObject);

        cCurrentModuleObject = "ExternalInterface:Actuator";
        state.dataRuntimeLang->NumExternalInterfaceActuatorsUsed = inputProcessor->getNumObjectsFound(state, cCurrentModuleObject);

        // added for FMUImport
        cCurrentModuleObject = "ExternalInterface:FunctionalMockupUnitImport:To:Actuator";
        state.dataRuntimeLang->NumExternalInterfaceFunctionalMockupUnitImportActuatorsUsed = inputProcessor->getNumObjectsFound(state, cCurrentModuleObject);

        // added for FMUExport
        cCurrentModuleObject = "ExternalInterface:FunctionalMockupUnitExport:To:Actuator";
        state.dataRuntimeLang->NumExternalInterfaceFunctionalMockupUnitExportActuatorsUsed = inputProcessor->getNumObjectsFound(state, cCurrentModuleObject);

        cCurrentModuleObject = "EnergyManagementSystem:ConstructionIndexVariable";
        state.dataRuntimeLang->NumEMSConstructionIndices = inputProcessor->getNumObjectsFound(state, cCurrentModuleObject);

        cCurrentModuleObject = "Output:EnergyManagementSystem";
        int NumOutputEMSs = inputProcessor->getNumObjectsFound(state, cCurrentModuleObject);

        // Python plugin instances also count since actuators need to be set up for them
        int numPythonPlugins = inputProcessor->getNumObjectsFound(state, "PythonPlugin:Instance");
        int numActiveCallbacks = PluginManagement::PluginManager::numActiveCallbacks(state);

        // added for FMU
        if ((state.dataRuntimeLang->NumSensors + state.dataRuntimeLang->numActuatorsUsed + state.dataRuntimeLang->NumProgramCallManagers + state.dataRuntimeLang->NumErlPrograms + state.dataRuntimeLang->NumErlSubroutines + state.dataRuntimeLang->NumUserGlobalVariables +
             state.dataRuntimeLang->NumEMSOutputVariables + state.dataRuntimeLang->NumEMSCurveIndices + state.dataRuntimeLang->NumExternalInterfaceGlobalVariables + state.dataRuntimeLang->NumExternalInterfaceActuatorsUsed +
             state.dataRuntimeLang->NumEMSConstructionIndices + state.dataRuntimeLang->NumEMSMeteredOutputVariables + state.dataRuntimeLang->NumExternalInterfaceFunctionalMockupUnitImportActuatorsUsed +
             state.dataRuntimeLang->NumExternalInterfaceFunctionalMockupUnitImportGlobalVariables + state.dataRuntimeLang->NumExternalInterfaceFunctionalMockupUnitExportActuatorsUsed +
             state.dataRuntimeLang->NumExternalInterfaceFunctionalMockupUnitExportGlobalVariables + NumOutputEMSs + numPythonPlugins + numActiveCallbacks) > 0) {
            state.dataGlobal->AnyEnergyManagementSystemInModel = true;
        } else {
            state.dataGlobal->AnyEnergyManagementSystemInModel = false;
        }

        state.dataGlobal->AnyEnergyManagementSystemInModel = state.dataGlobal->AnyEnergyManagementSystemInModel || state.dataGlobal->externalHVACManager;

        if (state.dataGlobal->AnyEnergyManagementSystemInModel) {

            ScanForReports(state, "EnergyManagementSystem", state.dataRuntimeLang->OutputEDDFile);
            if (state.dataRuntimeLang->OutputEDDFile) {
                // open up output file for EMS EDD file  EMS Data and Debug
                state.files.edd.ensure_open(state, "CheckIFAnyEMS", state.files.outputControl.edd);
            }
        } else {
            ScanForReports(state, "EnergyManagementSystem", state.dataRuntimeLang->OutputEDDFile);
            if (state.dataRuntimeLang->OutputEDDFile) {
                ShowWarningError(state, "CheckIFAnyEMS: No EnergyManagementSystem has been set up in the input file but output is requested.");
                ShowContinueError(state, "No EDD file will be produced. Refer to EMS Application Guide and/or InputOutput Reference to set up your "
                                  "EnergyManagementSystem.");
            }
        }
    }

    // MODULE SUBROUTINES:

    void ManageEMS(EnergyPlusData &state,
                   EMSCallFrom const iCalledFrom,  // indicates where subroutine was called from, parameters in DataGlobals.
                   bool &anyProgramRan,                   // true if any Erl programs ran for this call
                   Optional_int_const ProgramManagerToRun // specific program manager to run
    )
    {

        // SUBROUTINE INFORMATION:
        //       AUTHOR         Peter Graham Ellis
        //       DATE WRITTEN   June 2006
        //       MODIFIED       na
        //       RE-ENGINEERED  Brent Griffith, April 2009
        //                      added calling point argument and logic.
        //                      Collapsed SimulateEMS into this routine

        // PURPOSE OF THIS SUBROUTINE:

        // METHODOLOGY EMPLOYED:
        // Standard EnergyPlus methodology.

        // Using/Aliasing
        using OutputProcessor::MeterType;
        using OutputProcessor::RealVariables;
        using OutputProcessor::RealVariableType;
        using RuntimeLanguageProcessor::BeginEnvrnInitializeRuntimeLanguage;
        using RuntimeLanguageProcessor::EvaluateStack;

        // SUBROUTINE LOCAL VARIABLE DECLARATIONS:

        int ErlVariableNum;    // local index
        int ProgramManagerNum; // local index and loop
        int ErlProgramNum;     // local index
        int ActuatorUsedLoop;  // local loop
        int EMSActuatorVariableNum;

        int tmpInteger;
        //  INTEGER  :: ProgramNum


        anyProgramRan = false;
        if (!state.dataGlobal->AnyEnergyManagementSystemInModel) return; // quick return if nothing to do

        if (iCalledFrom == EMSCallFrom::BeginNewEnvironment) {
            BeginEnvrnInitializeRuntimeLanguage(state);
            PluginManagement::onBeginEnvironment(state);
        }

        InitEMS(state, iCalledFrom);

        // also call plugins and callbacks here for convenience
        bool anyPluginsOrCallbacksRan = false;
        if (iCalledFrom != EMSCallFrom::UserDefinedComponentModel) { // don't run user-defined component plugins this way
            PluginManagement::runAnyRegisteredCallbacks(state, iCalledFrom, anyPluginsOrCallbacksRan);
            if (anyPluginsOrCallbacksRan) {
                anyProgramRan = true;
            }
        }

        if (iCalledFrom == EMSCallFrom::SetupSimulation) {
            ProcessEMSInput(state, true);
            return;
        }

        // Run the Erl programs depending on calling point.

        if (iCalledFrom != EMSCallFrom::UserDefinedComponentModel) {
            for (ProgramManagerNum = 1; ProgramManagerNum <= state.dataRuntimeLang->NumProgramCallManagers; ++ProgramManagerNum) {

                if (state.dataRuntimeLang->EMSProgramCallManager(ProgramManagerNum).CallingPoint == iCalledFrom) {
                    for (ErlProgramNum = 1; ErlProgramNum <= state.dataRuntimeLang->EMSProgramCallManager(ProgramManagerNum).NumErlPrograms; ++ErlProgramNum) {
                        EvaluateStack(state, state.dataRuntimeLang->EMSProgramCallManager(ProgramManagerNum).ErlProgramARR(ErlProgramNum));
                        anyProgramRan = true;
                    }
                }
            }
        } else { // call specific program manager
            if (present(ProgramManagerToRun)) {
                for (ErlProgramNum = 1; ErlProgramNum <= state.dataRuntimeLang->EMSProgramCallManager(ProgramManagerToRun).NumErlPrograms; ++ErlProgramNum) {
                    EvaluateStack(state, state.dataRuntimeLang->EMSProgramCallManager(ProgramManagerToRun).ErlProgramARR(ErlProgramNum));
                    anyProgramRan = true;
                }
            }
        }

        if (iCalledFrom == EMSCallFrom::ExternalInterface) {
            anyProgramRan = true;
        }

        if (!anyProgramRan) return;

        // Set actuated variables with new values
        for (ActuatorUsedLoop = 1;
             ActuatorUsedLoop <= state.dataRuntimeLang->numActuatorsUsed + state.dataRuntimeLang->NumExternalInterfaceActuatorsUsed + state.dataRuntimeLang->NumExternalInterfaceFunctionalMockupUnitImportActuatorsUsed +
                                     state.dataRuntimeLang->NumExternalInterfaceFunctionalMockupUnitExportActuatorsUsed;
             ++ActuatorUsedLoop) {
            ErlVariableNum = state.dataRuntimeLang->EMSActuatorUsed(ActuatorUsedLoop).ErlVariableNum;
            if (ErlVariableNum <= 0) continue; // this can happen for good reason during sizing

            EMSActuatorVariableNum = state.dataRuntimeLang->EMSActuatorUsed(ActuatorUsedLoop).ActuatorVariableNum;
            if (EMSActuatorVariableNum <= 0) continue; // this can happen for good reason during sizing

            if (state.dataRuntimeLang->ErlVariable(ErlVariableNum).Value.Type == ValueNull) {
                *state.dataRuntimeLang->EMSActuatorAvailable(EMSActuatorVariableNum).Actuated = false;
            } else {
                // Set the value and the actuated flag remotely on the actuated object via the pointer
                {
                    auto const SELECT_CASE_var(state.dataRuntimeLang->EMSActuatorAvailable(EMSActuatorVariableNum).PntrVarTypeUsed);

                    if (SELECT_CASE_var == PntrReal) {
                        *state.dataRuntimeLang->EMSActuatorAvailable(EMSActuatorVariableNum).Actuated = true;
                        *state.dataRuntimeLang->EMSActuatorAvailable(EMSActuatorVariableNum).RealValue = state.dataRuntimeLang->ErlVariable(ErlVariableNum).Value.Number;
                    } else if (SELECT_CASE_var == PntrInteger) {
                        *state.dataRuntimeLang->EMSActuatorAvailable(EMSActuatorVariableNum).Actuated = true;
                        tmpInteger = std::floor(state.dataRuntimeLang->ErlVariable(ErlVariableNum).Value.Number);
                        *state.dataRuntimeLang->EMSActuatorAvailable(EMSActuatorVariableNum).IntValue = tmpInteger;
                    } else if (SELECT_CASE_var == PntrLogical) {
                        *state.dataRuntimeLang->EMSActuatorAvailable(EMSActuatorVariableNum).Actuated = true;
                        if (state.dataRuntimeLang->ErlVariable(ErlVariableNum).Value.Number == 0.0) {
                            *state.dataRuntimeLang->EMSActuatorAvailable(EMSActuatorVariableNum).LogValue = false;
                        } else if (state.dataRuntimeLang->ErlVariable(ErlVariableNum).Value.Number == 1.0) {
                            *state.dataRuntimeLang->EMSActuatorAvailable(EMSActuatorVariableNum).LogValue = true;
                        } else {
                            *state.dataRuntimeLang->EMSActuatorAvailable(EMSActuatorVariableNum).LogValue = false;
                        }

                    } else {
                    }
                }
            }
        }

        ReportEMS(state);
    }

    void InitEMS(EnergyPlusData &state, EMSCallFrom const iCalledFrom) // indicates where subroutine was called from, parameters in DataGlobals.
    {

        // SUBROUTINE INFORMATION:
        //       AUTHOR         Brent Griffith
        //       DATE WRITTEN   May 2009
        //       MODIFIED       na
        //       RE-ENGINEERED  na

        // PURPOSE OF THIS SUBROUTINE:
        // collect routines needed to initialize EMS

        // Using/Aliasing
        using RuntimeLanguageProcessor::InitializeRuntimeLanguage;
        using RuntimeLanguageProcessor::SetErlValueNumber;
        using ScheduleManager::GetCurrentScheduleValue;

        int InternalVarUsedNum; // local index and loop
        int InternVarAvailNum;  // local index
        int SensorNum;          // local loop and index
        int ErlVariableNum;     // local index
        Real64 tmpReal;         // temporary local integer

        if (state.dataEMSMgr->GetEMSUserInput) {
            SetupZoneInfoAsInternalDataAvail(state);
            SetupWindowShadingControlActuators(state);
            SetupSurfaceConvectionActuators(state);
            SetupSurfaceConstructionActuators(state);
            SetupSurfaceOutdoorBoundaryConditionActuators(state);
            SetupZoneOutdoorBoundaryConditionActuators(state);
            GetEMSInput(state);
            state.dataEMSMgr->GetEMSUserInput = false;
        }

        if (!state.dataZoneCtrls->GetZoneAirStatsInputFlag && !state.dataEMSMgr->ZoneThermostatActuatorsHaveBeenSetup) {
            SetupThermostatActuators(state);
            state.dataEMSMgr->ZoneThermostatActuatorsHaveBeenSetup = true;
        }

        // need to delay setup of HVAC actuator until after the systems input has been processed (if present)
        if (state.dataEMSMgr->FinishProcessingUserInput && !state.dataGlobal->DoingSizing && !state.dataGlobal->KickOffSimulation) {
            SetupNodeSetPointsAsActuators(state);
            SetupPrimaryAirSystemAvailMgrAsActuators(state);
            //    CALL SetupWindowShadingControlActuators !this is too late for including in sizing, moved to GetEMSUserInput
            //    CALL SetupThermostatActuators !this is too late for including in sizing, moved to GetEMSUserInput
            //    CALL SetupSurfaceConvectionActuators !this is too late for including in sizing, moved to GetEMSUserInput
            state.dataEMSMgr->FinishProcessingUserInput = false;
        }

        InitializeRuntimeLanguage(state);

        if ((state.dataGlobal->BeginEnvrnFlag) || (iCalledFrom == EMSCallFrom::ZoneSizing) || (iCalledFrom == EMSCallFrom::SystemSizing) ||
            (iCalledFrom == EMSCallFrom::UserDefinedComponentModel)) {

            // another pass at trying to setup input data.
            if (state.dataEMSMgr->FinishProcessingUserInput) {
                ProcessEMSInput(state, false);
            }

            // update internal data variables being used by Erl
            for (InternalVarUsedNum = 1; InternalVarUsedNum <= state.dataRuntimeLang->NumInternalVariablesUsed; ++InternalVarUsedNum) {
                ErlVariableNum = state.dataRuntimeLang->EMSInternalVarsUsed(InternalVarUsedNum).ErlVariableNum;
                InternVarAvailNum = state.dataRuntimeLang->EMSInternalVarsUsed(InternalVarUsedNum).InternVarNum;
                if (InternVarAvailNum <= 0) continue; // sometimes executes before completely finished setting up.
                if (ErlVariableNum <= 0) continue;

                {
                    auto const SELECT_CASE_var(state.dataRuntimeLang->EMSInternalVarsAvailable(InternVarAvailNum).PntrVarTypeUsed);

                    if (SELECT_CASE_var == PntrReal) {

                        state.dataRuntimeLang->ErlVariable(ErlVariableNum).Value = SetErlValueNumber(*state.dataRuntimeLang->EMSInternalVarsAvailable(InternVarAvailNum).RealValue);

                    } else if (SELECT_CASE_var == PntrInteger) {

                        tmpReal = double(*state.dataRuntimeLang->EMSInternalVarsAvailable(InternVarAvailNum).IntValue);
                        state.dataRuntimeLang->ErlVariable(ErlVariableNum).Value = SetErlValueNumber(tmpReal);
                    }
                }
            }
        }

        // Update sensors with current data
        for (SensorNum = 1; SensorNum <= state.dataRuntimeLang->NumSensors; ++SensorNum) {
            ErlVariableNum = state.dataRuntimeLang->Sensor(SensorNum).VariableNum;
            if ((ErlVariableNum > 0) && (state.dataRuntimeLang->Sensor(SensorNum).Index > 0)) {
                if (state.dataRuntimeLang->Sensor(SensorNum).SchedNum == 0) { // not a schedule so get from output processor

                    state.dataRuntimeLang->ErlVariable(ErlVariableNum).Value = SetErlValueNumber(GetInternalVariableValue(state, state.dataRuntimeLang->Sensor(SensorNum).Type, state.dataRuntimeLang->Sensor(SensorNum).Index),
                                                                          state.dataRuntimeLang->ErlVariable(ErlVariableNum).Value);
                } else { // schedule so use schedule service

                    state.dataRuntimeLang->ErlVariable(ErlVariableNum).Value =
                        SetErlValueNumber(GetCurrentScheduleValue(state, state.dataRuntimeLang->Sensor(SensorNum).SchedNum), state.dataRuntimeLang->ErlVariable(ErlVariableNum).Value);
                }
            }
        }
    }

    void ReportEMS(EnergyPlusData &state)
    {

        // SUBROUTINE INFORMATION:
        //       AUTHOR         Peter Graham Ellis
        //       DATE WRITTEN   June 2006
        //       MODIFIED       na
        //       RE-ENGINEERED  na
        // PURPOSE OF THIS SUBROUTINE:
        // Calculates report variables.

        // METHODOLOGY EMPLOYED:
        // Standard EnergyPlus methodology.

        RuntimeLanguageProcessor::ReportRuntimeLanguage(state);
    }

    void GetEMSInput(EnergyPlusData &state)
    {

        // SUBROUTINE INFORMATION:
        //       AUTHOR         Peter Graham Ellis
        //       DATE WRITTEN   June 2006
        //       MODIFIED       BG April 2009, finishing, renaming, etc.
        //       RE-ENGINEERED  na

        // PURPOSE OF THIS SUBROUTINE:
        // Gets the EMS input from the input file.

        // METHODOLOGY EMPLOYED:
        // Standard EnergyPlus methodology.

        // Using/Aliasing
        using RuntimeLanguageProcessor::ExternalInterfaceInitializeErlVariable;
        using RuntimeLanguageProcessor::FindEMSVariable;
        using RuntimeLanguageProcessor::InitializeRuntimeLanguage;
        using RuntimeLanguageProcessor::NewEMSVariable;
        using RuntimeLanguageProcessor::SetErlValueNumber;

        // SUBROUTINE LOCAL VARIABLE DECLARATIONS:

        int StackNum;
        int SensorNum;
        int ActuatorNum;
        int ActuatorVariableNum;
        int VariableNum; // local do loop index
        int NumAlphas;   // Number of elements in the alpha array
        int NumNums;     // Number of elements in the numeric array
        int AlphaNum;
        int IOStat; // IO Status when calling get input subroutine
        static bool ErrorsFound(false);
        Array1D_string cAlphaFieldNames;
        Array1D_string cNumericFieldNames;
        Array1D_bool lNumericFieldBlanks;
        Array1D_bool lAlphaFieldBlanks;
        Array1D_string cAlphaArgs;
        Array1D<Real64> rNumericArgs;
        std::string cCurrentModuleObject;
        int VarType;
        int VarIndex;
        bool FoundObjectType;
        bool FoundObjectName;
        bool FoundActuatorName;
        int NumErlProgramsThisManager; // temporary size of Erl programs in EMSProgramCallManager
        int ManagerProgramNum;         // index counter for Erl programs inside EMSProgramCallManager
        int CallManagerNum;            // loop counter for EMSProgramCallManager structure
        int InternVarNum;              // do loop counter for internal variables used (outer)
        int InternalVarAvailNum;       // do loop counter for internal variables available (inner)
        int Loop;                      // do loop counter
        static int MaxNumAlphas(0);    // argument for call to GetObjectDefMaxArgs
        static int MaxNumNumbers(0);   // argument for call to GetObjectDefMaxArgs
        static int TotalArgs(0);       // argument for call to GetObjectDefMaxArgs
        bool errFlag;


        cCurrentModuleObject = "EnergyManagementSystem:Sensor";
        inputProcessor->getObjectDefMaxArgs(state, cCurrentModuleObject, TotalArgs, NumAlphas, NumNums);
        MaxNumNumbers = NumNums;
        MaxNumAlphas = NumAlphas;
        cCurrentModuleObject = "EnergyManagementSystem:Actuator";
        inputProcessor->getObjectDefMaxArgs(state, cCurrentModuleObject, TotalArgs, NumAlphas, NumNums);
        MaxNumNumbers = max(MaxNumNumbers, NumNums);
        MaxNumAlphas = max(MaxNumAlphas, NumAlphas);
        cCurrentModuleObject = "EnergyManagementSystem:ProgramCallingManager";
        inputProcessor->getObjectDefMaxArgs(state, cCurrentModuleObject, TotalArgs, NumAlphas, NumNums);
        MaxNumNumbers = max(MaxNumNumbers, NumNums);
        MaxNumAlphas = max(MaxNumAlphas, NumAlphas);
        cCurrentModuleObject = "EnergyManagementSystem:Program";
        inputProcessor->getObjectDefMaxArgs(state, cCurrentModuleObject, TotalArgs, NumAlphas, NumNums);
        MaxNumNumbers = max(MaxNumNumbers, NumNums);
        MaxNumAlphas = max(MaxNumAlphas, NumAlphas);
        cCurrentModuleObject = "EnergyManagementSystem:Subroutine";
        inputProcessor->getObjectDefMaxArgs(state, cCurrentModuleObject, TotalArgs, NumAlphas, NumNums);
        MaxNumNumbers = max(MaxNumNumbers, NumNums);
        MaxNumAlphas = max(MaxNumAlphas, NumAlphas);
        cCurrentModuleObject = "EnergyManagementSystem:OutputVariable";
        inputProcessor->getObjectDefMaxArgs(state, cCurrentModuleObject, TotalArgs, NumAlphas, NumNums);
        MaxNumNumbers = max(MaxNumNumbers, NumNums);
        MaxNumAlphas = max(MaxNumAlphas, NumAlphas);
        cCurrentModuleObject = "ExternalInterface:Variable";
        inputProcessor->getObjectDefMaxArgs(state, cCurrentModuleObject, TotalArgs, NumAlphas, NumNums);
        MaxNumNumbers = max(MaxNumNumbers, NumNums);
        MaxNumAlphas = max(MaxNumAlphas, NumAlphas);
        cCurrentModuleObject = "ExternalInterface:Actuator";
        inputProcessor->getObjectDefMaxArgs(state, cCurrentModuleObject, TotalArgs, NumAlphas, NumNums);
        MaxNumNumbers = max(MaxNumNumbers, NumNums);
        MaxNumAlphas = max(MaxNumAlphas, NumAlphas);
        cCurrentModuleObject = "ExternalInterface:FunctionalMockupUnitImport:To:Variable";
        inputProcessor->getObjectDefMaxArgs(state, cCurrentModuleObject, TotalArgs, NumAlphas, NumNums);
        MaxNumNumbers = max(MaxNumNumbers, NumNums);
        MaxNumAlphas = max(MaxNumAlphas, NumAlphas);
        cCurrentModuleObject = "ExternalInterface:FunctionalMockupUnitImport:To:Actuator";
        inputProcessor->getObjectDefMaxArgs(state, cCurrentModuleObject, TotalArgs, NumAlphas, NumNums);
        MaxNumNumbers = max(MaxNumNumbers, NumNums);
        MaxNumAlphas = max(MaxNumAlphas, NumAlphas);
        cCurrentModuleObject = "ExternalInterface:FunctionalMockupUnitExport:To:Variable";
        inputProcessor->getObjectDefMaxArgs(state, cCurrentModuleObject, TotalArgs, NumAlphas, NumNums);
        MaxNumNumbers = max(MaxNumNumbers, NumNums);
        MaxNumAlphas = max(MaxNumAlphas, NumAlphas);
        cCurrentModuleObject = "ExternalInterface:FunctionalMockupUnitExport:To:Actuator";
        inputProcessor->getObjectDefMaxArgs(state, cCurrentModuleObject, TotalArgs, NumAlphas, NumNums);
        MaxNumNumbers = max(MaxNumNumbers, NumNums);
        MaxNumAlphas = max(MaxNumAlphas, NumAlphas);
        //  cCurrentModuleObject = 'EnergyManagementSystem:Sensor'
        //  CALL inputProcessor->getObjectDefMaxArgs(cCurrentModuleObject,TotalArgs,NumAlphas,NumNums)
        //  MaxNumNumbers=MAX(MaxNumNumbers,NumNums)
        //  MaxNumAlphas=MAX(MaxNumAlphas,NumAlphas)
        cCurrentModuleObject = "EnergyManagementSystem:GlobalVariable";
        inputProcessor->getObjectDefMaxArgs(state, cCurrentModuleObject, TotalArgs, NumAlphas, NumNums);
        MaxNumNumbers = max(MaxNumNumbers, NumNums);
        MaxNumAlphas = max(MaxNumAlphas, NumAlphas);

        cAlphaFieldNames.allocate(MaxNumAlphas);
        cAlphaArgs.allocate(MaxNumAlphas);
        lAlphaFieldBlanks.dimension(MaxNumAlphas, false);
        cNumericFieldNames.allocate(MaxNumNumbers);
        rNumericArgs.dimension(MaxNumNumbers, 0.0);
        lNumericFieldBlanks.dimension(MaxNumNumbers, false);

        cCurrentModuleObject = "EnergyManagementSystem:Sensor";
        if (state.dataRuntimeLang->NumSensors > 0) {
            state.dataRuntimeLang->Sensor.allocate(state.dataRuntimeLang->NumSensors);

            for (SensorNum = 1; SensorNum <= state.dataRuntimeLang->NumSensors; ++SensorNum) {
                inputProcessor->getObjectItem(state,
                                              cCurrentModuleObject,
                                              SensorNum,
                                              cAlphaArgs,
                                              NumAlphas,
                                              rNumericArgs,
                                              NumNums,
                                              IOStat,
                                              lNumericFieldBlanks,
                                              lAlphaFieldBlanks,
                                              cAlphaFieldNames,
                                              cNumericFieldNames);
                UtilityRoutines::IsNameEmpty(state, cAlphaArgs(1), cCurrentModuleObject, ErrorsFound);
                ValidateEMSVariableName(state, cCurrentModuleObject, cAlphaArgs(1), cAlphaFieldNames(1), errFlag, ErrorsFound);
                if (!errFlag) {
                    state.dataRuntimeLang->Sensor(SensorNum).Name = cAlphaArgs(1);

                    // really needs to check for conflicts with program and function names too...done later
                    VariableNum = FindEMSVariable(state, cAlphaArgs(1), 0);

                    if (VariableNum > 0) {
                        ShowSevereError(state, "Invalid " + cAlphaFieldNames(1) + '=' + cAlphaArgs(1));
                        ShowContinueError(state, "Entered in " + cCurrentModuleObject + '=' + cAlphaArgs(1));
                        ShowContinueError(state, "Object name conflicts with a global variable name in EMS");
                        ErrorsFound = true;
                    } else {
                        VariableNum = NewEMSVariable(state, cAlphaArgs(1), 0);
                        state.dataRuntimeLang->Sensor(SensorNum).VariableNum = VariableNum;
                        state.dataRuntimeLang->ErlVariable(VariableNum).Value.initialized = true;
                    }
                }

                if (cAlphaArgs(2) == "*") cAlphaArgs(2).clear();
                state.dataRuntimeLang->Sensor(SensorNum).UniqueKeyName = cAlphaArgs(2);
                state.dataRuntimeLang->Sensor(SensorNum).OutputVarName = cAlphaArgs(3);

                VarIndex = GetMeterIndex(state, cAlphaArgs(3));
                if (VarIndex > 0) {
                    if (!lAlphaFieldBlanks(2)) {
                        ShowWarningError(state, "Unused" + cAlphaFieldNames(2) + '=' + cAlphaArgs(2));
                        ShowContinueError(state, "Entered in " + cCurrentModuleObject + '=' + cAlphaArgs(1));
                        ShowContinueError(state, "Meter Name found; Key Name will be ignored"); // why meters have no keys..
                    } else {
                        state.dataRuntimeLang->Sensor(SensorNum).Type = 3;
                        state.dataRuntimeLang->Sensor(SensorNum).Index = VarIndex;
                        state.dataRuntimeLang->Sensor(SensorNum).CheckedOkay = true;
                    }
                } else {
                    // Search for variable names
                    GetVariableTypeAndIndex(state,cAlphaArgs(3), cAlphaArgs(2), VarType, VarIndex);
                    if (VarType != 0) {
                        state.dataRuntimeLang->Sensor(SensorNum).Type = VarType;
                        if (VarIndex != 0) {
                            state.dataRuntimeLang->Sensor(SensorNum).Index = VarIndex;
                            state.dataRuntimeLang->Sensor(SensorNum).CheckedOkay = true;
                        }
                    }
                }

            } // SensorNum
        }

        cCurrentModuleObject = "EnergyManagementSystem:Actuator";

        if (state.dataRuntimeLang->numActuatorsUsed + state.dataRuntimeLang->NumExternalInterfaceActuatorsUsed + state.dataRuntimeLang->NumExternalInterfaceFunctionalMockupUnitImportActuatorsUsed +
                state.dataRuntimeLang->NumExternalInterfaceFunctionalMockupUnitExportActuatorsUsed >
            0) {
            state.dataRuntimeLang->EMSActuatorUsed.allocate(state.dataRuntimeLang->numActuatorsUsed + state.dataRuntimeLang->NumExternalInterfaceActuatorsUsed +
                                     state.dataRuntimeLang->NumExternalInterfaceFunctionalMockupUnitImportActuatorsUsed +
                                     state.dataRuntimeLang->NumExternalInterfaceFunctionalMockupUnitExportActuatorsUsed);
            for (ActuatorNum = 1;
                 ActuatorNum <= state.dataRuntimeLang->numActuatorsUsed + state.dataRuntimeLang->NumExternalInterfaceActuatorsUsed + state.dataRuntimeLang->NumExternalInterfaceFunctionalMockupUnitImportActuatorsUsed +
                                    state.dataRuntimeLang->NumExternalInterfaceFunctionalMockupUnitExportActuatorsUsed;
                 ++ActuatorNum) {
                // If we process the ExternalInterface actuators, all we need to do is to change the
                // name of the module object, and shift the ActuatorNum in GetObjectItem
                if (ActuatorNum <= state.dataRuntimeLang->numActuatorsUsed) {
                    inputProcessor->getObjectItem(state,
                                                  cCurrentModuleObject,
                                                  ActuatorNum,
                                                  cAlphaArgs,
                                                  NumAlphas,
                                                  rNumericArgs,
                                                  NumNums,
                                                  IOStat,
                                                  lNumericFieldBlanks,
                                                  lAlphaFieldBlanks,
                                                  cAlphaFieldNames,
                                                  cNumericFieldNames);
                } else if (ActuatorNum > state.dataRuntimeLang->numActuatorsUsed && ActuatorNum <= state.dataRuntimeLang->numActuatorsUsed + state.dataRuntimeLang->NumExternalInterfaceActuatorsUsed) {
                    cCurrentModuleObject = "ExternalInterface:Actuator";
                    inputProcessor->getObjectItem(state,
                                                  cCurrentModuleObject,
                                                  ActuatorNum - state.dataRuntimeLang->numActuatorsUsed,
                                                  cAlphaArgs,
                                                  NumAlphas,
                                                  rNumericArgs,
                                                  NumNums,
                                                  IOStat,
                                                  lNumericFieldBlanks,
                                                  lAlphaFieldBlanks,
                                                  cAlphaFieldNames,
                                                  cNumericFieldNames);
                } else if (ActuatorNum > state.dataRuntimeLang->numActuatorsUsed + state.dataRuntimeLang->NumExternalInterfaceActuatorsUsed &&
                           ActuatorNum <=
                               (state.dataRuntimeLang->numActuatorsUsed + state.dataRuntimeLang->NumExternalInterfaceActuatorsUsed + state.dataRuntimeLang->NumExternalInterfaceFunctionalMockupUnitImportActuatorsUsed)) {
                    cCurrentModuleObject = "ExternalInterface:FunctionalMockupUnitImport:To:Actuator";
                    inputProcessor->getObjectItem(state,
                                                  cCurrentModuleObject,
                                                  ActuatorNum - state.dataRuntimeLang->numActuatorsUsed - state.dataRuntimeLang->NumExternalInterfaceActuatorsUsed,
                                                  cAlphaArgs,
                                                  NumAlphas,
                                                  rNumericArgs,
                                                  NumNums,
                                                  IOStat,
                                                  lNumericFieldBlanks,
                                                  lAlphaFieldBlanks,
                                                  cAlphaFieldNames,
                                                  cNumericFieldNames);
                } else if (ActuatorNum > state.dataRuntimeLang->numActuatorsUsed + state.dataRuntimeLang->NumExternalInterfaceActuatorsUsed + state.dataRuntimeLang->NumExternalInterfaceFunctionalMockupUnitImportActuatorsUsed &&
                           ActuatorNum <= state.dataRuntimeLang->numActuatorsUsed + state.dataRuntimeLang->NumExternalInterfaceActuatorsUsed +
                                              state.dataRuntimeLang->NumExternalInterfaceFunctionalMockupUnitImportActuatorsUsed +
                                              state.dataRuntimeLang->NumExternalInterfaceFunctionalMockupUnitExportActuatorsUsed) {
                    cCurrentModuleObject = "ExternalInterface:FunctionalMockupUnitExport:To:Actuator";
                    inputProcessor->getObjectItem(state,
                                                  cCurrentModuleObject,
                                                  ActuatorNum - state.dataRuntimeLang->numActuatorsUsed - state.dataRuntimeLang->NumExternalInterfaceActuatorsUsed -
                                                      state.dataRuntimeLang->NumExternalInterfaceFunctionalMockupUnitImportActuatorsUsed,
                                                  cAlphaArgs,
                                                  NumAlphas,
                                                  rNumericArgs,
                                                  NumNums,
                                                  IOStat,
                                                  lNumericFieldBlanks,
                                                  lAlphaFieldBlanks,
                                                  cAlphaFieldNames,
                                                  cNumericFieldNames);
                }

                UtilityRoutines::IsNameEmpty(state, cAlphaArgs(1), cCurrentModuleObject, ErrorsFound);
                ValidateEMSVariableName(state, cCurrentModuleObject, cAlphaArgs(1), cAlphaFieldNames(1), errFlag, ErrorsFound);
                if (!errFlag) {
                    state.dataRuntimeLang->EMSActuatorUsed(ActuatorNum).Name = cAlphaArgs(1);

                    // really needs to check for conflicts with program and function names too...
                    VariableNum = FindEMSVariable(state, cAlphaArgs(1), 0);

                    if (VariableNum > 0) {
                        ShowSevereError(state, "Invalid " + cAlphaFieldNames(1) + '=' + cAlphaArgs(1));
                        ShowContinueError(state, "Entered in " + cCurrentModuleObject + '=' + cAlphaArgs(1));
                        ShowContinueError(state, "Object name conflicts with a global variable name in EMS");
                        ErrorsFound = true;
                    } else {
                        VariableNum = NewEMSVariable(state, cAlphaArgs(1), 0);
                        state.dataRuntimeLang->EMSActuatorUsed(ActuatorNum).ErlVariableNum = VariableNum;
                        // initialize Erl variable for actuator to null
                        state.dataRuntimeLang->ErlVariable(VariableNum).Value = state.dataRuntimeLang->Null;
                        if (ActuatorNum > state.dataRuntimeLang->numActuatorsUsed) {
                            // Initialize variables for the ExternalInterface variables
                            ExternalInterfaceInitializeErlVariable(state, VariableNum, SetErlValueNumber(rNumericArgs(1)), lNumericFieldBlanks(1));
                        }
                    }
                }

                // need to store characters to finish processing later (once available Actuators have all been setup)
                state.dataRuntimeLang->EMSActuatorUsed(ActuatorNum).ComponentTypeName = cAlphaArgs(3);
                state.dataRuntimeLang->EMSActuatorUsed(ActuatorNum).UniqueIDName = cAlphaArgs(2);
                state.dataRuntimeLang->EMSActuatorUsed(ActuatorNum).ControlTypeName = cAlphaArgs(4);

                FoundObjectType = false;
                FoundObjectName = false;
                FoundActuatorName = false;
                for (ActuatorVariableNum = 1; ActuatorVariableNum <= state.dataRuntimeLang->numEMSActuatorsAvailable; ++ActuatorVariableNum) {
                    if (UtilityRoutines::SameString(state.dataRuntimeLang->EMSActuatorAvailable(ActuatorVariableNum).ComponentTypeName, cAlphaArgs(3))) {
                        FoundObjectType = true;
                        if (UtilityRoutines::SameString(state.dataRuntimeLang->EMSActuatorAvailable(ActuatorVariableNum).UniqueIDName, cAlphaArgs(2))) {
                            FoundObjectName = true;
                            if (UtilityRoutines::SameString(state.dataRuntimeLang->EMSActuatorAvailable(ActuatorVariableNum).ControlTypeName, cAlphaArgs(4))) {
                                FoundActuatorName = true;
                                break;
                            }
                        }
                    }
                }

                if (FoundActuatorName) {
                    // SetupNodeSetPointAsActuators has NOT been called yet at this point
                    state.dataRuntimeLang->EMSActuatorUsed(ActuatorNum).ActuatorVariableNum = ActuatorVariableNum;
                    state.dataRuntimeLang->EMSActuatorUsed(ActuatorNum).CheckedOkay = true;

                    int nHandle = state.dataRuntimeLang->EMSActuatorAvailable(ActuatorVariableNum).handleCount;
                    if (nHandle > 0) {
                        EnergyPlus::ShowWarningError(state,
                                                     format("Seems like you already tried to get a Handle on this Actuator {}times.", nHandle));
                        EnergyPlus::ShowContinueError(state, "Occurred for componentType='" +  state.dataRuntimeLang->EMSActuatorUsed(ActuatorNum).ComponentTypeName
                                + "', controlType='" + state.dataRuntimeLang->EMSActuatorUsed(ActuatorNum).ControlTypeName
                                + "', uniqueKey='" + state.dataRuntimeLang->EMSActuatorUsed(ActuatorNum).UniqueIDName + "'.");
                        EnergyPlus::ShowContinueError(state, "You should take note that there is a risk of overwritting.");
                    }
                    ++state.dataRuntimeLang->EMSActuatorAvailable(ActuatorVariableNum).handleCount;
                }
            } // ActuatorNum
        }

        cCurrentModuleObject = "EnergyManagementSystem:InternalVariable";
        state.dataRuntimeLang->NumInternalVariablesUsed = inputProcessor->getNumObjectsFound(state, cCurrentModuleObject);
        if (state.dataRuntimeLang->NumInternalVariablesUsed > 0) {
            state.dataRuntimeLang->EMSInternalVarsUsed.allocate(state.dataRuntimeLang->NumInternalVariablesUsed);

            for (InternVarNum = 1; InternVarNum <= state.dataRuntimeLang->NumInternalVariablesUsed; ++InternVarNum) {
                inputProcessor->getObjectItem(state,
                                              cCurrentModuleObject,
                                              InternVarNum,
                                              cAlphaArgs,
                                              NumAlphas,
                                              rNumericArgs,
                                              NumNums,
                                              IOStat,
                                              lNumericFieldBlanks,
                                              lAlphaFieldBlanks,
                                              cAlphaFieldNames,
                                              cNumericFieldNames);

                UtilityRoutines::IsNameEmpty(state, cAlphaArgs(1), cCurrentModuleObject, ErrorsFound);
                ValidateEMSVariableName(state, cCurrentModuleObject, cAlphaArgs(1), cAlphaFieldNames(1), errFlag, ErrorsFound);
                if (!errFlag) {
                    state.dataRuntimeLang->EMSInternalVarsUsed(InternVarNum).Name = cAlphaArgs(1);
                    VariableNum = FindEMSVariable(state, cAlphaArgs(1), 0);
                    if (VariableNum > 0) {
                        ShowSevereError(state, "Invalid " + cAlphaFieldNames(1) + '=' + cAlphaArgs(1));
                        ShowContinueError(state, "Entered in " + cCurrentModuleObject + '=' + cAlphaArgs(1));
                        ShowContinueError(state, "Object name conflicts with a global variable name in EMS");
                        ErrorsFound = true;
                    } else {
                        VariableNum = NewEMSVariable(state, cAlphaArgs(1), 0);
                        state.dataRuntimeLang->EMSInternalVarsUsed(InternVarNum).ErlVariableNum = VariableNum;
                    }

                    state.dataRuntimeLang->EMSInternalVarsUsed(InternVarNum).UniqueIDName = cAlphaArgs(2);
                    state.dataRuntimeLang->EMSInternalVarsUsed(InternVarNum).InternalDataTypeName = cAlphaArgs(3);

                    FoundObjectType = false;
                    FoundObjectName = false;
                    for (InternalVarAvailNum = 1; InternalVarAvailNum <= state.dataRuntimeLang->numEMSInternalVarsAvailable; ++InternalVarAvailNum) {
                        if (UtilityRoutines::SameString(state.dataRuntimeLang->EMSInternalVarsAvailable(InternalVarAvailNum).DataTypeName, cAlphaArgs(3))) {
                            FoundObjectType = true;
                            if (UtilityRoutines::SameString(state.dataRuntimeLang->EMSInternalVarsAvailable(InternalVarAvailNum).UniqueIDName, cAlphaArgs(2))) {
                                FoundObjectName = true;
                                break; // InternalVarAvailNum now holds needed index pointer
                            }
                        }
                    }

                    if (FoundObjectName) {
                        state.dataRuntimeLang->EMSInternalVarsUsed(InternVarNum).InternVarNum = InternalVarAvailNum;
                        state.dataRuntimeLang->EMSInternalVarsUsed(InternVarNum).CheckedOkay = true;
                    }
                }
            }
        }

        InitializeRuntimeLanguage(state); // Loads built-in globals and functions, then performs GetInput for runtime language objects

        if (state.dataRuntimeLang->NumProgramCallManagers > 0) {
            cCurrentModuleObject = "EnergyManagementSystem:ProgramCallingManager";
            state.dataRuntimeLang->EMSProgramCallManager.allocate(state.dataRuntimeLang->NumProgramCallManagers);

            for (CallManagerNum = 1; CallManagerNum <= state.dataRuntimeLang->NumProgramCallManagers; ++CallManagerNum) {

                inputProcessor->getObjectItem(state,
                                              cCurrentModuleObject,
                                              CallManagerNum,
                                              cAlphaArgs,
                                              NumAlphas,
                                              rNumericArgs,
                                              NumNums,
                                              IOStat,
                                              lNumericFieldBlanks,
                                              lAlphaFieldBlanks,
                                              cAlphaFieldNames,
                                              cNumericFieldNames);

                UtilityRoutines::IsNameEmpty(state, cAlphaArgs(1), cCurrentModuleObject, ErrorsFound);
                state.dataRuntimeLang->EMSProgramCallManager(CallManagerNum).Name = cAlphaArgs(1);

                {
                    auto const SELECT_CASE_var(cAlphaArgs(2));

                    if (SELECT_CASE_var == "BEGINNEWENVIRONMENT") {
                        state.dataRuntimeLang->EMSProgramCallManager(CallManagerNum).CallingPoint = EMSCallFrom::BeginNewEnvironment;
                    } else if (SELECT_CASE_var == "BEGINZONETIMESTEPBEFORESETCURRENTWEATHER") {
                        state.dataRuntimeLang->EMSProgramCallManager(CallManagerNum).CallingPoint = EMSCallFrom::BeginZoneTimestepBeforeSetCurrentWeather;
                    } else if (SELECT_CASE_var == "AFTERNEWENVIRONMENTWARMUPISCOMPLETE") {
                        state.dataRuntimeLang->EMSProgramCallManager(CallManagerNum).CallingPoint = EMSCallFrom::BeginNewEnvironmentAfterWarmUp;
                    } else if (SELECT_CASE_var == "BEGINZONETIMESTEPBEFOREINITHEATBALANCE") {
                        state.dataRuntimeLang->EMSProgramCallManager(CallManagerNum).CallingPoint = EMSCallFrom::BeginZoneTimestepBeforeInitHeatBalance;
                    } else if (SELECT_CASE_var == "BEGINZONETIMESTEPAFTERINITHEATBALANCE") {
                        state.dataRuntimeLang->EMSProgramCallManager(CallManagerNum).CallingPoint = EMSCallFrom::BeginZoneTimestepAfterInitHeatBalance;
                    } else if (SELECT_CASE_var == "BEGINTIMESTEPBEFOREPREDICTOR") {
                        state.dataRuntimeLang->EMSProgramCallManager(CallManagerNum).CallingPoint = EMSCallFrom::BeginTimestepBeforePredictor;
                    } else if (SELECT_CASE_var == "AFTERPREDICTORBEFOREHVACMANAGERS") {
                        state.dataRuntimeLang->EMSProgramCallManager(CallManagerNum).CallingPoint = EMSCallFrom::BeforeHVACManagers;
                    } else if (SELECT_CASE_var == "AFTERPREDICTORAFTERHVACMANAGERS") {
                        state.dataRuntimeLang->EMSProgramCallManager(CallManagerNum).CallingPoint = EMSCallFrom::AfterHVACManagers;
                    } else if (SELECT_CASE_var == "INSIDEHVACSYSTEMITERATIONLOOP") {
                        state.dataRuntimeLang->EMSProgramCallManager(CallManagerNum).CallingPoint = EMSCallFrom::HVACIterationLoop;
                    } else if (SELECT_CASE_var == "ENDOFZONETIMESTEPBEFOREZONEREPORTING") {
                        state.dataRuntimeLang->EMSProgramCallManager(CallManagerNum).CallingPoint = EMSCallFrom::EndZoneTimestepBeforeZoneReporting;
                    } else if (SELECT_CASE_var == "ENDOFZONETIMESTEPAFTERZONEREPORTING") {
                        state.dataRuntimeLang->EMSProgramCallManager(CallManagerNum).CallingPoint = EMSCallFrom::EndZoneTimestepAfterZoneReporting;
                    } else if (SELECT_CASE_var == "ENDOFSYSTEMTIMESTEPBEFOREHVACREPORTING") {
                        state.dataRuntimeLang->EMSProgramCallManager(CallManagerNum).CallingPoint = EMSCallFrom::EndSystemTimestepBeforeHVACReporting;
                    } else if (SELECT_CASE_var == "ENDOFSYSTEMTIMESTEPAFTERHVACREPORTING") {
                        state.dataRuntimeLang->EMSProgramCallManager(CallManagerNum).CallingPoint = EMSCallFrom::EndSystemTimestepAfterHVACReporting;
                    } else if (SELECT_CASE_var == "ENDOFZONESIZING") {
                        state.dataRuntimeLang->EMSProgramCallManager(CallManagerNum).CallingPoint = EMSCallFrom::ZoneSizing;
                    } else if (SELECT_CASE_var == "ENDOFSYSTEMSIZING") {
                        state.dataRuntimeLang->EMSProgramCallManager(CallManagerNum).CallingPoint = EMSCallFrom::SystemSizing;
                    } else if (SELECT_CASE_var == "AFTERCOMPONENTINPUTREADIN") {
                        state.dataRuntimeLang->EMSProgramCallManager(CallManagerNum).CallingPoint = EMSCallFrom::ComponentGetInput;
                    } else if (SELECT_CASE_var == "USERDEFINEDCOMPONENTMODEL") {
                        state.dataRuntimeLang->EMSProgramCallManager(CallManagerNum).CallingPoint = EMSCallFrom::UserDefinedComponentModel;
                    } else if (SELECT_CASE_var == "UNITARYSYSTEMSIZING") {
                        state.dataRuntimeLang->EMSProgramCallManager(CallManagerNum).CallingPoint = EMSCallFrom::UnitarySystemSizing;
                    } else {
                        ShowSevereError(state, "Invalid " + cAlphaFieldNames(2) + '=' + cAlphaArgs(2));
                        ShowContinueError(state, "Entered in " + cCurrentModuleObject + '=' + cAlphaArgs(1));
                        ErrorsFound = true;
                    }
                }

                NumErlProgramsThisManager = NumAlphas - 2;
                state.dataRuntimeLang->EMSProgramCallManager(CallManagerNum).NumErlPrograms = NumErlProgramsThisManager;
                state.dataRuntimeLang->EMSProgramCallManager(CallManagerNum).ErlProgramARR.allocate(NumErlProgramsThisManager);
                ManagerProgramNum = 0;
                for (AlphaNum = 3; AlphaNum <= NumAlphas; ++AlphaNum) {
                    // find program name in Stack structure
                    if (lAlphaFieldBlanks(AlphaNum)) { // throw error
                        ShowSevereError(state, "Invalid " + cAlphaFieldNames(AlphaNum) + '=' + cAlphaArgs(AlphaNum));
                        ShowContinueError(state, "Entered in " + cCurrentModuleObject + '=' + cAlphaArgs(1));
                        ShowContinueError(state, "Program names cannot be blank");
                        ErrorsFound = true;
                    }

                    StackNum = UtilityRoutines::FindItemInList(cAlphaArgs(AlphaNum), state.dataRuntimeLang->ErlStack);

                    if (StackNum > 0) { // found it
                        // check for duplicate and warn.
                        for (Loop = 1; Loop <= ManagerProgramNum; ++Loop) {
                            if (state.dataRuntimeLang->EMSProgramCallManager(CallManagerNum).ErlProgramARR(Loop) == StackNum) {
                                ShowWarningError(state, "Duplicate " + cAlphaFieldNames(AlphaNum) + '=' + cAlphaArgs(AlphaNum));
                                ShowContinueError(state, "Entered in " + cCurrentModuleObject + '=' + cAlphaArgs(1));
                                ShowContinueError(state, "Erl program appears more than once, and the simulation continues.");
                            }
                        }

                        ++ManagerProgramNum;

                        state.dataRuntimeLang->EMSProgramCallManager(CallManagerNum).ErlProgramARR(ManagerProgramNum) = StackNum;

                    } else {
                        ShowSevereError(state, "Invalid " + cAlphaFieldNames(AlphaNum) + '=' + cAlphaArgs(AlphaNum));
                        ShowContinueError(state, "Entered in " + cCurrentModuleObject + '=' + cAlphaArgs(1));
                        ShowContinueError(state, "Program Name not found.");
                        ErrorsFound = true;
                    }
                } // AlphaNum
            }

        } else { // no program calling manager in input
            if (state.dataRuntimeLang->NumErlPrograms > 0) {
                cCurrentModuleObject = "EnergyManagementSystem:ProgramCallingManager";
                ShowWarningError(state, "Energy Management System is missing input object " + cCurrentModuleObject);
                ShowContinueError(state, "EnergyPlus Runtime Language programs need a calling manager to control when they get executed");
            }
        }

        cAlphaFieldNames.deallocate();
        cAlphaArgs.deallocate();
        lAlphaFieldBlanks.deallocate();
        cNumericFieldNames.deallocate();
        rNumericArgs.deallocate();
        lNumericFieldBlanks.deallocate();

        if (ErrorsFound) {
            ShowFatalError(state, "Errors found in getting Energy Management System input. Preceding condition causes termination.");
        }
    }

    void ProcessEMSInput(EnergyPlusData &state, bool const reportErrors) // .  If true, then report out errors ,otherwise setup what we can
    {

        // SUBROUTINE INFORMATION:
        //       AUTHOR         B. Griffith
        //       DATE WRITTEN   May 2009
        //       MODIFIED       na
        //       RE-ENGINEERED  na

        // PURPOSE OF THIS SUBROUTINE:
        // contains Some input checks that need to be deferred until later in the simulation

        // METHODOLOGY EMPLOYED:
        // Loop over objects doing input checks.
        // Had to break up get user input into two phases because
        // the actuators can't be set up until all the HVAC systems are read in, sized, etc.
        // but we also want to allow customizing sizing calcs which occur much earlier in the simulation.
        //  so here we do a final pass and throw the errors that would usually occur during get input.

        // Using/Aliasing
        using RuntimeLanguageProcessor::BeginEnvrnInitializeRuntimeLanguage;
        using ScheduleManager::GetScheduleIndex;

        // SUBROUTINE LOCAL VARIABLE DECLARATIONS:
        int SensorNum; // local loop
        //  INTEGER :: VariableNum  ! local do loop index
        int VarIndex;
        int VarType;
        bool ErrorsFound(false);
        int ActuatorNum;
        bool FoundObjectType;
        bool FoundObjectName;
        bool FoundActuatorName;
        int ActuatorVariableNum;
        int InternVarNum;        // local do loop index
        int InternalVarAvailNum; // local do loop index
        std::string cCurrentModuleObject;

        cCurrentModuleObject = "EnergyManagementSystem:Sensor";
        for (SensorNum = 1; SensorNum <= state.dataRuntimeLang->NumSensors; ++SensorNum) {
            if (state.dataRuntimeLang->Sensor(SensorNum).CheckedOkay) continue;

            // try again to process sensor.
            VarIndex = GetMeterIndex(state, state.dataRuntimeLang->Sensor(SensorNum).OutputVarName);
            if (VarIndex > 0) {

                state.dataRuntimeLang->Sensor(SensorNum).Type = 3;
                state.dataRuntimeLang->Sensor(SensorNum).Index = VarIndex;

            } else {
                // Search for variable names
                GetVariableTypeAndIndex(state, state.dataRuntimeLang->Sensor(SensorNum).OutputVarName, state.dataRuntimeLang->Sensor(SensorNum).UniqueKeyName, VarType, VarIndex);
                if (VarType == 0) {
                    if (reportErrors) {
                        ShowSevereError(state, "Invalid Output:Variable or Output:Meter Name =" + state.dataRuntimeLang->Sensor(SensorNum).OutputVarName);
                        ShowContinueError(state, "Entered in " + cCurrentModuleObject + '=' + state.dataRuntimeLang->Sensor(SensorNum).Name);
                        ShowContinueError(state, "Output:Variable Name not found");
                        ErrorsFound = true;
                    }
                } else if (VarIndex == 0) {
                    if (reportErrors) {
                        ShowSevereError(state, "Invalid Output:Variable or Output:Meter Index Key Name =" + state.dataRuntimeLang->Sensor(SensorNum).UniqueKeyName);
                        ShowContinueError(state, "For Output:Variable or Output:Meter = " + state.dataRuntimeLang->Sensor(SensorNum).OutputVarName);
                        ShowContinueError(state, "Entered in " + cCurrentModuleObject + '=' + state.dataRuntimeLang->Sensor(SensorNum).Name);
                        ShowContinueError(state, "Unique Key Name not found.");
                        ErrorsFound = true;
                    }
                } else {
                    state.dataRuntimeLang->Sensor(SensorNum).Type = VarType;
                    state.dataRuntimeLang->Sensor(SensorNum).Index = VarIndex;
                    state.dataRuntimeLang->Sensor(SensorNum).CheckedOkay = true;
                    // If variable is Schedule Value, then get the schedule id to register it as being used
                    if (UtilityRoutines::SameString(state.dataRuntimeLang->Sensor(SensorNum).OutputVarName, "Schedule Value")) {
                        state.dataRuntimeLang->Sensor(SensorNum).SchedNum = GetScheduleIndex(state, state.dataRuntimeLang->Sensor(SensorNum).UniqueKeyName);
                        if (state.dataRuntimeLang->Sensor(SensorNum).SchedNum == 0) {
                            state.dataRuntimeLang->Sensor(SensorNum).CheckedOkay = false;
                            if (reportErrors) {
                                ShowSevereError(state, "Invalid Output:Variable or Output:Meter Index Key Name =" + state.dataRuntimeLang->Sensor(SensorNum).UniqueKeyName);
                                ShowContinueError(state, "For Output:Variable or Output:Meter = " + state.dataRuntimeLang->Sensor(SensorNum).OutputVarName);
                                ShowContinueError(state, "Entered in " + cCurrentModuleObject + '=' + state.dataRuntimeLang->Sensor(SensorNum).Name);
                                ShowContinueError(state, "Schedule Name not found.");
                                ErrorsFound = true;
                            }
                        }
                    }
                }
            }

        } // SensorNum

        // added for FMU
        for (ActuatorNum = 1;
             ActuatorNum <= state.dataRuntimeLang->numActuatorsUsed + state.dataRuntimeLang->NumExternalInterfaceActuatorsUsed + state.dataRuntimeLang->NumExternalInterfaceFunctionalMockupUnitImportActuatorsUsed +
                                state.dataRuntimeLang->NumExternalInterfaceFunctionalMockupUnitExportActuatorsUsed;
             ++ActuatorNum) {
            // If we process the ExternalInterface actuators, all we need to do is to change the

            if (ActuatorNum <= state.dataRuntimeLang->numActuatorsUsed) {
                cCurrentModuleObject = "EnergyManagementSystem:Actuator";
            } else if (ActuatorNum > state.dataRuntimeLang->numActuatorsUsed && ActuatorNum <= state.dataRuntimeLang->numActuatorsUsed + state.dataRuntimeLang->NumExternalInterfaceActuatorsUsed) {
                cCurrentModuleObject = "ExternalInterface:Actuator";
            } else if (ActuatorNum > state.dataRuntimeLang->numActuatorsUsed + state.dataRuntimeLang->NumExternalInterfaceActuatorsUsed &&
                       ActuatorNum <=
                           state.dataRuntimeLang->numActuatorsUsed + state.dataRuntimeLang->NumExternalInterfaceActuatorsUsed + state.dataRuntimeLang->NumExternalInterfaceFunctionalMockupUnitImportActuatorsUsed) {
                cCurrentModuleObject = "ExternalInterface:FunctionalMockupUnitImport:To:Actuator";
            } else if (ActuatorNum > state.dataRuntimeLang->numActuatorsUsed + state.dataRuntimeLang->NumExternalInterfaceActuatorsUsed + state.dataRuntimeLang->NumExternalInterfaceFunctionalMockupUnitImportActuatorsUsed &&
                       ActuatorNum <= state.dataRuntimeLang->numActuatorsUsed + state.dataRuntimeLang->NumExternalInterfaceActuatorsUsed +
                                          state.dataRuntimeLang->NumExternalInterfaceFunctionalMockupUnitImportActuatorsUsed +
                                          state.dataRuntimeLang->NumExternalInterfaceFunctionalMockupUnitExportActuatorsUsed) {
                cCurrentModuleObject = "ExternalInterface:FunctionalMockupUnitExport:To:Actuator";
            }

            if (state.dataRuntimeLang->EMSActuatorUsed(ActuatorNum).CheckedOkay) continue;
            FoundObjectType = false;
            FoundObjectName = false;
            FoundActuatorName = false;
            for (ActuatorVariableNum = 1; ActuatorVariableNum <= state.dataRuntimeLang->numEMSActuatorsAvailable; ++ActuatorVariableNum) {
                if (UtilityRoutines::SameString(state.dataRuntimeLang->EMSActuatorAvailable(ActuatorVariableNum).ComponentTypeName,
                                                state.dataRuntimeLang->EMSActuatorUsed(ActuatorNum).ComponentTypeName)) {
                    FoundObjectType = true;
                    if (UtilityRoutines::SameString(state.dataRuntimeLang->EMSActuatorAvailable(ActuatorVariableNum).UniqueIDName,
                                                    state.dataRuntimeLang->EMSActuatorUsed(ActuatorNum).UniqueIDName)) {
                        FoundObjectName = true;
                        if (UtilityRoutines::SameString(state.dataRuntimeLang->EMSActuatorAvailable(ActuatorVariableNum).ControlTypeName,
                                                        state.dataRuntimeLang->EMSActuatorUsed(ActuatorNum).ControlTypeName)) {
                            FoundActuatorName = true;
                            break;
                        }
                    }
                }
            }

            if (!FoundObjectType) {
                if (reportErrors) {
                    ShowSevereError(state, "Invalid Actuated Component Type =" + state.dataRuntimeLang->EMSActuatorUsed(ActuatorNum).ComponentTypeName);
                    ShowContinueError(state, "Entered in " + cCurrentModuleObject + '=' + state.dataRuntimeLang->EMSActuatorUsed(ActuatorNum).Name);
                    ShowContinueError(state, "Component Type not found");
                    if (state.dataRuntimeLang->OutputEDDFile) {
                        ShowContinueError(state, "Review .edd file for valid component types.");
                    } else {
                        ShowContinueError(state, "Use Output:EnergyManagementSystem object to create .edd file for valid component types.");
                    }
                    ErrorsFound = true;
                }
            }

            if (!FoundObjectName) {
                if (reportErrors) {
                    ShowSevereError(state, "Invalid Actuated Component Unique Name =" + state.dataRuntimeLang->EMSActuatorUsed(ActuatorNum).UniqueIDName);
                    ShowContinueError(state, "Entered in " + cCurrentModuleObject + '=' + state.dataRuntimeLang->EMSActuatorUsed(ActuatorNum).Name);
                    ShowContinueError(state, "Component Unique key name not found ");
                    if (state.dataRuntimeLang->OutputEDDFile) {
                        ShowContinueError(state, "Review edd file for valid component names.");
                    } else {
                        ShowContinueError(state, "Use Output:EnergyManagementSystem object to create .edd file for valid component names.");
                    }
                    ErrorsFound = true;
                }
            }

            if (!FoundActuatorName) {
                if (reportErrors) {
                    ShowSevereError(state, "Invalid Actuated Component Control Type =" + state.dataRuntimeLang->EMSActuatorUsed(ActuatorNum).ControlTypeName);
                    ShowContinueError(state, "Entered in " + cCurrentModuleObject + '=' + state.dataRuntimeLang->EMSActuatorUsed(ActuatorNum).Name);
                    ShowContinueError(state, "Control Type not found");
                    if (state.dataRuntimeLang->OutputEDDFile) {
                        ShowContinueError(state, "Review edd file for valid component control types.");
                    } else {
                        ShowContinueError(state, "Use Output:EnergyManagementSystem object to create .edd file for valid component control types.");
                    }
                    ErrorsFound = true;
                }
            } else {
                state.dataRuntimeLang->EMSActuatorUsed(ActuatorNum).ActuatorVariableNum = ActuatorVariableNum;
                state.dataRuntimeLang->EMSActuatorUsed(ActuatorNum).CheckedOkay = true;
                int nHandle = state.dataRuntimeLang->EMSActuatorAvailable(ActuatorVariableNum).handleCount;
                if (nHandle > 0) {
                    EnergyPlus::ShowWarningError(state, format("Seems like you already tried to get a Handle on this Actuator {}times.", nHandle));
                    EnergyPlus::ShowContinueError(state, "Occurred for componentType='" +  state.dataRuntimeLang->EMSActuatorUsed(ActuatorNum).ComponentTypeName
                            + "', controlType='" + state.dataRuntimeLang->EMSActuatorUsed(ActuatorNum).ControlTypeName
                            + "', uniqueKey='" + state.dataRuntimeLang->EMSActuatorUsed(ActuatorNum).UniqueIDName + "'.");
                    EnergyPlus::ShowContinueError(state, "You should take note that there is a risk of overwritting.");
                }
                ++state.dataRuntimeLang->EMSActuatorAvailable(ActuatorVariableNum).handleCount;

                // Warn if actuator applied to an air boundary surface
                if (UtilityRoutines::SameString(state.dataRuntimeLang->EMSActuatorUsed(ActuatorNum).ComponentTypeName, "AIRFLOW NETWORK WINDOW/DOOR OPENING")) {
                    int actuatedSurfNum = UtilityRoutines::FindItemInList(state.dataRuntimeLang->EMSActuatorUsed(ActuatorNum).UniqueIDName, state.dataSurface->Surface);
                    if (actuatedSurfNum > 0) {
                        if (state.dataSurface->Surface(actuatedSurfNum).IsAirBoundarySurf) {
                            ShowWarningError(state,
                                "GetEMSInput: EnergyManagementSystem:Actuator=" + state.dataRuntimeLang->EMSActuatorUsed(ActuatorNum).Name +
                                " actuates an opening attached to an air boundary surface.");
                        }
                    }
                }
            }
        } // ActuatorNum

        cCurrentModuleObject = "EnergyManagementSystem:InternalVariable";
        for (InternVarNum = 1; InternVarNum <= state.dataRuntimeLang->NumInternalVariablesUsed; ++InternVarNum) {
            if (state.dataRuntimeLang->EMSInternalVarsUsed(InternVarNum).CheckedOkay) continue;
            FoundObjectType = false;
            FoundObjectName = false;
            for (InternalVarAvailNum = 1; InternalVarAvailNum <= state.dataRuntimeLang->numEMSInternalVarsAvailable; ++InternalVarAvailNum) {
                if (UtilityRoutines::SameString(state.dataRuntimeLang->EMSInternalVarsAvailable(InternalVarAvailNum).DataTypeName,
                                                state.dataRuntimeLang->EMSInternalVarsUsed(InternVarNum).InternalDataTypeName)) {
                    FoundObjectType = true;
                    if (UtilityRoutines::SameString(state.dataRuntimeLang->EMSInternalVarsAvailable(InternalVarAvailNum).UniqueIDName,
                                                    state.dataRuntimeLang->EMSInternalVarsUsed(InternVarNum).UniqueIDName)) {
                        FoundObjectName = true;
                        break; // InternalVarAvailNum now holds needed index pointer
                    }
                }
            }

            if (!FoundObjectType) {
                if (reportErrors) {
                    ShowSevereError(state, "Invalid Internal Data Type =" + state.dataRuntimeLang->EMSInternalVarsUsed(InternVarNum).InternalDataTypeName);
                    ShowContinueError(state, "Entered in " + cCurrentModuleObject + '=' + state.dataRuntimeLang->EMSInternalVarsUsed(InternVarNum).Name);
                    ShowContinueError(state, "Internal data type name not found");
                    ErrorsFound = true;
                }
            }

            if (!FoundObjectName) {
                if (reportErrors) {
                    ShowSevereError(state, "Invalid Internal Data Index Key Name =" + state.dataRuntimeLang->EMSInternalVarsUsed(InternVarNum).UniqueIDName);
                    ShowContinueError(state, "Entered in " + cCurrentModuleObject + '=' + state.dataRuntimeLang->EMSInternalVarsUsed(InternVarNum).Name);
                    ShowContinueError(state, "Internal data unique identifier not found");
                    ErrorsFound = true;
                }
            } else {
                state.dataRuntimeLang->EMSInternalVarsUsed(InternVarNum).InternVarNum = InternalVarAvailNum;
                state.dataRuntimeLang->EMSInternalVarsUsed(InternVarNum).CheckedOkay = true;
            }
        }
        if (reportErrors) {
            EchoOutActuatorKeyChoices(state);
            EchoOutInternalVariableChoices(state);
        }

        if (ErrorsFound) {
            ShowFatalError(state, "Errors found in processing Energy Management System input. Preceding condition causes termination.");
        }

        if (reportErrors) {
            BeginEnvrnInitializeRuntimeLanguage(state);
        }
    }

    void GetVariableTypeAndIndex(EnergyPlusData &state, std::string const &VarName, std::string const &VarKeyName, int &VarType, int &VarIndex)
    {

        // SUBROUTINE INFORMATION:
        //       AUTHOR         Peter Graham Ellis
        //       DATE WRITTEN   June 2006
        //       MODIFIED       na
        //       RE-ENGINEERED  na

        // PURPOSE OF THIS SUBROUTINE:
        // local helper routine intended to lookup report variables only.
        //    Use GetMeterIndex for meters.

        // METHODOLOGY EMPLOYED:
        // make calls to OutputProcessor methods GetVariableKeyCountandType and GetVariableKeys

        // USE STATEMENTS:

        // Using/Aliasing
        using RuntimeLanguageProcessor::EvaluateStack;

        // Locals
        // SUBROUTINE ARGUMENT DEFINITIONS:

        // SUBROUTINE LOCAL VARIABLE DECLARATIONS:
        int NumKeys;
        int KeyNum;
        OutputProcessor::StoreType AvgOrSum;
        OutputProcessor::TimeStepType StepType;
        OutputProcessor::Unit Units(OutputProcessor::Unit::None);
        Array1D_string KeyName;
        Array1D_int KeyIndex;
        bool Found;


        VarType = 0;
        VarIndex = 0;
        Found = false;
        GetVariableKeyCountandType(state, VarName, NumKeys, VarType, AvgOrSum, StepType, Units);

        // note that schedules are not getting VarType set right...

        if (NumKeys > 0) {
            KeyName.allocate(NumKeys);
            KeyIndex.allocate(NumKeys);
            GetVariableKeys(state, VarName, VarType, KeyName, KeyIndex);

            if (KeyName(1) == "ENVIRONMENT") {
                VarIndex = KeyIndex(1);
            } else {
                for (KeyNum = 1; KeyNum <= NumKeys; ++KeyNum) {
                    if (KeyName(KeyNum) == VarKeyName) {
                        Found = true;
                        break;
                    }
                }
                if (Found) VarIndex = KeyIndex(KeyNum);
            }

            KeyName.deallocate();
            KeyIndex.deallocate();
        }
    }

    void EchoOutActuatorKeyChoices(EnergyPlusData &state)
    {

        // SUBROUTINE INFORMATION:
        //       AUTHOR         Brent Griffith
        //       DATE WRITTEN   April 2009
        //       MODIFIED       na
        //       RE-ENGINEERED  na

        // PURPOSE OF THIS SUBROUTINE:
        // echo out actuators registered with SetupEMSActuator for user access

        // METHODOLOGY EMPLOYED:
        // mine structure and write to edd file
        // note this executes after final processing and sizing-related calling points may already execute Erl programs

        // SUBROUTINE PARAMETER DEFINITIONS:

        // SUBROUTINE LOCAL VARIABLE DECLARATIONS:

        if (state.dataRuntimeLang->OutputEMSActuatorAvailFull) {

            print(state.files.edd, "! <EnergyManagementSystem:Actuator Available>, Component Unique Name, Component Type,  Control Type, Units\n");
            for (int ActuatorLoop = 1; ActuatorLoop <= state.dataRuntimeLang->numEMSActuatorsAvailable; ++ActuatorLoop) {
                print(state.files.edd,
                      "EnergyManagementSystem:Actuator Available,{},{},{},{}\n",
                      state.dataRuntimeLang->EMSActuatorAvailable(ActuatorLoop).UniqueIDName,
                      state.dataRuntimeLang->EMSActuatorAvailable(ActuatorLoop).ComponentTypeName,
                      state.dataRuntimeLang->EMSActuatorAvailable(ActuatorLoop).ControlTypeName,
                      state.dataRuntimeLang->EMSActuatorAvailable(ActuatorLoop).Units);
            }
        } else if (state.dataRuntimeLang->OutputEMSActuatorAvailSmall) {
            print(state.files.edd, "! <EnergyManagementSystem:Actuator Available>, *, Component Type, Control Type, Units\n");
            int FoundTypeName;
            int FoundControlType;
            for (int ActuatorLoop = 1; ActuatorLoop <= state.dataRuntimeLang->numEMSActuatorsAvailable; ++ActuatorLoop) {
                if (ActuatorLoop + 1 <= state.dataRuntimeLang->numEMSActuatorsAvailable) {
                    FoundTypeName = UtilityRoutines::FindItemInList(state.dataRuntimeLang->EMSActuatorAvailable(ActuatorLoop).ComponentTypeName,
                                                                    state.dataRuntimeLang->EMSActuatorAvailable({ActuatorLoop + 1, state.dataRuntimeLang->numEMSActuatorsAvailable}),
                                                                    &EMSActuatorAvailableType::ComponentTypeName,
                                                                    state.dataRuntimeLang->numEMSActuatorsAvailable - (ActuatorLoop + 1));
                    FoundControlType = UtilityRoutines::FindItemInList(state.dataRuntimeLang->EMSActuatorAvailable(ActuatorLoop).ControlTypeName,
                                                                       state.dataRuntimeLang->EMSActuatorAvailable({ActuatorLoop + 1, state.dataRuntimeLang->numEMSActuatorsAvailable}),
                                                                       &EMSActuatorAvailableType::ControlTypeName,
                                                                       state.dataRuntimeLang->numEMSActuatorsAvailable - (ActuatorLoop + 1));
                } else {
                    FoundTypeName = 1;
                    FoundControlType = 1;
                }
                if ((FoundTypeName == 0) || (FoundControlType == 0)) {
                    print(state.files.edd,
                          "EnergyManagementSystem:Actuator Available, *,{},{},{}\n",
                          state.dataRuntimeLang->EMSActuatorAvailable(ActuatorLoop).ComponentTypeName,
                          state.dataRuntimeLang->EMSActuatorAvailable(ActuatorLoop).ControlTypeName,
                          state.dataRuntimeLang->EMSActuatorAvailable(ActuatorLoop).Units);
                }
            }
        }
    }

    void EchoOutInternalVariableChoices(EnergyPlusData &state)
    {

        // SUBROUTINE INFORMATION:
        //       AUTHOR         Brent Griffith
        //       DATE WRITTEN   April 2009
        //       MODIFIED       na
        //       RE-ENGINEERED  na

        // PURPOSE OF THIS SUBROUTINE:
        // echo out actuators registered with SetupEMSActuator for user access

        // METHODOLOGY EMPLOYED:
        // mine structure and write to eio file

        // SUBROUTINE PARAMETER DEFINITIONS:

        // SUBROUTINE LOCAL VARIABLE DECLARATIONS:

        if (state.dataRuntimeLang->OutputEMSInternalVarsFull) {

            print(state.files.edd, "! <EnergyManagementSystem:InternalVariable Available>, Unique Name, Internal Data Type, Units \n");
            for (int InternalDataLoop = 1; InternalDataLoop <= state.dataRuntimeLang->numEMSInternalVarsAvailable; ++InternalDataLoop) {
                print(state.files.edd,
                      "EnergyManagementSystem:InternalVariable Available,{},{},{}\n",
                      state.dataRuntimeLang->EMSInternalVarsAvailable(InternalDataLoop).UniqueIDName,
                      state.dataRuntimeLang->EMSInternalVarsAvailable(InternalDataLoop).DataTypeName,
                      state.dataRuntimeLang->EMSInternalVarsAvailable(InternalDataLoop).Units);
            }

        } else if (state.dataRuntimeLang->OutputEMSInternalVarsSmall) {
            print(state.files.edd, "! <EnergyManagementSystem:InternalVariable Available>, *, Internal Data Type\n");
            for (int InternalDataLoop = 1; InternalDataLoop <= state.dataRuntimeLang->numEMSInternalVarsAvailable; ++InternalDataLoop) {
                int Found(0);
                if (InternalDataLoop + 1 <= state.dataRuntimeLang->numEMSInternalVarsAvailable) {
                    Found = UtilityRoutines::FindItemInList(state.dataRuntimeLang->EMSInternalVarsAvailable(InternalDataLoop).DataTypeName,
                                                            state.dataRuntimeLang->EMSInternalVarsAvailable({InternalDataLoop + 1, state.dataRuntimeLang->numEMSInternalVarsAvailable}),
                                                            &InternalVarsAvailableType::DataTypeName,
                                                            state.dataRuntimeLang->numEMSInternalVarsAvailable - (InternalDataLoop + 1));
                }
                if (Found == 0) {
                    print(state.files.edd,
                          "EnergyManagementSystem:InternalVariable Available, *,{},{}\n",
                          state.dataRuntimeLang->EMSInternalVarsAvailable(InternalDataLoop).DataTypeName,
                          state.dataRuntimeLang->EMSInternalVarsAvailable(InternalDataLoop).Units);
                }
            }
        }
    }

    void SetupNodeSetPointsAsActuators(EnergyPlusData &state)
    {

        // SUBROUTINE INFORMATION:
        //       AUTHOR         Brent Griffith
        //       DATE WRITTEN   May 2009
        //       MODIFIED       na
        //       RE-ENGINEERED  na

        // PURPOSE OF THIS SUBROUTINE:
        // make system nodes in model available for EMS control

        // METHODOLOGY EMPLOYED:
        // Loop over node structures and make calls to SetupEMSActuator
        // the pattern for the basic node setpoints is a little different in that the actuators directly
        // affect the node variables, rather than using separate logical override flag and ems values

        // Using/Aliasing
        using DataLoopNode::Node;
        using DataLoopNode::NodeID;
        using DataLoopNode::NumOfNodes;

        // SUBROUTINE LOCAL VARIABLE DECLARATIONS:
        int LoopNode;       // local do loop index
        static bool lDummy; // not going to setup a pointer to logical control //Fix Changed to static: Passed to SetupEMSActuator as source of
                            // persistent Reference
        // (could this ever cause a fault?) // It caused illegal memory access/corruption
        // make it optional in Setup call?
        int OutsideAirNodeNum; // local do loop index
        int NodeNum;           // local index.

        lDummy = false;

        if (NumOfNodes > 0) {

            for (LoopNode = 1; LoopNode <= NumOfNodes; ++LoopNode) {
                // setup the setpoint for each type of variable that can be controlled
                SetupEMSActuator(state, "System Node Setpoint", NodeID(LoopNode), "Temperature Setpoint", "[C]", lDummy, Node(LoopNode).TempSetPoint);
                SetupEMSActuator(state,
                    "System Node Setpoint", NodeID(LoopNode), "Temperature Minimum Setpoint", "[C]", lDummy, Node(LoopNode).TempSetPointLo);
                SetupEMSActuator(state,
                    "System Node Setpoint", NodeID(LoopNode), "Temperature Maximum Setpoint", "[C]", lDummy, Node(LoopNode).TempSetPointHi);
                SetupEMSActuator(state,
                    "System Node Setpoint", NodeID(LoopNode), "Humidity Ratio Setpoint", "[kgWater/kgDryAir]", lDummy, Node(LoopNode).HumRatSetPoint);
                SetupEMSActuator(state, "System Node Setpoint",
                                 NodeID(LoopNode),
                                 "Humidity Ratio Maximum Setpoint",
                                 "[kgWater/kgDryAir]",
                                 lDummy,
                                 Node(LoopNode).HumRatMax);
                SetupEMSActuator(state, "System Node Setpoint",
                                 NodeID(LoopNode),
                                 "Humidity Ratio Minimum Setpoint",
                                 "[kgWater/kgDryAir]",
                                 lDummy,
                                 Node(LoopNode).HumRatMin);
                SetupEMSActuator(state,
                    "System Node Setpoint", NodeID(LoopNode), "Mass Flow Rate Setpoint", "[kg/s]", lDummy, Node(LoopNode).MassFlowRateSetPoint);
                SetupEMSActuator(state, "System Node Setpoint",
                                 NodeID(LoopNode),
                                 "Mass Flow Rate Maximum Available Setpoint",
                                 "[kg/s]",
                                 lDummy,
                                 Node(LoopNode).MassFlowRateMaxAvail);
                SetupEMSActuator(state, "System Node Setpoint",
                                 NodeID(LoopNode),
                                 "Mass Flow Rate Minimum Available Setpoint",
                                 "[kg/s]",
                                 lDummy,
                                 Node(LoopNode).MassFlowRateMinAvail);
            }

        } // NumOfNodes > 0

        if (state.dataOutAirNodeMgr->NumOutsideAirNodes > 0) {
            for (OutsideAirNodeNum = 1; OutsideAirNodeNum <= state.dataOutAirNodeMgr->NumOutsideAirNodes; ++OutsideAirNodeNum) {
                NodeNum = state.dataOutAirNodeMgr->OutsideAirNodeList(OutsideAirNodeNum);
                SetupEMSActuator(state, "Outdoor Air System Node",
                                 NodeID(NodeNum),
                                 "Drybulb Temperature",
                                 "[C]",
                                 Node(NodeNum).EMSOverrideOutAirDryBulb,
                                 Node(NodeNum).EMSValueForOutAirDryBulb);
                SetupEMSActuator(state, "Outdoor Air System Node",
                                 NodeID(NodeNum),
                                 "Wetbulb Temperature",
                                 "[C]",
                                 Node(NodeNum).EMSOverrideOutAirWetBulb,
                                 Node(NodeNum).EMSValueForOutAirWetBulb);
                SetupEMSActuator(state, "Outdoor Air System Node",
                                 NodeID(NodeNum),
                                 "Wind Speed",
                                 "[m/s]",
                                 Node(NodeNum).EMSOverrideOutAirWindSpeed,
                                 Node(NodeNum).EMSValueForOutAirWindSpeed);
                SetupEMSActuator(state, "Outdoor Air System Node",
                                 NodeID(NodeNum),
                                 "Wind Direction",
                                 "[degree]",
                                 Node(NodeNum).EMSOverrideOutAirWindDir,
                                 Node(NodeNum).EMSValueForOutAirWindDir);
                for (int ActuatorUsedLoop = 1; ActuatorUsedLoop <= state.dataRuntimeLang->numActuatorsUsed; ActuatorUsedLoop++) {
                    if (UtilityRoutines::SameString(state.dataRuntimeLang->EMSActuatorUsed(ActuatorUsedLoop).ComponentTypeName, "Outdoor Air System Node") &&
                        UtilityRoutines::SameString(state.dataRuntimeLang->EMSActuatorUsed(ActuatorUsedLoop).UniqueIDName,NodeID(NodeNum))) {
                        Node(NodeNum).IsLocalNode = true;
                        break;
                    }
                }
            }
        }
    }

    void UpdateEMSTrendVariables(EnergyPlusData &state)
    {

        // SUBROUTINE INFORMATION:
        //       AUTHOR         Brent Griffith
        //       DATE WRITTEN   May 2009
        //       MODIFIED       na
        //       RE-ENGINEERED  na

        // PURPOSE OF THIS SUBROUTINE:
        // Logged trend data

        // METHODOLOGY EMPLOYED:
        // Store current value of Erl Variable in Trend stack
        // Trend arrays are pushed so that the latest value is
        //  always at index 1.  old values get lost.

        static int TrendNum(0); // local loop counter
        static int ErlVarNum(0);
        static int TrendDepth(0);
        static Real64 currentVal(0.0);

        // checks with quick return if no updates needed.
        if (!state.dataGlobal->AnyEnergyManagementSystemInModel) return;
        if (state.dataRuntimeLang->NumErlTrendVariables == 0) return;

        for (TrendNum = 1; TrendNum <= state.dataRuntimeLang->NumErlTrendVariables; ++TrendNum) {
            ErlVarNum = state.dataRuntimeLang->TrendVariable(TrendNum).ErlVariablePointer;
            TrendDepth = state.dataRuntimeLang->TrendVariable(TrendNum).LogDepth;
            if ((ErlVarNum > 0) && (TrendDepth > 0)) {
                currentVal = state.dataRuntimeLang->ErlVariable(ErlVarNum).Value.Number;
                // push into trend
                state.dataRuntimeLang->TrendVariable(TrendNum).tempTrendARR = state.dataRuntimeLang->TrendVariable(TrendNum).TrendValARR;
                state.dataRuntimeLang->TrendVariable(TrendNum).TrendValARR(1) = currentVal;
                state.dataRuntimeLang->TrendVariable(TrendNum).TrendValARR({2, TrendDepth}) = state.dataRuntimeLang->TrendVariable(TrendNum).tempTrendARR({1, TrendDepth - 1});
            }
        }
    }

    std::string controlTypeName(SPControlType const SetPointType) {
        std::string cControlTypeName;

        auto const SELECT_CASE_var(SetPointType);

        if (SELECT_CASE_var == SPControlType::iTemperatureSetPoint) {
            cControlTypeName = "Temperature Setpoint";
        } else if (SELECT_CASE_var == SPControlType::iTemperatureMinSetPoint) {
            cControlTypeName = "Temperature Minimum Setpoint";
        } else if (SELECT_CASE_var == SPControlType::iTemperatureMaxSetPoint) {
            cControlTypeName = "Temperature Maximum Setpoint";
        } else if (SELECT_CASE_var == SPControlType::iHumidityRatioSetPoint) {
            cControlTypeName = "Humidity Ratio Setpoint";
        } else if (SELECT_CASE_var == SPControlType::iHumidityRatioMinSetPoint) {
            cControlTypeName = "Humidity Ratio Minimum Setpoint";
        } else if (SELECT_CASE_var == SPControlType::iHumidityRatioMaxSetPoint) {
            cControlTypeName = "Humidity Ratio Maximum Setpoint";
        } else if (SELECT_CASE_var == SPControlType::iMassFlowRateSetPoint) {
            cControlTypeName = "Mass Flow Rate Setpoint";
        } else if (SELECT_CASE_var == SPControlType::iMassFlowRateMinSetPoint) {
            cControlTypeName = "Mass Flow Rate Minimum Available Setpoint";
        } else if (SELECT_CASE_var == SPControlType::iMassFlowRateMaxSetPoint) {
            cControlTypeName = "Mass Flow Rate Maximum Available Setpoint";
        }

        return cControlTypeName;

    }

    bool CheckIfNodeSetPointManaged(EnergyPlusData &state, int const NodeNum, SPControlType const SetPointType, bool byHandle) {

        // SUBROUTINE INFORMATION:
        //       AUTHOR         Brent Griffith
        //       DATE WRITTEN   May 2009
        //       MODIFIED       July 2020, Julien Marrec of EffiBEM: added option to check by handle (for API)
        //       RE-ENGINEERED  na

        // PURPOSE OF THIS SUBROUTINE:
        // Provide method to verify that a specific node is (probably) managed by EMS

        // Using/Aliasing
        using DataLoopNode::NodeID;

        // SUBROUTINE LOCAL VARIABLE DECLARATIONS:
        bool FoundControl(false);

        std::string cNodeName = NodeID(NodeNum);
        std::string cComponentTypeName = "System Node Setpoint";
        std::string cControlTypeName = controlTypeName(SetPointType);


        if (byHandle) {
            for (int Loop = 1; Loop <= state.dataRuntimeLang->numEMSActuatorsAvailable; ++Loop) {
                if ((state.dataRuntimeLang->EMSActuatorAvailable(Loop).handleCount > 0) &&
                    (UtilityRoutines::SameString(state.dataRuntimeLang->EMSActuatorAvailable(Loop).ComponentTypeName, cComponentTypeName)) &&
                    (UtilityRoutines::SameString(state.dataRuntimeLang->EMSActuatorAvailable(Loop).UniqueIDName, cNodeName)) &&
                    (UtilityRoutines::SameString(state.dataRuntimeLang->EMSActuatorAvailable(Loop).ControlTypeName, cControlTypeName)))
                {
                    FoundControl = true;
                    break;
                }
            }
            if (!FoundControl) {
                ShowWarningError(state, "Missing '" + controlTypeName(SetPointType) + "' for node named named '" + NodeID(NodeNum) + "'.");
            }
        } else {
            for (int Loop = 1; Loop <= state.dataRuntimeLang->numActuatorsUsed + state.dataRuntimeLang->NumExternalInterfaceActuatorsUsed; ++Loop) {
                if ((UtilityRoutines::SameString(state.dataRuntimeLang->EMSActuatorUsed(Loop).ComponentTypeName, cComponentTypeName)) &&
                        (UtilityRoutines::SameString(state.dataRuntimeLang->EMSActuatorUsed(Loop).UniqueIDName, cNodeName)) &&
                        (UtilityRoutines::SameString(state.dataRuntimeLang->EMSActuatorUsed(Loop).ControlTypeName, cControlTypeName))) {
                    FoundControl = true;
                    break;
                }
            }
        }

        return FoundControl;
    }

    bool CheckIfNodeSetPointManagedByEMS(EnergyPlusData &state,
                                         int const NodeNum, // index of node being checked.
                                         SPControlType const SetPointType,
                                         bool &ErrorFlag)
    {

        // SUBROUTINE INFORMATION:
        //       AUTHOR         Brent Griffith
        //       DATE WRITTEN   May 2009
        //       MODIFIED       na
        //       RE-ENGINEERED  na

        // PURPOSE OF THIS SUBROUTINE:
        // Provide method to verify that a specific node is (probably) managed by EMS

        // Using/Aliasing
        using DataLoopNode::NodeID;

        // SUBROUTINE LOCAL VARIABLE DECLARATIONS:
        std::string cControlTypeName;
        std::string cComponentTypeName;
        std::string cNodeName;
        bool FoundControl = CheckIfNodeSetPointManaged(state, NodeNum, SetPointType, false);

        if ((!ErrorFlag) && (!FoundControl)) {
            int numPythonPlugins = inputProcessor->getNumObjectsFound(state, "PythonPlugin:Instance");
            int numActiveCallbacks = PluginManagement::PluginManager::numActiveCallbacks(state); // errorCallback;
            if ((numPythonPlugins + numActiveCallbacks) == 0) {
                ErrorFlag = true;
            } else {
                // We'll defer to checking at the end whether a Plugin / API called getActuatorHandle on it
                auto &nodeSetpointCheck = DataLoopNode::NodeSetpointCheck(NodeNum);
                nodeSetpointCheck.needsSetpointChecking = true;

                auto const SELECT_CASE_var(SetPointType);
                if (SELECT_CASE_var == SPControlType::iTemperatureSetPoint) {
                    nodeSetpointCheck.checkTemperatureSetPoint = true;
                } else if (SELECT_CASE_var == SPControlType::iTemperatureMinSetPoint) {
                    nodeSetpointCheck.checkTemperatureMinSetPoint = true;
                } else if (SELECT_CASE_var == SPControlType::iTemperatureMaxSetPoint) {
                    nodeSetpointCheck.checkTemperatureMaxSetPoint = true;
                } else if (SELECT_CASE_var == SPControlType::iHumidityRatioSetPoint) {
                    nodeSetpointCheck.checkHumidityRatioSetPoint = true;
                } else if (SELECT_CASE_var == SPControlType::iHumidityRatioMinSetPoint) {
                    nodeSetpointCheck.checkHumidityRatioMinSetPoint = true;
                } else if (SELECT_CASE_var == SPControlType::iHumidityRatioMaxSetPoint) {
                    nodeSetpointCheck.checkHumidityRatioMaxSetPoint = true;
                } else if (SELECT_CASE_var == SPControlType::iMassFlowRateSetPoint) {
                    nodeSetpointCheck.checkMassFlowRateSetPoint = true;
                } else if (SELECT_CASE_var == SPControlType::iMassFlowRateMinSetPoint) {
                    nodeSetpointCheck.checkMassFlowRateMinSetPoint = true;
                } else if (SELECT_CASE_var == SPControlType::iMassFlowRateMaxSetPoint) {
                    nodeSetpointCheck.checkMassFlowRateMaxSetPoint = true;
                }

            }
        }

        return FoundControl;
    }

    void checkSetpointNodesAtEnd(EnergyPlusData &state)
    {

        // SUBROUTINE INFORMATION:
        //       AUTHOR         Julien Marrec of EffiBEM
        //       DATE WRITTEN   July 2020
        //       MODIFIED       na
        //       RE-ENGINEERED  na

        // PURPOSE OF THIS SUBROUTINE:
        // This subroutine checks any nodes where we couldn't find a Setpoint in EMS, after the PythonPlugin / API have been called
        // so we can check if getActuatorHandle was ever actually called for that node.

        bool FatalErrorFlag = false;

        for (int NodeNum = 1; NodeNum <= DataLoopNode::NumOfNodes; ++NodeNum) {
            auto & nodeSetpointCheck = DataLoopNode::NodeSetpointCheck(NodeNum);

            if (nodeSetpointCheck.needsSetpointChecking) {
                // Start by setting it to false (assume matched)
                nodeSetpointCheck.needsSetpointChecking = false;

                if (nodeSetpointCheck.checkTemperatureSetPoint) {
                    nodeSetpointCheck.needsSetpointChecking |= !CheckIfNodeSetPointManaged(state, NodeNum, SPControlType::iTemperatureSetPoint, true);
                }
                if (nodeSetpointCheck.checkTemperatureMinSetPoint) {
                    nodeSetpointCheck.needsSetpointChecking |= !CheckIfNodeSetPointManaged(state, NodeNum, SPControlType::iTemperatureMinSetPoint, true);
                }
                if (nodeSetpointCheck.checkTemperatureMaxSetPoint) {
                    nodeSetpointCheck.needsSetpointChecking |= !CheckIfNodeSetPointManaged(state, NodeNum, SPControlType::iTemperatureMaxSetPoint, true);
                }
                if (nodeSetpointCheck.checkHumidityRatioSetPoint) {
                    nodeSetpointCheck.needsSetpointChecking |= !CheckIfNodeSetPointManaged(state, NodeNum, SPControlType::iHumidityRatioSetPoint, true);
                }
                if (nodeSetpointCheck.checkHumidityRatioMinSetPoint) {
                    nodeSetpointCheck.needsSetpointChecking |= !CheckIfNodeSetPointManaged(state, NodeNum, SPControlType::iHumidityRatioMinSetPoint, true);
                }
                if (nodeSetpointCheck.checkHumidityRatioMaxSetPoint) {
                    nodeSetpointCheck.needsSetpointChecking |= !CheckIfNodeSetPointManaged(state, NodeNum, SPControlType::iHumidityRatioMaxSetPoint, true);
                }
                if (nodeSetpointCheck.checkMassFlowRateSetPoint) {
                    nodeSetpointCheck.needsSetpointChecking |= !CheckIfNodeSetPointManaged(state, NodeNum, SPControlType::iMassFlowRateSetPoint, true);
                }
                if (nodeSetpointCheck.checkMassFlowRateMinSetPoint) {
                    nodeSetpointCheck.needsSetpointChecking |= !CheckIfNodeSetPointManaged(state, NodeNum, SPControlType::iMassFlowRateMinSetPoint, true);
                }
                if (nodeSetpointCheck.checkMassFlowRateMaxSetPoint) {
                    nodeSetpointCheck.needsSetpointChecking |= !CheckIfNodeSetPointManaged(state, NodeNum, SPControlType::iMassFlowRateMaxSetPoint, true);
                }

                if (nodeSetpointCheck.needsSetpointChecking) {
                    FatalErrorFlag = true;
                }
            }
        }

        if (FatalErrorFlag) {
            ShowFatalError(state, "checkSetpointNodesAtEnd: At least one node does not have a setpoint attached, "
                           "neither via a SetpointManager, EMS:Actuator, or API");
        }
    }


    bool CheckIfNodeMoreInfoSensedByEMS(EnergyPlusData &state,
                                        int const nodeNum, // index of node being checked.
                                        std::string const &varName)
    {
        bool returnValue;

        returnValue = false;
        for (auto loop = 1; loop <= state.dataRuntimeLang->NumSensors; ++loop) {
            if (state.dataRuntimeLang->Sensor(loop).UniqueKeyName == DataLoopNode::NodeID(nodeNum) && UtilityRoutines::SameString(state.dataRuntimeLang->Sensor(loop).OutputVarName, varName)) {
                returnValue = true;
            }
        }

        return returnValue;
    }

    void SetupPrimaryAirSystemAvailMgrAsActuators(EnergyPlusData &state)
    {

        // SUBROUTINE INFORMATION:
        //       AUTHOR         Brent Griffith
        //       DATE WRITTEN   May 2009
        //       MODIFIED       na
        //       RE-ENGINEERED  na

        // PURPOSE OF THIS SUBROUTINE:
        // make air system status available as EMS actuator

        // METHODOLOGY EMPLOYED:
        // <description>

        // REFERENCES:
        // na

        // Using/Aliasing
        // Locals
        // SUBROUTINE ARGUMENT DEFINITIONS:
        // na

        // SUBROUTINE PARAMETER DEFINITIONS:
        // na

        // INTERFACE BLOCK SPECIFICATIONS:
        // na

        // DERIVED TYPE DEFINITIONS:
        // na

        // SUBROUTINE LOCAL VARIABLE DECLARATIONS:
        static int numAirLoops(0);
        static int Loop(0);
        static bool lDummy; // Fix Changed to static: Passed to SetupEMSActuator as source of persistent Reference

        lDummy = false;

        if (allocated(state.dataAirLoop->PriAirSysAvailMgr)) {
            numAirLoops = isize(state.dataAirLoop->PriAirSysAvailMgr);
            for (Loop = 1; Loop <= numAirLoops; ++Loop) {
                SetupEMSActuator(state,
                    "AirLoopHVAC", state.dataAirSystemsData->PrimaryAirSystems(Loop).Name, "Availability Status", "[ ]", lDummy, state.dataAirLoop->PriAirSysAvailMgr(Loop).AvailStatus);
            }

        } else {
        }
    }

    void SetupWindowShadingControlActuators(EnergyPlusData &state)
    {

        // SUBROUTINE INFORMATION:
        //       AUTHOR         Brent Griffith
        //       DATE WRITTEN   May 2009
        //       MODIFIED       na
        //       RE-ENGINEERED  na

        // PURPOSE OF THIS SUBROUTINE:
        // make calls to SetupEMSactuator for public data for Window Shades

        // METHODOLOGY EMPLOYED:
        // Loop thru SurfaceWindow and register any shading controls

        // Using/Aliasing
        using DataSurfaces::ExternalEnvironment;
<<<<<<< HEAD
        using DataSurfaces::WSC_ST_SwitchableGlazing;
        using DataSurfaces::WSC_ST_ExteriorScreen;
=======
        using DataSurfaces::Surface;
        using DataSurfaces::TotSurfaces;
        using DataSurfaces::WindowShadingControl;
        using DataSurfaces::WinShadingType;
>>>>>>> 66bdb42e

        // SUBROUTINE LOCAL VARIABLE DECLARATIONS:
        static int loopSurfNum(0); // local do loop index

        for (loopSurfNum = 1; loopSurfNum <= state.dataSurface->TotSurfaces; ++loopSurfNum) {

            if (state.dataSurface->Surface(loopSurfNum).Class != DataSurfaces::SurfaceClass::Window) continue;
            if (state.dataSurface->Surface(loopSurfNum).ExtBoundCond != ExternalEnvironment) continue;
            if (!state.dataSurface->Surface(loopSurfNum).HasShadeControl) continue;

            if (state.dataSurface->SurfWinHasShadeOrBlindLayer(loopSurfNum)) {
                SetupEMSActuator(state, "Window Shading Control",
                                 state.dataSurface->Surface(loopSurfNum).Name,
                                 "Control Status",
                                 "[ShadeStatus]",
                                 state.dataSurface->SurfWinShadingFlagEMSOn(loopSurfNum),
                                 state.dataSurface->SurfWinShadingFlagEMSValue(loopSurfNum));
                if (state.dataSurface->SurfWinMovableSlats(loopSurfNum)) {
                    SetupEMSActuator(state, "Window Shading Control",
                                     state.dataSurface->Surface(loopSurfNum).Name,
                                     "Slat Angle",
                                     "[degrees]",
                                     state.dataSurface->SurfWinSlatAngThisTSDegEMSon(loopSurfNum),
                                     state.dataSurface->SurfWinSlatAngThisTSDegEMSValue(loopSurfNum));
                }
<<<<<<< HEAD
            } else if (state.dataSurface->WindowShadingControl(state.dataSurface->Surface(loopSurfNum).activeWindowShadingControl).ShadingType == WSC_ST_ExteriorScreen) {
=======
            } else if (WindowShadingControl(Surface(loopSurfNum).activeWindowShadingControl).ShadingType == WinShadingType::ExtScreen) {
>>>>>>> 66bdb42e
                SetupEMSActuator(state, "Window Shading Control",
                                 state.dataSurface->Surface(loopSurfNum).Name,
                                 "Control Status",
                                 "[ShadeStatus]",
                                 state.dataSurface->SurfWinShadingFlagEMSOn(loopSurfNum),
                                 state.dataSurface->SurfWinShadingFlagEMSValue(loopSurfNum));
            } else {
<<<<<<< HEAD
                if (state.dataSurface->WindowShadingControl(state.dataSurface->Surface(loopSurfNum).activeWindowShadingControl).ShadingType != WSC_ST_SwitchableGlazing) {
=======
                if (WindowShadingControl(Surface(loopSurfNum).activeWindowShadingControl).ShadingType != WinShadingType::SwitchableGlazing) {
>>>>>>> 66bdb42e
                    ShowSevereError(state, "Missing shade or blind layer in window construction name = '" +
                                    state.dataConstruction->Construct(state.dataSurface->Surface(loopSurfNum).activeShadedConstruction).Name + "', surface name = '" +
                                    state.dataSurface->Surface(loopSurfNum).Name + "'.");
                    ShowContinueError(state, "...'Control Status' or 'Slat Angle' EMS Actuator cannot be set for a construction that does not have a shade "
                                      "or a blind layer.");
                    ShowContinueError(state, "...Add shade or blind layer to this construction in order to be able to apply EMS Actuator.");
                }
            }
        }
    }

    void SetupThermostatActuators(EnergyPlusData &state)
    {

        // SUBROUTINE INFORMATION:
        //       AUTHOR         Brent Griffith
        //       DATE WRITTEN   May 2009
        //       MODIFIED       na
        //       RE-ENGINEERED  na

        // PURPOSE OF THIS SUBROUTINE:
        // Make zone thermostats, humidistats, and comfort controls available to EMS

        // METHODOLOGY EMPLOYED:
        // Loop over structures and call SetupEMSactuator for public data in DataZoneControls.

        // REFERENCES:
        // na

        // Using/Aliasing
        using namespace DataZoneControls;

        // Locals
        // SUBROUTINE ARGUMENT DEFINITIONS:
        // na

        // SUBROUTINE PARAMETER DEFINITIONS:
        // na

        // INTERFACE BLOCK SPECIFICATIONS:
        // na

        // DERIVED TYPE DEFINITIONS:
        // na

        // SUBROUTINE LOCAL VARIABLE DECLARATIONS:
        static int Loop(0); // local do loop index

        for (Loop = 1; Loop <= state.dataZoneCtrls->NumTempControlledZones; ++Loop) {
            SetupEMSActuator(state, "Zone Temperature Control",
                             state.dataZoneCtrls->TempControlledZone(Loop).ZoneName,
                             "Heating Setpoint",
                             "[C]",
                             state.dataZoneCtrls->TempControlledZone(Loop).EMSOverrideHeatingSetPointOn,
                             state.dataZoneCtrls->TempControlledZone(Loop).EMSOverrideHeatingSetPointValue);
            SetupEMSActuator(state, "Zone Temperature Control",
                             state.dataZoneCtrls->TempControlledZone(Loop).ZoneName,
                             "Cooling Setpoint",
                             "[C]",
                             state.dataZoneCtrls->TempControlledZone(Loop).EMSOverrideCoolingSetPointOn,
                             state.dataZoneCtrls->TempControlledZone(Loop).EMSOverrideCoolingSetPointValue);
        }

        for (Loop = 1; Loop <= state.dataZoneCtrls->NumHumidityControlZones; ++Loop) {
            SetupEMSActuator(state, "Zone Humidity Control",
                             state.dataZoneCtrls->HumidityControlZone(Loop).ZoneName,
                             "Relative Humidity Humidifying Setpoint",
                             "[%]",
                             state.dataZoneCtrls->HumidityControlZone(Loop).EMSOverrideHumidifySetPointOn,
                             state.dataZoneCtrls->HumidityControlZone(Loop).EMSOverrideHumidifySetPointValue);
            SetupEMSActuator(state, "Zone Humidity Control",
                             state.dataZoneCtrls->HumidityControlZone(Loop).ZoneName,
                             "Relative Humidity Dehumidifying Setpoint",
                             "[%]",
                             state.dataZoneCtrls->HumidityControlZone(Loop).EMSOverrideDehumidifySetPointOn,
                             state.dataZoneCtrls->HumidityControlZone(Loop).EMSOverrideDehumidifySetPointValue);
        }

        for (Loop = 1; Loop <= state.dataZoneCtrls->NumComfortControlledZones; ++Loop) {
            SetupEMSActuator(state, "Zone Comfort Control",
                             state.dataZoneCtrls->ComfortControlledZone(Loop).ZoneName,
                             "Heating Setpoint",
                             "[]",
                             state.dataZoneCtrls->ComfortControlledZone(Loop).EMSOverrideHeatingSetPointOn,
                             state.dataZoneCtrls->ComfortControlledZone(Loop).EMSOverrideHeatingSetPointValue);
            SetupEMSActuator(state, "Zone Comfort Control",
                             state.dataZoneCtrls->ComfortControlledZone(Loop).ZoneName,
                             "Cooling Setpoint",
                             "[]",
                             state.dataZoneCtrls->ComfortControlledZone(Loop).EMSOverrideCoolingSetPointOn,
                             state.dataZoneCtrls->ComfortControlledZone(Loop).EMSOverrideCoolingSetPointValue);
        }
    }

    void SetupSurfaceConvectionActuators(EnergyPlusData &state)
    {

        // SUBROUTINE INFORMATION:
        //       AUTHOR         Brent Griffith
        //       DATE WRITTEN   May 2009
        //       MODIFIED       na
        //       RE-ENGINEERED  na

        // PURPOSE OF THIS SUBROUTINE:
        // Setup EMS actuators available for surface convection coefficients

        // SUBROUTINE LOCAL VARIABLE DECLARATIONS:
        int SurfNum; // local loop index.

        for (SurfNum = 1; SurfNum <= state.dataSurface->TotSurfaces; ++SurfNum) {
            SetupEMSActuator(state, "Surface",
                             state.dataSurface->Surface(SurfNum).Name,
                             "Interior Surface Convection Heat Transfer Coefficient",
                             "[W/m2-K]",
                             state.dataSurface->Surface(SurfNum).EMSOverrideIntConvCoef,
                             state.dataSurface->Surface(SurfNum).EMSValueForIntConvCoef);
            SetupEMSActuator(state, "Surface",
                             state.dataSurface->Surface(SurfNum).Name,
                             "Exterior Surface Convection Heat Transfer Coefficient",
                             "[W/m2-K]",
                             state.dataSurface->Surface(SurfNum).EMSOverrideExtConvCoef,
                             state.dataSurface->Surface(SurfNum).EMSValueForExtConvCoef);
        }
    }

    void SetupSurfaceConstructionActuators(EnergyPlusData &state)
    {

        // SUBROUTINE INFORMATION:
        //       AUTHOR         B. Griffith
        //       DATE WRITTEN   Jan 2012
        //       MODIFIED       na
        //       RE-ENGINEERED  na

        // PURPOSE OF THIS SUBROUTINE:
        // setup EMS actuators available for surface construction

        // SUBROUTINE LOCAL VARIABLE DECLARATIONS:
        int SurfNum; // local loop index.

        for (SurfNum = 1; SurfNum <= state.dataSurface->TotSurfaces; ++SurfNum) {

            if (!state.dataSurface->Surface(SurfNum).HeatTransSurf) continue;

            SetupEMSActuator(state, "Surface",
                             state.dataSurface->Surface(SurfNum).Name,
                             "Construction State",
                             "[ ]",
                             state.dataSurface->Surface(SurfNum).EMSConstructionOverrideON,
                             state.dataSurface->Surface(SurfNum).EMSConstructionOverrideValue);
        }

        // Setup error checking storage

        if (!allocated(state.dataRuntimeLang->EMSConstructActuatorChecked)) state.dataRuntimeLang->EMSConstructActuatorChecked.allocate(state.dataHeatBal->TotConstructs, state.dataSurface->TotSurfaces);
        state.dataRuntimeLang->EMSConstructActuatorChecked = false;

        if (!allocated(state.dataRuntimeLang->EMSConstructActuatorIsOkay)) state.dataRuntimeLang->EMSConstructActuatorIsOkay.allocate(state.dataHeatBal->TotConstructs, state.dataSurface->TotSurfaces);
        state.dataRuntimeLang->EMSConstructActuatorIsOkay = false;
    }

    void SetupSurfaceOutdoorBoundaryConditionActuators(EnergyPlusData &state)
    {

        // SUBROUTINE INFORMATION:
        //       AUTHOR         B. Griffith
        //       DATE WRITTEN   May 2013
        //       MODIFIED       na
        //       RE-ENGINEERED  na

        // PURPOSE OF THIS SUBROUTINE:
        // setup EMS actuators for outside boundary conditions by surface

        // METHODOLOGY EMPLOYED:
        // loop through all surfaces, cycle if not heat transfer or outdoors BC

        // Using/Aliasing
        using DataSurfaces::ExternalEnvironment;

        // SUBROUTINE LOCAL VARIABLE DECLARATIONS:
        int SurfNum; // local loop index.

        for (SurfNum = 1; SurfNum <= state.dataSurface->TotSurfaces; ++SurfNum) {

            if (!state.dataSurface->Surface(SurfNum).HeatTransSurf) continue;
            if (state.dataSurface->Surface(SurfNum).ExtBoundCond != ExternalEnvironment) continue;

            SetupEMSActuator(state,
                             "Surface",
                             state.dataSurface->Surface(SurfNum).Name,
                             "View Factor To Ground",
                             "[ ]",
                             state.dataSurface->Surface(SurfNum).ViewFactorGroundEMSOverrideOn,
                             state.dataSurface->Surface(SurfNum).ViewFactorGroundEMSOverrideValue);

            SetupEMSActuator(state, "Surface",
                             state.dataSurface->Surface(SurfNum).Name,
                             "Outdoor Air Drybulb Temperature",
                             "[C]",
                             state.dataSurface->Surface(SurfNum).OutDryBulbTempEMSOverrideOn,
                             state.dataSurface->Surface(SurfNum).OutDryBulbTempEMSOverrideValue);

            SetupEMSActuator(state, "Surface",
                             state.dataSurface->Surface(SurfNum).Name,
                             "Outdoor Air Wetbulb Temperature",
                             "[C]",
                             state.dataSurface->Surface(SurfNum).OutWetBulbTempEMSOverrideOn,
                             state.dataSurface->Surface(SurfNum).OutWetBulbTempEMSOverrideValue);
            if (state.dataSurface->Surface(SurfNum).ExtWind) {
                SetupEMSActuator(state, "Surface",
                                 state.dataSurface->Surface(SurfNum).Name,
                                 "Outdoor Air Wind Speed",
                                 "[m/s]",
                                 state.dataSurface->Surface(SurfNum).WindSpeedEMSOverrideOn,
                                 state.dataSurface->Surface(SurfNum).WindSpeedEMSOverrideValue);
                SetupEMSActuator(state, "Surface",
                                 state.dataSurface->Surface(SurfNum).Name,
                                 "Outdoor Air Wind Direction",
                                 "[degree]",
                                 state.dataSurface->Surface(SurfNum).WindDirEMSOverrideOn,
                                 state.dataSurface->Surface(SurfNum).WindDirEMSOverrideValue);
            }
        }
    }

    void SetupZoneInfoAsInternalDataAvail(EnergyPlusData &state)
    {

        // SUBROUTINE INFORMATION:
        //       AUTHOR         Brent Griffith
        //       DATE WRITTEN   May 2009
        //       MODIFIED       na
        //       RE-ENGINEERED  na

        // PURPOSE OF THIS SUBROUTINE:
        // set up zone-related info as internal data

        // METHODOLOGY EMPLOYED:
        // <description>

        // REFERENCES:
        // na

        // Using/Aliasing

        // Locals
        // SUBROUTINE ARGUMENT DEFINITIONS:
        // na

        // SUBROUTINE PARAMETER DEFINITIONS:
        // na

        // INTERFACE BLOCK SPECIFICATIONS:
        // na

        // DERIVED TYPE DEFINITIONS:
        // na

        // SUBROUTINE LOCAL VARIABLE DECLARATIONS:

        int ZoneNum;
        auto &Zone(state.dataHeatBal->Zone);

        if (allocated(Zone)) {
            for (ZoneNum = 1; ZoneNum <= state.dataGlobal->NumOfZones; ++ZoneNum) {

                SetupEMSInternalVariable(state, "Zone Floor Area", Zone(ZoneNum).Name, "[m2]", Zone(ZoneNum).FloorArea);
                SetupEMSInternalVariable(state, "Zone Air Volume", Zone(ZoneNum).Name, "[m3]", Zone(ZoneNum).Volume);
                SetupEMSInternalVariable(state, "Zone Multiplier", Zone(ZoneNum).Name, "[ ]", Zone(ZoneNum).Multiplier);
                SetupEMSInternalVariable(state, "Zone List Multiplier", Zone(ZoneNum).Name, "[ ]", Zone(ZoneNum).ListMultiplier);
            }
        }
    }

    void SetupZoneOutdoorBoundaryConditionActuators(EnergyPlusData &state)
    {

        // SUBROUTINE INFORMATION:
        //       AUTHOR         X Luo
        //       DATE WRITTEN   July 2017
        //       MODIFIED       na
        //       RE-ENGINEERED  na

        // PURPOSE OF THIS SUBROUTINE:
        // setup EMS actuators for outside boundary conditions by surface

        // METHODOLOGY EMPLOYED:
        // loop through all surfaces, cycle if not heat transfer or outdoors BC

        // REFERENCES:
        // na

        // Using/Aliasing

        // SUBROUTINE LOCAL VARIABLE DECLARATIONS:
        int ZoneNum; // local loop index.
        auto &Zone(state.dataHeatBal->Zone);

        for (ZoneNum = 1; ZoneNum <= state.dataGlobal->NumOfZones; ++ZoneNum) {

            SetupEMSActuator(state, "Zone",
                             Zone(ZoneNum).Name,
                             "Outdoor Air Drybulb Temperature",
                             "[C]",
                             Zone(ZoneNum).OutDryBulbTempEMSOverrideOn,
                             Zone(ZoneNum).OutDryBulbTempEMSOverrideValue);
            SetupEMSActuator(state, "Zone",
                             Zone(ZoneNum).Name,
                             "Outdoor Air Wetbulb Temperature",
                             "[C]",
                             Zone(ZoneNum).OutWetBulbTempEMSOverrideOn,
                             Zone(ZoneNum).OutWetBulbTempEMSOverrideValue);
            SetupEMSActuator(state, "Zone",
                             Zone(ZoneNum).Name,
                             "Outdoor Air Wind Speed",
                             "[m/s]",
                             Zone(ZoneNum).WindSpeedEMSOverrideOn,
                             Zone(ZoneNum).WindSpeedEMSOverrideValue);
            SetupEMSActuator(state, "Zone",
                             Zone(ZoneNum).Name,
                             "Outdoor Air Wind Direction",
                             "[degree]",
                             Zone(ZoneNum).WindDirEMSOverrideOn,
                             Zone(ZoneNum).WindDirEMSOverrideValue);
        }
    }

    void checkForUnusedActuatorsAtEnd(EnergyPlusData &state)
    {
        // call at end of simulation to check if any of the user's actuators were never initialized.
        // Could be a mistake we want to help users catch // Issue #4404.
        for (int actuatorUsedLoop = 1; actuatorUsedLoop <= state.dataRuntimeLang->numActuatorsUsed; ++actuatorUsedLoop) {
            if (!state.dataRuntimeLang->ErlVariable(state.dataRuntimeLang->EMSActuatorUsed(actuatorUsedLoop).ErlVariableNum).Value.initialized) {
                ShowWarningError(state, "checkForUnusedActuatorsAtEnd: Unused EMS Actuator detected, suggesting possible unintended programming error or "
                                 "spelling mistake.");
                ShowContinueError(state, "Check Erl programs related to EMS actuator variable name = " + state.dataRuntimeLang->EMSActuatorUsed(actuatorUsedLoop).Name);
                ShowContinueError(state, "EMS Actuator type name = " + state.dataRuntimeLang->EMSActuatorUsed(actuatorUsedLoop).ComponentTypeName);
                ShowContinueError(state, "EMS Actuator unique component name = " + state.dataRuntimeLang->EMSActuatorUsed(actuatorUsedLoop).UniqueIDName);
                ShowContinueError(state, "EMS Actuator control type = " + state.dataRuntimeLang->EMSActuatorUsed(actuatorUsedLoop).ControlTypeName);
            }
        }
    }

} // namespace EMSManager

// Moved these setup EMS actuator routines out of module to solve circular use problems between
//  ScheduleManager and OutputProcessor. Followed pattern used for SetupOutputVariable

void SetupEMSActuator(EnergyPlusData &state,
                      std::string const &cComponentTypeName,
                      std::string const &cUniqueIDName,
                      std::string const &cControlTypeName,
                      std::string const &cUnits,
                      bool &lEMSActuated,
                      Real64 &rValue)
{

    // SUBROUTINE INFORMATION:
    //       AUTHOR         Peter Graham Ellis
    //       DATE WRITTEN   June 2006
    //       MODIFIED       Brent Griffith April 2009,
    //       RE-ENGINEERED  na

    // PURPOSE OF THIS SUBROUTINE:
    // register a new actuator for EMS
    //   set  up pointer to logical and real value

    // METHODOLOGY EMPLOYED:
    // push size of ActuatorVariable and add a new one.
    //  check for duplicates.

    // Using/Aliasing
    using namespace DataRuntimeLanguage;

    std::string const UpperCaseObjectType(UtilityRoutines::MakeUPPERCase(cComponentTypeName));
    std::string const UpperCaseObjectName(UtilityRoutines::MakeUPPERCase(cUniqueIDName));
    std::string const UpperCaseActuatorName(UtilityRoutines::MakeUPPERCase(cControlTypeName));

    EMSActuatorKey const key(UpperCaseObjectType, UpperCaseObjectName, UpperCaseActuatorName);

    if (state.dataRuntimeLang->EMSActuator_lookup.find(key) == state.dataRuntimeLang->EMSActuator_lookup.end()) {
        if (state.dataRuntimeLang->numEMSActuatorsAvailable == 0) {
            state.dataRuntimeLang->EMSActuatorAvailable.allocate(state.dataRuntimeLang->varsAvailableAllocInc);
            state.dataRuntimeLang->numEMSActuatorsAvailable = 1;
            state.dataRuntimeLang->maxEMSActuatorsAvailable = state.dataRuntimeLang->varsAvailableAllocInc;
        } else {
            if (state.dataRuntimeLang->numEMSActuatorsAvailable + 1 > state.dataRuntimeLang->maxEMSActuatorsAvailable) {
                state.dataRuntimeLang->EMSActuatorAvailable.redimension(state.dataRuntimeLang->maxEMSActuatorsAvailable *= 2);
            }
            ++state.dataRuntimeLang->numEMSActuatorsAvailable;
        }

        auto &actuator(state.dataRuntimeLang->EMSActuatorAvailable(state.dataRuntimeLang->numEMSActuatorsAvailable));
        actuator.ComponentTypeName = cComponentTypeName;
        actuator.UniqueIDName = cUniqueIDName;
        actuator.ControlTypeName = cControlTypeName;
        actuator.Units = cUnits;
        actuator.Actuated = &lEMSActuated; // Pointer assigment
        actuator.RealValue = &rValue;      // Pointer assigment
        actuator.PntrVarTypeUsed = PntrReal;
        state.dataRuntimeLang->EMSActuator_lookup.insert(key);
    }
}

void SetupEMSActuator(EnergyPlusData &state,
                      std::string const &cComponentTypeName,
                      std::string const &cUniqueIDName,
                      std::string const &cControlTypeName,
                      std::string const &cUnits,
                      bool &lEMSActuated,
                      int &iValue)
{

    // SUBROUTINE INFORMATION:
    //       AUTHOR         Brent Griffith
    //       DATE WRITTEN   May 2009
    //       MODIFIED
    //       RE-ENGINEERED  na

    // PURPOSE OF THIS SUBROUTINE:
    // register a new actuator for EMS
    //   set  up pointer to logical and integer value

    // METHODOLOGY EMPLOYED:
    // push size of ActuatorVariable and add a new one.
    //  check for duplicates.

    // Using/Aliasing
    using namespace DataRuntimeLanguage;

    std::string const UpperCaseObjectType(UtilityRoutines::MakeUPPERCase(cComponentTypeName));
    std::string const UpperCaseObjectName(UtilityRoutines::MakeUPPERCase(cUniqueIDName));
    std::string const UpperCaseActuatorName(UtilityRoutines::MakeUPPERCase(cControlTypeName));

    EMSActuatorKey const key(UpperCaseObjectType, UpperCaseObjectName, UpperCaseActuatorName);

    if (state.dataRuntimeLang->EMSActuator_lookup.find(key) == state.dataRuntimeLang->EMSActuator_lookup.end()) {
        if (state.dataRuntimeLang->numEMSActuatorsAvailable == 0) {
            state.dataRuntimeLang->EMSActuatorAvailable.allocate(state.dataRuntimeLang->varsAvailableAllocInc);
            state.dataRuntimeLang->numEMSActuatorsAvailable = 1;
            state.dataRuntimeLang->maxEMSActuatorsAvailable = state.dataRuntimeLang->varsAvailableAllocInc;
        } else {
            if (state.dataRuntimeLang->numEMSActuatorsAvailable + 1 > state.dataRuntimeLang->maxEMSActuatorsAvailable) {
                state.dataRuntimeLang->EMSActuatorAvailable.redimension(state.dataRuntimeLang->maxEMSActuatorsAvailable *= 2);
            }
            ++state.dataRuntimeLang->numEMSActuatorsAvailable;
        }

        auto &actuator(state.dataRuntimeLang->EMSActuatorAvailable(state.dataRuntimeLang->numEMSActuatorsAvailable));
        actuator.ComponentTypeName = cComponentTypeName;
        actuator.UniqueIDName = cUniqueIDName;
        actuator.ControlTypeName = cControlTypeName;
        actuator.Units = cUnits;
        actuator.Actuated = &lEMSActuated; // Pointer assigment
        actuator.IntValue = &iValue;       // Pointer assigment
        actuator.PntrVarTypeUsed = PntrInteger;
        state.dataRuntimeLang->EMSActuator_lookup.insert(key);
    }
}

void SetupEMSActuator(EnergyPlusData &state,
                      std::string const &cComponentTypeName,
                      std::string const &cUniqueIDName,
                      std::string const &cControlTypeName,
                      std::string const &cUnits,
                      bool &lEMSActuated,
                      bool &lValue)
{

    // SUBROUTINE INFORMATION:
    //       AUTHOR         Brent Griffith
    //       DATE WRITTEN   August 2009
    //       MODIFIED
    //       RE-ENGINEERED  na

    // PURPOSE OF THIS SUBROUTINE:
    // register a new actuator for EMS
    //   set  up pointer to logical and logical value

    // METHODOLOGY EMPLOYED:
    // push size of ActuatorVariable and add a new one.
    //  check for duplicates.

    // Using/Aliasing
    using namespace DataRuntimeLanguage;

    std::string const UpperCaseObjectType(UtilityRoutines::MakeUPPERCase(cComponentTypeName));
    std::string const UpperCaseObjectName(UtilityRoutines::MakeUPPERCase(cUniqueIDName));
    std::string const UpperCaseActuatorName(UtilityRoutines::MakeUPPERCase(cControlTypeName));

    EMSActuatorKey const key(UpperCaseObjectType, UpperCaseObjectName, UpperCaseActuatorName);

    if (state.dataRuntimeLang->EMSActuator_lookup.find(key) == state.dataRuntimeLang->EMSActuator_lookup.end()) {
        if (state.dataRuntimeLang->numEMSActuatorsAvailable == 0) {
            state.dataRuntimeLang->EMSActuatorAvailable.allocate(state.dataRuntimeLang->varsAvailableAllocInc);
            state.dataRuntimeLang->numEMSActuatorsAvailable = 1;
            state.dataRuntimeLang->maxEMSActuatorsAvailable = state.dataRuntimeLang->varsAvailableAllocInc;
        } else {
            if (state.dataRuntimeLang->numEMSActuatorsAvailable + 1 > state.dataRuntimeLang->maxEMSActuatorsAvailable) {
                state.dataRuntimeLang->EMSActuatorAvailable.redimension(state.dataRuntimeLang->maxEMSActuatorsAvailable *= 2);
            }
            ++state.dataRuntimeLang->numEMSActuatorsAvailable;
        }

        auto &actuator(state.dataRuntimeLang->EMSActuatorAvailable(state.dataRuntimeLang->numEMSActuatorsAvailable));
        actuator.ComponentTypeName = cComponentTypeName;
        actuator.UniqueIDName = cUniqueIDName;
        actuator.ControlTypeName = cControlTypeName;
        actuator.Units = cUnits;
        actuator.Actuated = &lEMSActuated; // Pointer assigment
        actuator.LogValue = &lValue;       // Pointer assigment
        actuator.PntrVarTypeUsed = PntrLogical;
        state.dataRuntimeLang->EMSActuator_lookup.insert(key);
    }
}

void SetupEMSInternalVariable(EnergyPlusData &state, std::string const &cDataTypeName, std::string const &cUniqueIDName, std::string const &cUnits, Real64 &rValue)
{

    // SUBROUTINE INFORMATION:
    //       AUTHOR         Brent Griffith
    //       DATE WRITTEN   May 2009
    //       MODIFIED       na
    //       RE-ENGINEERED  na

    // PURPOSE OF THIS SUBROUTINE:
    // Setup internal data source and make available to EMS

    // Using/Aliasing
    using namespace DataRuntimeLanguage;

    // SUBROUTINE LOCAL VARIABLE DECLARATIONS:
    int InternalVarAvailNum; // loop index
    bool FoundInternalDataType;
    bool FoundDuplicate;

    // Object Data

    FoundInternalDataType = false;
    FoundDuplicate = false;

    for (InternalVarAvailNum = 1; InternalVarAvailNum <= state.dataRuntimeLang->numEMSInternalVarsAvailable; ++InternalVarAvailNum) {
        if ((UtilityRoutines::SameString(cDataTypeName, state.dataRuntimeLang->EMSInternalVarsAvailable(InternalVarAvailNum).DataTypeName)) &&
            (UtilityRoutines::SameString(cUniqueIDName, state.dataRuntimeLang->EMSInternalVarsAvailable(InternalVarAvailNum).UniqueIDName))) {
            FoundDuplicate = true;
            break;
        }
    }

    if (FoundDuplicate) {
        ShowSevereError(state, "Duplicate internal variable was sent to SetupEMSInternalVariable.");
        ShowContinueError(state, "Internal variable type = " + cDataTypeName + " ; name = " + cUniqueIDName);
        ShowContinueError(state, "Called from SetupEMSInternalVariable.");
    } else {
        // add new internal data variable
        if (state.dataRuntimeLang->numEMSInternalVarsAvailable == 0) {
            state.dataRuntimeLang->EMSInternalVarsAvailable.allocate(state.dataRuntimeLang->varsAvailableAllocInc);
            state.dataRuntimeLang->numEMSInternalVarsAvailable = 1;
            state.dataRuntimeLang->maxEMSInternalVarsAvailable = state.dataRuntimeLang->varsAvailableAllocInc;
        } else {
            if (state.dataRuntimeLang->numEMSInternalVarsAvailable + 1 > state.dataRuntimeLang->maxEMSInternalVarsAvailable) {
                state.dataRuntimeLang->EMSInternalVarsAvailable.redimension(state.dataRuntimeLang->maxEMSInternalVarsAvailable += state.dataRuntimeLang->varsAvailableAllocInc);
            }
            ++state.dataRuntimeLang->numEMSInternalVarsAvailable;
        }

        InternalVarAvailNum = state.dataRuntimeLang->numEMSInternalVarsAvailable;
        state.dataRuntimeLang->EMSInternalVarsAvailable(InternalVarAvailNum).DataTypeName = cDataTypeName;
        state.dataRuntimeLang->EMSInternalVarsAvailable(InternalVarAvailNum).UniqueIDName = cUniqueIDName;
        state.dataRuntimeLang->EMSInternalVarsAvailable(InternalVarAvailNum).Units = cUnits;
        state.dataRuntimeLang->EMSInternalVarsAvailable(InternalVarAvailNum).RealValue = &rValue;
        state.dataRuntimeLang->EMSInternalVarsAvailable(InternalVarAvailNum).PntrVarTypeUsed = PntrReal;
    }
}

void SetupEMSInternalVariable(EnergyPlusData &state, std::string const &cDataTypeName, std::string const &cUniqueIDName, std::string const &cUnits, int &iValue)
{

    // SUBROUTINE INFORMATION:
    //       AUTHOR         Brent Griffith
    //       DATE WRITTEN   May 2009
    //       MODIFIED       na
    //       RE-ENGINEERED  na

    // PURPOSE OF THIS SUBROUTINE:
    // Setup internal data source and make available to EMS

    // Using/Aliasing
    using namespace DataRuntimeLanguage;

    // SUBROUTINE LOCAL VARIABLE DECLARATIONS:
    int InternalVarAvailNum; // loop index
    bool FoundInternalDataType;
    bool FoundDuplicate;

    // Object Data

    FoundInternalDataType = false;
    FoundDuplicate = false;

    for (InternalVarAvailNum = 1; InternalVarAvailNum <= state.dataRuntimeLang->numEMSInternalVarsAvailable; ++InternalVarAvailNum) {
        if ((UtilityRoutines::SameString(cDataTypeName, state.dataRuntimeLang->EMSInternalVarsAvailable(InternalVarAvailNum).DataTypeName)) &&
            (UtilityRoutines::SameString(cUniqueIDName, state.dataRuntimeLang->EMSInternalVarsAvailable(InternalVarAvailNum).UniqueIDName))) {
            FoundDuplicate = true;
            break;
        }
    }

    if (FoundDuplicate) {
        ShowSevereError(state, "Duplicate internal variable was sent to SetupEMSInternalVariable.");
        ShowContinueError(state, "Internal variable type = " + cDataTypeName + " ; name = " + cUniqueIDName);
        ShowContinueError(state, "called from SetupEMSInternalVariable");
    } else {
        // add new internal data variable
        if (state.dataRuntimeLang->numEMSInternalVarsAvailable == 0) {
            state.dataRuntimeLang->EMSInternalVarsAvailable.allocate(state.dataRuntimeLang->varsAvailableAllocInc);
            state.dataRuntimeLang->numEMSInternalVarsAvailable = 1;
            state.dataRuntimeLang->maxEMSInternalVarsAvailable = state.dataRuntimeLang->varsAvailableAllocInc;
        } else {
            if (state.dataRuntimeLang->numEMSInternalVarsAvailable + 1 > state.dataRuntimeLang->maxEMSInternalVarsAvailable) {
                state.dataRuntimeLang->EMSInternalVarsAvailable.redimension(state.dataRuntimeLang->maxEMSInternalVarsAvailable += state.dataRuntimeLang->varsAvailableAllocInc);
            }
            ++state.dataRuntimeLang->numEMSInternalVarsAvailable;
        }

        InternalVarAvailNum = state.dataRuntimeLang->numEMSInternalVarsAvailable;
        state.dataRuntimeLang->EMSInternalVarsAvailable(InternalVarAvailNum).DataTypeName = cDataTypeName;
        state.dataRuntimeLang->EMSInternalVarsAvailable(InternalVarAvailNum).UniqueIDName = cUniqueIDName;
        state.dataRuntimeLang->EMSInternalVarsAvailable(InternalVarAvailNum).Units = cUnits;
        state.dataRuntimeLang->EMSInternalVarsAvailable(InternalVarAvailNum).IntValue = &iValue;
        state.dataRuntimeLang->EMSInternalVarsAvailable(InternalVarAvailNum).PntrVarTypeUsed = PntrInteger;
    }
}

} // namespace EnergyPlus<|MERGE_RESOLUTION|>--- conflicted
+++ resolved
@@ -1837,15 +1837,7 @@
 
         // Using/Aliasing
         using DataSurfaces::ExternalEnvironment;
-<<<<<<< HEAD
-        using DataSurfaces::WSC_ST_SwitchableGlazing;
-        using DataSurfaces::WSC_ST_ExteriorScreen;
-=======
-        using DataSurfaces::Surface;
-        using DataSurfaces::TotSurfaces;
-        using DataSurfaces::WindowShadingControl;
         using DataSurfaces::WinShadingType;
->>>>>>> 66bdb42e
 
         // SUBROUTINE LOCAL VARIABLE DECLARATIONS:
         static int loopSurfNum(0); // local do loop index
@@ -1871,11 +1863,7 @@
                                      state.dataSurface->SurfWinSlatAngThisTSDegEMSon(loopSurfNum),
                                      state.dataSurface->SurfWinSlatAngThisTSDegEMSValue(loopSurfNum));
                 }
-<<<<<<< HEAD
-            } else if (state.dataSurface->WindowShadingControl(state.dataSurface->Surface(loopSurfNum).activeWindowShadingControl).ShadingType == WSC_ST_ExteriorScreen) {
-=======
-            } else if (WindowShadingControl(Surface(loopSurfNum).activeWindowShadingControl).ShadingType == WinShadingType::ExtScreen) {
->>>>>>> 66bdb42e
+            } else if (state.dataSurface->WindowShadingControl(state.dataSurface->Surface(loopSurfNum).activeWindowShadingControl).ShadingType == WinShadingType::ExtScreen) {
                 SetupEMSActuator(state, "Window Shading Control",
                                  state.dataSurface->Surface(loopSurfNum).Name,
                                  "Control Status",
@@ -1883,11 +1871,7 @@
                                  state.dataSurface->SurfWinShadingFlagEMSOn(loopSurfNum),
                                  state.dataSurface->SurfWinShadingFlagEMSValue(loopSurfNum));
             } else {
-<<<<<<< HEAD
-                if (state.dataSurface->WindowShadingControl(state.dataSurface->Surface(loopSurfNum).activeWindowShadingControl).ShadingType != WSC_ST_SwitchableGlazing) {
-=======
-                if (WindowShadingControl(Surface(loopSurfNum).activeWindowShadingControl).ShadingType != WinShadingType::SwitchableGlazing) {
->>>>>>> 66bdb42e
+                if (state.dataSurface->WindowShadingControl(state.dataSurface->Surface(loopSurfNum).activeWindowShadingControl).ShadingType != WinShadingType::SwitchableGlazing) {
                     ShowSevereError(state, "Missing shade or blind layer in window construction name = '" +
                                     state.dataConstruction->Construct(state.dataSurface->Surface(loopSurfNum).activeShadedConstruction).Name + "', surface name = '" +
                                     state.dataSurface->Surface(loopSurfNum).Name + "'.");
