// EnergyPlus, Copyright (c) 1996-2021, The Board of Trustees of the University of Illinois,
// The Regents of the University of California, through Lawrence Berkeley National Laboratory
// (subject to receipt of any required approvals from the U.S. Dept. of Energy), Oak Ridge
// National Laboratory, managed by UT-Battelle, Alliance for Sustainable Energy, LLC, and other
// contributors. All rights reserved.
//
// NOTICE: This Software was developed under funding from the U.S. Department of Energy and the
// U.S. Government consequently retains certain rights. As such, the U.S. Government has been
// granted for itself and others acting on its behalf a paid-up, nonexclusive, irrevocable,
// worldwide license in the Software to reproduce, distribute copies to the public, prepare
// derivative works, and perform publicly and display publicly, and to permit others to do so.
//
// Redistribution and use in source and binary forms, with or without modification, are permitted
// provided that the following conditions are met:
//
// (1) Redistributions of source code must retain the above copyright notice, this list of
//     conditions and the following disclaimer.
//
// (2) Redistributions in binary form must reproduce the above copyright notice, this list of
//     conditions and the following disclaimer in the documentation and/or other materials
//     provided with the distribution.
//
// (3) Neither the name of the University of California, Lawrence Berkeley National Laboratory,
//     the University of Illinois, U.S. Dept. of Energy nor the names of its contributors may be
//     used to endorse or promote products derived from this software without specific prior
//     written permission.
//
// (4) Use of EnergyPlus(TM) Name. If Licensee (i) distributes the software in stand-alone form
//     without changes from the version obtained under this License, or (ii) Licensee makes a
//     reference solely to the software portion of its product, Licensee must refer to the
//     software as "EnergyPlus version X" software, where "X" is the version number Licensee
//     obtained under this License and may not use a different name for the software. Except as
//     specifically required in this Section (4), Licensee shall not use in a company name, a
//     product name, in advertising, publicity, or other promotional activities any name, trade
//     name, trademark, logo, or other designation of "EnergyPlus", "E+", "e+" or confusingly
//     similar designation, without the U.S. Department of Energy's prior written consent.
//
// THIS SOFTWARE IS PROVIDED BY THE COPYRIGHT HOLDERS AND CONTRIBUTORS "AS IS" AND ANY EXPRESS OR
// IMPLIED WARRANTIES, INCLUDING, BUT NOT LIMITED TO, THE IMPLIED WARRANTIES OF MERCHANTABILITY
// AND FITNESS FOR A PARTICULAR PURPOSE ARE DISCLAIMED. IN NO EVENT SHALL THE COPYRIGHT OWNER OR
// CONTRIBUTORS BE LIABLE FOR ANY DIRECT, INDIRECT, INCIDENTAL, SPECIAL, EXEMPLARY, OR
// CONSEQUENTIAL DAMAGES (INCLUDING, BUT NOT LIMITED TO, PROCUREMENT OF SUBSTITUTE GOODS OR
// SERVICES; LOSS OF USE, DATA, OR PROFITS; OR BUSINESS INTERRUPTION) HOWEVER CAUSED AND ON ANY
// THEORY OF LIABILITY, WHETHER IN CONTRACT, STRICT LIABILITY, OR TORT (INCLUDING NEGLIGENCE OR
// OTHERWISE) ARISING IN ANY WAY OUT OF THE USE OF THIS SOFTWARE, EVEN IF ADVISED OF THE
// POSSIBILITY OF SUCH DAMAGE.

// EnergyPlus::SZVAV Model Unit Tests

// Google Test Headers
#include <gtest/gtest.h>

// EnergyPlus Headers
#include "Fixtures/EnergyPlusFixture.hh"
#include <EnergyPlus/CurveManager.hh>
#include <EnergyPlus/Data/EnergyPlusData.hh>
#include <EnergyPlus/DataBranchNodeConnections.hh>
#include <EnergyPlus/DataEnvironment.hh>
#include <EnergyPlus/DataHVACGlobals.hh>
#include <EnergyPlus/DataHeatBalance.hh>
#include <EnergyPlus/DataLoopNode.hh>
#include <EnergyPlus/DataSizing.hh>
#include <EnergyPlus/DataZoneEnergyDemands.hh>
#include <EnergyPlus/DataZoneEquipment.hh>
#include <EnergyPlus/FanCoilUnits.hh>
#include <EnergyPlus/Fans.hh>
#include <EnergyPlus/HeatBalanceManager.hh>
#include <EnergyPlus/HeatingCoils.hh>
#include <EnergyPlus/MixedAir.hh>
#include <EnergyPlus/NodeInputManager.hh>
#include <EnergyPlus/OutputReportPredefined.hh>
#include <EnergyPlus/PackagedTerminalHeatPump.hh>
#include <EnergyPlus/Plant/DataPlant.hh>
#include <EnergyPlus/Psychrometrics.hh>
#include <EnergyPlus/ReportCoilSelection.hh>
#include <EnergyPlus/SZVAVModel.hh>
#include <EnergyPlus/ScheduleManager.hh>
#include <EnergyPlus/WaterCoils.hh>

using namespace EnergyPlus;
using namespace CurveManager;
using namespace DataBranchNodeConnections;
using namespace DataEnvironment;
using namespace DataHeatBalance;
using namespace EnergyPlus::DataSizing;
using namespace EnergyPlus::DataHeatBalance;
using namespace EnergyPlus::DataHVACGlobals;
using namespace EnergyPlus::DataZoneEquipment;
using namespace EnergyPlus::DataZoneEnergyDemands;
using namespace EnergyPlus::FanCoilUnits;
using namespace EnergyPlus::Fans;
using namespace EnergyPlus::HeatBalanceManager;
using namespace EnergyPlus::OutputReportPredefined;
using namespace EnergyPlus::PackagedTerminalHeatPump;
using namespace EnergyPlus::DataPlant;
using namespace EnergyPlus::Psychrometrics;
using namespace EnergyPlus::ScheduleManager;
using namespace EnergyPlus::SZVAVModel;
using namespace EnergyPlus::WaterCoils;

TEST_F(EnergyPlusFixture, SZVAV_PTUnit_Testing)
{

    std::string const idf_objects = delimited_string({

        "  Schedule:Compact, OnSched, Fraction, Through: 12/31, For: AllDays, Until: 24:00, 1.0; ",
        "  ScheduleTypeLimits, Fraction, 0.0, 1.0, CONTINUOUS; ",
        "  Curve:Quadratic, PLF Curve, 0.85, 0.15, 0, 0, 1, 0.0, 1.0, Dimensionless, Dimensionless; ",
        "  Curve:Cubic, CubicCurve, 1.0, 0.0, 0.0, 0.0, 0.76, 1.09, , , Dimensionless, Dimensionless; ",
        "  Curve:Biquadratic, BiquadraticCurve, 1.0, 0.0, 0.0, 0.0, 0.0, 0.0, 10, 25.6, 7.2, 48.9, , , Temperature, Temperature, Dimensionless; ",

        " Fan:OnOff,",
        "   Test Fan,                      !- Name",
        "   OnSched,                       !- Availability Schedule Name",
        "   0.7,                           !- Fan Total Efficiency",
        "   13,                            !- Pressure Rise {Pa}",
        "   0.2,                           !- Maximum Flow Rate {m3/s}",
        "   0.9,                           !- Motor Efficiency",
        "   1.0,                           !- Motor In Airstream Fraction",
        "   Fan In Node,                   !- Air Inlet Node Name",
        "   Fan Out Node;                  !- Air Outlet Node Name",

        "Coil:Cooling:DX:SingleSpeed,",
        "	CoolingCoil,                   !- Name",
        " 	OnSched,                       !- Availability Schedule Name",
        "	4000.0,                        !- Gross Rated Total Cooling Capacity { W }",
        "	0.75,                          !- Gross Rated Sensible Heat Ratio",
        "	3.1,                           !- Gross Rated Cooling COP { W / W }",
        "	0.20,                          !- Rated Air Flow Rate { m3 / s }",
        "	,                              !- Rated Evaporator Fan Power Per Volume Flow Rate { W / ( m3 / s ) }",
        "	Fan Out Node,                  !- Air Inlet Node Name",
        "	Cooling Coil Out Node,         !- Air Outlet Node Name",
        "	BiquadraticCurve,              !- Total Cooling Capacity Function of Temperature Curve Name",
        "	CubicCurve,                    !- Total Cooling Capacity Function of Flow Fraction Curve Name",
        "	BiquadraticCurve,              !- Energy Input Ratio Function of Temperature Curve Name",
        "	CubicCurve,                    !- Energy Input Ratio Function of Flow Fraction Curve Name",
        "	PLF Curve;                     !- Part Load Fraction Correlation Curve Name",

        "Coil:Heating:DX:SingleSpeed,",
        "   HeatingCoil,                   !- Name",
        "   OnSched,                       !- Availability Schedule Name",
        "   4000.0,                        !- Gross Rated Heating Capacity {W}",
        "   3.1,                           !- Gross Rated Heating COP {W/W}",
        "   0.20,                          !- Rated Air Flow Rate {m3/s}",
        "   ,                              !- Rated Supply Fan Power Per Volume Flow Rate {W/(m3/s)}",
        "   Cooling Coil Out Node,         !- Air Inlet Node Name",
        "   Heating Coil Out Node,         !- Air Outlet Node Name",
        "   BiquadraticCurve,              !- Heating Capacity Function of Temperature Curve Name",
        "   CubicCurve,                    !- Heating Capacity Function of Flow Fraction Curve Name",
        "   BiquadraticCurve,              !- Energy Input Ratio Function of Temperature Curve Name",
        "   CubicCurve,                    !- Energy Input Ratio Function of Flow Fraction Curve Name",
        "   PLF Curve,                     !- Part Load Fraction Correlation Curve Name",
        "   ,                              !- Defrost Energy Input Ratio Function of Temperature Curve Name",
        "   2.0,                           !- Minimum Outdoor Dry-Bulb Temperature for Compressor Operation {C}",
        "   ,                              !- Outdoor Dry-Bulb Temperature to Turn On Compressor {C}",
        "   5.0,                           !- Maximum Outdoor Dry-Bulb Temperature for Defrost Operation {C}",
        "   200.0,                         !- Crankcase Heater Capacity {W}",
        "   0.0,                           !- Maximum Outdoor Dry-Bulb Temperature for Crankcase Heater Operation {C}",
        "   Resistive,                     !- Defrost Strategy",
        "   TIMED,                         !- Defrost Control",
        "   0.166667,                      !- Defrost Time Period Fraction",
        "   1.0;                           !- Resistive Defrost Heater Capacity {W}",

    });

    ASSERT_TRUE(process_idf(idf_objects));
    state->dataEnvrn->StdRhoAir = 1.0;

    CurZoneEqNum = 0;
    CurSysNum = 0;
    CurOASysNum = 0;
    DataLoopNode::Node.allocate(10);

    PTUnitData thisUnit;
    thisUnit.AirInNode = 1;
    DataLoopNode::Node(1).Temp = 15.0;
    DataLoopNode::Node(1).HumRat = 0.08;
    thisUnit.AirOutNode = 4;
    DataLoopNode::Node(4).Temp = 25.0;
    DataLoopNode::Node(4).HumRat = 0.08;
    thisUnit.NodeNumOfControlledZone = 5;
    DataLoopNode::Node(5).Temp = 21.0;
    DataLoopNode::Node(5).HumRat = 0.08;
    thisUnit.ATMixerExists = false;
    thisUnit.MaxCoolCoilFluidFlow = 0.1;
    thisUnit.DesignMinOutletTemp = 15.0;
    thisUnit.MaxNoCoolHeatAirMassFlow = 0.1;
    thisUnit.MaxCoolAirMassFlow = 0.2;
    thisUnit.LowSpeedCoolFanRatio = 0.5;
    thisUnit.LowSpeedHeatFanRatio = 0.5;
    thisUnit.CoolCoilFluidInletNode = 0;
    thisUnit.CoolCoilFluidOutletNodeNum = 0;
    thisUnit.CoolCoilLoopNum = 0;
    thisUnit.CoolCoilLoopSide = 0;
    thisUnit.CoolCoilBranchNum = 0;
    thisUnit.CoolCoilCompNum = 0;
    thisUnit.CoolCoilInletNodeNum = 2;
    thisUnit.CoolCoilOutletNodeNum = 4;

    thisUnit.DesignMaxOutletTemp = 30.0;
    thisUnit.MaxHeatAirMassFlow = 0.2;
    thisUnit.HeatCoilFluidInletNode = 0;
    thisUnit.HeatCoilFluidOutletNodeNum = 0;
    thisUnit.HeatCoilLoopNum = 0;
    thisUnit.HeatCoilLoopSide = 0;
    thisUnit.HeatCoilBranchNum = 0;
    thisUnit.HeatCoilCompNum = 0;
    thisUnit.HeatCoilInletNodeNum = 4;
    thisUnit.HeatCoilOutletNodeNum = 3;

    thisUnit.ControlZoneNum = 1;

    state->dataZoneEquip->ZoneEquipConfig.allocate(1);
    state->dataZoneEquip->ZoneEquipConfig(1).ZoneNode = 1;

    state->dataScheduleMgr->Schedule.allocate(1);
    state->dataScheduleMgr->Schedule(1).CurrentValue = 1.0;

    state->dataPTHP->PTUnit.allocate(1);
    state->dataPTHP->PTUnit(1) = thisUnit;
    state->dataPTHP->PTUnit(1).simASHRAEModel = true;
    state->dataPTHP->PTUnit(1).MinOATCompressorCooling = -10.0;
    state->dataPTHP->PTUnit(1).UnitType_Num = PackagedTerminalHeatPump::iPTHPType::PTHPUnit;
    state->dataPTHP->PTUnit(1).FanName = "TEST FAN";
    state->dataPTHP->PTUnit(1).FanType = "Fan:OnOff";
    state->dataPTHP->PTUnit(1).DXCoolCoilName = "COOLINGCOIL";
    state->dataPTHP->PTUnit(1).DXHeatCoilName = "HEATINGCOIL";
    state->dataPTHP->PTUnit(1).DXCoolCoilIndexNum = 1;
    state->dataPTHP->PTUnit(1).DXHeatCoilIndexNum = 2;
    state->dataPTHP->PTUnit(1).SchedPtr = 1;
    state->dataPTHP->PTUnit(1).FanAvailSchedPtr = 1;
    state->dataPTHP->PTUnit(1).FanPlace = BlowThru;
    state->dataPTHP->PTUnit(1).OpMode = DataHVACGlobals::ContFanCycCoil; // ensure constant fan mode is used since Init is not called
    state->dataPTHP->CompOnMassFlow = thisUnit.MaxCoolAirMassFlow;
    state->dataPTHP->CompOffMassFlow = thisUnit.MaxNoCoolHeatAirMassFlow;

    state->dataBranchNodeConnections->NumCompSets = 2;
    state->dataBranchNodeConnections->CompSets.allocate(2);
    state->dataBranchNodeConnections->CompSets(1).CType = "Coil:Cooling:DX:SingleSpeed";
    state->dataBranchNodeConnections->CompSets(1).CName = "CoolingCoil";
    state->dataBranchNodeConnections->CompSets(1).ParentCType = "ZoneHVAC:PackagedTerminalHeatPump";
    state->dataBranchNodeConnections->CompSets(1).ParentCName = "AirSystem";
    state->dataBranchNodeConnections->CompSets(2).CType = "Coil:Heating:DX:SingleSpeed";
    state->dataBranchNodeConnections->CompSets(2).CName = "HeatingCoil";
    state->dataBranchNodeConnections->CompSets(2).ParentCType = "ZoneHVAC:PackagedTerminalHeatPump";
    state->dataBranchNodeConnections->CompSets(2).ParentCName = "AirSystem";

    state->dataEnvrn->OutDryBulbTemp = 5.0;
    OutputReportPredefined::SetPredefinedTables(*state);
    Psychrometrics::InitializePsychRoutines();
    createCoilSelectionReportObj();

    int UnitNum = 1;
    bool FirstHVACIteration = true;
    bool CoolingLoad = true;
    bool HeatingLoad = false;
    Real64 QZnReq = -200.0;
    Real64 OnOffAirFlowRatio = 1.0;
    bool HXUnitOn = false;
    int AirLoopNum = 0;
    Real64 PLR = 0.0;
    int CompressorOnFlag = 0;
    auto &SZVAVModel(state->dataPTHP->PTUnit(1));
    // first pass through will get objects and reset node data
    SZVAVModel::calcSZVAVModel(*state,
        SZVAVModel, UnitNum, FirstHVACIteration, CoolingLoad, HeatingLoad, QZnReq, OnOffAirFlowRatio, HXUnitOn, AirLoopNum, PLR, CompressorOnFlag);

    // set unit inlet node conditions for cooling
    DataLoopNode::Node(1).Temp = 24.0;
    DataLoopNode::Node(1).HumRat = 0.011;
    DataLoopNode::Node(1).Enthalpy = 52120.0;
    bool ErrorsFound = false;
    // set zone condition
    NodeInputManager::GetOnlySingleNode(*state, "ZoneNode",
                                        ErrorsFound,
                                        "PTUnit",
                                        "PTUnit",
                                        DataLoopNode::NodeType_Air,
                                        DataLoopNode::NodeConnectionType_Inlet,
                                        1,
                                        DataLoopNode::ObjectIsNotParent);

    DataLoopNode::Node(5).Temp = 24.0;
    DataLoopNode::Node(5).HumRat = 0.011;
    DataLoopNode::Node(5).Enthalpy = 52120.0;

    // turn the availability schedule on
<<<<<<< HEAD
    state->dataScheduleMgr->Schedule(1).CurrentValue = 1.0;
    PackagedTerminalHeatPump::CoolingLoad = CoolingLoad;
    PackagedTerminalHeatPump::HeatingLoad = HeatingLoad;
=======
    Schedule(1).CurrentValue = 1.0;
    state->dataPTHP->CoolingLoad = CoolingLoad;
    state->dataPTHP->HeatingLoad = HeatingLoad;
>>>>>>> b84060be
    state->dataGlobal->BeginEnvrnFlag = true;
    // set fan inlet max avail so fan doesn't shut down flow
    DataLoopNode::Node(1).MassFlowRateMaxAvail = 0.2;
    state->dataEnvrn->StdRhoAir = 1.2; // fan used this to convert volume to mass flow rate
    state->dataEnvrn->OutBaroPress = 101325.0;
    // second pass through will run model

    // Region 1 of control, low air flow rate, modulate coil capacity
    SZVAVModel::calcSZVAVModel(*state,
        SZVAVModel, UnitNum, FirstHVACIteration, CoolingLoad, HeatingLoad, QZnReq, OnOffAirFlowRatio, HXUnitOn, AirLoopNum, PLR, CompressorOnFlag);

    EXPECT_NEAR(DataLoopNode::Node(1).MassFlowRate, thisUnit.MaxNoCoolHeatAirMassFlow, 0.00000001); // low speed air flow rate
    EXPECT_LT(DataLoopNode::Node(4).Temp, DataLoopNode::Node(1).Temp);                              // active cooling
    Real64 AirMassFlow = thisUnit.MaxNoCoolHeatAirMassFlow;
    Real64 MinHumRat = min(DataLoopNode::Node(4).HumRat, DataLoopNode::Node(1).HumRat);
    Real64 OutletTemp = DataLoopNode::Node(4).Temp;
    Real64 InletTemp = DataLoopNode::Node(1).Temp;
    Real64 LoadMet = AirMassFlow * (Psychrometrics::PsyHFnTdbW(OutletTemp, MinHumRat) - Psychrometrics::PsyHFnTdbW(InletTemp, MinHumRat));
    EXPECT_NEAR(LoadMet, QZnReq, 0.0001);
    EXPECT_NEAR(LoadMet, -200.0, 0.0001);

    // Region 2 of control, modulate air flow rate, modulate coil capacity
    QZnReq = -1200.0;
    SZVAVModel::calcSZVAVModel(*state,
        SZVAVModel, UnitNum, FirstHVACIteration, CoolingLoad, HeatingLoad, QZnReq, OnOffAirFlowRatio, HXUnitOn, AirLoopNum, PLR, CompressorOnFlag);

    EXPECT_GT(DataLoopNode::Node(1).MassFlowRate, thisUnit.MaxNoCoolHeatAirMassFlow); // air flow higher than low speed
    EXPECT_LT(DataLoopNode::Node(1).MassFlowRate, thisUnit.MaxCoolAirMassFlow);       // air flow lower than high speed
    EXPECT_LT(DataLoopNode::Node(4).Temp, DataLoopNode::Node(1).Temp);                // active cooling

    AirMassFlow = DataLoopNode::Node(4).MassFlowRate;
    MinHumRat = min(DataLoopNode::Node(4).HumRat, DataLoopNode::Node(1).HumRat);
    OutletTemp = DataLoopNode::Node(4).Temp;
    InletTemp = DataLoopNode::Node(1).Temp;
    LoadMet = AirMassFlow * (Psychrometrics::PsyHFnTdbW(OutletTemp, MinHumRat) - Psychrometrics::PsyHFnTdbW(InletTemp, MinHumRat));
    EXPECT_NEAR(LoadMet, QZnReq, 0.0001);
    EXPECT_NEAR(LoadMet, -1200.0, 0.0001);

    // Region 3 of control, high air flow rate, modulate coil capacity
    QZnReq = -2000.0;
    SZVAVModel::calcSZVAVModel(*state,
        SZVAVModel, UnitNum, FirstHVACIteration, CoolingLoad, HeatingLoad, QZnReq, OnOffAirFlowRatio, HXUnitOn, AirLoopNum, PLR, CompressorOnFlag);

    EXPECT_NEAR(DataLoopNode::Node(1).MassFlowRate, thisUnit.MaxCoolAirMassFlow, 0.00000001); // high speed air flow rate
    EXPECT_LT(DataLoopNode::Node(4).Temp, DataLoopNode::Node(1).Temp);                        // active cooling

    MinHumRat = min(DataLoopNode::Node(4).HumRat, DataLoopNode::Node(1).HumRat);
    OutletTemp = DataLoopNode::Node(4).Temp;
    InletTemp = DataLoopNode::Node(1).Temp;
    LoadMet = thisUnit.MaxCoolAirMassFlow * (Psychrometrics::PsyHFnTdbW(OutletTemp, MinHumRat) - Psychrometrics::PsyHFnTdbW(InletTemp, MinHumRat));
    EXPECT_NEAR(LoadMet, QZnReq, 0.0001);
    EXPECT_NEAR(LoadMet, -2000.0, 0.0001);

    CoolingLoad = false;
    HeatingLoad = true;
    state->dataPTHP->CoolingLoad = CoolingLoad;
    state->dataPTHP->HeatingLoad = HeatingLoad;

    // set unit inlet node conditions for heating
    DataLoopNode::Node(1).Temp = 21.0;
    DataLoopNode::Node(1).HumRat = 0.008;
    DataLoopNode::Node(1).Enthalpy = 41431.0;
    DataLoopNode::Node(5).Temp = 21.0;
    DataLoopNode::Node(5).HumRat = 0.008;
    DataLoopNode::Node(5).Enthalpy = 41431.0;

    // Region 1 of control, low air flow rate, modulate coil capacity
    QZnReq = 200.0;
    SZVAVModel::calcSZVAVModel(*state,
        SZVAVModel, UnitNum, FirstHVACIteration, CoolingLoad, HeatingLoad, QZnReq, OnOffAirFlowRatio, HXUnitOn, AirLoopNum, PLR, CompressorOnFlag);

    EXPECT_NEAR(DataLoopNode::Node(1).MassFlowRate, thisUnit.MaxNoCoolHeatAirMassFlow, 0.00000001); // high speed air flow rate
    EXPECT_GT(DataLoopNode::Node(4).Temp, DataLoopNode::Node(1).Temp);                              // active heating

    MinHumRat = min(DataLoopNode::Node(4).HumRat, DataLoopNode::Node(1).HumRat);
    OutletTemp = DataLoopNode::Node(4).Temp;
    InletTemp = DataLoopNode::Node(1).Temp;
    LoadMet =
        thisUnit.MaxNoCoolHeatAirMassFlow * (Psychrometrics::PsyHFnTdbW(OutletTemp, MinHumRat) - Psychrometrics::PsyHFnTdbW(InletTemp, MinHumRat));
    EXPECT_NEAR(LoadMet, QZnReq, 0.0001);
    EXPECT_NEAR(LoadMet, 200.0, 0.0001);

    // Region 2 of control, modulate air flow rate, modulate coil capacity
    QZnReq = 1200.0;
    SZVAVModel::calcSZVAVModel(*state,
        SZVAVModel, UnitNum, FirstHVACIteration, CoolingLoad, HeatingLoad, QZnReq, OnOffAirFlowRatio, HXUnitOn, AirLoopNum, PLR, CompressorOnFlag);

    EXPECT_GT(DataLoopNode::Node(1).MassFlowRate, thisUnit.MaxNoCoolHeatAirMassFlow); // air flow higher than low speed
    EXPECT_LT(DataLoopNode::Node(1).MassFlowRate, thisUnit.MaxHeatAirMassFlow);       // air flow lower than high speed
    EXPECT_GT(DataLoopNode::Node(4).Temp, DataLoopNode::Node(1).Temp);                // active heating

    AirMassFlow = DataLoopNode::Node(4).MassFlowRate;
    MinHumRat = min(DataLoopNode::Node(4).HumRat, DataLoopNode::Node(1).HumRat);
    OutletTemp = DataLoopNode::Node(4).Temp;
    InletTemp = DataLoopNode::Node(1).Temp;
    LoadMet = AirMassFlow * (Psychrometrics::PsyHFnTdbW(OutletTemp, MinHumRat) - Psychrometrics::PsyHFnTdbW(InletTemp, MinHumRat));
    EXPECT_NEAR(LoadMet, QZnReq, 0.0001);
    EXPECT_NEAR(LoadMet, 1200.0, 0.0001);

    // Region 3 of control, high air flow rate, modulate coil capacity
    QZnReq = 2000.0;
    SZVAVModel::calcSZVAVModel(*state,
        SZVAVModel, UnitNum, FirstHVACIteration, CoolingLoad, HeatingLoad, QZnReq, OnOffAirFlowRatio, HXUnitOn, AirLoopNum, PLR, CompressorOnFlag);

    EXPECT_NEAR(DataLoopNode::Node(1).MassFlowRate, thisUnit.MaxHeatAirMassFlow, 0.00000001); // high speed air flow rate
    EXPECT_GT(DataLoopNode::Node(4).Temp, DataLoopNode::Node(1).Temp);                        // active heating

    MinHumRat = min(DataLoopNode::Node(4).HumRat, DataLoopNode::Node(1).HumRat);
    OutletTemp = DataLoopNode::Node(4).Temp;
    InletTemp = DataLoopNode::Node(1).Temp;
    LoadMet = thisUnit.MaxHeatAirMassFlow * (Psychrometrics::PsyHFnTdbW(OutletTemp, MinHumRat) - Psychrometrics::PsyHFnTdbW(InletTemp, MinHumRat));
    EXPECT_NEAR(LoadMet, QZnReq, 0.0001);
    EXPECT_NEAR(LoadMet, 2000.0, 0.0001);
}

TEST_F(EnergyPlusFixture, SZVAV_FanCoilUnit_Testing)
{

    int FanCoilNum(1);
    int ZoneNum(1);
    int CompressorOnFlag(0);
    int AirLoopNum(0);
    bool FirstHVACIteration(false);
    bool ErrorsFound(false);
    bool CoolingLoad(false);
    bool HeatingLoad(false);
    bool HXUnitOn(false);
    Real64 QZnReq(0.0);
    Real64 ColdWaterMassFlowRate(0.0);
    Real64 QUnitOut(0.0);
    Real64 QLatOut(0.0);
    Real64 AirMassFlow(0.0);
    Real64 MaxAirMassFlow(0.0);
    Real64 OnOffAirFlowRatio(1.0);
    Real64 PLR(0.0);

    state->dataEnvrn->OutBaroPress = 101325.0;
    state->dataEnvrn->StdRhoAir = 1.20;
    state->dataWaterCoils->GetWaterCoilsInputFlag = true;
    state->dataGlobal->NumOfTimeStepInHour = 1;
    state->dataGlobal->TimeStep = 1;
    state->dataGlobal->MinutesPerTimeStep = 60;
    DataSizing::CurZoneEqNum = 1;

    std::string const idf_objects = delimited_string({

        " Zone,",
        "  WEST ZONE,                 !- Name",
        "  0,                         !- Direction of Relative North { deg }",
        "  0,                         !- X Origin { m }",
        "  0,                         !- Y Origin { m }",
        "  0,                         !- Z Origin { m }",
        "  1,                         !- Type",
        "  1,                         !- Multiplier",
        "  autocalculate,             !- Ceiling Height { m }",
        "  autocalculate;             !- Volume { m3 }",

        " ZoneHVAC:EquipmentConnections,",
        "  WEST ZONE,                 !- Zone Name",
        "  ZoneEquipment,             !- Zone Conditioning Equipment List Name",
        "  FanCoilAirOutletNode,      !- Zone Air Inlet Node or NodeList Name",
        "  FanCoilAirInletNode,       !- Zone Air Exhaust Node or NodeList Name",
        "  Zone Air Node,             !- Zone Air Node Name",
        "  Zone Air Outlet Node;      !- Zone Return Air Node Name",

        " ZoneHVAC:EquipmentList,",
        "  ZoneEquipment,             !- Name",
        "  SequentialLoad,            !- Load Distribution Scheme",
        "  ZoneHVAC:FourPipeFanCoil,  !- Zone Equipment 1 Object Type",
        "  ZoneFanCoil,               !- Zone Equipment 1 Name",
        "  1,                         !- Zone Equipment 1 Cooling Sequence",
        "  1;                         !- Zone Equipment 1 Heating or No - Load Sequence",

        " ZoneHVAC:FourPipeFanCoil,",
        "  ZoneFanCoil,               !- Name",
        "  FanAndCoilAvailSched,      !- Availability Schedule Name",
        "  ASHRAE90VariableFan,       !- Capacity Control Method",
        "  0.5,                       !- Maximum Supply Air Flow Rate { m3 / s }",
        "  0.3,                       !- Low Speed Supply Air Flow Ratio",
        "  0.6,                       !- Medium Speed Supply Air Flow Ratio",
        "  0.0,                       !- Maximum Outdoor Air Flow Rate { m3 / s }",
        "  FanAndCoilAvailSched,      !- Outdoor Air Schedule Name",
        "  FanCoilAirInletNode,       !- Air Inlet Node Name",
        "  FanCoilAirOutletNode,      !- Air Outlet Node Name",
        "  OutdoorAir:Mixer,          !- Outdoor Air Mixer Object Type",
        "  FanCoilOAMixer,            !- Outdoor Air Mixer Name",
        "  Fan:OnOff,                 !- Supply Air Fan Object Type",
        "  FanCoilFan,                !- Supply Air Fan Name",
        "  Coil:Cooling:Water,        !- Cooling Coil Object Type",
        "  FanCoilCoolingCoil,        !- Cooling Coil Name",
        "  0.00014,                   !- Maximum Cold Water Flow Rate { m3 / s }",
        "  0.0,                       !- Minimum Cold Water Flow Rate { m3 / s }",
        "  0.001,                     !- Cooling Convergence Tolerance",
        "  Coil:Heating:Electric,     !- Heating Coil Object Type",
        "  FanCoilElecHeatingCoil,    !- Heating Coil Name",
        "  0.0,                       !- Maximum Hot Water Flow Rate { m3 / s }",
        "  0.0,                       !- Minimum Hot Water Flow Rate { m3 / s }",
        "  0.001,                     !- Heating Convergence Tolerance",
        "  ,                          !- Availability Manager List Name",
        "  ;                          !- Design Specification ZoneHVAC Sizing Object Name",

        " OutdoorAir:NodeList,",
        "  FanCoilOAInNode;           !- Node or NodeList Name 1",

        " OutdoorAir:Mixer,",
        "  FanCoilOAMixer,            !- Name",
        "  FanCoilOAMixerOutletNode,  !- Mixed Air Node Name",
        "  FanCoilOAInNode,           !- Outdoor Air Stream Node Name",
        "  FanCoilExhNode,            !- Relief Air Stream Node Name",
        "  FanCoilAirInletNode;       !- Return Air Stream Node Name",

        " Fan:OnOff,",
        "  FanCoilFan,                !- Name",
        "  FanAndCoilAvailSched,      !- Availability Schedule Name",
        "  0.5,                       !- Fan Total Efficiency",
        "  75,                        !- Design Pressure Rise {Pa}",
        "  0.5,                       !- Maximum Air Flow Rate {m3/s}",
        "  0.9,                       !- Motor Efficiency",
        "  1,                         !- Motor In Air Stream Fraction",
        "  FanCoilOAMixerOutletNode,  !- Air Inlet Node Name",
        "  FanCoilFanOutletNode;      !- Air Outlet Node Name",

        " Coil:Cooling:Water,",
        "  FanCoilCoolingCoil,        !- Name",
        "  FanAndCoilAvailSched,      !- Availability Schedule Namev",
        "  0.0002,                    !- Design Water Flow Rate { m3 / s }",
        "  0.5000,                    !- Design Air Flow Rate { m3 / s }",
        "  7.22,                      !- Design Inlet Water Temperature { Cv }",
        "  24.340,                    !- Design Inlet Air Temperature { C }",
        "  14.000,                    !- Design Outlet Air Temperature { C }",
        "  0.0095,                    !- Design Inlet Air Humidity Ratio { kgWater / kgDryAir }",
        "  0.0090,                    !- Design Outlet Air Humidity Ratio { kgWater / kgDryAir }",
        "  FanCoilChWInletNode,       !- Water Inlet Node Name",
        "  FanCoilChWOutletNode,      !- Water Outlet Node Name",
        "  FanCoilFanOutletNode,      !- Air Inlet Node Name",
        "  FanCoilCCOutletNode,       !- Air Outlet Node Name",
        "  SimpleAnalysis,            !- Type of Analysis",
        "  CrossFlow;                 !- Heat Exchanger Configuration",

        " Coil:Heating:Electric,",
        "  FanCoilElecHeatingCoil,    !- Name",
        "  FanAndCoilAvailSched,      !- Availability Schedule Name",
        "  1,                         !- Efficiency",
        "  10000.0,                    !- Nominal Capacity {W}",
        "  FanCoilCCOutletNode,       !- Air Inlet Node Name",
        "  FanCoilAirOutletNode;      !- Air Outlet Node Name",

        " Schedule:Constant,",
        "  FanAndCoilAvailSched,      !- Name",
        "  FRACTION,                  !- Schedule Type",
        "  1;                         !- TimeStep Value",

        " ScheduleTypeLimits,",
        "  Fraction,                  !- Name",
        "  0.0,                       !- Lower Limit Value",
        "  1.0,                       !- Upper Limit Value",
        "  CONTINUOUS;                !- Numeric Type",

        });

    ASSERT_TRUE(process_idf(idf_objects));
    state->dataEnvrn->StdRhoAir = 1.0;

    state->dataEnvrn->OutBaroPress = 101325.0;
    state->dataEnvrn->StdRhoAir = 1.20;
    state->dataWaterCoils->GetWaterCoilsInputFlag = true;
    state->dataGlobal->NumOfTimeStepInHour = 1;
    state->dataGlobal->TimeStep = 1;
    state->dataGlobal->MinutesPerTimeStep = 60;
    DataSizing::CurZoneEqNum = 1;
    InitializePsychRoutines();
    GetZoneData(*state, ErrorsFound);
    EXPECT_EQ("WEST ZONE", Zone(1).Name);
    GetZoneEquipmentData(*state);
    ProcessScheduleInput(*state);
    state->dataScheduleMgr->ScheduleInputProcessed = true;
    GetFanCoilUnits(*state);
    auto &thisFanCoil(FanCoil(1));
    EXPECT_EQ("ASHRAE90VARIABLEFAN", thisFanCoil.CapCtrlMeth);
    EXPECT_EQ("OUTDOORAIR:MIXER", thisFanCoil.OAMixType);
    EXPECT_EQ("FAN:ONOFF", thisFanCoil.FanType);
    EXPECT_EQ("COIL:COOLING:WATER", thisFanCoil.CCoilType);
    EXPECT_EQ("COIL:HEATING:ELECTRIC", thisFanCoil.HCoilType);
    state->dataPlnt->TotNumLoops = 1;
    state->dataPlnt->PlantLoop.allocate(state->dataPlnt->TotNumLoops);
    AirMassFlow = 0.60;
    MaxAirMassFlow = 0.60;
    ColdWaterMassFlowRate = 1.0;
    thisFanCoil.OutAirMassFlow = 0.0;
    thisFanCoil.MaxAirMassFlow = MaxAirMassFlow;
    // outside air mixer
    auto &MixerOA(state->dataMixedAir->OAMixer(1));
    DataLoopNode::Node(MixerOA.RetNode).MassFlowRate = AirMassFlow;
    DataLoopNode::Node(MixerOA.RetNode).MassFlowRateMax = MaxAirMassFlow;
    DataLoopNode::Node(MixerOA.RetNode).Temp = 20.0;
    DataLoopNode::Node(MixerOA.RetNode).Enthalpy = 36000;
    DataLoopNode::Node(MixerOA.RetNode).HumRat = PsyWFnTdbH(*state, DataLoopNode::Node(MixerOA.RetNode).Temp, DataLoopNode::Node(MixerOA.RetNode).Enthalpy);
    DataLoopNode::Node(MixerOA.InletNode).Temp = 10.0;
    DataLoopNode::Node(MixerOA.InletNode).Enthalpy = 18000;
    DataLoopNode::Node(MixerOA.InletNode).HumRat = PsyWFnTdbH(*state, DataLoopNode::Node(MixerOA.InletNode).Temp, DataLoopNode::Node(MixerOA.InletNode).Enthalpy);
    // chilled water coil
    auto &CWCoil(state->dataWaterCoils->WaterCoil(1));
    CWCoil.UACoilTotal = 470.0;
    CWCoil.UACoilExternal = 611.0;
    CWCoil.UACoilInternal = 2010.0;
    CWCoil.TotCoilOutsideSurfArea = 50.0;
    DataLoopNode::Node(CWCoil.AirInletNodeNum).MassFlowRate = AirMassFlow;
    DataLoopNode::Node(CWCoil.AirInletNodeNum).MassFlowRateMax = AirMassFlow;
    DataLoopNode::Node(CWCoil.AirInletNodeNum).MassFlowRateMaxAvail = AirMassFlow;
    CWCoil.InletWaterMassFlowRate = ColdWaterMassFlowRate;
    CWCoil.MaxWaterMassFlowRate = ColdWaterMassFlowRate;
    DataLoopNode::Node(CWCoil.WaterInletNodeNum).MassFlowRate = ColdWaterMassFlowRate;
    DataLoopNode::Node(CWCoil.WaterInletNodeNum).MassFlowRateMaxAvail = ColdWaterMassFlowRate;
    DataLoopNode::Node(CWCoil.WaterInletNodeNum).Temp = 6.0;
    CWCoil.WaterLoopNum = 1;
    CWCoil.WaterLoopSide = 1;
    CWCoil.WaterLoopBranchNum = 1;
    CWCoil.WaterLoopCompNum = 1;
    // electric heating coil
    auto &eHCoil(HeatingCoils::HeatingCoil(1));
    DataLoopNode::Node(eHCoil.AirInletNodeNum).MassFlowRate = AirMassFlow;
    DataLoopNode::Node(eHCoil.AirInletNodeNum).MassFlowRateMaxAvail = AirMassFlow;

    for (int l = 1; l <= state->dataPlnt->TotNumLoops; ++l) {
        auto &loop(state->dataPlnt->PlantLoop(l));
        loop.LoopSide.allocate(2);
        auto &loopside(state->dataPlnt->PlantLoop(l).LoopSide(1));
        loopside.TotalBranches = 1;
        loopside.Branch.allocate(1);
        auto &loopsidebranch(state->dataPlnt->PlantLoop(l).LoopSide(1).Branch(1));
        loopsidebranch.TotalComponents = 1;
        loopsidebranch.Comp.allocate(1);
    }
    // chilled water plant loop
    auto &CWLoop(state->dataPlnt->PlantLoop(1));
    CWLoop.Name = "ChilledWaterLoop";
    CWLoop.FluidName = "ChilledWater";
    CWLoop.FluidIndex = 1;
    CWLoop.FluidName = "WATER";
    CWLoop.LoopSide(1).Branch(1).Comp(1).Name = CWCoil.Name;
    CWLoop.LoopSide(1).Branch(1).Comp(1).TypeOf_Num = state->dataWaterCoils->WaterCoil_Cooling;
    CWLoop.LoopSide(1).Branch(1).Comp(1).NodeNumIn = CWCoil.WaterInletNodeNum;
    CWLoop.LoopSide(1).Branch(1).Comp(1).NodeNumOut = CWCoil.WaterOutletNodeNum;

    state->dataWaterCoils->MyUAAndFlowCalcFlag.allocate(1);
    state->dataWaterCoils->MyUAAndFlowCalcFlag(1) = true;
    state->dataGlobal->DoingSizing = true;
    state->dataFans->LocalTurnFansOff = false;
    state->dataFans->LocalTurnFansOn = true;

    state->dataZoneEnergyDemand->ZoneSysEnergyDemand.allocate(1);
    auto &zSysEDemand(state->dataZoneEnergyDemand->ZoneSysEnergyDemand(1));

    state->dataEnvrn->Month = 1;
    state->dataEnvrn->DayOfMonth = 21;
    state->dataGlobal->HourOfDay = 1;
    state->dataEnvrn->DSTIndicator = 0;
    state->dataEnvrn->DayOfWeek = 2;
    state->dataEnvrn->HolidayIndex = 0;
    state->dataEnvrn->DayOfYear_Schedule = General::OrdinalDay(state->dataEnvrn->Month, state->dataEnvrn->DayOfMonth, 1);
    UpdateScheduleValues(*state);
    ZoneEqSizing.allocate(1);
    ZoneSizingRunDone = true;
    thisFanCoil.DesignHeatingCapacity = 10000.0;
    state->dataGlobal->BeginEnvrnFlag = true;
    state->dataGlobal->SysSizingCalc = true;
    FirstHVACIteration = true;
    zSysEDemand.RemainingOutputReqToCoolSP = 0.0;
    zSysEDemand.RemainingOutputReqToHeatSP = 0.0;
    zSysEDemand.RemainingOutputRequired = 0.0;
    QZnReq = 0.0;
    QUnitOut = 0.0;
    QLatOut = 0.0;
    // init
    InitFanCoilUnits(*state, FanCoilNum, ZoneNum, ZoneNum);
    Sim4PipeFanCoil(*state, FanCoilNum, ZoneNum, ZoneNum, FirstHVACIteration, QUnitOut, QLatOut);
    // heating mode tests
    CoolingLoad = false;
    HeatingLoad = true;
    OnOffAirFlowRatio = 1.0;
    HXUnitOn = false;
    AirLoopNum = 0;
    CompressorOnFlag = 0;
    FirstHVACIteration = true;
    auto &SZVAVModel(FanCoil(FanCoilNum));

    // test 1: 1000 W heating load
    zSysEDemand.RemainingOutputReqToCoolSP = 1000.0;
    zSysEDemand.RemainingOutputReqToHeatSP = 1000.0;
    zSysEDemand.RemainingOutputRequired = 1000.0;
    QZnReq = 1000.0;
    QUnitOut = 0.0;
    QLatOut = 0.0;
    PLR = 0.0;
    SZVAVModel::calcSZVAVModel(*state,
        SZVAVModel, FanCoilNum, FirstHVACIteration, CoolingLoad, HeatingLoad, QZnReq, OnOffAirFlowRatio, HXUnitOn, AirLoopNum, PLR, CompressorOnFlag);
    Calc4PipeFanCoil(*state, FanCoilNum, ZoneNum, FirstHVACIteration, QUnitOut, PLR);
    EXPECT_NEAR(PLR, 0.092, 0.001);
    EXPECT_NEAR(QUnitOut, 1000.0, 1.0);

    // test 2: 5000 W heating load
    zSysEDemand.RemainingOutputReqToCoolSP = 5000.0;
    zSysEDemand.RemainingOutputReqToHeatSP = 5000.0;
    zSysEDemand.RemainingOutputRequired = 5000.0;
    QZnReq = 5000.0;
    QUnitOut = 0.0;
    QLatOut = 0.0;
    PLR = 0.0;
    SZVAVModel::calcSZVAVModel(*state,
        SZVAVModel, FanCoilNum, FirstHVACIteration, CoolingLoad, HeatingLoad, QZnReq, OnOffAirFlowRatio, HXUnitOn, AirLoopNum, PLR, CompressorOnFlag);
    Calc4PipeFanCoil(*state, FanCoilNum, ZoneNum, FirstHVACIteration, QUnitOut, PLR);
    EXPECT_NEAR(PLR, 0.492, 0.001);
    EXPECT_NEAR(QUnitOut, 5000.0, 1.0);

    // test 3: 9000 W heating load
    zSysEDemand.RemainingOutputReqToCoolSP = 9000.0;
    zSysEDemand.RemainingOutputReqToHeatSP = 9000.0;
    zSysEDemand.RemainingOutputRequired = 9000.0;
    QZnReq = 9000.0;
    QUnitOut = 0.0;
    QLatOut = 0.0;
    PLR = 0.0;
    SZVAVModel::calcSZVAVModel(*state,
        SZVAVModel, FanCoilNum, FirstHVACIteration, CoolingLoad, HeatingLoad, QZnReq, OnOffAirFlowRatio, HXUnitOn, AirLoopNum, PLR, CompressorOnFlag);
    Calc4PipeFanCoil(*state, FanCoilNum, ZoneNum, FirstHVACIteration, QUnitOut, PLR);
    EXPECT_NEAR(PLR, 0.892, 0.001);
    EXPECT_NEAR(QUnitOut, 9000.0, 1.0);

}<|MERGE_RESOLUTION|>--- conflicted
+++ resolved
@@ -285,15 +285,9 @@
     DataLoopNode::Node(5).Enthalpy = 52120.0;
 
     // turn the availability schedule on
-<<<<<<< HEAD
     state->dataScheduleMgr->Schedule(1).CurrentValue = 1.0;
-    PackagedTerminalHeatPump::CoolingLoad = CoolingLoad;
-    PackagedTerminalHeatPump::HeatingLoad = HeatingLoad;
-=======
-    Schedule(1).CurrentValue = 1.0;
     state->dataPTHP->CoolingLoad = CoolingLoad;
     state->dataPTHP->HeatingLoad = HeatingLoad;
->>>>>>> b84060be
     state->dataGlobal->BeginEnvrnFlag = true;
     // set fan inlet max avail so fan doesn't shut down flow
     DataLoopNode::Node(1).MassFlowRateMaxAvail = 0.2;
