// EnergyPlus, Copyright (c) 1996-2020, The Board of Trustees of the University of Illinois,
// The Regents of the University of California, through Lawrence Berkeley National Laboratory
// (subject to receipt of any required approvals from the U.S. Dept. of Energy), Oak Ridge
// National Laboratory, managed by UT-Battelle, Alliance for Sustainable Energy, LLC, and other
// contributors. All rights reserved.
//
// NOTICE: This Software was developed under funding from the U.S. Department of Energy and the
// U.S. Government consequently retains certain rights. As such, the U.S. Government has been
// granted for itself and others acting on its behalf a paid-up, nonexclusive, irrevocable,
// worldwide license in the Software to reproduce, distribute copies to the public, prepare
// derivative works, and perform publicly and display publicly, and to permit others to do so.
//
// Redistribution and use in source and binary forms, with or without modification, are permitted
// provided that the following conditions are met:
//
// (1) Redistributions of source code must retain the above copyright notice, this list of
//     conditions and the following disclaimer.
//
// (2) Redistributions in binary form must reproduce the above copyright notice, this list of
//     conditions and the following disclaimer in the documentation and/or other materials
//     provided with the distribution.
//
// (3) Neither the name of the University of California, Lawrence Berkeley National Laboratory,
//     the University of Illinois, U.S. Dept. of Energy nor the names of its contributors may be
//     used to endorse or promote products derived from this software without specific prior
//     written permission.
//
// (4) Use of EnergyPlus(TM) Name. If Licensee (i) distributes the software in stand-alone form
//     without changes from the version obtained under this License, or (ii) Licensee makes a
//     reference solely to the software portion of its product, Licensee must refer to the
//     software as "EnergyPlus version X" software, where "X" is the version number Licensee
//     obtained under this License and may not use a different name for the software. Except as
//     specifically required in this Section (4), Licensee shall not use in a company name, a
//     product name, in advertising, publicity, or other promotional activities any name, trade
//     name, trademark, logo, or other designation of "EnergyPlus", "E+", "e+" or confusingly
//     similar designation, without the U.S. Department of Energy's prior written consent.
//
// THIS SOFTWARE IS PROVIDED BY THE COPYRIGHT HOLDERS AND CONTRIBUTORS "AS IS" AND ANY EXPRESS OR
// IMPLIED WARRANTIES, INCLUDING, BUT NOT LIMITED TO, THE IMPLIED WARRANTIES OF MERCHANTABILITY
// AND FITNESS FOR A PARTICULAR PURPOSE ARE DISCLAIMED. IN NO EVENT SHALL THE COPYRIGHT OWNER OR
// CONTRIBUTORS BE LIABLE FOR ANY DIRECT, INDIRECT, INCIDENTAL, SPECIAL, EXEMPLARY, OR
// CONSEQUENTIAL DAMAGES (INCLUDING, BUT NOT LIMITED TO, PROCUREMENT OF SUBSTITUTE GOODS OR
// SERVICES; LOSS OF USE, DATA, OR PROFITS; OR BUSINESS INTERRUPTION) HOWEVER CAUSED AND ON ANY
// THEORY OF LIABILITY, WHETHER IN CONTRACT, STRICT LIABILITY, OR TORT (INCLUDING NEGLIGENCE OR
// OTHERWISE) ARISING IN ANY WAY OUT OF THE USE OF THIS SOFTWARE, EVEN IF ADVISED OF THE
// POSSIBILITY OF SUCH DAMAGE.

// FMI-Related Headers
extern "C" {
#include <FMI/main.h>
}

// C++ Headers
#include <cmath>
#include <string>

// ObjexxFCL Headers
#include <ObjexxFCL/Array.functions.hh>
#include <ObjexxFCL/Array1D.hh>
#include <ObjexxFCL/Fmath.hh>
#include <ObjexxFCL/environment.hh>
#include <ObjexxFCL/gio.hh>
#include <ObjexxFCL/string.functions.hh>

// EnergyPlus Headers
#include <EnergyPlus/BranchInputManager.hh>
#include <EnergyPlus/BranchNodeConnections.hh>
#include <EnergyPlus/CommandLineInterface.hh>
#include <EnergyPlus/CostEstimateManager.hh>
#include <EnergyPlus/CurveManager.hh>
#include <EnergyPlus/DataAirLoop.hh>
#include <EnergyPlus/DataBranchNodeConnections.hh>
#include <EnergyPlus/DataContaminantBalance.hh>
#include <EnergyPlus/DataConvergParams.hh>
#include <EnergyPlus/DataEnvironment.hh>
#include <EnergyPlus/DataErrorTracking.hh>
#include <EnergyPlus/DataGlobalConstants.hh>
#include <EnergyPlus/DataGlobals.hh>
#include <EnergyPlus/DataHVACGlobals.hh>
#include <EnergyPlus/DataHeatBalFanSys.hh>
#include <EnergyPlus/DataHeatBalance.hh>
#include <EnergyPlus/DataIPShortCuts.hh>
#include <EnergyPlus/DataLoopNode.hh>
#include <EnergyPlus/DataOutputs.hh>
#include <EnergyPlus/Plant/DataPlant.hh>
#include <EnergyPlus/DataPrecisionGlobals.hh>
#include <EnergyPlus/DataReportingFlags.hh>
#include <EnergyPlus/DataRuntimeLanguage.hh>
#include <EnergyPlus/DataSizing.hh>
#include <EnergyPlus/DataStringGlobals.hh>
#include <EnergyPlus/DataSurfaces.hh>
#include <EnergyPlus/DataSystemVariables.hh>
#include <EnergyPlus/DataTimings.hh>
#include <EnergyPlus/DataZoneEquipment.hh>
#include <EnergyPlus/DemandManager.hh>
#include <EnergyPlus/DisplayRoutines.hh>
#include <EnergyPlus/DualDuct.hh>
#include <EnergyPlus/EMSManager.hh>
#include <EnergyPlus/EconomicLifeCycleCost.hh>
#include <EnergyPlus/EconomicTariff.hh>
#include <EnergyPlus/ElectricPowerServiceManager.hh>
#include <EnergyPlus/ExteriorEnergyUse.hh>
#include <EnergyPlus/ExternalInterface.hh>
#include <EnergyPlus/FaultsManager.hh>
#include <EnergyPlus/FluidProperties.hh>
#include <EnergyPlus/General.hh>
#include <EnergyPlus/GeneralRoutines.hh>
#include <EnergyPlus/HVACControllers.hh>
#include <EnergyPlus/HVACManager.hh>
#include <EnergyPlus/HVACSizingSimulationManager.hh>
#include <EnergyPlus/HeatBalanceAirManager.hh>
#include <EnergyPlus/HeatBalanceIntRadExchange.hh>
#include <EnergyPlus/HeatBalanceManager.hh>
#include <EnergyPlus/HeatBalanceSurfaceManager.hh>
#include <EnergyPlus/InputProcessing/InputProcessor.hh>
#include <EnergyPlus/MixedAir.hh>
#include <EnergyPlus/NodeInputManager.hh>
#include <EnergyPlus/OutAirNodeManager.hh>
#include <EnergyPlus/OutputFiles.hh>
#include <EnergyPlus/OutputProcessor.hh>
#include <EnergyPlus/OutputReportPredefined.hh>
#include <EnergyPlus/OutputReportTabular.hh>
#include <EnergyPlus/OutputReports.hh>
#include <EnergyPlus/Plant/PlantManager.hh>
#include <EnergyPlus/PlantPipingSystemsManager.hh>
#include <EnergyPlus/PollutionModule.hh>
#include <EnergyPlus/Psychrometrics.hh>
#include <EnergyPlus/RefrigeratedCase.hh>
#include <EnergyPlus/ResultsSchema.hh>
#include <EnergyPlus/ReportCoilSelection.hh>
#include <EnergyPlus/ScheduleManager.hh>
#include <EnergyPlus/SetPointManager.hh>
#include <EnergyPlus/SimulationManager.hh>
#include <EnergyPlus/SizingManager.hh>
#include <EnergyPlus/SolarShading.hh>
#include <EnergyPlus/SurfaceGeometry.hh>
#include <EnergyPlus/SystemReports.hh>
#include <EnergyPlus/Timer.h>
#include <EnergyPlus/UtilityRoutines.hh>
#include <EnergyPlus/Vectors.hh>
#include <EnergyPlus/WeatherManager.hh>
#include <EnergyPlus/ZoneContaminantPredictorCorrector.hh>
#include <EnergyPlus/ZoneEquipmentManager.hh>
#include <EnergyPlus/ZoneTempPredictorCorrector.hh>

namespace EnergyPlus {
namespace SimulationManager {

    // MODULE INFORMATION:
    //       AUTHOR         Rick Strand
    //       DATE WRITTEN   January 1997
    //       MODIFIED       na
    //       RE-ENGINEERED  na

    // PURPOSE OF THIS MODULE:
    // This module contains the main driver routine which manages the major
    // control loops of the EnergyPlus simulation.  This module is also
    // responsible for setting the global environment flags for these
    // loops.

    // METHODOLOGY EMPLOYED:
    // This module was constructed from the remnants of (I)BLAST routines
    // SIMBLD (Simulate Building), SIMZG (Simulate Zone Group), and SIMZGD
    // (Simulate Zone Group for a Day).

    // REFERENCES:
    // (I)BLAST legacy code, internal Reverse Engineering documentation,
    // and internal Evolutionary Engineering documentation.

    // Using/Aliasing
    using namespace DataPrecisionGlobals;
    using namespace DataGlobals;
    using namespace DataSizing;
    using namespace DataReportingFlags;
    using namespace DataSystemVariables;
    using namespace HeatBalanceManager;
    using namespace WeatherManager;
    using namespace ExternalInterface;

    // Data
    // MODULE PARAMETER DEFINITIONS:
    static std::string const BlankString;
    static ObjexxFCL::gio::Fmt fmtLD("*");
    static ObjexxFCL::gio::Fmt fmtA("(A)");

    // DERIVED TYPE DEFINITIONS:
    // na

    // INTERFACE BLOCK SPECIFICATIONS:
    // na

    // MODULE VARIABLE DECLARATIONS:
    bool RunPeriodsInInput(false);
    bool RunControlInInput(false);

    namespace {
        // These were static variables within different functions. They were pulled out into the namespace
        // to facilitate easier unit testing of those functions.
        // These are purposefully not in the header file as an extern variable. No one outside of SimulationManager should
        // use these. They are cleared by clear_state() for use by unit tests, but normal simulations should be unaffected.
        // This is purposefully in an anonymous namespace so nothing outside this implementation file can use it.
        bool PreP_Fatal(false);
    } // namespace

    // SUBROUTINE SPECIFICATIONS FOR MODULE SimulationManager

    // MODULE SUBROUTINES:

    // Functions
    void clear_state()
    {
        RunPeriodsInInput = false;
        RunControlInInput = false;
        PreP_Fatal = false;
    }

    void ManageSimulation()
    {

        // SUBROUTINE INFORMATION:
        //       AUTHOR         Rick Strand
        //       DATE WRITTEN   January 1997
        //       MODIFIED       na
        //       RE-ENGINEERED  na

        // PURPOSE OF THIS SUBROUTINE:
        // This subroutine is the main driver of the simulation manager module.
        // It contains the main environment-time loops for the building
        // simulation.  This includes the environment loop, a day loop, an
        // hour loop, and a time step loop.

        // METHODOLOGY EMPLOYED:
        // na

        // REFERENCES:
        // na

        // Using/Aliasing
        using DataEnvironment::CurMnDy;
        using DataEnvironment::CurrentOverallSimDay;
        using DataEnvironment::CurrentYearIsLeapYear;
        using DataEnvironment::EndMonthFlag;
        using DataEnvironment::EnvironmentName;
        using DataEnvironment::TotalOverallSimDays;
        using DataEnvironment::TotDesDays;
        using DataEnvironment::TotRunDesPersDays;
        using DataHVACGlobals::TimeStepSys;

        using BranchInputManager::InvalidBranchDefinitions;
        using BranchInputManager::ManageBranchInput;
        using BranchInputManager::TestBranchIntegrity;
        using BranchNodeConnections::CheckNodeConnections;
        using BranchNodeConnections::TestCompSetInletOutletNodes;
        using CostEstimateManager::SimCostEstimate;
        using CurveManager::InitCurveReporting;
        using DataErrorTracking::AskForConnectionsReport;
        using DataErrorTracking::ExitDuringSimulations;
        using DemandManager::InitDemandManagers;
        using EconomicLifeCycleCost::ComputeLifeCycleCostAndReport;
        using EconomicLifeCycleCost::GetInputForLifeCycleCost;
        using EconomicTariff::ComputeTariff; // added for computing annual utility costs
        using EconomicTariff::WriteTabularTariffReports;
        using EMSManager::CheckIfAnyEMS;
        using EMSManager::ManageEMS;
        using ExteriorEnergyUse::ManageExteriorEnergyUse;
        using General::TrimSigDigits;
        using HVACControllers::DumpAirLoopStatistics;
        using MixedAir::CheckControllerLists;
        using NodeInputManager::CheckMarkedNodes;
        using NodeInputManager::SetupNodeVarsForReporting;
        using OutputProcessor::ReportForTabularReports;
        using OutputProcessor::SetupTimePointers;
        using OutputReportPredefined::SetPredefinedTables;
        using OutputReportTabular::CloseOutputTabularFile;
        using OutputReportTabular::OpenOutputTabularFile;
        using OutputReportTabular::ResetTabularReports;
        using OutputReportTabular::WriteTabularReports;
        using PlantManager::CheckIfAnyPlant;
        using PollutionModule::CheckPollutionMeterReporting;
        using PollutionModule::SetupPollutionCalculations;
        using PollutionModule::SetupPollutionMeterReporting;
        using SizingManager::ManageSizing;
        using SystemReports::CreateEnergyReportStructure;
        using SystemReports::ReportAirLoopConnections;
        using namespace DataTimings;
        using DataSystemVariables::FullAnnualRun;
        using FaultsManager::CheckAndReadFaults;
        using OutputProcessor::isFinalYear;
        using OutputProcessor::ResetAccumulationWhenWarmupComplete;
        using PlantPipingSystemsManager::CheckIfAnyBasements;
        using PlantPipingSystemsManager::CheckIfAnySlabs;
        using PlantPipingSystemsManager::SimulateGroundDomains;
        using Psychrometrics::InitializePsychRoutines;
        using SetPointManager::CheckIfAnyIdealCondEntSetPoint;
        using WeatherManager::CheckIfAnyUnderwaterBoundaries;

        // Locals
        // SUBROUTINE PARAMETER DEFINITIONS:
        // na

        // INTERFACE BLOCK SPECIFICATIONS:
        // na

        // DERIVED TYPE DEFINITIONS:
        // na

        // SUBROUTINE LOCAL VARIABLE DECLARATIONS:
        static bool Available; // an environment is available to process
        static bool ErrorsFound(false);
        static bool TerminalError(false);
        bool SimsDone;
        bool ErrFound;
        bool oneTimeUnderwaterBoundaryCheck = true;
        bool AnyUnderwaterBoundaries = false;
        int EnvCount;


        // CreateSQLiteDatabase();
        sqlite = EnergyPlus::CreateSQLiteDatabase();

        if (sqlite) {
            sqlite->sqliteBegin();
            sqlite->createSQLiteSimulationsRecord(1, DataStringGlobals::VerString, DataStringGlobals::CurrentDateTime);
            sqlite->sqliteCommit();
        }

        // FLOW:
        PostIPProcessing();

        InitializePsychRoutines();

        BeginSimFlag = true;
        BeginFullSimFlag = false;
        DoOutputReporting = false;
        DisplayPerfSimulationFlag = false;
        DoWeatherInitReporting = false;
        RunPeriodsInInput =
            (inputProcessor->getNumObjectsFound("RunPeriod") > 0 || inputProcessor->getNumObjectsFound("RunPeriod:CustomRange") > 0 || FullAnnualRun);
        AskForConnectionsReport = false; // set to false until sizing is finished

        OpenOutputFiles();
        auto &outputFiles = OutputFiles::getSingleton();
        GetProjectData(outputFiles);
        CheckForMisMatchedEnvironmentSpecifications();
        CheckForRequestedReporting();
        SetPredefinedTables();
        SetPreConstructionInputParameters(); // establish array bounds for constructions early

        SetupTimePointers("Zone", TimeStepZone); // Set up Time pointer for HB/Zone Simulation
        SetupTimePointers("HVAC", TimeStepSys);

        CheckIfAnyEMS();
        CheckIfAnyPlant();
        CheckIfAnySlabs();
        CheckIfAnyBasements();
        CheckIfAnyIdealCondEntSetPoint();
        createFacilityElectricPowerServiceObject();
        createCoilSelectionReportObj();

        ManageBranchInput(); // just gets input and returns.

        DoingSizing = true;
        ManageSizing(OutputFiles::getSingleton());

        BeginFullSimFlag = true;
        SimsDone = false;
        if (DoDesDaySim || DoWeathSim || DoHVACSizingSimulation) {
            DoOutputReporting = true;
        }
        DoingSizing = false;

        if ((DoZoneSizing || DoSystemSizing || DoPlantSizing) && !(DoDesDaySim || (DoWeathSim && RunPeriodsInInput))) {
            ShowWarningError("ManageSimulation: Input file has requested Sizing Calculations but no Simulations are requested (in SimulationControl "
                             "object). Succeeding warnings/errors may be confusing.");
        }
        Available = true;

        if (InvalidBranchDefinitions) {
            ShowFatalError("Preceding error(s) in Branch Input cause termination.");
        }

        DisplayString("Adjusting Air System Sizing");
        SizingManager::ManageSystemSizingAdjustments();

        DisplayString("Adjusting Standard 62.1 Ventilation Sizing");
        SizingManager::ManageSystemVentilationAdjustments();

        DisplayString("Initializing Simulation");
        KickOffSimulation = true;

        ResetEnvironmentCounter();
        SetupSimulation(outputFiles, ErrorsFound);

        CheckAndReadFaults();

        InitCurveReporting();

        AskForConnectionsReport = true; // set to true now that input processing and sizing is done.
        KickOffSimulation = false;
        WarmupFlag = false;
        DoWeatherInitReporting = true;

        //  Note:  All the inputs have been 'gotten' by the time we get here.
        ErrFound = false;
        if (DoOutputReporting) {
            DisplayString("Reporting Surfaces");

            ReportSurfaces();

            SetupNodeVarsForReporting();
            MetersHaveBeenInitialized = true;
            SetupPollutionMeterReporting();
            SystemReports::AllocateAndSetUpVentReports();
            UpdateMeterReporting();
            CheckPollutionMeterReporting();
            facilityElectricServiceObj->verifyCustomMetersElecPowerMgr();
            SetupPollutionCalculations();
            InitDemandManagers();
            TestBranchIntegrity(ErrFound);
            if (ErrFound) TerminalError = true;
            TestAirPathIntegrity(ErrFound);
            if (ErrFound) TerminalError = true;
            CheckMarkedNodes(ErrFound);
            if (ErrFound) TerminalError = true;
            CheckNodeConnections(ErrFound);
            if (ErrFound) TerminalError = true;
            TestCompSetInletOutletNodes(ErrFound);
            if (ErrFound) TerminalError = true;
            CheckControllerLists(ErrFound);
            if (ErrFound) TerminalError = true;

            if (DoDesDaySim || DoWeathSim) {
                ReportLoopConnections();
                ReportAirLoopConnections();
                ReportNodeConnections();
                // Debug reports
                //      CALL ReportCompSetMeterVariables
                //      CALL ReportParentChildren
            }
            CreateEnergyReportStructure();
            bool anyEMSRan;
            ManageEMS(emsCallFromSetupSimulation, anyEMSRan); // point to finish setup processing EMS, sensor ready now

            ProduceRDDMDD();

            if (TerminalError) {
                ShowFatalError("Previous Conditions cause program termination.");
            }
        }

        if (sqlite) {
            sqlite->sqliteBegin();
            sqlite->updateSQLiteSimulationRecord(1, DataGlobals::NumOfTimeStepInHour);
            sqlite->sqliteCommit();
        }

        GetInputForLifeCycleCost(); // must be prior to WriteTabularReports -- do here before big simulation stuff.

        // check for variable latitude/location/etc
        WeatherManager::ReadVariableLocationOrientation();

        // if user requested HVAC Sizing Simulation, call HVAC sizing simulation manager
        if (DoHVACSizingSimulation) {
            ManageHVACSizingSimulation(OutputFiles::getSingleton(), ErrorsFound);
        }

        ShowMessage("Beginning Simulation");
        DisplayString("Beginning Primary Simulation");

        ResetEnvironmentCounter();

        EnvCount = 0;
        WarmupFlag = true;

        while (Available) {

            GetNextEnvironment(outputFiles, Available, ErrorsFound);

            if (!Available) break;
            if (ErrorsFound) break;
            if ((!DoDesDaySim) && (KindOfSim != ksRunPeriodWeather)) continue;
            if ((!DoWeathSim) && (KindOfSim == ksRunPeriodWeather)) continue;
            if (KindOfSim == ksHVACSizeDesignDay) continue; // don't run these here, only for sizing simulations

            if (KindOfSim == ksHVACSizeRunPeriodDesign) continue; // don't run these here, only for sizing simulations

            ++EnvCount;

            if (sqlite) {
                sqlite->sqliteBegin();
                sqlite->createSQLiteEnvironmentPeriodRecord(DataEnvironment::CurEnvirNum, DataEnvironment::EnvironmentName, DataGlobals::KindOfSim);
                sqlite->sqliteCommit();
            }

            ExitDuringSimulations = true;
            SimsDone = true;
            DisplayString("Initializing New Environment Parameters");

            BeginEnvrnFlag = true;
            if ((KindOfSim == ksDesignDay) && (WeatherManager::DesDayInput(Environment(Envrn).DesignDayNum).suppressBegEnvReset)) {
                // user has input in SizingPeriod:DesignDay directing to skip begin environment rests, for accuracy-with-speed as zones can more
                // easily converge fewer warmup days are allowed
                DisplayString("Design Day Fast Warmup Mode: Suppressing Initialization of New Environment Parameters");
                DataGlobals::beginEnvrnWarmStartFlag = true;
            } else {
                DataGlobals::beginEnvrnWarmStartFlag = false;
            }
            EndEnvrnFlag = false;
            EndMonthFlag = false;
            WarmupFlag = true;
            DayOfSim = 0;
            DayOfSimChr = "0";
            NumOfWarmupDays = 0;
            if (CurrentYearIsLeapYear) {
                if (NumOfDayInEnvrn <= 366) {
                    isFinalYear = true;
                }
            } else {
                if (NumOfDayInEnvrn <= 365) {
                    isFinalYear = true;
                }
            }

            HVACManager::ResetNodeData(); // Reset here, because some zone calcs rely on node data (e.g. ZoneITEquip)

            bool anyEMSRan;
            ManageEMS(emsCallFromBeginNewEvironment, anyEMSRan); // calling point

            while ((DayOfSim < NumOfDayInEnvrn) || (WarmupFlag)) { // Begin day loop ...

                if (sqlite) sqlite->sqliteBegin(); // setup for one transaction per day

                ++DayOfSim;
                ObjexxFCL::gio::write(DayOfSimChr, fmtLD) << DayOfSim;
                strip(DayOfSimChr);
                if (!WarmupFlag) {
                    ++CurrentOverallSimDay;
                    DisplaySimDaysProgress(CurrentOverallSimDay, TotalOverallSimDays);
                } else {
                    DayOfSimChr = "0";
                }
                BeginDayFlag = true;
                EndDayFlag = false;

                if (WarmupFlag) {
                    ++NumOfWarmupDays;
                    cWarmupDay = TrimSigDigits(NumOfWarmupDays);
                    DisplayString("Warming up {" + cWarmupDay + '}');
                } else if (DayOfSim == 1) {
                    if (KindOfSim == ksRunPeriodWeather) {
                        DisplayString("Starting Simulation at " + DataEnvironment::CurMnDyYr + " for " + EnvironmentName);
                    } else {
                        DisplayString("Starting Simulation at " + DataEnvironment::CurMnDy + " for " + EnvironmentName);
                    }
                    static constexpr auto Format_700("Environment:WarmupDays,{:3}\n");
                    print(outputFiles.eio, Format_700, NumOfWarmupDays);
                    ResetAccumulationWhenWarmupComplete();
                } else if (DisplayPerfSimulationFlag) {
                    if (KindOfSim == ksRunPeriodWeather) {
                        DisplayString("Continuing Simulation at " + DataEnvironment::CurMnDyYr + " for " + EnvironmentName);
                    } else {
                        DisplayString("Continuing Simulation at " + DataEnvironment::CurMnDy + " for " + EnvironmentName);
                    }
                    DisplayPerfSimulationFlag = false;
                }
                // for simulations that last longer than a week, identify when the last year of the simulation is started
                if ((DayOfSim > 365) && ((NumOfDayInEnvrn - DayOfSim) == 364) && !WarmupFlag) {
                    DisplayString("Starting last  year of environment at:  " + DayOfSimChr);
                    ResetTabularReports();
                }

                for (HourOfDay = 1; HourOfDay <= 24; ++HourOfDay) { // Begin hour loop ...

                    BeginHourFlag = true;
                    EndHourFlag = false;

                    for (TimeStep = 1; TimeStep <= NumOfTimeStepInHour; ++TimeStep) {
                        if (AnySlabsInModel || AnyBasementsInModel) {
                            SimulateGroundDomains(OutputFiles::getSingleton(), false);
                        }

                        if (AnyUnderwaterBoundaries) {
                            WeatherManager::UpdateUnderwaterBoundaries();
                        }

                        if (DataEnvironment::varyingLocationSchedIndexLat > 0 || DataEnvironment::varyingLocationSchedIndexLong > 0 ||
                            DataEnvironment::varyingOrientationSchedIndex > 0) {
                            WeatherManager::UpdateLocationAndOrientation();
                        }

                        BeginTimeStepFlag = true;
                        ExternalInterfaceExchangeVariables();

                        // Set the End__Flag variables to true if necessary.  Note that
                        // each flag builds on the previous level.  EndDayFlag cannot be
                        // .TRUE. unless EndHourFlag is also .TRUE., etc.  Note that the
                        // EndEnvrnFlag and the EndSimFlag cannot be set during warmup.
                        // Note also that BeginTimeStepFlag, EndTimeStepFlag, and the
                        // SubTimeStepFlags can/will be set/reset in the HVAC Manager.

                        if (TimeStep == NumOfTimeStepInHour) {
                            EndHourFlag = true;
                            if (HourOfDay == 24) {
                                EndDayFlag = true;
                                if ((!WarmupFlag) && (DayOfSim == NumOfDayInEnvrn)) {
                                    EndEnvrnFlag = true;
                                }
                            }
                        }

                        ManageWeather();

                        ManageExteriorEnergyUse();

                        ManageHeatBalance();

                        if (oneTimeUnderwaterBoundaryCheck) {
                            AnyUnderwaterBoundaries = WeatherManager::CheckIfAnyUnderwaterBoundaries();
                            oneTimeUnderwaterBoundaryCheck = false;
                        }

                        BeginHourFlag = false;
                        BeginDayFlag = false;
                        BeginEnvrnFlag = false;
                        BeginSimFlag = false;
                        BeginFullSimFlag = false;

                    } // TimeStep loop

                    PreviousHour = HourOfDay;

                } // ... End hour loop.

                if (sqlite) sqlite->sqliteCommit(); // one transaction per day

            } // ... End day loop.

            // Need one last call to send latest states to middleware
            ExternalInterfaceExchangeVariables();

        } // ... End environment loop.

        WarmupFlag = false;
        if (!SimsDone && DoDesDaySim) {
            if ((TotDesDays + TotRunDesPersDays) == 0) { // if sum is 0, then there was no sizing done.
                ShowWarningError("ManageSimulation: SizingPeriod:* were requested in SimulationControl but no SizingPeriod:* objects in input.");
            }
        }

        if (!SimsDone && DoWeathSim) {
            if (!RunPeriodsInInput) { // if no run period requested, and sims not done
                ShowWarningError("ManageSimulation: Weather Simulation was requested in SimulationControl but no RunPeriods in input.");
            }
        }

        PlantManager::CheckOngoingPlantWarnings();

        if (sqlite) sqlite->sqliteBegin(); // for final data to write

#ifdef EP_Detailed_Timings
        epStartTime("Closeout Reporting=");
#endif
        SimCostEstimate();

        ComputeTariff(); //     Compute the utility bills

        EMSManager::checkForUnusedActuatorsAtEnd();

        ReportForTabularReports(); // For Energy Meters (could have other things that need to be pushed to after simulation)

        OpenOutputTabularFile();

        WriteTabularReports(); //     Create the tabular reports at completion of each

        WriteTabularTariffReports();

        ComputeLifeCycleCostAndReport(); // must be after WriteTabularReports and WriteTabularTariffReports

        CloseOutputTabularFile();

        DumpAirLoopStatistics(); // Dump runtime statistics for air loop controller simulation to csv file

#ifdef EP_Detailed_Timings
        epStopTime("Closeout Reporting=");
#endif
        CloseOutputFiles(outputFiles);

        // sqlite->createZoneExtendedOutput();
        CreateSQLiteZoneExtendedOutput();

        if (sqlite) {
            DisplayString("Writing final SQL reports");
            sqlite->sqliteCommit();      // final transactions
            sqlite->initializeIndexes(); // do not create indexes (SQL) until all is done.
        }

        if (ErrorsFound) {
            ShowFatalError("Error condition occurred.  Previous Severe Errors cause termination.");
        }
    }

    void GetProjectData(OutputFiles &outputFiles)
    {

        // SUBROUTINE INFORMATION:
        //       AUTHOR         Linda K. Lawrie
        //       DATE WRITTEN   November 1997
        //       MODIFIED       na
        //       RE-ENGINEERED  na

        // PURPOSE OF THIS SUBROUTINE:
        // This subroutine gets global project data from the input file.

        // METHODOLOGY EMPLOYED:
        // Use GetObjectItem from the Input Processor

        // Using/Aliasing
        using DataStringGlobals::MatchVersion;
        using namespace DataConvergParams;
        using namespace DataSystemVariables;
        using DataEnvironment::DisplayWeatherMissingDataWarnings;
        using DataEnvironment::IgnoreBeamRadiation;
        using DataEnvironment::IgnoreDiffuseRadiation;
        using DataEnvironment::IgnoreSolarRadiation;
        using DataHVACGlobals::deviationFromSetPtThresholdClg;
        using DataHVACGlobals::deviationFromSetPtThresholdHtg;
        using DataHVACGlobals::LimitNumSysSteps;
        using General::RoundSigDigits;
        using namespace DataIPShortCuts;

        // SUBROUTINE PARAMETER DEFINITIONS:
        static Array1D_int const Div60(12, {1, 2, 3, 4, 5, 6, 10, 12, 15, 20, 30, 60});

        // SUBROUTINE LOCAL VARIABLE DECLARATIONS:
        Array1D_string Alphas(6);
        Array1D<Real64> Number(4);
        int NumAlpha;
        int NumNumber;
        int IOStat;
        int NumDebugOut;
        int MinInt;
        int Num;
        int Which;
        bool ErrorsFound;
        int Num1;
        int NumA;
        int NumRunControl;
        static std::string VersionID;
        std::string CurrentModuleObject;
        bool CondFDAlgo;
        int Item;


        ErrorsFound = false;

        CurrentModuleObject = "Version";
        Num = inputProcessor->getNumObjectsFound(CurrentModuleObject);
        if (Num == 1) {
            inputProcessor->getObjectItem(CurrentModuleObject,
                                          1,
                                          Alphas,
                                          NumAlpha,
                                          Number,
                                          NumNumber,
                                          IOStat,
                                          lNumericFieldBlanks,
                                          lAlphaFieldBlanks,
                                          cAlphaFieldNames,
                                          cNumericFieldNames);
            std::string::size_type const lenVer(len(MatchVersion));
            if ((lenVer > 0) && (MatchVersion[lenVer - 1] == '0')) {
                Which = static_cast<int>(index(Alphas(1).substr(0, lenVer - 2), MatchVersion.substr(0, lenVer - 2)));
            } else {
                Which = static_cast<int>(index(Alphas(1), MatchVersion));
            }
            if (Which != 0) {
                ShowWarningError(CurrentModuleObject + ": in IDF=\"" + Alphas(1) + "\" not the same as expected=\"" + MatchVersion + "\"");
            }
            VersionID = Alphas(1);
        } else if (Num == 0) {
            ShowWarningError(CurrentModuleObject + ": missing in IDF, processing for EnergyPlus version=\"" + MatchVersion + "\"");
        } else {
            ShowSevereError("Too many " + CurrentModuleObject + " Objects found.");
            ErrorsFound = true;
        }

        // Do Mini Gets on HB Algorithm and by-surface overrides
        CurrentModuleObject = "HeatBalanceAlgorithm";
        Num = inputProcessor->getNumObjectsFound(CurrentModuleObject);
        CondFDAlgo = false;
        if (Num > 0) {
            inputProcessor->getObjectItem(CurrentModuleObject,
                                          1,
                                          Alphas,
                                          NumAlpha,
                                          Number,
                                          NumNumber,
                                          IOStat,
                                          lNumericFieldBlanks,
                                          lAlphaFieldBlanks,
                                          cAlphaFieldNames,
                                          cNumericFieldNames);
            {
                auto const SELECT_CASE_var(Alphas(1));
                if ((SELECT_CASE_var == "CONDUCTIONFINITEDIFFERENCE") || (SELECT_CASE_var == "CONDFD") ||
                    (SELECT_CASE_var == "CONDUCTIONFINITEDIFFERENCEDETAILED") || (SELECT_CASE_var == "CONDUCTIONFINITEDIFFERENCESIMPLIFIED")) {
                    CondFDAlgo = true;
                } else {
                }
            }
        }
        CurrentModuleObject = "SurfaceProperty:HeatTransferAlgorithm";
        Num = inputProcessor->getNumObjectsFound(CurrentModuleObject);
        if (Num > 0) {
            for (Item = 1; Item <= Num; ++Item) {
                inputProcessor->getObjectItem(CurrentModuleObject,
                                              Item,
                                              Alphas,
                                              NumAlpha,
                                              Number,
                                              NumNumber,
                                              IOStat,
                                              lNumericFieldBlanks,
                                              lAlphaFieldBlanks,
                                              cAlphaFieldNames,
                                              cNumericFieldNames);
                {
                    auto const SELECT_CASE_var(Alphas(2));
                    if (SELECT_CASE_var == "CONDUCTIONFINITEDIFFERENCE") {
                        CondFDAlgo = true;

                    } else {
                    }
                }
            }
        }
        CurrentModuleObject = "SurfaceProperty:HeatTransferAlgorithm:MultipleSurface";
        Num = inputProcessor->getNumObjectsFound(CurrentModuleObject);
        if (Num > 0) {
            for (Item = 1; Item <= Num; ++Item) {
                inputProcessor->getObjectItem(CurrentModuleObject,
                                              1,
                                              Alphas,
                                              NumAlpha,
                                              Number,
                                              NumNumber,
                                              IOStat,
                                              lNumericFieldBlanks,
                                              lAlphaFieldBlanks,
                                              cAlphaFieldNames,
                                              cNumericFieldNames);
                {
                    auto const SELECT_CASE_var(Alphas(3));
                    if (SELECT_CASE_var == "CONDUCTIONFINITEDIFFERENCE") {
                        CondFDAlgo = true;
                    } else {
                    }
                }
            }
        }
        CurrentModuleObject = "SurfaceProperty:HeatTransferAlgorithm:SurfaceList";
        Num = inputProcessor->getNumObjectsFound(CurrentModuleObject);
        if (Num > 0) {
            for (Item = 1; Item <= Num; ++Item) {
                inputProcessor->getObjectItem(CurrentModuleObject,
                                              1,
                                              cAlphaArgs,
                                              NumAlpha,
                                              Number,
                                              NumNumber,
                                              IOStat,
                                              lNumericFieldBlanks,
                                              lAlphaFieldBlanks,
                                              cAlphaFieldNames,
                                              cNumericFieldNames);
                {
                    auto const SELECT_CASE_var(cAlphaArgs(2));
                    if (SELECT_CASE_var == "CONDUCTIONFINITEDIFFERENCE") {
                        CondFDAlgo = true;
                    } else {
                    }
                }
            }
        }
        CurrentModuleObject = "SurfaceProperty:HeatTransferAlgorithm:Construction";
        Num = inputProcessor->getNumObjectsFound(CurrentModuleObject);
        if (Num > 0) {
            for (Item = 1; Item <= Num; ++Item) {
                inputProcessor->getObjectItem(CurrentModuleObject,
                                              1,
                                              cAlphaArgs,
                                              NumAlpha,
                                              Number,
                                              NumNumber,
                                              IOStat,
                                              lNumericFieldBlanks,
                                              lAlphaFieldBlanks,
                                              cAlphaFieldNames,
                                              cNumericFieldNames);
                {
                    auto const SELECT_CASE_var(cAlphaArgs(2));
                    if (SELECT_CASE_var == "CONDUCTIONFINITEDIFFERENCE") {
                        CondFDAlgo = true;
                    } else {
                    }
                }
            }
        }

        CurrentModuleObject = "Timestep";
        Num = inputProcessor->getNumObjectsFound(CurrentModuleObject);
        if (Num == 1) {
            inputProcessor->getObjectItem(CurrentModuleObject,
                                          1,
                                          Alphas,
                                          NumAlpha,
                                          Number,
                                          NumNumber,
                                          IOStat,
                                          lNumericFieldBlanks,
                                          lAlphaFieldBlanks,
                                          cAlphaFieldNames,
                                          cNumericFieldNames);
            NumOfTimeStepInHour = Number(1);
            if (NumOfTimeStepInHour <= 0 || NumOfTimeStepInHour > 60) {
                Alphas(1) = RoundSigDigits(NumOfTimeStepInHour);
                ShowWarningError(CurrentModuleObject + ": Requested number (" + Alphas(1) + ") invalid, Defaulted to 4");
                NumOfTimeStepInHour = 4;
            } else if (mod(60, NumOfTimeStepInHour) != 0) {
                MinInt = 9999;
                for (Num = 1; Num <= 12; ++Num) {
                    if (std::abs(NumOfTimeStepInHour - Div60(Num)) > MinInt) continue;
                    MinInt = NumOfTimeStepInHour - Div60(Num);
                    Which = Num;
                }
                ShowWarningError(CurrentModuleObject + ": Requested number (" + RoundSigDigits(NumOfTimeStepInHour) +
                                 ") not evenly divisible into 60, defaulted to nearest (" + RoundSigDigits(Div60(Which)) + ").");
                NumOfTimeStepInHour = Div60(Which);
            }
            if (CondFDAlgo && NumOfTimeStepInHour < 20) {
                ShowWarningError(CurrentModuleObject + ": Requested number (" + RoundSigDigits(NumOfTimeStepInHour) +
                                 ") cannot be used when Conduction Finite Difference algorithm is selected.");
                ShowContinueError("..." + CurrentModuleObject + " is set to 20.");
                NumOfTimeStepInHour = 20;
            }
            if (NumOfTimeStepInHour < 4 && inputProcessor->getNumObjectsFound("Zone") > 0) {
                ShowWarningError(CurrentModuleObject + ": Requested number (" + RoundSigDigits(NumOfTimeStepInHour) +
                                 ") is less than the suggested minimum of 4.");
                ShowContinueError("Please see entry for " + CurrentModuleObject + " in Input/Output Reference for discussion of considerations.");
            }
        } else if (Num == 0 && inputProcessor->getNumObjectsFound("Zone") > 0 && !CondFDAlgo) {
            ShowWarningError("No " + CurrentModuleObject + " object found.  Number of TimeSteps in Hour defaulted to 4.");
            NumOfTimeStepInHour = 4;
        } else if (Num == 0 && !CondFDAlgo) {
            NumOfTimeStepInHour = 4;
        } else if (Num == 0 && inputProcessor->getNumObjectsFound("Zone") > 0 && CondFDAlgo) {
            ShowWarningError("No " + CurrentModuleObject + " object found.  Number of TimeSteps in Hour defaulted to 20.");
            ShowContinueError("...Due to presence of Conduction Finite Difference Algorithm selection.");
            NumOfTimeStepInHour = 20;
        } else if (Num == 0 && CondFDAlgo) {
            NumOfTimeStepInHour = 20;
        } else {
            ShowSevereError("Too many " + CurrentModuleObject + " Objects found.");
            ErrorsFound = true;
        }

        TimeStepZone = 1.0 / double(NumOfTimeStepInHour);
        MinutesPerTimeStep = TimeStepZone * 60;
        TimeStepZoneSec = TimeStepZone * SecInHour;

        CurrentModuleObject = "ConvergenceLimits";
        Num = inputProcessor->getNumObjectsFound(CurrentModuleObject);
        if (Num == 1) {
            inputProcessor->getObjectItem(CurrentModuleObject,
                                          1,
                                          Alphas,
                                          NumAlpha,
                                          Number,
                                          NumNumber,
                                          IOStat,
                                          lNumericFieldBlanks,
                                          lAlphaFieldBlanks,
                                          cAlphaFieldNames,
                                          cNumericFieldNames);
            MinInt = int(Number(1));
            if (MinInt > MinutesPerTimeStep) {
                MinInt = MinutesPerTimeStep;
            }
            if (MinInt < 0 || MinInt > 60) {
                ShowWarningError(CurrentModuleObject + ": Requested " + cNumericFieldNames(1) + " (" + RoundSigDigits(MinInt) +
                                 ") invalid. Set to 1 minute.");
                MinTimeStepSys = 1.0 / 60.0;
            } else if (MinInt == 0) { // Set to TimeStepZone
                MinTimeStepSys = TimeStepZone;
            } else {
                MinTimeStepSys = double(MinInt) / 60.0;
            }
            MaxIter = int(Number(2));
            if (MaxIter <= 0) {
                MaxIter = 20;
            }
            if (!lNumericFieldBlanks(3)) MinPlantSubIterations = int(Number(3));
            if (!lNumericFieldBlanks(4)) MaxPlantSubIterations = int(Number(4));
            // trap bad values
            if (MinPlantSubIterations < 1) MinPlantSubIterations = 1;
            if (MaxPlantSubIterations < 3) MaxPlantSubIterations = 3;
            if (MinPlantSubIterations > MaxPlantSubIterations) MaxPlantSubIterations = MinPlantSubIterations + 1;

        } else if (Num == 0) {
            MinTimeStepSys = 1.0 / 60.0;
            MaxIter = 20;
            MinPlantSubIterations = 2;
            MaxPlantSubIterations = 8;
        } else {
            ShowSevereError("Too many " + CurrentModuleObject + " Objects found.");
            ErrorsFound = true;
        }

        LimitNumSysSteps = int(TimeStepZone / MinTimeStepSys);

        DebugOutput = false;
        EvenDuringWarmup = false;
        CurrentModuleObject = "Output:DebuggingData";
        NumDebugOut = inputProcessor->getNumObjectsFound(CurrentModuleObject);
        if (NumDebugOut > 0) {
            inputProcessor->getObjectItem(CurrentModuleObject, 1, Alphas, NumAlpha, Number, NumNumber, IOStat);
            if (int(Number(1)) == 1) {
                DebugOutput = true;
            }
            if (int(Number(2)) == 1) {
                EvenDuringWarmup = true;
            }
        }

        CurrentModuleObject = "Output:Diagnostics";
        Num = inputProcessor->getNumObjectsFound(CurrentModuleObject);
        for (Num1 = 1; Num1 <= Num; ++Num1) {
            inputProcessor->getObjectItem(CurrentModuleObject, Num1, Alphas, NumAlpha, Number, NumNumber, IOStat);
            for (NumA = 1; NumA <= NumAlpha; ++NumA) {
                if (UtilityRoutines::SameString(Alphas(NumA), "DisplayExtraWarnings")) {
                    DisplayExtraWarnings = true;
                } else if (UtilityRoutines::SameString(Alphas(NumA), "DisplayAdvancedReportVariables")) {
                    DisplayAdvancedReportVariables = true;
                } else if (UtilityRoutines::SameString(Alphas(NumA), "DisplayAllWarnings")) {
                    DisplayAllWarnings = true;
                    DisplayExtraWarnings = true;
                    DisplayUnusedObjects = true;
                    DisplayUnusedSchedules = true;
                } else if (UtilityRoutines::SameString(Alphas(NumA), "DisplayUnusedObjects")) {
                    DisplayUnusedObjects = true;
                } else if (UtilityRoutines::SameString(Alphas(NumA), "DisplayUnusedSchedules")) {
                    DisplayUnusedSchedules = true;
                } else if (UtilityRoutines::SameString(Alphas(NumA), "DisplayZoneAirHeatBalanceOffBalance")) {
                    DisplayZoneAirHeatBalanceOffBalance = true;
                } else if (UtilityRoutines::SameString(Alphas(NumA), "DoNotMirrorDetachedShading")) {
                    MakeMirroredDetachedShading = false;
                } else if (UtilityRoutines::SameString(Alphas(NumA), "DoNotMirrorAttachedShading")) {
                    MakeMirroredAttachedShading = false;
                } else if (UtilityRoutines::SameString(Alphas(NumA), "IgnoreInteriorWindowTransmission")) {
                    IgnoreInteriorWindowTransmission = true;
                } else if (UtilityRoutines::SameString(Alphas(NumA), "ReportDuringWarmup")) {
                    ReportDuringWarmup = true;
                } else if (UtilityRoutines::SameString(Alphas(NumA), "DisplayWeatherMissingDataWarnings")) {
                    DisplayWeatherMissingDataWarnings = true;
                } else if (UtilityRoutines::SameString(Alphas(NumA), "IgnoreSolarRadiation")) {
                    IgnoreSolarRadiation = true;
                } else if (UtilityRoutines::SameString(Alphas(NumA), "IgnoreBeamRadiation")) {
                    IgnoreBeamRadiation = true;
                } else if (UtilityRoutines::SameString(Alphas(NumA), "IgnoreDiffuseRadiation")) {
                    IgnoreDiffuseRadiation = true;
                } else if (UtilityRoutines::SameString(Alphas(NumA), "DeveloperFlag")) {
                    DeveloperFlag = true;
                } else if (UtilityRoutines::SameString(Alphas(NumA), "TimingFlag")) {
                    TimingFlag = true;
                } else if (UtilityRoutines::SameString(Alphas(NumA), "ReportDetailedWarmupConvergence")) {
                    ReportDetailedWarmupConvergence = true;
                } else if (UtilityRoutines::SameString(Alphas(NumA), "ReportDuringHVACSizingSimulation")) {
                    ReportDuringHVACSizingSimulation = true;
                } else if (UtilityRoutines::SameString(Alphas(NumA), "CreateMinimalSurfaceVariables")) {
                    continue;
                    //        CreateMinimalSurfaceVariables=.TRUE.
                } else if (UtilityRoutines::SameString(Alphas(NumA), "CreateNormalSurfaceVariables")) {
                    continue;
                    //        IF (CreateMinimalSurfaceVariables) THEN
                    //          CALL ShowWarningError('GetProjectData: '//TRIM(CurrentModuleObject)//'=''//  &
                    //             TRIM(Alphas(NumA))//'', prior set=true for this condition reverts to false.')
                    //        ENDIF
                    //        CreateMinimalSurfaceVariables=.FALSE.
                } else if (!Alphas(NumA).empty()) {
                    ShowWarningError("GetProjectData: " + CurrentModuleObject + "=\"" + Alphas(NumA) +
                                     "\", Invalid value for field, entered value ignored.");
                }
            }
        }

        CurrentModuleObject = "OutputControl:ReportingTolerances";
        Num = inputProcessor->getNumObjectsFound(CurrentModuleObject);
        if (Num > 0) {
            inputProcessor->getObjectItem(CurrentModuleObject,
                                          1,
                                          Alphas,
                                          NumAlpha,
                                          Number,
                                          NumNumber,
                                          IOStat,
                                          lNumericFieldBlanks,
                                          lAlphaFieldBlanks,
                                          cAlphaFieldNames,
                                          cNumericFieldNames);
            if (!lNumericFieldBlanks(1)) {
                deviationFromSetPtThresholdHtg = -Number(1);
            } else {
                deviationFromSetPtThresholdHtg = -0.2;
            }
            if (!lNumericFieldBlanks(2)) {
                deviationFromSetPtThresholdClg = Number(2);
            } else {
                deviationFromSetPtThresholdClg = 0.2;
            }
        }

        DoZoneSizing = false;
        DoSystemSizing = false;
        DoPlantSizing = false;
        DoDesDaySim = true;
        DoWeathSim = true;
        DoHVACSizingSimulation = false;
        HVACSizingSimMaxIterations = 0;
        CurrentModuleObject = "SimulationControl";
        NumRunControl = inputProcessor->getNumObjectsFound(CurrentModuleObject);
        if (NumRunControl > 0) {
            RunControlInInput = true;
            inputProcessor->getObjectItem(CurrentModuleObject,
                                          1,
                                          Alphas,
                                          NumAlpha,
                                          Number,
                                          NumNumber,
                                          IOStat,
                                          lNumericFieldBlanks,
                                          lAlphaFieldBlanks,
                                          cAlphaFieldNames,
                                          cNumericFieldNames);
            if (Alphas(1) == "YES") DoZoneSizing = true;
            if (Alphas(2) == "YES") DoSystemSizing = true;
            if (Alphas(3) == "YES") DoPlantSizing = true;
            if (Alphas(4) == "NO") DoDesDaySim = false;
            if (Alphas(5) == "NO") DoWeathSim = false;
            if (NumAlpha > 5) {
                if (Alphas(6) == "YES") DoHVACSizingSimulation = true;
            }
        }
        if (DDOnly) {
            DoDesDaySim = true;
            DoWeathSim = false;
        }
        if (FullAnnualRun) {
            DoDesDaySim = false;
            DoWeathSim = true;
        }

        CurrentModuleObject = "PerformancePrecisionTradeoffs";
        auto const instances = inputProcessor->epJSON.find(CurrentModuleObject);
        Num = inputProcessor->getNumObjectsFound(CurrentModuleObject);
        if (Num > 1) {
            ErrorsFound = true;
            ShowFatalError("GetProjectData: Only one (\"1\") " + CurrentModuleObject + " object per simulation is allowed.");
        }
        if (instances != inputProcessor->epJSON.end()) {
            auto &instancesValue = instances.value();
            for (auto instance = instancesValue.begin(); instance != instancesValue.end(); ++instance) {
                auto const &fields = instance.value();
                auto const &thisObjectName = instance.key();
                inputProcessor->markObjectAsUsed(CurrentModuleObject, thisObjectName);
                if (fields.find("use_coil_direct_solutions") != fields.end()) {
<<<<<<< HEAD
                    DoCoilDirectSolutions =
                        UtilityRoutines::MakeUPPERCase(fields.at("use_coil_direct_solutions")) == "YES";
=======
                    DataGlobals::DoCoilDirectSolutions =
                        UtilityRoutines::MakeUPPERCase(fields.at("use_coil_direct_solutions"))=="YES";
>>>>>>> 79d14516
                }
                if (fields.find("zone_radiant_exchange_algorithm") != fields.end()) {
                    HeatBalanceIntRadExchange::CarrollMethod =
                        UtilityRoutines::MakeUPPERCase(fields.at("zone_radiant_exchange_algorithm")) == "CARROLLMRT";
                }
                bool overrideTimestep(false);
                bool overrideZoneAirHeatBalAlg(false);
                bool overrideMinNumWarmupDays(false);
                bool overrideBeginEnvResetSuppress(false);
                bool overrideMaxZoneTempDiff(false);
                if (fields.find("override_mode") != fields.end()) {
                    auto overrideModeValue = UtilityRoutines::MakeUPPERCase(fields.at("override_mode"));
                    if (overrideModeValue == "NORMAL") {
                        // no overrides
                    }
                    else if (overrideModeValue == "MODE01") {
                        // Zone Time step (TimeStep object) will be set to one timestep per hour
                        overrideTimestep = true;
                    }
                    else if (overrideModeValue == "MODE02") {
                        // Mode01 plus ZoneAirHeatBalanceAlgorithm will be set to Euler
                        overrideTimestep = true;
                        overrideZoneAirHeatBalAlg = true;
                    }
                    else if (overrideModeValue == "MODE03") {
                        // Mode02 plus Minimum Number of Warmup Days will be set to 1
                        overrideTimestep = true;
                        overrideZoneAirHeatBalAlg = true;
                        overrideMinNumWarmupDays = true;
                    }
                    else if (overrideModeValue == "MODE04") {
                        // Mode03 plus Begin Environment Reset Mode will be set to SuppressAllBeginEnvironmentResets
                        overrideTimestep = true;
                        overrideZoneAirHeatBalAlg = true;
                        overrideMinNumWarmupDays = true;
                        overrideBeginEnvResetSuppress = true;
                    }
                    else if (overrideModeValue == "MODE05") {
                        // Mode04 plus internal variable MaxZoneTempDiff will be set to 1.00
                        overrideTimestep = true;
                        overrideZoneAirHeatBalAlg = true;
                        overrideMinNumWarmupDays = true;
                        overrideBeginEnvResetSuppress = true;
                        overrideMaxZoneTempDiff = true;
                    }
                    else if (overrideModeValue == "ADVANCED") {
                        bool advancedModeUsed = false;
                        if (fields.find("maxzonetempdiff") != fields.end()) { // not required field, has default value
                            DataConvergParams::MaxZoneTempDiff = fields.at("maxzonetempdiff");
                            ShowWarningError("PerformancePrecisionTradeoffs using the Advanced Override Mode, MaxZoneTempDiff set to: " + RoundSigDigits(DataConvergParams::MaxZoneTempDiff, 4));
                            advancedModeUsed = true;
                        }
                        if (advancedModeUsed) {
                            ShowContinueError("...Care should be used when using the Advanced Overrude Mode. Results may be signficantly different than a simulation not using this mode.");
                        } else {
                            ShowWarningError("PerformancePrecisionTradeoffs using the Advanced Override Mode but no specific parameters have been set.");
                        }
                    }
                    else {
                        ShowSevereError("Invalid over ride mode specified in PerformancePrecisionTradeoffs object: " + overrideModeValue);
                    }

                    if (overrideTimestep) {
                        ShowWarningError("Due to PerformancePrecisionTradeoffs Override Mode, the Number of TimeSteps has been changed to 1.");
                        DataGlobals::NumOfTimeStepInHour = 1;
                    }
                    if (overrideZoneAirHeatBalAlg) {
                        ShowWarningError("Due to PerformancePrecisionTradeoffs Override Mode, the ZoneAirHeatBalanceAlgorithm has been changed to EulerMethod.");
                        DataHeatBalance::OverrideZoneAirSolutionAlgo = true;
                    }
                    if (overrideMinNumWarmupDays) {
                        ShowWarningError("Due to PerformancePrecisionTradeoffs Override Mode, the Minimum Number of Warmup Days has been changed to 1.");
                        DataHeatBalance::MinNumberOfWarmupDays = 1;
                    }
                    if (overrideBeginEnvResetSuppress) {
                        ShowWarningError("Due to PerformancePrecisionTradeoffs Override Mode, the Begin Environment Reset Mode has been changed to SuppressAllBeginEnvironmentResets.");
                        DataEnvironment::forceBeginEnvResetSuppress = true;
                    }
                    if (overrideMaxZoneTempDiff) {
                        ShowWarningError("Due to PerformancePrecisionTradeoffs Override Mode, internal variable MaxZoneTempDiff will be set to 1.0 .");
                        DataConvergParams::MaxZoneTempDiff = 1.0;
                    }
                }
            }
        }

        if (ErrorsFound) {
            ShowFatalError("Errors found getting Project Input");
        }

        print(outputFiles.eio, "{}\n", "! <Version>, Version ID");
        static constexpr auto Format_721(" Version, {}\n");
        print(outputFiles.eio, Format_721, VersionID);

        print(outputFiles.eio, "{}\n", "! <Timesteps per Hour>, #TimeSteps, Minutes per TimeStep {minutes}");
        static constexpr auto Format_731(" Timesteps per Hour, {:2}, {:2}\n");
        print(outputFiles.eio, Format_731, NumOfTimeStepInHour, MinutesPerTimeStep);

        print(outputFiles.eio,
              "{}\n",
              "! <System Convergence Limits>, Minimum System TimeStep {minutes}, Max HVAC Iterations, Minimum Plant "
              "Iterations, Maximum Plant Iterations");
        MinInt = MinTimeStepSys * 60.0;
        static constexpr auto Format_733(" System Convergence Limits, {}, {}, {}, {}\n");
        print(outputFiles.eio,
              Format_733,
              RoundSigDigits(MinInt),
              RoundSigDigits(MaxIter),
              RoundSigDigits(MinPlantSubIterations),
              RoundSigDigits(MaxPlantSubIterations));

        if (DoZoneSizing) {
            Alphas(1) = "Yes";
        } else {
            Alphas(1) = "No";
        }
        if (DoSystemSizing) {
            Alphas(2) = "Yes";
        } else {
            Alphas(2) = "No";
        }
        if (DoPlantSizing) {
            Alphas(3) = "Yes";
        } else {
            Alphas(3) = "No";
        }
        if (DoDesDaySim) {
            Alphas(4) = "Yes";
        } else {
            Alphas(4) = "No";
        }
        if (DoWeathSim) {
            Alphas(5) = "Yes";
        } else {
            Alphas(5) = "No";
        }
        if (DoHVACSizingSimulation) {
            Alphas(6) = "Yes";
            if (NumNumber >= 1) {
                HVACSizingSimMaxIterations = Number(1);
            }
        } else {
            Alphas(6) = "No";
        }

        print(outputFiles.eio,
              "{}\n",
              "! <Simulation Control>, Do Zone Sizing, Do System Sizing, Do Plant Sizing, Do Design Days, Do Weather "
              "Simulation, Do HVAC Sizing Simulation");
        print(outputFiles.eio, " Simulation Control");
        for (Num = 1; Num <= 6; ++Num) {
            print(outputFiles.eio, ", {}", Alphas(Num));
        }
        print(outputFiles.eio, "\n");

        // Performance Precision Tradeoffs
        if (DataGlobals::DoCoilDirectSolutions) {
            Alphas(1) = "Yes";
            ShowWarningError("PerformancePrecisionTradeoffs: Coil Direct Solution simulation is selected.");
        } else {
            Alphas(1) = "No";
        }
        if (HeatBalanceIntRadExchange::CarrollMethod) {
            Alphas(2) = "CarrollMRT";
            ShowWarningError("PerformancePrecisionTradeoffs: Carroll MRT radiant exchange method is selected.");
        } else {
            Alphas(2) = "ScriptF";
        }
        print(outputFiles.eio, "{}\n", "! <Performance Precision Tradeoffs>, Use Coil Direct Simulation, Zone Radiant Exchange Algorithm");
        print(outputFiles.eio, " Performance Precision Tradeoffs");
        for (Num = 1; Num <= 2; ++Num) {
            print(outputFiles.eio, ", {}", Alphas(Num));
        }
        print(outputFiles.eio, "\n");

        print(outputFiles.eio,
              "{}\n",
              "! <Output Reporting Tolerances>, Tolerance for Time Heating Setpoint Not Met, Tolerance for Zone Cooling Setpoint Not Met Time");
        // Formats
        static constexpr auto Format_751(" Output Reporting Tolerances, {:.3R}, {:.3R}, \n");

        print(outputFiles.eio, Format_751, std::abs(deviationFromSetPtThresholdHtg), deviationFromSetPtThresholdClg);

        //  IF (DisplayExtraWarnings) THEN
        //    Write(OutputFileInits,740)
        //    Write(OutputFileInits,741) (TRIM(Alphas(Num)),Num=1,5)
        // 742 Format('! <Display Extra Warnings>, Display Advanced Report Variables, Do Not Mirror Detached Shading')
        //    IF (DisplayAdvancedReportVariables) THEN
        //      NumOut1='Yes'
        //    ELSE
        //      NumOut2='No'
        //    ENDIF
        //    IF (.not. MakeMirroredDetachedShading) THEN
        //      NumOut1='Yes'
        //    ELSE
        //      NumOut2='No'
        //    ENDIF
        // unused0909743 Format(' Display Extra Warnings',2(', ',A))
        //  ENDIF
        writeIntialPerfLogValues();
    }

    void writeIntialPerfLogValues()
    // write the input related portions of the .perflog
    // J.Glazer February 2020
    {
        UtilityRoutines::appendPerfLog("Program, Version, TimeStamp", DataStringGlobals::VerString); // this string already includes three portions and has commas
        UtilityRoutines::appendPerfLog("Use Coil Direct Solution", bool_to_string(DoCoilDirectSolutions));
        if (HeatBalanceIntRadExchange::CarrollMethod) {
            UtilityRoutines::appendPerfLog("Zone Radiant Exchange Algorithm", "CarrollMRT");
        } else {
            UtilityRoutines::appendPerfLog("Zone Radiant Exchange Algorithm", "ScriptF");
        }
        UtilityRoutines::appendPerfLog("Number of Timesteps per Hour", General::RoundSigDigits(DataGlobals::NumOfTimeStepInHour));
        UtilityRoutines::appendPerfLog("Minimum Number of Warmup Days", General::RoundSigDigits(DataHeatBalance::MinNumberOfWarmupDays));
        UtilityRoutines::appendPerfLog("SuppressAllBeginEnvironmentResets", bool_to_string(DataEnvironment::forceBeginEnvResetSuppress));
        UtilityRoutines::appendPerfLog("MaxZoneTempDiff", General::RoundSigDigits(DataConvergParams::MaxZoneTempDiff));
     }

    std::string bool_to_string(bool logical)
    {
        if (logical) {
            return("True");
        } else {
            return("False");
        }
    }

    void CheckForMisMatchedEnvironmentSpecifications()
    {

        // SUBROUTINE INFORMATION:
        //       AUTHOR         Linda Lawrie
        //       DATE WRITTEN   August 2008
        //       MODIFIED       na
        //       RE-ENGINEERED  na

        // PURPOSE OF THIS SUBROUTINE:
        // In response to CR 7518, this routine will check to see if a proper combination of SimulationControl, RunPeriod,
        // SizingPeriod:*, etc are entered to proceed with a simulation.

        // METHODOLOGY EMPLOYED:
        // For now (8/2008), the routine will query several objects in the input.  And try to produce warnings or
        // fatals as a result.

        // SUBROUTINE LOCAL VARIABLE DECLARATIONS:
        int NumZoneSizing;
        int NumSystemSizing;
        int NumPlantSizing;
        int NumDesignDays;
        int NumRunPeriodDesign;
        int NumSizingDays;
        bool WeatherFileAttached;
        bool ErrorsFound;

        ErrorsFound = false;
        NumZoneSizing = inputProcessor->getNumObjectsFound("Sizing:Zone");
        NumSystemSizing = inputProcessor->getNumObjectsFound("Sizing:System");
        NumPlantSizing = inputProcessor->getNumObjectsFound("Sizing:Plant");
        NumDesignDays = inputProcessor->getNumObjectsFound("SizingPeriod:DesignDay");
        NumRunPeriodDesign = inputProcessor->getNumObjectsFound("SizingPeriod:WeatherFileDays") +
                             inputProcessor->getNumObjectsFound("SizingPeriod:WeatherFileConditionType");
        NumSizingDays = NumDesignDays + NumRunPeriodDesign;
        {
            IOFlags flags;
            ObjexxFCL::gio::inquire(DataStringGlobals::inputWeatherFileName, flags);
            WeatherFileAttached = flags.exists();
        }

        if (RunControlInInput) {
            if (DoZoneSizing) {
                if (NumZoneSizing > 0 && NumSizingDays == 0) {
                    ErrorsFound = true;
                    ShowSevereError(
                        "CheckEnvironmentSpecifications: Sizing for Zones has been requested but there are no design environments specified.");
                    ShowContinueError("...Add appropriate SizingPeriod:* objects for your simulation.");
                }
                if (NumZoneSizing > 0 && NumRunPeriodDesign > 0 && !WeatherFileAttached) {
                    ErrorsFound = true;
                    ShowSevereError("CheckEnvironmentSpecifications: Sizing for Zones has been requested; Design period from the weather file "
                                    "requested; but no weather file specified.");
                }
            }
            if (DoSystemSizing) {
                if (NumSystemSizing > 0 && NumSizingDays == 0) {
                    ErrorsFound = true;
                    ShowSevereError(
                        "CheckEnvironmentSpecifications: Sizing for Systems has been requested but there are no design environments specified.");
                    ShowContinueError("...Add appropriate SizingPeriod:* objects for your simulation.");
                }
                if (NumSystemSizing > 0 && NumRunPeriodDesign > 0 && !WeatherFileAttached) {
                    ErrorsFound = true;
                    ShowSevereError("CheckEnvironmentSpecifications: Sizing for Systems has been requested; Design period from the weather file "
                                    "requested; but no weather file specified.");
                }
            }
            if (DoPlantSizing) {
                if (NumPlantSizing > 0 && NumSizingDays == 0) {
                    ErrorsFound = true;
                    ShowSevereError("CheckEnvironmentSpecifications: Sizing for Equipment/Plants has been requested but there are no design "
                                    "environments specified.");
                    ShowContinueError("...Add appropriate SizingPeriod:* objects for your simulation.");
                }
                if (NumPlantSizing > 0 && NumRunPeriodDesign > 0 && !WeatherFileAttached) {
                    ErrorsFound = true;
                    ShowSevereError("CheckEnvironmentSpecifications: Sizing for Equipment/Plants has been requested; Design period from the weather "
                                    "file requested; but no weather file specified.");
                }
            }
            if (DoDesDaySim && NumSizingDays == 0) {
                ShowWarningError("CheckEnvironmentSpecifications: SimulationControl specified doing design day simulations, but no design "
                                 "environments specified.");
                ShowContinueError(
                    "...No design environment results produced. For these results, add appropriate SizingPeriod:* objects for your simulation.");
            }
            if (DoDesDaySim && NumRunPeriodDesign > 0 && !WeatherFileAttached) {
                ErrorsFound = true;
                ShowSevereError("CheckEnvironmentSpecifications: SimulationControl specified doing design day simulations; weather file design "
                                "environments specified; but no weather file specified.");
            }
            if (DoWeathSim && !RunPeriodsInInput) {
                ShowWarningError("CheckEnvironmentSpecifications: SimulationControl specified doing weather simulations, but no run periods for "
                                 "weather file specified.  No annual results produced.");
            }
            if (DoWeathSim && RunPeriodsInInput && !WeatherFileAttached) {
                ShowWarningError("CheckEnvironmentSpecifications: SimulationControl specified doing weather simulations; run periods for weather "
                                 "file specified; but no weather file specified.");
            }
        }
        if (!DoDesDaySim && !DoWeathSim) {
            ShowWarningError("\"Do the design day simulations\" and \"Do the weather file simulation\" are both set to \"No\".  No simulations will "
                             "be performed, and most input will not be read.");
        }
        if (!DoZoneSizing && !DoSystemSizing && !DoPlantSizing && !DoDesDaySim && !DoWeathSim) {
            ShowSevereError("All elements of SimulationControl are set to \"No\". No simulations can be done.  Program terminates.");
            ErrorsFound = true;
        }

        if (ErrorsFound) {
            ShowFatalError("Program terminates due to preceding conditions.");
        }
    }

    void CheckForRequestedReporting()
    {

        // SUBROUTINE INFORMATION:
        //       AUTHOR         Linda Lawrie
        //       DATE WRITTEN   January 2009
        //       MODIFIED       na
        //       RE-ENGINEERED  na

        // PURPOSE OF THIS SUBROUTINE:
        // EnergyPlus does not automatically produce any results files.  Because of this, users may not request
        // reports and may get confused when nothing is produced.  This routine will provide a warning when
        // results should be produced (either sizing periods or weather files are run) but no reports are
        // requested.

        // SUBROUTINE LOCAL VARIABLE DECLARATIONS:
        bool SimPeriods;
        bool ReportingRequested;

        ReportingRequested = false;
        SimPeriods =
            (inputProcessor->getNumObjectsFound("SizingPeriod:DesignDay") > 0 ||
             inputProcessor->getNumObjectsFound("SizingPeriod:WeatherFileDays") > 0 ||
             inputProcessor->getNumObjectsFound("SizingPeriod:WeatherFileConditionType") > 0 || inputProcessor->getNumObjectsFound("RunPeriod") > 0);

        if ((DoDesDaySim || DoWeathSim) && SimPeriods) {
            ReportingRequested =
                (inputProcessor->getNumObjectsFound("Output:Table:SummaryReports") > 0 ||
                 inputProcessor->getNumObjectsFound("Output:Table:TimeBins") > 0 || inputProcessor->getNumObjectsFound("Output:Table:Monthly") > 0 ||
                 inputProcessor->getNumObjectsFound("Output:Variable") > 0 || inputProcessor->getNumObjectsFound("Output:Meter") > 0 ||
                 inputProcessor->getNumObjectsFound("Output:Meter:MeterFileOnly") > 0 ||
                 inputProcessor->getNumObjectsFound("Output:Meter:Cumulative") > 0 ||
                 inputProcessor->getNumObjectsFound("Output:Meter:Cumulative:MeterFileOnly") > 0);
            // Not testing for : Output:SQLite or Output:EnvironmentalImpactFactors
            if (!ReportingRequested) {
                ShowWarningError("No reporting elements have been requested. No simulation results produced.");
                ShowContinueError("...Review requirements such as \"Output:Table:SummaryReports\", \"Output:Table:Monthly\", \"Output:Variable\", "
                                  "\"Output:Meter\" and others.");
            }
        }
    }

    void OpenStreamFile(const std::string &fileName, int &unitNumber, std::ostream *&out_stream)
    {
        int write_stat;
        unitNumber = GetNewUnitNumber();
        {
            IOFlags flags;
            flags.ACTION("write");
            flags.STATUS("UNKNOWN");
            ObjexxFCL::gio::open(unitNumber, fileName, flags);
            write_stat = flags.ios();
        }
        if (write_stat != 0) {
            ShowFatalError("OpenOutputFiles: Could not open file " + fileName + " for output (write).");
        }
        out_stream = ObjexxFCL::gio::out_stream(unitNumber);
    }

    void OpenOutputJsonFiles()
    {

        //// timeSeriesAndTabularEnabled() will return true if only timeSeriesAndTabular is set, that's the only time we write to that file
        if (ResultsFramework::OutputSchema->timeSeriesAndTabularEnabled()) {
            if (ResultsFramework::OutputSchema->JSONEnabled()) {
                OpenStreamFile(DataStringGlobals::outputJsonFileName, jsonOutputStreams.OutputFileJson, jsonOutputStreams.json_stream);
            }
            if (ResultsFramework::OutputSchema->CBOREnabled()) {
                OpenStreamFile(DataStringGlobals::outputCborFileName, jsonOutputStreams.OutputFileCBOR, jsonOutputStreams.cbor_stream);
            }
            if (ResultsFramework::OutputSchema->MsgPackEnabled()) {
                OpenStreamFile(DataStringGlobals::outputMsgPackFileName, jsonOutputStreams.OutputFileMsgPack, jsonOutputStreams.msgpack_stream);
            }
        }
        //// timeSeriesEnabled() will return true if timeSeries is set, so we can write meter reports
        if (ResultsFramework::OutputSchema->timeSeriesEnabled()) {
            // Output detailed Zone time series file
            if (ResultsFramework::OutputSchema->RIDetailedZoneTSData.rDataFrameEnabled() ||
                ResultsFramework::OutputSchema->RIDetailedZoneTSData.iDataFrameEnabled()) {
                if (ResultsFramework::OutputSchema->JSONEnabled()) {
                    OpenStreamFile(DataStringGlobals::outputTSZoneJsonFileName, jsonOutputStreams.OutputFileTSZoneJson,
                                   jsonOutputStreams.json_TSstream_Zone);
                }
                if (ResultsFramework::OutputSchema->CBOREnabled()) {
                    OpenStreamFile(DataStringGlobals::outputTSZoneCborFileName, jsonOutputStreams.OutputFileTSZoneCBOR,
                                   jsonOutputStreams.cbor_TSstream_Zone);
                }
                if (ResultsFramework::OutputSchema->MsgPackEnabled()) {
                    OpenStreamFile(DataStringGlobals::outputTSZoneMsgPackFileName, jsonOutputStreams.OutputFileTSZoneMsgPack,
                                   jsonOutputStreams.msgpack_TSstream_Zone);
                }
            }

            // Output detailed HVAC time series file
            if (ResultsFramework::OutputSchema->RIDetailedHVACTSData.iDataFrameEnabled() ||
                ResultsFramework::OutputSchema->RIDetailedHVACTSData.rDataFrameEnabled()) {
                if (ResultsFramework::OutputSchema->JSONEnabled()) {
                    OpenStreamFile(DataStringGlobals::outputTSHvacJsonFileName, jsonOutputStreams.OutputFileTSHVACJson,
                                   jsonOutputStreams.json_TSstream_HVAC);
                }
                if (ResultsFramework::OutputSchema->CBOREnabled()) {
                    OpenStreamFile(DataStringGlobals::outputTSHvacCborFileName, jsonOutputStreams.OutputFileTSHVACCBOR,
                                   jsonOutputStreams.cbor_TSstream_HVAC);
                }
                if (ResultsFramework::OutputSchema->MsgPackEnabled()) {
                    OpenStreamFile(DataStringGlobals::outputTSHvacMsgPackFileName, jsonOutputStreams.OutputFileTSHVACMsgPack,
                                   jsonOutputStreams.msgpack_TSstream_HVAC);
                }
            }

            // Output timestep time series file
            if (ResultsFramework::OutputSchema->RITimestepTSData.iDataFrameEnabled() ||
                ResultsFramework::OutputSchema->RITimestepTSData.rDataFrameEnabled()) {
                if (ResultsFramework::OutputSchema->JSONEnabled()) {
                    OpenStreamFile(DataStringGlobals::outputTSJsonFileName, jsonOutputStreams.OutputFileTSJson, jsonOutputStreams.json_TSstream);
                }
                if (ResultsFramework::OutputSchema->CBOREnabled()) {
                    OpenStreamFile(DataStringGlobals::outputTSCborFileName, jsonOutputStreams.OutputFileTSCBOR, jsonOutputStreams.cbor_TSstream);
                }
                if (ResultsFramework::OutputSchema->MsgPackEnabled()) {
                    OpenStreamFile(DataStringGlobals::outputTSMsgPackFileName, jsonOutputStreams.OutputFileTSMsgPack,
                                   jsonOutputStreams.msgpack_TSstream);
                }
            }

            // Output hourly time series file
            if (ResultsFramework::OutputSchema->RIHourlyTSData.iDataFrameEnabled() ||
                ResultsFramework::OutputSchema->RIHourlyTSData.rDataFrameEnabled()) {
                if (ResultsFramework::OutputSchema->JSONEnabled()) {
                    OpenStreamFile(DataStringGlobals::outputHRJsonFileName, jsonOutputStreams.OutputFileHRJson, jsonOutputStreams.json_HRstream);
                }
                if (ResultsFramework::OutputSchema->CBOREnabled()) {
                    OpenStreamFile(DataStringGlobals::outputHRCborFileName, jsonOutputStreams.OutputFileHRCBOR, jsonOutputStreams.cbor_HRstream);
                }
                if (ResultsFramework::OutputSchema->MsgPackEnabled()) {
                    OpenStreamFile(DataStringGlobals::outputHRMsgPackFileName, jsonOutputStreams.OutputFileHRMsgPack,
                                   jsonOutputStreams.msgpack_HRstream);
                }
            }

            // Output daily time series file
            if (ResultsFramework::OutputSchema->RIDailyTSData.iDataFrameEnabled() ||
                ResultsFramework::OutputSchema->RIDailyTSData.rDataFrameEnabled()) {
                if (ResultsFramework::OutputSchema->JSONEnabled()) {
                    OpenStreamFile(DataStringGlobals::outputDYJsonFileName, jsonOutputStreams.OutputFileDYJson, jsonOutputStreams.json_DYstream);
                }
                if (ResultsFramework::OutputSchema->CBOREnabled()) {
                    OpenStreamFile(DataStringGlobals::outputDYCborFileName, jsonOutputStreams.OutputFileDYCBOR, jsonOutputStreams.cbor_DYstream);
                }
                if (ResultsFramework::OutputSchema->MsgPackEnabled()) {
                    OpenStreamFile(DataStringGlobals::outputDYMsgPackFileName, jsonOutputStreams.OutputFileDYMsgPack,
                                   jsonOutputStreams.msgpack_DYstream);
                }
            }

            // Output monthly time series file
            if (ResultsFramework::OutputSchema->RIMonthlyTSData.iDataFrameEnabled() ||
                ResultsFramework::OutputSchema->RIMonthlyTSData.rDataFrameEnabled()) {
                if (ResultsFramework::OutputSchema->JSONEnabled()) {
                    OpenStreamFile(DataStringGlobals::outputMNJsonFileName, jsonOutputStreams.OutputFileMNJson, jsonOutputStreams.json_MNstream);
                }
                if (ResultsFramework::OutputSchema->CBOREnabled()) {
                    OpenStreamFile(DataStringGlobals::outputMNCborFileName, jsonOutputStreams.OutputFileMNCBOR, jsonOutputStreams.cbor_MNstream);
                }
                if (ResultsFramework::OutputSchema->MsgPackEnabled()) {
                    OpenStreamFile(DataStringGlobals::outputMNMsgPackFileName, jsonOutputStreams.OutputFileMNMsgPack,
                                   jsonOutputStreams.msgpack_MNstream);
                }
            }

            // Output run period time series file
            if (ResultsFramework::OutputSchema->RIRunPeriodTSData.iDataFrameEnabled() ||
                ResultsFramework::OutputSchema->RIRunPeriodTSData.rDataFrameEnabled()) {
                if (ResultsFramework::OutputSchema->JSONEnabled()) {
                    OpenStreamFile(DataStringGlobals::outputSMJsonFileName, jsonOutputStreams.OutputFileSMJson, jsonOutputStreams.json_SMstream);
                }
                if (ResultsFramework::OutputSchema->CBOREnabled()) {
                    OpenStreamFile(DataStringGlobals::outputSMCborFileName, jsonOutputStreams.OutputFileSMCBOR, jsonOutputStreams.cbor_SMstream);
                }
                if (ResultsFramework::OutputSchema->MsgPackEnabled()) {
                    OpenStreamFile(DataStringGlobals::outputSMMsgPackFileName, jsonOutputStreams.OutputFileSMMsgPack,
                                   jsonOutputStreams.msgpack_SMstream);
                }
            }
        }
    }

    void OpenOutputFiles()
    {

        // SUBROUTINE INFORMATION:
        //       AUTHOR         Rick Strand
        //       DATE WRITTEN   June 1997
        //       MODIFIED       na
        //       RE-ENGINEERED  na

        // PURPOSE OF THIS SUBROUTINE:
        // This subroutine opens all of the input and output files needed for
        // an EnergyPlus run.

        // METHODOLOGY EMPLOYED:
        // na

        // REFERENCES:
        // na

        // Using/Aliasing
        using DataStringGlobals::VerString;

        // Locals
        // SUBROUTINE ARGUMENT DEFINITIONS:
        // na

        // SUBROUTINE PARAMETER DEFINITIONS:
        // na

        // INTERFACE BLOCK SPECIFICATIONS:
        // na

        // DERIVED TYPE DEFINITIONS:
        // na

        // SUBROUTINE LOCAL VARIABLE DECLARATIONS:
        int write_stat;

        // FLOW:
        OutputFileStandard = GetNewUnitNumber();
        StdOutputRecordCount = 0;
        {
            IOFlags flags;
            flags.ACTION("write");
            flags.STATUS("UNKNOWN");
            ObjexxFCL::gio::open(OutputFileStandard, DataStringGlobals::outputEsoFileName, flags);
            write_stat = flags.ios();
        }
        if (write_stat != 0) {
           ShowFatalError("OpenOutputFiles: Could not open file " + DataStringGlobals::outputEsoFileName + " for output (write).");
        }
        eso_stream = ObjexxFCL::gio::out_stream(OutputFileStandard);
        ObjexxFCL::gio::write(OutputFileStandard, fmtA) << "Program Version," + VerString;

        // Open the Initialization Output File
        OutputFiles::getSingleton().eio.open();
        if (!OutputFiles::getSingleton().eio.good()) {
            ShowFatalError("OpenOutputFiles: Could not open file " + OutputFiles::getSingleton().eio.fileName + " for output (write).");
        }

        print(OutputFiles::getSingleton().eio, "Program Version,{}\n", VerString);

        // Open the Meters Output File
        OutputFileMeters = GetNewUnitNumber();
        StdMeterRecordCount = 0;
        {
            IOFlags flags;
            flags.ACTION("write");
            flags.STATUS("UNKNOWN");
            ObjexxFCL::gio::open(OutputFileMeters, DataStringGlobals::outputMtrFileName, flags);
            write_stat = flags.ios();
        }
        if (write_stat != 0) {
            ShowFatalError("OpenOutputFiles: Could not open file " + DataStringGlobals::outputMtrFileName + " for output (write).");
        }
        mtr_stream = ObjexxFCL::gio::out_stream(OutputFileMeters);
        ObjexxFCL::gio::write(OutputFileMeters, fmtA) << "Program Version," + VerString;

        // Open the Branch-Node Details Output File
        OutputFileBNDetails = GetNewUnitNumber();
        {
            IOFlags flags;
            flags.ACTION("write");
            flags.STATUS("UNKNOWN");
            ObjexxFCL::gio::open(OutputFileBNDetails, DataStringGlobals::outputBndFileName, flags);
            write_stat = flags.ios();
        }
        if (write_stat != 0) {
            ShowFatalError("OpenOutputFiles: Could not open file " + DataStringGlobals::outputBndFileName + " for output (write).");
        }
        ObjexxFCL::gio::write(OutputFileBNDetails, fmtA) << "Program Version," + VerString;
    }

    void CloseOutputFiles(OutputFiles &outputFiles)
    {

        // SUBROUTINE INFORMATION:
        //       AUTHOR         Rick Strand
        //       DATE WRITTEN   June 1997
        //       MODIFIED       na
        //       RE-ENGINEERED  na

        // PURPOSE OF THIS SUBROUTINE:
        // This subroutine closes all of the input and output files needed for
        // an EnergyPlus run.  It also prints the end of data marker for each
        // output file.

        // METHODOLOGY EMPLOYED:
        // na

        // REFERENCES:
        // na

        // Using/Aliasing
        using namespace DataOutputs;
        using OutputProcessor::InstMeterCacheSize;
        using OutputProcessor::MaxIVariable;
        using OutputProcessor::MaxRVariable;
        using OutputProcessor::NumEnergyMeters;
        using OutputProcessor::NumOfIVariable;
        using OutputProcessor::NumOfIVariable_Setup;
        using OutputProcessor::NumOfIVariable_Sum;
        using OutputProcessor::NumOfRVariable;
        using OutputProcessor::NumOfRVariable_Meter;
        using OutputProcessor::NumOfRVariable_Setup;
        using OutputProcessor::NumOfRVariable_Sum;
        using OutputProcessor::NumReportList;
        using OutputProcessor::NumTotalIVariable;
        using OutputProcessor::NumTotalRVariable;
        using OutputProcessor::NumVarMeterArrays;
        using OutputReportTabular::maxUniqueKeyCount;
        using OutputReportTabular::MonthlyFieldSetInputCount;
        using SolarShading::MAXHCArrayBounds;
        using SolarShading::maxNumberOfFigures;
        using namespace DataRuntimeLanguage;
        using DataBranchNodeConnections::MaxNumOfNodeConnections;
        using DataBranchNodeConnections::NumOfNodeConnections;
        using DataHeatBalance::CondFDRelaxFactor;
        using DataHeatBalance::CondFDRelaxFactorInput;
        using General::RoundSigDigits;
        using namespace DataSystemVariables; // , ONLY: MaxNumberOfThreads,NumberIntRadThreads,iEnvSetThreads
        using DataSurfaces::MaxVerticesPerSurface;
        using namespace DataTimings;

        // Locals
        // SUBROUTINE ARGUMENT DEFINITIONS:
        // na

        // SUBROUTINE PARAMETER DEFINITIONS:
        static constexpr auto EndOfDataFormat("End of Data"); // Signifies the end of the data block in the output file

        // INTERFACE BLOCK SPECIFICATIONS:
        // na

        // DERIVED TYPE DEFINITIONS:
        // na

        // SUBROUTINE LOCAL VARIABLE DECLARATIONS:
        int EchoInputFile; // found unit number for 'eplusout.audit'
        std::string cEnvSetThreads;
        std::string cepEnvSetThreads;
        std::string cIDFSetThreads;

        EchoInputFile = FindUnitNumber(DataStringGlobals::outputAuditFileName);
        // Record some items on the audit file
        ObjexxFCL::gio::write(EchoInputFile, fmtLD) << "NumOfRVariable=" << NumOfRVariable_Setup;
        ObjexxFCL::gio::write(EchoInputFile, fmtLD) << "NumOfRVariable(Total)=" << NumTotalRVariable;
        ObjexxFCL::gio::write(EchoInputFile, fmtLD) << "NumOfRVariable(Actual)=" << NumOfRVariable;
        ObjexxFCL::gio::write(EchoInputFile, fmtLD) << "NumOfRVariable(Summed)=" << NumOfRVariable_Sum;
        ObjexxFCL::gio::write(EchoInputFile, fmtLD) << "NumOfRVariable(Meter)=" << NumOfRVariable_Meter;
        ObjexxFCL::gio::write(EchoInputFile, fmtLD) << "NumOfIVariable=" << NumOfIVariable_Setup;
        ObjexxFCL::gio::write(EchoInputFile, fmtLD) << "NumOfIVariable(Total)=" << NumTotalIVariable;
        ObjexxFCL::gio::write(EchoInputFile, fmtLD) << "NumOfIVariable(Actual)=" << NumOfIVariable;
        ObjexxFCL::gio::write(EchoInputFile, fmtLD) << "NumOfIVariable(Summed)=" << NumOfIVariable_Sum;
        ObjexxFCL::gio::write(EchoInputFile, fmtLD) << "MaxRVariable=" << MaxRVariable;
        ObjexxFCL::gio::write(EchoInputFile, fmtLD) << "MaxIVariable=" << MaxIVariable;
        ObjexxFCL::gio::write(EchoInputFile, fmtLD) << "NumEnergyMeters=" << NumEnergyMeters;
        ObjexxFCL::gio::write(EchoInputFile, fmtLD) << "NumVarMeterArrays=" << NumVarMeterArrays;
        ObjexxFCL::gio::write(EchoInputFile, fmtLD) << "maxUniqueKeyCount=" << maxUniqueKeyCount;
        ObjexxFCL::gio::write(EchoInputFile, fmtLD) << "maxNumberOfFigures=" << maxNumberOfFigures;
        ObjexxFCL::gio::write(EchoInputFile, fmtLD) << "MAXHCArrayBounds=" << MAXHCArrayBounds;
        ObjexxFCL::gio::write(EchoInputFile, fmtLD) << "MaxVerticesPerSurface=" << MaxVerticesPerSurface;
        ObjexxFCL::gio::write(EchoInputFile, fmtLD) << "NumReportList=" << NumReportList;
        ObjexxFCL::gio::write(EchoInputFile, fmtLD) << "InstMeterCacheSize=" << InstMeterCacheSize;
        if (SutherlandHodgman) {
            ObjexxFCL::gio::write(EchoInputFile, fmtLD) << "ClippingAlgorithm=SutherlandHodgman";
        } else {
            ObjexxFCL::gio::write(EchoInputFile, fmtLD) << "ClippingAlgorithm=ConvexWeilerAtherton";
        }
        ObjexxFCL::gio::write(EchoInputFile, fmtLD) << "MonthlyFieldSetInputCount=" << MonthlyFieldSetInputCount;
        ObjexxFCL::gio::write(EchoInputFile, fmtLD) << "NumConsideredOutputVariables=" << NumConsideredOutputVariables;
        ObjexxFCL::gio::write(EchoInputFile, fmtLD) << "MaxConsideredOutputVariables=" << MaxConsideredOutputVariables;

        ObjexxFCL::gio::write(EchoInputFile, fmtLD) << "numActuatorsUsed=" << numActuatorsUsed;
        ObjexxFCL::gio::write(EchoInputFile, fmtLD) << "numEMSActuatorsAvailable=" << numEMSActuatorsAvailable;
        ObjexxFCL::gio::write(EchoInputFile, fmtLD) << "maxEMSActuatorsAvailable=" << maxEMSActuatorsAvailable;
        ObjexxFCL::gio::write(EchoInputFile, fmtLD) << "numInternalVariablesUsed=" << NumInternalVariablesUsed;
        ObjexxFCL::gio::write(EchoInputFile, fmtLD) << "numEMSInternalVarsAvailable=" << numEMSInternalVarsAvailable;
        ObjexxFCL::gio::write(EchoInputFile, fmtLD) << "maxEMSInternalVarsAvailable=" << maxEMSInternalVarsAvailable;

        ObjexxFCL::gio::write(EchoInputFile, fmtLD) << "NumOfNodeConnections=" << NumOfNodeConnections;
        ObjexxFCL::gio::write(EchoInputFile, fmtLD) << "MaxNumOfNodeConnections=" << MaxNumOfNodeConnections;
#ifdef EP_Count_Calls
        ObjexxFCL::gio::write(EchoInputFile, fmtLD) << "NumShadow_Calls=" << NumShadow_Calls;
        ObjexxFCL::gio::write(EchoInputFile, fmtLD) << "NumShadowAtTS_Calls=" << NumShadowAtTS_Calls;
        ObjexxFCL::gio::write(EchoInputFile, fmtLD) << "NumClipPoly_Calls=" << NumClipPoly_Calls;
        ObjexxFCL::gio::write(EchoInputFile, fmtLD) << "NumInitSolar_Calls=" << NumInitSolar_Calls;
        ObjexxFCL::gio::write(EchoInputFile, fmtLD) << "NumAnisoSky_Calls=" << NumAnisoSky_Calls;
        ObjexxFCL::gio::write(EchoInputFile, fmtLD) << "NumDetPolyOverlap_Calls=" << NumDetPolyOverlap_Calls;
        ObjexxFCL::gio::write(EchoInputFile, fmtLD) << "NumCalcPerSolBeam_Calls=" << NumCalcPerSolBeam_Calls;
        ObjexxFCL::gio::write(EchoInputFile, fmtLD) << "NumDetShadowCombs_Calls=" << NumDetShadowCombs_Calls;
        ObjexxFCL::gio::write(EchoInputFile, fmtLD) << "NumIntSolarDist_Calls=" << NumIntSolarDist_Calls;
        ObjexxFCL::gio::write(EchoInputFile, fmtLD) << "NumIntRadExchange_Calls=" << NumIntRadExchange_Calls;
        ObjexxFCL::gio::write(EchoInputFile, fmtLD) << "NumIntRadExchangeZ_Calls=" << NumIntRadExchangeZ_Calls;
        ObjexxFCL::gio::write(EchoInputFile, fmtLD) << "NumIntRadExchangeMain_Calls=" << NumIntRadExchangeMain_Calls;
        ObjexxFCL::gio::write(EchoInputFile, fmtLD) << "NumIntRadExchangeOSurf_Calls=" << NumIntRadExchangeOSurf_Calls;
        ObjexxFCL::gio::write(EchoInputFile, fmtLD) << "NumIntRadExchangeISurf_Calls=" << NumIntRadExchangeISurf_Calls;
        ObjexxFCL::gio::write(EchoInputFile, fmtLD) << "NumMaxInsideSurfIterations=" << NumMaxInsideSurfIterations;
        ObjexxFCL::gio::write(EchoInputFile, fmtLD) << "NumCalcScriptF_Calls=" << NumCalcScriptF_Calls;
#endif

        ObjexxFCL::gio::write(OutputFileStandard, EndOfDataFormat);
        ObjexxFCL::gio::write(OutputFileStandard, fmtLD) << "Number of Records Written=" << StdOutputRecordCount;
        if (StdOutputRecordCount > 0) {
            ObjexxFCL::gio::close(OutputFileStandard);
        } else {
            {
                IOFlags flags;
                flags.DISPOSE("DELETE");
                ObjexxFCL::gio::close(OutputFileStandard, flags);
            }
        }
        eso_stream = nullptr;

        if (DataHeatBalance::AnyCondFD) { // echo out relaxation factor, it may have been changed by the program
            print(
                outputFiles.eio, "{}\n", "! <ConductionFiniteDifference Numerical Parameters>, Starting Relaxation Factor, Final Relaxation Factor");
            print(outputFiles.eio, "ConductionFiniteDifference Numerical Parameters, {:.3R}, {:.3R}\n", CondFDRelaxFactorInput, CondFDRelaxFactor);
        }
        // Report number of threads to eio file
        static constexpr auto ThreadingHeader("! <Program Control Information:Threads/Parallel Sims>, Threading Supported,Maximum Number of "
                                              "Threads, Env Set Threads (OMP_NUM_THREADS), EP Env Set Threads (EP_OMP_NUM_THREADS), IDF Set "
                                              "Threads, Number of Threads Used (Interior Radiant Exchange), Number Nominal Surfaces, Number "
                                              "Parallel Sims");
        print(outputFiles.eio, "{}\n", ThreadingHeader);
        static constexpr auto ThreadReport("Program Control:Threads/Parallel Sims, {},{}, {}, {}, {}, {}, {}, {}\n");
        if (Threading) {
            if (iEnvSetThreads == 0) {
                cEnvSetThreads = "Not Set";
            } else {
                cEnvSetThreads = RoundSigDigits(iEnvSetThreads);
            }
            if (iepEnvSetThreads == 0) {
                cepEnvSetThreads = "Not Set";
            } else {
                cepEnvSetThreads = RoundSigDigits(iepEnvSetThreads);
            }
            if (iIDFSetThreads == 0) {
                cIDFSetThreads = "Not Set";
            } else {
                cIDFSetThreads = RoundSigDigits(iIDFSetThreads);
            }
            if (lnumActiveSims) {
                print(outputFiles.eio,
                      ThreadReport,
                      "Yes",
                      MaxNumberOfThreads,
                      cEnvSetThreads,
                      cepEnvSetThreads,
                      cIDFSetThreads,
                      NumberIntRadThreads,
                      iNominalTotSurfaces,
                      inumActiveSims);
            } else {
                print(outputFiles.eio,
                      ThreadReport,
                      "Yes",
                      MaxNumberOfThreads,
                      cEnvSetThreads,
                      cepEnvSetThreads,
                      cIDFSetThreads,
                      NumberIntRadThreads,
                      iNominalTotSurfaces,
                      "N/A");
            }
        } else { // no threading
            if (lnumActiveSims) {
                print(outputFiles.eio, ThreadReport, "No", MaxNumberOfThreads, "N/A", "N/A", "N/A", "N/A", "N/A", inumActiveSims);
            } else {
                print(outputFiles.eio, ThreadReport, "No", MaxNumberOfThreads, "N/A", "N/A", "N/A", "N/A", "N/A", "N/A");
            }
        }

        // Close the Initialization Output File
        print(outputFiles.eio, "{}\n", EndOfDataFormat);
        outputFiles.eio.close();

        // Close the Meters Output File
        ObjexxFCL::gio::write(OutputFileMeters, EndOfDataFormat);
        ObjexxFCL::gio::write(OutputFileMeters, fmtLD) << "Number of Records Written=" << StdMeterRecordCount;
        if (StdMeterRecordCount > 0) {
            ObjexxFCL::gio::close(OutputFileMeters);
        } else {
            {
                IOFlags flags;
                flags.DISPOSE("DELETE");
                ObjexxFCL::gio::close(OutputFileMeters, flags);
            }
        }
        mtr_stream = nullptr;

        // Close the External Shading Output File

        if (OutputFileShadingFrac > 0) {
            ObjexxFCL::gio::close(OutputFileShadingFrac);
        }
    }

    void SetupSimulation(OutputFiles &outputFiles, bool &ErrorsFound)
    {

        // SUBROUTINE INFORMATION:
        //       AUTHOR         B. Griffith/L. Lawrie
        //       DATE WRITTEN   May 2008
        //       MODIFIED       na
        //       RE-ENGINEERED  na

        // PURPOSE OF THIS SUBROUTINE:
        //  execute a few time steps of a simulation to facilitate setting up model
        //  developed to resolve reverse DD problems caused be the differences
        //  that stem from setup and information gathering that occurs during the first pass.

        // METHODOLOGY EMPLOYED:
        // Using global flag (kickoff simulation), only a few time steps are executed.
        // global flag is used in other parts of simulation to terminate quickly.

        // Using/Aliasing
        using CostEstimateManager::SimCostEstimate;
        using DataEnvironment::EndMonthFlag;
        using DataEnvironment::EnvironmentName;
        using ExteriorEnergyUse::ManageExteriorEnergyUse;
        using General::TrimSigDigits;
        using namespace DataTimings;
        using PlantPipingSystemsManager::CheckIfAnyBasements;
        using PlantPipingSystemsManager::CheckIfAnySlabs;
        using PlantPipingSystemsManager::SimulateGroundDomains;

        // SUBROUTINE LOCAL VARIABLE DECLARATIONS:
        static bool Available(false); // an environment is available to process
        //  integer :: env_iteration=0
        //  CHARACTER(len=32) :: cEnvChar

        //  return  ! remove comment to do 'old way'

        Available = true;

        while (Available) { // do for each environment

            GetNextEnvironment(outputFiles, Available, ErrorsFound);

            if (!Available) break;
            if (ErrorsFound) break;

            BeginEnvrnFlag = true;
            EndEnvrnFlag = false;
            EndMonthFlag = false;
            WarmupFlag = true;
            DayOfSim = 0;

            ++DayOfSim;
            BeginDayFlag = true;
            EndDayFlag = false;

            HourOfDay = 1;

            BeginHourFlag = true;
            EndHourFlag = false;

            TimeStep = 1;

            if (DeveloperFlag) DisplayString("Initializing Simulation - timestep 1:" + EnvironmentName);

            BeginTimeStepFlag = true;

            ManageWeather();

            ManageExteriorEnergyUse();

            ManageHeatBalance();

            BeginHourFlag = false;
            BeginDayFlag = false;
            BeginEnvrnFlag = false;
            BeginSimFlag = false;
            BeginFullSimFlag = false;

            //          ! do another timestep=1
            if (DeveloperFlag) DisplayString("Initializing Simulation - 2nd timestep 1:" + EnvironmentName);

            ManageWeather();

            ManageExteriorEnergyUse();

            ManageHeatBalance();

            //         do an end of day, end of environment time step

            HourOfDay = 24;
            TimeStep = NumOfTimeStepInHour;
            EndEnvrnFlag = true;

            if (DeveloperFlag) DisplayString("Initializing Simulation - hour 24 timestep 1:" + EnvironmentName);
            ManageWeather();

            ManageExteriorEnergyUse();

            ManageHeatBalance();

        } // ... End environment loop.

        if (AnySlabsInModel || AnyBasementsInModel) {
            SimulateGroundDomains(outputFiles, true);
        }

        if (!ErrorsFound) SimCostEstimate(); // basically will get and check input
        if (ErrorsFound) ShowFatalError("Previous conditions cause program termination.");
    }

    void ReportNodeConnections()
    {

        // SUBROUTINE INFORMATION:
        //       AUTHOR         Linda Lawrie
        //       DATE WRITTEN   February 2004
        //       MODIFIED       na
        //       RE-ENGINEERED  na

        // PURPOSE OF THIS SUBROUTINE:
        // This subroutine 'reports' the NodeConnection data structure.  It groups the
        // report/dump by parent, non-parent objects.

        // Using/Aliasing
        using namespace DataBranchNodeConnections;
        using DataGlobals::OutputFileBNDetails;
        using DataLoopNode::NodeID;
        using DataLoopNode::NumOfNodes;

        // SUBROUTINE LOCAL VARIABLE DECLARATIONS:
        int Loop;
        int Loop1;
        int NumParents;
        int NumNonParents;
        int NumNonConnected;
        std::string ChrOut;
        bool ParentComponentFound;

        // Formats
        static ObjexxFCL::gio::Fmt Format_701("(A)");
        static ObjexxFCL::gio::Fmt Format_702("('! <#',A,' Node Connections>,<Number of ',A,' Node Connections>')");
        static ObjexxFCL::gio::Fmt Format_703(
            "('! <',A,' Node Connection>,<Node Name>,<Node ObjectType>,<Node ObjectName>,','<Node ConnectionType>,<Node FluidStream>')");
        static ObjexxFCL::gio::Fmt Format_705("('! <#NonConnected Nodes>,<Number of NonConnected Nodes>',/,' #NonConnected Nodes,',A)");
        static ObjexxFCL::gio::Fmt Format_706("('! <NonConnected Node>,<NonConnected Node Number>,<NonConnected Node Name>')");

        NonConnectedNodes.dimension(NumOfNodes, true);

        NumParents = 0;
        NumNonParents = 0;
        for (Loop = 1; Loop <= NumOfNodeConnections; ++Loop) {
            if (NodeConnections(Loop).ObjectIsParent) continue;
            ++NumNonParents;
        }
        NumParents = NumOfNodeConnections - NumNonParents;
        ParentNodeList.allocate(NumParents);

        //  Do Parent Objects
        ObjexxFCL::gio::write(OutputFileBNDetails, Format_701) << "! ===============================================================";
        ObjexxFCL::gio::write(OutputFileBNDetails, Format_702) << "Parent"
                                                    << "Parent";
        ObjexxFCL::gio::write(ChrOut, fmtLD) << NumParents;
        ObjexxFCL::gio::write(OutputFileBNDetails, Format_701) << " #Parent Node Connections," + stripped(ChrOut);
        ObjexxFCL::gio::write(OutputFileBNDetails, Format_703) << "Parent";

        for (Loop = 1; Loop <= NumOfNodeConnections; ++Loop) {
            if (!NodeConnections(Loop).ObjectIsParent) continue;
            NonConnectedNodes(NodeConnections(Loop).NodeNumber) = false;
            ObjexxFCL::gio::write(ChrOut, fmtLD) << NodeConnections(Loop).FluidStream;
            strip(ChrOut);
            ObjexxFCL::gio::write(OutputFileBNDetails, Format_701) << " Parent Node Connection," + NodeConnections(Loop).NodeName + ',' +
                                                               NodeConnections(Loop).ObjectType + ',' + NodeConnections(Loop).ObjectName + ',' +
                                                               NodeConnections(Loop).ConnectionType + ',' + ChrOut;
            // Build ParentNodeLists
            if (UtilityRoutines::SameString(NodeConnections(Loop).ConnectionType, "Inlet") ||
                UtilityRoutines::SameString(NodeConnections(Loop).ConnectionType, "Outlet")) {
                ParentComponentFound = false;
                for (Loop1 = 1; Loop1 <= NumOfActualParents; ++Loop1) {
                    if (ParentNodeList(Loop1).CType != NodeConnections(Loop).ObjectType ||
                        ParentNodeList(Loop1).CName != NodeConnections(Loop).ObjectName)
                        continue;
                    ParentComponentFound = true;
                    {
                        auto const SELECT_CASE_var(UtilityRoutines::MakeUPPERCase(NodeConnections(Loop).ConnectionType));
                        if (SELECT_CASE_var == "INLET") {
                            ParentNodeList(Loop1).InletNodeName = NodeConnections(Loop).NodeName;
                        } else if (SELECT_CASE_var == "OUTLET") {
                            ParentNodeList(Loop1).OutletNodeName = NodeConnections(Loop).NodeName;
                        }
                    }
                }
                if (!ParentComponentFound) {
                    ++NumOfActualParents;
                    ParentNodeList(NumOfActualParents).CType = NodeConnections(Loop).ObjectType;
                    ParentNodeList(NumOfActualParents).CName = NodeConnections(Loop).ObjectName;
                    {
                        auto const SELECT_CASE_var(UtilityRoutines::MakeUPPERCase(NodeConnections(Loop).ConnectionType));
                        if (SELECT_CASE_var == "INLET") {
                            ParentNodeList(NumOfActualParents).InletNodeName = NodeConnections(Loop).NodeName;
                        } else if (SELECT_CASE_var == "OUTLET") {
                            ParentNodeList(NumOfActualParents).OutletNodeName = NodeConnections(Loop).NodeName;
                        }
                    }
                }
            }
        }

        //  Do non-Parent Objects
        ObjexxFCL::gio::write(OutputFileBNDetails, Format_701) << "! ===============================================================";
        ObjexxFCL::gio::write(OutputFileBNDetails, Format_702) << "Non-Parent"
                                                    << "Non-Parent";
        ObjexxFCL::gio::write(ChrOut, fmtLD) << NumNonParents;
        ObjexxFCL::gio::write(OutputFileBNDetails, Format_701) << " #Non-Parent Node Connections," + stripped(ChrOut);
        ObjexxFCL::gio::write(OutputFileBNDetails, Format_703) << "Non-Parent";

        for (Loop = 1; Loop <= NumOfNodeConnections; ++Loop) {
            if (NodeConnections(Loop).ObjectIsParent) continue;
            NonConnectedNodes(NodeConnections(Loop).NodeNumber) = false;
            ObjexxFCL::gio::write(ChrOut, fmtLD) << NodeConnections(Loop).FluidStream;
            strip(ChrOut);
            ObjexxFCL::gio::write(OutputFileBNDetails, Format_701) << " Non-Parent Node Connection," + NodeConnections(Loop).NodeName + ',' +
                                                               NodeConnections(Loop).ObjectType + ',' + NodeConnections(Loop).ObjectName + ',' +
                                                               NodeConnections(Loop).ConnectionType + ',' + ChrOut;
        }

        NumNonConnected = 0;
        for (Loop = 1; Loop <= NumOfNodes; ++Loop) {
            if (NonConnectedNodes(Loop)) ++NumNonConnected;
        }

        if (NumNonConnected > 0) {
            ObjexxFCL::gio::write(OutputFileBNDetails, Format_701) << "! ===============================================================";
            ObjexxFCL::gio::write(ChrOut, fmtLD) << NumNonConnected;
            ObjexxFCL::gio::write(OutputFileBNDetails, Format_705) << stripped(ChrOut);
            ObjexxFCL::gio::write(OutputFileBNDetails, Format_706);
            for (Loop = 1; Loop <= NumOfNodes; ++Loop) {
                if (!NonConnectedNodes(Loop)) continue;
                ObjexxFCL::gio::write(ChrOut, fmtLD) << Loop;
                strip(ChrOut);
                ObjexxFCL::gio::write(OutputFileBNDetails, Format_701) << " NonConnected Node," + ChrOut + ',' + NodeID(Loop);
            }
        }

        NonConnectedNodes.deallocate();
    }

    void ReportLoopConnections()
    {

        // SUBROUTINE INFORMATION:
        //       AUTHOR         Linda Lawrie
        //       DATE WRITTEN   December 2001
        //       MODIFIED       March 2003; added other reporting
        //       RE-ENGINEERED  na

        // PURPOSE OF THIS SUBROUTINE:
        // This subroutine reports on the node connections in various parts of the
        // HVAC syste: Component Sets, Air Loop, Plant and Condenser Loop, Supply and
        // return air paths, controlled zones.
        // This information should be useful in diagnosing node connection input errors.

        // Using/Aliasing
        using namespace DataAirLoop;
        using namespace DataBranchNodeConnections;
        using DataLoopNode::NodeID;
        using DataLoopNode::NumOfNodes;
        using namespace DataHVACGlobals;
        using namespace DataPlant;
        using namespace DataZoneEquipment;
        using DataErrorTracking::AbortProcessing; // used here to turn off Node Connection Error reporting
        using DataErrorTracking::AskForConnectionsReport;
        using DataGlobals::OutputFileBNDetails;
        using DualDuct::ReportDualDuctConnections;
        using OutAirNodeManager::NumOutsideAirNodes;
        using OutAirNodeManager::OutsideAirNodeList;

        // SUBROUTINE PARAMETER DEFINITIONS:
        static std::string const errstring("**error**");

        // SUBROUTINE LOCAL VARIABLE DECLARATIONS:
        std::string ChrOut;
        std::string ChrOut2;
        std::string ChrOut3;
        std::string LoopString;
        std::string ChrName;
        int Count;
        int Count1;
        int LoopSideNum;
        static bool WarningOut(true);
        int NumOfControlledZones;

        // Formats
        static ObjexxFCL::gio::Fmt Format_700("('! <#Component Sets>,<Number of Component Sets>')");
        static ObjexxFCL::gio::Fmt Format_701("(A)");
        static ObjexxFCL::gio::Fmt Format_702("('! <Component Set>,<Component Set Count>,<Parent Object Type>,<Parent Object Name>,','<Component "
                                   "Type>,<Component Name>,<Inlet Node ID>,<Outlet Node ID>,<Description>')");
        static ObjexxFCL::gio::Fmt Format_707("(1X,A)");
        static ObjexxFCL::gio::Fmt Format_713("(A)");
        static ObjexxFCL::gio::Fmt Format_720("('! <#Zone Equipment Lists>,<Number of Zone Equipment Lists>')");
        static ObjexxFCL::gio::Fmt Format_721("(A)");
        static ObjexxFCL::gio::Fmt Format_722(
            "('! <Zone Equipment List>,<Zone Equipment List Count>,<Zone Equipment List Name>,<Zone Name>,<Number of Components>')");
        static ObjexxFCL::gio::Fmt Format_723("('! <Zone Equipment Component>,<Component Count>,<Component Type>,<Component Name>,','<Zone Name>,<Heating "
                                   "Priority>,<Cooling Priority>')");

        // Report outside air node names on the Branch-Node Details file
        ObjexxFCL::gio::write(OutputFileBNDetails, Format_701) << "! ===============================================================";
        ObjexxFCL::gio::write(OutputFileBNDetails, Format_701) << "! #Outdoor Air Nodes,<Number of Outdoor Air Nodes>";
        ObjexxFCL::gio::write(ChrOut, fmtLD) << NumOutsideAirNodes;
        ObjexxFCL::gio::write(OutputFileBNDetails, Format_701) << " #Outdoor Air Nodes," + stripped(ChrOut);
        if (NumOutsideAirNodes > 0) {
            ObjexxFCL::gio::write(OutputFileBNDetails, Format_701) << "! <Outdoor Air Node>,<NodeNumber>,<Node Name>";
        }
        for (Count = 1; Count <= NumOutsideAirNodes; ++Count) {
            ObjexxFCL::gio::write(ChrOut, fmtLD) << OutsideAirNodeList(Count);
            strip(ChrOut);
            ObjexxFCL::gio::write(OutputFileBNDetails, Format_701) << " Outdoor Air Node," + ChrOut + ',' + NodeID(OutsideAirNodeList(Count));
        }
        // Component Sets
        ObjexxFCL::gio::write(OutputFileBNDetails, Format_701) << "! ===============================================================";
        ObjexxFCL::gio::write(OutputFileBNDetails, Format_700);
        ObjexxFCL::gio::write(ChrOut, fmtLD) << NumCompSets;
        ObjexxFCL::gio::write(OutputFileBNDetails, Format_701) << " #Component Sets," + stripped(ChrOut);
        ObjexxFCL::gio::write(OutputFileBNDetails, Format_702);

        for (Count = 1; Count <= NumCompSets; ++Count) {
            ObjexxFCL::gio::write(ChrOut, fmtLD) << Count;
            strip(ChrOut);
            ObjexxFCL::gio::write(OutputFileBNDetails, Format_701) << " Component Set," + ChrOut + ',' + CompSets(Count).ParentCType + ',' +
                                                               CompSets(Count).ParentCName + ',' + CompSets(Count).CType + ',' +
                                                               CompSets(Count).CName + ',' + CompSets(Count).InletNodeName + ',' +
                                                               CompSets(Count).OutletNodeName + ',' + CompSets(Count).Description;

            if (CompSets(Count).ParentCType == "UNDEFINED" || CompSets(Count).InletNodeName == "UNDEFINED" ||
                CompSets(Count).OutletNodeName == "UNDEFINED") {
                if (AbortProcessing && WarningOut) {
                    ShowWarningError("Node Connection errors shown during \"fatal error\" processing may be false because not all inputs may have "
                                     "been retrieved.");
                    WarningOut = false;
                }
                ShowWarningError("Node Connection Error for object " + CompSets(Count).CType + ", name=" + CompSets(Count).CName);
                ShowContinueError("  " + CompSets(Count).Description + " not on any Branch or Parent Object");
                ShowContinueError("  Inlet Node : " + CompSets(Count).InletNodeName);
                ShowContinueError("  Outlet Node: " + CompSets(Count).OutletNodeName);
                ++NumNodeConnectionErrors;
                if (UtilityRoutines::SameString(CompSets(Count).CType, "SolarCollector:UnglazedTranspired")) {
                    ShowContinueError("This report does not necessarily indicate a problem for a MultiSystem Transpired Collector");
                }
            }
            if (CompSets(Count).Description == "UNDEFINED") {
                if (AbortProcessing && WarningOut) {
                    ShowWarningError("Node Connection errors shown during \"fatal error\" processing may be false because not all inputs may have "
                                     "been retrieved.");
                    WarningOut = false;
                }
                ShowWarningError("Potential Node Connection Error for object " + CompSets(Count).CType + ", name=" + CompSets(Count).CName);
                ShowContinueError("  Node Types are still UNDEFINED -- See Branch/Node Details file for further information");
                ShowContinueError("  Inlet Node : " + CompSets(Count).InletNodeName);
                ShowContinueError("  Outlet Node: " + CompSets(Count).OutletNodeName);
                ++NumNodeConnectionErrors;
            }
        }

        for (Count = 1; Count <= NumCompSets; ++Count) {
            for (Count1 = Count + 1; Count1 <= NumCompSets; ++Count1) {
                if (CompSets(Count).CType != CompSets(Count1).CType) continue;
                if (CompSets(Count).CName != CompSets(Count1).CName) continue;
                if (CompSets(Count).InletNodeName != CompSets(Count1).InletNodeName) continue;
                if (CompSets(Count).OutletNodeName != CompSets(Count1).OutletNodeName) continue;
                if (AbortProcessing && WarningOut) {
                    ShowWarningError("Node Connection errors shown during \"fatal error\" processing may be false because not all inputs may have "
                                     "been retrieved.");
                    WarningOut = false;
                }
                ShowWarningError("Component plus inlet/outlet node pair used more than once:");
                ShowContinueError("  Component  : " + CompSets(Count).CType + ", name=" + CompSets(Count).CName);
                ShowContinueError("  Inlet Node : " + CompSets(Count).InletNodeName);
                ShowContinueError("  Outlet Node: " + CompSets(Count).OutletNodeName);
                ShowContinueError("  Used by    : " + CompSets(Count).ParentCType + ' ' + CompSets(Count).ParentCName);
                ShowContinueError("  and  by    : " + CompSets(Count1).ParentCType + ' ' + CompSets(Count1).ParentCName);
                ++NumNodeConnectionErrors;
            }
        }
        //  Plant Loops
        ObjexxFCL::gio::write(OutputFileBNDetails, Format_701) << "! ===============================================================";
        ObjexxFCL::gio::write(ChrOut, fmtLD) << NumPlantLoops;
        strip(ChrOut);
        ObjexxFCL::gio::write(OutputFileBNDetails, Format_713) << "! <# Plant Loops>,<Number of Plant Loops>";
        ObjexxFCL::gio::write(OutputFileBNDetails, Format_707) << "#Plant Loops," + ChrOut;
        ObjexxFCL::gio::write(OutputFileBNDetails, Format_713)
            << "! <Plant Loop>,<Plant Loop Name>,<Loop Type>,<Inlet Node Name>,<Outlet Node Name>,<Branch List>,<Connector List>";
        ObjexxFCL::gio::write(OutputFileBNDetails, Format_713)
            << "! <Plant Loop Connector>,<Connector Type>,<Connector Name>,<Loop Name>,<Loop Type>,<Number of Inlets/Outlets>";
        ObjexxFCL::gio::write(OutputFileBNDetails, Format_713) << "! <Plant Loop Connector Branches>,<Connector Node Count>,<Connector Type>,<Connector "
                                                       "Name>,<Inlet Branch>,<Outlet Branch>,<Loop Name>,<Loop Type>";
        ObjexxFCL::gio::write(OutputFileBNDetails, Format_713) << "! <Plant Loop Connector Nodes>,<Connector Node Count>,<Connector Type>,<Connector "
                                                       "Name>,<Inlet Node>,<Outlet Node>,<Loop Name>,<Loop Type>";
        ObjexxFCL::gio::write(OutputFileBNDetails, Format_713)
            << "! <Plant Loop Supply Connection>,<Plant Loop Name>,<Supply Side Outlet Node Name>,<Demand Side Inlet Node Name>";
        ObjexxFCL::gio::write(OutputFileBNDetails, Format_713)
            << "! <Plant Loop Return Connection>,<Plant Loop Name>,<Demand Side Outlet Node Name>,<Supply Side Inlet Node Name>";
        for (Count = 1; Count <= NumPlantLoops; ++Count) {
            for (LoopSideNum = DemandSide; LoopSideNum <= SupplySide; ++LoopSideNum) {
                //  Plant Supply Side Loop
                // Demandside and supplyside is parametrized in DataPlant
                if (LoopSideNum == DemandSide) {
                    LoopString = "Demand";
                } else if (LoopSideNum == SupplySide) {
                    LoopString = "Supply";
                }

                ObjexxFCL::gio::write(OutputFileBNDetails, Format_713)
                    << " Plant Loop," + PlantLoop(Count).Name + ',' + LoopString + ',' + PlantLoop(Count).LoopSide(LoopSideNum).NodeNameIn + ',' +
                           PlantLoop(Count).LoopSide(LoopSideNum).NodeNameOut + ',' + PlantLoop(Count).LoopSide(LoopSideNum).BranchList + ',' +
                           PlantLoop(Count).LoopSide(LoopSideNum).ConnectList;
                //  Plant Supply Side Splitter
                if (PlantLoop(Count).LoopSide(LoopSideNum).Splitter.Exists) {
                    ObjexxFCL::gio::write(ChrOut, fmtLD) << PlantLoop(Count).LoopSide(LoopSideNum).Splitter.TotalOutletNodes;
                    ObjexxFCL::gio::write(OutputFileBNDetails, Format_713) << "   Plant Loop Connector,Splitter," +
                                                                       PlantLoop(Count).LoopSide(LoopSideNum).Splitter.Name + ',' +
                                                                       PlantLoop(Count).Name + ',' + LoopString + ',' + stripped(ChrOut);
                    for (Count1 = 1; Count1 <= PlantLoop(Count).LoopSide(LoopSideNum).Splitter.TotalOutletNodes; ++Count1) {
                        ObjexxFCL::gio::write(ChrOut, fmtLD) << Count1;
                        ChrOut2 = BlankString;
                        ChrOut3 = BlankString;
                        if (PlantLoop(Count).LoopSide(LoopSideNum).Splitter.BranchNumIn <= 0) {
                            ChrOut2 = errstring;
                        }
                        if (PlantLoop(Count).LoopSide(LoopSideNum).Splitter.BranchNumOut(Count1) <= 0) {
                            ChrOut3 = errstring;
                        }
                        {
                            IOFlags flags;
                            flags.ADVANCE("No");
                            ObjexxFCL::gio::write(OutputFileBNDetails, Format_713, flags)
                                << "     Plant Loop Connector Branches," + stripped(ChrOut) + ",Splitter," +
                                       PlantLoop(Count).LoopSide(LoopSideNum).Splitter.Name + ',';
                        }
                        if (ChrOut2 != errstring) {
                            {
                                IOFlags flags;
                                flags.ADVANCE("No");
                                ObjexxFCL::gio::write(OutputFileBNDetails, Format_713, flags)
                                    << PlantLoop(Count)
                                               .LoopSide(LoopSideNum)
                                               .Branch(PlantLoop(Count).LoopSide(LoopSideNum).Splitter.BranchNumIn)
                                               .Name +
                                           ',';
                            }
                        } else {
                            {
                                IOFlags flags;
                                flags.ADVANCE("No");
                                ObjexxFCL::gio::write(OutputFileBNDetails, Format_713, flags) << ChrOut2 + ',';
                            }
                        }
                        if (ChrOut3 != errstring) {
                            ObjexxFCL::gio::write(OutputFileBNDetails, Format_713)
                                << PlantLoop(Count)
                                           .LoopSide(LoopSideNum)
                                           .Branch(PlantLoop(Count).LoopSide(LoopSideNum).Splitter.BranchNumOut(Count1))
                                           .Name +
                                       ',' + PlantLoop(Count).Name + ',' + LoopString;
                        } else {
                            ObjexxFCL::gio::write(OutputFileBNDetails, Format_713) << ChrOut3 + ',' + PlantLoop(Count).Name + ',' + LoopString;
                        }
                        ObjexxFCL::gio::write(OutputFileBNDetails, Format_713)
                            << "     Plant Loop Connector Nodes,   " + stripped(ChrOut) + ",Splitter," +
                                   PlantLoop(Count).LoopSide(LoopSideNum).Splitter.Name + ',' +
                                   PlantLoop(Count).LoopSide(LoopSideNum).Splitter.NodeNameIn + ',' +
                                   PlantLoop(Count).LoopSide(LoopSideNum).Splitter.NodeNameOut(Count1) + ',' + PlantLoop(Count).Name + ',' +
                                   LoopString;
                    }
                }

                //  Plant Supply Side Mixer
                if (PlantLoop(Count).LoopSide(LoopSideNum).Mixer.Exists) {
                    ObjexxFCL::gio::write(ChrOut, fmtLD) << PlantLoop(Count).LoopSide(LoopSideNum).Mixer.TotalInletNodes;
                    ObjexxFCL::gio::write(OutputFileBNDetails, Format_713)
                        << "   Plant Loop Connector,Mixer," + PlantLoop(Count).LoopSide(LoopSideNum).Mixer.Name + ',' +
                               PlantLoop(Count).Name + ',' + LoopString + ',' + stripped(ChrOut); //',Supply,'//  &
                    for (Count1 = 1; Count1 <= PlantLoop(Count).LoopSide(LoopSideNum).Mixer.TotalInletNodes; ++Count1) {
                        ObjexxFCL::gio::write(ChrOut, fmtLD) << Count1;
                        ChrOut2 = BlankString;
                        ChrOut3 = BlankString;
                        if (PlantLoop(Count).LoopSide(LoopSideNum).Mixer.BranchNumIn(Count1) <= 0) {
                            ChrOut2 = errstring;
                        }
                        if (PlantLoop(Count).LoopSide(LoopSideNum).Mixer.BranchNumOut <= 0) {
                            ChrOut3 = errstring;
                        }
                        {
                            IOFlags flags;
                            flags.ADVANCE("No");
                            ObjexxFCL::gio::write(OutputFileBNDetails, Format_713, flags)
                                << "     Plant Loop Connector Branches," + stripped(ChrOut) + ",Mixer," +
                                       PlantLoop(Count).LoopSide(LoopSideNum).Mixer.Name + ',';
                        }
                        if (ChrOut2 != errstring) {
                            {
                                IOFlags flags;
                                flags.ADVANCE("No");
                                ObjexxFCL::gio::write(OutputFileBNDetails, Format_713, flags)
                                    << PlantLoop(Count)
                                               .LoopSide(LoopSideNum)
                                               .Branch(PlantLoop(Count).LoopSide(LoopSideNum).Mixer.BranchNumIn(Count1))
                                               .Name +
                                           ',';
                            }
                        } else {
                            {
                                IOFlags flags;
                                flags.ADVANCE("No");
                                ObjexxFCL::gio::write(OutputFileBNDetails, Format_713, flags) << ChrOut2 + ',';
                            }
                        }
                        if (ChrOut3 != errstring) {
                            ObjexxFCL::gio::write(OutputFileBNDetails, Format_713)
                                << PlantLoop(Count)
                                           .LoopSide(LoopSideNum)
                                           .Branch(PlantLoop(Count).LoopSide(LoopSideNum).Mixer.BranchNumOut)
                                           .Name +
                                       ',' + PlantLoop(Count).Name + ',' + LoopString;
                        } else {
                            ObjexxFCL::gio::write(OutputFileBNDetails, Format_713) << ChrOut3 + ',' + PlantLoop(Count).Name + ",Supply";
                        }
                        ObjexxFCL::gio::write(OutputFileBNDetails, Format_713) << "     Plant Loop Connector Nodes,   " + stripped(ChrOut) + ",Mixer," +
                                                                           PlantLoop(Count).LoopSide(LoopSideNum).Mixer.Name + ',' +
                                                                           PlantLoop(Count).LoopSide(LoopSideNum).Mixer.NodeNameIn(Count1) +
                                                                           ',' + PlantLoop(Count).LoopSide(LoopSideNum).Mixer.NodeNameOut +
                                                                           ',' + PlantLoop(Count).Name + ',' + LoopString;
                    }
                }
            }
            ObjexxFCL::gio::write(OutputFileBNDetails, Format_713) << " Plant Loop Supply Connection," + PlantLoop(Count).Name + ',' +
                                                               PlantLoop(Count).LoopSide(SupplySide).NodeNameOut + ',' +
                                                               PlantLoop(Count).LoopSide(DemandSide).NodeNameIn;
            ObjexxFCL::gio::write(OutputFileBNDetails, Format_713) << " Plant Loop Return Connection," + PlantLoop(Count).Name + ',' +
                                                               PlantLoop(Count).LoopSide(DemandSide).NodeNameOut + ',' +
                                                               PlantLoop(Count).LoopSide(SupplySide).NodeNameIn;

        } //  Plant Demand Side Loop

        //  Condenser Loops
        ObjexxFCL::gio::write(OutputFileBNDetails, Format_701) << "! ===============================================================";
        ObjexxFCL::gio::write(ChrOut, fmtLD) << NumCondLoops;
        strip(ChrOut);
        ObjexxFCL::gio::write(OutputFileBNDetails, Format_713) << "! <# Condenser Loops>,<Number of Condenser Loops>";
        ObjexxFCL::gio::write(OutputFileBNDetails, Format_707) << "#Condenser Loops," + ChrOut;
        ObjexxFCL::gio::write(OutputFileBNDetails, Format_713)
            << "! <Condenser Loop>,<Condenser Loop Name>,<Loop Type>,<Inlet Node Name>,<Outlet Node Name>,<Branch List>,<Connector List>";
        ObjexxFCL::gio::write(OutputFileBNDetails, Format_713)
            << "! <Condenser Loop Connector>,<Connector Type>,<Connector Name>,<Loop Name>,<Loop Type>,<Number of Inlets/Outlets>";
        ObjexxFCL::gio::write(OutputFileBNDetails, Format_713) << "! <Condenser Loop Connector Branches>,<Connector Node Count>,<Connector Type>,<Connector "
                                                       "Name>,<Inlet Branch>,<Outlet Branch>,<Loop Name>,<Loop Type>";
        ObjexxFCL::gio::write(OutputFileBNDetails, Format_713) << "! <Condenser Loop Connector Nodes>,<Connector Node Count>,<Connector Type>,<Connector "
                                                       "Name>,<Inlet Node>,<Outlet Node>,<Loop Name>,<Loop Type>";
        ObjexxFCL::gio::write(OutputFileBNDetails, Format_713)
            << "! <Condenser Loop Supply Connection>,<Condenser Loop Name>,<Supply Side Outlet Node Name>,<Demand Side Inlet Node Name>";
        ObjexxFCL::gio::write(OutputFileBNDetails, Format_713)
            << "! <Condenser Loop Return Connection>,<Condenser Loop Name>,<Demand Side Outlet Node Name>,<Supply Side Inlet Node Name>";

        for (Count = NumPlantLoops + 1; Count <= TotNumLoops; ++Count) {
            for (LoopSideNum = DemandSide; LoopSideNum <= SupplySide; ++LoopSideNum) {
                //  Plant Supply Side Loop
                // Demandside and supplyside is parametrized in DataPlant
                if (LoopSideNum == DemandSide) {
                    LoopString = "Demand";
                } else if (LoopSideNum == SupplySide) {
                    LoopString = "Supply";
                }

                ObjexxFCL::gio::write(OutputFileBNDetails, Format_713)
                    << " Plant Loop," + PlantLoop(Count).Name + ',' + LoopString + ',' + PlantLoop(Count).LoopSide(LoopSideNum).NodeNameIn + ',' +
                           PlantLoop(Count).LoopSide(LoopSideNum).NodeNameOut + ',' + PlantLoop(Count).LoopSide(LoopSideNum).BranchList + ',' +
                           PlantLoop(Count).LoopSide(LoopSideNum).ConnectList;
                //  Plant Supply Side Splitter
                if (PlantLoop(Count).LoopSide(LoopSideNum).Splitter.Exists) {
                    ObjexxFCL::gio::write(ChrOut, fmtLD) << PlantLoop(Count).LoopSide(LoopSideNum).Splitter.TotalOutletNodes;
                    ObjexxFCL::gio::write(OutputFileBNDetails, Format_713) << "   Plant Loop Connector,Splitter," +
                                                                       PlantLoop(Count).LoopSide(LoopSideNum).Splitter.Name + ',' +
                                                                       PlantLoop(Count).Name + ',' + LoopString + ',' + stripped(ChrOut);
                    for (Count1 = 1; Count1 <= PlantLoop(Count).LoopSide(LoopSideNum).Splitter.TotalOutletNodes; ++Count1) {
                        ObjexxFCL::gio::write(ChrOut, fmtLD) << Count1;
                        ChrOut2 = BlankString;
                        ChrOut3 = BlankString;
                        if (PlantLoop(Count).LoopSide(LoopSideNum).Splitter.BranchNumIn <= 0) {
                            ChrOut2 = errstring;
                        }
                        if (PlantLoop(Count).LoopSide(LoopSideNum).Splitter.BranchNumOut(Count1) <= 0) {
                            ChrOut3 = errstring;
                        }
                        {
                            IOFlags flags;
                            flags.ADVANCE("No");
                            ObjexxFCL::gio::write(OutputFileBNDetails, Format_713, flags)
                                << "     Plant Loop Connector Branches," + stripped(ChrOut) + ",Splitter," +
                                       PlantLoop(Count).LoopSide(LoopSideNum).Splitter.Name + ',';
                        }
                        if (ChrOut2 != errstring) {
                            {
                                IOFlags flags;
                                flags.ADVANCE("No");
                                ObjexxFCL::gio::write(OutputFileBNDetails, Format_713, flags)
                                    << PlantLoop(Count)
                                               .LoopSide(LoopSideNum)
                                               .Branch(PlantLoop(Count).LoopSide(LoopSideNum).Splitter.BranchNumIn)
                                               .Name +
                                           ',';
                            }
                        } else {
                            {
                                IOFlags flags;
                                flags.ADVANCE("No");
                                ObjexxFCL::gio::write(OutputFileBNDetails, Format_713, flags) << ChrOut2 + ',';
                            }
                        }
                        if (ChrOut3 != errstring) {
                            ObjexxFCL::gio::write(OutputFileBNDetails, Format_713)
                                << PlantLoop(Count)
                                           .LoopSide(LoopSideNum)
                                           .Branch(PlantLoop(Count).LoopSide(LoopSideNum).Splitter.BranchNumOut(Count1))
                                           .Name +
                                       ',' + PlantLoop(Count).Name + ',' + LoopString;
                        } else {
                            ObjexxFCL::gio::write(OutputFileBNDetails, Format_713) << ChrOut3 + ',' + PlantLoop(Count).Name + ',' + LoopString;
                        }
                        ObjexxFCL::gio::write(OutputFileBNDetails, Format_713)
                            << "     Plant Loop Connector Nodes,   " + stripped(ChrOut) + ",Splitter," +
                                   PlantLoop(Count).LoopSide(LoopSideNum).Splitter.Name + ',' +
                                   PlantLoop(Count).LoopSide(LoopSideNum).Splitter.NodeNameIn + ',' +
                                   PlantLoop(Count).LoopSide(LoopSideNum).Splitter.NodeNameOut(Count1) + ',' + PlantLoop(Count).Name + ',' +
                                   LoopString;
                    }
                }

                //  Plant Supply Side Mixer
                if (PlantLoop(Count).LoopSide(LoopSideNum).Mixer.Exists) {
                    ObjexxFCL::gio::write(ChrOut, fmtLD) << PlantLoop(Count).LoopSide(LoopSideNum).Mixer.TotalInletNodes;
                    ObjexxFCL::gio::write(OutputFileBNDetails, Format_713)
                        << "   Plant Loop Connector,Mixer," + PlantLoop(Count).LoopSide(LoopSideNum).Mixer.Name + ',' +
                               PlantLoop(Count).Name + ',' + LoopString + ',' + stripped(ChrOut); //',Supply,'//  &
                    for (Count1 = 1; Count1 <= PlantLoop(Count).LoopSide(LoopSideNum).Mixer.TotalInletNodes; ++Count1) {
                        ObjexxFCL::gio::write(ChrOut, fmtLD) << Count1;
                        ChrOut2 = BlankString;
                        ChrOut3 = BlankString;
                        if (PlantLoop(Count).LoopSide(LoopSideNum).Mixer.BranchNumIn(Count1) <= 0) {
                            ChrOut2 = errstring;
                        }
                        if (PlantLoop(Count).LoopSide(LoopSideNum).Mixer.BranchNumOut <= 0) {
                            ChrOut3 = errstring;
                        }
                        {
                            IOFlags flags;
                            flags.ADVANCE("No");
                            ObjexxFCL::gio::write(OutputFileBNDetails, Format_713, flags)
                                << "     Plant Loop Connector Branches," + stripped(ChrOut) + ",Mixer," +
                                       PlantLoop(Count).LoopSide(LoopSideNum).Mixer.Name + ',';
                        }
                        if (ChrOut2 != errstring) {
                            {
                                IOFlags flags;
                                flags.ADVANCE("No");
                                ObjexxFCL::gio::write(OutputFileBNDetails, Format_713, flags)
                                    << PlantLoop(Count)
                                               .LoopSide(LoopSideNum)
                                               .Branch(PlantLoop(Count).LoopSide(LoopSideNum).Mixer.BranchNumIn(Count1))
                                               .Name +
                                           ',';
                            }
                        } else {
                            {
                                IOFlags flags;
                                flags.ADVANCE("No");
                                ObjexxFCL::gio::write(OutputFileBNDetails, Format_713, flags) << ChrOut2 + ',';
                            }
                        }
                        if (ChrOut3 != errstring) {
                            ObjexxFCL::gio::write(OutputFileBNDetails, Format_713)
                                << PlantLoop(Count)
                                           .LoopSide(LoopSideNum)
                                           .Branch(PlantLoop(Count).LoopSide(LoopSideNum).Mixer.BranchNumOut)
                                           .Name +
                                       ',' + PlantLoop(Count).Name + ',' + LoopString;
                        } else {
                            ObjexxFCL::gio::write(OutputFileBNDetails, Format_713) << ChrOut3 + ',' + PlantLoop(Count).Name + ",Supply";
                        }
                        ObjexxFCL::gio::write(OutputFileBNDetails, Format_713) << "     Plant Loop Connector Nodes,   " + stripped(ChrOut) + ",Mixer," +
                                                                           PlantLoop(Count).LoopSide(LoopSideNum).Mixer.Name + ',' +
                                                                           PlantLoop(Count).LoopSide(LoopSideNum).Mixer.NodeNameIn(Count1) +
                                                                           ',' + PlantLoop(Count).LoopSide(LoopSideNum).Mixer.NodeNameOut +
                                                                           ',' + PlantLoop(Count).Name + ',' + LoopString;
                    }
                }
            }
            ObjexxFCL::gio::write(OutputFileBNDetails, Format_713) << " Plant Loop Supply Connection," + PlantLoop(Count).Name + ',' +
                                                               PlantLoop(Count).LoopSide(SupplySide).NodeNameOut + ',' +
                                                               PlantLoop(Count).LoopSide(DemandSide).NodeNameIn;
            ObjexxFCL::gio::write(OutputFileBNDetails, Format_713) << " Plant Loop Return Connection," + PlantLoop(Count).Name + ',' +
                                                               PlantLoop(Count).LoopSide(DemandSide).NodeNameOut + ',' +
                                                               PlantLoop(Count).LoopSide(SupplySide).NodeNameIn;

        } //  Plant Demand Side Loop

        ObjexxFCL::gio::write(OutputFileBNDetails, Format_701) << "! ===============================================================";
        NumOfControlledZones = 0;
        for (Count = 1; Count <= NumOfZones; ++Count) {
            if (!allocated(ZoneEquipConfig)) continue;
            if (ZoneEquipConfig(Count).IsControlled) ++NumOfControlledZones;
        }
        ObjexxFCL::gio::write(ChrOut, fmtLD) << NumOfControlledZones;
        strip(ChrOut);
        if (NumOfControlledZones > 0) {
            ObjexxFCL::gio::write(OutputFileBNDetails, Format_713) << "! <# Controlled Zones>,<Number of Controlled Zones>";
            ObjexxFCL::gio::write(OutputFileBNDetails, Format_707) << "#Controlled Zones," + ChrOut;
            ObjexxFCL::gio::write(OutputFileBNDetails, Format_713) << "! <Controlled Zone>,<Controlled Zone Name>,<Equip List Name>,<Control List Name>,<Zone "
                                                           "Node Name>,<# Inlet Nodes>,<# Exhaust Nodes>,<# Return Nodes>";
            ObjexxFCL::gio::write(OutputFileBNDetails, Format_713) << "! <Controlled Zone Inlet>,<Inlet Node Count>,<Controlled Zone Name>,<Supply Air Inlet "
                                                           "Node Name>,<SD Sys:Cooling/Heating [DD:Cooling] Inlet Node Name>,<DD Sys:Heating Inlet "
                                                           "Node Name>";
            ObjexxFCL::gio::write(OutputFileBNDetails, Format_713)
                << "! <Controlled Zone Exhaust>,<Exhaust Node Count>,<Controlled Zone Name>,<Exhaust Air Node Name>";
            for (Count = 1; Count <= NumOfZones; ++Count) {
                if (!ZoneEquipConfig(Count).IsControlled) continue;
                ObjexxFCL::gio::write(ChrOut, fmtLD) << ZoneEquipConfig(Count).NumInletNodes;
                ObjexxFCL::gio::write(ChrOut2, fmtLD) << ZoneEquipConfig(Count).NumExhaustNodes;
                ObjexxFCL::gio::write(ChrOut3, fmtLD) << ZoneEquipConfig(Count).NumReturnNodes;
                strip(ChrOut);
                strip(ChrOut2);
                strip(ChrOut3);
                ObjexxFCL::gio::write(OutputFileBNDetails, Format_713)
                    << " Controlled Zone," + ZoneEquipConfig(Count).ZoneName + ',' + ZoneEquipConfig(Count).EquipListName + ',' +
                           ZoneEquipConfig(Count).ControlListName + ',' + NodeID(ZoneEquipConfig(Count).ZoneNode) + ',' + ChrOut + ',' + ChrOut2 +
                           ',' + ChrOut3;
                for (Count1 = 1; Count1 <= ZoneEquipConfig(Count).NumInletNodes; ++Count1) {
                    ObjexxFCL::gio::write(ChrOut, fmtLD) << Count1;
                    strip(ChrOut);
                    ChrName = NodeID(ZoneEquipConfig(Count).AirDistUnitHeat(Count1).InNode);
                    if (ChrName == "Undefined") ChrName = "N/A";
                    ObjexxFCL::gio::write(OutputFileBNDetails, Format_713) << "   Controlled Zone Inlet," + ChrOut + ',' + ZoneEquipConfig(Count).ZoneName +
                                                                       ',' + NodeID(ZoneEquipConfig(Count).InletNode(Count1)) + ',' +
                                                                       NodeID(ZoneEquipConfig(Count).AirDistUnitCool(Count1).InNode) + ',' + ChrName;
                }
                for (Count1 = 1; Count1 <= ZoneEquipConfig(Count).NumExhaustNodes; ++Count1) {
                    ObjexxFCL::gio::write(ChrOut, fmtLD) << Count1;
                    strip(ChrOut);
                    ObjexxFCL::gio::write(OutputFileBNDetails, Format_713) << "   Controlled Zone Exhaust," + ChrOut + ',' + ZoneEquipConfig(Count).ZoneName +
                                                                       ',' + NodeID(ZoneEquipConfig(Count).ExhaustNode(Count1));
                }
                for (Count1 = 1; Count1 <= ZoneEquipConfig(Count).NumReturnNodes; ++Count1) {
                    ObjexxFCL::gio::write(ChrOut, fmtLD) << Count1;
                    strip(ChrOut);
                    ObjexxFCL::gio::write(OutputFileBNDetails, Format_713) << "   Controlled Zone Return," + ChrOut + ',' + ZoneEquipConfig(Count).ZoneName +
                                                                       ',' + NodeID(ZoneEquipConfig(Count).ReturnNode(Count1));
                }
            }

            // Report Zone Equipment Lists to BND File
            ObjexxFCL::gio::write(OutputFileBNDetails, Format_721) << "! ===============================================================";
            ObjexxFCL::gio::write(OutputFileBNDetails, Format_720);
            ObjexxFCL::gio::write(ChrOut, fmtLD) << NumOfControlledZones;
            ObjexxFCL::gio::write(OutputFileBNDetails, Format_721) << " #Zone Equipment Lists," + stripped(ChrOut);
            ObjexxFCL::gio::write(OutputFileBNDetails, Format_722);
            ObjexxFCL::gio::write(OutputFileBNDetails, Format_723);

            for (Count = 1; Count <= NumOfZones; ++Count) {
                // Zone equipment list array parallels controlled zone equipment array, so
                // same index finds corresponding data from both arrays
                if (!ZoneEquipConfig(Count).IsControlled) continue;
                ObjexxFCL::gio::write(ChrOut, fmtLD) << Count;
                ObjexxFCL::gio::write(ChrOut2, fmtLD) << ZoneEquipList(Count).NumOfEquipTypes;
                ObjexxFCL::gio::write(OutputFileBNDetails, Format_721) << " Zone Equipment List," + stripped(ChrOut) + ',' + ZoneEquipList(Count).Name + ',' +
                                                                   ZoneEquipConfig(Count).ZoneName + ',' + stripped(ChrOut2);

                for (Count1 = 1; Count1 <= ZoneEquipList(Count).NumOfEquipTypes; ++Count1) {
                    ObjexxFCL::gio::write(ChrOut, fmtLD) << Count1;
                    ObjexxFCL::gio::write(ChrOut2, fmtLD) << ZoneEquipList(Count).CoolingPriority(Count1);
                    ObjexxFCL::gio::write(ChrOut3, fmtLD) << ZoneEquipList(Count).HeatingPriority(Count1);
                    ObjexxFCL::gio::write(OutputFileBNDetails, Format_721)
                        << "   Zone Equipment Component," + stripped(ChrOut) + ',' + ZoneEquipList(Count).EquipType(Count1) + ',' +
                               ZoneEquipList(Count).EquipName(Count1) + ',' + ZoneEquipConfig(Count).ZoneName + ',' + stripped(ChrOut2) + ',' +
                               stripped(ChrOut3);
                }
            }
        }

        // Report Dual Duct Dampers to BND File
        ReportDualDuctConnections();

        if (NumNodeConnectionErrors == 0) {
            ShowMessage("No node connection errors were found.");
        } else {
            ObjexxFCL::gio::write(ChrOut, fmtLD) << NumNodeConnectionErrors;
            strip(ChrOut);
            if (NumNodeConnectionErrors > 1) {
                ShowMessage("There were " + ChrOut + " node connection errors noted.");
            } else {
                ShowMessage("There was " + ChrOut + " node connection error noted.");
            }
        }

        AskForConnectionsReport = false;
    }

    void ReportParentChildren()
    {

        // SUBROUTINE INFORMATION:
        //       AUTHOR         Linda Lawrie
        //       DATE WRITTEN   May 2005
        //       MODIFIED       na
        //       RE-ENGINEERED  na

        // PURPOSE OF THIS SUBROUTINE:
        // Reports parent compsets with ensuing children data.

        // METHODOLOGY EMPLOYED:
        // Uses IsParentObject,GetNumChildren,GetChildrenData

        // REFERENCES:
        // na

        // USE STATEMENTS:
        // na
        // Using/Aliasing
        using DataGlobals::OutputFileDebug;
        using General::TrimSigDigits;
        using namespace DataBranchNodeConnections;
        using namespace BranchNodeConnections;

        // Locals
        // SUBROUTINE ARGUMENT DEFINITIONS:
        // na

        // SUBROUTINE PARAMETER DEFINITIONS:
        // na

        // INTERFACE BLOCK SPECIFICATIONS:
        // na

        // DERIVED TYPE DEFINITIONS:
        // na

        // SUBROUTINE LOCAL VARIABLE DECLARATIONS:
        int Loop;
        int Loop1;
        Array1D_string ChildCType;
        Array1D_string ChildCName;
        Array1D_string ChildInNodeName;
        Array1D_string ChildOutNodeName;
        Array1D_int ChildInNodeNum;
        Array1D_int ChildOutNodeNum;
        int NumChildren;
        bool ErrorsFound;

        ErrorsFound = false;
        ObjexxFCL::gio::write(OutputFileDebug, fmtA) << "Node Type,CompSet Name,Inlet Node,OutletNode";
        for (Loop = 1; Loop <= NumOfActualParents; ++Loop) {
            NumChildren = GetNumChildren(ParentNodeList(Loop).CType, ParentNodeList(Loop).CName);
            if (NumChildren > 0) {
                ChildCType.allocate(NumChildren);
                ChildCName.allocate(NumChildren);
                ChildInNodeName.allocate(NumChildren);
                ChildOutNodeName.allocate(NumChildren);
                ChildInNodeNum.allocate(NumChildren);
                ChildOutNodeNum.allocate(NumChildren);
                ChildCType = BlankString;
                ChildCName = BlankString;
                ChildInNodeName = BlankString;
                ChildOutNodeName = BlankString;
                ChildInNodeNum = 0;
                ChildOutNodeNum = 0;
                GetChildrenData(ParentNodeList(Loop).CType,
                                ParentNodeList(Loop).CName,
                                NumChildren,
                                ChildCType,
                                ChildCName,
                                ChildInNodeName,
                                ChildInNodeNum,
                                ChildOutNodeName,
                                ChildOutNodeNum,
                                ErrorsFound);
                if (Loop > 1) ObjexxFCL::gio::write(OutputFileDebug, "(1X,60('='))");
                ObjexxFCL::gio::write(OutputFileDebug, fmtA) << " Parent Node," + ParentNodeList(Loop).CType + ':' + ParentNodeList(Loop).CName + ',' +
                                                         ParentNodeList(Loop).InletNodeName + ',' + ParentNodeList(Loop).OutletNodeName;
                for (Loop1 = 1; Loop1 <= NumChildren; ++Loop1) {
                    ObjexxFCL::gio::write(OutputFileDebug, fmtA) << "..ChildNode," + ChildCType(Loop1) + ':' + ChildCName(Loop1) + ',' + ChildInNodeName(Loop1) +
                                                             ',' + ChildOutNodeName(Loop1);
                }
                ChildCType.deallocate();
                ChildCName.deallocate();
                ChildInNodeName.deallocate();
                ChildOutNodeName.deallocate();
                ChildInNodeNum.deallocate();
                ChildOutNodeNum.deallocate();
            } else {
                if (Loop > 1) ObjexxFCL::gio::write(OutputFileDebug, "(1X,60('='))");
                ObjexxFCL::gio::write(OutputFileDebug, fmtA) << " Parent Node (no children)," + ParentNodeList(Loop).CType + ':' + ParentNodeList(Loop).CName +
                                                         ',' + ParentNodeList(Loop).InletNodeName + ',' + ParentNodeList(Loop).OutletNodeName;
            }
        }
    }

    void ReportCompSetMeterVariables()
    {

        // SUBROUTINE INFORMATION:
        //       AUTHOR         Linda Lawrie
        //       DATE WRITTEN   May 2005
        //       MODIFIED       na
        //       RE-ENGINEERED  na

        // PURPOSE OF THIS SUBROUTINE:
        // Reports comp set meter variables.

        // METHODOLOGY EMPLOYED:
        // na

        // REFERENCES:
        // na

        // Using/Aliasing
        using DataGlobals::OutputFileDebug;
        using namespace DataBranchNodeConnections;
        using namespace BranchNodeConnections;
        using namespace DataGlobalConstants;

        // Locals
        // SUBROUTINE ARGUMENT DEFINITIONS:
        // na

        // SUBROUTINE PARAMETER DEFINITIONS:
        // na

        // INTERFACE BLOCK SPECIFICATIONS:

        // DERIVED TYPE DEFINITIONS:
        // na

        // SUBROUTINE LOCAL VARIABLE DECLARATIONS:
        int Loop;
        int Loop1;
        int NumVariables;
        Array1D_int VarIndexes;
        Array1D_int VarIDs;
        Array1D<OutputProcessor::TimeStepType> IndexTypes;
        Array1D_int VarTypes;
        Array1D<OutputProcessor::Unit> unitsForVar; // units from enum for each variable
        Array1D_string VarNames;
        Array1D_int ResourceTypes;
        Array1D_string EndUses;
        Array1D_string Groups;

        ObjexxFCL::gio::write(OutputFileDebug, fmtA) << " CompSet,ComponentType,ComponentName,NumMeteredVariables";
        ObjexxFCL::gio::write(OutputFileDebug, fmtA) << " RepVar,ReportIndex,ReportID,ReportName,Units,ResourceType,EndUse,Group,IndexType";

        for (Loop = 1; Loop <= NumCompSets; ++Loop) {
            NumVariables = GetNumMeteredVariables(CompSets(Loop).CType, CompSets(Loop).CName);
            ObjexxFCL::gio::write(OutputFileDebug, "(1X,'CompSet,',A,',',A,',',I5)") << CompSets(Loop).CType << CompSets(Loop).CName << NumVariables;
            if (NumVariables <= 0) continue;
            VarIndexes.dimension(NumVariables, 0);
            VarIDs.dimension(NumVariables, 0);
            IndexTypes.dimension(NumVariables, 0);
            VarTypes.dimension(NumVariables, 0);
            VarNames.allocate(NumVariables);
            unitsForVar.allocate(NumVariables);
            ResourceTypes.dimension(NumVariables, 0);
            EndUses.allocate(NumVariables);
            Groups.allocate(NumVariables);
            GetMeteredVariables(CompSets(Loop).CType,
                                CompSets(Loop).CName,
                                VarIndexes,
                                VarTypes,
                                IndexTypes,
                                unitsForVar,
                                ResourceTypes,
                                EndUses,
                                Groups,
                                VarNames,
                                _,
                                VarIDs);
            for (Loop1 = 1; Loop1 <= NumVariables; ++Loop1) {
                ObjexxFCL::gio::write(OutputFileDebug, "(1X,'RepVar,',I5,',',I5,',',A,',[',A,'],',A,',',A,',',A,',',I5)")
                    << VarIndexes(Loop1) << VarIDs(Loop1) << VarNames(Loop1) << unitEnumToString(unitsForVar(Loop1))
                    << GetResourceTypeChar(ResourceTypes(Loop1)) << EndUses(Loop1) << Groups(Loop1)
                    // TODO: Should call OutputProcessor::StandardTimeStepTypeKey(IndexTypes(Loop1)) to return "Zone" or "HVAC"
                    << static_cast<int>(IndexTypes(Loop1));
            }
            VarIndexes.deallocate();
            IndexTypes.deallocate();
            VarTypes.deallocate();
            VarIDs.deallocate();
            VarNames.deallocate();
            unitsForVar.deallocate();
            ResourceTypes.deallocate();
            EndUses.deallocate();
            Groups.deallocate();
        }
    }

    void PostIPProcessing()
    {
        // SUBROUTINE INFORMATION:
        //       AUTHOR         Linda Lawrie
        //       DATE WRITTEN   August 2010

        // PURPOSE OF THIS SUBROUTINE:
        // This provides post processing (for errors, etc) directly after the InputProcessor
        // finishes.  Code originally in the Input Processor.

        // Using/Aliasing
        // using SQLiteProcedures::CreateSQLiteDatabase;
        using FluidProperties::FindGlycol;
        using FluidProperties::FluidIndex_EthyleneGlycol;
        using FluidProperties::FluidIndex_PropoleneGlycol;
        using FluidProperties::FluidIndex_Water;

        // SUBROUTINE LOCAL VARIABLE DECLARATIONS:
        //////////// hoisted into namespace ////////////////////////////////////////////////
        // static bool PreP_Fatal( false ); // True if a preprocessor flags a fatal error
        ////////////////////////////////////////////////////////////////////////////////////

        DoingInputProcessing = false;

        inputProcessor->preProcessorCheck(PreP_Fatal); // Check Preprocessor objects for warning, severe, etc errors.

        if (PreP_Fatal) {
            ShowFatalError("Preprocessor condition(s) cause termination.");
        }

        // Set up more globals - process fluid input.
        FluidIndex_Water = FindGlycol("Water");
        FluidIndex_EthyleneGlycol = FindGlycol("EthyleneGlycol");
        FluidIndex_PropoleneGlycol = FindGlycol("PropoleneGlycol");

        inputProcessor->preScanReportingVariables();
    }

} // namespace SimulationManager

// EXTERNAL SUBROUTINES:

void Resimulate(bool &ResimExt, // Flag to resimulate the exterior energy use simulation
                bool &ResimHB,  // Flag to resimulate the heat balance simulation (including HVAC)
                bool &ResimHVAC // Flag to resimulate the HVAC simulation
)
{

    // SUBROUTINE INFORMATION:
    //       AUTHOR         Peter Graham Ellis
    //       DATE WRITTEN   August 2005
    //       MODIFIED       Sep 2011 LKL/BG - resimulate only zones needing it for Radiant systems
    //       RE-ENGINEERED  na

    // PURPOSE OF THIS SUBROUTINE:
    // This subroutine is called as necessary by the Demand Manager to resimulate some of the modules that have
    // already been simulated for the current timestep.  For example, if LIGHTS are demand limited, the lighting
    // power is reduced which also impacts the zone internal heat gains and therefore requires that the entire
    // zone heat balance must be resimulated.

    // METHODOLOGY EMPLOYED:
    // If the zone heat balance must be resimulated, all the major subroutines are called sequentially in order
    // to recalculate the impacts of demand limiting.  This routine is called from ManageHVAC _before_ any variables
    // are reported or histories are updated.  This routine can be called multiple times without the overall
    // simulation moving forward in time.
    // If only HVAC components are demand limited, then the HVAC system is resimulated, not the entire heat balance.
    // Similarly, if ony exterior lights and equipment are demand limited, it is only necessary to resimulate the
    // exterior energy use, not the entire heat balance, nor the HVAC system.
    // Below is the hierarchy of subroutine calls.  The calls marked with an asterisk are resimulated here.
    // ManageSimulation
    //     ManageWeather
    //     ManageDemand
    //   * ManageExteriorEnergyUse
    //     ManageHeatBalance
    //       * InitHeatBalance
    //             PerformSolarCalculations
    //         ManageSurfaceHeatBalance
    //           * InitSurfaceHeatBalance
    //                 ManageInternalHeatGains
    //           * CalcHeatBalanceOutsideSurf
    //           * CalcHeatBalanceInsideSurf
    //             ManageAirHeatBalance
    //                *InitAirHeatBalance
    //                 CalcHeatBalanceAir
    //                   * CalcAirFlow
    //                   * ManageRefrigeratedCaseRacks
    //                     ManageHVAC
    //                       * ManageZoneAirUpdates 'GET ZONE SETPOINTS'
    //                       * ManageZoneAirUpdates 'PREDICT'
    //                       * SimHVAC
    //                         UpdateDataandReport
    //                 ReportAirHeatBalance
    //             UpdateFinalSurfaceHeatBalance
    //             UpdateThermalHistories
    //             UpdateMoistureHistories
    //             ManageThermalComfort
    //             ReportSurfaceHeatBalance
    //         RecKeepHeatBalance
    //         ReportHeatBalance

    // Using/Aliasing
    using namespace DataPrecisionGlobals;
    using DataHeatBalFanSys::iGetZoneSetPoints;
    using DataHeatBalFanSys::iPredictStep;
    using DemandManager::DemandManagerExtIterations;
    using DemandManager::DemandManagerHBIterations;
    using DemandManager::DemandManagerHVACIterations;
    using ExteriorEnergyUse::ManageExteriorEnergyUse;
    using HeatBalanceAirManager::InitAirHeatBalance;
    using HeatBalanceSurfaceManager::InitSurfaceHeatBalance;
    using HVACManager::SimHVAC;
    using RefrigeratedCase::ManageRefrigeratedCaseRacks;
    using ZoneTempPredictorCorrector::ManageZoneAirUpdates;
    // using HVACManager::CalcAirFlowSimple;
    using DataContaminantBalance::Contaminant;
    using DataHeatBalance::ZoneAirMassFlow;
    using DataHVACGlobals::UseZoneTimeStepHistory; // , InitDSwithZoneHistory
    using ZoneContaminantPredictorCorrector::ManageZoneContaminanUpdates;
    using namespace ZoneEquipmentManager;
    // using ZoneEquipmentManager::CalcAirFlowSimple;

    // SUBROUTINE LOCAL VARIABLE DECLARATIONS:
    Real64 ZoneTempChange(0.0); // Dummy variable needed for calling ManageZoneAirUpdates

    // FLOW:
    if (ResimExt) {
        ManageExteriorEnergyUse();

        ++DemandManagerExtIterations;
    }

    if (ResimHB) {
        // Surface simulation
        InitSurfaceHeatBalance();
        HeatBalanceSurfaceManager::CalcHeatBalanceOutsideSurf();
        HeatBalanceSurfaceManager::CalcHeatBalanceInsideSurf();

        // Air simulation
        InitAirHeatBalance();
        ManageRefrigeratedCaseRacks();

        ++DemandManagerHBIterations;
        ResimHVAC = true; // Make sure HVAC is resimulated too
    }

    if (ResimHVAC) {
        // HVAC simulation
        ManageZoneAirUpdates(iGetZoneSetPoints, ZoneTempChange, false, UseZoneTimeStepHistory, 0.0);
        if (Contaminant.SimulateContaminants) ManageZoneContaminanUpdates(iGetZoneSetPoints, false, UseZoneTimeStepHistory, 0.0);
        CalcAirFlowSimple(0, ZoneAirMassFlow.EnforceZoneMassBalance);
        ManageZoneAirUpdates(iPredictStep, ZoneTempChange, false, UseZoneTimeStepHistory, 0.0);
        if (Contaminant.SimulateContaminants) ManageZoneContaminanUpdates(iPredictStep, false, UseZoneTimeStepHistory, 0.0);
        SimHVAC();

        ++DemandManagerHVACIterations;
    }
}

} // namespace EnergyPlus<|MERGE_RESOLUTION|>--- conflicted
+++ resolved
@@ -1173,13 +1173,8 @@
                 auto const &thisObjectName = instance.key();
                 inputProcessor->markObjectAsUsed(CurrentModuleObject, thisObjectName);
                 if (fields.find("use_coil_direct_solutions") != fields.end()) {
-<<<<<<< HEAD
                     DoCoilDirectSolutions =
                         UtilityRoutines::MakeUPPERCase(fields.at("use_coil_direct_solutions")) == "YES";
-=======
-                    DataGlobals::DoCoilDirectSolutions =
-                        UtilityRoutines::MakeUPPERCase(fields.at("use_coil_direct_solutions"))=="YES";
->>>>>>> 79d14516
                 }
                 if (fields.find("zone_radiant_exchange_algorithm") != fields.end()) {
                     HeatBalanceIntRadExchange::CarrollMethod =
