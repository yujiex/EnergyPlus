// EnergyPlus, Copyright (c) 1996-2020, The Board of Trustees of the University of Illinois,
// The Regents of the University of California, through Lawrence Berkeley National Laboratory
// (subject to receipt of any required approvals from the U.S. Dept. of Energy), Oak Ridge
// National Laboratory, managed by UT-Battelle, Alliance for Sustainable Energy, LLC, and other
// contributors. All rights reserved.
//
// NOTICE: This Software was developed under funding from the U.S. Department of Energy and the
// U.S. Government consequently retains certain rights. As such, the U.S. Government has been
// granted for itself and others acting on its behalf a paid-up, nonexclusive, irrevocable,
// worldwide license in the Software to reproduce, distribute copies to the public, prepare
// derivative works, and perform publicly and display publicly, and to permit others to do so.
//
// Redistribution and use in source and binary forms, with or without modification, are permitted
// provided that the following conditions are met:
//
// (1) Redistributions of source code must retain the above copyright notice, this list of
//     conditions and the following disclaimer.
//
// (2) Redistributions in binary form must reproduce the above copyright notice, this list of
//     conditions and the following disclaimer in the documentation and/or other materials
//     provided with the distribution.
//
// (3) Neither the name of the University of California, Lawrence Berkeley National Laboratory,
//     the University of Illinois, U.S. Dept. of Energy nor the names of its contributors may be
//     used to endorse or promote products derived from this software without specific prior
//     written permission.
//
// (4) Use of EnergyPlus(TM) Name. If Licensee (i) distributes the software in stand-alone form
//     without changes from the version obtained under this License, or (ii) Licensee makes a
//     reference solely to the software portion of its product, Licensee must refer to the
//     software as "EnergyPlus version X" software, where "X" is the version number Licensee
//     obtained under this License and may not use a different name for the software. Except as
//     specifically required in this Section (4), Licensee shall not use in a company name, a
//     product name, in advertising, publicity, or other promotional activities any name, trade
//     name, trademark, logo, or other designation of "EnergyPlus", "E+", "e+" or confusingly
//     similar designation, without the U.S. Department of Energy's prior written consent.
//
// THIS SOFTWARE IS PROVIDED BY THE COPYRIGHT HOLDERS AND CONTRIBUTORS "AS IS" AND ANY EXPRESS OR
// IMPLIED WARRANTIES, INCLUDING, BUT NOT LIMITED TO, THE IMPLIED WARRANTIES OF MERCHANTABILITY
// AND FITNESS FOR A PARTICULAR PURPOSE ARE DISCLAIMED. IN NO EVENT SHALL THE COPYRIGHT OWNER OR
// CONTRIBUTORS BE LIABLE FOR ANY DIRECT, INDIRECT, INCIDENTAL, SPECIAL, EXEMPLARY, OR
// CONSEQUENTIAL DAMAGES (INCLUDING, BUT NOT LIMITED TO, PROCUREMENT OF SUBSTITUTE GOODS OR
// SERVICES; LOSS OF USE, DATA, OR PROFITS; OR BUSINESS INTERRUPTION) HOWEVER CAUSED AND ON ANY
// THEORY OF LIABILITY, WHETHER IN CONTRACT, STRICT LIABILITY, OR TORT (INCLUDING NEGLIGENCE OR
// OTHERWISE) ARISING IN ANY WAY OUT OF THE USE OF THIS SOFTWARE, EVEN IF ADVISED OF THE
// POSSIBILITY OF SUCH DAMAGE.

// EnergyPlus::Standalone ERV Unit Tests

// Google Test Headers
#include <gtest/gtest.h>

// EnergyPlus Headers
#include "Fixtures/EnergyPlusFixture.hh"
#include <EnergyPlus/BaseboardRadiator.hh>
#include <EnergyPlus/DataHeatBalance.hh>
#include <EnergyPlus/DataSizing.hh>
#include <EnergyPlus/DataZoneEnergyDemands.hh>
#include <EnergyPlus/DataZoneEquipment.hh>
#include <EnergyPlus/HeatBalanceManager.hh>
#include <EnergyPlus/IOFiles.hh>
#include <EnergyPlus/Plant/DataPlant.hh>
#include <EnergyPlus/ScheduleManager.hh>
#include <EnergyPlus/SurfaceGeometry.hh>

#include <EnergyPlus/DataHVACGlobals.hh>
#include <EnergyPlus/DataSizing.hh>

using namespace EnergyPlus;
using namespace EnergyPlus::DataPlant;
using namespace EnergyPlus::DataSizing;
using namespace EnergyPlus::DataZoneEnergyDemands;

namespace EnergyPlus {

TEST_F(EnergyPlusFixture, BaseboardConvWater_SizingTest)
{
    int BaseboardNum(0);
    int CntrlZoneNum(0);
    bool FirstHVACIteration(false);

    std::string const idf_objects = delimited_string({
        "  Zone,",
        "    SPACE2-1,                !- Name",
        "    0,                       !- Direction of Relative North {deg}",
        "    0,                       !- X Origin {m}",
        "    0,                       !- Y Origin {m}",
        "    0,                       !- Z Origin {m}",
        "    1,                       !- Type",
        "    1,                       !- Multiplier",
        "    2.438400269,             !- Ceiling Height {m}",
        "    103.311355591;           !- Volume {m3}",

        "  Zone,",
        "    SPACE3-1,                !- Name",
        "    0,                       !- Direction of Relative North {deg}",
        "    0,                       !- X Origin {m}",
        "    0,                       !- Y Origin {m}",
        "    0,                       !- Z Origin {m}",
        "    1,                       !- Type",
        "    1,                       !- Multiplier",
        "    2.438400269,             !- Ceiling Height {m}",
        "    103.311355591;           !- Volume {m3}",

        "  Zone,",
        "    SPACE4-1,                !- Name",
        "    0,                       !- Direction of Relative North {deg}",
        "    0,                       !- X Origin {m}",
        "    0,                       !- Y Origin {m}",
        "    0,                       !- Z Origin {m}",
        "    1,                       !- Type",
        "    1,                       !- Multiplier",
        "    2.438400269,             !- Ceiling Height {m}",
        "    103.311355591;           !- Volume {m3}",

        "  ZoneHVAC:EquipmentConnections,",
        "    SPACE2-1,                !- Zone Name",
        "    SPACE2-1 Eq,             !- Zone Conditioning Equipment List Name",
        "    SPACE2-1 in node,        !- Zone Air Inlet Node or NodeList Name",
        "    ,                        !- Zone Air Exhaust Node or NodeList Name",
        "    SPACE2-1 Node,           !- Zone Air Node Name",
        "    SPACE2-1 ret node;       !- Zone Return Air Node Name",

        "  ZoneHVAC:EquipmentConnections,",
        "    SPACE3-1,                !- Zone Name",
        "    SPACE3-1 Eq,             !- Zone Conditioning Equipment List Name",
        "    SPACE3-1 in node,        !- Zone Air Inlet Node or NodeList Name",
        "    ,                        !- Zone Air Exhaust Node or NodeList Name",
        "    SPACE3-1 Node,           !- Zone Air Node Name",
        "    SPACE3-1 ret node;       !- Zone Return Air Node Name",

        "  ZoneHVAC:EquipmentConnections,",
        "    SPACE4-1,                !- Zone Name",
        "    SPACE4-1 Eq,             !- Zone Conditioning Equipment List Name",
        "    SPACE4-1 in node,       !- Zone Air Inlet Node or NodeList Name",
        "    ,                        !- Zone Air Exhaust Node or NodeList Name",
        "    SPACE4-1 Node,           !- Zone Air Node Name",
        "    SPACE4-1 ret node;       !- Zone Return Air Node Name",

        "  ZoneHVAC:EquipmentList,",
        "    SPACE2-1 Eq,             !- Name",
        "    SequentialLoad,          !- Load Distribution Scheme",
        "    ZoneHVAC:Baseboard:Convective:Water,  !- Zone Equipment 1 Object Type",
        "    SPACE2-1 Baseboard,      !- Zone Equipment 1 Name",
        "    1,                       !- Zone Equipment 1 Cooling Sequence",
        "    1;                       !- Zone Equipment 1 Heating or No-Load Sequence",

        "  ZoneHVAC:EquipmentList,",
        "    SPACE3-1 Eq,             !- Name",
        "    SequentialLoad,          !- Load Distribution Scheme",
        "    ZoneHVAC:Baseboard:Convective:Water,  !- Zone Equipment 1 Object Type",
        "    SPACE3-1 Baseboard,      !- Zone Equipment 1 Name",
        "    1,                       !- Zone Equipment 1 Cooling Sequence",
        "    1;                       !- Zone Equipment 1 Heating or No-Load Sequence",

        "  ZoneHVAC:EquipmentList,",
        "    SPACE4-1 Eq,             !- Name",
        "    SequentialLoad,          !- Load Distribution Scheme",
        "    ZoneHVAC:Baseboard:Convective:Water,  !- Zone Equipment 1 Object Type",
        "    SPACE4-1 Baseboard,      !- Zone Equipment 1 Name",
        "    1,                       !- Zone Equipment 1 Cooling Sequence",
        "    1;                       !- Zone Equipment 1 Heating or No-Load Sequence",

        " ZoneHVAC:Baseboard:Convective:Water,",
        "    SPACE2-1 Baseboard,      !- Name",
        "    always_on,               !- Availability Schedule Name",
        "    SPACE2-1 Baseboard Inlet Node,   !- Inlet Node Name",
        "    SPACE2-1 Baseboard Outlet Node,  !- Outlet Node Name",
        "    HeatingDesignCapacity,   !- Heating Design Capacity Method",
        "    1000.0,                  !- Heating Design Capacity {W}",
        "    ,                        !- Heating Design Capacity Per Floor Area {W/m2}",
        "    ,                        !- Fraction of Autosized Heating Design Capacity",
        "    autosize,                !- U-Factor Times Area Value",
        "    autosize,                !- Maximum Water Flow Rate",
        "    0.001;                   !- Convergence Tolerance",

        "  BuildingSurface:Detailed,",
        "    RIGHT-1,                 !- Name",
        "    WALL,                    !- Surface Type",
        "    WALL-1,                  !- Construction Name",
        "    SPACE2-1,                !- Zone Name",
        "    Outdoors,                !- Outside Boundary Condition",
        "    ,                        !- Outside Boundary Condition Object",
        "    SunExposed,              !- Sun Exposure",
        "    WindExposed,             !- Wind Exposure",
        "    0.50000,                 !- View Factor to Ground",
        "    4,                       !- Number of Vertices",
        "    30.5,0.0,2.4,   !- X,Y,Z ==> Vertex 1 {m}",
        "    30.5,0.0,0.0,   !- X,Y,Z ==> Vertex 2 {m}",
        "    30.5,15.2,0.0,  !- X,Y,Z ==> Vertex 3 {m}",
        "    30.5,15.2,2.4;  !- X,Y,Z ==> Vertex 4 {m}",

        "  ZoneHVAC:Baseboard:Convective:Water,",
        "    SPACE3-1 Baseboard,      !- Name",
        "    always_on,               !- Availability Schedule Name",
        "    SPACE3-1 Baseboard Inlet Node,   !- Inlet Node Name",
        "    SPACE3-1 Baseboard Outlet Node,  !- Outlet Node Name",
        "    CapacityPerFloorArea,    !- Heating Design Capacity Method",
        "    ,                        !- Heating Design Capacity {W}",
        "    40.0,                    !- Heating Design Capacity Per Floor Area {W/m2}",
        "    ,                        !- Fraction of Autosized Heating Design Capacity",
        "    autosize,                !- U-Factor Times Area Value",
        "    autosize,                !- Maximum Water Flow Rate",
        "    0.001;                   !- Convergence Tolerance",

        "  BuildingSurface:Detailed,",
        "    FRONT-1,                  !- Name",
        "    WALL,                    !- Surface Type",
        "    WALL-1,                  !- Construction Name",
        "    SPACE3-1,                !- Zone Name",
        "    Outdoors,                !- Outside Boundary Condition",
        "    ,                        !- Outside Boundary Condition Object",
        "    SunExposed,              !- Sun Exposure",
        "    WindExposed,             !- Wind Exposure",
        "    0.50000,                 !- View Factor to Ground",
        "    4,                       !- Number of Vertices",
        "    0.0, 0.0, 2.4,    !- X,Y,Z ==> Vertex 1 {m}",
        "    0.0, 0.0, 0.0,    !- X,Y,Z ==> Vertex 2 {m}",
        "    20.0, 0.0, 0.0,   !- X,Y,Z ==> Vertex 3 {m}",
        "    20.0, 0.0, 2.4;   !- X,Y,Z ==> Vertex 4 {m}",

        "  ZoneHVAC:Baseboard:Convective:Water,",
        "    SPACE4-1 Baseboard,      !- Name",
        "    always_on,               !- Availability Schedule Name",
        "    SPACE4-1 Baseboard Inlet Node,   !- Inlet Node Name",
        "    SPACE4-1 Baseboard Outlet Node,  !- Outlet Node Name",
        "    FractionOfAutosizedHeatingCapacity,   !- Heating Design Capacity Method",
        "    ,                        !- Heating Design Capacity {W}",
        "    ,                        !- Heating Design Capacity Per Floor Area {W/m2}",
        "    0.5,                     !- Fraction of Autosized Heating Design Capacity",
        "    autosize,                !- U-Factor Times Area Value",
        "    autosize,                !- Maximum Water Flow Rate",
        "    0.001;                   !- Convergence Tolerance",

        "  BuildingSurface:Detailed,",
        "    LEFT-1,                  !- Name",
        "    WALL,                    !- Surface Type",
        "    WALL-1,                  !- Construction Name",
        "    SPACE4-1,                !- Zone Name",
        "    Outdoors,                !- Outside Boundary Condition",
        "    ,                        !- Outside Boundary Condition Object",
        "    SunExposed,              !- Sun Exposure",
        "    WindExposed,             !- Wind Exposure",
        "    0.50000,                 !- View Factor to Ground",
        "    4,                       !- Number of Vertices",
        "    0.0,15.2,2.4,  !- X,Y,Z ==> Vertex 1 {m}",
        "    0.0,15.2,0.0,  !- X,Y,Z ==> Vertex 2 {m}",
        "    0.0,0.0,0.0,   !- X,Y,Z ==> Vertex 3 {m}",
        "    0.0,0.0,2.4;   !- X,Y,Z ==> Vertex 4 {m}",

        "  ScheduleTypeLimits,",
        "    Fraction,                !- Name",
        "    0.0,                     !- Lower Limit Value",
        "    1.0,                     !- Upper Limit Value",
        "    CONTINUOUS;              !- Numeric Type",

        "  Schedule:Compact,",
        "    always_on,               !- Name",
        "    Fraction,                !- Schedule Type Limits Name",
        "    Through: 12/31,          !- Field 1",
        "    For: AllDays,            !- Field 2",
        "    Until: 24:00,1.0;        !- Field 3"

        "SurfaceConvectionAlgorithm:Inside,TARP;",

        "SurfaceConvectionAlgorithm:Outside,DOE-2;",

        "HeatBalanceAlgorithm,ConductionTransferFunction;",

        "ZoneAirHeatBalanceAlgorithm,",
        "    AnalyticalSolution;      !- Algorithm",

        "  Construction,",
        "    WALL-1,                  !- Name",
        "    WD01,                    !- Outside Layer",
        "    PW03,                    !- Layer 2",
        "    IN02,                    !- Layer 3",
        "    GP01;                    !- Layer 4",

        "  Material,",
        "    WD01,                    !- Name",
        "    MediumSmooth,            !- Roughness",
        "    1.9099999E-02,           !- Thickness {m}",
        "    0.1150000,               !- Conductivity {W/m-K}",
        "    513.0000,                !- Density {kg/m3}",
        "    1381.000,                !- Specific Heat {J/kg-K}",
        "    0.9000000,               !- Thermal Absorptance",
        "    0.7800000,               !- Solar Absorptance",
        "    0.7800000;               !- Visible Absorptance",

        "  Material,",
        "    PW03,                    !- Name",
        "    MediumSmooth,            !- Roughness",
        "    1.2700000E-02,           !- Thickness {m}",
        "    0.1150000,               !- Conductivity {W/m-K}",
        "    545.0000,                !- Density {kg/m3",
        "    1213.000,                !- Specific Heat {J/kg-K}",
        "    0.9000000,               !- Thermal Absorptance",
        "    0.7800000,               !- Solar Absorptance",
        "    0.7800000;               !- Visible Absorptance",

        "  Material,",
        "    IN02,                    !- Name",
        "    Rough,                   !- Roughness",
        "    9.0099998E-02,           !- Thickness {m}",
        "    4.3000001E-02,           !- Conductivity {W/m-K}",
        "    10.00000,                !- Density {kg/m3}",
        "    837.0000,                !- Specific Heat {J/kg-K}",
        "    0.9000000,               !- Thermal Absorptance",
        "    0.7500000,               !- Solar Absorptance",
        "    0.7500000;               !- Visible Absorptance",

        "  Material,",
        "    GP01,                    !- Name",
        "    MediumSmooth,            !- Roughness",
        "    1.2700000E-02,           !- Thickness {m}",
        "    0.1600000,               !- Conductivity {W/m-K}",
        "    801.0000,                !- Density {kg/m3}",
        "    837.0000,                !- Specific Heat {J/kg-K}",
        "    0.9000000,               !- Thermal Absorptance",
        "    0.7500000,               !- Solar Absorptance",
        "    0.7500000;               !- Visible Absorptance",

    });

    ASSERT_TRUE(process_idf(idf_objects));

    DataGlobals::NumOfTimeStepInHour = 1;    // must initialize this to get schedules initialized
    DataGlobals::MinutesPerTimeStep = 60;    // must initialize this to get schedules initialized
    ScheduleManager::ProcessScheduleInput(state.files); // read schedules

    bool errorsFound(false);
<<<<<<< HEAD
    HeatBalanceManager::GetProjectControlData(state.files, errorsFound); // read project control data
=======
    HeatBalanceManager::GetProjectControlData(state, state.outputFiles, errorsFound); // read project control data
>>>>>>> 4ad20382
    EXPECT_FALSE(errorsFound);                              // expect no errors

    errorsFound = false;
    HeatBalanceManager::GetMaterialData(state.files, errorsFound); // read material data
    EXPECT_FALSE(errorsFound);                        // expect no errors

    errorsFound = false;
    HeatBalanceManager::GetConstructData(state.files, errorsFound); // read construction data
    EXPECT_FALSE(errorsFound);                         // expect no errors

    HeatBalanceManager::GetZoneData(errorsFound);
    ASSERT_FALSE(errorsFound);

    SurfaceGeometry::CosZoneRelNorth.allocate(3);
    SurfaceGeometry::SinZoneRelNorth.allocate(3);
    SurfaceGeometry::CosZoneRelNorth(1) = std::cos(-DataHeatBalance::Zone(1).RelNorth * DataGlobals::DegToRadians);
    SurfaceGeometry::CosZoneRelNorth(2) = std::cos(-DataHeatBalance::Zone(2).RelNorth * DataGlobals::DegToRadians);
    SurfaceGeometry::CosZoneRelNorth(3) = std::cos(-DataHeatBalance::Zone(3).RelNorth * DataGlobals::DegToRadians);
    SurfaceGeometry::SinZoneRelNorth(1) = std::sin(-DataHeatBalance::Zone(1).RelNorth * DataGlobals::DegToRadians);
    SurfaceGeometry::SinZoneRelNorth(2) = std::sin(-DataHeatBalance::Zone(2).RelNorth * DataGlobals::DegToRadians);
    SurfaceGeometry::SinZoneRelNorth(3) = std::sin(-DataHeatBalance::Zone(3).RelNorth * DataGlobals::DegToRadians);

    SurfaceGeometry::CosBldgRelNorth = 1.0;
    SurfaceGeometry::SinBldgRelNorth = 0.0;

    SurfaceGeometry::GetSurfaceData(state.dataZoneTempPredictorCorrector, state.files, errorsFound);
    ASSERT_FALSE(errorsFound);

    ZoneSizingInput.allocate(3);
    NumZoneSizingInput = 3;
    ZoneSizingInput(1).ZoneNum = 1;
    ZoneSizingInput(2).ZoneNum = 2;
    ZoneSizingInput(3).ZoneNum = 3;

    int TotNumLoops = 1;
    PlantLoop.allocate(TotNumLoops);
    PlantSizData.allocate(TotNumLoops);
    PlantSizData(1).DeltaT = 10.0;
    // unit test results are based on a low HW temp at 40 C. Baseboard does not have the capacity to meet the zone load.
    PlantSizData(1).ExitTemp = 40.0;

    for (int l = 1; l <= TotNumLoops; ++l) {
        auto &loop(PlantLoop(l));
        loop.PlantSizNum = 1;
        loop.FluidName = "WATER";
        loop.LoopSide.allocate(2);
        auto &loopside(PlantLoop(l).LoopSide(1));
        loopside.TotalBranches = 1;
        loopside.Branch.allocate(1);
        auto &loopsidebranch(PlantLoop(l).LoopSide(1).Branch(1));
        loopsidebranch.TotalComponents = 1;
        loopsidebranch.Comp.allocate(1);
    }

    DataZoneEquipment::GetZoneEquipmentData1(state);
    // get electric baseboard inputs
    BaseboardRadiator::GetBaseboardInput(state.dataBaseboardRadiator);

    DataSizing::FinalZoneSizing.allocate(3);
    DataSizing::ZoneEqSizing.allocate(3);
    DataSizing::ZoneSizingRunDone = true;
    DataZoneEnergyDemands::ZoneSysEnergyDemand.allocate(3);
    DataZoneEnergyDemands::CurDeadBandOrSetback.allocate(3);

    BaseboardNum = 1;
    CntrlZoneNum = 1;
    DataSizing::CurZoneEqNum = CntrlZoneNum;
    FirstHVACIteration = true;
    DataSizing::ZoneEqSizing(CntrlZoneNum).SizingMethod.allocate(DataHVACGlobals::NumOfSizingTypes);
    DataSizing::ZoneEqSizing(CntrlZoneNum).SizingMethod(DataHVACGlobals::HeatingCapacitySizing) =
        state.dataBaseboardRadiator.Baseboard(BaseboardNum).HeatingCapMethod;
    DataSizing::FinalZoneSizing(CntrlZoneNum).NonAirSysDesHeatLoad = 2000.0;
    DataZoneEnergyDemands::ZoneSysEnergyDemand(CntrlZoneNum).RemainingOutputReqToHeatSP = 2000.0;
    DataZoneEnergyDemands::CurDeadBandOrSetback(CntrlZoneNum) = false;
    FinalZoneSizing(CntrlZoneNum).ZoneTempAtHeatPeak = 20.0;
    FinalZoneSizing(CntrlZoneNum).ZoneHumRatAtHeatPeak = 0.005;
    // do baseboard sizing
    state.dataBaseboardRadiator.Baseboard(BaseboardNum).LoopNum = 1;
    state.dataBaseboardRadiator.Baseboard(BaseboardNum).ZonePtr = 1;
    BaseboardRadiator::SizeBaseboard(state, BaseboardNum);
    // check UA value
    EXPECT_EQ(state.dataBaseboardRadiator.Baseboard(BaseboardNum).ScaledHeatingCapacity, 1000.0);
    EXPECT_EQ(state.dataBaseboardRadiator.Baseboard(BaseboardNum).UA, 1000.0);
    // check UA value with autosized scaled capacity
    state.dataBaseboardRadiator.Baseboard(BaseboardNum).ScaledHeatingCapacity = DataSizing::AutoSize;
    state.dataBaseboardRadiator.Baseboard(BaseboardNum).WaterVolFlowRateMax = DataSizing::AutoSize;
    state.dataBaseboardRadiator.Baseboard(BaseboardNum).UA = DataSizing::AutoSize; // reset to autosize to test new calculation
    BaseboardRadiator::SizeBaseboard(state, BaseboardNum);
    EXPECT_EQ(DataZoneEnergyDemands::ZoneSysEnergyDemand(CntrlZoneNum).RemainingOutputReqToHeatSP, 2000.0); // design load = 2000
    EXPECT_EQ(state.dataBaseboardRadiator.Baseboard(BaseboardNum).UA, 2000.0);                                       // UA = design load

    BaseboardNum = 2;
    CntrlZoneNum = 2;
    DataSizing::CurZoneEqNum = CntrlZoneNum;
    FirstHVACIteration = true;
    DataSizing::ZoneEqSizing(CntrlZoneNum).SizingMethod.allocate(DataHVACGlobals::NumOfSizingTypes);
    DataSizing::ZoneEqSizing(CntrlZoneNum).SizingMethod(DataHVACGlobals::HeatingCapacitySizing) =
        state.dataBaseboardRadiator.Baseboard(BaseboardNum).HeatingCapMethod;
    DataSizing::FinalZoneSizing(CntrlZoneNum).NonAirSysDesHeatLoad = 2000.0;
    DataZoneEnergyDemands::CurDeadBandOrSetback(CntrlZoneNum) = false;
    FinalZoneSizing(CntrlZoneNum).ZoneTempAtHeatPeak = 20.0;
    FinalZoneSizing(CntrlZoneNum).ZoneHumRatAtHeatPeak = 0.005;
    DataHeatBalance::Zone(CntrlZoneNum).FloorArea = 100.0;
    // do baseboard sizing
    state.dataBaseboardRadiator.Baseboard(BaseboardNum).LoopNum = 1;
    state.dataBaseboardRadiator.Baseboard(BaseboardNum).ZonePtr = 2;
    BaseboardRadiator::SizeBaseboard(state, BaseboardNum);
    // check UA value
    EXPECT_EQ(state.dataBaseboardRadiator.Baseboard(BaseboardNum).ScaledHeatingCapacity, 40.0);
    EXPECT_EQ(state.dataBaseboardRadiator.Baseboard(BaseboardNum).UA, 4000.0);
    state.dataBaseboardRadiator.Baseboard(BaseboardNum).UA = DataSizing::AutoSize; // reset to autosize to test new calculation
    state.dataBaseboardRadiator.Baseboard(BaseboardNum).WaterVolFlowRateMax = DataSizing::AutoSize;
    // check UA value with autosized UA
    state.dataBaseboardRadiator.Baseboard(BaseboardNum).HeatingCapMethod = DataSizing::HeatingDesignCapacity;
    state.dataBaseboardRadiator.Baseboard(BaseboardNum).ScaledHeatingCapacity = DataSizing::AutoSize;
    BaseboardRadiator::SizeBaseboard(state, BaseboardNum);
    EXPECT_EQ(state.dataBaseboardRadiator.Baseboard(BaseboardNum).UA, 2000.0);

    BaseboardNum = 3;
    CntrlZoneNum = 3;
    DataSizing::CurZoneEqNum = CntrlZoneNum;
    FirstHVACIteration = true;
    DataSizing::ZoneEqSizing(CntrlZoneNum).SizingMethod.allocate(DataHVACGlobals::NumOfSizingTypes);
    DataSizing::ZoneEqSizing(CntrlZoneNum).SizingMethod(DataHVACGlobals::HeatingCapacitySizing) =
        state.dataBaseboardRadiator.Baseboard(BaseboardNum).HeatingCapMethod;
    DataSizing::FinalZoneSizing(CntrlZoneNum).NonAirSysDesHeatLoad = 3000.0;
    DataZoneEnergyDemands::CurDeadBandOrSetback(CntrlZoneNum) = false;
    FinalZoneSizing(CntrlZoneNum).ZoneTempAtHeatPeak = 20.0;
    FinalZoneSizing(CntrlZoneNum).ZoneHumRatAtHeatPeak = 0.005;
    DataHeatBalance::Zone(CntrlZoneNum).FloorArea = 100.0;
    // do baseboard sizing
    state.dataBaseboardRadiator.Baseboard(BaseboardNum).LoopNum = 1;
    state.dataBaseboardRadiator.Baseboard(BaseboardNum).ZonePtr = 3;
    BaseboardRadiator::SizeBaseboard(state, BaseboardNum);
    // check UA value
    EXPECT_EQ(state.dataBaseboardRadiator.Baseboard(BaseboardNum).ScaledHeatingCapacity, 0.50);
    EXPECT_EQ(state.dataBaseboardRadiator.Baseboard(BaseboardNum).UA, 1500.0);
    state.dataBaseboardRadiator.Baseboard(BaseboardNum).UA = DataSizing::AutoSize; // reset to autosize to test new calculation
    state.dataBaseboardRadiator.Baseboard(BaseboardNum).WaterVolFlowRateMax = DataSizing::AutoSize;
    // check UA value with autosized scaled capacity
    state.dataBaseboardRadiator.Baseboard(BaseboardNum).HeatingCapMethod = DataSizing::HeatingDesignCapacity;
    state.dataBaseboardRadiator.Baseboard(BaseboardNum).ScaledHeatingCapacity = DataSizing::AutoSize;
    BaseboardRadiator::SizeBaseboard(state, BaseboardNum);
    EXPECT_EQ(state.dataBaseboardRadiator.Baseboard(BaseboardNum).UA, 3000.0);
}

} // namespace EnergyPlus<|MERGE_RESOLUTION|>--- conflicted
+++ resolved
@@ -330,11 +330,7 @@
     ScheduleManager::ProcessScheduleInput(state.files); // read schedules
 
     bool errorsFound(false);
-<<<<<<< HEAD
-    HeatBalanceManager::GetProjectControlData(state.files, errorsFound); // read project control data
-=======
-    HeatBalanceManager::GetProjectControlData(state, state.outputFiles, errorsFound); // read project control data
->>>>>>> 4ad20382
+    HeatBalanceManager::GetProjectControlData(state, errorsFound); // read project control data
     EXPECT_FALSE(errorsFound);                              // expect no errors
 
     errorsFound = false;
