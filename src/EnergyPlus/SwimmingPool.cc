--- conflicted
+++ resolved
@@ -149,11 +149,7 @@
             thisPool.simulate(state, A, FirstHVACIteration, CurLoad, RunFlag);
         }
 
-<<<<<<< HEAD
-        if (NumSwimmingPools > 0) HeatBalanceSurfaceManager::CalcHeatBalanceInsideSurf(state.dataConvectionCoefficients);
-=======
-        if (NumSwimmingPools > 0) HeatBalanceSurfaceManager::CalcHeatBalanceInsideSurf(state.dataZoneTempPredictorCorrector);
->>>>>>> 4f18c328
+        if (NumSwimmingPools > 0) HeatBalanceSurfaceManager::CalcHeatBalanceInsideSurf(state.dataConvectionCoefficients, state.dataZoneTempPredictorCorrector);
 
         ReportSwimmingPool();
     }
