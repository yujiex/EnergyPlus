// EnergyPlus, Copyright (c) 1996-2021, The Board of Trustees of the University of Illinois,
// The Regents of the University of California, through Lawrence Berkeley National Laboratory
// (subject to receipt of any required approvals from the U.S. Dept. of Energy), Oak Ridge
// National Laboratory, managed by UT-Battelle, Alliance for Sustainable Energy, LLC, and other
// contributors. All rights reserved.
//
// NOTICE: This Software was developed under funding from the U.S. Department of Energy and the
// U.S. Government consequently retains certain rights. As such, the U.S. Government has been
// granted for itself and others acting on its behalf a paid-up, nonexclusive, irrevocable,
// worldwide license in the Software to reproduce, distribute copies to the public, prepare
// derivative works, and perform publicly and display publicly, and to permit others to do so.
//
// Redistribution and use in source and binary forms, with or without modification, are permitted
// provided that the following conditions are met:
//
// (1) Redistributions of source code must retain the above copyright notice, this list of
//     conditions and the following disclaimer.
//
// (2) Redistributions in binary form must reproduce the above copyright notice, this list of
//     conditions and the following disclaimer in the documentation and/or other materials
//     provided with the distribution.
//
// (3) Neither the name of the University of California, Lawrence Berkeley National Laboratory,
//     the University of Illinois, U.S. Dept. of Energy nor the names of its contributors may be
//     used to endorse or promote products derived from this software without specific prior
//     written permission.
//
// (4) Use of EnergyPlus(TM) Name. If Licensee (i) distributes the software in stand-alone form
//     without changes from the version obtained under this License, or (ii) Licensee makes a
//     reference solely to the software portion of its product, Licensee must refer to the
//     software as "EnergyPlus version X" software, where "X" is the version number Licensee
//     obtained under this License and may not use a different name for the software. Except as
//     specifically required in this Section (4), Licensee shall not use in a company name, a
//     product name, in advertising, publicity, or other promotional activities any name, trade
//     name, trademark, logo, or other designation of "EnergyPlus", "E+", "e+" or confusingly
//     similar designation, without the U.S. Department of Energy's prior written consent.
//
// THIS SOFTWARE IS PROVIDED BY THE COPYRIGHT HOLDERS AND CONTRIBUTORS "AS IS" AND ANY EXPRESS OR
// IMPLIED WARRANTIES, INCLUDING, BUT NOT LIMITED TO, THE IMPLIED WARRANTIES OF MERCHANTABILITY
// AND FITNESS FOR A PARTICULAR PURPOSE ARE DISCLAIMED. IN NO EVENT SHALL THE COPYRIGHT OWNER OR
// CONTRIBUTORS BE LIABLE FOR ANY DIRECT, INDIRECT, INCIDENTAL, SPECIAL, EXEMPLARY, OR
// CONSEQUENTIAL DAMAGES (INCLUDING, BUT NOT LIMITED TO, PROCUREMENT OF SUBSTITUTE GOODS OR
// SERVICES; LOSS OF USE, DATA, OR PROFITS; OR BUSINESS INTERRUPTION) HOWEVER CAUSED AND ON ANY
// THEORY OF LIABILITY, WHETHER IN CONTRACT, STRICT LIABILITY, OR TORT (INCLUDING NEGLIGENCE OR
// OTHERWISE) ARISING IN ANY WAY OUT OF THE USE OF THIS SOFTWARE, EVEN IF ADVISED OF THE
// POSSIBILITY OF SUCH DAMAGE.

// C++ Headers
#include <cassert>
#include <cmath>

// ObjexxFCL Headers
#include <ObjexxFCL/Fmath.hh>

// EnergyPlus Headers
#include <EnergyPlus/Autosizing/Base.hh>
#include <EnergyPlus/BranchNodeConnections.hh>
#include <EnergyPlus/Data/EnergyPlusData.hh>
#include <EnergyPlus/DataBranchAirLoopPlant.hh>
#include <EnergyPlus/DataEnvironment.hh>
#include <EnergyPlus/DataHVACGlobals.hh>
#include <EnergyPlus/DataIPShortCuts.hh>
#include <EnergyPlus/DataLoopNode.hh>
#include <EnergyPlus/DataPrecisionGlobals.hh>
#include <EnergyPlus/DataSizing.hh>
#include <EnergyPlus/EMSManager.hh>
#include <EnergyPlus/FluidProperties.hh>
#include <EnergyPlus/General.hh>
#include <EnergyPlus/InputProcessing/InputProcessor.hh>
#include <EnergyPlus/NodeInputManager.hh>
#include <EnergyPlus/OutputProcessor.hh>
#include <EnergyPlus/OutputReportPredefined.hh>
#include <EnergyPlus/Plant/DataPlant.hh>
#include <EnergyPlus/PlantHeatExchangerFluidToFluid.hh>
#include <EnergyPlus/PlantUtilities.hh>
#include <EnergyPlus/ScheduleManager.hh>
#include <EnergyPlus/UtilityRoutines.hh>

namespace EnergyPlus::PlantHeatExchangerFluidToFluid {

// Module containing the routines dealing with the HeatExchanger:FluidToFluid

// MODULE INFORMATION:
//       AUTHOR         B. Griffith, derived from legacy code by  Sankaranarayanan K P, and S. Rees
//       DATE WRITTEN   November 2012
//       MODIFIED       na
//       RE-ENGINEERED  na

// PURPOSE OF THIS MODULE:
// Simulate a generic plant heat exchanger with a variety of control options

std::string const ComponentClassName("HeatExchanger:FluidToFluid");
std::string const ComponentSteamClassName("HeatExchanger:SteamToWater");

PlantComponent *HeatExchangerStruct::factory(EnergyPlusData &state, std::string const &objectName)
{
    // Process the input data for heat exchangers if it hasn't been done already
    if (state.dataPlantHXFluidToFluid->GetInput) {
        GetFluidHeatExchangerInput(state);
        state.dataPlantHXFluidToFluid->GetInput = false;
    }
    // Now look for this particular object
    for (auto &obj : state.dataPlantHXFluidToFluid->FluidHX) {
        if (obj.Name == objectName) {
            return &obj;
        }
    }
    // If we didn't find it, fatal
    ShowFatalError(state, "LocalPlantFluidHXFactory: Error getting inputs for object named: " + objectName); // LCOV_EXCL_LINE
    // Shut up the compiler
    return nullptr; // LCOV_EXCL_LINE
}

void HeatExchangerStruct::onInitLoopEquip(EnergyPlusData &state, [[maybe_unused]] const PlantLocation &calledFromLocation)
{
    this->initialize(state);
}

void HeatExchangerStruct::getDesignCapacities(
    EnergyPlusData &state, const PlantLocation &calledFromLocation, Real64 &MaxLoad, Real64 &MinLoad, Real64 &OptLoad)
{
    if (calledFromLocation.loopNum == this->DemandSideLoop.loopNum) {
        MinLoad = 0.0;
        MaxLoad = this->DemandSideLoop.MaxLoad;
        OptLoad = this->DemandSideLoop.MaxLoad * 0.9;
    } else if (calledFromLocation.loopNum == this->SupplySideLoop.loopNum) {
        this->size(state); // only call sizing from the loop that sizes are based on
        MinLoad = 0.0;
        MaxLoad = this->SupplySideLoop.MaxLoad;
        OptLoad = this->SupplySideLoop.MaxLoad * 0.9;
    }
}

void HeatExchangerStruct::simulate(EnergyPlusData &state,
                                   const PlantLocation &calledFromLocation,
                                   bool const FirstHVACIteration,
                                   Real64 &CurLoad,
                                   [[maybe_unused]] bool const RunFlag)
{

    // SUBROUTINE INFORMATION:
    //       AUTHOR         B. Griffith
    //       DATE WRITTEN   November 2012
    //       MODIFIED       na
    //       RE-ENGINEERED  na

    // PURPOSE OF THIS SUBROUTINE:
    // Main entry point and simulation manager for heat exchanger

    this->initialize(state);

    // for op scheme led HXs, only call controls if called from Loop Supply Side
    if ((this->ControlMode == iCtrlType::OperationSchemeModulated) || (this->ControlMode == iCtrlType::OperationSchemeOnOff)) {
        if (calledFromLocation.loopNum == this->SupplySideLoop.loopNum) {
            this->control(state, calledFromLocation.loopNum, CurLoad, FirstHVACIteration);
        }
    } else {
        this->control(state, calledFromLocation.loopNum, CurLoad, FirstHVACIteration);
    }

    this->calculate(state,
                    state.dataLoopNodes->Node(this->SupplySideLoop.inletNodeNum).MassFlowRate,
                    state.dataLoopNodes->Node(this->DemandSideLoop.inletNodeNum).MassFlowRate);
}

void GetFluidHeatExchangerInput(EnergyPlusData &state)
{

    // SUBROUTINE INFORMATION:
    //       AUTHOR         B. Griffith
    //       DATE WRITTEN   November 2012
    //       MODIFIED       June 2021, Dareum Nam, Add Steam to water heat exchanger
    //       RE-ENGINEERED  na

    // PURPOSE OF THIS SUBROUTINE:
    // get input for heat exchanger model

    static std::string const RoutineName("GetFluidHeatExchangerInput: ");

    bool ErrorsFound(false);
    int NumAlphas;        // Number of elements in the alpha array
    int NumNums;          // Number of elements in the numeric array
    int IOStat;           // IO Status when calling get input subroutine
    int MaxNumAlphas(0);  // argument for call to GetObjectDefMaxArgs
    int MaxNumNumbers(0); // argument for call to GetObjectDefMaxArgs
    int TotalArgs(0);     // argument for call to GetObjectDefMaxArgs
    Array1D_string cAlphaFieldNames;
    Array1D_string cNumericFieldNames;
    Array1D_bool lNumericFieldBlanks;
    Array1D_bool lAlphaFieldBlanks;
    Array1D_string cAlphaArgs;
    Array1D<Real64> rNumericArgs;
    std::string cCurrentModuleObject;

    state.dataPlantHXFluidToFluid->NumberOfPlantFluidHXs =
        state.dataInputProcessing->inputProcessor->getNumObjectsFound(state, "HeatExchanger:FluidToFluid");
    state.dataPlantHXFluidToFluid->NumberOfSteamToWaterHXs =
        state.dataInputProcessing->inputProcessor->getNumObjectsFound(state, "HeatExchanger:SteamToWater");
    state.dataPlantHXFluidToFluid->NumberOfHXs =
        state.dataPlantHXFluidToFluid->NumberOfPlantFluidHXs + state.dataPlantHXFluidToFluid->NumberOfSteamToWaterHXs;
    if (state.dataPlantHXFluidToFluid->NumberOfPlantFluidHXs == 0 && state.dataPlantHXFluidToFluid->NumberOfSteamToWaterHXs == 0) return;

    state.dataInputProcessing->inputProcessor->getObjectDefMaxArgs(state, "HeatExchanger:FluidToFluid", TotalArgs, NumAlphas, NumNums);
    MaxNumNumbers = NumNums;
    MaxNumAlphas = NumAlphas;

    state.dataInputProcessing->inputProcessor->getObjectDefMaxArgs(state, "HeatExchanger:SteamToWater", TotalArgs, NumAlphas, NumNums);
    MaxNumNumbers = max(MaxNumNumbers, NumNums);
    MaxNumAlphas = max(MaxNumAlphas, NumAlphas);

    cAlphaFieldNames.allocate(MaxNumAlphas);
    cAlphaArgs.allocate(MaxNumAlphas);
    lAlphaFieldBlanks.dimension(MaxNumAlphas, false);
    cNumericFieldNames.allocate(MaxNumNumbers);
    rNumericArgs.dimension(MaxNumNumbers, 0.0);
    lNumericFieldBlanks.dimension(MaxNumNumbers, false);

    cCurrentModuleObject = "HeatExchanger:FluidToFluid";
    if (state.dataPlantHXFluidToFluid->NumberOfPlantFluidHXs > 0) {
        state.dataPlantHXFluidToFluid->FluidHX.allocate(state.dataPlantHXFluidToFluid->NumberOfPlantFluidHXs);
        for (int CompLoop = 1; CompLoop <= state.dataPlantHXFluidToFluid->NumberOfPlantFluidHXs; ++CompLoop) {
            state.dataInputProcessing->inputProcessor->getObjectItem(state,
                                                                     cCurrentModuleObject,
                                                                     CompLoop,
                                                                     cAlphaArgs,
                                                                     NumAlphas,
                                                                     rNumericArgs,
                                                                     NumNums,
                                                                     IOStat,
                                                                     lNumericFieldBlanks,
                                                                     lAlphaFieldBlanks,
                                                                     cAlphaFieldNames,
                                                                     cNumericFieldNames);
            UtilityRoutines::IsNameEmpty(state, cAlphaArgs(1), cCurrentModuleObject, ErrorsFound);

            state.dataPlantHXFluidToFluid->FluidHX(CompLoop).Name = cAlphaArgs(1);
            state.dataPlantHXFluidToFluid->FluidHX(CompLoop).TypeNum = DataPlant::TypeOf_FluidToFluidPlantHtExchg;

            if (lAlphaFieldBlanks(2)) {
                state.dataPlantHXFluidToFluid->FluidHX(CompLoop).AvailSchedNum = DataGlobalConstants::ScheduleAlwaysOn;
            } else {
                state.dataPlantHXFluidToFluid->FluidHX(CompLoop).AvailSchedNum = ScheduleManager::GetScheduleIndex(state, cAlphaArgs(2));
                if (state.dataPlantHXFluidToFluid->FluidHX(CompLoop).AvailSchedNum <= 0) {
                    ShowSevereError(state, RoutineName + cCurrentModuleObject + "=\"" + cAlphaArgs(1) + "\", invalid entry.");
                    ShowContinueError(state, "Invalid " + cAlphaFieldNames(2) + " = " + cAlphaArgs(2));
                    ShowContinueError(state, "Schedule was not found ");
                    ErrorsFound = true;
                }
            }

            state.dataPlantHXFluidToFluid->FluidHX(CompLoop).DemandSideLoop.inletNodeNum =
                NodeInputManager::GetOnlySingleNode(state,
                                                    cAlphaArgs(3),
                                                    ErrorsFound,
                                                    cCurrentModuleObject,
                                                    cAlphaArgs(1),
                                                    DataLoopNode::NodeFluidType::Water,
                                                    DataLoopNode::NodeConnectionType::Inlet,
                                                    NodeInputManager::compFluidStream::Primary,
                                                    DataLoopNode::ObjectIsNotParent);
            state.dataPlantHXFluidToFluid->FluidHX(CompLoop).DemandSideLoop.outletNodeNum =
                NodeInputManager::GetOnlySingleNode(state,
                                                    cAlphaArgs(4),
                                                    ErrorsFound,
                                                    cCurrentModuleObject,
                                                    cAlphaArgs(1),
                                                    DataLoopNode::NodeFluidType::Water,
                                                    DataLoopNode::NodeConnectionType::Outlet,
                                                    NodeInputManager::compFluidStream::Primary,
                                                    DataLoopNode::ObjectIsNotParent);
            BranchNodeConnections::TestCompSet(
                state, cCurrentModuleObject, cAlphaArgs(1), cAlphaArgs(3), cAlphaArgs(4), "Loop Demand Side Plant Nodes");
            state.dataPlantHXFluidToFluid->FluidHX(CompLoop).DemandSideLoop.DesignVolumeFlowRate = rNumericArgs(1);
            if (state.dataPlantHXFluidToFluid->FluidHX(CompLoop).DemandSideLoop.DesignVolumeFlowRate == DataSizing::AutoSize) {
                state.dataPlantHXFluidToFluid->FluidHX(CompLoop).DemandSideLoop.DesignVolumeFlowRateWasAutoSized = true;
            }

            state.dataPlantHXFluidToFluid->FluidHX(CompLoop).SupplySideLoop.inletNodeNum =
                NodeInputManager::GetOnlySingleNode(state,
                                                    cAlphaArgs(5),
                                                    ErrorsFound,
                                                    cCurrentModuleObject,
                                                    cAlphaArgs(1),
                                                    DataLoopNode::NodeFluidType::Water,
                                                    DataLoopNode::NodeConnectionType::Inlet,
                                                    NodeInputManager::compFluidStream::Secondary,
                                                    DataLoopNode::ObjectIsNotParent);
            state.dataPlantHXFluidToFluid->FluidHX(CompLoop).SupplySideLoop.outletNodeNum =
                NodeInputManager::GetOnlySingleNode(state,
                                                    cAlphaArgs(6),
                                                    ErrorsFound,
                                                    cCurrentModuleObject,
                                                    cAlphaArgs(1),
                                                    DataLoopNode::NodeFluidType::Water,
                                                    DataLoopNode::NodeConnectionType::Outlet,
                                                    NodeInputManager::compFluidStream::Secondary,
                                                    DataLoopNode::ObjectIsNotParent);
            BranchNodeConnections::TestCompSet(
                state, cCurrentModuleObject, cAlphaArgs(1), cAlphaArgs(5), cAlphaArgs(6), "Loop Supply Side Plant Nodes");
            state.dataPlantHXFluidToFluid->FluidHX(CompLoop).SupplySideLoop.DesignVolumeFlowRate = rNumericArgs(2);
            if (state.dataPlantHXFluidToFluid->FluidHX(CompLoop).SupplySideLoop.DesignVolumeFlowRate == DataSizing::AutoSize) {
                state.dataPlantHXFluidToFluid->FluidHX(CompLoop).SupplySideLoop.DesignVolumeFlowRateWasAutoSized = true;
            }

            if (UtilityRoutines::SameString(cAlphaArgs(7), "CrossFlowBothUnMixed")) {
                state.dataPlantHXFluidToFluid->FluidHX(CompLoop).HeatExchangeModelType = iFluidHXType::CrossFlowBothUnMixed;
            } else if (UtilityRoutines::SameString(cAlphaArgs(7), "CrossFlowBothMixed")) {
                state.dataPlantHXFluidToFluid->FluidHX(CompLoop).HeatExchangeModelType = iFluidHXType::CrossFlowBothMixed;
            } else if (UtilityRoutines::SameString(cAlphaArgs(7), "CrossFlowSupplyMixedDemandUnMixed")) {
                state.dataPlantHXFluidToFluid->FluidHX(CompLoop).HeatExchangeModelType = iFluidHXType::CrossFlowSupplyLoopMixedDemandLoopUnMixed;
            } else if (UtilityRoutines::SameString(cAlphaArgs(7), "CrossFlowSupplyUnMixedDemandMixed")) {
                state.dataPlantHXFluidToFluid->FluidHX(CompLoop).HeatExchangeModelType = iFluidHXType::CrossFlowSupplyLoopUnMixedDemandLoopMixed;
            } else if (UtilityRoutines::SameString(cAlphaArgs(7), "CounterFlow")) {
                state.dataPlantHXFluidToFluid->FluidHX(CompLoop).HeatExchangeModelType = iFluidHXType::CounterFlow;
            } else if (UtilityRoutines::SameString(cAlphaArgs(7), "ParallelFlow")) {
                state.dataPlantHXFluidToFluid->FluidHX(CompLoop).HeatExchangeModelType = iFluidHXType::ParallelFlow;
            } else if (UtilityRoutines::SameString(cAlphaArgs(7), "Ideal")) {
                state.dataPlantHXFluidToFluid->FluidHX(CompLoop).HeatExchangeModelType = iFluidHXType::Ideal;
            } else {
                ShowSevereError(state, RoutineName + cCurrentModuleObject + "=\"" + cAlphaArgs(1) + "\", invalid entry.");
                ShowContinueError(state, "Invalid " + cAlphaFieldNames(7) + " = " + cAlphaArgs(7));
                ErrorsFound = true;
            }

            if (!lNumericFieldBlanks(3)) {
                state.dataPlantHXFluidToFluid->FluidHX(CompLoop).UA = rNumericArgs(3);
                if (state.dataPlantHXFluidToFluid->FluidHX(CompLoop).UA == DataSizing::AutoSize) {
                    state.dataPlantHXFluidToFluid->FluidHX(CompLoop).UAWasAutoSized = true;
                }
            } else {
                if (state.dataPlantHXFluidToFluid->FluidHX(CompLoop).HeatExchangeModelType != iFluidHXType::Ideal) {
                    ShowSevereError(state, RoutineName + cCurrentModuleObject + "=\"" + cAlphaArgs(1) + "\", invalid entry.");
                    ShowContinueError(state, "Missing entry for " + cNumericFieldNames(3));
                    ErrorsFound = true;
                }
            }

            if (UtilityRoutines::SameString(cAlphaArgs(8), "UncontrolledOn")) {
                state.dataPlantHXFluidToFluid->FluidHX(CompLoop).ControlMode = iCtrlType::UncontrolledOn;
            } else if (UtilityRoutines::SameString(cAlphaArgs(8), "OperationSchemeModulated")) {
                state.dataPlantHXFluidToFluid->FluidHX(CompLoop).ControlMode = iCtrlType::OperationSchemeModulated;
            } else if (UtilityRoutines::SameString(cAlphaArgs(8), "OperationSchemeOnOff")) {
                state.dataPlantHXFluidToFluid->FluidHX(CompLoop).ControlMode = iCtrlType::OperationSchemeOnOff;
            } else if (UtilityRoutines::SameString(cAlphaArgs(8), "HeatingSetpointModulated")) {
                state.dataPlantHXFluidToFluid->FluidHX(CompLoop).ControlMode = iCtrlType::HeatingSetPointModulated;
            } else if (UtilityRoutines::SameString(cAlphaArgs(8), "HeatingSetpointOnOff")) {
                state.dataPlantHXFluidToFluid->FluidHX(CompLoop).ControlMode = iCtrlType::HeatingSetPointOnOff;
            } else if (UtilityRoutines::SameString(cAlphaArgs(8), "CoolingSetpointModulated")) {
                state.dataPlantHXFluidToFluid->FluidHX(CompLoop).ControlMode = iCtrlType::CoolingSetPointModulated;
            } else if (UtilityRoutines::SameString(cAlphaArgs(8), "CoolingSetpointOnOff")) {
                state.dataPlantHXFluidToFluid->FluidHX(CompLoop).ControlMode = iCtrlType::CoolingSetPointOnOff;
            } else if (UtilityRoutines::SameString(cAlphaArgs(8), "DualDeadbandSetpointModulated")) {
                state.dataPlantHXFluidToFluid->FluidHX(CompLoop).ControlMode = iCtrlType::DualDeadBandSetPointModulated;
            } else if (UtilityRoutines::SameString(cAlphaArgs(8), "DualDeadbandSetpointOnOff")) {
                state.dataPlantHXFluidToFluid->FluidHX(CompLoop).ControlMode = iCtrlType::DualDeadBandSetPointOnOff;
            } else if (UtilityRoutines::SameString(cAlphaArgs(8), "CoolingDifferentialOnOff")) {
                state.dataPlantHXFluidToFluid->FluidHX(CompLoop).ControlMode = iCtrlType::CoolingDifferentialOnOff;
            } else if (UtilityRoutines::SameString(cAlphaArgs(8), "CoolingSetpointOnOffWithComponentOverride")) {
                state.dataPlantHXFluidToFluid->FluidHX(CompLoop).ControlMode = iCtrlType::CoolingSetPointOnOffWithComponentOverride;
            } else if (UtilityRoutines::SameString(cAlphaArgs(8), "TrackComponentOnOff")) {
                state.dataPlantHXFluidToFluid->FluidHX(CompLoop).ControlMode = iCtrlType::TrackComponentOnOff;
            } else {
                ShowSevereError(state, RoutineName + cCurrentModuleObject + "=\"" + cAlphaArgs(1) + "\", invalid entry.");
                ShowContinueError(state, "Invalid " + cAlphaFieldNames(8) + " = " + cAlphaArgs(8));
                ErrorsFound = true;
            }

            if (!lAlphaFieldBlanks(9)) {
                state.dataPlantHXFluidToFluid->FluidHX(CompLoop).SetPointNodeNum =
                    NodeInputManager::GetOnlySingleNode(state,
                                                        cAlphaArgs(9),
                                                        ErrorsFound,
                                                        cCurrentModuleObject,
                                                        cAlphaArgs(1),
                                                        DataLoopNode::NodeFluidType::Water,
                                                        DataLoopNode::NodeConnectionType::Sensor,
                                                        NodeInputManager::compFluidStream::Primary,
                                                        DataLoopNode::ObjectIsNotParent);
                // check that node actually has setpoints on it
                if ((state.dataPlantHXFluidToFluid->FluidHX(CompLoop).ControlMode == iCtrlType::HeatingSetPointModulated) ||
                    (state.dataPlantHXFluidToFluid->FluidHX(CompLoop).ControlMode == iCtrlType::HeatingSetPointOnOff) ||
                    (state.dataPlantHXFluidToFluid->FluidHX(CompLoop).ControlMode == iCtrlType::CoolingSetPointModulated) ||
                    (state.dataPlantHXFluidToFluid->FluidHX(CompLoop).ControlMode == iCtrlType::CoolingSetPointOnOff) ||
                    (state.dataPlantHXFluidToFluid->FluidHX(CompLoop).ControlMode == iCtrlType::CoolingSetPointOnOffWithComponentOverride)) {
                    if (state.dataLoopNodes->Node(state.dataPlantHXFluidToFluid->FluidHX(CompLoop).SetPointNodeNum).TempSetPoint ==
                        DataLoopNode::SensedNodeFlagValue) {
                        if (!state.dataGlobal->AnyEnergyManagementSystemInModel) {
                            ShowSevereError(state, RoutineName + " Missing temperature setpoint for DataLoopNode::Node = " + cAlphaArgs(9));
                            ShowContinueError(state, "Occurs for " + cCurrentModuleObject + "=\"" + cAlphaArgs(1));
                            ShowContinueError(state, " Use a setpoint manager to place a single temperature setpoint on the node");
                            ErrorsFound = true;
                        } else {
                            // need call to EMS to check node
                            bool NodeEMSSetPointMissing = false;
                            EMSManager::CheckIfNodeSetPointManagedByEMS(state,
                                                                        state.dataPlantHXFluidToFluid->FluidHX(CompLoop).SetPointNodeNum,
                                                                        EMSManager::SPControlType::iTemperatureSetPoint,
                                                                        NodeEMSSetPointMissing);
                            if (NodeEMSSetPointMissing) {
                                ShowSevereError(state, RoutineName + " Missing temperature setpoint for node = " + cAlphaArgs(9));
                                ShowContinueError(state, "Occurs for " + cCurrentModuleObject + "=\"" + cAlphaArgs(1));
                                ShowContinueError(state, "Use a setpoint manager or EMS actuator to place a single temperature setpoint on the node");
                                ErrorsFound = true;
                            }
                        }
                    }
                } else if ((state.dataPlantHXFluidToFluid->FluidHX(CompLoop).ControlMode == iCtrlType::DualDeadBandSetPointModulated) ||
                           (state.dataPlantHXFluidToFluid->FluidHX(CompLoop).ControlMode == iCtrlType::DualDeadBandSetPointOnOff)) {
                    if ((state.dataLoopNodes->Node(state.dataPlantHXFluidToFluid->FluidHX(CompLoop).SetPointNodeNum).TempSetPointHi ==
                         DataLoopNode::SensedNodeFlagValue) ||
                        (state.dataLoopNodes->Node(state.dataPlantHXFluidToFluid->FluidHX(CompLoop).SetPointNodeNum).TempSetPointLo ==
                         DataLoopNode::SensedNodeFlagValue)) {
                        if (!state.dataGlobal->AnyEnergyManagementSystemInModel) {
                            ShowSevereError(state, RoutineName + " Missing dual temperature setpoints for node = " + cAlphaArgs(9));
                            ShowContinueError(state, "Occurs for " + cCurrentModuleObject + "=\"" + cAlphaArgs(1));
                            ShowContinueError(state, " Use a setpoint manager to place a dual temperature setpoint on the node");
                            ErrorsFound = true;
                        } else {
                            // need call to EMS to check node
                            bool NodeEMSSetPointMissing = false;
                            EMSManager::CheckIfNodeSetPointManagedByEMS(state,
                                                                        state.dataPlantHXFluidToFluid->FluidHX(CompLoop).SetPointNodeNum,
                                                                        EMSManager::SPControlType::iTemperatureMinSetPoint,
                                                                        NodeEMSSetPointMissing);
                            EMSManager::CheckIfNodeSetPointManagedByEMS(state,
                                                                        state.dataPlantHXFluidToFluid->FluidHX(CompLoop).SetPointNodeNum,
                                                                        EMSManager::SPControlType::iTemperatureMaxSetPoint,
                                                                        NodeEMSSetPointMissing);
                            if (NodeEMSSetPointMissing) {
                                ShowSevereError(state, RoutineName + " Missing temperature setpoint for node = " + cAlphaArgs(9));
                                ShowContinueError(state, "Occurs for " + cCurrentModuleObject + "=\"" + cAlphaArgs(1));
                                ShowContinueError(state, "Use a setpoint manager or EMS actuators to place a dual temperature setpoints on the node");
                                ErrorsFound = true;
                            }
                        }
                    }
                }

            } else {
                // need to name a setpoint node if using a setpoint type control mode
                if ((state.dataPlantHXFluidToFluid->FluidHX(CompLoop).ControlMode == iCtrlType::HeatingSetPointModulated) ||
                    (state.dataPlantHXFluidToFluid->FluidHX(CompLoop).ControlMode == iCtrlType::HeatingSetPointOnOff) ||
                    (state.dataPlantHXFluidToFluid->FluidHX(CompLoop).ControlMode == iCtrlType::CoolingSetPointModulated) ||
                    (state.dataPlantHXFluidToFluid->FluidHX(CompLoop).ControlMode == iCtrlType::CoolingSetPointOnOff) ||
                    (state.dataPlantHXFluidToFluid->FluidHX(CompLoop).ControlMode == iCtrlType::DualDeadBandSetPointModulated) ||
                    (state.dataPlantHXFluidToFluid->FluidHX(CompLoop).ControlMode == iCtrlType::DualDeadBandSetPointOnOff) ||
                    (state.dataPlantHXFluidToFluid->FluidHX(CompLoop).ControlMode == iCtrlType::CoolingSetPointOnOffWithComponentOverride)) {
                    ShowSevereError(state, RoutineName + cCurrentModuleObject + "=\"" + cAlphaArgs(1) + "\", invalid entry.");
                    ShowContinueError(state, "Missing entry for " + cAlphaFieldNames(9));
                    ErrorsFound = true;
                }
            }

            if (!lNumericFieldBlanks(4)) {
                state.dataPlantHXFluidToFluid->FluidHX(CompLoop).TempControlTol = rNumericArgs(4);
            } else {
                state.dataPlantHXFluidToFluid->FluidHX(CompLoop).TempControlTol = 0.01;
            }

            state.dataPlantHXFluidToFluid->FluidHX(CompLoop).HeatTransferMeteringEndUse = cAlphaArgs(10);

            if (!lAlphaFieldBlanks(11)) {
                state.dataPlantHXFluidToFluid->FluidHX(CompLoop).OtherCompSupplySideLoop.inletNodeNum =
                    NodeInputManager::GetOnlySingleNode(state,
                                                        cAlphaArgs(11),
                                                        ErrorsFound,
                                                        cCurrentModuleObject,
                                                        cAlphaArgs(1),
                                                        DataLoopNode::NodeFluidType::Water,
                                                        DataLoopNode::NodeConnectionType::Actuator,
                                                        NodeInputManager::compFluidStream::Primary,
                                                        DataLoopNode::ObjectIsNotParent);
            } else {
                if (state.dataPlantHXFluidToFluid->FluidHX(CompLoop).ControlMode == iCtrlType::CoolingSetPointOnOffWithComponentOverride) {
                    ShowSevereError(state, RoutineName + cCurrentModuleObject + "=\"" + cAlphaArgs(1) + "\", invalid entry.");
                    ShowContinueError(state, "Missing entry for " + cAlphaFieldNames(11));
                    ErrorsFound = true;
                }
            }

            if (!lAlphaFieldBlanks(12)) {
                state.dataPlantHXFluidToFluid->FluidHX(CompLoop).OtherCompDemandSideLoop.inletNodeNum =
                    NodeInputManager::GetOnlySingleNode(state,
                                                        cAlphaArgs(12),
                                                        ErrorsFound,
                                                        cCurrentModuleObject,
                                                        cAlphaArgs(1),
                                                        DataLoopNode::NodeFluidType::Water,
                                                        DataLoopNode::NodeConnectionType::Actuator,
                                                        NodeInputManager::compFluidStream::Primary,
                                                        DataLoopNode::ObjectIsNotParent);
            } else {
                if (state.dataPlantHXFluidToFluid->FluidHX(CompLoop).ControlMode == iCtrlType::CoolingSetPointOnOffWithComponentOverride) {
                    ShowSevereError(state, RoutineName + cCurrentModuleObject + "=\"" + cAlphaArgs(1) + "\", invalid entry.");
                    ShowContinueError(state, "Missing entry for " + cAlphaFieldNames(12));
                    ErrorsFound = true;
                }
            }

            if (!lAlphaFieldBlanks(13)) {
                if (UtilityRoutines::SameString(cAlphaArgs(13), "WetBulbTemperature")) {
                    state.dataPlantHXFluidToFluid->FluidHX(CompLoop).ControlSignalTemp = iCtrlTemp::WetBulbTemperature;
                } else if (UtilityRoutines::SameString(cAlphaArgs(13), "DryBulbTemperature")) {
                    state.dataPlantHXFluidToFluid->FluidHX(CompLoop).ControlSignalTemp = iCtrlTemp::DryBulbTemperature;
                } else if (UtilityRoutines::SameString(cAlphaArgs(13), "Loop")) {
                    state.dataPlantHXFluidToFluid->FluidHX(CompLoop).ControlSignalTemp = iCtrlTemp::LoopTemperature;
                }
            } else {
                if (state.dataPlantHXFluidToFluid->FluidHX(CompLoop).ControlMode == iCtrlType::CoolingSetPointOnOffWithComponentOverride) {
                    ShowSevereError(state, RoutineName + cCurrentModuleObject + "=\"" + cAlphaArgs(1) + "\", invalid entry.");
                    ShowContinueError(state, "Missing entry for " + cAlphaFieldNames(13));
                    ErrorsFound = true;
                }
            }

            if (!lNumericFieldBlanks(5)) {
                state.dataPlantHXFluidToFluid->FluidHX(CompLoop).SizingFactor = rNumericArgs(5);
            } else {
                state.dataPlantHXFluidToFluid->FluidHX(CompLoop).SizingFactor = 1.0;
            }

            if (!lNumericFieldBlanks(6)) {
                state.dataPlantHXFluidToFluid->FluidHX(CompLoop).MinOperationTemp = rNumericArgs(6);
            } else {
                state.dataPlantHXFluidToFluid->FluidHX(CompLoop).MinOperationTemp = -9999.0;
            }

            if (!lNumericFieldBlanks(7)) {
                state.dataPlantHXFluidToFluid->FluidHX(CompLoop).MaxOperationTemp = rNumericArgs(7);
            } else {
                state.dataPlantHXFluidToFluid->FluidHX(CompLoop).MaxOperationTemp = 9999.0;
            }
        }
    }

    if (ErrorsFound) {
        ShowFatalError(state, RoutineName + "Errors found in processing " + cCurrentModuleObject + " input.");
    }
}

void HeatExchangerStruct::setupOutputVars(EnergyPlusData &state)
{
    SetupOutputVariable(
        state, "Fluid Heat Exchanger Heat Transfer Rate", OutputProcessor::Unit::W, this->HeatTransferRate, "System", "Average", this->Name);

    SetupOutputVariable(state,
                        "Fluid Heat Exchanger Heat Transfer Energy",
                        OutputProcessor::Unit::J,
                        this->HeatTransferEnergy,
                        "System",
                        "Sum",
                        this->Name,
                        _,
                        "ENERGYTRANSFER",
                        this->HeatTransferMeteringEndUse,
                        _,
                        "Plant");

    SetupOutputVariable(state,
                        "Fluid Heat Exchanger Loop Supply Side Mass Flow Rate",
                        OutputProcessor::Unit::kg_s,
                        this->SupplySideLoop.InletMassFlowRate,
                        "System",
                        "Average",
                        this->Name);

    SetupOutputVariable(state,
                        "Fluid Heat Exchanger Loop Supply Side Inlet Temperature",
                        OutputProcessor::Unit::C,
                        this->SupplySideLoop.InletTemp,
                        "System",
                        "Average",
                        this->Name);

    SetupOutputVariable(state,
                        "Fluid Heat Exchanger Loop Supply Side Outlet Temperature",
                        OutputProcessor::Unit::C,
                        this->SupplySideLoop.OutletTemp,
                        "System",
                        "Average",
                        this->Name);

    SetupOutputVariable(state,
                        "Fluid Heat Exchanger Loop Demand Side Mass Flow Rate",
                        OutputProcessor::Unit::kg_s,
                        this->DemandSideLoop.InletMassFlowRate,
                        "System",
                        "Average",
                        this->Name);

    SetupOutputVariable(state,
                        "Fluid Heat Exchanger Loop Demand Side Inlet Temperature",
                        OutputProcessor::Unit::C,
                        this->DemandSideLoop.InletTemp,
                        "System",
                        "Average",
                        this->Name);

    SetupOutputVariable(state,
                        "Fluid Heat Exchanger Loop Demand Side Outlet Temperature",
                        OutputProcessor::Unit::C,
                        this->DemandSideLoop.OutletTemp,
                        "System",
                        "Average",
                        this->Name);

    SetupOutputVariable(
        state, "Fluid Heat Exchanger Operation Status", OutputProcessor::Unit::None, this->OperationStatus, "System", "Average", this->Name);

    SetupOutputVariable(
        state, "Fluid Heat Exchanger Effectiveness", OutputProcessor::Unit::None, this->Effectiveness, "System", "Average", this->Name);
}

void HeatExchangerStruct::initialize(EnergyPlusData &state)
{

    // SUBROUTINE INFORMATION:
    //       AUTHOR         B. Griffith
    //       DATE WRITTEN   november, 2012
    //       MODIFIED       na
    //       RE-ENGINEERED  na

    // PURPOSE OF THIS SUBROUTINE:
    // Initialize heat exchanger model

    static std::string const RoutineNameNoColon("InitFluidHeatExchanger");

<<<<<<< HEAD
    if (this->MyOneTimeFlag) {
        this->setupOutputVars(state);
        this->MyFlag = true;
        this->MyEnvrnFlag = true;
        this->MyOneTimeFlag = false;
    }

    if (this->MyFlag) {
        // locate the main two connections to the plant loops
        bool errFlag = false;
        PlantUtilities::ScanPlantLoopsForObject(state,
                                                this->Name,
                                                this->TypeNum,
                                                this->DemandSideLoop.loopNum,
                                                this->DemandSideLoop.loopSideNum,
                                                this->DemandSideLoop.branchNum,
                                                this->DemandSideLoop.compNum,
                                                errFlag,
                                                _,
                                                _,
                                                _,
                                                this->DemandSideLoop.inletNodeNum,
                                                _);

        if (this->DemandSideLoop.loopSideNum != DataPlant::DemandSide) { // throw error
            ShowSevereError(
                state, RoutineName + " Invalid connections for " + DataPlant::ccSimPlantEquipTypes(this->TypeNum) + " name = \"" + this->Name + "\"");
            ShowContinueError(state, "The \"Loop Demand Side\" connections are not on the Demand Side of a plant loop");
            errFlag = true;
        }

        PlantUtilities::ScanPlantLoopsForObject(state,
                                                this->Name,
                                                this->TypeNum,
                                                this->SupplySideLoop.loopNum,
                                                this->SupplySideLoop.loopSideNum,
                                                this->SupplySideLoop.branchNum,
                                                this->SupplySideLoop.compNum,
                                                errFlag,
                                                _,
                                                _,
                                                _,
                                                this->SupplySideLoop.inletNodeNum,
                                                _);

        if (this->SupplySideLoop.loopSideNum != DataPlant::SupplySide) { // throw error
            ShowSevereError(
                state, RoutineName + " Invalid connections for " + DataPlant::ccSimPlantEquipTypes(this->TypeNum) + " name = \"" + this->Name + "\"");
            ShowContinueError(state, "The \"Loop Supply Side\" connections are not on the Supply Side of a plant loop");
            errFlag = true;
        }

        // make sure it is not the same loop on both sides.
        if (this->SupplySideLoop.loopNum == this->DemandSideLoop.loopNum) { // user is being too tricky, don't allow
            ShowSevereError(
                state, RoutineName + " Invalid connections for " + DataPlant::ccSimPlantEquipTypes(this->TypeNum) + " name = \"" + this->Name + "\"");
            ShowContinueError(state, R"(The "Loop Supply Side" and "Loop Demand Side" need to be on different loops.)");
            errFlag = true;
        } else {

            PlantUtilities::InterConnectTwoPlantLoopSides(state,
                                                          this->SupplySideLoop.loopNum,
                                                          this->SupplySideLoop.loopSideNum,
                                                          this->DemandSideLoop.loopNum,
                                                          this->DemandSideLoop.loopSideNum,
                                                          this->TypeNum,
                                                          true);
        }

        // find remote component if control mode is of that type.
        if (this->ControlMode == iCtrlType::CoolingSetPointOnOffWithComponentOverride) {

            PlantUtilities::ScanPlantLoopsForNodeNum(state,
                                                     RoutineName,
                                                     this->OtherCompSupplySideLoop.inletNodeNum,
                                                     this->OtherCompSupplySideLoop.loopNum,
                                                     this->OtherCompSupplySideLoop.loopSideNum,
                                                     this->OtherCompSupplySideLoop.branchNum,
                                                     this->OtherCompSupplySideLoop.compNum);

            PlantUtilities::ScanPlantLoopsForNodeNum(state,
                                                     RoutineName,
                                                     this->OtherCompDemandSideLoop.inletNodeNum,
                                                     this->OtherCompDemandSideLoop.loopNum,
                                                     this->OtherCompDemandSideLoop.loopSideNum,
                                                     this->OtherCompDemandSideLoop.branchNum,
                                                     this->OtherCompDemandSideLoop.compNum);

            // revise how loads served category for other controlled equipment
            int LoopNum2 = this->OtherCompSupplySideLoop.loopNum;
            int LoopSideNum = this->OtherCompSupplySideLoop.loopSideNum;
            int BranchNum = this->OtherCompSupplySideLoop.branchNum;
            int LoopCompNum = this->OtherCompSupplySideLoop.compNum;

            {
                auto const SELECT_CASE_var(
                    state.dataPlnt->PlantLoop(LoopNum2).LoopSide(LoopSideNum).Branch(BranchNum).Comp(LoopCompNum).HowLoadServed);

                if (SELECT_CASE_var == DataPlant::HowMet_ByNominalCap) {
                    state.dataPlnt->PlantLoop(LoopNum2).LoopSide(LoopSideNum).Branch(BranchNum).Comp(LoopCompNum).HowLoadServed =
                        DataPlant::HowMet_ByNominalCapFreeCoolCntrl;
                } else if (SELECT_CASE_var == DataPlant::HowMet_ByNominalCapLowOutLimit) {
                    state.dataPlnt->PlantLoop(LoopNum2).LoopSide(LoopSideNum).Branch(BranchNum).Comp(LoopCompNum).HowLoadServed =
                        DataPlant::HowMet_ByNominalCapLowOutLimitFreeCoolCntrl;
                }
            }

            {
                auto const SELECT_CASE_var(this->ControlSignalTemp);
                if (SELECT_CASE_var == iCtrlTemp::WetBulbTemperature) {
                    state.dataPlnt->PlantLoop(LoopNum2).LoopSide(LoopSideNum).Branch(BranchNum).Comp(LoopCompNum).FreeCoolCntrlMode =
                        DataPlant::iFreeCoolControlMode::WetBulb;
                } else if (SELECT_CASE_var == iCtrlTemp::DryBulbTemperature) {
                    state.dataPlnt->PlantLoop(LoopNum2).LoopSide(LoopSideNum).Branch(BranchNum).Comp(LoopCompNum).FreeCoolCntrlMode =
                        DataPlant::iFreeCoolControlMode::DryBulb;
                } else if (SELECT_CASE_var == iCtrlTemp::LoopTemperature) {
                    state.dataPlnt->PlantLoop(LoopNum2).LoopSide(LoopSideNum).Branch(BranchNum).Comp(LoopCompNum).FreeCoolCntrlMode =
                        DataPlant::iFreeCoolControlMode::Loop;
                    state.dataPlnt->PlantLoop(LoopNum2).LoopSide(LoopSideNum).Branch(BranchNum).Comp(LoopCompNum).FreeCoolCntrlNodeNum =
                        this->OtherCompDemandSideLoop.inletNodeNum;
                }
            }
        }
        if (this->ControlMode == iCtrlType::TrackComponentOnOff) {
            if (this->OtherCompSupplySideLoop.inletNodeNum > 0) {
                PlantUtilities::ScanPlantLoopsForObject(state,
                                                        this->ComponentUserName,
                                                        this->ComponentTypeOfNum,
                                                        this->OtherCompSupplySideLoop.loopNum,
                                                        this->OtherCompSupplySideLoop.loopSideNum,
                                                        this->OtherCompSupplySideLoop.branchNum,
                                                        this->OtherCompSupplySideLoop.compNum,
                                                        errFlag,
                                                        _,
                                                        _,
                                                        _,
                                                        this->OtherCompSupplySideLoop.inletNodeNum,
                                                        _);
            }
            if (this->OtherCompDemandSideLoop.inletNodeNum > 0) {
                PlantUtilities::ScanPlantLoopsForObject(state,
                                                        this->ComponentUserName,
                                                        this->ComponentTypeOfNum,
                                                        this->OtherCompDemandSideLoop.loopNum,
                                                        this->OtherCompDemandSideLoop.loopSideNum,
                                                        this->OtherCompDemandSideLoop.branchNum,
                                                        this->OtherCompDemandSideLoop.compNum,
                                                        errFlag,
                                                        _,
                                                        _,
                                                        _,
                                                        this->OtherCompDemandSideLoop.inletNodeNum,
                                                        _);
            }
        }

        if (errFlag) {
            ShowFatalError(state, RoutineName + "Program terminated due to previous condition(s).");
        }
        this->MyFlag = false;
    } // plant setup
=======
    this->oneTimeInit(state); // plant setup
>>>>>>> 267c34e7

    if (state.dataGlobal->BeginEnvrnFlag && this->MyEnvrnFlag && (state.dataPlnt->PlantFirstSizesOkayToFinalize)) {

        Real64 rho = FluidProperties::GetDensityGlycol(state,
                                                       state.dataPlnt->PlantLoop(this->DemandSideLoop.loopNum).FluidName,
                                                       DataGlobalConstants::InitConvTemp,
                                                       state.dataPlnt->PlantLoop(this->DemandSideLoop.loopNum).FluidIndex,
                                                       RoutineNameNoColon);
        this->DemandSideLoop.MassFlowRateMax = rho * this->DemandSideLoop.DesignVolumeFlowRate;
        PlantUtilities::InitComponentNodes(state,
                                           this->DemandSideLoop.MassFlowRateMin,
                                           this->DemandSideLoop.MassFlowRateMax,
                                           this->DemandSideLoop.inletNodeNum,
                                           this->DemandSideLoop.outletNodeNum,
                                           this->DemandSideLoop.loopNum,
                                           this->DemandSideLoop.loopSideNum,
                                           this->DemandSideLoop.branchNum,
                                           this->DemandSideLoop.compNum);

        rho = FluidProperties::GetDensityGlycol(state,
                                                state.dataPlnt->PlantLoop(this->SupplySideLoop.loopNum).FluidName,
                                                DataGlobalConstants::InitConvTemp,
                                                state.dataPlnt->PlantLoop(this->SupplySideLoop.loopNum).FluidIndex,
                                                RoutineNameNoColon);
        this->SupplySideLoop.MassFlowRateMax = rho * this->SupplySideLoop.DesignVolumeFlowRate;
        PlantUtilities::InitComponentNodes(state,
                                           this->SupplySideLoop.MassFlowRateMin,
                                           this->SupplySideLoop.MassFlowRateMax,
                                           this->SupplySideLoop.inletNodeNum,
                                           this->SupplySideLoop.outletNodeNum,
                                           this->SupplySideLoop.loopNum,
                                           this->SupplySideLoop.loopSideNum,
                                           this->SupplySideLoop.branchNum,
                                           this->SupplySideLoop.compNum);
        this->MyEnvrnFlag = false;
    }
    if (!state.dataGlobal->BeginEnvrnFlag) {
        this->MyEnvrnFlag = true;
    }

    this->DemandSideLoop.InletTemp = state.dataLoopNodes->Node(this->DemandSideLoop.inletNodeNum).Temp;
    this->SupplySideLoop.InletTemp = state.dataLoopNodes->Node(this->SupplySideLoop.inletNodeNum).Temp;

    if (this->ControlMode == iCtrlType::CoolingSetPointOnOffWithComponentOverride) {
        // store current value for setpoint in central plant loop data structure
        int LoopNum2 = this->OtherCompSupplySideLoop.loopNum;
        int LoopSideNum = this->OtherCompSupplySideLoop.loopSideNum;
        int BranchNum = this->OtherCompSupplySideLoop.branchNum;
        int LoopCompNum = this->OtherCompSupplySideLoop.compNum;

        state.dataPlnt->PlantLoop(LoopNum2).LoopSide(LoopSideNum).Branch(BranchNum).Comp(LoopCompNum).FreeCoolCntrlMinCntrlTemp =
            state.dataLoopNodes->Node(this->SetPointNodeNum).TempSetPoint - this->TempControlTol; // issue #5626, include control tolerance
    }
}

void HeatExchangerStruct::size(EnergyPlusData &state)
{

    // SUBROUTINE INFORMATION:
    //       AUTHOR         B. Griffith
    //       DATE WRITTEN   December 2012
    //       MODIFIED       na
    //       RE-ENGINEERED  na

    // PURPOSE OF THIS SUBROUTINE:
    // Size plant heat exchanger flow rates, UA, and max capacity

    // METHODOLOGY EMPLOYED:
    // the supply side flow rate is obtained from the plant sizing structure
    // the demand side is sized to match the supply side
    // the UA is sized for an effectiveness of 1.0 using sizing temps
    // the capacity uses the full HX model

    static std::string const RoutineName("SizeFluidHeatExchanger");

    // first deal with Loop Supply Side
    int PltSizNumSupSide = state.dataPlnt->PlantLoop(this->SupplySideLoop.loopNum).PlantSizNum;
    int PltSizNumDmdSide = state.dataPlnt->PlantLoop(this->DemandSideLoop.loopNum).PlantSizNum;
    Real64 tmpSupSideDesignVolFlowRate = this->SupplySideLoop.DesignVolumeFlowRate;
    if (this->SupplySideLoop.DesignVolumeFlowRateWasAutoSized) {
        if (PltSizNumSupSide > 0) {
            if (state.dataSize->PlantSizData(PltSizNumSupSide).DesVolFlowRate >= DataHVACGlobals::SmallWaterVolFlow) {
                tmpSupSideDesignVolFlowRate = state.dataSize->PlantSizData(PltSizNumSupSide).DesVolFlowRate * this->SizingFactor;
                if (state.dataPlnt->PlantFirstSizesOkayToFinalize) this->SupplySideLoop.DesignVolumeFlowRate = tmpSupSideDesignVolFlowRate;
            } else {
                tmpSupSideDesignVolFlowRate = 0.0;
                if (state.dataPlnt->PlantFirstSizesOkayToFinalize) this->SupplySideLoop.DesignVolumeFlowRate = tmpSupSideDesignVolFlowRate;
            }
            if (state.dataPlnt->PlantFinalSizesOkayToReport) {
                BaseSizer::reportSizerOutput(state,
                                             "HeatExchanger:FluidToFluid",
                                             this->Name,
                                             "Loop Supply Side Design Fluid Flow Rate [m3/s]",
                                             this->SupplySideLoop.DesignVolumeFlowRate);
            }
            if (state.dataPlnt->PlantFirstSizesOkayToReport) {
                BaseSizer::reportSizerOutput(state,
                                             "HeatExchanger:FluidToFluid",
                                             this->Name,
                                             "Initial Loop Supply Side Design Fluid Flow Rate [m3/s]",
                                             this->SupplySideLoop.DesignVolumeFlowRate);
            }
        } else {
            if (state.dataPlnt->PlantFirstSizesOkayToFinalize) {
                ShowSevereError(state, "SizeFluidHeatExchanger: Autosizing of requires a loop Sizing:Plant object");
                ShowContinueError(state, "Occurs in heat exchanger object=" + this->Name);
            }
        }
    }
    PlantUtilities::RegisterPlantCompDesignFlow(state, this->SupplySideLoop.inletNodeNum, tmpSupSideDesignVolFlowRate);

    // second deal with Loop Demand Side
    Real64 tmpDmdSideDesignVolFlowRate = this->DemandSideLoop.DesignVolumeFlowRate;
    if (this->DemandSideLoop.DesignVolumeFlowRateWasAutoSized) {
        if (tmpSupSideDesignVolFlowRate > DataHVACGlobals::SmallWaterVolFlow) {
            tmpDmdSideDesignVolFlowRate = tmpSupSideDesignVolFlowRate;
            if (state.dataPlnt->PlantFirstSizesOkayToFinalize) this->DemandSideLoop.DesignVolumeFlowRate = tmpDmdSideDesignVolFlowRate;
        } else {
            tmpDmdSideDesignVolFlowRate = 0.0;
            if (state.dataPlnt->PlantFirstSizesOkayToFinalize) this->DemandSideLoop.DesignVolumeFlowRate = tmpDmdSideDesignVolFlowRate;
        }
        if (state.dataPlnt->PlantFinalSizesOkayToReport) {
            BaseSizer::reportSizerOutput(state,
                                         "HeatExchanger:FluidToFluid",
                                         this->Name,
                                         "Loop Demand Side Design Fluid Flow Rate [m3/s]",
                                         this->DemandSideLoop.DesignVolumeFlowRate);
        }
        if (state.dataPlnt->PlantFirstSizesOkayToReport) {
            BaseSizer::reportSizerOutput(state,
                                         "HeatExchanger:FluidToFluid",
                                         this->Name,
                                         "Initial Loop Demand Side Design Fluid Flow Rate [m3/s]",
                                         this->DemandSideLoop.DesignVolumeFlowRate);
        }
    }
    PlantUtilities::RegisterPlantCompDesignFlow(state, this->DemandSideLoop.inletNodeNum, tmpDmdSideDesignVolFlowRate);

    // size UA if needed
    if (this->UAWasAutoSized) {
        // get nominal delta T between two loops
        if (PltSizNumSupSide > 0 && PltSizNumDmdSide > 0) {

            Real64 tmpDeltaTloopToLoop(0.0);

            {
                auto const SELECT_CASE_var(state.dataSize->PlantSizData(PltSizNumSupSide).LoopType);

                if ((SELECT_CASE_var == DataSizing::HeatingLoop) || (SELECT_CASE_var == DataSizing::SteamLoop)) {
                    tmpDeltaTloopToLoop =
                        std::abs((state.dataSize->PlantSizData(PltSizNumSupSide).ExitTemp - state.dataSize->PlantSizData(PltSizNumSupSide).DeltaT) -
                                 state.dataSize->PlantSizData(PltSizNumDmdSide).ExitTemp);
                } else if ((SELECT_CASE_var == DataSizing::CoolingLoop) || (SELECT_CASE_var == DataSizing::CondenserLoop)) {
                    tmpDeltaTloopToLoop =
                        std::abs((state.dataSize->PlantSizData(PltSizNumSupSide).ExitTemp + state.dataSize->PlantSizData(PltSizNumSupSide).DeltaT) -
                                 state.dataSize->PlantSizData(PltSizNumDmdSide).ExitTemp);
                } else {
                    assert(false);
                }
            }

            tmpDeltaTloopToLoop = max(2.0, tmpDeltaTloopToLoop);
            Real64 tmpDeltaTSupLoop = state.dataSize->PlantSizData(PltSizNumSupSide).DeltaT;
            if (tmpSupSideDesignVolFlowRate >= DataHVACGlobals::SmallWaterVolFlow) {

                Real64 Cp = FluidProperties::GetSpecificHeatGlycol(state,
                                                                   state.dataPlnt->PlantLoop(this->SupplySideLoop.loopNum).FluidName,
                                                                   DataGlobalConstants::InitConvTemp,
                                                                   state.dataPlnt->PlantLoop(this->SupplySideLoop.loopNum).FluidIndex,
                                                                   RoutineName);

                Real64 rho = FluidProperties::GetDensityGlycol(state,
                                                               state.dataPlnt->PlantLoop(this->SupplySideLoop.loopNum).FluidName,
                                                               DataGlobalConstants::InitConvTemp,
                                                               state.dataPlnt->PlantLoop(this->SupplySideLoop.loopNum).FluidIndex,
                                                               RoutineName);

                Real64 tmpDesCap = Cp * rho * tmpDeltaTSupLoop * tmpSupSideDesignVolFlowRate;
                if (state.dataPlnt->PlantFirstSizesOkayToFinalize) this->UA = tmpDesCap / tmpDeltaTloopToLoop;
            } else {
                if (state.dataPlnt->PlantFirstSizesOkayToFinalize) this->UA = 0.0;
            }
            if (state.dataPlnt->PlantFinalSizesOkayToReport) {
                BaseSizer::reportSizerOutput(
                    state, "HeatExchanger:FluidToFluid", this->Name, "Heat Exchanger U-Factor Times Area Value [W/C]", this->UA);
                BaseSizer::reportSizerOutput(state,
                                             "HeatExchanger:FluidToFluid",
                                             this->Name,
                                             "Loop-to-loop Temperature Difference Used to Size Heat Exchanger U-Factor Times Area Value [C]",
                                             tmpDeltaTloopToLoop);
            }
            if (state.dataPlnt->PlantFirstSizesOkayToReport) {
                BaseSizer::reportSizerOutput(
                    state, "HeatExchanger:FluidToFluid", this->Name, "Initial Heat Exchanger U-Factor Times Area Value [W/C]", this->UA);
                BaseSizer::reportSizerOutput(state,
                                             "HeatExchanger:FluidToFluid",
                                             this->Name,
                                             "Initial Loop-to-loop Temperature Difference Used to Size Heat Exchanger U-Factor Times Area Value [C]",
                                             tmpDeltaTloopToLoop);
            }
        } else {
            if (state.dataPlnt->PlantFirstSizesOkayToFinalize) {
                ShowSevereError(state, "SizeFluidHeatExchanger: Autosizing of heat Exchanger UA requires a loop Sizing:Plant objects for both loops");
                ShowContinueError(state, "Occurs in heat exchanger object=" + this->Name);
            }
        }
    }

    // size capacities for load range based op schemes
    if (state.dataPlnt->PlantFirstSizesOkayToFinalize) {

        if (PltSizNumSupSide > 0) {
            {
                auto const SELECT_CASE_var(state.dataSize->PlantSizData(PltSizNumSupSide).LoopType);
                if ((SELECT_CASE_var == DataSizing::HeatingLoop) || (SELECT_CASE_var == DataSizing::SteamLoop)) {
                    state.dataLoopNodes->Node(this->SupplySideLoop.inletNodeNum).Temp =
                        (state.dataSize->PlantSizData(PltSizNumSupSide).ExitTemp - state.dataSize->PlantSizData(PltSizNumSupSide).DeltaT);
                } else if ((SELECT_CASE_var == DataSizing::CoolingLoop) || (SELECT_CASE_var == DataSizing::CondenserLoop)) {
                    state.dataLoopNodes->Node(this->SupplySideLoop.inletNodeNum).Temp =
                        (state.dataSize->PlantSizData(PltSizNumSupSide).ExitTemp + state.dataSize->PlantSizData(PltSizNumSupSide).DeltaT);
                }
            }

        } else { // don't rely on sizing, use loop setpoints
            // loop supply side
            if (state.dataPlnt->PlantLoop(this->SupplySideLoop.loopNum).LoopDemandCalcScheme == DataPlant::iLoopDemandCalcScheme::SingleSetPoint) {
                state.dataLoopNodes->Node(this->SupplySideLoop.inletNodeNum).Temp =
                    state.dataLoopNodes->Node(state.dataPlnt->PlantLoop(this->SupplySideLoop.loopNum).TempSetPointNodeNum).TempSetPoint;
            } else if (state.dataPlnt->PlantLoop(this->SupplySideLoop.loopNum).LoopDemandCalcScheme ==
                       DataPlant::iLoopDemandCalcScheme::DualSetPointDeadBand) {
                state.dataLoopNodes->Node(this->SupplySideLoop.inletNodeNum).Temp =
                    (state.dataLoopNodes->Node(state.dataPlnt->PlantLoop(this->SupplySideLoop.loopNum).TempSetPointNodeNum).TempSetPointHi +
                     state.dataLoopNodes->Node(state.dataPlnt->PlantLoop(this->SupplySideLoop.loopNum).TempSetPointNodeNum).TempSetPointLo) /
                    2.0;
            }
        }

        if (PltSizNumDmdSide > 0) {
            state.dataLoopNodes->Node(this->DemandSideLoop.inletNodeNum).Temp = state.dataSize->PlantSizData(PltSizNumDmdSide).ExitTemp;
        } else { // don't rely on sizing, use loop setpoints
            // loop demand side
            if (state.dataPlnt->PlantLoop(this->DemandSideLoop.loopNum).LoopDemandCalcScheme == DataPlant::iLoopDemandCalcScheme::SingleSetPoint) {
                state.dataLoopNodes->Node(this->DemandSideLoop.inletNodeNum).Temp =
                    state.dataLoopNodes->Node(state.dataPlnt->PlantLoop(this->DemandSideLoop.loopNum).TempSetPointNodeNum).TempSetPoint;
            } else if (state.dataPlnt->PlantLoop(this->DemandSideLoop.loopNum).LoopDemandCalcScheme ==
                       DataPlant::iLoopDemandCalcScheme::DualSetPointDeadBand) {
                state.dataLoopNodes->Node(this->DemandSideLoop.inletNodeNum).Temp =
                    (state.dataLoopNodes->Node(state.dataPlnt->PlantLoop(this->DemandSideLoop.loopNum).TempSetPointNodeNum).TempSetPointHi +
                     state.dataLoopNodes->Node(state.dataPlnt->PlantLoop(this->DemandSideLoop.loopNum).TempSetPointNodeNum).TempSetPointLo) /
                    2.0;
            }
        }

        Real64 rho = FluidProperties::GetDensityGlycol(state,
                                                       state.dataPlnt->PlantLoop(this->SupplySideLoop.loopNum).FluidName,
                                                       DataGlobalConstants::InitConvTemp,
                                                       state.dataPlnt->PlantLoop(this->SupplySideLoop.loopNum).FluidIndex,
                                                       RoutineName);
        Real64 SupSideMdot = this->SupplySideLoop.DesignVolumeFlowRate * rho;
        rho = FluidProperties::GetDensityGlycol(state,
                                                state.dataPlnt->PlantLoop(this->DemandSideLoop.loopNum).FluidName,
                                                DataGlobalConstants::InitConvTemp,
                                                state.dataPlnt->PlantLoop(this->DemandSideLoop.loopNum).FluidIndex,
                                                RoutineName);
        Real64 DmdSideMdot = this->DemandSideLoop.DesignVolumeFlowRate * rho;

        this->calculate(state, SupSideMdot, DmdSideMdot);
        this->SupplySideLoop.MaxLoad = std::abs(this->HeatTransferRate);
    }
    if (state.dataPlnt->PlantFinalSizesOkayToReport) {
        OutputReportPredefined::PreDefTableEntry(state, state.dataOutRptPredefined->pdchMechType, this->Name, "HeatExchanger:FluidToFluid");
        OutputReportPredefined::PreDefTableEntry(state, state.dataOutRptPredefined->pdchMechNomCap, this->Name, this->SupplySideLoop.MaxLoad);
    }
}

void HeatExchangerStruct::control(EnergyPlusData &state, [[maybe_unused]] int const LoopNum, Real64 const MyLoad, bool FirstHVACIteration)
{

    // SUBROUTINE INFORMATION:
    //       AUTHOR         B. Griffith
    //       DATE WRITTEN   November 2012
    //       MODIFIED       na
    //       RE-ENGINEERED  na

    // PURPOSE OF THIS SUBROUTINE:
    // determine control state for fluid to fluid heat exchanger
    // make fluid flow requests accordingly

    // METHODOLOGY EMPLOYED:
    // long CASE statement for different control options

    static std::string const RoutineName("ControlFluidHeatExchanger");

    Real64 mdotSupSide;
    Real64 mdotDmdSide;

    // check if available by schedule
    bool ScheduledOff;
    Real64 AvailSchedValue = ScheduleManager::GetCurrentScheduleValue(state, this->AvailSchedNum);
    if (AvailSchedValue <= 0) {
        ScheduledOff = true;
    } else {
        ScheduledOff = false;
    }

    // check if operational limits trip off unit
    bool LimitTrippedOff = false;
    if ((state.dataLoopNodes->Node(this->SupplySideLoop.inletNodeNum).Temp < this->MinOperationTemp) ||
        (state.dataLoopNodes->Node(this->DemandSideLoop.inletNodeNum).Temp < this->MinOperationTemp)) {
        LimitTrippedOff = true;
    }
    if ((state.dataLoopNodes->Node(this->SupplySideLoop.inletNodeNum).Temp > this->MaxOperationTemp) ||
        (state.dataLoopNodes->Node(this->DemandSideLoop.inletNodeNum).Temp > this->MaxOperationTemp)) {
        LimitTrippedOff = true;
    }

    if (!ScheduledOff && !LimitTrippedOff) {

        {
            auto const SELECT_CASE_var(this->ControlMode);

            if (SELECT_CASE_var == iCtrlType::UncontrolledOn) {

                // make passive request for supply side loop flow
                mdotSupSide = this->SupplySideLoop.MassFlowRateMax;
                PlantUtilities::SetComponentFlowRate(state,
                                                     mdotSupSide,
                                                     this->SupplySideLoop.inletNodeNum,
                                                     this->SupplySideLoop.outletNodeNum,
                                                     this->SupplySideLoop.loopNum,
                                                     this->SupplySideLoop.loopSideNum,
                                                     this->SupplySideLoop.branchNum,
                                                     this->SupplySideLoop.compNum);
                if (mdotSupSide > DataBranchAirLoopPlant::MassFlowTolerance) {
                    // if supply side loop has massflow, request demand side flow
                    mdotDmdSide = this->DemandSideLoop.MassFlowRateMax;
                } else {
                    mdotDmdSide = 0.0;
                }
                PlantUtilities::SetComponentFlowRate(state,
                                                     mdotDmdSide,
                                                     this->DemandSideLoop.inletNodeNum,
                                                     this->DemandSideLoop.outletNodeNum,
                                                     this->DemandSideLoop.loopNum,
                                                     this->DemandSideLoop.loopSideNum,
                                                     this->DemandSideLoop.branchNum,
                                                     this->DemandSideLoop.compNum);

            } else if (SELECT_CASE_var == iCtrlType::OperationSchemeModulated) {

                if (std::abs(MyLoad) > DataHVACGlobals::SmallLoad) {
                    if (MyLoad < -1.0 * DataHVACGlobals::SmallLoad) { // requesting cooling
                        Real64 DeltaTCooling = this->SupplySideLoop.InletTemp - this->DemandSideLoop.InletTemp;
                        if (DeltaTCooling > this->TempControlTol) { // can do cooling so turn on
                            mdotSupSide = this->SupplySideLoop.MassFlowRateMax;
                            PlantUtilities::SetComponentFlowRate(state,
                                                                 mdotSupSide,
                                                                 this->SupplySideLoop.inletNodeNum,
                                                                 this->SupplySideLoop.outletNodeNum,
                                                                 this->SupplySideLoop.loopNum,
                                                                 this->SupplySideLoop.loopSideNum,
                                                                 this->SupplySideLoop.branchNum,
                                                                 this->SupplySideLoop.compNum);
                            if (mdotSupSide > DataBranchAirLoopPlant::MassFlowTolerance) {
                                // if supply side loop has massflow, request demand side flow
                                Real64 cp = FluidProperties::GetSpecificHeatGlycol(state,
                                                                                   state.dataPlnt->PlantLoop(this->SupplySideLoop.loopNum).FluidName,
                                                                                   this->SupplySideLoop.InletTemp,
                                                                                   state.dataPlnt->PlantLoop(this->SupplySideLoop.loopNum).FluidIndex,
                                                                                   RoutineName);
                                Real64 TargetLeavingTemp = this->SupplySideLoop.InletTemp - std::abs(MyLoad) / (cp * mdotSupSide);

                                this->findDemandSideLoopFlow(state, TargetLeavingTemp, iHXAction::CoolingSupplySideLoop);
                            } else { // no flow on supply side so do not request flow on demand side
                                mdotDmdSide = 0.0;
                                PlantUtilities::SetComponentFlowRate(state,
                                                                     mdotDmdSide,
                                                                     this->DemandSideLoop.inletNodeNum,
                                                                     this->DemandSideLoop.outletNodeNum,
                                                                     this->DemandSideLoop.loopNum,
                                                                     this->DemandSideLoop.loopSideNum,
                                                                     this->DemandSideLoop.branchNum,
                                                                     this->SupplySideLoop.compNum);
                            }
                        } else { // not able to cool so turn off
                            mdotSupSide = 0.0;
                            PlantUtilities::SetComponentFlowRate(state,
                                                                 mdotSupSide,
                                                                 this->SupplySideLoop.inletNodeNum,
                                                                 this->SupplySideLoop.outletNodeNum,
                                                                 this->SupplySideLoop.loopNum,
                                                                 this->SupplySideLoop.loopSideNum,
                                                                 this->SupplySideLoop.branchNum,
                                                                 this->SupplySideLoop.compNum);
                            // issue 4959, make demand side flow request on first hvac iteration so demand side loop can run as a trial to get a
                            // fresh demand side inlet temperature value
                            if (FirstHVACIteration) {
                                mdotDmdSide = this->DemandSideLoop.MassFlowRateMax;
                            } else {
                                mdotDmdSide = 0.0;
                            }
                            PlantUtilities::SetComponentFlowRate(state,
                                                                 mdotDmdSide,
                                                                 this->DemandSideLoop.inletNodeNum,
                                                                 this->DemandSideLoop.outletNodeNum,
                                                                 this->DemandSideLoop.loopNum,
                                                                 this->DemandSideLoop.loopSideNum,
                                                                 this->DemandSideLoop.branchNum,
                                                                 this->SupplySideLoop.compNum);
                        }

                    } else { // requesting heating
                        Real64 DeltaTHeating = this->DemandSideLoop.InletTemp - this->SupplySideLoop.InletTemp;
                        if (DeltaTHeating > this->TempControlTol) { // can do heating so turn on
                            mdotSupSide = this->SupplySideLoop.MassFlowRateMax;
                            PlantUtilities::SetComponentFlowRate(state,
                                                                 mdotSupSide,
                                                                 this->SupplySideLoop.inletNodeNum,
                                                                 this->SupplySideLoop.outletNodeNum,
                                                                 this->SupplySideLoop.loopNum,
                                                                 this->SupplySideLoop.loopSideNum,
                                                                 this->SupplySideLoop.branchNum,
                                                                 this->SupplySideLoop.compNum);
                            if (mdotSupSide > DataBranchAirLoopPlant::MassFlowTolerance) {
                                Real64 cp = FluidProperties::GetSpecificHeatGlycol(state,
                                                                                   state.dataPlnt->PlantLoop(this->SupplySideLoop.loopNum).FluidName,
                                                                                   this->SupplySideLoop.InletTemp,
                                                                                   state.dataPlnt->PlantLoop(this->SupplySideLoop.loopNum).FluidIndex,
                                                                                   RoutineName);
                                Real64 TargetLeavingTemp = this->SupplySideLoop.InletTemp + std::abs(MyLoad) / (cp * mdotSupSide);

                                this->findDemandSideLoopFlow(state, TargetLeavingTemp, iHXAction::HeatingSupplySideLoop);
                            } else { // no flow on supply side so do not request flow on demand side
                                mdotDmdSide = 0.0;
                                PlantUtilities::SetComponentFlowRate(state,
                                                                     mdotDmdSide,
                                                                     this->DemandSideLoop.inletNodeNum,
                                                                     this->DemandSideLoop.outletNodeNum,
                                                                     this->DemandSideLoop.loopNum,
                                                                     this->DemandSideLoop.loopSideNum,
                                                                     this->DemandSideLoop.branchNum,
                                                                     this->DemandSideLoop.compNum);
                            }
                        } else { // not able to heat so turn off
                            mdotSupSide = 0.0;
                            PlantUtilities::SetComponentFlowRate(state,
                                                                 mdotSupSide,
                                                                 this->SupplySideLoop.inletNodeNum,
                                                                 this->SupplySideLoop.outletNodeNum,
                                                                 this->SupplySideLoop.loopNum,
                                                                 this->SupplySideLoop.loopSideNum,
                                                                 this->SupplySideLoop.branchNum,
                                                                 this->SupplySideLoop.compNum);
                            // issue 4959, make demand side flow request on first hvac iteration so demand side loop can run as a trial to get a
                            // fresh demand side inlet temperature value
                            if (FirstHVACIteration) {
                                mdotDmdSide = this->DemandSideLoop.MassFlowRateMax;
                            } else {
                                mdotDmdSide = 0.0;
                            }
                            PlantUtilities::SetComponentFlowRate(state,
                                                                 mdotDmdSide,
                                                                 this->DemandSideLoop.inletNodeNum,
                                                                 this->DemandSideLoop.outletNodeNum,
                                                                 this->DemandSideLoop.loopNum,
                                                                 this->DemandSideLoop.loopSideNum,
                                                                 this->DemandSideLoop.branchNum,
                                                                 this->DemandSideLoop.compNum);
                        }
                    }

                } else { //  no load
                    mdotSupSide = 0.0;
                    PlantUtilities::SetComponentFlowRate(state,
                                                         mdotSupSide,
                                                         this->SupplySideLoop.inletNodeNum,
                                                         this->SupplySideLoop.outletNodeNum,
                                                         this->SupplySideLoop.loopNum,
                                                         this->SupplySideLoop.loopSideNum,
                                                         this->SupplySideLoop.branchNum,
                                                         this->SupplySideLoop.compNum);
                    mdotDmdSide = 0.0;
                    PlantUtilities::SetComponentFlowRate(state,
                                                         mdotDmdSide,
                                                         this->DemandSideLoop.inletNodeNum,
                                                         this->DemandSideLoop.outletNodeNum,
                                                         this->DemandSideLoop.loopNum,
                                                         this->DemandSideLoop.loopSideNum,
                                                         this->DemandSideLoop.branchNum,
                                                         this->DemandSideLoop.compNum);
                }

            } else if (SELECT_CASE_var == iCtrlType::OperationSchemeOnOff) {
                if (std::abs(MyLoad) > DataHVACGlobals::SmallLoad) {
                    if (MyLoad < DataHVACGlobals::SmallLoad) { // requesting cooling
                        Real64 DeltaTCooling = this->SupplySideLoop.InletTemp - this->DemandSideLoop.InletTemp;
                        if (DeltaTCooling > this->TempControlTol) { // can do cooling so turn on
                            mdotSupSide = this->SupplySideLoop.MassFlowRateMax;
                            PlantUtilities::SetComponentFlowRate(state,
                                                                 mdotSupSide,
                                                                 this->SupplySideLoop.inletNodeNum,
                                                                 this->SupplySideLoop.outletNodeNum,
                                                                 this->SupplySideLoop.loopNum,
                                                                 this->SupplySideLoop.loopSideNum,
                                                                 this->SupplySideLoop.branchNum,
                                                                 this->SupplySideLoop.compNum);
                            if (mdotSupSide > DataBranchAirLoopPlant::MassFlowTolerance) {
                                mdotDmdSide = this->DemandSideLoop.MassFlowRateMax;
                            } else {
                                mdotDmdSide = 0.0;
                            }

                            PlantUtilities::SetComponentFlowRate(state,
                                                                 mdotDmdSide,
                                                                 this->DemandSideLoop.inletNodeNum,
                                                                 this->DemandSideLoop.outletNodeNum,
                                                                 this->DemandSideLoop.loopNum,
                                                                 this->DemandSideLoop.loopSideNum,
                                                                 this->DemandSideLoop.branchNum,
                                                                 this->DemandSideLoop.compNum);
                        } else { // not able to cool so turn off
                            mdotSupSide = 0.0;
                            PlantUtilities::SetComponentFlowRate(state,
                                                                 mdotSupSide,
                                                                 this->SupplySideLoop.inletNodeNum,
                                                                 this->SupplySideLoop.outletNodeNum,
                                                                 this->SupplySideLoop.loopNum,
                                                                 this->SupplySideLoop.loopSideNum,
                                                                 this->SupplySideLoop.branchNum,
                                                                 this->SupplySideLoop.compNum);
                            // issue 4959, make demand side flow request on first hvac iteration so demand side loop can run as a trial to get a
                            // fresh demand side inlet temperature value
                            if (FirstHVACIteration) {
                                mdotDmdSide = this->DemandSideLoop.MassFlowRateMax;
                            } else {
                                mdotDmdSide = 0.0;
                            }
                            PlantUtilities::SetComponentFlowRate(state,
                                                                 mdotDmdSide,
                                                                 this->DemandSideLoop.inletNodeNum,
                                                                 this->DemandSideLoop.outletNodeNum,
                                                                 this->DemandSideLoop.loopNum,
                                                                 this->DemandSideLoop.loopSideNum,
                                                                 this->DemandSideLoop.branchNum,
                                                                 this->DemandSideLoop.compNum);
                        }

                    } else { // requesting heating
                        Real64 DeltaTHeating = this->DemandSideLoop.InletTemp - this->SupplySideLoop.InletTemp;
                        if (DeltaTHeating > this->TempControlTol) { // can do heating so turn on
                            mdotSupSide = this->SupplySideLoop.MassFlowRateMax;
                            PlantUtilities::SetComponentFlowRate(state,
                                                                 mdotSupSide,
                                                                 this->SupplySideLoop.inletNodeNum,
                                                                 this->SupplySideLoop.outletNodeNum,
                                                                 this->SupplySideLoop.loopNum,
                                                                 this->SupplySideLoop.loopSideNum,
                                                                 this->SupplySideLoop.branchNum,
                                                                 this->SupplySideLoop.compNum);
                            if (mdotSupSide > DataBranchAirLoopPlant::MassFlowTolerance) {
                                mdotDmdSide = this->DemandSideLoop.MassFlowRateMax;
                            } else {
                                mdotDmdSide = 0.0;
                            }
                            PlantUtilities::SetComponentFlowRate(state,
                                                                 mdotDmdSide,
                                                                 this->DemandSideLoop.inletNodeNum,
                                                                 this->DemandSideLoop.outletNodeNum,
                                                                 this->DemandSideLoop.loopNum,
                                                                 this->DemandSideLoop.loopSideNum,
                                                                 this->DemandSideLoop.branchNum,
                                                                 this->DemandSideLoop.compNum);
                        } else { // not able to heat so turn off
                            mdotSupSide = 0.0;
                            PlantUtilities::SetComponentFlowRate(state,
                                                                 mdotSupSide,
                                                                 this->SupplySideLoop.inletNodeNum,
                                                                 this->SupplySideLoop.outletNodeNum,
                                                                 this->SupplySideLoop.loopNum,
                                                                 this->SupplySideLoop.loopSideNum,
                                                                 this->SupplySideLoop.branchNum,
                                                                 this->SupplySideLoop.compNum);
                            // issue 4959, make demand side flow request on first hvac iteration so demand side loop can run as a trial to get a
                            // fresh demand side inlet temperature value
                            if (FirstHVACIteration) {
                                mdotDmdSide = this->DemandSideLoop.MassFlowRateMax;
                            } else {
                                mdotDmdSide = 0.0;
                            }
                            PlantUtilities::SetComponentFlowRate(state,
                                                                 mdotDmdSide,
                                                                 this->DemandSideLoop.inletNodeNum,
                                                                 this->DemandSideLoop.outletNodeNum,
                                                                 this->DemandSideLoop.loopNum,
                                                                 this->DemandSideLoop.loopSideNum,
                                                                 this->DemandSideLoop.branchNum,
                                                                 this->DemandSideLoop.compNum);
                        }
                    }

                } else { // no load
                    mdotSupSide = 0.0;
                    PlantUtilities::SetComponentFlowRate(state,
                                                         mdotSupSide,
                                                         this->SupplySideLoop.inletNodeNum,
                                                         this->SupplySideLoop.outletNodeNum,
                                                         this->SupplySideLoop.loopNum,
                                                         this->SupplySideLoop.loopSideNum,
                                                         this->SupplySideLoop.branchNum,
                                                         this->SupplySideLoop.compNum);
                    mdotDmdSide = 0.0;
                    PlantUtilities::SetComponentFlowRate(state,
                                                         mdotDmdSide,
                                                         this->DemandSideLoop.inletNodeNum,
                                                         this->DemandSideLoop.outletNodeNum,
                                                         this->DemandSideLoop.loopNum,
                                                         this->DemandSideLoop.loopSideNum,
                                                         this->DemandSideLoop.branchNum,
                                                         this->DemandSideLoop.compNum);
                }

            } else if (SELECT_CASE_var == iCtrlType::HeatingSetPointModulated) {

                Real64 SetPointTemp = state.dataLoopNodes->Node(this->SetPointNodeNum).TempSetPoint;
                Real64 DeltaTHeating = this->DemandSideLoop.InletTemp - this->SupplySideLoop.InletTemp;
                if ((DeltaTHeating > this->TempControlTol) && (SetPointTemp > this->SupplySideLoop.InletTemp)) {
                    // can and want to heat
                    mdotSupSide = this->SupplySideLoop.MassFlowRateMax;
                    PlantUtilities::SetComponentFlowRate(state,
                                                         mdotSupSide,
                                                         this->SupplySideLoop.inletNodeNum,
                                                         this->SupplySideLoop.outletNodeNum,
                                                         this->SupplySideLoop.loopNum,
                                                         this->SupplySideLoop.loopSideNum,
                                                         this->SupplySideLoop.branchNum,
                                                         this->SupplySideLoop.compNum);
                    if (mdotSupSide > DataBranchAirLoopPlant::MassFlowTolerance) {

                        Real64 TargetLeavingTemp = SetPointTemp;
                        this->findDemandSideLoopFlow(state, TargetLeavingTemp, iHXAction::HeatingSupplySideLoop);
                    } else {
                        mdotDmdSide = 0.0;
                        PlantUtilities::SetComponentFlowRate(state,
                                                             mdotDmdSide,
                                                             this->DemandSideLoop.inletNodeNum,
                                                             this->DemandSideLoop.outletNodeNum,
                                                             this->DemandSideLoop.loopNum,
                                                             this->DemandSideLoop.loopSideNum,
                                                             this->DemandSideLoop.branchNum,
                                                             this->DemandSideLoop.compNum);
                    }
                } else { // not able are wanting to heat so turn off
                    mdotSupSide = 0.0;
                    PlantUtilities::SetComponentFlowRate(state,
                                                         mdotSupSide,
                                                         this->SupplySideLoop.inletNodeNum,
                                                         this->SupplySideLoop.outletNodeNum,
                                                         this->SupplySideLoop.loopNum,
                                                         this->SupplySideLoop.loopSideNum,
                                                         this->SupplySideLoop.branchNum,
                                                         this->SupplySideLoop.compNum);
                    // issue 4959, make demand side flow request on first hvac iteration so demand side loop can run as a trial to get a fresh
                    // demand side inlet temperature value
                    if (FirstHVACIteration) {
                        mdotDmdSide = this->DemandSideLoop.MassFlowRateMax;
                    } else {
                        mdotDmdSide = 0.0;
                    }
                    PlantUtilities::SetComponentFlowRate(state,
                                                         mdotDmdSide,
                                                         this->DemandSideLoop.inletNodeNum,
                                                         this->DemandSideLoop.outletNodeNum,
                                                         this->DemandSideLoop.loopNum,
                                                         this->DemandSideLoop.loopSideNum,
                                                         this->DemandSideLoop.branchNum,
                                                         this->DemandSideLoop.compNum);
                }

            } else if (SELECT_CASE_var == iCtrlType::HeatingSetPointOnOff) {

                Real64 SetPointTemp = state.dataLoopNodes->Node(this->SetPointNodeNum).TempSetPoint;
                Real64 DeltaTHeating = this->DemandSideLoop.InletTemp - this->SupplySideLoop.InletTemp;
                if ((DeltaTHeating > this->TempControlTol) && (SetPointTemp > this->SupplySideLoop.InletTemp)) {
                    // can and want to heat
                    mdotSupSide = this->SupplySideLoop.MassFlowRateMax;
                    PlantUtilities::SetComponentFlowRate(state,
                                                         mdotSupSide,
                                                         this->SupplySideLoop.inletNodeNum,
                                                         this->SupplySideLoop.outletNodeNum,
                                                         this->SupplySideLoop.loopNum,
                                                         this->SupplySideLoop.loopSideNum,
                                                         this->SupplySideLoop.branchNum,
                                                         this->SupplySideLoop.compNum);
                    if (mdotSupSide > DataBranchAirLoopPlant::MassFlowTolerance) {
                        mdotDmdSide = this->DemandSideLoop.MassFlowRateMax;
                    } else {
                        mdotDmdSide = 0.0;
                    }
                    PlantUtilities::SetComponentFlowRate(state,
                                                         mdotDmdSide,
                                                         this->DemandSideLoop.inletNodeNum,
                                                         this->DemandSideLoop.outletNodeNum,
                                                         this->DemandSideLoop.loopNum,
                                                         this->DemandSideLoop.loopSideNum,
                                                         this->DemandSideLoop.branchNum,
                                                         this->DemandSideLoop.compNum);
                } else { // not able or are wanting to heat so turn off
                    mdotSupSide = 0.0;
                    PlantUtilities::SetComponentFlowRate(state,
                                                         mdotSupSide,
                                                         this->SupplySideLoop.inletNodeNum,
                                                         this->SupplySideLoop.outletNodeNum,
                                                         this->SupplySideLoop.loopNum,
                                                         this->SupplySideLoop.loopSideNum,
                                                         this->SupplySideLoop.branchNum,
                                                         this->SupplySideLoop.compNum);
                    // issue 4959, make demand side flow request on first hvac iteration so demand side loop can run as a trial to get a fresh
                    // demand side inlet temperature value
                    if (FirstHVACIteration) {
                        mdotDmdSide = this->DemandSideLoop.MassFlowRateMax;
                    } else {
                        mdotDmdSide = 0.0;
                    }
                    PlantUtilities::SetComponentFlowRate(state,
                                                         mdotDmdSide,
                                                         this->DemandSideLoop.inletNodeNum,
                                                         this->DemandSideLoop.outletNodeNum,
                                                         this->DemandSideLoop.loopNum,
                                                         this->DemandSideLoop.loopSideNum,
                                                         this->DemandSideLoop.branchNum,
                                                         this->DemandSideLoop.compNum);
                }

            } else if (SELECT_CASE_var == iCtrlType::CoolingSetPointModulated) {

                Real64 SetPointTemp = state.dataLoopNodes->Node(this->SetPointNodeNum).TempSetPoint;
                Real64 DeltaTCooling = this->SupplySideLoop.InletTemp - this->DemandSideLoop.InletTemp;
                if ((DeltaTCooling > this->TempControlTol) && (SetPointTemp < this->SupplySideLoop.InletTemp)) {
                    // can and want to cool
                    mdotSupSide = this->SupplySideLoop.MassFlowRateMax;
                    PlantUtilities::SetComponentFlowRate(state,
                                                         mdotSupSide,
                                                         this->SupplySideLoop.inletNodeNum,
                                                         this->SupplySideLoop.outletNodeNum,
                                                         this->SupplySideLoop.loopNum,
                                                         this->SupplySideLoop.loopSideNum,
                                                         this->SupplySideLoop.branchNum,
                                                         this->SupplySideLoop.compNum);
                    if (mdotSupSide > DataBranchAirLoopPlant::MassFlowTolerance) {
                        Real64 TargetLeavingTemp = SetPointTemp;
                        this->findDemandSideLoopFlow(state, TargetLeavingTemp, iHXAction::CoolingSupplySideLoop);
                    } else {
                        mdotDmdSide = 0.0;
                        PlantUtilities::SetComponentFlowRate(state,
                                                             mdotDmdSide,
                                                             this->DemandSideLoop.inletNodeNum,
                                                             this->DemandSideLoop.outletNodeNum,
                                                             this->DemandSideLoop.loopNum,
                                                             this->DemandSideLoop.loopSideNum,
                                                             this->DemandSideLoop.branchNum,
                                                             this->DemandSideLoop.compNum);
                    }
                } else { // not able or are wanting to cool so turn off
                    mdotSupSide = 0.0;
                    PlantUtilities::SetComponentFlowRate(state,
                                                         mdotSupSide,
                                                         this->SupplySideLoop.inletNodeNum,
                                                         this->SupplySideLoop.outletNodeNum,
                                                         this->SupplySideLoop.loopNum,
                                                         this->SupplySideLoop.loopSideNum,
                                                         this->SupplySideLoop.branchNum,
                                                         this->SupplySideLoop.compNum);
                    // issue 4959, make demand side flow request on first hvac iteration so demand side loop can run as a trial to get a fresh
                    // demand side inlet temperature value
                    if (FirstHVACIteration) {
                        mdotDmdSide = this->DemandSideLoop.MassFlowRateMax;
                    } else {
                        mdotDmdSide = 0.0;
                    }
                    PlantUtilities::SetComponentFlowRate(state,
                                                         mdotDmdSide,
                                                         this->DemandSideLoop.inletNodeNum,
                                                         this->DemandSideLoop.outletNodeNum,
                                                         this->DemandSideLoop.loopNum,
                                                         this->DemandSideLoop.loopSideNum,
                                                         this->DemandSideLoop.branchNum,
                                                         this->DemandSideLoop.compNum);
                }

            } else if (SELECT_CASE_var == iCtrlType::CoolingSetPointOnOff) {

                Real64 SetPointTemp = state.dataLoopNodes->Node(this->SetPointNodeNum).TempSetPoint;
                Real64 DeltaTCooling = this->SupplySideLoop.InletTemp - this->DemandSideLoop.InletTemp;
                if ((DeltaTCooling > this->TempControlTol) && (SetPointTemp < this->SupplySideLoop.InletTemp)) {
                    // can and want to cool
                    mdotSupSide = this->SupplySideLoop.MassFlowRateMax;
                    PlantUtilities::SetComponentFlowRate(state,
                                                         mdotSupSide,
                                                         this->SupplySideLoop.inletNodeNum,
                                                         this->SupplySideLoop.outletNodeNum,
                                                         this->SupplySideLoop.loopNum,
                                                         this->SupplySideLoop.loopSideNum,
                                                         this->SupplySideLoop.branchNum,
                                                         this->SupplySideLoop.compNum);
                    if (mdotSupSide > DataBranchAirLoopPlant::MassFlowTolerance) {
                        mdotDmdSide = this->DemandSideLoop.MassFlowRateMax;
                    } else {
                        mdotDmdSide = 0.0;
                    }
                    PlantUtilities::SetComponentFlowRate(state,
                                                         mdotDmdSide,
                                                         this->DemandSideLoop.inletNodeNum,
                                                         this->DemandSideLoop.outletNodeNum,
                                                         this->DemandSideLoop.loopNum,
                                                         this->DemandSideLoop.loopSideNum,
                                                         this->DemandSideLoop.branchNum,
                                                         this->DemandSideLoop.compNum);
                } else { // not able or are wanting to cool so turn off
                    mdotSupSide = 0.0;
                    PlantUtilities::SetComponentFlowRate(state,
                                                         mdotSupSide,
                                                         this->SupplySideLoop.inletNodeNum,
                                                         this->SupplySideLoop.outletNodeNum,
                                                         this->SupplySideLoop.loopNum,
                                                         this->SupplySideLoop.loopSideNum,
                                                         this->SupplySideLoop.branchNum,
                                                         this->SupplySideLoop.compNum);
                    // issue 4959, make demand side flow request on first hvac iteration so demand side loop can run as a trial to get a fresh
                    // demand side inlet temperature value
                    if (FirstHVACIteration) {
                        mdotDmdSide = this->DemandSideLoop.MassFlowRateMax;
                    } else {
                        mdotDmdSide = 0.0;
                    }
                    PlantUtilities::SetComponentFlowRate(state,
                                                         mdotDmdSide,
                                                         this->DemandSideLoop.inletNodeNum,
                                                         this->DemandSideLoop.outletNodeNum,
                                                         this->DemandSideLoop.loopNum,
                                                         this->DemandSideLoop.loopSideNum,
                                                         this->DemandSideLoop.branchNum,
                                                         this->DemandSideLoop.compNum);
                }

            } else if (SELECT_CASE_var == iCtrlType::DualDeadBandSetPointModulated) {

                Real64 SetPointTempLo = state.dataLoopNodes->Node(this->SetPointNodeNum).TempSetPointLo;
                Real64 SetPointTempHi = state.dataLoopNodes->Node(this->SetPointNodeNum).TempSetPointHi;
                Real64 DeltaTCooling = this->SupplySideLoop.InletTemp - this->DemandSideLoop.InletTemp;
                Real64 DeltaTHeating = this->DemandSideLoop.InletTemp - this->SupplySideLoop.InletTemp;
                if ((DeltaTCooling > this->TempControlTol) && (SetPointTempHi < this->SupplySideLoop.InletTemp)) {

                    // can and want to cool
                    mdotSupSide = this->SupplySideLoop.MassFlowRateMax;
                    PlantUtilities::SetComponentFlowRate(state,
                                                         mdotSupSide,
                                                         this->SupplySideLoop.inletNodeNum,
                                                         this->SupplySideLoop.outletNodeNum,
                                                         this->SupplySideLoop.loopNum,
                                                         this->SupplySideLoop.loopSideNum,
                                                         this->SupplySideLoop.branchNum,
                                                         this->SupplySideLoop.compNum);
                    if (mdotSupSide > DataBranchAirLoopPlant::MassFlowTolerance) {
                        Real64 TargetLeavingTemp = SetPointTempHi;
                        this->findDemandSideLoopFlow(state, TargetLeavingTemp, iHXAction::CoolingSupplySideLoop);
                    } else {
                        mdotDmdSide = 0.0;
                        PlantUtilities::SetComponentFlowRate(state,
                                                             mdotDmdSide,
                                                             this->DemandSideLoop.inletNodeNum,
                                                             this->DemandSideLoop.outletNodeNum,
                                                             this->DemandSideLoop.loopNum,
                                                             this->DemandSideLoop.loopSideNum,
                                                             this->DemandSideLoop.branchNum,
                                                             this->DemandSideLoop.compNum);
                    }
                } else if ((DeltaTHeating > this->TempControlTol) && (SetPointTempLo > this->SupplySideLoop.InletTemp)) {
                    // can and want to heat
                    mdotSupSide = this->SupplySideLoop.MassFlowRateMax;
                    PlantUtilities::SetComponentFlowRate(state,
                                                         mdotSupSide,
                                                         this->SupplySideLoop.inletNodeNum,
                                                         this->SupplySideLoop.outletNodeNum,
                                                         this->SupplySideLoop.loopNum,
                                                         this->SupplySideLoop.loopSideNum,
                                                         this->SupplySideLoop.branchNum,
                                                         this->SupplySideLoop.compNum);
                    if (mdotSupSide > DataBranchAirLoopPlant::MassFlowTolerance) {
                        Real64 TargetLeavingTemp = SetPointTempLo;
                        this->findDemandSideLoopFlow(state, TargetLeavingTemp, iHXAction::HeatingSupplySideLoop);
                    } else {
                        mdotDmdSide = 0.0;
                        PlantUtilities::SetComponentFlowRate(state,
                                                             mdotDmdSide,
                                                             this->DemandSideLoop.inletNodeNum,
                                                             this->DemandSideLoop.outletNodeNum,
                                                             this->DemandSideLoop.loopNum,
                                                             this->DemandSideLoop.loopSideNum,
                                                             this->DemandSideLoop.branchNum,
                                                             this->DemandSideLoop.compNum);
                    }
                } else { // not able or don't want conditioning
                    mdotSupSide = 0.0;
                    PlantUtilities::SetComponentFlowRate(state,
                                                         mdotSupSide,
                                                         this->SupplySideLoop.inletNodeNum,
                                                         this->SupplySideLoop.outletNodeNum,
                                                         this->SupplySideLoop.loopNum,
                                                         this->SupplySideLoop.loopSideNum,
                                                         this->SupplySideLoop.branchNum,
                                                         this->SupplySideLoop.compNum);
                    // issue 4959, make demand side flow request on first hvac iteration so demand side loop can run as a trial to get a fresh
                    // demand side inlet temperature value
                    if (FirstHVACIteration) {
                        mdotDmdSide = this->DemandSideLoop.MassFlowRateMax;
                    } else {
                        mdotDmdSide = 0.0;
                    }
                    PlantUtilities::SetComponentFlowRate(state,
                                                         mdotDmdSide,
                                                         this->DemandSideLoop.inletNodeNum,
                                                         this->DemandSideLoop.outletNodeNum,
                                                         this->DemandSideLoop.loopNum,
                                                         this->DemandSideLoop.loopSideNum,
                                                         this->DemandSideLoop.branchNum,
                                                         this->DemandSideLoop.compNum);
                }

            } else if (SELECT_CASE_var == iCtrlType::DualDeadBandSetPointOnOff) {

                Real64 SetPointTempLo = state.dataLoopNodes->Node(this->SetPointNodeNum).TempSetPointLo;
                Real64 SetPointTempHi = state.dataLoopNodes->Node(this->SetPointNodeNum).TempSetPointHi;
                Real64 DeltaTCooling = this->SupplySideLoop.InletTemp - this->DemandSideLoop.InletTemp;
                Real64 DeltaTHeating = this->DemandSideLoop.InletTemp - this->SupplySideLoop.InletTemp;
                if ((DeltaTCooling > this->TempControlTol) && (SetPointTempHi < this->SupplySideLoop.InletTemp)) {
                    // can and want to cool
                    mdotSupSide = this->SupplySideLoop.MassFlowRateMax;
                    PlantUtilities::SetComponentFlowRate(state,
                                                         mdotSupSide,
                                                         this->SupplySideLoop.inletNodeNum,
                                                         this->SupplySideLoop.outletNodeNum,
                                                         this->SupplySideLoop.loopNum,
                                                         this->SupplySideLoop.loopSideNum,
                                                         this->SupplySideLoop.branchNum,
                                                         this->SupplySideLoop.compNum);
                    if (mdotSupSide > DataBranchAirLoopPlant::MassFlowTolerance) {
                        mdotDmdSide = this->DemandSideLoop.MassFlowRateMax;
                    } else {
                        mdotDmdSide = 0.0;
                    }
                    PlantUtilities::SetComponentFlowRate(state,
                                                         mdotDmdSide,
                                                         this->DemandSideLoop.inletNodeNum,
                                                         this->DemandSideLoop.outletNodeNum,
                                                         this->DemandSideLoop.loopNum,
                                                         this->DemandSideLoop.loopSideNum,
                                                         this->DemandSideLoop.branchNum,
                                                         this->DemandSideLoop.compNum);
                } else if ((DeltaTHeating > this->TempControlTol) && (SetPointTempLo > this->SupplySideLoop.InletTemp)) {
                    // can and want to heat
                    mdotSupSide = this->SupplySideLoop.MassFlowRateMax;
                    PlantUtilities::SetComponentFlowRate(state,
                                                         mdotSupSide,
                                                         this->SupplySideLoop.inletNodeNum,
                                                         this->SupplySideLoop.outletNodeNum,
                                                         this->SupplySideLoop.loopNum,
                                                         this->SupplySideLoop.loopSideNum,
                                                         this->SupplySideLoop.branchNum,
                                                         this->SupplySideLoop.compNum);
                    if (mdotSupSide > DataBranchAirLoopPlant::MassFlowTolerance) {
                        mdotDmdSide = this->DemandSideLoop.MassFlowRateMax;
                    } else {
                        mdotDmdSide = 0.0;
                    }
                    PlantUtilities::SetComponentFlowRate(state,
                                                         mdotDmdSide,
                                                         this->DemandSideLoop.inletNodeNum,
                                                         this->DemandSideLoop.outletNodeNum,
                                                         this->DemandSideLoop.loopNum,
                                                         this->DemandSideLoop.loopSideNum,
                                                         this->DemandSideLoop.branchNum,
                                                         this->DemandSideLoop.compNum);
                } else { // not able or don't want conditioning
                    mdotSupSide = 0.0;
                    PlantUtilities::SetComponentFlowRate(state,
                                                         mdotSupSide,
                                                         this->SupplySideLoop.inletNodeNum,
                                                         this->SupplySideLoop.outletNodeNum,
                                                         this->SupplySideLoop.loopNum,
                                                         this->SupplySideLoop.loopSideNum,
                                                         this->SupplySideLoop.branchNum,
                                                         this->SupplySideLoop.compNum);
                    // issue 4959, make demand side flow request on first hvac iteration so demand side loop can run as a trial to get a fresh
                    // demand side inlet temperature value
                    if (FirstHVACIteration) {
                        mdotDmdSide = this->DemandSideLoop.MassFlowRateMax;
                    } else {
                        mdotDmdSide = 0.0;
                    }
                    PlantUtilities::SetComponentFlowRate(state,
                                                         mdotDmdSide,
                                                         this->DemandSideLoop.inletNodeNum,
                                                         this->DemandSideLoop.outletNodeNum,
                                                         this->DemandSideLoop.loopNum,
                                                         this->DemandSideLoop.loopSideNum,
                                                         this->DemandSideLoop.branchNum,
                                                         this->DemandSideLoop.compNum);
                }

            } else if (SELECT_CASE_var == iCtrlType::CoolingDifferentialOnOff) {

                Real64 DeltaTCooling = this->SupplySideLoop.InletTemp - this->DemandSideLoop.InletTemp;
                if (DeltaTCooling > this->TempControlTol) {
                    //  want to cool
                    mdotSupSide = this->SupplySideLoop.MassFlowRateMax;
                    PlantUtilities::SetComponentFlowRate(state,
                                                         mdotSupSide,
                                                         this->SupplySideLoop.inletNodeNum,
                                                         this->SupplySideLoop.outletNodeNum,
                                                         this->SupplySideLoop.loopNum,
                                                         this->SupplySideLoop.loopSideNum,
                                                         this->SupplySideLoop.branchNum,
                                                         this->SupplySideLoop.compNum);
                    if (mdotSupSide > DataBranchAirLoopPlant::MassFlowTolerance) {
                        mdotDmdSide = this->DemandSideLoop.MassFlowRateMax;
                    } else {
                        mdotDmdSide = 0.0;
                    }
                    PlantUtilities::SetComponentFlowRate(state,
                                                         mdotDmdSide,
                                                         this->DemandSideLoop.inletNodeNum,
                                                         this->DemandSideLoop.outletNodeNum,
                                                         this->DemandSideLoop.loopNum,
                                                         this->DemandSideLoop.loopSideNum,
                                                         this->DemandSideLoop.branchNum,
                                                         this->DemandSideLoop.compNum);
                } else { // not wanting to cool so turn off
                    mdotSupSide = 0.0;
                    PlantUtilities::SetComponentFlowRate(state,
                                                         mdotSupSide,
                                                         this->SupplySideLoop.inletNodeNum,
                                                         this->SupplySideLoop.outletNodeNum,
                                                         this->SupplySideLoop.loopNum,
                                                         this->SupplySideLoop.loopSideNum,
                                                         this->SupplySideLoop.branchNum,
                                                         this->SupplySideLoop.compNum);
                    // issue 4959, make demand side flow request on first hvac iteration so demand side loop can run as a trial to get a fresh
                    // demand side inlet temperature value
                    if (FirstHVACIteration) {
                        mdotDmdSide = this->DemandSideLoop.MassFlowRateMax;
                    } else {
                        mdotDmdSide = 0.0;
                    }
                    PlantUtilities::SetComponentFlowRate(state,
                                                         mdotDmdSide,
                                                         this->DemandSideLoop.inletNodeNum,
                                                         this->DemandSideLoop.outletNodeNum,
                                                         this->DemandSideLoop.loopNum,
                                                         this->DemandSideLoop.loopSideNum,
                                                         this->DemandSideLoop.branchNum,
                                                         this->DemandSideLoop.compNum);
                }

            } else if (SELECT_CASE_var == iCtrlType::CoolingSetPointOnOffWithComponentOverride) {

                Real64 ControlSignalValue(0.0);

                {
                    auto const SELECT_CASE_var1(this->ControlSignalTemp);
                    if (SELECT_CASE_var1 == iCtrlTemp::WetBulbTemperature) {
                        ControlSignalValue = state.dataEnvrn->OutWetBulbTemp;
                    } else if (SELECT_CASE_var1 == iCtrlTemp::DryBulbTemperature) {
                        ControlSignalValue = state.dataEnvrn->OutDryBulbTemp;
                    } else if (SELECT_CASE_var1 == iCtrlTemp::LoopTemperature) {
                        ControlSignalValue = state.dataLoopNodes->Node(this->OtherCompDemandSideLoop.inletNodeNum).TempLastTimestep;
                    } else {
                        assert(false);
                    }
                }

                Real64 SetPointTemp = state.dataLoopNodes->Node(this->SetPointNodeNum).TempSetPoint;
                Real64 DeltaTCooling = SetPointTemp - ControlSignalValue;
                // obtain shut down state
                bool ChillerShutDown = state.dataPlnt->PlantLoop(this->OtherCompSupplySideLoop.loopNum)
                                           .LoopSide(this->OtherCompSupplySideLoop.loopSideNum)
                                           .Branch(this->OtherCompSupplySideLoop.branchNum)
                                           .Comp(this->OtherCompSupplySideLoop.compNum)
                                           .FreeCoolCntrlShutDown;
                if (ChillerShutDown && (DeltaTCooling > this->TempControlTol)) {
                    // can and want to cool
                    mdotSupSide = this->SupplySideLoop.MassFlowRateMax;
                    PlantUtilities::SetComponentFlowRate(state,
                                                         mdotSupSide,
                                                         this->SupplySideLoop.inletNodeNum,
                                                         this->SupplySideLoop.outletNodeNum,
                                                         this->SupplySideLoop.loopNum,
                                                         this->SupplySideLoop.loopSideNum,
                                                         this->SupplySideLoop.branchNum,
                                                         this->SupplySideLoop.compNum);
                    if (mdotSupSide > DataBranchAirLoopPlant::MassFlowTolerance) {
                        mdotDmdSide = this->DemandSideLoop.MassFlowRateMax;
                    } else {
                        mdotDmdSide = 0.0;
                    }
                    PlantUtilities::SetComponentFlowRate(state,
                                                         mdotDmdSide,
                                                         this->DemandSideLoop.inletNodeNum,
                                                         this->DemandSideLoop.outletNodeNum,
                                                         this->DemandSideLoop.loopNum,
                                                         this->DemandSideLoop.loopSideNum,
                                                         this->DemandSideLoop.branchNum,
                                                         this->DemandSideLoop.compNum);

                } else {
                    mdotSupSide = 0.0;
                    PlantUtilities::SetComponentFlowRate(state,
                                                         mdotSupSide,
                                                         this->SupplySideLoop.inletNodeNum,
                                                         this->SupplySideLoop.outletNodeNum,
                                                         this->SupplySideLoop.loopNum,
                                                         this->SupplySideLoop.loopSideNum,
                                                         this->SupplySideLoop.branchNum,
                                                         this->SupplySideLoop.compNum);
                    // issue 4959, make demand side flow request on first hvac iteration so demand side loop can run as a trial to get a fresh
                    // demand side inlet temperature value
                    if (FirstHVACIteration) {
                        mdotDmdSide = this->DemandSideLoop.MassFlowRateMax;
                    } else {
                        mdotDmdSide = 0.0;
                    }
                    PlantUtilities::SetComponentFlowRate(state,
                                                         mdotDmdSide,
                                                         this->DemandSideLoop.inletNodeNum,
                                                         this->DemandSideLoop.outletNodeNum,
                                                         this->DemandSideLoop.loopNum,
                                                         this->DemandSideLoop.loopSideNum,
                                                         this->DemandSideLoop.branchNum,
                                                         this->DemandSideLoop.compNum);
                }
            }
        }

    } else { // scheduled off
        mdotSupSide = 0.0;
        PlantUtilities::SetComponentFlowRate(state,
                                             mdotSupSide,
                                             this->SupplySideLoop.inletNodeNum,
                                             this->SupplySideLoop.outletNodeNum,
                                             this->SupplySideLoop.loopNum,
                                             this->SupplySideLoop.loopSideNum,
                                             this->SupplySideLoop.branchNum,
                                             this->SupplySideLoop.compNum);
        mdotDmdSide = 0.0;
        PlantUtilities::SetComponentFlowRate(state,
                                             mdotDmdSide,
                                             this->DemandSideLoop.inletNodeNum,
                                             this->DemandSideLoop.outletNodeNum,
                                             this->DemandSideLoop.loopNum,
                                             this->DemandSideLoop.loopSideNum,
                                             this->DemandSideLoop.branchNum,
                                             this->DemandSideLoop.compNum);
    }
}

void HeatExchangerStruct::calculate(EnergyPlusData &state, Real64 const SupSideMdot, Real64 const DmdSideMdot)
{

    // SUBROUTINE INFORMATION:
    //       AUTHOR         B.Griffith, derived from CalcEconHeatExchanger by Sankaranarayanan K P aug. 2007
    //       DATE WRITTEN   November 2012
    //       MODIFIED       na
    //       RE-ENGINEERED  na

    // PURPOSE OF THIS SUBROUTINE:
    // Evalutate heat exchanger model and calculate leaving temperatures

    // METHODOLOGY EMPLOYED:
    // apply heat transfer model depending on type of HX used

    static std::string const RoutineName("CalcFluidHeatExchanger");

    int const CmaxMixedCminUnmixed(40);
    int const CmaxUnMixedCminMixed(41);

    Real64 SupSideLoopInletTemp = state.dataLoopNodes->Node(this->SupplySideLoop.inletNodeNum).Temp;
    Real64 DmdSideLoopInletTemp = state.dataLoopNodes->Node(this->DemandSideLoop.inletNodeNum).Temp;

    // specific heat of fluid entering from supply side loop at inlet temp
    Real64 SupSideLoopInletCp = FluidProperties::GetSpecificHeatGlycol(state,
                                                                       state.dataPlnt->PlantLoop(this->SupplySideLoop.loopNum).FluidName,
                                                                       SupSideLoopInletTemp,
                                                                       state.dataPlnt->PlantLoop(this->SupplySideLoop.loopNum).FluidIndex,
                                                                       RoutineName);

    // specific heat of fluid entering from demand side loop at inlet temp
    Real64 DmdSideLoopInletCp = FluidProperties::GetSpecificHeatGlycol(state,
                                                                       state.dataPlnt->PlantLoop(this->DemandSideLoop.loopNum).FluidName,
                                                                       DmdSideLoopInletTemp,
                                                                       state.dataPlnt->PlantLoop(this->DemandSideLoop.loopNum).FluidIndex,
                                                                       RoutineName);

    Real64 SupSideCapRate = SupSideMdot * SupSideLoopInletCp;
    Real64 DmdSideCapRate = DmdSideMdot * DmdSideLoopInletCp;
    Real64 MinCapRate = min(SupSideCapRate, DmdSideCapRate);
    Real64 MaxCapRate = max(SupSideCapRate, DmdSideCapRate);

    if (MinCapRate > 0.0) {

        {
            auto const SELECT_CASE_var(this->HeatExchangeModelType);

            if (SELECT_CASE_var == iFluidHXType::CrossFlowBothUnMixed) {
                Real64 NTU = this->UA / MinCapRate;
                Real64 CapRatio = MinCapRate / MaxCapRate;
                Real64 ExpCheckValue1 = std::pow(NTU, 0.22) / CapRatio;
                Real64 ExpCheckValue2 = -CapRatio * std::pow(NTU, 0.78);
                if ((ExpCheckValue1 > DataPrecisionGlobals::EXP_UpperLimit) || (ExpCheckValue2 > DataPrecisionGlobals::EXP_UpperLimit)) {
                    if (-NTU >= DataPrecisionGlobals::EXP_LowerLimit) {
                        this->Effectiveness = 1.0 - std::exp(-NTU);
                        this->Effectiveness = min(1.0, this->Effectiveness);
                    } else {
                        this->Effectiveness = 1.0;
                    }
                } else {
                    this->Effectiveness = 1.0 - std::exp((std::pow(NTU, 0.22) / CapRatio) * (std::exp(-CapRatio * std::pow(NTU, 0.78)) - 1.0));
                    this->Effectiveness = min(1.0, this->Effectiveness);
                }

            } else if (SELECT_CASE_var == iFluidHXType::CrossFlowBothMixed) {
                Real64 NTU = this->UA / MinCapRate;
                Real64 CapRatio = MinCapRate / MaxCapRate;
                Real64 ExpCheckValue1 = -CapRatio * NTU;
                Real64 ExpCheckValue2 = -NTU;
                if (ExpCheckValue1 < DataPrecisionGlobals::EXP_LowerLimit) {
                    if (ExpCheckValue2 >= DataPrecisionGlobals::EXP_LowerLimit) {
                        this->Effectiveness = 1.0 - std::exp(-NTU);
                        this->Effectiveness = min(1.0, this->Effectiveness);
                    } else {
                        this->Effectiveness = 1.0;
                    }
                } else if (ExpCheckValue2 < DataPrecisionGlobals::EXP_LowerLimit) {
                    this->Effectiveness = 1.0;
                } else if ((std::exp(-NTU) == 1.0) || (NTU == 0.0) || (std::exp(-CapRatio * NTU) == 1.0)) { // don't div by zero

                    this->Effectiveness = 0.0;
                } else {
                    this->Effectiveness = 1.0 / ((1.0 / (1.0 - std::exp(-NTU))) + (CapRatio / (1.0 - std::exp(-CapRatio * NTU))) - (1.0 / NTU));
                    this->Effectiveness = min(1.0, this->Effectiveness);
                }

            } else if ((SELECT_CASE_var == iFluidHXType::CrossFlowSupplyLoopMixedDemandLoopUnMixed) ||
                       (SELECT_CASE_var == iFluidHXType::CrossFlowSupplyLoopUnMixedDemandLoopMixed)) {

                int CrossFlowEquation;
                if (SupSideCapRate == MaxCapRate && this->HeatExchangeModelType == iFluidHXType::CrossFlowSupplyLoopMixedDemandLoopUnMixed) {
                    CrossFlowEquation = CmaxMixedCminUnmixed;
                } else if (SupSideCapRate == MinCapRate && this->HeatExchangeModelType == iFluidHXType::CrossFlowSupplyLoopMixedDemandLoopUnMixed) {
                    CrossFlowEquation = CmaxUnMixedCminMixed;
                } else if (DmdSideCapRate == MaxCapRate && this->HeatExchangeModelType == iFluidHXType::CrossFlowSupplyLoopUnMixedDemandLoopMixed) {
                    CrossFlowEquation = CmaxMixedCminUnmixed;
                } else if (DmdSideCapRate == MinCapRate && this->HeatExchangeModelType == iFluidHXType::CrossFlowSupplyLoopUnMixedDemandLoopMixed) {
                    CrossFlowEquation = CmaxUnMixedCminMixed;
                } else {
                    CrossFlowEquation = CmaxMixedCminUnmixed;
                }

                Real64 NTU = this->UA / MinCapRate;
                Real64 CapRatio = MinCapRate / MaxCapRate;
                if (CrossFlowEquation == CmaxMixedCminUnmixed) {
                    Real64 ExpCheckValue1 = -NTU;
                    if (CapRatio == 0.0) { // protect div by zero
                        if (ExpCheckValue1 >= DataPrecisionGlobals::EXP_LowerLimit) {
                            this->Effectiveness = 1.0 - std::exp(-NTU);
                            this->Effectiveness = min(1.0, this->Effectiveness);
                        } else {
                            this->Effectiveness = 1.0;
                        }
                    } else if (ExpCheckValue1 < DataPrecisionGlobals::EXP_LowerLimit) {
                        this->Effectiveness = 0.632 / CapRatio;
                        this->Effectiveness = min(1.0, this->Effectiveness);
                    } else {
                        this->Effectiveness = (1.0 / CapRatio) * (1.0 - std::exp(CapRatio * std::exp(-NTU) - 1.0));
                        this->Effectiveness = min(1.0, this->Effectiveness);
                    }
                } else if (CrossFlowEquation == CmaxUnMixedCminMixed) {
                    Real64 ExpCheckValue1 = -CapRatio * NTU;
                    if (CapRatio == 0.0) {
                        if (-NTU >= DataPrecisionGlobals::EXP_LowerLimit) {
                            this->Effectiveness = 1.0 - std::exp(-NTU);
                            this->Effectiveness = min(1.0, this->Effectiveness);
                        } else {
                            this->Effectiveness = 1.0;
                        }
                    } else {
                        if (ExpCheckValue1 >= DataPrecisionGlobals::EXP_LowerLimit) {
                            Real64 ExpCheckValue2 = -(1.0 / CapRatio) * (1.0 - std::exp(-CapRatio * NTU));
                            if (ExpCheckValue2 < DataPrecisionGlobals::EXP_LowerLimit) {
                                this->Effectiveness = 1.0;
                            } else {
                                this->Effectiveness = 1.0 - std::exp(ExpCheckValue2);
                                this->Effectiveness = min(1.0, this->Effectiveness);
                            }
                        } else {
                            this->Effectiveness = 1.0;
                        }
                    }
                } else {
                    assert(false);
                }

            } else if (SELECT_CASE_var == iFluidHXType::CounterFlow) {
                Real64 NTU = this->UA / MinCapRate;
                Real64 CapRatio = MinCapRate / MaxCapRate;
                Real64 ExpCheckValue1 = -NTU * (1.0 - CapRatio);
                if (ExpCheckValue1 > DataPrecisionGlobals::EXP_UpperLimit) {
                    if (-NTU >= DataPrecisionGlobals::EXP_LowerLimit) {
                        this->Effectiveness = 1.0 - std::exp(-NTU);
                        this->Effectiveness = min(1.0, this->Effectiveness);
                    } else {
                        this->Effectiveness = 1.0;
                    }
                } else if (CapRatio * std::exp(-NTU * (1.0 - CapRatio)) == 1.0) {
                    if (-NTU >= DataPrecisionGlobals::EXP_LowerLimit) {
                        this->Effectiveness = 1.0 - std::exp(-NTU);
                        this->Effectiveness = min(1.0, this->Effectiveness);
                    } else {
                        this->Effectiveness = 1.0;
                    }
                } else {
                    this->Effectiveness = (1.0 - std::exp(-NTU * (1.0 - CapRatio))) / (1.0 - CapRatio * std::exp(-NTU * (1.0 - CapRatio)));
                    this->Effectiveness = min(1.0, this->Effectiveness);
                }

            } else if (SELECT_CASE_var == iFluidHXType::ParallelFlow) {
                Real64 NTU = this->UA / MinCapRate;
                Real64 CapRatio = MinCapRate / MaxCapRate;
                Real64 ExpCheckValue1 = -NTU * (1.0 + CapRatio);
                if (ExpCheckValue1 > DataPrecisionGlobals::EXP_UpperLimit) {
                    if (-NTU >= DataPrecisionGlobals::EXP_LowerLimit) {
                        this->Effectiveness = 1.0 - std::exp(-NTU);
                        this->Effectiveness = min(1.0, this->Effectiveness);
                    } else {
                        this->Effectiveness = 1.0;
                    }
                } else {
                    this->Effectiveness = (1.0 - std::exp(-NTU * (1.0 + CapRatio))) / (1.0 + CapRatio);
                    this->Effectiveness = min(1.0, this->Effectiveness);
                }

            } else if (SELECT_CASE_var == iFluidHXType::Ideal) {
                this->Effectiveness = 1.0;
            } else {
                assert(false);
            }
        }

    } else { // no capacity
        this->Effectiveness = 0.0;
    }

    this->HeatTransferRate = this->Effectiveness * MinCapRate * (SupSideLoopInletTemp - DmdSideLoopInletTemp); // + means supply side is cooled

    if (SupSideMdot > 0.0) {
        this->SupplySideLoop.OutletTemp = SupSideLoopInletTemp - this->HeatTransferRate / (SupSideLoopInletCp * SupSideMdot);
    } else {
        this->SupplySideLoop.OutletTemp = SupSideLoopInletTemp;
    }

    if (DmdSideMdot > 0.0) {
        this->DemandSideLoop.OutletTemp = DmdSideLoopInletTemp + this->HeatTransferRate / (DmdSideLoopInletCp * DmdSideMdot);
    } else {
        this->DemandSideLoop.OutletTemp = DmdSideLoopInletTemp;
    }

    this->SupplySideLoop.InletTemp = SupSideLoopInletTemp;
    this->SupplySideLoop.InletMassFlowRate = SupSideMdot;
    this->DemandSideLoop.InletTemp = DmdSideLoopInletTemp;
    this->DemandSideLoop.InletMassFlowRate = DmdSideMdot;

    state.dataLoopNodes->Node(this->DemandSideLoop.outletNodeNum).Temp = this->DemandSideLoop.OutletTemp;
    state.dataLoopNodes->Node(this->SupplySideLoop.outletNodeNum).Temp = this->SupplySideLoop.OutletTemp;

    this->HeatTransferEnergy = this->HeatTransferRate * state.dataHVACGlobal->TimeStepSys * DataGlobalConstants::SecInHour;

    if ((std::abs(this->HeatTransferRate) > DataHVACGlobals::SmallLoad) && (this->DemandSideLoop.InletMassFlowRate > 0.0) &&
        (this->SupplySideLoop.InletMassFlowRate > 0.0)) {
        this->OperationStatus = 1.0;
    } else {
        this->OperationStatus = 0.0;
    }
}

void HeatExchangerStruct::findDemandSideLoopFlow(EnergyPlusData &state, Real64 const TargetSupplySideLoopLeavingTemp, iHXAction const HXActionMode)
{

    // SUBROUTINE INFORMATION:
    //       AUTHOR         B. Griffith
    //       DATE WRITTEN   November 2012
    //       MODIFIED       na
    //       RE-ENGINEERED  na

    // PURPOSE OF THIS SUBROUTINE:
    // modulate demand side flow rate to hit a target leaving temperature (within tolerance)

    // METHODOLOGY EMPLOYED:
    // uses E+'s Regula Falsi numerical method

    int const MaxIte(500);   // Maximum number of iterations for solver
    Real64 const Acc(1.e-3); // Accuracy of solver result

    int SolFla;             // Flag of solver
    Array1D<Real64> Par(2); // Parameter array passed to solver

    // mass flow rate of fluid entering from supply side loop
    Real64 SupSideMdot = state.dataLoopNodes->Node(this->SupplySideLoop.inletNodeNum).MassFlowRate;
    // first see if root is bracketed
    // min demand flow

    // mass flow rate of fluid entering from demand side loop
    Real64 DmdSideMdot = this->DemandSideLoop.MassFlowRateMin;
    this->calculate(state, SupSideMdot, DmdSideMdot);
    Real64 LeavingTempMinFlow = this->SupplySideLoop.OutletTemp;

    // full demand flow
    DmdSideMdot = this->DemandSideLoop.MassFlowRateMax;
    this->calculate(state, SupSideMdot, DmdSideMdot);
    Real64 LeavingTempFullFlow = this->SupplySideLoop.OutletTemp;

    {
        auto const SELECT_CASE_var(HXActionMode);

        if (SELECT_CASE_var == iHXAction::HeatingSupplySideLoop) {
            if ((LeavingTempFullFlow > TargetSupplySideLoopLeavingTemp) && (TargetSupplySideLoopLeavingTemp > LeavingTempMinFlow)) {
                // need to solve
                Par(2) = TargetSupplySideLoopLeavingTemp;
                auto f = std::bind(
                    &HeatExchangerStruct::demandSideFlowResidual, this, std::placeholders::_1, std::placeholders::_2, std::placeholders::_3);

                General::SolveRoot(
                    state, Acc, MaxIte, SolFla, DmdSideMdot, f, this->DemandSideLoop.MassFlowRateMin, this->DemandSideLoop.MassFlowRateMax, Par);

                if (SolFla == -1) { // no convergence
                    if (!state.dataGlobal->WarmupFlag) {
                        if (this->DmdSideModulatSolvNoConvergeErrorCount < 1) {
                            ++this->DmdSideModulatSolvNoConvergeErrorCount;
                            ShowWarningError(state,
                                             ComponentClassName + " named " + this->Name +
                                                 " - Iteration Limit exceeded calculating demand side loop flow rate");
                            ShowContinueError(state, format("Simulation continues with calculated demand side mass flow rate = {:.7R}", DmdSideMdot));
                        }
                        ShowRecurringWarningErrorAtEnd(state,
                                                       ComponentClassName + " named " + this->Name +
                                                           " - Iteration Limit exceeded calculating demand side loop flow rate continues.",
                                                       this->DmdSideModulatSolvNoConvergeErrorIndex,
                                                       DmdSideMdot,
                                                       DmdSideMdot);
                    }
                } else if (SolFla == -2) { // f(x0) and f(x1) have the same sign
                    DmdSideMdot = this->DemandSideLoop.MassFlowRateMax * (LeavingTempFullFlow - TargetSupplySideLoopLeavingTemp) /
                                  (LeavingTempFullFlow - LeavingTempMinFlow);
                    if (!state.dataGlobal->WarmupFlag) {
                        if (this->DmdSideModulatSolvFailErrorCount < 1) {
                            ++this->DmdSideModulatSolvFailErrorCount;
                            ShowWarningError(
                                state, ComponentClassName + " named " + this->Name + " - Solver failed to calculate demand side loop flow rate");
                            ShowContinueError(state, format("Simulation continues with estimated demand side mass flow rate = {:.7R}", DmdSideMdot));
                        }
                        ShowRecurringWarningErrorAtEnd(state,
                                                       ComponentClassName + " named " + this->Name +
                                                           " - Solver failed to calculate demand side loop flow rate continues.",
                                                       this->DmdSideModulatSolvFailErrorIndex,
                                                       DmdSideMdot,
                                                       DmdSideMdot);
                    }
                }
                PlantUtilities::SetComponentFlowRate(state,
                                                     DmdSideMdot,
                                                     this->DemandSideLoop.inletNodeNum,
                                                     this->DemandSideLoop.outletNodeNum,
                                                     this->DemandSideLoop.loopNum,
                                                     this->DemandSideLoop.loopSideNum,
                                                     this->DemandSideLoop.branchNum,
                                                     this->DemandSideLoop.compNum);

            } else if ((TargetSupplySideLoopLeavingTemp >= LeavingTempFullFlow) && (LeavingTempFullFlow > LeavingTempMinFlow)) {
                // run at full flow
                DmdSideMdot = this->DemandSideLoop.MassFlowRateMax;
                PlantUtilities::SetComponentFlowRate(state,
                                                     DmdSideMdot,
                                                     this->DemandSideLoop.inletNodeNum,
                                                     this->DemandSideLoop.outletNodeNum,
                                                     this->DemandSideLoop.loopNum,
                                                     this->DemandSideLoop.loopSideNum,
                                                     this->DemandSideLoop.branchNum,
                                                     this->DemandSideLoop.compNum);

            } else if (LeavingTempMinFlow >= TargetSupplySideLoopLeavingTemp) {

                // run at min flow
                DmdSideMdot = this->DemandSideLoop.MassFlowRateMin;
                PlantUtilities::SetComponentFlowRate(state,
                                                     DmdSideMdot,
                                                     this->DemandSideLoop.inletNodeNum,
                                                     this->DemandSideLoop.outletNodeNum,
                                                     this->DemandSideLoop.loopNum,
                                                     this->DemandSideLoop.loopSideNum,
                                                     this->DemandSideLoop.branchNum,
                                                     this->DemandSideLoop.compNum);
            }
        } else if (SELECT_CASE_var == iHXAction::CoolingSupplySideLoop) {
            if ((LeavingTempFullFlow < TargetSupplySideLoopLeavingTemp) && (TargetSupplySideLoopLeavingTemp < LeavingTempMinFlow)) {
                // need to solve
                Par(2) = TargetSupplySideLoopLeavingTemp;
                auto f = std::bind(
                    &HeatExchangerStruct::demandSideFlowResidual, this, std::placeholders::_1, std::placeholders::_2, std::placeholders::_3);

                General::SolveRoot(
                    state, Acc, MaxIte, SolFla, DmdSideMdot, f, this->DemandSideLoop.MassFlowRateMin, this->DemandSideLoop.MassFlowRateMax, Par);

                if (SolFla == -1) { // no convergence
                    if (!state.dataGlobal->WarmupFlag) {
                        if (this->DmdSideModulatSolvNoConvergeErrorCount < 1) {
                            ++this->DmdSideModulatSolvNoConvergeErrorCount;
                            ShowWarningError(state,
                                             ComponentClassName + " named " + this->Name +
                                                 " - Iteration Limit exceeded calculating demand side loop flow rate");
                            ShowContinueError(state, format("Simulation continues with calculated demand side mass flow rate = {:.7R}", DmdSideMdot));
                        }
                        ShowRecurringWarningErrorAtEnd(state,
                                                       ComponentClassName + " named " + this->Name +
                                                           " - Iteration Limit exceeded calculating demand side loop flow rate continues.",
                                                       this->DmdSideModulatSolvNoConvergeErrorIndex,
                                                       DmdSideMdot,
                                                       DmdSideMdot);
                    }
                } else if (SolFla == -2) { // f(x0) and f(x1) have the same sign
                    DmdSideMdot = this->DemandSideLoop.MassFlowRateMax * (LeavingTempFullFlow - TargetSupplySideLoopLeavingTemp) /
                                  (LeavingTempFullFlow - LeavingTempMinFlow);
                    if (!state.dataGlobal->WarmupFlag) {
                        if (this->DmdSideModulatSolvFailErrorCount < 1) {
                            ++this->DmdSideModulatSolvFailErrorCount;
                            ShowWarningError(
                                state, ComponentClassName + " named " + this->Name + " - Solver failed to calculate demand side loop flow rate");
                            ShowContinueError(state, format("Simulation continues with estimated demand side mass flow rate = {:.7R}", DmdSideMdot));
                        }
                        ShowRecurringWarningErrorAtEnd(state,
                                                       ComponentClassName + " named " + this->Name +
                                                           " - Solver failed to calculate demand side loop flow rate continues.",
                                                       this->DmdSideModulatSolvFailErrorIndex,
                                                       DmdSideMdot,
                                                       DmdSideMdot);
                    }
                }
                PlantUtilities::SetComponentFlowRate(state,
                                                     DmdSideMdot,
                                                     this->DemandSideLoop.inletNodeNum,
                                                     this->DemandSideLoop.outletNodeNum,
                                                     this->DemandSideLoop.loopNum,
                                                     this->DemandSideLoop.loopSideNum,
                                                     this->DemandSideLoop.branchNum,
                                                     this->DemandSideLoop.compNum);
            } else if ((TargetSupplySideLoopLeavingTemp <= LeavingTempFullFlow) && (LeavingTempFullFlow < LeavingTempMinFlow)) {
                // run at full flow
                DmdSideMdot = this->DemandSideLoop.MassFlowRateMax;
                PlantUtilities::SetComponentFlowRate(state,
                                                     DmdSideMdot,
                                                     this->DemandSideLoop.inletNodeNum,
                                                     this->DemandSideLoop.outletNodeNum,
                                                     this->DemandSideLoop.loopNum,
                                                     this->DemandSideLoop.loopSideNum,
                                                     this->DemandSideLoop.branchNum,
                                                     this->DemandSideLoop.compNum);
            } else if (LeavingTempMinFlow <= TargetSupplySideLoopLeavingTemp) {

                // run at min flow
                DmdSideMdot = this->DemandSideLoop.MassFlowRateMin;
                PlantUtilities::SetComponentFlowRate(state,
                                                     DmdSideMdot,
                                                     this->DemandSideLoop.inletNodeNum,
                                                     this->DemandSideLoop.outletNodeNum,
                                                     this->DemandSideLoop.loopNum,
                                                     this->DemandSideLoop.loopSideNum,
                                                     this->DemandSideLoop.branchNum,
                                                     this->DemandSideLoop.compNum);
            }
        }
    }
}

Real64 HeatExchangerStruct::demandSideFlowResidual(EnergyPlusData &state,
                                                   Real64 const DmdSideMassFlowRate,
                                                   Array1D<Real64> const &Par // Par(1) = HX index number
)
{

    // FUNCTION INFORMATION:
    //       AUTHOR         B. Griffith
    //       DATE WRITTEN   December 2012
    //       MODIFIED       na
    //       RE-ENGINEERED  na

    // PURPOSE OF THIS FUNCTION:
    // calculate residual value for regula falsi solver

    Real64 Residuum; // Residual to be minimized to zero

    Real64 MdotTrial = DmdSideMassFlowRate;
    Real64 SupSideMdot = state.dataLoopNodes->Node(this->SupplySideLoop.inletNodeNum).MassFlowRate;

    this->calculate(state, SupSideMdot, MdotTrial);

    Real64 SupSideLoopOutletTemp = this->SupplySideLoop.OutletTemp;

    Residuum = Par(2) - SupSideLoopOutletTemp;

    return Residuum;
}
void HeatExchangerStruct::oneTimeInit(EnergyPlusData &state)
{

    static constexpr std::string_view RoutineName("InitFluidHeatExchanger: ");

    if (this->MyOneTimeFlag) {
        this->setupOutputVars(state);
        this->MyFlag = true;
        this->MyEnvrnFlag = true;
        this->MyOneTimeFlag = false;
    }

    if (this->MyFlag) {
        // locate the main two connections to the plant loops
        bool errFlag = false;
        PlantUtilities::ScanPlantLoopsForObject(state,
                                                this->Name,
                                                DataPlant::TypeOf_FluidToFluidPlantHtExchg,
                                                this->DemandSideLoop.loopNum,
                                                this->DemandSideLoop.loopSideNum,
                                                this->DemandSideLoop.branchNum,
                                                this->DemandSideLoop.compNum,
                                                errFlag,
                                                _,
                                                _,
                                                _,
                                                this->DemandSideLoop.inletNodeNum,
                                                _);

        if (this->DemandSideLoop.loopSideNum != DataPlant::DemandSide) { // throw error
            ShowSevereError(state,
                            format("{} Invalid connections for {} name = \"{}\"",
                                   RoutineName,
                                   DataPlant::ccSimPlantEquipTypes(DataPlant::TypeOf_FluidToFluidPlantHtExchg),
                                   this->Name));
            ShowContinueError(state, "The \"Loop Demand Side\" connections are not on the Demand Side of a plant loop");
            errFlag = true;
        }

        PlantUtilities::ScanPlantLoopsForObject(state,
                                                this->Name,
                                                DataPlant::TypeOf_FluidToFluidPlantHtExchg,
                                                this->SupplySideLoop.loopNum,
                                                this->SupplySideLoop.loopSideNum,
                                                this->SupplySideLoop.branchNum,
                                                this->SupplySideLoop.compNum,
                                                errFlag,
                                                _,
                                                _,
                                                _,
                                                this->SupplySideLoop.inletNodeNum,
                                                _);

        if (this->SupplySideLoop.loopSideNum != DataPlant::SupplySide) { // throw error
            ShowSevereError(state,
                            format("{} Invalid connections for {} name = \"{}\"",
                                   RoutineName,
                                   DataPlant::ccSimPlantEquipTypes(DataPlant::TypeOf_FluidToFluidPlantHtExchg),
                                   this->Name));
            ShowContinueError(state, "The \"Loop Supply Side\" connections are not on the Supply Side of a plant loop");
            errFlag = true;
        }

        // make sure it is not the same loop on both sides.
        if (this->SupplySideLoop.loopNum == this->DemandSideLoop.loopNum) { // user is being too tricky, don't allow
            ShowSevereError(state,
                            format("{} Invalid connections for {} name = \"{}\"",
                                   RoutineName,
                                   DataPlant::ccSimPlantEquipTypes(DataPlant::TypeOf_FluidToFluidPlantHtExchg),
                                   this->Name));
            ShowContinueError(state, R"(The "Loop Supply Side" and "Loop Demand Side" need to be on different loops.)");
            errFlag = true;
        } else {

            PlantUtilities::InterConnectTwoPlantLoopSides(state,
                                                          this->SupplySideLoop.loopNum,
                                                          this->SupplySideLoop.loopSideNum,
                                                          this->DemandSideLoop.loopNum,
                                                          this->DemandSideLoop.loopSideNum,
                                                          DataPlant::TypeOf_FluidToFluidPlantHtExchg,
                                                          true);
        }

        // find remote component if control mode is of that type.
        if (this->ControlMode == iCtrlType::CoolingSetPointOnOffWithComponentOverride) {

            PlantUtilities::ScanPlantLoopsForNodeNum(state,
                                                     RoutineName,
                                                     this->OtherCompSupplySideLoop.inletNodeNum,
                                                     this->OtherCompSupplySideLoop.loopNum,
                                                     this->OtherCompSupplySideLoop.loopSideNum,
                                                     this->OtherCompSupplySideLoop.branchNum,
                                                     this->OtherCompSupplySideLoop.compNum);

            PlantUtilities::ScanPlantLoopsForNodeNum(state,
                                                     RoutineName,
                                                     this->OtherCompDemandSideLoop.inletNodeNum,
                                                     this->OtherCompDemandSideLoop.loopNum,
                                                     this->OtherCompDemandSideLoop.loopSideNum,
                                                     this->OtherCompDemandSideLoop.branchNum,
                                                     this->OtherCompDemandSideLoop.compNum);

            // revise how loads served category for other controlled equipment
            int LoopNum2 = this->OtherCompSupplySideLoop.loopNum;
            int LoopSideNum = this->OtherCompSupplySideLoop.loopSideNum;
            int BranchNum = this->OtherCompSupplySideLoop.branchNum;
            int LoopCompNum = this->OtherCompSupplySideLoop.compNum;

            {
                auto const SELECT_CASE_var(
                    state.dataPlnt->PlantLoop(LoopNum2).LoopSide(LoopSideNum).Branch(BranchNum).Comp(LoopCompNum).HowLoadServed);

                if (SELECT_CASE_var == DataPlant::HowMet_ByNominalCap) {
                    state.dataPlnt->PlantLoop(LoopNum2).LoopSide(LoopSideNum).Branch(BranchNum).Comp(LoopCompNum).HowLoadServed =
                        DataPlant::HowMet_ByNominalCapFreeCoolCntrl;
                } else if (SELECT_CASE_var == DataPlant::HowMet_ByNominalCapLowOutLimit) {
                    state.dataPlnt->PlantLoop(LoopNum2).LoopSide(LoopSideNum).Branch(BranchNum).Comp(LoopCompNum).HowLoadServed =
                        DataPlant::HowMet_ByNominalCapLowOutLimitFreeCoolCntrl;
                }
            }

            {
                auto const SELECT_CASE_var(this->ControlSignalTemp);
                if (SELECT_CASE_var == iCtrlTemp::WetBulbTemperature) {
                    state.dataPlnt->PlantLoop(LoopNum2).LoopSide(LoopSideNum).Branch(BranchNum).Comp(LoopCompNum).FreeCoolCntrlMode =
                        DataPlant::iFreeCoolControlMode::WetBulb;
                } else if (SELECT_CASE_var == iCtrlTemp::DryBulbTemperature) {
                    state.dataPlnt->PlantLoop(LoopNum2).LoopSide(LoopSideNum).Branch(BranchNum).Comp(LoopCompNum).FreeCoolCntrlMode =
                        DataPlant::iFreeCoolControlMode::DryBulb;
                } else if (SELECT_CASE_var == iCtrlTemp::LoopTemperature) {
                    state.dataPlnt->PlantLoop(LoopNum2).LoopSide(LoopSideNum).Branch(BranchNum).Comp(LoopCompNum).FreeCoolCntrlMode =
                        DataPlant::iFreeCoolControlMode::Loop;
                    state.dataPlnt->PlantLoop(LoopNum2).LoopSide(LoopSideNum).Branch(BranchNum).Comp(LoopCompNum).FreeCoolCntrlNodeNum =
                        this->OtherCompDemandSideLoop.inletNodeNum;
                }
            }
        }
        if (this->ControlMode == iCtrlType::TrackComponentOnOff) {
            if (this->OtherCompSupplySideLoop.inletNodeNum > 0) {
                PlantUtilities::ScanPlantLoopsForObject(state,
                                                        this->ComponentUserName,
                                                        this->ComponentTypeOfNum,
                                                        this->OtherCompSupplySideLoop.loopNum,
                                                        this->OtherCompSupplySideLoop.loopSideNum,
                                                        this->OtherCompSupplySideLoop.branchNum,
                                                        this->OtherCompSupplySideLoop.compNum,
                                                        errFlag,
                                                        _,
                                                        _,
                                                        _,
                                                        this->OtherCompSupplySideLoop.inletNodeNum,
                                                        _);
            }
            if (this->OtherCompDemandSideLoop.inletNodeNum > 0) {
                PlantUtilities::ScanPlantLoopsForObject(state,
                                                        this->ComponentUserName,
                                                        this->ComponentTypeOfNum,
                                                        this->OtherCompDemandSideLoop.loopNum,
                                                        this->OtherCompDemandSideLoop.loopSideNum,
                                                        this->OtherCompDemandSideLoop.branchNum,
                                                        this->OtherCompDemandSideLoop.compNum,
                                                        errFlag,
                                                        _,
                                                        _,
                                                        _,
                                                        this->OtherCompDemandSideLoop.inletNodeNum,
                                                        _);
            }
        }

        if (errFlag) {
            ShowFatalError(state, format("{} Program terminated due to previous condition(s).", RoutineName));
        }
        this->MyFlag = false;
    }
}

} // namespace EnergyPlus::PlantHeatExchangerFluidToFluid<|MERGE_RESOLUTION|>--- conflicted
+++ resolved
@@ -625,171 +625,7 @@
 
     static std::string const RoutineNameNoColon("InitFluidHeatExchanger");
 
-<<<<<<< HEAD
-    if (this->MyOneTimeFlag) {
-        this->setupOutputVars(state);
-        this->MyFlag = true;
-        this->MyEnvrnFlag = true;
-        this->MyOneTimeFlag = false;
-    }
-
-    if (this->MyFlag) {
-        // locate the main two connections to the plant loops
-        bool errFlag = false;
-        PlantUtilities::ScanPlantLoopsForObject(state,
-                                                this->Name,
-                                                this->TypeNum,
-                                                this->DemandSideLoop.loopNum,
-                                                this->DemandSideLoop.loopSideNum,
-                                                this->DemandSideLoop.branchNum,
-                                                this->DemandSideLoop.compNum,
-                                                errFlag,
-                                                _,
-                                                _,
-                                                _,
-                                                this->DemandSideLoop.inletNodeNum,
-                                                _);
-
-        if (this->DemandSideLoop.loopSideNum != DataPlant::DemandSide) { // throw error
-            ShowSevereError(
-                state, RoutineName + " Invalid connections for " + DataPlant::ccSimPlantEquipTypes(this->TypeNum) + " name = \"" + this->Name + "\"");
-            ShowContinueError(state, "The \"Loop Demand Side\" connections are not on the Demand Side of a plant loop");
-            errFlag = true;
-        }
-
-        PlantUtilities::ScanPlantLoopsForObject(state,
-                                                this->Name,
-                                                this->TypeNum,
-                                                this->SupplySideLoop.loopNum,
-                                                this->SupplySideLoop.loopSideNum,
-                                                this->SupplySideLoop.branchNum,
-                                                this->SupplySideLoop.compNum,
-                                                errFlag,
-                                                _,
-                                                _,
-                                                _,
-                                                this->SupplySideLoop.inletNodeNum,
-                                                _);
-
-        if (this->SupplySideLoop.loopSideNum != DataPlant::SupplySide) { // throw error
-            ShowSevereError(
-                state, RoutineName + " Invalid connections for " + DataPlant::ccSimPlantEquipTypes(this->TypeNum) + " name = \"" + this->Name + "\"");
-            ShowContinueError(state, "The \"Loop Supply Side\" connections are not on the Supply Side of a plant loop");
-            errFlag = true;
-        }
-
-        // make sure it is not the same loop on both sides.
-        if (this->SupplySideLoop.loopNum == this->DemandSideLoop.loopNum) { // user is being too tricky, don't allow
-            ShowSevereError(
-                state, RoutineName + " Invalid connections for " + DataPlant::ccSimPlantEquipTypes(this->TypeNum) + " name = \"" + this->Name + "\"");
-            ShowContinueError(state, R"(The "Loop Supply Side" and "Loop Demand Side" need to be on different loops.)");
-            errFlag = true;
-        } else {
-
-            PlantUtilities::InterConnectTwoPlantLoopSides(state,
-                                                          this->SupplySideLoop.loopNum,
-                                                          this->SupplySideLoop.loopSideNum,
-                                                          this->DemandSideLoop.loopNum,
-                                                          this->DemandSideLoop.loopSideNum,
-                                                          this->TypeNum,
-                                                          true);
-        }
-
-        // find remote component if control mode is of that type.
-        if (this->ControlMode == iCtrlType::CoolingSetPointOnOffWithComponentOverride) {
-
-            PlantUtilities::ScanPlantLoopsForNodeNum(state,
-                                                     RoutineName,
-                                                     this->OtherCompSupplySideLoop.inletNodeNum,
-                                                     this->OtherCompSupplySideLoop.loopNum,
-                                                     this->OtherCompSupplySideLoop.loopSideNum,
-                                                     this->OtherCompSupplySideLoop.branchNum,
-                                                     this->OtherCompSupplySideLoop.compNum);
-
-            PlantUtilities::ScanPlantLoopsForNodeNum(state,
-                                                     RoutineName,
-                                                     this->OtherCompDemandSideLoop.inletNodeNum,
-                                                     this->OtherCompDemandSideLoop.loopNum,
-                                                     this->OtherCompDemandSideLoop.loopSideNum,
-                                                     this->OtherCompDemandSideLoop.branchNum,
-                                                     this->OtherCompDemandSideLoop.compNum);
-
-            // revise how loads served category for other controlled equipment
-            int LoopNum2 = this->OtherCompSupplySideLoop.loopNum;
-            int LoopSideNum = this->OtherCompSupplySideLoop.loopSideNum;
-            int BranchNum = this->OtherCompSupplySideLoop.branchNum;
-            int LoopCompNum = this->OtherCompSupplySideLoop.compNum;
-
-            {
-                auto const SELECT_CASE_var(
-                    state.dataPlnt->PlantLoop(LoopNum2).LoopSide(LoopSideNum).Branch(BranchNum).Comp(LoopCompNum).HowLoadServed);
-
-                if (SELECT_CASE_var == DataPlant::HowMet_ByNominalCap) {
-                    state.dataPlnt->PlantLoop(LoopNum2).LoopSide(LoopSideNum).Branch(BranchNum).Comp(LoopCompNum).HowLoadServed =
-                        DataPlant::HowMet_ByNominalCapFreeCoolCntrl;
-                } else if (SELECT_CASE_var == DataPlant::HowMet_ByNominalCapLowOutLimit) {
-                    state.dataPlnt->PlantLoop(LoopNum2).LoopSide(LoopSideNum).Branch(BranchNum).Comp(LoopCompNum).HowLoadServed =
-                        DataPlant::HowMet_ByNominalCapLowOutLimitFreeCoolCntrl;
-                }
-            }
-
-            {
-                auto const SELECT_CASE_var(this->ControlSignalTemp);
-                if (SELECT_CASE_var == iCtrlTemp::WetBulbTemperature) {
-                    state.dataPlnt->PlantLoop(LoopNum2).LoopSide(LoopSideNum).Branch(BranchNum).Comp(LoopCompNum).FreeCoolCntrlMode =
-                        DataPlant::iFreeCoolControlMode::WetBulb;
-                } else if (SELECT_CASE_var == iCtrlTemp::DryBulbTemperature) {
-                    state.dataPlnt->PlantLoop(LoopNum2).LoopSide(LoopSideNum).Branch(BranchNum).Comp(LoopCompNum).FreeCoolCntrlMode =
-                        DataPlant::iFreeCoolControlMode::DryBulb;
-                } else if (SELECT_CASE_var == iCtrlTemp::LoopTemperature) {
-                    state.dataPlnt->PlantLoop(LoopNum2).LoopSide(LoopSideNum).Branch(BranchNum).Comp(LoopCompNum).FreeCoolCntrlMode =
-                        DataPlant::iFreeCoolControlMode::Loop;
-                    state.dataPlnt->PlantLoop(LoopNum2).LoopSide(LoopSideNum).Branch(BranchNum).Comp(LoopCompNum).FreeCoolCntrlNodeNum =
-                        this->OtherCompDemandSideLoop.inletNodeNum;
-                }
-            }
-        }
-        if (this->ControlMode == iCtrlType::TrackComponentOnOff) {
-            if (this->OtherCompSupplySideLoop.inletNodeNum > 0) {
-                PlantUtilities::ScanPlantLoopsForObject(state,
-                                                        this->ComponentUserName,
-                                                        this->ComponentTypeOfNum,
-                                                        this->OtherCompSupplySideLoop.loopNum,
-                                                        this->OtherCompSupplySideLoop.loopSideNum,
-                                                        this->OtherCompSupplySideLoop.branchNum,
-                                                        this->OtherCompSupplySideLoop.compNum,
-                                                        errFlag,
-                                                        _,
-                                                        _,
-                                                        _,
-                                                        this->OtherCompSupplySideLoop.inletNodeNum,
-                                                        _);
-            }
-            if (this->OtherCompDemandSideLoop.inletNodeNum > 0) {
-                PlantUtilities::ScanPlantLoopsForObject(state,
-                                                        this->ComponentUserName,
-                                                        this->ComponentTypeOfNum,
-                                                        this->OtherCompDemandSideLoop.loopNum,
-                                                        this->OtherCompDemandSideLoop.loopSideNum,
-                                                        this->OtherCompDemandSideLoop.branchNum,
-                                                        this->OtherCompDemandSideLoop.compNum,
-                                                        errFlag,
-                                                        _,
-                                                        _,
-                                                        _,
-                                                        this->OtherCompDemandSideLoop.inletNodeNum,
-                                                        _);
-            }
-        }
-
-        if (errFlag) {
-            ShowFatalError(state, RoutineName + "Program terminated due to previous condition(s).");
-        }
-        this->MyFlag = false;
-    } // plant setup
-=======
     this->oneTimeInit(state); // plant setup
->>>>>>> 267c34e7
 
     if (state.dataGlobal->BeginEnvrnFlag && this->MyEnvrnFlag && (state.dataPlnt->PlantFirstSizesOkayToFinalize)) {
 
