--- conflicted
+++ resolved
@@ -1464,17 +1464,7 @@
     Array1D<Real64> SurfWinBmSolRefldInsRevealRepEnergy;  // energy of BmSolRefldInsRevealReport [J]
     Array1D<Real64> SurfWinProfileAngHor;                 // Horizontal beam solar profile angle (degrees)
     Array1D<Real64> SurfWinProfileAngVert;                // Vertical beam solar profile angle (degrees)
-<<<<<<< HEAD
-    Array1D<DataSurfaces::WinShadingType> SurfWinShadingFlag; // -1: window has no shading device
-    Array1D<bool> SurfWinShadingFlagEMSOn;                    // EMS control flag, true if EMS is controlling ShadingFlag with ShadingFlagEMSValue
-    Array1D<int> SurfWinShadingFlagEMSValue;                  // EMS control value for Shading Flag
-    Array1D<int> SurfWinStormWinFlag;               // -1: Storm window not applicable;
-                                                    // 0: Window has storm window but it is off 1: Window has storm window and it is on
-    Array1D<int> SurfWinStormWinFlagPrevDay;        // Previous time step value of StormWinFlag
-    Array1D<Real64> SurfWinFracTimeShadingDeviceOn; // For a single time step, = 0.0 if no shading device or shading device is off = 1.0 if shading device is on;
-                                                    // For time intervals longer than a time step, = fraction of time that shading device is on.
-    Array1D<DataSurfaces::WinShadingType> SurfWinExtIntShadePrevTS; // 1 if exterior or interior blind or shade in place previous time step;0 otherwise
-=======
+
     EPVector<DataSurfaces::WinShadingType> SurfWinShadingFlag; // -1: window has no shading device
     Array1D<bool> SurfWinShadingFlagEMSOn;                     // EMS control flag, true if EMS is controlling ShadingFlag with ShadingFlagEMSValue
     Array1D<int> SurfWinShadingFlagEMSValue;                   // EMS control value for Shading Flag
@@ -1486,7 +1476,6 @@
                                         // For time intervals longer than a time step, = fraction of time that shading device is on.
     EPVector<DataSurfaces::WinShadingType>
         SurfWinExtIntShadePrevTS;              // 1 if exterior or interior blind or shade in place previous time step;0 otherwise
->>>>>>> 6c234ed7
     Array1D<bool> SurfWinHasShadeOrBlindLayer; // mark as true if the window construction has a shade or a blind layer
     Array1D<bool> SurfWinSurfDayLightInit;     // surface has been initialized for following 5 arrays
     Array1D<int> SurfWinDaylFacPoint;          // Pointer to daylight factors for the window
