--- conflicted
+++ resolved
@@ -2237,8 +2237,6 @@
         int GroupNum;
         int Mult;
 
-        auto &Zone(state.dataHeatBal->Zone);
-
         // Sum ZONE LIST and ZONE GROUP report variables
         state.dataHeatBal->ListSNLoadHeatEnergy = 0.0;
         state.dataHeatBal->ListSNLoadCoolEnergy = 0.0;
@@ -2858,15 +2856,9 @@
                             break;
                         }
                     }
-<<<<<<< HEAD
-                    for (SurfNum = state.dataHeatBal->Zone(ZoneNum).SurfaceFirst; SurfNum <= state.dataHeatBal->Zone(ZoneNum).SurfaceLast; ++SurfNum) {
+                    for (SurfNum = Zone(ZoneNum).SurfaceFirst; SurfNum <= Zone(ZoneNum).SurfaceLast; ++SurfNum) {
                         if (state.dataSurface->SurfWinAirflowDestination(SurfNum) == AirFlowWindow_Destination_ReturnAir) {
-                            ShowWarningError(state, "For zone=" + state.dataHeatBal->Zone(ZoneNum).Name +
-=======
-                    for (SurfNum = Zone(ZoneNum).SurfaceFirst; SurfNum <= Zone(ZoneNum).SurfaceLast; ++SurfNum) {
-                        if (DataSurfaces::SurfWinAirflowDestination(SurfNum) == AirFlowWindow_Destination_ReturnAir) {
                             ShowWarningError(state, "For zone=" + Zone(ZoneNum).Name +
->>>>>>> 6056b7db
                                              " return air heat gain from air flow windows will be applied to the zone air.");
                             ShowContinueError(state, "  This zone has no return air or is served by an on/off HVAC system.");
                         }
