// EnergyPlus, Copyright (c) 1996-2020, The Board of Trustees of the University of Illinois,
// The Regents of the University of California, through Lawrence Berkeley National Laboratory
// (subject to receipt of any required approvals from the U.S. Dept. of Energy), Oak Ridge
// National Laboratory, managed by UT-Battelle, Alliance for Sustainable Energy, LLC, and other
// contributors. All rights reserved.
//
// NOTICE: This Software was developed under funding from the U.S. Department of Energy and the
// U.S. Government consequently retains certain rights. As such, the U.S. Government has been
// granted for itself and others acting on its behalf a paid-up, nonexclusive, irrevocable,
// worldwide license in the Software to reproduce, distribute copies to the public, prepare
// derivative works, and perform publicly and display publicly, and to permit others to do so.
//
// Redistribution and use in source and binary forms, with or without modification, are permitted
// provided that the following conditions are met:
//
// (1) Redistributions of source code must retain the above copyright notice, this list of
//     conditions and the following disclaimer.
//
// (2) Redistributions in binary form must reproduce the above copyright notice, this list of
//     conditions and the following disclaimer in the documentation and/or other materials
//     provided with the distribution.
//
// (3) Neither the name of the University of California, Lawrence Berkeley National Laboratory,
//     the University of Illinois, U.S. Dept. of Energy nor the names of its contributors may be
//     used to endorse or promote products derived from this software without specific prior
//     written permission.
//
// (4) Use of EnergyPlus(TM) Name. If Licensee (i) distributes the software in stand-alone form
//     without changes from the version obtained under this License, or (ii) Licensee makes a
//     reference solely to the software portion of its product, Licensee must refer to the
//     software as "EnergyPlus version X" software, where "X" is the version number Licensee
//     obtained under this License and may not use a different name for the software. Except as
//     specifically required in this Section (4), Licensee shall not use in a company name, a
//     product name, in advertising, publicity, or other promotional activities any name, trade
//     name, trademark, logo, or other designation of "EnergyPlus", "E+", "e+" or confusingly
//     similar designation, without the U.S. Department of Energy's prior written consent.
//
// THIS SOFTWARE IS PROVIDED BY THE COPYRIGHT HOLDERS AND CONTRIBUTORS "AS IS" AND ANY EXPRESS OR
// IMPLIED WARRANTIES, INCLUDING, BUT NOT LIMITED TO, THE IMPLIED WARRANTIES OF MERCHANTABILITY
// AND FITNESS FOR A PARTICULAR PURPOSE ARE DISCLAIMED. IN NO EVENT SHALL THE COPYRIGHT OWNER OR
// CONTRIBUTORS BE LIABLE FOR ANY DIRECT, INDIRECT, INCIDENTAL, SPECIAL, EXEMPLARY, OR
// CONSEQUENTIAL DAMAGES (INCLUDING, BUT NOT LIMITED TO, PROCUREMENT OF SUBSTITUTE GOODS OR
// SERVICES; LOSS OF USE, DATA, OR PROFITS; OR BUSINESS INTERRUPTION) HOWEVER CAUSED AND ON ANY
// THEORY OF LIABILITY, WHETHER IN CONTRACT, STRICT LIABILITY, OR TORT (INCLUDING NEGLIGENCE OR
// OTHERWISE) ARISING IN ANY WAY OUT OF THE USE OF THIS SOFTWARE, EVEN IF ADVISED OF THE
// POSSIBILITY OF SUCH DAMAGE.

// EnergyPlus::WindowManager unit tests

// C++ Headers
#include <iostream>

// Google Test Headers
#include <gtest/gtest.h>

// ObjexxFCL Headers
#include <ObjexxFCL/Array1D.hh>

// EnergyPlus Headers
#include <EnergyPlus/Construction.hh>
#include <EnergyPlus/ConvectionCoefficients.hh>
#include <EnergyPlus/CurveManager.hh>
#include <EnergyPlus/DataEnvironment.hh>
#include <EnergyPlus/DataGlobals.hh>
#include <EnergyPlus/DataHeatBalFanSys.hh>
#include <EnergyPlus/DataHeatBalSurface.hh>
#include <EnergyPlus/DataHeatBalance.hh>
#include <EnergyPlus/DataIPShortCuts.hh>
#include <EnergyPlus/DataSurfaces.hh>
#include <EnergyPlus/ElectricPowerServiceManager.hh>
#include <EnergyPlus/DataLoopNode.hh>
#include <EnergyPlus/DataZoneEquipment.hh>
#include <EnergyPlus/Data/EnergyPlusData.hh>
#include <EnergyPlus/SimulationManager.hh>
#include <EnergyPlus/SurfaceGeometry.hh>
#include <EnergyPlus/HeatBalanceIntRadExchange.hh>
#include <EnergyPlus/HeatBalanceManager.hh>
#include <EnergyPlus/HeatBalanceSurfaceManager.hh>
#include <EnergyPlus/OutputFiles.hh>
#include <EnergyPlus/Psychrometrics.hh>
#include <EnergyPlus/ScheduleManager.hh>
#include <EnergyPlus/SolarShading.hh>
#include <EnergyPlus/WindowManager.hh>

#include "Fixtures/EnergyPlusFixture.hh"

using namespace EnergyPlus;
using namespace EnergyPlus::WindowManager;

TEST_F(EnergyPlusFixture, WindowFrameTest)
{

    DataIPShortCuts::lAlphaFieldBlanks = true;

    std::string const idf_objects =
        delimited_string({"Material,",
                          "  Concrete Block,          !- Name",
                          "  MediumRough,             !- Roughness",
                          "  0.1014984,               !- Thickness {m}",
                          "  0.3805070,               !- Conductivity {W/m-K}",
                          "  608.7016,                !- Density {kg/m3}",
                          "  836.8000;                !- Specific Heat {J/kg-K}",
                          "Construction,",
                          "  WallConstruction,        !- Name",
                          "  Concrete Block;          !- Outside Layer",
                          "WindowMaterial:SimpleGlazingSystem,",
                          "  WindowMaterial,          !- Name",
                          "  5.778,                   !- U-Factor {W/m2-K}",
                          "  0.819,                   !- Solar Heat Gain Coefficient",
                          "  0.881;                   !- Visible Transmittance",
                          "Construction,",
                          "  WindowConstruction,      !- Name",
                          "  WindowMaterial;          !- Outside Layer",
                          "WindowProperty:FrameAndDivider,",
                          "  WindowFrame,             !- Name",
                          "  0.05,                    !- Frame Width {m}",
                          "  0.00,                    !- Frame Outside Projection {m}",
                          "  0.00,                    !- Frame Inside Projection {m}",
                          "  5.0,                     !- Frame Conductance {W/m2-K}",
                          "  1.2,                     !- Ratio of Frame-Edge Glass Conductance to Center-Of-Glass Conductance",
                          "  0.8,                     !- Frame Solar Absorptance",
                          "  0.8,                     !- Frame Visible Absorptance",
                          "  0.9,                     !- Frame Thermal Hemispherical Emissivity",
                          "  DividedLite,             !- Divider Type",
                          "  0.02,                    !- Divider Width {m}",
                          "  2,                       !- Number of Horizontal Dividers",
                          "  2,                       !- Number of Vertical Dividers",
                          "  0.00,                    !- Divider Outside Projection {m}",
                          "  0.00,                    !- Divider Inside Projection {m}",
                          "  5.0,                     !- Divider Conductance {W/m2-K}",
                          "  1.2,                     !- Ratio of Divider-Edge Glass Conductance to Center-Of-Glass Conductance",
                          "  0.8,                     !- Divider Solar Absorptance",
                          "  0.8,                     !- Divider Visible Absorptance",
                          "  0.9;                     !- Divider Thermal Hemispherical Emissivity",
                          "FenestrationSurface:Detailed,",
                          "  FenestrationSurface,     !- Name",
                          "  Window,                  !- Surface Type",
                          "  WindowConstruction,      !- Construction Name",
                          "  Wall,                    !- Building Surface Name",
                          "  ,                        !- Outside Boundary Condition Object",
                          "  0.5000000,               !- View Factor to Ground",
                          "  WindowFrame,             !- Frame and Divider Name",
                          "  1.0,                     !- Multiplier",
                          "  4,                       !- Number of Vertices",
                          "  0.200000,0.000000,9.900000,  !- X,Y,Z ==> Vertex 1 {m}",
                          "  0.200000,0.000000,0.1000000,  !- X,Y,Z ==> Vertex 2 {m}",
                          "  9.900000,0.000000,0.1000000,  !- X,Y,Z ==> Vertex 3 {m}",
                          "  9.900000,0.000000,9.900000;  !- X,Y,Z ==> Vertex 4 {m}",
                          "BuildingSurface:Detailed,"
                          "  Wall,                    !- Name",
                          "  Wall,                    !- Surface Type",
                          "  WallConstruction,        !- Construction Name",
                          "  Zone,                    !- Zone Name",
                          "  Outdoors,                !- Outside Boundary Condition",
                          "  ,                        !- Outside Boundary Condition Object",
                          "  SunExposed,              !- Sun Exposure",
                          "  WindExposed,             !- Wind Exposure",
                          "  0.5000000,               !- View Factor to Ground",
                          "  4,                       !- Number of Vertices",
                          "  0.000000,0.000000,10.00000,  !- X,Y,Z ==> Vertex 1 {m}",
                          "  0.000000,0.000000,0,  !- X,Y,Z ==> Vertex 2 {m}",
                          "  10.00000,0.000000,0,  !- X,Y,Z ==> Vertex 3 {m}",
                          "  10.00000,0.000000,10.00000;  !- X,Y,Z ==> Vertex 4 {m}",
                          "BuildingSurface:Detailed,"
                          "  Floor,                   !- Name",
                          "  Floor,                   !- Surface Type",
                          "  WallConstruction,        !- Construction Name",
                          "  Zone,                    !- Zone Name",
                          "  Outdoors,                !- Outside Boundary Condition",
                          "  ,                        !- Outside Boundary Condition Object",
                          "  NoSun,                   !- Sun Exposure",
                          "  NoWind,                  !- Wind Exposure",
                          "  1.0,                     !- View Factor to Ground",
                          "  4,                       !- Number of Vertices",
                          "  0.000000,0.000000,0,  !- X,Y,Z ==> Vertex 1 {m}",
                          "  0.000000,10.000000,0,  !- X,Y,Z ==> Vertex 2 {m}",
                          "  10.00000,10.000000,0,  !- X,Y,Z ==> Vertex 3 {m}",
                          "  10.00000,0.000000,0;  !- X,Y,Z ==> Vertex 4 {m}",
                          "Zone,"
                          "  Zone,                    !- Name",
                          "  0,                       !- Direction of Relative North {deg}",
                          "  6.000000,                !- X Origin {m}",
                          "  6.000000,                !- Y Origin {m}",
                          "  0,                       !- Z Origin {m}",
                          "  1,                       !- Type",
                          "  1,                       !- Multiplier",
                          "  autocalculate,           !- Ceiling Height {m}",
                          "  autocalculate;           !- Volume {m3}"});

    ASSERT_TRUE(process_idf(idf_objects));

    DataHeatBalance::ZoneIntGain.allocate(1);

    createFacilityElectricPowerServiceObject();
    HeatBalanceManager::SetPreConstructionInputParameters();

    Psychrometrics::InitializePsychRoutines();

    DataGlobals::TimeStep = 1;
    DataGlobals::TimeStepZone = 1;
    DataGlobals::HourOfDay = 1;
    DataGlobals::NumOfTimeStepInHour = 1;
    DataGlobals::BeginSimFlag = true;
    DataGlobals::BeginEnvrnFlag = true;
    DataEnvironment::OutBaroPress = 100000;

    HeatBalanceManager::ManageHeatBalance(state);

    // This test will emulate NFRC 100 U-factor test
    int winNum;

    for (size_t i = 1; i <= DataSurfaces::Surface.size(); ++i) {
        if (DataSurfaces::Surface(i).Class == DataSurfaces::SurfaceClass_Window) {
            winNum = i;
        }
    }

    int cNum;

    for (size_t i = 1; i <= dataConstruction.Construct.size(); ++i) {
        if (dataConstruction.Construct(i).TypeIsWindow) {
            cNum = i;
        }
    }

    Real64 T_in = 21.0;
    Real64 T_out = -18.0;
    Real64 I_s = 0.0;
    Real64 v_ws = 5.5;

    // Overrides for testing
    DataHeatBalance::CosIncAng.dimension(1, 1, 3, 1.0);
    DataHeatBalance::SunlitFrac.dimension(1, 1, 3, 1.0);
    DataHeatBalance::SunlitFracWithoutReveal.dimension(1, 1, 3, 1.0);

    DataSurfaces::Surface(winNum).OutDryBulbTemp = T_out;
    DataHeatBalance::TempEffBulkAir(winNum) = T_in;
    DataSurfaces::SurfaceWindow(winNum).IRfromParentZone = DataGlobals::StefanBoltzmann * std::pow(T_in + DataGlobals::KelvinConv, 4);
    DataHeatBalFanSys::ZoneAirHumRatAvg.dimension(1, 0.01);
    DataHeatBalFanSys::ZoneAirHumRat.dimension(1, 0.01);
    DataHeatBalFanSys::MAT.dimension(1, T_in);

    // initial guess temperatures
    int numTemps = 2 + 2 * dataConstruction.Construct(cNum).TotGlassLayers;
    Real64 inSurfTemp = T_in - (1.0 / (numTemps - 1)) * (T_in - T_out);
    Real64 outSurfTemp = T_out + (1.0 / (numTemps - 1)) * (T_in - T_out);

    Real64 h_exterior_f = 4 + v_ws * 4;
    Real64 h_exterior;

    DataEnvironment::BeamSolarRad = I_s;

    if (I_s > 0.0) {
        DataEnvironment::SunIsUp = true;
    }

<<<<<<< HEAD
    HeatBalanceSurfaceManager::InitSolarHeatGains(state.dataWindowEquivalentLayer, state.dataWindowManager);
=======
    HeatBalanceSurfaceManager::InitSolarHeatGains(state.dataWindowComplexManager, state.dataWindowEquivalentLayer, state.dataWindowManager);
>>>>>>> e77d433f
    SolarShading::CalcInteriorSolarDistribution(state.dataWindowEquivalentLayer);

    // Calculate heat balance (iteratively solve for surface temperatures)
    Real64 outSurfTempPrev = outSurfTemp;
    Real64 inSurfTempPrev = inSurfTemp;

    Real64 outSurfTempDiff;
    Real64 inSurfTempDiff;

    int maxIterations = 20;
    Real64 tolerance = 0.1; // deg C

    // Save tilt information for natural convection calculations
    Real64 tiltSave = DataSurfaces::Surface(winNum).Tilt;

    for (int i = 0; i < maxIterations; i++) {

        // Use complementary angle for exterior natural convection calculations
        DataSurfaces::Surface(1).Tilt = 180 - tiltSave;
        DataSurfaces::Surface(1).CosTilt = cos(DataSurfaces::Surface(winNum).Tilt * DataGlobals::Pi / 180);
        DataSurfaces::Surface(1).SinTilt = sin(DataSurfaces::Surface(winNum).Tilt * DataGlobals::Pi / 180);
        ConvectionCoefficients::CalcISO15099WindowIntConvCoeff(
            winNum, outSurfTemp,
            T_out); // This subroutine sets the global HConvIn( 1 ) variable. We will use it to set the exterior natural convection.
        h_exterior = h_exterior_f + DataHeatBalance::HConvIn(winNum); // add natural convection

        // revert tilt for interior natural convection calculations
        DataSurfaces::Surface(1).Tilt = tiltSave;
        DataSurfaces::Surface(1).CosTilt = cos(tiltSave * DataGlobals::Pi / 180);
        DataSurfaces::Surface(1).SinTilt = sin(tiltSave * DataGlobals::Pi / 180);
        ConvectionCoefficients::CalcISO15099WindowIntConvCoeff(
            winNum, inSurfTemp,
            T_in); // This time it's actually being used as intended. HConvIn( 1 ) is referenced from the actual heat balance calculation.

<<<<<<< HEAD
        WindowManager::CalcWindowHeatBalance(state.dataWindowEquivalentLayer, state.dataWindowManager, winNum, h_exterior, inSurfTemp, outSurfTemp);
=======
        WindowManager::CalcWindowHeatBalance(state.dataWindowComplexManager, state.dataWindowEquivalentLayer, state.dataWindowManager, winNum, h_exterior, inSurfTemp, outSurfTemp);
>>>>>>> e77d433f

        outSurfTempDiff = std::fabs(outSurfTemp - outSurfTempPrev);
        inSurfTempDiff = std::fabs(inSurfTemp - inSurfTempPrev);

        if ((outSurfTempDiff < tolerance) && (inSurfTempDiff < tolerance)) {
            break;
        }

        outSurfTempPrev = outSurfTemp;
        inSurfTempPrev = inSurfTemp;
    }

    EXPECT_GT(DataSurfaces::WinHeatLossRep(winNum), DataSurfaces::WinHeatTransfer(winNum));
}

TEST_F(EnergyPlusFixture, WindowManager_TransAndReflAtPhi)
{

    Real64 const cs = 0.86603; // Cosine of incidence angle
    Real64 const tf0 = 0.8980; // Transmittance at zero incidence angle
    Real64 const rf0 = 0.0810; // Front reflectance at zero incidence angle
    Real64 const rb0 = 0.0810; // Back reflectance at zero incidence angle

    Real64 tfp = 0.; // Transmittance at cs
    Real64 rfp = 0.; // Front reflectance at cs
    Real64 rbp = 0.; // Back reflectance at cs

    bool const SimpleGlazingSystem = false; // .TRUE. if simple block model being used
    Real64 const SimpleGlazingSHGC = 0.;    // SHGC value to use in alternate model for simple glazing system
    Real64 const SimpleGlazingU = 0.;       // U-factor value to use in alternate model for simple glazing system

    TransAndReflAtPhi(cs, tf0, rf0, rb0, tfp, rfp, rbp, SimpleGlazingSystem, SimpleGlazingSHGC, SimpleGlazingU);

    EXPECT_NEAR(tfp, 0.89455, 0.0001);
    EXPECT_NEAR(rfp, 0.08323, 0.0001);
    EXPECT_NEAR(rbp, 0.08323, 0.0001);
}

TEST_F(EnergyPlusFixture, WindowManager_RefAirTempTest)
{
    // GitHub issue 6037
    bool ErrorsFound(false);

    std::string const idf_objects =
        delimited_string({"Material,",
                          "  Concrete Block,          !- Name",
                          "  MediumRough,             !- Roughness",
                          "  0.1014984,               !- Thickness {m}",
                          "  0.3805070,               !- Conductivity {W/m-K}",
                          "  608.7016,                !- Density {kg/m3}",
                          "  836.8000;                !- Specific Heat {J/kg-K}",
                          "Construction,",
                          "  WallConstruction,        !- Name",
                          "  Concrete Block;          !- Outside Layer",
                          "WindowMaterial:SimpleGlazingSystem,",
                          "  WindowMaterial,          !- Name",
                          "  5.778,                   !- U-Factor {W/m2-K}",
                          "  0.819,                   !- Solar Heat Gain Coefficient",
                          "  0.881;                   !- Visible Transmittance",
                          "Construction,",
                          "  WindowConstruction,      !- Name",
                          "  WindowMaterial;          !- Outside Layer",
                          "WindowProperty:FrameAndDivider,",
                          "  WindowFrame,             !- Name",
                          "  0.05,                    !- Frame Width {m}",
                          "  0.00,                    !- Frame Outside Projection {m}",
                          "  0.00,                    !- Frame Inside Projection {m}",
                          "  5.0,                     !- Frame Conductance {W/m2-K}",
                          "  1.2,                     !- Ratio of Frame-Edge Glass Conductance to Center-Of-Glass Conductance",
                          "  0.8,                     !- Frame Solar Absorptance",
                          "  0.8,                     !- Frame Visible Absorptance",
                          "  0.9,                     !- Frame Thermal Hemispherical Emissivity",
                          "  DividedLite,             !- Divider Type",
                          "  0.02,                    !- Divider Width {m}",
                          "  2,                       !- Number of Horizontal Dividers",
                          "  2,                       !- Number of Vertical Dividers",
                          "  0.00,                    !- Divider Outside Projection {m}",
                          "  0.00,                    !- Divider Inside Projection {m}",
                          "  5.0,                     !- Divider Conductance {W/m2-K}",
                          "  1.2,                     !- Ratio of Divider-Edge Glass Conductance to Center-Of-Glass Conductance",
                          "  0.8,                     !- Divider Solar Absorptance",
                          "  0.8,                     !- Divider Visible Absorptance",
                          "  0.9;                     !- Divider Thermal Hemispherical Emissivity",
                          "FenestrationSurface:Detailed,",
                          "  FenestrationSurface,     !- Name",
                          "  Window,                  !- Surface Type",
                          "  WindowConstruction,      !- Construction Name",
                          "  Wall,                    !- Building Surface Name",
                          "  ,                        !- Outside Boundary Condition Object",
                          "  0.5000000,               !- View Factor to Ground",
                          "  WindowFrame,             !- Frame and Divider Name",
                          "  1.0,                     !- Multiplier",
                          "  4,                       !- Number of Vertices",
                          "  0.200000,0.000000,9.900000,  !- X,Y,Z ==> Vertex 1 {m}",
                          "  0.200000,0.000000,0.1000000,  !- X,Y,Z ==> Vertex 2 {m}",
                          "  9.900000,0.000000,0.1000000,  !- X,Y,Z ==> Vertex 3 {m}",
                          "  9.900000,0.000000,9.900000;  !- X,Y,Z ==> Vertex 4 {m}",
                          "BuildingSurface:Detailed,"
                          "  Wall,                    !- Name",
                          "  Wall,                    !- Surface Type",
                          "  WallConstruction,        !- Construction Name",
                          "  Zone,                    !- Zone Name",
                          "  Outdoors,                !- Outside Boundary Condition",
                          "  ,                        !- Outside Boundary Condition Object",
                          "  SunExposed,              !- Sun Exposure",
                          "  WindExposed,             !- Wind Exposure",
                          "  0.5000000,               !- View Factor to Ground",
                          "  4,                       !- Number of Vertices",
                          "  0.000000,0.000000,10.00000,  !- X,Y,Z ==> Vertex 1 {m}",
                          "  0.000000,0.000000,0,  !- X,Y,Z ==> Vertex 2 {m}",
                          "  10.00000,0.000000,0,  !- X,Y,Z ==> Vertex 3 {m}",
                          "  10.00000,0.000000,10.00000;  !- X,Y,Z ==> Vertex 4 {m}",
                          "BuildingSurface:Detailed,"
                          "  Floor,                   !- Name",
                          "  Floor,                   !- Surface Type",
                          "  WallConstruction,        !- Construction Name",
                          "  Zone,                    !- Zone Name",
                          "  Outdoors,                !- Outside Boundary Condition",
                          "  ,                        !- Outside Boundary Condition Object",
                          "  NoSun,                   !- Sun Exposure",
                          "  NoWind,                  !- Wind Exposure",
                          "  1.0,                     !- View Factor to Ground",
                          "  4,                       !- Number of Vertices",
                          "  0.000000,0.000000,0,  !- X,Y,Z ==> Vertex 1 {m}",
                          "  0.000000,10.000000,0,  !- X,Y,Z ==> Vertex 2 {m}",
                          "  10.00000,10.000000,0,  !- X,Y,Z ==> Vertex 3 {m}",
                          "  10.00000,0.000000,0;  !- X,Y,Z ==> Vertex 4 {m}",
                          "Zone,"
                          "  Zone,                    !- Name",
                          "  0,                       !- Direction of Relative North {deg}",
                          "  6.000000,                !- X Origin {m}",
                          "  6.000000,                !- Y Origin {m}",
                          "  0,                       !- Z Origin {m}",
                          "  1,                       !- Type",
                          "  1,                       !- Multiplier",
                          "  autocalculate,           !- Ceiling Height {m}",
                          "  autocalculate;           !- Volume {m3}"});

    ASSERT_TRUE(process_idf(idf_objects));

    DataHeatBalance::ZoneIntGain.allocate(1);

    createFacilityElectricPowerServiceObject();
    HeatBalanceManager::SetPreConstructionInputParameters();
    HeatBalanceManager::GetProjectControlData(state, state.outputFiles, ErrorsFound);
    HeatBalanceManager::GetFrameAndDividerData(ErrorsFound);
    HeatBalanceManager::GetMaterialData(state.dataWindowEquivalentLayer, state.outputFiles, ErrorsFound);
    HeatBalanceManager::GetConstructData(ErrorsFound);
    HeatBalanceManager::GetBuildingData(state, ErrorsFound);

    Psychrometrics::InitializePsychRoutines();

    DataGlobals::TimeStep = 1;
    DataGlobals::TimeStepZone = 1;
    DataGlobals::HourOfDay = 1;
    DataGlobals::NumOfTimeStepInHour = 1;
    DataGlobals::BeginSimFlag = true;
    DataGlobals::BeginEnvrnFlag = true;
    DataEnvironment::OutBaroPress = 100000;

    DataZoneEquipment::ZoneEquipConfig.allocate(1);
    DataZoneEquipment::ZoneEquipConfig(1).ZoneName = "Zone";
    DataZoneEquipment::ZoneEquipConfig(1).ActualZoneNum = 1;
    DataHeatBalance::Zone(1).ZoneEqNum = 1;
    DataHeatBalance::Zone(1).IsControlled = true;
    DataZoneEquipment::ZoneEquipConfig(1).NumInletNodes = 2;
    DataZoneEquipment::ZoneEquipConfig(1).InletNode.allocate(2);
    DataZoneEquipment::ZoneEquipConfig(1).InletNode(1) = 1;
    DataZoneEquipment::ZoneEquipConfig(1).InletNode(2) = 2;
    DataZoneEquipment::ZoneEquipConfig(1).NumExhaustNodes = 1;
    DataZoneEquipment::ZoneEquipConfig(1).ExhaustNode.allocate(1);
    DataZoneEquipment::ZoneEquipConfig(1).ExhaustNode(1) = 3;
    DataZoneEquipment::ZoneEquipConfig(1).NumReturnNodes = 1;
    DataZoneEquipment::ZoneEquipConfig(1).ReturnNode.allocate(1);
    DataZoneEquipment::ZoneEquipConfig(1).ReturnNode(1) = 4;
    DataZoneEquipment::ZoneEquipConfig(1).FixedReturnFlow.allocate(1);

    DataLoopNode::Node.allocate(4);
    DataHeatBalance::TempEffBulkAir.allocate(3);
    DataHeatBalSurface::TempSurfInTmp.allocate(3);

    DataSurfaces::Surface(1).HeatTransSurf = true;
    DataSurfaces::Surface(2).HeatTransSurf = true;
    DataSurfaces::Surface(3).HeatTransSurf = true;
    DataSurfaces::Surface(1).Area = 10.0;
    DataSurfaces::Surface(2).Area = 10.0;
    DataSurfaces::Surface(3).Area = 10.0;
    DataSurfaces::Surface(1).TAirRef = DataSurfaces::ZoneMeanAirTemp;
    DataSurfaces::Surface(2).TAirRef = DataSurfaces::ZoneSupplyAirTemp;
    DataSurfaces::Surface(3).TAirRef = DataSurfaces::AdjacentAirTemp;
    DataSurfaces::Surface(1).SolarEnclIndex = 1;
    DataSurfaces::Surface(2).SolarEnclIndex = 1;
    DataSurfaces::Surface(3).SolarEnclIndex = 1;
    DataHeatBalSurface::TempSurfInTmp(1) = 15.0;
    DataHeatBalSurface::TempSurfInTmp(2) = 20.0;
    DataHeatBalSurface::TempSurfInTmp(3) = 25.0;
    DataHeatBalance::TempEffBulkAir(1) = 10.0;
    DataHeatBalance::TempEffBulkAir(2) = 10.0;
    DataHeatBalance::TempEffBulkAir(3) = 10.0;

    DataLoopNode::Node(1).Temp = 20.0;
    DataLoopNode::Node(2).Temp = 20.0;
    DataLoopNode::Node(3).Temp = 20.0;
    DataLoopNode::Node(4).Temp = 20.0;
    DataLoopNode::Node(1).MassFlowRate = 0.1;
    DataLoopNode::Node(2).MassFlowRate = 0.1;
    DataLoopNode::Node(3).MassFlowRate = 0.1;
    DataLoopNode::Node(4).MassFlowRate = 0.1;

    DataHeatBalance::HConvIn.allocate(3);
    DataHeatBalance::HConvIn(1) = 0.5;
    DataHeatBalance::HConvIn(2) = 0.5;
    DataHeatBalance::HConvIn(3) = 0.5;
    DataHeatBalance::Zone(1).IsControlled = true;
    DataHeatBalFanSys::ZoneAirHumRat.allocate(1);
    DataHeatBalFanSys::ZoneAirHumRat(1) = 0.011;
    DataHeatBalFanSys::ZoneAirHumRatAvg.allocate(1);
    DataHeatBalFanSys::ZoneAirHumRatAvg(1) = DataHeatBalFanSys::ZoneAirHumRat(1) = 0.011;

    DataHeatBalFanSys::MAT.allocate(1);
    DataHeatBalFanSys::MAT(1) = 25.0;
    DataHeatBalFanSys::QHTRadSysSurf.allocate(3);
    DataHeatBalFanSys::QHWBaseboardSurf.allocate(3);
    DataHeatBalFanSys::QSteamBaseboardSurf.allocate(3);
    DataHeatBalFanSys::QElecBaseboardSurf.allocate(3);
    DataHeatBalance::QRadSWwinAbs.allocate(1, 3);
    DataHeatBalance::QRadThermInAbs.allocate(3);
    DataHeatBalance::QRadSWOutIncident.allocate(3);
    DataSurfaces::WinTransSolar.allocate(3);
    DataHeatBalance::ZoneWinHeatGain.allocate(1);
    DataHeatBalance::ZoneWinHeatGainRep.allocate(1);
    DataHeatBalance::ZoneWinHeatGainRepEnergy.allocate(1);
    DataSurfaces::WinHeatGain.allocate(3);
    DataSurfaces::WinHeatTransfer.allocate(3);
    DataSurfaces::WinGainConvGlazToZoneRep.allocate(3);
    DataSurfaces::WinGainIRGlazToZoneRep.allocate(3);
    DataSurfaces::WinGapConvHtFlowRep.allocate(3);
    DataSurfaces::WinGapConvHtFlowRepEnergy.allocate(3);
    DataHeatBalance::QS.allocate(1);
    DataSurfaces::WinLossSWZoneToOutWinRep.allocate(3);
    DataSurfaces::WinSysSolTransmittance.allocate(3);
    DataSurfaces::WinSysSolAbsorptance.allocate(3);
    DataSurfaces::WinSysSolReflectance.allocate(3);
    DataSurfaces::InsideGlassCondensationFlag.allocate(3);
    DataSurfaces::WinGainFrameDividerToZoneRep.allocate(3);
    DataSurfaces::InsideFrameCondensationFlag.allocate(3);
    DataSurfaces::InsideDividerCondensationFlag.allocate(3);

    DataHeatBalSurface::QdotConvOutRep.allocate(3);
    DataHeatBalSurface::QdotConvOutRepPerArea.allocate(3);
    DataHeatBalSurface::QConvOutReport.allocate(3);
    DataHeatBalSurface::QdotRadOutRep.allocate(3);
    DataHeatBalSurface::QdotRadOutRepPerArea.allocate(3);
    DataHeatBalSurface::QRadOutReport.allocate(3);
    DataHeatBalSurface::QRadLWOutSrdSurfs.allocate(3);
    DataHeatBalSurface::QAirExtReport.allocate(3);
    DataHeatBalSurface::QHeatEmiReport.allocate(3);

    DataHeatBalance::QRadSWOutIncident = 0.0;
    DataHeatBalance::QRadSWwinAbs = 0.0;
    DataHeatBalance::QRadThermInAbs = 0.0;

    DataHeatBalFanSys::QHTRadSysSurf = 0.0;
    DataHeatBalFanSys::QHWBaseboardSurf = 0.0;
    DataHeatBalFanSys::QSteamBaseboardSurf = 0.0;
    DataHeatBalFanSys::QElecBaseboardSurf = 0.0;
    DataSurfaces::WinTransSolar = 0.0;
    DataHeatBalance::QS = 0.0;

    Real64 inSurfTemp;
    Real64 outSurfTemp;

    // Claculate temperature based on supply flow rate
<<<<<<< HEAD
    WindowManager::CalcWindowHeatBalance(state.dataWindowEquivalentLayer, state.dataWindowManager, 2, DataHeatBalance::HConvIn(2), inSurfTemp, outSurfTemp);
=======
    WindowManager::CalcWindowHeatBalance(state.dataWindowComplexManager, state.dataWindowEquivalentLayer, state.dataWindowManager, 2, DataHeatBalance::HConvIn(2), inSurfTemp, outSurfTemp);
>>>>>>> e77d433f
    EXPECT_NEAR(20.0, DataHeatBalance::TempEffBulkAir(2), 0.0001);
    // Claculate temperature based on zone temperature with supply flow rate = 0
    DataLoopNode::Node(1).MassFlowRate = 0.0;
    DataLoopNode::Node(2).MassFlowRate = 0.0;
<<<<<<< HEAD
    WindowManager::CalcWindowHeatBalance(state.dataWindowEquivalentLayer, state.dataWindowManager, 2, DataHeatBalance::HConvIn(2), inSurfTemp, outSurfTemp);
=======
    WindowManager::CalcWindowHeatBalance(state.dataWindowComplexManager, state.dataWindowEquivalentLayer, state.dataWindowManager, 2, DataHeatBalance::HConvIn(2), inSurfTemp, outSurfTemp);
>>>>>>> e77d433f
    EXPECT_NEAR(25.0, DataHeatBalance::TempEffBulkAir(2), 0.0001);

    // Adjacent surface
    DataLoopNode::Node(1).MassFlowRate = 0.1;
    DataLoopNode::Node(2).MassFlowRate = 0.1;
    DataSurfaces::Surface(1).ExtBoundCond = 2;
<<<<<<< HEAD
    WindowManager::CalcWindowHeatBalance(state.dataWindowEquivalentLayer, state.dataWindowManager, 2, DataHeatBalance::HConvIn(2), inSurfTemp, outSurfTemp);
=======
    WindowManager::CalcWindowHeatBalance(state.dataWindowComplexManager, state.dataWindowEquivalentLayer, state.dataWindowManager, 2, DataHeatBalance::HConvIn(2), inSurfTemp, outSurfTemp);
>>>>>>> e77d433f
    EXPECT_NEAR(20.0, DataHeatBalance::TempEffBulkAir(2), 0.0001);

    DataLoopNode::Node(1).MassFlowRate = 0.0;
    DataLoopNode::Node(2).MassFlowRate = 0.0;
    DataSurfaces::Surface(1).ExtBoundCond = 2;
    DataSurfaces::Surface(2).ExtBoundCond = 1;
    DataSurfaces::Surface(1).TAirRef = DataSurfaces::ZoneSupplyAirTemp;
<<<<<<< HEAD
    WindowManager::CalcWindowHeatBalance(state.dataWindowEquivalentLayer, state.dataWindowManager, 2, DataHeatBalance::HConvIn(2), inSurfTemp, outSurfTemp);
=======
    WindowManager::CalcWindowHeatBalance(state.dataWindowComplexManager, state.dataWindowEquivalentLayer, state.dataWindowManager, 2, DataHeatBalance::HConvIn(2), inSurfTemp, outSurfTemp);
>>>>>>> e77d433f
    EXPECT_NEAR(25.0, DataHeatBalance::TempEffBulkAir(2), 0.0001);
}

TEST_F(EnergyPlusFixture, SpectralAngularPropertyTest)
{
    DataIPShortCuts::lAlphaFieldBlanks = true;

    std::string const idf_objects = delimited_string({

        "  Building,",
        "    Small Office with AirflowNetwork model,  !- Name",
        "    0,                       !- North Axis {deg}",
        "    Suburbs,                 !- Terrain",
        "    0.001,                   !- Loads Convergence Tolerance Value",
        "    0.0050000,               !- Temperature Convergence Tolerance Value {deltaC}",
        "    FullInteriorAndExterior, !- Solar Distribution",
        "    25,                      !- Maximum Number of Warmup Days",
        "    6;                       !- Minimum Number of Warmup Days",

        "  Timestep,6;",

        "  SurfaceConvectionAlgorithm:Inside,TARP;",

        "  SurfaceConvectionAlgorithm:Outside,DOE-2;",

        "  HeatBalanceAlgorithm,ConductionTransferFunction;",

        "  Output:DebuggingData,0,0;",

        "  ZoneCapacitanceMultiplier:ResearchSpecial,",
        "    Multiplier,              !- Name",
        "    ,                        !- Zone or ZoneList Name",
        "    1.0,                     !- Temperature Capacity Multiplier",
        "    1.0,                     !- Humidity Capacity Multiplier",
        "    1.0,                     !- Carbon Dioxide Capacity Multiplier",
        "    ;                        !- Generic Contaminant Capacity Multiplier",

        "  SimulationControl,",
        "    No,                      !- Do Zone Sizing Calculation",
        "    No,                      !- Do System Sizing Calculation",
        "    No,                      !- Do Plant Sizing Calculation",
        "    Yes,                     !- Run Simulation for Sizing Periods",
        "    No;                      !- Run Simulation for Weather File Run Periods",

        "  RunPeriod,",
        "    WinterDay,               !- Name",
        "    1,                       !- Begin Month",
        "    14,                      !- Begin Day of Month",
        "    ,                        !- Begin Year",
        "    1,                       !- End Month",
        "    14,                      !- End Day of Month",
        "    ,                        !- End Year",
        "    Tuesday,                 !- Day of Week for Start Day",
        "    Yes,                     !- Use Weather File Holidays and Special Days",
        "    Yes,                     !- Use Weather File Daylight Saving Period",
        "    No,                      !- Apply Weekend Holiday Rule",
        "    Yes,                     !- Use Weather File Rain Indicators",
        "    Yes;                     !- Use Weather File Snow Indicators",

        "  RunPeriod,",
        "    SummerDay,               !- Name",
        "    7,                       !- Begin Month",
        "    7,                       !- Begin Day of Month",
        "    ,                        !- Begin Year",
        "    7,                       !- End Month",
        "    7,                       !- End Day of Month",
        "    ,                        !- End Year",
        "    Tuesday,                 !- Day of Week for Start Day",
        "    Yes,                     !- Use Weather File Holidays and Special Days",
        "    Yes,                     !- Use Weather File Daylight Saving Period",
        "    No,                      !- Apply Weekend Holiday Rule",
        "    Yes,                     !- Use Weather File Rain Indicators",
        "    No;                      !- Use Weather File Snow Indicators",

        "  Site:Location,",
        "    CHICAGO_IL_USA TMY2-94846,  !- Name",
        "    41.78,                   !- Latitude {deg}",
        "    -87.75,                  !- Longitude {deg}",
        "    -6.00,                   !- Time Zone {hr}",
        "    190.00;                  !- Elevation {m}",

        "  SizingPeriod:DesignDay,",
        "    CHICAGO_IL_USA Annual Heating 99% Design Conditions DB,  !- Name",
        "    1,                       !- Month",
        "    21,                      !- Day of Month",
        "    WinterDesignDay,         !- Day Type",
        "    -17.3,                   !- Maximum Dry-Bulb Temperature {C}",
        "    0.0,                     !- Daily Dry-Bulb Temperature Range {deltaC}",
        "    ,                        !- Dry-Bulb Temperature Range Modifier Type",
        "    ,                        !- Dry-Bulb Temperature Range Modifier Day Schedule Name",
        "    Wetbulb,                 !- Humidity Condition Type",
        "    -17.3,                   !- Wetbulb or DewPoint at Maximum Dry-Bulb {C}",
        "    ,                        !- Humidity Condition Day Schedule Name",
        "    ,                        !- Humidity Ratio at Maximum Dry-Bulb {kgWater/kgDryAir}",
        "    ,                        !- Enthalpy at Maximum Dry-Bulb {J/kg}",
        "    ,                        !- Daily Wet-Bulb Temperature Range {deltaC}",
        "    99063.,                  !- Barometric Pressure {Pa}",
        "    4.9,                     !- Wind Speed {m/s}",
        "    270,                     !- Wind Direction {deg}",
        "    No,                      !- Rain Indicator",
        "    No,                      !- Snow Indicator",
        "    No,                      !- Daylight Saving Time Indicator",
        "    ASHRAEClearSky,          !- Solar Model Indicator",
        "    ,                        !- Beam Solar Day Schedule Name",
        "    ,                        !- Diffuse Solar Day Schedule Name",
        "    ,                        !- ASHRAE Clear Sky Optical Depth for Beam Irradiance (taub) {dimensionless}",
        "    ,                        !- ASHRAE Clear Sky Optical Depth for Diffuse Irradiance (taud) {dimensionless}",
        "    0.0;                     !- Sky Clearness",

        "  SizingPeriod:DesignDay,",
        "    CHICAGO_IL_USA Annual Cooling 1% Design Conditions DB/MCWB,  !- Name",
        "    7,                       !- Month",
        "    21,                      !- Day of Month",
        "    SummerDesignDay,         !- Day Type",
        "    31.5,                    !- Maximum Dry-Bulb Temperature {C}",
        "    10.7,                    !- Daily Dry-Bulb Temperature Range {deltaC}",
        "    ,                        !- Dry-Bulb Temperature Range Modifier Type",
        "    ,                        !- Dry-Bulb Temperature Range Modifier Day Schedule Name",
        "    Wetbulb,                 !- Humidity Condition Type",
        "    23.0,                    !- Wetbulb or DewPoint at Maximum Dry-Bulb {C}",
        "    ,                        !- Humidity Condition Day Schedule Name",
        "    ,                        !- Humidity Ratio at Maximum Dry-Bulb {kgWater/kgDryAir}",
        "    ,                        !- Enthalpy at Maximum Dry-Bulb {J/kg}",
        "    ,                        !- Daily Wet-Bulb Temperature Range {deltaC}",
        "    99063.,                  !- Barometric Pressure {Pa}",
        "    5.3,                     !- Wind Speed {m/s}",
        "    230,                     !- Wind Direction {deg}",
        "    No,                      !- Rain Indicator",
        "    No,                      !- Snow Indicator",
        "    No,                      !- Daylight Saving Time Indicator",
        "    ASHRAEClearSky,          !- Solar Model Indicator",
        "    ,                        !- Beam Solar Day Schedule Name",
        "    ,                        !- Diffuse Solar Day Schedule Name",
        "    ,                        !- ASHRAE Clear Sky Optical Depth for Beam Irradiance (taub) {dimensionless}",
        "    ,                        !- ASHRAE Clear Sky Optical Depth for Diffuse Irradiance (taud) {dimensionless}",
        "    1.0;                     !- Sky Clearness",

        "  Site:GroundTemperature:BuildingSurface,20.03,20.03,20.13,20.30,20.43,20.52,20.62,20.77,20.78,20.55,20.44,20.20;",

        "  Material,",
        "    A1 - 1 IN STUCCO,        !- Name",
        "    Smooth,                  !- Roughness",
        "    2.5389841E-02,           !- Thickness {m}",
        "    0.6918309,               !- Conductivity {W/m-K}",
        "    1858.142,                !- Density {kg/m3}",
        "    836.8000,                !- Specific Heat {J/kg-K}",
        "    0.9000000,               !- Thermal Absorptance",
        "    0.9200000,               !- Solar Absorptance",
        "    0.9200000;               !- Visible Absorptance",

        "  Material,",
        "    C4 - 4 IN COMMON BRICK,  !- Name",
        "    Rough,                   !- Roughness",
        "    0.1014984,               !- Thickness {m}",
        "    0.7264224,               !- Conductivity {W/m-K}",
        "    1922.216,                !- Density {kg/m3}",
        "    836.8000,                !- Specific Heat {J/kg-K}",
        "    0.9000000,               !- Thermal Absorptance",
        "    0.7600000,               !- Solar Absorptance",
        "    0.7600000;               !- Visible Absorptance",

        "  Material,",
        "    E1 - 3 / 4 IN PLASTER OR GYP BOARD,  !- Name",
        "    Smooth,                  !- Roughness",
        "    1.9050000E-02,           !- Thickness {m}",
        "    0.7264224,               !- Conductivity {W/m-K}",
        "    1601.846,                !- Density {kg/m3}",
        "    836.8000,                !- Specific Heat {J/kg-K}",
        "    0.9000000,               !- Thermal Absorptance",
        "    0.9200000,               !- Solar Absorptance",
        "    0.9200000;               !- Visible Absorptance",

        "  Material,",
        "    C6 - 8 IN CLAY TILE,     !- Name",
        "    Smooth,                  !- Roughness",
        "    0.2033016,               !- Thickness {m}",
        "    0.5707605,               !- Conductivity {W/m-K}",
        "    1121.292,                !- Density {kg/m3}",
        "    836.8000,                !- Specific Heat {J/kg-K}",
        "    0.9000000,               !- Thermal Absorptance",
        "    0.8200000,               !- Solar Absorptance",
        "    0.8200000;               !- Visible Absorptance",

        "  Material,",
        "    C10 - 8 IN HW CONCRETE,  !- Name",
        "    MediumRough,             !- Roughness",
        "    0.2033016,               !- Thickness {m}",
        "    1.729577,                !- Conductivity {W/m-K}",
        "    2242.585,                !- Density {kg/m3}",
        "    836.8000,                !- Specific Heat {J/kg-K}",
        "    0.9000000,               !- Thermal Absorptance",
        "    0.6500000,               !- Solar Absorptance",
        "    0.6500000;               !- Visible Absorptance",

        "  Material,",
        "    E2 - 1 / 2 IN SLAG OR STONE,  !- Name",
        "    Rough,                   !- Roughness",
        "    1.2710161E-02,           !- Thickness {m}",
        "    1.435549,                !- Conductivity {W/m-K}",
        "    881.0155,                !- Density {kg/m3}",
        "    1673.600,                !- Specific Heat {J/kg-K}",
        "    0.9000000,               !- Thermal Absorptance",
        "    0.5500000,               !- Solar Absorptance",
        "    0.5500000;               !- Visible Absorptance",

        "  Material,",
        "    E3 - 3 / 8 IN FELT AND MEMBRANE,  !- Name",
        "    Rough,                   !- Roughness",
        "    9.5402403E-03,           !- Thickness {m}",
        "    0.1902535,               !- Conductivity {W/m-K}",
        "    1121.292,                !- Density {kg/m3}",
        "    1673.600,                !- Specific Heat {J/kg-K}",
        "    0.9000000,               !- Thermal Absorptance",
        "    0.7500000,               !- Solar Absorptance",
        "    0.7500000;               !- Visible Absorptance",

        "  Material,",
        "    B5 - 1 IN DENSE INSULATION,  !- Name",
        "    VeryRough,               !- Roughness",
        "    2.5389841E-02,           !- Thickness {m}",
        "    4.3239430E-02,           !- Conductivity {W/m-K}",
        "    91.30524,                !- Density {kg/m3}",
        "    836.8000,                !- Specific Heat {J/kg-K}",
        "    0.9000000,               !- Thermal Absorptance",
        "    0.5000000,               !- Solar Absorptance",
        "    0.5000000;               !- Visible Absorptance",

        "  Material,",
        "    C12 - 2 IN HW CONCRETE,  !- Name",
        "    MediumRough,             !- Roughness",
        "    5.0901599E-02,           !- Thickness {m}",
        "    1.729577,                !- Conductivity {W/m-K}",
        "    2242.585,                !- Density {kg/m3}",
        "    836.8000,                !- Specific Heat {J/kg-K}",
        "    0.9000000,               !- Thermal Absorptance",
        "    0.6500000,               !- Solar Absorptance",
        "    0.6500000;               !- Visible Absorptance",

        "  Material,",
        "    1.375in-Solid-Core,      !- Name",
        "    Smooth,                  !- Roughness",
        "    3.4925E-02,              !- Thickness {m}",
        "    0.1525000,               !- Conductivity {W/m-K}",
        "    614.5000,                !- Density {kg/m3}",
        "    1630.0000,               !- Specific Heat {J/kg-K}",
        "    0.9000000,               !- Thermal Absorptance",
        "    0.9200000,               !- Solar Absorptance",
        "    0.9200000;               !- Visible Absorptance",

        "  WindowMaterial:Glazing,",
        "    SPECTRAL GLASS INNER PANE,  !- Name",
        "    Spectral,                !- Optical Data Type",
        "    TestSpectralDataSet,     !- Window Glass Spectral Data Set Name",
        "    0.0099,                  !- Thickness {m}",
        "    0.0,                     !- Solar Transmittance at Normal Incidence",
        "    0.0,                     !- Front Side Solar Reflectance at Normal Incidence",
        "    0.0,                     !- Back Side Solar Reflectance at Normal Incidence",
        "    0.0,                     !- Visible Transmittance at Normal Incidence",
        "    0.0,                     !- Front Side Visible Reflectance at Normal Incidence",
        "    0.0,                     !- Back Side Visible Reflectance at Normal Incidence",
        "    0.0,                     !- Infrared Transmittance at Normal Incidence",
        "    0.84,                    !- Front Side Infrared Hemispherical Emissivity",
        "    0.84,                    !- Back Side Infrared Hemispherical Emissivity",
        "    0.798;                   !- Conductivity {W/m-K}",

        "  WindowMaterial:Glazing,",
        "    ELECTRO GLASS DARK STATE,!- Name",
        "    SpectralAverage,         !- Optical Data Type",
        "    ,                        !- Window Glass Spectral Data Set Name",
        "    0.006,                   !- Thickness {m}",
        "    0.111,                   !- Solar Transmittance at Normal Incidence",
        "    0.179,                   !- Front Side Solar Reflectance at Normal Incidence",
        "    0.179,                   !- Back Side Solar Reflectance at Normal Incidence",
        "    0.128,                   !- Visible Transmittance at Normal Incidence",
        "    0.081,                   !- Front Side Visible Reflectance at Normal Incidence",
        "    0.081,                   !- Back Side Visible Reflectance at Normal Incidence",
        "    0.0,                     !- Infrared Transmittance at Normal Incidence",
        "    0.84,                    !- Front Side Infrared Hemispherical Emissivity",
        "    0.84,                    !- Back Side Infrared Hemispherical Emissivity",
        "    0.9;                     !- Conductivity {W/m-K}",

        "  WindowMaterial:Glazing,",
        "    ELECTRO GLASS LIGHT STATE,  !- Name",
        "    SpectralAndAngle,         !- Optical Data Type",
        "    ,                        !- Window Glass Spectral Data Set Name",
        "    0.0099,                  !- Thickness {m}",
        "    0.0,                     !- Solar Transmittance at Normal Incidence",
        "    0.0,                     !- Front Side Solar Reflectance at Normal Incidence",
        "    0.0,                     !- Back Side Solar Reflectance at Normal Incidence",
        "    0.0,                     !- Visible Transmittance at Normal Incidence",
        "    0.0,                     !- Front Side Visible Reflectance at Normal Incidence",
        "    0.0,                     !- Back Side Visible Reflectance at Normal Incidence",
        "    0.0,                     !- Infrared Transmittance at Normal Incidence",
        "    0.84,                    !- Front Side Infrared Hemispherical Emissivity",
        "    0.84,                    !- Back Side Infrared Hemispherical Emissivity",
        "    0.798,                   !- Conductivity {W/m-K}",
        "    ,      !- Dirt Correction Factor for Solar and Visible Transmittance",
        "    ,      !- Solar Diffusing",
        "    ,      !- Young's modulus",
        "    ,      !- Poisson's ratio",
        "    TransmittanceData,       !- Window Glass Spectral and Incident Angle Transmittance Data Set Table Name",
        "    FrontReflectanceData,    !- Window Glass Spectral and Incident Angle Front Reflectance Data Set Table Name",
        "    BackRefelectanceData;    !- Window Glass Spectral and Incident Angle Back Reflectance Data Set Table Name",

        "Table:IndependentVariable,",
        "  Incidence Angles,          !- Name",
        "  Linear,                    !- Interpolation Method",
        "  Constant,                  !- Extrapolation Method",
        "  0,                         !- Minimum Value",
        "  90,                        !- Maximum Value",
        "  ,                          !- Normalization Reference Value",
        "  ,                          !- Unit Type",
        "  ,                          !- External File Name",
        "  ,                          !- External File Column Number",
        "  ,                          !- External File Starting Row Number",
        "  0,                         !- Value 1",
        "  90;",

        "Table:IndependentVariable,",
        "  Wavelengths,               !- Name",
        "  Linear,                    !- Interpolation Method",
        "  Constant,                  !- Extrapolation Method",
        "  0.30,                      !- Minimum Value",
        "  2.50,                      !- Maximum Value",
        "  ,                          !- Normalization Reference Value",
        "  ,                          !- Unit Type",
        "  ,                          !- External File Name",
        "  ,                          !- External File Column Number",
        "  ,                          !- External File Starting Row Number",
        "  0.300,                     !- Value 1",
        "  0.310,",
        "  0.320,",
        "  0.330,",
        "  0.340,",
        "  0.350,",
        "  0.360,",
        "  0.370,",
        "  0.380,",
        "  0.390,",
        "  0.400,",
        "  0.410,",
        "  0.420,",
        "  0.430,",
        "  0.440,",
        "  0.450,",
        "  0.460,",
        "  0.470,",
        "  0.480,",
        "  0.490,",
        "  0.500,",
        "  0.510,",
        "  0.520,",
        "  0.530,",
        "  0.540,",
        "  0.550,",
        "  0.560,",
        "  0.570,",
        "  0.580,",
        "  0.590,",
        "  0.600,",
        "  0.610,",
        "  0.620,",
        "  0.630,",
        "  0.640,",
        "  0.650,",
        "  0.660,",
        "  0.670,",
        "  0.680,",
        "  0.690,",
        "  0.700,",
        "  0.710,",
        "  0.720,",
        "  0.730,",
        "  0.740,",
        "  0.750,",
        "  0.760,",
        "  0.770,",
        "  0.780,",
        "  0.790,",
        "  0.800,",
        "  0.810,",
        "  0.820,",
        "  0.830,",
        "  0.840,",
        "  0.850,",
        "  0.860,",
        "  0.870,",
        "  0.880,",
        "  0.890,",
        "  0.900,",
        "  0.950,",
        "  1.000,",
        "  1.050,",
        "  1.100,",
        "  1.150,",
        "  1.200,",
        "  1.250,",
        "  1.300,",
        "  1.350,",
        "  1.400,",
        "  1.450,",
        "  1.500,",
        "  1.550,",
        "  1.600,",
        "  1.650,",
        "  1.700,",
        "  1.750,",
        "  1.800,",
        "  1.850,",
        "  1.900,",
        "  1.950,",
        "  2.000,",
        "  2.050,",
        "  2.100,",
        "  2.150,",
        "  2.200,",
        "  2.250,",
        "  2.300,",
        "  2.350,",
        "  2.400,",
        "  2.450,",
        "  2.500;",

        "Table:IndependentVariableList,",
        "  Spectral and Incident Angle Data Set,  !- Name",
        "  Incidence Angles,     !- Independent Variable 1 Name",
        "  Wavelengths;          !- Independent Variable 2 Name",

        "Table:Lookup,",
        "  TransmittanceData,         !- Name",
        "  Spectral and Incident Angle Data Set,  !- Independent Variable List Name",
        "  ,                          !- Normalization Method",
        "  ,                          !- Normalization Divisor",
        "  0.0,                       !- Minimum Output",
        "  1.0,                       !- Maximum Output",
        "  Dimensionless,             !- Output Unit Type",
        "  ,                          !- External File Name",
        "  ,                          !- External File Column Number",
        "  ,                          !- External File Starting Row Number",
        "  0.00100,                   !- Output Value 1",
        "  0.00100,",
        "  0.00100,",
        "  0.00100,",
        "  0.00100,",
        "  0.00100,",
        "  0.00900,",
        "  0.12000,",
        "  0.49200,",
        "  0.78200,",
        "  0.85600,",
        "  0.85800,",
        "  0.85800,",
        "  0.86000,",
        "  0.86100,",
        "  0.87100,",
        "  0.88000,",
        "  0.88300,",
        "  0.88700,",
        "  0.89000,",
        "  0.89000,",
        "  0.89100,",
        "  0.88700,",
        "  0.89000,",
        "  0.88300,",
        "  0.88800,",
        "  0.88200,",
        "  0.88100,",
        "  0.86500,",
        "  0.85800,",
        "  0.86500,",
        "  0.85600,",
        "  0.84500,",
        "  0.83700,",
        "  0.82700,",
        "  0.82000,",
        "  0.80700,",
        "  0.79800,",
        "  0.79100,",
        "  0.78100,",
        "  0.76800,",
        "  0.76100,",
        "  0.74400,",
        "  0.71300,",
        "  0.70300,",
        "  0.69400,",
        "  0.68500,",
        "  0.67500,",
        "  0.66700,",
        "  0.65500,",
        "  0.64600,",
        "  0.63800,",
        "  0.62900,",
        "  0.62300,",
        "  0.61400,",
        "  0.60800,",
        "  0.60100,",
        "  0.59700,",
        "  0.59200,",
        "  0.58700,",
        "  0.58200,",
        "  0.56800,",
        "  0.56200,",
        "  0.55600,",
        "  0.56300,",
        "  0.55600,",
        "  0.54700,",
        "  0.57700,",
        "  0.59800,",
        "  0.60800,",
        "  0.60300,",
        "  0.61400,",
        "  0.64800,",
        "  0.68000,",
        "  0.69900,",
        "  0.70600,",
        "  0.57000,",
        "  0.58500,",
        "  0.63700,",
        "  0.65500,",
        "  0.63700,",
        "  0.63400,",
        "  0.63400,",
        "  0.58600,",
        "  0.58800,",
        "  0.59700,",
        "  0.57600,",
        "  0.40400,",
        "  0.17900,",
        "  0.21900,",
        "  0.24000,",
        "  0.20000,",
        "  0.21400,",
        "  0.00000,",
        "  0.00000,",
        "  0.00000,",
        "  0.00000,",
        "  0.00000,",
        "  0.00000,",
        "  0.00000,",
        "  0.00000,",
        "  0.00000,",
        "  0.00000,",
        "  0.00000,",
        "  0.00000,",
        "  0.00000,",
        "  0.00000,",
        "  0.00000,",
        "  0.00000,",
        "  0.00000,",
        "  0.00000,",
        "  0.00000,",
        "  0.00000,",
        "  0.00000,",
        "  0.00000,",
        "  0.00000,",
        "  0.00000,",
        "  0.00000,",
        "  0.00000,",
        "  0.00000,",
        "  0.00000,",
        "  0.00000,",
        "  0.00000,",
        "  0.00000,",
        "  0.00000,",
        "  0.00000,",
        "  0.00000,",
        "  0.00000,",
        "  0.00000,",
        "  0.00000,",
        "  0.00000,",
        "  0.00000,",
        "  0.00000,",
        "  0.00000,",
        "  0.00000,",
        "  0.00000,",
        "  0.00000,",
        "  0.00000,",
        "  0.00000,",
        "  0.00000,",
        "  0.00000,",
        "  0.00000,",
        "  0.00000,",
        "  0.00000,",
        "  0.00000,",
        "  0.00000,",
        "  0.00000,",
        "  0.00000,",
        "  0.00000,",
        "  0.00000,",
        "  0.00000,",
        "  0.00000,",
        "  0.00000,",
        "  0.00000,",
        "  0.00000,",
        "  0.00000,",
        "  0.00000,",
        "  0.00000,",
        "  0.00000,",
        "  0.00000,",
        "  0.00000,",
        "  0.00000,",
        "  0.00000,",
        "  0.00000,",
        "  0.00000,",
        "  0.00000,",
        "  0.00000,",
        "  0.00000,",
        "  0.00000,",
        "  0.00000,",
        "  0.00000,",
        "  0.00000,",
        "  0.00000,",
        "  0.00000,",
        "  0.00000,",
        "  0.00000,",
        "  0.00000,",
        "  0.00000,",
        "  0.00000,",
        "  0.00000,",
        "  0.00000,",
        "  0.00000,",
        "  0.00000,",
        "  0.00000,",
        "  0.00000,",
        "  0.00000;",

        "Table:Lookup,",
        "  FrontReflectanceData,      !- Name",
        "  Spectral and Incident Angle Data Set,  !- Independent Variable List Name",
        "  ,                          !- Normalization Method",
        "  ,                          !- Normalization Divisor",
        "  0.0,                       !- Minimum Output",
        "  1.0,                       !- Maximum Output",
        "  Dimensionless,             !- Output Unit Type",
        "  ,                          !- External File Name",
        "  ,                          !- External File Column Number",
        "  ,                          !- External File Starting Row Number",
        "  0.04500,                   !- Output Value 1",
        "  0.04400,",
        "  0.04400,",
        "  0.04200,",
        "  0.04100,",
        "  0.04000,",
        "  0.04000,",
        "  0.04000,",
        "  0.05100,",
        "  0.07000,",
        "  0.07500,",
        "  0.07500,",
        "  0.07500,",
        "  0.07500,",
        "  0.07500,",
        "  0.07500,",
        "  0.07600,",
        "  0.07500,",
        "  0.07600,",
        "  0.07500,",
        "  0.07500,",
        "  0.07500,",
        "  0.07500,",
        "  0.07500,",
        "  0.07400,",
        "  0.07400,",
        "  0.07400,",
        "  0.07400,",
        "  0.07100,",
        "  0.07000,",
        "  0.07000,",
        "  0.07000,",
        "  0.07000,",
        "  0.07000,",
        "  0.06900,",
        "  0.06700,",
        "  0.06700,",
        "  0.06500,",
        "  0.06500,",
        "  0.06500,",
        "  0.06400,",
        "  0.06400,",
        "  0.06200,",
        "  0.06400,",
        "  0.06200,",
        "  0.06100,",
        "  0.06100,",
        "  0.06000,",
        "  0.06000,",
        "  0.06000,",
        "  0.05900,",
        "  0.05900,",
        "  0.05700,",
        "  0.05700,",
        "  0.05600,",
        "  0.05600,",
        "  0.05500,",
        "  0.05400,",
        "  0.05400,",
        "  0.05400,",
        "  0.05500,",
        "  0.05100,",
        "  0.05100,",
        "  0.05000,",
        "  0.05100,",
        "  0.05000,",
        "  0.05000,",
        "  0.05100,",
        "  0.05400,",
        "  0.05500,",
        "  0.05200,",
        "  0.05500,",
        "  0.05700,",
        "  0.05900,",
        "  0.06000,",
        "  0.06000,",
        "  0.05100,",
        "  0.05100,",
        "  0.05500,",
        "  0.05700,",
        "  0.05700,",
        "  0.05700,",
        "  0.05700,",
        "  0.05200,",
        "  0.05400,",
        "  0.05400,",
        "  0.05100,",
        "  0.04500,",
        "  0.03700,",
        "  0.03700,",
        "  0.03900,",
        "  0.04000,",
        "  0.03900,",
        "  1.00000,",
        "  1.00000,",
        "  1.00000,",
        "  1.00000,",
        "  1.00000,",
        "  1.00000,",
        "  1.00000,",
        "  1.00000,",
        "  1.00000,",
        "  1.00000,",
        "  1.00000,",
        "  1.00000,",
        "  1.00000,",
        "  1.00000,",
        "  1.00000,",
        "  1.00000,",
        "  1.00000,",
        "  1.00000,",
        "  1.00000,",
        "  1.00000,",
        "  1.00000,",
        "  1.00000,",
        "  1.00000,",
        "  1.00000,",
        "  1.00000,",
        "  1.00000,",
        "  1.00000,",
        "  1.00000,",
        "  1.00000,",
        "  1.00000,",
        "  1.00000,",
        "  1.00000,",
        "  1.00000,",
        "  1.00000,",
        "  1.00000,",
        "  1.00000,",
        "  1.00000,",
        "  1.00000,",
        "  1.00000,",
        "  1.00000,",
        "  1.00000,",
        "  1.00000,",
        "  1.00000,",
        "  1.00000,",
        "  1.00000,",
        "  1.00000,",
        "  1.00000,",
        "  1.00000,",
        "  1.00000,",
        "  1.00000,",
        "  1.00000,",
        "  1.00000,",
        "  1.00000,",
        "  1.00000,",
        "  1.00000,",
        "  1.00000,",
        "  1.00000,",
        "  1.00000,",
        "  1.00000,",
        "  1.00000,",
        "  1.00000,",
        "  1.00000,",
        "  1.00000,",
        "  1.00000,",
        "  1.00000,",
        "  1.00000,",
        "  1.00000,",
        "  1.00000,",
        "  1.00000,",
        "  1.00000,",
        "  1.00000,",
        "  1.00000,",
        "  1.00000,",
        "  1.00000,",
        "  1.00000,",
        "  1.00000,",
        "  1.00000,",
        "  1.00000,",
        "  1.00000,",
        "  1.00000,",
        "  1.00000,",
        "  1.00000,",
        "  1.00000,",
        "  1.00000,",
        "  1.00000,",
        "  1.00000,",
        "  1.00000,",
        "  1.00000,",
        "  1.00000,",
        "  1.00000,",
        "  1.00000,",
        "  1.00000,",
        "  1.00000;",

        "Table:Lookup,",
        "  BackRefelectanceData,      !- Name",
        "  Spectral and Incident Angle Data Set,  !- Independent Variable List Name",
        "  ,                          !- Normalization Method",
        "  ,                          !- Normalization Divisor",
        "  0.0,                       !- Minimum Output",
        "  1.0,                       !- Maximum Output",
        "  Dimensionless,             !- Output Unit Type",
        "  ,                          !- External File Name",
        "  ,                          !- External File Column Number",
        "  ,                          !- External File Starting Row Number",
        "  0.04500,                   !- Output Value 1",
        "  0.04400,",
        "  0.04400,",
        "  0.04200,",
        "  0.04100,",
        "  0.04000,",
        "  0.04000,",
        "  0.04000,",
        "  0.05100,",
        "  0.07000,",
        "  0.07500,",
        "  0.07500,",
        "  0.07500,",
        "  0.07500,",
        "  0.07500,",
        "  0.07500,",
        "  0.07600,",
        "  0.07500,",
        "  0.07600,",
        "  0.07500,",
        "  0.07500,",
        "  0.07500,",
        "  0.07500,",
        "  0.07500,",
        "  0.07400,",
        "  0.07400,",
        "  0.07400,",
        "  0.07400,",
        "  0.07100,",
        "  0.07000,",
        "  0.07000,",
        "  0.07000,",
        "  0.07000,",
        "  0.07000,",
        "  0.06900,",
        "  0.06700,",
        "  0.06700,",
        "  0.06500,",
        "  0.06500,",
        "  0.06500,",
        "  0.06400,",
        "  0.06400,",
        "  0.06200,",
        "  0.06400,",
        "  0.06200,",
        "  0.06100,",
        "  0.06100,",
        "  0.06000,",
        "  0.06000,",
        "  0.06000,",
        "  0.05900,",
        "  0.05900,",
        "  0.05700,",
        "  0.05700,",
        "  0.05600,",
        "  0.05600,",
        "  0.05500,",
        "  0.05400,",
        "  0.05400,",
        "  0.05400,",
        "  0.05500,",
        "  0.05100,",
        "  0.05100,",
        "  0.05000,",
        "  0.05100,",
        "  0.05000,",
        "  0.05000,",
        "  0.05100,",
        "  0.05400,",
        "  0.05500,",
        "  0.05200,",
        "  0.05500,",
        "  0.05700,",
        "  0.05900,",
        "  0.06000,",
        "  0.06000,",
        "  0.05100,",
        "  0.05100,",
        "  0.05500,",
        "  0.05700,",
        "  0.05700,",
        "  0.05700,",
        "  0.05700,",
        "  0.05200,",
        "  0.05400,",
        "  0.05400,",
        "  0.05100,",
        "  0.04500,",
        "  0.03700,",
        "  0.03700,",
        "  0.03900,",
        "  0.04000,",
        "  0.03900,",
        "  1.00000,",
        "  1.00000,",
        "  1.00000,",
        "  1.00000,",
        "  1.00000,",
        "  1.00000,",
        "  1.00000,",
        "  1.00000,",
        "  1.00000,",
        "  1.00000,",
        "  1.00000,",
        "  1.00000,",
        "  1.00000,",
        "  1.00000,",
        "  1.00000,",
        "  1.00000,",
        "  1.00000,",
        "  1.00000,",
        "  1.00000,",
        "  1.00000,",
        "  1.00000,",
        "  1.00000,",
        "  1.00000,",
        "  1.00000,",
        "  1.00000,",
        "  1.00000,",
        "  1.00000,",
        "  1.00000,",
        "  1.00000,",
        "  1.00000,",
        "  1.00000,",
        "  1.00000,",
        "  1.00000,",
        "  1.00000,",
        "  1.00000,",
        "  1.00000,",
        "  1.00000,",
        "  1.00000,",
        "  1.00000,",
        "  1.00000,",
        "  1.00000,",
        "  1.00000,",
        "  1.00000,",
        "  1.00000,",
        "  1.00000,",
        "  1.00000,",
        "  1.00000,",
        "  1.00000,",
        "  1.00000,",
        "  1.00000,",
        "  1.00000,",
        "  1.00000,",
        "  1.00000,",
        "  1.00000,",
        "  1.00000,",
        "  1.00000,",
        "  1.00000,",
        "  1.00000,",
        "  1.00000,",
        "  1.00000,",
        "  1.00000,",
        "  1.00000,",
        "  1.00000,",
        "  1.00000,",
        "  1.00000,",
        "  1.00000,",
        "  1.00000,",
        "  1.00000,",
        "  1.00000,",
        "  1.00000,",
        "  1.00000,",
        "  1.00000,",
        "  1.00000,",
        "  1.00000,",
        "  1.00000,",
        "  1.00000,",
        "  1.00000,",
        "  1.00000,",
        "  1.00000,",
        "  1.00000,",
        "  1.00000,",
        "  1.00000,",
        "  1.00000,",
        "  1.00000,",
        "  1.00000,",
        "  1.00000,",
        "  1.00000,",
        "  1.00000,",
        "  1.00000,",
        "  1.00000,",
        "  1.00000,",
        "  1.00000,",
        "  1.00000;",

        "  WindowMaterial:Gas,",
        "    WinAirGap,               !- Name",
        "    AIR,                     !- Gas Type",
        "    0.013;                   !- Thickness {m}",

        "  MaterialProperty:GlazingSpectralData,",
        "    TestSpectralDataSet,     !- Name",
        "    0.300,0.000,0.045,0.045,",
        "    0.310,0.000,0.044,0.044,",
        "    0.320,0.000,0.044,0.044,",
        "    0.330,0.000,0.042,0.042,",
        "    0.340,0.000,0.041,0.041,",
        "    0.350,0.000,0.040,0.040,",
        "    0.360,0.009,0.040,0.040,",
        "    0.370,0.120,0.040,0.040,",
        "    0.380,0.492,0.051,0.051,",
        "    0.390,0.782,0.070,0.070,",
        "    0.400,0.856,0.075,0.075,",
        "    0.410,0.858,0.075,0.075,",
        "    0.420,0.858,0.075,0.075,",
        "    0.430,0.860,0.075,0.075,",
        "    0.440,0.861,0.075,0.075,",
        "    0.450,0.871,0.075,0.075,",
        "    0.460,0.880,0.076,0.076,",
        "    0.470,0.883,0.075,0.075,",
        "    0.480,0.887,0.076,0.076,",
        "    0.490,0.890,0.075,0.075,",
        "    0.500,0.890,0.075,0.075,",
        "    0.510,0.891,0.075,0.075,",
        "    0.520,0.887,0.075,0.075,",
        "    0.530,0.890,0.075,0.075,",
        "    0.540,0.883,0.074,0.074,",
        "    0.550,0.888,0.074,0.074,",
        "    0.560,0.882,0.074,0.074,",
        "    0.570,0.881,0.074,0.074,",
        "    0.580,0.865,0.071,0.071,",
        "    0.590,0.858,0.070,0.070,",
        "    0.600,0.865,0.070,0.070,",
        "    0.610,0.856,0.070,0.070,",
        "    0.620,0.845,0.070,0.070,",
        "    0.630,0.837,0.070,0.070,",
        "    0.640,0.827,0.069,0.069,",
        "    0.650,0.820,0.067,0.067,",
        "    0.660,0.807,0.067,0.067,",
        "    0.670,0.798,0.065,0.065,",
        "    0.680,0.791,0.065,0.065,",
        "    0.690,0.781,0.065,0.065,",
        "    0.700,0.768,0.064,0.064,",
        "    0.710,0.761,0.064,0.064,",
        "    0.720,0.744,0.062,0.062,",
        "    0.730,0.713,0.064,0.064,",
        "    0.740,0.703,0.062,0.062,",
        "    0.750,0.694,0.061,0.061,",
        "    0.760,0.685,0.061,0.061,",
        "    0.770,0.675,0.060,0.060,",
        "    0.780,0.667,0.060,0.060,",
        "    0.790,0.655,0.060,0.060,",
        "    0.800,0.646,0.059,0.059,",
        "    0.810,0.638,0.059,0.059,",
        "    0.820,0.629,0.057,0.057,",
        "    0.830,0.623,0.057,0.057,",
        "    0.840,0.614,0.056,0.056,",
        "    0.850,0.608,0.056,0.056,",
        "    0.860,0.601,0.055,0.055,",
        "    0.870,0.597,0.054,0.054,",
        "    0.880,0.592,0.054,0.054,",
        "    0.890,0.587,0.054,0.054,",
        "    0.900,0.582,0.055,0.055,",
        "    0.950,0.568,0.051,0.051,",
        "    1.000,0.562,0.051,0.051,",
        "    1.050,0.556,0.050,0.050,",
        "    1.100,0.563,0.051,0.051,",
        "    1.150,0.556,0.050,0.050,",
        "    1.200,0.547,0.050,0.050,",
        "    1.250,0.577,0.051,0.051,",
        "    1.300,0.598,0.054,0.054,",
        "    1.350,0.608,0.055,0.055,",
        "    1.400,0.603,0.052,0.052,",
        "    1.450,0.614,0.055,0.055,",
        "    1.500,0.648,0.057,0.057,",
        "    1.550,0.680,0.059,0.059,",
        "    1.600,0.699,0.060,0.060,",
        "    1.650,0.706,0.060,0.060,",
        "    1.700,0.570,0.051,0.051,",
        "    1.750,0.585,0.051,0.051,",
        "    1.800,0.637,0.055,0.055,",
        "    1.850,0.655,0.057,0.057,",
        "    1.900,0.637,0.057,0.057,",
        "    1.950,0.634,0.057,0.057,",
        "    2.000,0.634,0.057,0.057,",
        "    2.050,0.586,0.052,0.052,",
        "    2.100,0.588,0.054,0.054,",
        "    2.150,0.597,0.054,0.054,",
        "    2.200,0.576,0.051,0.051,",
        "    2.250,0.404,0.045,0.045,",
        "    2.300,0.179,0.037,0.037,",
        "    2.350,0.219,0.037,0.037,",
        "    2.400,0.240,0.039,0.039,",
        "    2.450,0.200,0.040,0.040,",
        "    2.500,0.214,0.039,0.039;",
        "  Construction,",
        "    EXTWALL80,               !- Name",
        "    A1 - 1 IN STUCCO,        !- Outside Layer",
        "    C4 - 4 IN COMMON BRICK,  !- Layer 2",
        "    E1 - 3 / 4 IN PLASTER OR GYP BOARD;  !- Layer 3",

        "  Construction,",
        "    PARTITION06,             !- Name",
        "    E1 - 3 / 4 IN PLASTER OR GYP BOARD,  !- Outside Layer",
        "    C6 - 8 IN CLAY TILE,     !- Layer 2",
        "    E1 - 3 / 4 IN PLASTER OR GYP BOARD;  !- Layer 3",

        "  Construction,",
        "    FLOOR SLAB 8 IN,         !- Name",
        "    C10 - 8 IN HW CONCRETE;  !- Outside Layer",

        "  Construction,",
        "    ROOF34,                  !- Name",
        "    E2 - 1 / 2 IN SLAG OR STONE,  !- Outside Layer",
        "    E3 - 3 / 8 IN FELT AND MEMBRANE,  !- Layer 2",
        "    C12 - 2 IN HW CONCRETE;  !- Layer 3",

        "  Construction,",
        "    CEILING:ZONE,            !- Name",
        "    B5 - 1 IN DENSE INSULATION,  !- Outside Layer",
        "    E1 - 3 / 4 IN PLASTER OR GYP BOARD;  !- Layer 2",

        "  Construction,",
        "    CEILING:ATTIC,           !- Name",
        "    E1 - 3 / 4 IN PLASTER OR GYP BOARD,  !- Outside Layer",
        "    B5 - 1 IN DENSE INSULATION;  !- Layer 2",

        "  Construction,",
        "    ELECTRO-CON-LIGHT,       !- Name",
        "    ELECTRO GLASS LIGHT STATE,  !- Outside Layer",
        "    WinAirGap,               !- Layer 2",
        "    SPECTRAL GLASS INNER PANE;  !- Layer 3",

        "  Construction,",
        "    ELECTRO-CON-DARK,        !- Name",
        "    ELECTRO GLASS LIGHT STATE,  !- Outside Layer",
        "    WinAirGap,               !- Layer 2",
        "    SPECTRAL GLASS INNER PANE;  !- Layer 3",

        "  Construction,",
        "    DOOR-CON,                !- Name",
        "    1.375in-Solid-Core;      !- Outside Layer",

        "  Zone,",
        "    West Zone,               !- Name",
        "    0,                       !- Direction of Relative North {deg}",
        "    0,                       !- X Origin {m}",
        "    0,                       !- Y Origin {m}",
        "    0,                       !- Z Origin {m}",
        "    1,                       !- Type",
        "    1,                       !- Multiplier",
        "    autocalculate,           !- Ceiling Height {m}",
        "    autocalculate;           !- Volume {m3}",

        "  Zone,",
        "    EAST ZONE,               !- Name",
        "    0,                       !- Direction of Relative North {deg}",
        "    0,                       !- X Origin {m}",
        "    0,                       !- Y Origin {m}",
        "    0,                       !- Z Origin {m}",
        "    1,                       !- Type",
        "    1,                       !- Multiplier",
        "    autocalculate,           !- Ceiling Height {m}",
        "    autocalculate;           !- Volume {m3}",

        "  Zone,",
        "    NORTH ZONE,              !- Name",
        "    0,                       !- Direction of Relative North {deg}",
        "    0,                       !- X Origin {m}",
        "    0,                       !- Y Origin {m}",
        "    0,                       !- Z Origin {m}",
        "    1,                       !- Type",
        "    1,                       !- Multiplier",
        "    autocalculate,           !- Ceiling Height {m}",
        "    autocalculate;           !- Volume {m3}",

        "  Zone,",
        "    ATTIC ZONE,              !- Name",
        "    0,                       !- Direction of Relative North {deg}",
        "    0,                       !- X Origin {m}",
        "    0,                       !- Y Origin {m}",
        "    0,                       !- Z Origin {m}",
        "    1,                       !- Type",
        "    1,                       !- Multiplier",
        "    autocalculate,           !- Ceiling Height {m}",
        "    autocalculate;           !- Volume {m3}",

        "  GlobalGeometryRules,",
        "    UpperLeftCorner,         !- Starting Vertex Position",
        "    CounterClockWise,        !- Vertex Entry Direction",
        "    World;                   !- Coordinate System",

        "  BuildingSurface:Detailed,",
        "    Zn001:Wall001,           !- Name",
        "    Wall,                    !- Surface Type",
        "    EXTWALL80,               !- Construction Name",
        "    West Zone,               !- Zone Name",
        "    Outdoors,                !- Outside Boundary Condition",
        "    ,                        !- Outside Boundary Condition Object",
        "    SunExposed,              !- Sun Exposure",
        "    WindExposed,             !- Wind Exposure",
        "    0.5000000,               !- View Factor to Ground",
        "    4,                       !- Number of Vertices",
        "    0,0,3.048000,  !- X,Y,Z ==> Vertex 1 {m}",
        "    0,0,0,  !- X,Y,Z ==> Vertex 2 {m}",
        "    6.096000,0,0,  !- X,Y,Z ==> Vertex 3 {m}",
        "    6.096000,0,3.048000;  !- X,Y,Z ==> Vertex 4 {m}",

        "  BuildingSurface:Detailed,",
        "    Zn001:Wall002,           !- Name",
        "    Wall,                    !- Surface Type",
        "    EXTWALL80,               !- Construction Name",
        "    West Zone,               !- Zone Name",
        "    Outdoors,                !- Outside Boundary Condition",
        "    ,                        !- Outside Boundary Condition Object",
        "    SunExposed,              !- Sun Exposure",
        "    WindExposed,             !- Wind Exposure",
        "    0.5000000,               !- View Factor to Ground",
        "    4,                       !- Number of Vertices",
        "    0,6.096000,3.048000,  !- X,Y,Z ==> Vertex 1 {m}",
        "    0,6.096000,0,  !- X,Y,Z ==> Vertex 2 {m}",
        "    0,0,0,  !- X,Y,Z ==> Vertex 3 {m}",
        "    0,0,3.048000;  !- X,Y,Z ==> Vertex 4 {m}",

        "  BuildingSurface:Detailed,",
        "    Zn001:Wall003,           !- Name",
        "    Wall,                    !- Surface Type",
        "    PARTITION06,             !- Construction Name",
        "    West Zone,               !- Zone Name",
        "    Surface,                 !- Outside Boundary Condition",
        "    Zn003:Wall004,           !- Outside Boundary Condition Object",
        "    NoSun,                   !- Sun Exposure",
        "    NoWind,                  !- Wind Exposure",
        "    0.5000000,               !- View Factor to Ground",
        "    4,                       !- Number of Vertices",
        "    6.096000,6.096000,3.048000,  !- X,Y,Z ==> Vertex 1 {m}",
        "    6.096000,6.096000,0,  !- X,Y,Z ==> Vertex 2 {m}",
        "    0,6.096000,0,  !- X,Y,Z ==> Vertex 3 {m}",
        "    0,6.096000,3.048000;  !- X,Y,Z ==> Vertex 4 {m}",

        "  BuildingSurface:Detailed,",
        "    Zn001:Wall004,           !- Name",
        "    Wall,                    !- Surface Type",
        "    PARTITION06,             !- Construction Name",
        "    West Zone,               !- Zone Name",
        "    Surface,                 !- Outside Boundary Condition",
        "    Zn002:Wall004,           !- Outside Boundary Condition Object",
        "    NoSun,                   !- Sun Exposure",
        "    NoWind,                  !- Wind Exposure",
        "    0.5000000,               !- View Factor to Ground",
        "    4,                       !- Number of Vertices",
        "    6.096000,0,3.048000,  !- X,Y,Z ==> Vertex 1 {m}",
        "    6.096000,0,0,  !- X,Y,Z ==> Vertex 2 {m}",
        "    6.096000,6.096000,0,  !- X,Y,Z ==> Vertex 3 {m}",
        "    6.096000,6.096000,3.048000;  !- X,Y,Z ==> Vertex 4 {m}",

        "  BuildingSurface:Detailed,",
        "    Zn001:Flr001,            !- Name",
        "    Floor,                   !- Surface Type",
        "    FLOOR SLAB 8 IN,         !- Construction Name",
        "    West Zone,               !- Zone Name",
        "    Surface,                 !- Outside Boundary Condition",
        "    Zn001:Flr001,            !- Outside Boundary Condition Object",
        "    NoSun,                   !- Sun Exposure",
        "    NoWind,                  !- Wind Exposure",
        "    1.000000,                !- View Factor to Ground",
        "    4,                       !- Number of Vertices",
        "    0,0,0,  !- X,Y,Z ==> Vertex 1 {m}",
        "    0,6.096000,0,  !- X,Y,Z ==> Vertex 2 {m}",
        "    6.096000,6.096000,0,  !- X,Y,Z ==> Vertex 3 {m}",
        "    6.096000,0,0;  !- X,Y,Z ==> Vertex 4 {m}",

        "  BuildingSurface:Detailed,",
        "    Zn001:Ceil001,           !- Name",
        "    CEILING,                 !- Surface Type",
        "    CEILING:ZONE,            !- Construction Name",
        "    West Zone,               !- Zone Name",
        "    Surface,                 !- Outside Boundary Condition",
        "    Zn004:Flr001,            !- Outside Boundary Condition Object",
        "    NoSun,                   !- Sun Exposure",
        "    NoWind,                  !- Wind Exposure",
        "    0,                       !- View Factor to Ground",
        "    4,                       !- Number of Vertices",
        "    0,6.096000,3.048000,  !- X,Y,Z ==> Vertex 1 {m}",
        "    0,0,3.048000,  !- X,Y,Z ==> Vertex 2 {m}",
        "    6.096000,0,3.048000,  !- X,Y,Z ==> Vertex 3 {m}",
        "    6.096000,6.096000,3.048000;  !- X,Y,Z ==> Vertex 4 {m}",

        "  BuildingSurface:Detailed,",
        "    Zn002:Wall001,           !- Name",
        "    Wall,                    !- Surface Type",
        "    EXTWALL80,               !- Construction Name",
        "    EAST ZONE,               !- Zone Name",
        "    Outdoors,                !- Outside Boundary Condition",
        "    ,                        !- Outside Boundary Condition Object",
        "    SunExposed,              !- Sun Exposure",
        "    WindExposed,             !- Wind Exposure",
        "    0.5000000,               !- View Factor to Ground",
        "    4,                       !- Number of Vertices",
        "    12.19200,6.096000,3.048000,  !- X,Y,Z ==> Vertex 1 {m}",
        "    12.19200,6.096000,0,  !- X,Y,Z ==> Vertex 2 {m}",
        "    9.144000,6.096000,0,  !- X,Y,Z ==> Vertex 3 {m}",
        "    9.144000,6.096000,3.048000;  !- X,Y,Z ==> Vertex 4 {m}",

        "  BuildingSurface:Detailed,",
        "    Zn002:Wall002,           !- Name",
        "    Wall,                    !- Surface Type",
        "    EXTWALL80,               !- Construction Name",
        "    EAST ZONE,               !- Zone Name",
        "    Outdoors,                !- Outside Boundary Condition",
        "    ,                        !- Outside Boundary Condition Object",
        "    SunExposed,              !- Sun Exposure",
        "    WindExposed,             !- Wind Exposure",
        "    0.5000000,               !- View Factor to Ground",
        "    4,                       !- Number of Vertices",
        "    6.096000,0,3.048000,  !- X,Y,Z ==> Vertex 1 {m}",
        "    6.096000,0,0,  !- X,Y,Z ==> Vertex 2 {m}",
        "    12.19200,0,0,  !- X,Y,Z ==> Vertex 3 {m}",
        "    12.19200,0,3.048000;  !- X,Y,Z ==> Vertex 4 {m}",

        "  BuildingSurface:Detailed,",
        "    Zn002:Wall003,           !- Name",
        "    Wall,                    !- Surface Type",
        "    EXTWALL80,               !- Construction Name",
        "    EAST ZONE,               !- Zone Name",
        "    Outdoors,                !- Outside Boundary Condition",
        "    ,                        !- Outside Boundary Condition Object",
        "    SunExposed,              !- Sun Exposure",
        "    WindExposed,             !- Wind Exposure",
        "    0.5000000,               !- View Factor to Ground",
        "    4,                       !- Number of Vertices",
        "    12.19200,0,3.048000,  !- X,Y,Z ==> Vertex 1 {m}",
        "    12.19200,0,0,  !- X,Y,Z ==> Vertex 2 {m}",
        "    12.19200,6.096000,0,  !- X,Y,Z ==> Vertex 3 {m}",
        "    12.19200,6.096000,3.048000;  !- X,Y,Z ==> Vertex 4 {m}",

        "  BuildingSurface:Detailed,",
        "    Zn002:Wall004,           !- Name",
        "    Wall,                    !- Surface Type",
        "    PARTITION06,             !- Construction Name",
        "    EAST ZONE,               !- Zone Name",
        "    Surface,                 !- Outside Boundary Condition",
        "    Zn001:Wall004,           !- Outside Boundary Condition Object",
        "    NoSun,                   !- Sun Exposure",
        "    NoWind,                  !- Wind Exposure",
        "    0.5000000,               !- View Factor to Ground",
        "    4,                       !- Number of Vertices",
        "    6.096000,6.096000,3.048000,  !- X,Y,Z ==> Vertex 1 {m}",
        "    6.096000,6.096000,0,  !- X,Y,Z ==> Vertex 2 {m}",
        "    6.096000,0,0,  !- X,Y,Z ==> Vertex 3 {m}",
        "    6.096000,0,3.048000;  !- X,Y,Z ==> Vertex 4 {m}",

        "  BuildingSurface:Detailed,",
        "    Zn002:Wall005,           !- Name",
        "    Wall,                    !- Surface Type",
        "    PARTITION06,             !- Construction Name",
        "    EAST ZONE,               !- Zone Name",
        "    Surface,                 !- Outside Boundary Condition",
        "    Zn003:Wall005,           !- Outside Boundary Condition Object",
        "    NoSun,                   !- Sun Exposure",
        "    NoWind,                  !- Wind Exposure",
        "    0.5000000,               !- View Factor to Ground",
        "    4,                       !- Number of Vertices",
        "    9.144000,6.096000,3.048000,  !- X,Y,Z ==> Vertex 1 {m}",
        "    9.144000,6.096000,0,  !- X,Y,Z ==> Vertex 2 {m}",
        "    6.096000,6.096000,0,  !- X,Y,Z ==> Vertex 3 {m}",
        "    6.096000,6.096000,3.048000;  !- X,Y,Z ==> Vertex 4 {m}",

        "  BuildingSurface:Detailed,",
        "    Zn002:Flr001,            !- Name",
        "    Floor,                   !- Surface Type",
        "    FLOOR SLAB 8 IN,         !- Construction Name",
        "    EAST ZONE,               !- Zone Name",
        "    Surface,                 !- Outside Boundary Condition",
        "    Zn002:Flr001,            !- Outside Boundary Condition Object",
        "    NoSun,                   !- Sun Exposure",
        "    NoWind,                  !- Wind Exposure",
        "    1.000000,                !- View Factor to Ground",
        "    4,                       !- Number of Vertices",
        "    6.096000,0,0,  !- X,Y,Z ==> Vertex 1 {m}",
        "    6.096000,6.096000,0,  !- X,Y,Z ==> Vertex 2 {m}",
        "    12.19200,6.096000,0,  !- X,Y,Z ==> Vertex 3 {m}",
        "    12.19200,0,0;  !- X,Y,Z ==> Vertex 4 {m}",

        "  BuildingSurface:Detailed,",
        "    Zn002:Ceil001,           !- Name",
        "    CEILING,                 !- Surface Type",
        "    CEILING:ZONE,            !- Construction Name",
        "    EAST ZONE,               !- Zone Name",
        "    Surface,                 !- Outside Boundary Condition",
        "    Zn004:Flr002,            !- Outside Boundary Condition Object",
        "    NoSun,                   !- Sun Exposure",
        "    NoWind,                  !- Wind Exposure",
        "    0,                       !- View Factor to Ground",
        "    4,                       !- Number of Vertices",
        "    6.096000,6.096000,3.048000,  !- X,Y,Z ==> Vertex 1 {m}",
        "    6.096000,0,3.048000,  !- X,Y,Z ==> Vertex 2 {m}",
        "    12.19200,0,3.048000,  !- X,Y,Z ==> Vertex 3 {m}",
        "    12.19200,6.096000,3.048000;  !- X,Y,Z ==> Vertex 4 {m}",

        "  BuildingSurface:Detailed,",
        "    Zn003:Wall001,           !- Name",
        "    Wall,                    !- Surface Type",
        "    EXTWALL80,               !- Construction Name",
        "    NORTH ZONE,              !- Zone Name",
        "    Outdoors,                !- Outside Boundary Condition",
        "    ,                        !- Outside Boundary Condition Object",
        "    SunExposed,              !- Sun Exposure",
        "    WindExposed,             !- Wind Exposure",
        "    0.5000000,               !- View Factor to Ground",
        "    4,                       !- Number of Vertices",
        "    0,12.19200,3.048000,  !- X,Y,Z ==> Vertex 1 {m}",
        "    0,12.19200,0,  !- X,Y,Z ==> Vertex 2 {m}",
        "    0,6.096000,0,  !- X,Y,Z ==> Vertex 3 {m}",
        "    0,6.096000,3.048000;  !- X,Y,Z ==> Vertex 4 {m}",

        "  BuildingSurface:Detailed,",
        "    Zn003:Wall002,           !- Name",
        "    Wall,                    !- Surface Type",
        "    EXTWALL80,               !- Construction Name",
        "    NORTH ZONE,              !- Zone Name",
        "    Outdoors,                !- Outside Boundary Condition",
        "    ,                        !- Outside Boundary Condition Object",
        "    SunExposed,              !- Sun Exposure",
        "    WindExposed,             !- Wind Exposure",
        "    0.5000000,               !- View Factor to Ground",
        "    4,                       !- Number of Vertices",
        "    9.144000,12.19200,3.048000,  !- X,Y,Z ==> Vertex 1 {m}",
        "    9.144000,12.19200,0,  !- X,Y,Z ==> Vertex 2 {m}",
        "    0,12.19200,0,  !- X,Y,Z ==> Vertex 3 {m}",
        "    0,12.19200,3.048000;  !- X,Y,Z ==> Vertex 4 {m}",

        "  BuildingSurface:Detailed,",
        "    Zn003:Wall003,           !- Name",
        "    Wall,                    !- Surface Type",
        "    EXTWALL80,               !- Construction Name",
        "    NORTH ZONE,              !- Zone Name",
        "    Outdoors,                !- Outside Boundary Condition",
        "    ,                        !- Outside Boundary Condition Object",
        "    SunExposed,              !- Sun Exposure",
        "    WindExposed,             !- Wind Exposure",
        "    0.5000000,               !- View Factor to Ground",
        "    4,                       !- Number of Vertices",
        "    9.144000,6.096000,3.048000,  !- X,Y,Z ==> Vertex 1 {m}",
        "    9.144000,6.096000,0,  !- X,Y,Z ==> Vertex 2 {m}",
        "    9.144000,12.19200,0,  !- X,Y,Z ==> Vertex 3 {m}",
        "    9.144000,12.19200,3.048000;  !- X,Y,Z ==> Vertex 4 {m}",

        "  BuildingSurface:Detailed,",
        "    Zn003:Wall004,           !- Name",
        "    Wall,                    !- Surface Type",
        "    PARTITION06,             !- Construction Name",
        "    NORTH ZONE,              !- Zone Name",
        "    Surface,                 !- Outside Boundary Condition",
        "    Zn001:Wall003,           !- Outside Boundary Condition Object",
        "    NoSun,                   !- Sun Exposure",
        "    NoWind,                  !- Wind Exposure",
        "    0.5000000,               !- View Factor to Ground",
        "    4,                       !- Number of Vertices",
        "    0,6.096000,3.048000,  !- X,Y,Z ==> Vertex 1 {m}",
        "    0,6.096000,0,  !- X,Y,Z ==> Vertex 2 {m}",
        "    6.096000,6.096000,0,  !- X,Y,Z ==> Vertex 3 {m}",
        "    6.096000,6.096000,3.048000;  !- X,Y,Z ==> Vertex 4 {m}",

        "  BuildingSurface:Detailed,",
        "    Zn003:Wall005,           !- Name",
        "    Wall,                    !- Surface Type",
        "    PARTITION06,             !- Construction Name",
        "    NORTH ZONE,              !- Zone Name",
        "    Surface,                 !- Outside Boundary Condition",
        "    Zn002:Wall005,           !- Outside Boundary Condition Object",
        "    NoSun,                   !- Sun Exposure",
        "    NoWind,                  !- Wind Exposure",
        "    0.5000000,               !- View Factor to Ground",
        "    4,                       !- Number of Vertices",
        "    6.096000,6.096000,3.048000,  !- X,Y,Z ==> Vertex 1 {m}",
        "    6.096000,6.096000,0,  !- X,Y,Z ==> Vertex 2 {m}",
        "    9.144000,6.096000,0,  !- X,Y,Z ==> Vertex 3 {m}",
        "    9.144000,6.096000,3.048000;  !- X,Y,Z ==> Vertex 4 {m}",

        "  BuildingSurface:Detailed,",
        "    Zn003:Flr001,            !- Name",
        "    Floor,                   !- Surface Type",
        "    FLOOR SLAB 8 IN,         !- Construction Name",
        "    NORTH ZONE,              !- Zone Name",
        "    Surface,                 !- Outside Boundary Condition",
        "    Zn003:Flr001,            !- Outside Boundary Condition Object",
        "    NoSun,                   !- Sun Exposure",
        "    NoWind,                  !- Wind Exposure",
        "    1.000000,                !- View Factor to Ground",
        "    4,                       !- Number of Vertices",
        "    0,6.096000,0,  !- X,Y,Z ==> Vertex 1 {m}",
        "    0,12.19200,0,  !- X,Y,Z ==> Vertex 2 {m}",
        "    9.144000,12.19200,0,  !- X,Y,Z ==> Vertex 3 {m}",
        "    9.144000,6.096000,0;  !- X,Y,Z ==> Vertex 4 {m}",

        "  BuildingSurface:Detailed,",
        "    Zn003:Ceil001,           !- Name",
        "    CEILING,                 !- Surface Type",
        "    CEILING:ZONE,            !- Construction Name",
        "    NORTH ZONE,              !- Zone Name",
        "    Surface,                 !- Outside Boundary Condition",
        "    Zn004:Flr003,            !- Outside Boundary Condition Object",
        "    NoSun,                   !- Sun Exposure",
        "    NoWind,                  !- Wind Exposure",
        "    0,                       !- View Factor to Ground",
        "    4,                       !- Number of Vertices",
        "    0,12.19200,3.048000,  !- X,Y,Z ==> Vertex 1 {m}",
        "    0,6.096000,3.048000,  !- X,Y,Z ==> Vertex 2 {m}",
        "    9.144000,6.096000,3.048000,  !- X,Y,Z ==> Vertex 3 {m}",
        "    9.144000,12.19200,3.048000;  !- X,Y,Z ==> Vertex 4 {m}",

        "  BuildingSurface:Detailed,",
        "    Zn004:Wall001,           !- Name",
        "    Wall,                    !- Surface Type",
        "    EXTWALL80,               !- Construction Name",
        "    ATTIC ZONE,              !- Zone Name",
        "    Outdoors,                !- Outside Boundary Condition",
        "    ,                        !- Outside Boundary Condition Object",
        "    SunExposed,              !- Sun Exposure",
        "    WindExposed,             !- Wind Exposure",
        "    0.5000000,               !- View Factor to Ground",
        "    4,                       !- Number of Vertices",
        "    0,0,3.962400,  !- X,Y,Z ==> Vertex 1 {m}",
        "    0,0,3.048000,  !- X,Y,Z ==> Vertex 2 {m}",
        "    6.096000,0,3.048000,  !- X,Y,Z ==> Vertex 3 {m}",
        "    6.096000,0,3.962400;  !- X,Y,Z ==> Vertex 4 {m}",

        "  BuildingSurface:Detailed,",
        "    Zn004:Wall002,           !- Name",
        "    Wall,                    !- Surface Type",
        "    EXTWALL80,               !- Construction Name",
        "    ATTIC ZONE,              !- Zone Name",
        "    Outdoors,                !- Outside Boundary Condition",
        "    ,                        !- Outside Boundary Condition Object",
        "    SunExposed,              !- Sun Exposure",
        "    WindExposed,             !- Wind Exposure",
        "    0.5000000,               !- View Factor to Ground",
        "    4,                       !- Number of Vertices",
        "    6.096000,0,3.962400,  !- X,Y,Z ==> Vertex 1 {m}",
        "    6.096000,0,3.048000,  !- X,Y,Z ==> Vertex 2 {m}",
        "    12.19200,0,3.048000,  !- X,Y,Z ==> Vertex 3 {m}",
        "    12.19200,0,3.962400;  !- X,Y,Z ==> Vertex 4 {m}",

        "  BuildingSurface:Detailed,",
        "    Zn004:Wall003,           !- Name",
        "    Wall,                    !- Surface Type",
        "    EXTWALL80,               !- Construction Name",
        "    ATTIC ZONE,              !- Zone Name",
        "    Outdoors,                !- Outside Boundary Condition",
        "    ,                        !- Outside Boundary Condition Object",
        "    SunExposed,              !- Sun Exposure",
        "    WindExposed,             !- Wind Exposure",
        "    0.5000000,               !- View Factor to Ground",
        "    4,                       !- Number of Vertices",
        "    12.19200,0,3.962400,  !- X,Y,Z ==> Vertex 1 {m}",
        "    12.19200,0,3.048000,  !- X,Y,Z ==> Vertex 2 {m}",
        "    12.19200,6.096000,3.048000,  !- X,Y,Z ==> Vertex 3 {m}",
        "    12.19200,6.096000,3.962400;  !- X,Y,Z ==> Vertex 4 {m}",

        "  BuildingSurface:Detailed,",
        "    Zn004:Wall004,           !- Name",
        "    Wall,                    !- Surface Type",
        "    EXTWALL80,               !- Construction Name",
        "    ATTIC ZONE,              !- Zone Name",
        "    Outdoors,                !- Outside Boundary Condition",
        "    ,                        !- Outside Boundary Condition Object",
        "    SunExposed,              !- Sun Exposure",
        "    WindExposed,             !- Wind Exposure",
        "    0.5000000,               !- View Factor to Ground",
        "    4,                       !- Number of Vertices",
        "    12.19200,6.096000,3.962400,  !- X,Y,Z ==> Vertex 1 {m}",
        "    12.19200,6.096000,3.048000,  !- X,Y,Z ==> Vertex 2 {m}",
        "    9.144000,6.096000,3.048000,  !- X,Y,Z ==> Vertex 3 {m}",
        "    9.144000,6.096000,3.962400;  !- X,Y,Z ==> Vertex 4 {m}",

        "  BuildingSurface:Detailed,",
        "    Zn004:Wall005,           !- Name",
        "    Wall,                    !- Surface Type",
        "    EXTWALL80,               !- Construction Name",
        "    ATTIC ZONE,              !- Zone Name",
        "    Outdoors,                !- Outside Boundary Condition",
        "    ,                        !- Outside Boundary Condition Object",
        "    SunExposed,              !- Sun Exposure",
        "    WindExposed,             !- Wind Exposure",
        "    0.5000000,               !- View Factor to Ground",
        "    4,                       !- Number of Vertices",
        "    9.144000,6.096000,3.962400,  !- X,Y,Z ==> Vertex 1 {m}",
        "    9.144000,6.096000,3.048000,  !- X,Y,Z ==> Vertex 2 {m}",
        "    9.144000,12.19200,3.048000,  !- X,Y,Z ==> Vertex 3 {m}",
        "    9.144000,12.19200,3.962400;  !- X,Y,Z ==> Vertex 4 {m}",

        "  BuildingSurface:Detailed,",
        "    Zn004:Wall006,           !- Name",
        "    Wall,                    !- Surface Type",
        "    EXTWALL80,               !- Construction Name",
        "    ATTIC ZONE,              !- Zone Name",
        "    Outdoors,                !- Outside Boundary Condition",
        "    ,                        !- Outside Boundary Condition Object",
        "    SunExposed,              !- Sun Exposure",
        "    WindExposed,             !- Wind Exposure",
        "    0.5000000,               !- View Factor to Ground",
        "    4,                       !- Number of Vertices",
        "    9.144000,12.19200,3.962400,  !- X,Y,Z ==> Vertex 1 {m}",
        "    9.144000,12.19200,3.048000,  !- X,Y,Z ==> Vertex 2 {m}",
        "    0,12.19200,3.048000,  !- X,Y,Z ==> Vertex 3 {m}",
        "    0,12.19200,3.962400;  !- X,Y,Z ==> Vertex 4 {m}",

        "  BuildingSurface:Detailed,",
        "    Zn004:Wall007,           !- Name",
        "    Wall,                    !- Surface Type",
        "    EXTWALL80,               !- Construction Name",
        "    ATTIC ZONE,              !- Zone Name",
        "    Outdoors,                !- Outside Boundary Condition",
        "    ,                        !- Outside Boundary Condition Object",
        "    SunExposed,              !- Sun Exposure",
        "    WindExposed,             !- Wind Exposure",
        "    0.5000000,               !- View Factor to Ground",
        "    4,                       !- Number of Vertices",
        "    0,12.19200,3.962400,  !- X,Y,Z ==> Vertex 1 {m}",
        "    0,12.19200,3.048000,  !- X,Y,Z ==> Vertex 2 {m}",
        "    0,6.096000,3.048000,  !- X,Y,Z ==> Vertex 3 {m}",
        "    0,6.096000,3.962400;  !- X,Y,Z ==> Vertex 4 {m}",

        "  BuildingSurface:Detailed,",
        "    Zn004:Wall008,           !- Name",
        "    Wall,                    !- Surface Type",
        "    EXTWALL80,               !- Construction Name",
        "    ATTIC ZONE,              !- Zone Name",
        "    Outdoors,                !- Outside Boundary Condition",
        "    ,                        !- Outside Boundary Condition Object",
        "    SunExposed,              !- Sun Exposure",
        "    WindExposed,             !- Wind Exposure",
        "    0.5000000,               !- View Factor to Ground",
        "    4,                       !- Number of Vertices",
        "    0,6.096000,3.962400,  !- X,Y,Z ==> Vertex 1 {m}",
        "    0,6.096000,3.048000,  !- X,Y,Z ==> Vertex 2 {m}",
        "    0,0,3.048000,  !- X,Y,Z ==> Vertex 3 {m}",
        "    0,0,3.962400;  !- X,Y,Z ==> Vertex 4 {m}",

        "  BuildingSurface:Detailed,",
        "    Zn004:Roof001,           !- Name",
        "    Roof,                    !- Surface Type",
        "    ROOF34,                  !- Construction Name",
        "    ATTIC ZONE,              !- Zone Name",
        "    Outdoors,                !- Outside Boundary Condition",
        "    ,                        !- Outside Boundary Condition Object",
        "    SunExposed,              !- Sun Exposure",
        "    WindExposed,             !- Wind Exposure",
        "    0,                       !- View Factor to Ground",
        "    4,                       !- Number of Vertices",
        "    0,6.096000,3.962400,  !- X,Y,Z ==> Vertex 1 {m}",
        "    0,0,3.962400,  !- X,Y,Z ==> Vertex 2 {m}",
        "    6.096000,0,3.962400,  !- X,Y,Z ==> Vertex 3 {m}",
        "    6.096000,6.096000,3.962400;  !- X,Y,Z ==> Vertex 4 {m}",

        "  BuildingSurface:Detailed,",
        "    Zn004:Roof002,           !- Name",
        "    Roof,                    !- Surface Type",
        "    ROOF34,                  !- Construction Name",
        "    ATTIC ZONE,              !- Zone Name",
        "    Outdoors,                !- Outside Boundary Condition",
        "    ,                        !- Outside Boundary Condition Object",
        "    SunExposed,              !- Sun Exposure",
        "    WindExposed,             !- Wind Exposure",
        "    0,                       !- View Factor to Ground",
        "    4,                       !- Number of Vertices",
        "    6.096000,6.096000,3.962400,  !- X,Y,Z ==> Vertex 1 {m}",
        "    6.096000,0,3.962400,  !- X,Y,Z ==> Vertex 2 {m}",
        "    12.19200,0,3.962400,  !- X,Y,Z ==> Vertex 3 {m}",
        "    12.19200,6.096000,3.962400;  !- X,Y,Z ==> Vertex 4 {m}",

        "  BuildingSurface:Detailed,",
        "    Zn004:Roof003,           !- Name",
        "    Roof,                    !- Surface Type",
        "    ROOF34,                  !- Construction Name",
        "    ATTIC ZONE,              !- Zone Name",
        "    Outdoors,                !- Outside Boundary Condition",
        "    ,                        !- Outside Boundary Condition Object",
        "    SunExposed,              !- Sun Exposure",
        "    WindExposed,             !- Wind Exposure",
        "    0,                       !- View Factor to Ground",
        "    4,                       !- Number of Vertices",
        "    0,12.19200,3.962400,  !- X,Y,Z ==> Vertex 1 {m}",
        "    0,6.096000,3.962400,  !- X,Y,Z ==> Vertex 2 {m}",
        "    9.144000,6.096000,3.962400,  !- X,Y,Z ==> Vertex 3 {m}",
        "    9.144000,12.19200,3.962400;  !- X,Y,Z ==> Vertex 4 {m}",

        "  BuildingSurface:Detailed,",
        "    Zn004:Flr001,            !- Name",
        "    Floor,                   !- Surface Type",
        "    CEILING:ATTIC,           !- Construction Name",
        "    ATTIC ZONE,              !- Zone Name",
        "    Surface,                 !- Outside Boundary Condition",
        "    Zn001:Ceil001,           !- Outside Boundary Condition Object",
        "    NoSun,                   !- Sun Exposure",
        "    NoWind,                  !- Wind Exposure",
        "    1.000000,                !- View Factor to Ground",
        "    4,                       !- Number of Vertices",
        "    0,0,3.048000,  !- X,Y,Z ==> Vertex 1 {m}",
        "    0,6.096000,3.048000,  !- X,Y,Z ==> Vertex 2 {m}",
        "    6.096000,6.096000,3.048000,  !- X,Y,Z ==> Vertex 3 {m}",
        "    6.096000,0,3.048000;  !- X,Y,Z ==> Vertex 4 {m}",

        "  BuildingSurface:Detailed,",
        "    Zn004:Flr002,            !- Name",
        "    Floor,                   !- Surface Type",
        "    CEILING:ATTIC,           !- Construction Name",
        "    ATTIC ZONE,              !- Zone Name",
        "    Surface,                 !- Outside Boundary Condition",
        "    Zn002:Ceil001,           !- Outside Boundary Condition Object",
        "    NoSun,                   !- Sun Exposure",
        "    NoWind,                  !- Wind Exposure",
        "    1.000000,                !- View Factor to Ground",
        "    4,                       !- Number of Vertices",
        "    6.096000,0,3.048000,  !- X,Y,Z ==> Vertex 1 {m}",
        "    6.096000,6.096000,3.048000,  !- X,Y,Z ==> Vertex 2 {m}",
        "    12.19200,6.096000,3.048000,  !- X,Y,Z ==> Vertex 3 {m}",
        "    12.19200,0,3.048000;  !- X,Y,Z ==> Vertex 4 {m}",

        "  BuildingSurface:Detailed,",
        "    Zn004:Flr003,            !- Name",
        "    Floor,                   !- Surface Type",
        "    CEILING:ATTIC,           !- Construction Name",
        "    ATTIC ZONE,              !- Zone Name",
        "    Surface,                 !- Outside Boundary Condition",
        "    Zn003:Ceil001,           !- Outside Boundary Condition Object",
        "    NoSun,                   !- Sun Exposure",
        "    NoWind,                  !- Wind Exposure",
        "    1.000000,                !- View Factor to Ground",
        "    4,                       !- Number of Vertices",
        "    0,6.096000,3.048000,  !- X,Y,Z ==> Vertex 1 {m}",
        "    0,12.19200,3.048000,  !- X,Y,Z ==> Vertex 2 {m}",
        "    9.144000,12.19200,3.048000,  !- X,Y,Z ==> Vertex 3 {m}",
        "    9.144000,6.096000,3.048000;  !- X,Y,Z ==> Vertex 4 {m}",

        "  FenestrationSurface:Detailed,",
        "    Zn001:Wall001:Win001,    !- Name",
        "    Window,                  !- Surface Type",
        "    ELECTRO-CON-LIGHT,       !- Construction Name",
        "    Zn001:Wall001,           !- Building Surface Name",
        "    ,                        !- Outside Boundary Condition Object",
        "    0.5000000,               !- View Factor to Ground",
        "    TestFrameAndDivider,     !- Frame and Divider Name",
        "    1.0,                     !- Multiplier",
        "    4,                       !- Number of Vertices",
        "    0.548000,0,2.5000,  !- X,Y,Z ==> Vertex 1 {m}",
        "    0.548000,0,0.5000,  !- X,Y,Z ==> Vertex 2 {m}",
        "    5.548000,0,0.5000,  !- X,Y,Z ==> Vertex 3 {m}",
        "    5.548000,0,2.5000;  !- X,Y,Z ==> Vertex 4 {m}",

        "  FenestrationSurface:Detailed,",
        "    Zn001:Wall003:Door001,   !- Name",
        "    DOOR,                    !- Surface Type",
        "    DOOR-CON,                !- Construction Name",
        "    Zn001:Wall003,           !- Building Surface Name",
        "    Zn003:Wall004:Door001,   !- Outside Boundary Condition Object",
        "    0.5000000,               !- View Factor to Ground",
        "    ,                        !- Frame and Divider Name",
        "    1.0,                     !- Multiplier",
        "    4,                       !- Number of Vertices",
        "    3.500,6.096000,2.0,  !- X,Y,Z ==> Vertex 1 {m}",
        "    3.500,6.096000,0.0,  !- X,Y,Z ==> Vertex 2 {m}",
        "    2.500,6.096000,0.0,  !- X,Y,Z ==> Vertex 3 {m}",
        "    2.500,6.096000,2.0;  !- X,Y,Z ==> Vertex 4 {m}",

        "  FenestrationSurface:Detailed,",
        "    Zn003:Wall002:Win001,    !- Name",
        "    Window,                  !- Surface Type",
        "    ELECTRO-CON-LIGHT,       !- Construction Name",
        "    Zn003:Wall002,           !- Building Surface Name",
        "    ,                        !- Outside Boundary Condition Object",
        "    0.5000000,               !- View Factor to Ground",
        "    TestFrameAndDivider,     !- Frame and Divider Name",
        "    1.0,                     !- Multiplier",
        "    4,                       !- Number of Vertices",
        "    5.548000,12.19200,2.5000,  !- X,Y,Z ==> Vertex 1 {m}",
        "    5.548000,12.19200,0.5000,  !- X,Y,Z ==> Vertex 2 {m}",
        "    0.548000,12.19200,0.5000,  !- X,Y,Z ==> Vertex 3 {m}",
        "    0.548000,12.19200,2.5000;  !- X,Y,Z ==> Vertex 4 {m}",

        "  FenestrationSurface:Detailed,",
        "    Zn003:Wall004:Door001,   !- Name",
        "    DOOR,                    !- Surface Type",
        "    DOOR-CON,                !- Construction Name",
        "    Zn003:Wall004,           !- Building Surface Name",
        "    Zn001:Wall003:Door001,   !- Outside Boundary Condition Object",
        "    0.5000000,               !- View Factor to Ground",
        "    ,                        !- Frame and Divider Name",
        "    1.0,                     !- Multiplier",
        "    4,                       !- Number of Vertices",
        "    2.500,6.096000,2.0,  !- X,Y,Z ==> Vertex 1 {m}",
        "    2.500,6.096000,0.0,  !- X,Y,Z ==> Vertex 2 {m}",
        "    3.500,6.096000,0.0,  !- X,Y,Z ==> Vertex 3 {m}",
        "    3.500,6.096000,2.0;  !- X,Y,Z ==> Vertex 4 {m}",

        "  WindowShadingControl,",
        "    WIN-CONTROL-GLARE,       !- Name",
        "    West Zone,               !- Zone Name",
        "    1,                       !- Shading Control Sequence Number ",
        "    SwitchableGlazing,       !- Shading Type",
        "    ELECTRO-CON-DARK,        !- Construction with Shading Name",
        "    OnIfHighGlare,           !- Shading Control Type",
        "    ,                        !- Schedule Name",
        "    0.0,                     !- Setpoint {W/m2, W or deg C}",
        "    No,                      !- Shading Control Is Scheduled",
        "    YES,                     !- Glare Control Is Active",
        "    ,                        !- Shading Device Material Name",
        "    FixedSlatAngle,          !- Type of Slat Angle Control for Blinds",
        "    ,                        !- Slat Angle Schedule Name",
        "    ,                        !- Setpoint 2",
        "    ,                        !- Daylighting Control Object Name",
        "    ,                        !- Multiple Surface Control Type",
        "    Zn001:Wall001:Win001;    !- Fenestration Surface 1 Name",

        "  WindowProperty:FrameAndDivider,",
        "    TestFrameAndDivider,     !- Name",
        "    0.05,                    !- Frame Width {m}",
        "    0.05,                    !- Frame Outside Projection {m}",
        "    0.05,                    !- Frame Inside Projection {m}",
        "    5.0,                     !- Frame Conductance {W/m2-K}",
        "    1.2,                     !- Ratio of Frame-Edge Glass Conductance to Center-Of-Glass Conductance",
        "    0.8,                     !- Frame Solar Absorptance",
        "    0.8,                     !- Frame Visible Absorptance",
        "    0.9,                     !- Frame Thermal Hemispherical Emissivity",
        "    DividedLite,             !- Divider Type",
        "    0.02,                    !- Divider Width {m}",
        "    2,                       !- Number of Horizontal Dividers",
        "    2,                       !- Number of Vertical Dividers",
        "    0.02,                    !- Divider Outside Projection {m}",
        "    0.02,                    !- Divider Inside Projection {m}",
        "    5.0,                     !- Divider Conductance {W/m2-K}",
        "    1.2,                     !- Ratio of Divider-Edge Glass Conductance to Center-Of-Glass Conductance",
        "    0.8,                     !- Divider Solar Absorptance",
        "    0.8,                     !- Divider Visible Absorptance",
        "    0.9;                     !- Divider Thermal Hemispherical Emissivity",
    });

    ASSERT_TRUE(process_idf(idf_objects));

    SimulationManager::GetProjectData(state, state.outputFiles);
    bool FoundError = false;

    HeatBalanceManager::GetProjectControlData(state, state.outputFiles, FoundError); // read project control data
    EXPECT_FALSE(FoundError);                              // expect no errors

    HeatBalanceManager::SetPreConstructionInputParameters();
    CurveManager::GetCurveInput();
    CurveManager::GetCurvesInputFlag = false;

    HeatBalanceManager::GetWindowGlassSpectralData(state.dataWindowManager, FoundError);
    EXPECT_FALSE(FoundError);
    HeatBalanceManager::GetMaterialData(state.dataWindowEquivalentLayer, state.outputFiles, FoundError);
    EXPECT_FALSE(FoundError);

    HeatBalanceManager::GetFrameAndDividerData(FoundError);
    EXPECT_FALSE(FoundError);

    HeatBalanceManager::GetConstructData(FoundError);
    EXPECT_FALSE(FoundError);

    HeatBalanceManager::GetZoneData(FoundError); // Read Zone data from input file
    EXPECT_FALSE(FoundError);

    SurfaceGeometry::GetGeometryParameters(state.outputFiles, FoundError);
    EXPECT_FALSE(FoundError);

    SurfaceGeometry::CosZoneRelNorth.allocate(4);
    SurfaceGeometry::SinZoneRelNorth.allocate(4);

    SurfaceGeometry::CosZoneRelNorth(1) = std::cos(-DataHeatBalance::Zone(1).RelNorth * DataGlobals::DegToRadians);
    SurfaceGeometry::CosZoneRelNorth(2) = std::cos(-DataHeatBalance::Zone(2).RelNorth * DataGlobals::DegToRadians);
    SurfaceGeometry::CosZoneRelNorth(3) = std::cos(-DataHeatBalance::Zone(3).RelNorth * DataGlobals::DegToRadians);
    SurfaceGeometry::CosZoneRelNorth(4) = std::cos(-DataHeatBalance::Zone(4).RelNorth * DataGlobals::DegToRadians);
    SurfaceGeometry::SinZoneRelNorth(1) = std::sin(-DataHeatBalance::Zone(1).RelNorth * DataGlobals::DegToRadians);
    SurfaceGeometry::SinZoneRelNorth(2) = std::sin(-DataHeatBalance::Zone(2).RelNorth * DataGlobals::DegToRadians);
    SurfaceGeometry::SinZoneRelNorth(3) = std::sin(-DataHeatBalance::Zone(3).RelNorth * DataGlobals::DegToRadians);
    SurfaceGeometry::SinZoneRelNorth(4) = std::sin(-DataHeatBalance::Zone(4).RelNorth * DataGlobals::DegToRadians);

    SurfaceGeometry::CosBldgRelNorth = 1.0;
    SurfaceGeometry::SinBldgRelNorth = 0.0;

    SurfaceGeometry::CosBldgRotAppGonly = 1.0;
    SurfaceGeometry::SinBldgRotAppGonly = 0.0;

    SurfaceGeometry::GetSurfaceData(state.dataZoneTempPredictorCorrector, state.outputFiles, FoundError); // setup zone geometry and get zone data
    EXPECT_FALSE(FoundError);                    // expect no errors

<<<<<<< HEAD
    WindowManager::InitGlassOpticalCalculations(state.dataWindowManager, state.outputFiles);
=======
    WindowManager::InitGlassOpticalCalculations(state.dataWindowComplexManager, state.dataWindowManager, state.outputFiles);
>>>>>>> e77d433f

    int NumAngles = 10; // Number of incident angles
    Real64 sum;
    // total transmittance
    Array1D<Real64> correctT(
        NumAngles, {0.529017128, 0.472866571, 0.414862350, 0.355230972, 0.294204731, 0.232087506, 0.169331950, 0.10672958, 0.04626078, 0.0});
    // total reflectance
    Array1D<Real64> correctR(
        NumAngles, {0.097222311, 0.194253146, 0.29213968, 0.39110239, 0.491349618, 0.59297952, 0.695822715, 0.79917258, 0.90138662, 1.00000000});
    // Layer 1 absortance
    Array1D<Real64> correctabs1(
        NumAngles, {0.242079608, 0.214464137, 0.187033583, 0.159840540, 0.132932950, 0.10633161, 0.079994699, 0.053758780, 0.027261664, 0.0});
    // Layer 2 absortance
    Array1D<Real64> correctabs2(
        NumAngles, {0.131680954, 0.118416146, 0.105964377, 0.093826087, 0.08151269, 0.068601358, 0.054850634, 0.040339052, 0.025090929, 0.0});

    for (int i = 1; i <= NumAngles; i++) {
        EXPECT_NEAR(correctT(i), state.dataWindowManager.tsolPhi(i), 0.0001);
        EXPECT_NEAR(correctR(i), state.dataWindowManager.rfsolPhi(i), 0.0001);
        EXPECT_NEAR(correctabs1(i), state.dataWindowManager.solabsPhi(1, i), 0.0001);
        EXPECT_NEAR(correctabs2(i), state.dataWindowManager.solabsPhi(2, i), 0.0001);
        sum = state.dataWindowManager.tsolPhi(i) + state.dataWindowManager.rfsolPhi(i) + state.dataWindowManager.solabsPhi(1, i) + state.dataWindowManager.solabsPhi(2, i);
        EXPECT_NEAR(sum, 1.0, 0.0001);
    }

    SurfaceGeometry::CosZoneRelNorth.deallocate();
    SurfaceGeometry::SinZoneRelNorth.deallocate();
}

TEST_F(EnergyPlusFixture, WindowManager_SrdLWRTest)
{
    // GitHub issue 6037
    bool ErrorsFound(false);

    std::string const idf_objects =
        delimited_string({"Material,",
                          "  Concrete Block,          !- Name",
                          "  MediumRough,             !- Roughness",
                          "  0.1014984,               !- Thickness {m}",
                          "  0.3805070,               !- Conductivity {W/m-K}",
                          "  608.7016,                !- Density {kg/m3}",
                          "  836.8000;                !- Specific Heat {J/kg-K}",
                          "Construction,",
                          "  WallConstruction,        !- Name",
                          "  Concrete Block;          !- Outside Layer",
                          "WindowMaterial:SimpleGlazingSystem,",
                          "  WindowMaterial,          !- Name",
                          "  5.778,                   !- U-Factor {W/m2-K}",
                          "  0.819,                   !- Solar Heat Gain Coefficient",
                          "  0.881;                   !- Visible Transmittance",
                          "Construction,",
                          "  WindowConstruction,      !- Name",
                          "  WindowMaterial;          !- Outside Layer",
                          "WindowProperty:FrameAndDivider,",
                          "  WindowFrame,             !- Name",
                          "  0.05,                    !- Frame Width {m}",
                          "  0.00,                    !- Frame Outside Projection {m}",
                          "  0.00,                    !- Frame Inside Projection {m}",
                          "  5.0,                     !- Frame Conductance {W/m2-K}",
                          "  1.2,                     !- Ratio of Frame-Edge Glass Conductance to Center-Of-Glass Conductance",
                          "  0.8,                     !- Frame Solar Absorptance",
                          "  0.8,                     !- Frame Visible Absorptance",
                          "  0.9,                     !- Frame Thermal Hemispherical Emissivity",
                          "  DividedLite,             !- Divider Type",
                          "  0.02,                    !- Divider Width {m}",
                          "  2,                       !- Number of Horizontal Dividers",
                          "  2,                       !- Number of Vertical Dividers",
                          "  0.00,                    !- Divider Outside Projection {m}",
                          "  0.00,                    !- Divider Inside Projection {m}",
                          "  5.0,                     !- Divider Conductance {W/m2-K}",
                          "  1.2,                     !- Ratio of Divider-Edge Glass Conductance to Center-Of-Glass Conductance",
                          "  0.8,                     !- Divider Solar Absorptance",
                          "  0.8,                     !- Divider Visible Absorptance",
                          "  0.9;                     !- Divider Thermal Hemispherical Emissivity",
                          "FenestrationSurface:Detailed,",
                          "  FenestrationSurface,     !- Name",
                          "  Window,                  !- Surface Type",
                          "  WindowConstruction,      !- Construction Name",
                          "  Wall,                    !- Building Surface Name",
                          "  ,                        !- Outside Boundary Condition Object",
                          "  0.5000000,               !- View Factor to Ground",
                          "  WindowFrame,             !- Frame and Divider Name",
                          "  1.0,                     !- Multiplier",
                          "  4,                       !- Number of Vertices",
                          "  0.200000,0.000000,9.900000,  !- X,Y,Z ==> Vertex 1 {m}",
                          "  0.200000,0.000000,0.1000000,  !- X,Y,Z ==> Vertex 2 {m}",
                          "  9.900000,0.000000,0.1000000,  !- X,Y,Z ==> Vertex 3 {m}",
                          "  9.900000,0.000000,9.900000;  !- X,Y,Z ==> Vertex 4 {m}",
                          "SurfaceProperty:LocalEnvironment,",
                          "  LocEnv:FenestrationSurface,          !- Name",
                          "  FenestrationSurface,                 !- Exterior Surface Name",
                          "  ,                             !- External Shading Fraction Schedule Name",
                          "  SrdSurfs:FenestrationSurface,        !- Surrounding Surfaces Object Name",
                          "  ;                             !- Outdoor Air Node Name",
                          "SurfaceProperty:SurroundingSurfaces,",
                          "  SrdSurfs:FenestrationSurface, !- Name",
                          "  0.3,",
                          "  Sky Temp Sch,",
                          "  0.1,",
                          "  Ground Temp Sch,",
                          "  SurroundingSurface1,",
                          "  0.6,",
                          "  Surrounding Temp Sch 1;",
                          "Schedule:Compact,",
                          "  Surrounding Temp Sch 1,       !- Name",
                          "  Any Number,                   !- Schedule Type Limits Name",
                          "  Through: 12/31,               !- Field 1",
                          "  For: AllDays,                 !- Field 2",
                          "  Until: 24:00, 15.0;           !- Field 3",
                          "BuildingSurface:Detailed,"
                          "  Wall,                    !- Name",
                          "  Wall,                    !- Surface Type",
                          "  WallConstruction,        !- Construction Name",
                          "  Zone,                    !- Zone Name",
                          "  Outdoors,                !- Outside Boundary Condition",
                          "  ,                        !- Outside Boundary Condition Object",
                          "  SunExposed,              !- Sun Exposure",
                          "  WindExposed,             !- Wind Exposure",
                          "  0.5000000,               !- View Factor to Ground",
                          "  4,                       !- Number of Vertices",
                          "  0.000000,0.000000,10.00000,  !- X,Y,Z ==> Vertex 1 {m}",
                          "  0.000000,0.000000,0,  !- X,Y,Z ==> Vertex 2 {m}",
                          "  10.00000,0.000000,0,  !- X,Y,Z ==> Vertex 3 {m}",
                          "  10.00000,0.000000,10.00000;  !- X,Y,Z ==> Vertex 4 {m}",
                          "BuildingSurface:Detailed,"
                          "  Floor,                   !- Name",
                          "  Floor,                   !- Surface Type",
                          "  WallConstruction,        !- Construction Name",
                          "  Zone,                    !- Zone Name",
                          "  Outdoors,                !- Outside Boundary Condition",
                          "  ,                        !- Outside Boundary Condition Object",
                          "  NoSun,                   !- Sun Exposure",
                          "  NoWind,                  !- Wind Exposure",
                          "  1.0,                     !- View Factor to Ground",
                          "  4,                       !- Number of Vertices",
                          "  0.000000,0.000000,0,  !- X,Y,Z ==> Vertex 1 {m}",
                          "  0.000000,10.000000,0,  !- X,Y,Z ==> Vertex 2 {m}",
                          "  10.00000,10.000000,0,  !- X,Y,Z ==> Vertex 3 {m}",
                          "  10.00000,0.000000,0;  !- X,Y,Z ==> Vertex 4 {m}",
                          "Zone,"
                          "  Zone,                    !- Name",
                          "  0,                       !- Direction of Relative North {deg}",
                          "  6.000000,                !- X Origin {m}",
                          "  6.000000,                !- Y Origin {m}",
                          "  0,                       !- Z Origin {m}",
                          "  1,                       !- Type",
                          "  1,                       !- Multiplier",
                          "  autocalculate,           !- Ceiling Height {m}",
                          "  autocalculate;           !- Volume {m3}"});

    ASSERT_TRUE(process_idf(idf_objects));
    ScheduleManager::ProcessScheduleInput(state.outputFiles);
    DataHeatBalance::ZoneIntGain.allocate(1);

    createFacilityElectricPowerServiceObject();
    HeatBalanceManager::SetPreConstructionInputParameters();
    HeatBalanceManager::GetProjectControlData(state, state.outputFiles, ErrorsFound);
    HeatBalanceManager::GetFrameAndDividerData(ErrorsFound);
    HeatBalanceManager::GetMaterialData(state.dataWindowEquivalentLayer, state.outputFiles, ErrorsFound);
    HeatBalanceManager::GetConstructData(ErrorsFound);
    HeatBalanceManager::GetBuildingData(state, ErrorsFound);

    EXPECT_TRUE(DataGlobals::AnyLocalEnvironmentsInModel);

    Psychrometrics::InitializePsychRoutines();

    DataGlobals::TimeStep = 1;
    DataGlobals::TimeStepZone = 1;
    DataGlobals::HourOfDay = 1;
    DataGlobals::NumOfTimeStepInHour = 1;
    DataGlobals::BeginSimFlag = true;
    DataGlobals::BeginEnvrnFlag = true;
    DataEnvironment::OutBaroPress = 100000;

    DataZoneEquipment::ZoneEquipConfig.allocate(1);
    DataZoneEquipment::ZoneEquipConfig(1).ZoneName = "Zone";
    DataZoneEquipment::ZoneEquipConfig(1).ActualZoneNum = 1;
    std::vector<int> controlledZoneEquipConfigNums;
    controlledZoneEquipConfigNums.push_back(1);

    DataZoneEquipment::ZoneEquipConfig(1).NumInletNodes = 2;
    DataZoneEquipment::ZoneEquipConfig(1).InletNode.allocate(2);
    DataZoneEquipment::ZoneEquipConfig(1).InletNode(1) = 1;
    DataZoneEquipment::ZoneEquipConfig(1).InletNode(2) = 2;
    DataZoneEquipment::ZoneEquipConfig(1).NumExhaustNodes = 1;
    DataZoneEquipment::ZoneEquipConfig(1).ExhaustNode.allocate(1);
    DataZoneEquipment::ZoneEquipConfig(1).ExhaustNode(1) = 3;
    DataZoneEquipment::ZoneEquipConfig(1).NumReturnNodes = 1;
    DataZoneEquipment::ZoneEquipConfig(1).ReturnNode.allocate(1);
    DataZoneEquipment::ZoneEquipConfig(1).ReturnNode(1) = 4;
    DataZoneEquipment::ZoneEquipConfig(1).FixedReturnFlow.allocate(1);

    DataLoopNode::Node.allocate(4);
    DataHeatBalance::TempEffBulkAir.allocate(3);
    DataHeatBalSurface::TempSurfInTmp.allocate(3);

    DataSurfaces::Surface(1).HeatTransSurf = true;
    DataSurfaces::Surface(2).HeatTransSurf = true;
    DataSurfaces::Surface(3).HeatTransSurf = true;
    DataSurfaces::Surface(1).Area = 10.0;
    DataSurfaces::Surface(2).Area = 10.0;
    DataSurfaces::Surface(3).Area = 10.0;
    DataSurfaces::Surface(1).TAirRef = DataSurfaces::ZoneMeanAirTemp;
    DataSurfaces::Surface(2).TAirRef = DataSurfaces::ZoneSupplyAirTemp;
    DataSurfaces::Surface(3).TAirRef = DataSurfaces::AdjacentAirTemp;
    DataSurfaces::Surface(1).SolarEnclIndex = 1;
    DataSurfaces::Surface(2).SolarEnclIndex = 1;
    DataSurfaces::Surface(3).SolarEnclIndex = 1;
    DataHeatBalSurface::TempSurfInTmp(1) = 15.0;
    DataHeatBalSurface::TempSurfInTmp(2) = 20.0;
    DataHeatBalSurface::TempSurfInTmp(3) = 25.0;
    DataHeatBalance::TempEffBulkAir(1) = 10.0;
    DataHeatBalance::TempEffBulkAir(2) = 10.0;
    DataHeatBalance::TempEffBulkAir(3) = 10.0;

    DataLoopNode::Node(1).Temp = 20.0;
    DataLoopNode::Node(2).Temp = 20.0;
    DataLoopNode::Node(3).Temp = 20.0;
    DataLoopNode::Node(4).Temp = 20.0;
    DataLoopNode::Node(1).MassFlowRate = 0.1;
    DataLoopNode::Node(2).MassFlowRate = 0.1;
    DataLoopNode::Node(3).MassFlowRate = 0.1;
    DataLoopNode::Node(4).MassFlowRate = 0.1;

    DataHeatBalance::HConvIn.allocate(3);
    DataHeatBalance::HConvIn(1) = 0.5;
    DataHeatBalance::HConvIn(2) = 0.5;
    DataHeatBalance::HConvIn(3) = 0.5;
    DataHeatBalance::Zone(1).IsControlled = true;
    DataHeatBalFanSys::ZoneAirHumRat.allocate(1);
    DataHeatBalFanSys::ZoneAirHumRat(1) = 0.011;
    DataHeatBalFanSys::ZoneAirHumRatAvg.allocate(1);
    DataHeatBalFanSys::ZoneAirHumRatAvg(1) = DataHeatBalFanSys::ZoneAirHumRat(1) = 0.011;

    DataHeatBalFanSys::MAT.allocate(1);
    DataHeatBalFanSys::MAT(1) = 25.0;
    DataHeatBalFanSys::QHTRadSysSurf.allocate(3);
    DataHeatBalFanSys::QHWBaseboardSurf.allocate(3);
    DataHeatBalFanSys::QSteamBaseboardSurf.allocate(3);
    DataHeatBalFanSys::QElecBaseboardSurf.allocate(3);
    DataHeatBalance::QRadSWwinAbs.allocate(1, 3);
    DataHeatBalance::QRadThermInAbs.allocate(3);
    DataHeatBalance::QRadSWOutIncident.allocate(3);
    DataSurfaces::WinTransSolar.allocate(3);
    DataHeatBalance::ZoneWinHeatGain.allocate(1);
    DataHeatBalance::ZoneWinHeatGainRep.allocate(1);
    DataHeatBalance::ZoneWinHeatGainRepEnergy.allocate(1);
    DataSurfaces::WinHeatGain.allocate(3);
    DataSurfaces::WinHeatTransfer.allocate(3);
    DataSurfaces::WinGainConvGlazToZoneRep.allocate(3);
    DataSurfaces::WinGainIRGlazToZoneRep.allocate(3);
    DataSurfaces::WinGapConvHtFlowRep.allocate(3);
    DataSurfaces::WinGapConvHtFlowRepEnergy.allocate(3);
    DataHeatBalance::QS.allocate(1);
    DataSurfaces::WinLossSWZoneToOutWinRep.allocate(3);
    DataSurfaces::WinSysSolTransmittance.allocate(3);
    DataSurfaces::WinSysSolAbsorptance.allocate(3);
    DataSurfaces::WinSysSolReflectance.allocate(3);
    DataSurfaces::InsideGlassCondensationFlag.allocate(3);
    DataSurfaces::WinGainFrameDividerToZoneRep.allocate(3);
    DataSurfaces::InsideFrameCondensationFlag.allocate(3);
    DataSurfaces::InsideDividerCondensationFlag.allocate(3);

    DataHeatBalSurface::QdotConvOutRep.allocate(3);
    DataHeatBalSurface::QdotConvOutRepPerArea.allocate(3);
    DataHeatBalSurface::QConvOutReport.allocate(3);
    DataHeatBalSurface::QdotRadOutRep.allocate(3);
    DataHeatBalSurface::QdotRadOutRepPerArea.allocate(3);
    DataHeatBalSurface::QRadOutReport.allocate(3);
    DataHeatBalSurface::QRadLWOutSrdSurfs.allocate(3);
    DataHeatBalSurface::QAirExtReport.allocate(3);
    DataHeatBalSurface::QHeatEmiReport.allocate(3);

    DataHeatBalance::QRadSWOutIncident = 0.0;
    DataHeatBalance::QRadSWwinAbs = 0.0;
    DataHeatBalance::QRadThermInAbs = 0.0;

    DataHeatBalFanSys::QHTRadSysSurf = 0.0;
    DataHeatBalFanSys::QHWBaseboardSurf = 0.0;
    DataHeatBalFanSys::QSteamBaseboardSurf = 0.0;
    DataHeatBalFanSys::QElecBaseboardSurf = 0.0;
    DataSurfaces::WinTransSolar = 0.0;
    DataHeatBalance::QS = 0.0;

    Real64 inSurfTemp;
    Real64 outSurfTemp;
    Real64 const StefanBoltzmann(5.6697E-8);
    Real64 const KelvinConv(273.15);
    ScheduleManager::Schedule(1).CurrentValue = 25.0; // Srd Srfs Temp
    // Claculate temperature based on supply flow rate

<<<<<<< HEAD
    WindowManager::CalcWindowHeatBalance(state.dataWindowEquivalentLayer, state.dataWindowManager, 2, DataHeatBalance::HConvIn(2), inSurfTemp, outSurfTemp);
=======
    WindowManager::CalcWindowHeatBalance(state.dataWindowComplexManager, state.dataWindowEquivalentLayer, state.dataWindowManager, 2, DataHeatBalance::HConvIn(2), inSurfTemp, outSurfTemp);
>>>>>>> e77d433f
    // Test if LWR from surrounding surfaces correctly calculated
    EXPECT_DOUBLE_EQ(StefanBoltzmann * 0.84 * 0.6 * (pow_4(25.0 + KelvinConv) - pow_4(state.dataWindowManager.thetas(1))), DataHeatBalSurface::QRadLWOutSrdSurfs(2));
    EXPECT_NEAR(-24.9342, DataHeatBalSurface::QHeatEmiReport(2),3);
}
TEST_F(EnergyPlusFixture, WindowMaterialComplexShadeTest)
{

   std::string const idf_objects =
        delimited_string({
   "WindowMaterial:ComplexShade,",
    "Shade_14_Layer,          !- Name",
    "VenetianHorizontal,      !- Layer Type",
    "1.016000e-003,           !- Thickness {m}",
    "1.592276e+002,           !- Conductivity {W / m - K}",
    "0.000000e+000,           !- IR Transmittance",
    "0.9,                     !- Front Emissivity",
    "0.9,                       !- Back Emissivity",
    "0.000000e+000,           !- Top Opening Multiplier",
    "0.000000e+000,           !- Bottom Opening Multiplier",
    "0.000000e+000,           !- Left Side Opening Multiplier",
    "0.000000e+000,           !- Right Side Opening Multiplier",
    "5.000000e-002,           !- Front Opening Multiplier",
    "0.0254,                  !- Slat Width {m}",
    "0.0201,                  !- Slat Spacing {m}",
    "0.0010,                  !- Slat Thickness {m}",
    "45.0000,                 !- Slat Angle {deg}",
    "159.2276,                !- Slat Conductivity {W / m - K}",
    "0.0000;                  !- Slat Curve {m}" });

    ASSERT_TRUE(process_idf(idf_objects));
    bool errors_found = false;
    HeatBalanceManager::GetMaterialData(state.dataWindowEquivalentLayer, state.outputFiles, errors_found);
    EXPECT_FALSE(errors_found);
    EXPECT_EQ(DataHeatBalance::ComplexShade(1).Name, "SHADE_14_LAYER");
    EXPECT_EQ(DataHeatBalance::ComplexShade(1).LayerType, 1);
    EXPECT_NEAR(DataHeatBalance::ComplexShade(1).Thickness, 1.016000e-003, 1e-5);
    EXPECT_NEAR(DataHeatBalance::ComplexShade(1).Conductivity, 1.592276e+002, 1e-5);
    EXPECT_NEAR(DataHeatBalance::ComplexShade(1).IRTransmittance, 0, 1e-5);
    EXPECT_NEAR(DataHeatBalance::ComplexShade(1).FrontEmissivity, 0.9,1e-5);
    EXPECT_NEAR(DataHeatBalance::ComplexShade(1).BackEmissivity, 0.9,1e-5);
    EXPECT_NEAR(DataHeatBalance::ComplexShade(1).TopOpeningMultiplier, 0, 1e-5);
    EXPECT_NEAR(DataHeatBalance::ComplexShade(1).BottomOpeningMultiplier, 0, 1e-5);
    EXPECT_NEAR(DataHeatBalance::ComplexShade(1).LeftOpeningMultiplier, 0, 1e-5);
    EXPECT_NEAR(DataHeatBalance::ComplexShade(1).RightOpeningMultiplier, 0, 1e-5);
    EXPECT_NEAR(DataHeatBalance::ComplexShade(1).FrontOpeningMultiplier, 5.000000e-002, 1e-5);
    EXPECT_NEAR(DataHeatBalance::ComplexShade(1).SlatWidth, 0.0254, 1e-5);
    EXPECT_NEAR(DataHeatBalance::ComplexShade(1).SlatSpacing, 0.0201, 1e-5);
    EXPECT_NEAR(DataHeatBalance::ComplexShade(1).SlatThickness, 0.0010, 1e-5);
    EXPECT_NEAR(DataHeatBalance::ComplexShade(1).SlatAngle, 45.0, 1e-5);
    EXPECT_NEAR(DataHeatBalance::ComplexShade(1).SlatConductivity, 159.2276, 1e-5);
    EXPECT_NEAR(DataHeatBalance::ComplexShade(1).SlatCurve, 0, 1e-5);
    }<|MERGE_RESOLUTION|>--- conflicted
+++ resolved
@@ -254,11 +254,7 @@
         DataEnvironment::SunIsUp = true;
     }
 
-<<<<<<< HEAD
-    HeatBalanceSurfaceManager::InitSolarHeatGains(state.dataWindowEquivalentLayer, state.dataWindowManager);
-=======
     HeatBalanceSurfaceManager::InitSolarHeatGains(state.dataWindowComplexManager, state.dataWindowEquivalentLayer, state.dataWindowManager);
->>>>>>> e77d433f
     SolarShading::CalcInteriorSolarDistribution(state.dataWindowEquivalentLayer);
 
     // Calculate heat balance (iteratively solve for surface temperatures)
@@ -293,11 +289,7 @@
             winNum, inSurfTemp,
             T_in); // This time it's actually being used as intended. HConvIn( 1 ) is referenced from the actual heat balance calculation.
 
-<<<<<<< HEAD
-        WindowManager::CalcWindowHeatBalance(state.dataWindowEquivalentLayer, state.dataWindowManager, winNum, h_exterior, inSurfTemp, outSurfTemp);
-=======
         WindowManager::CalcWindowHeatBalance(state.dataWindowComplexManager, state.dataWindowEquivalentLayer, state.dataWindowManager, winNum, h_exterior, inSurfTemp, outSurfTemp);
->>>>>>> e77d433f
 
         outSurfTempDiff = std::fabs(outSurfTemp - outSurfTempPrev);
         inSurfTempDiff = std::fabs(inSurfTemp - inSurfTempPrev);
@@ -571,31 +563,19 @@
     Real64 outSurfTemp;
 
     // Claculate temperature based on supply flow rate
-<<<<<<< HEAD
-    WindowManager::CalcWindowHeatBalance(state.dataWindowEquivalentLayer, state.dataWindowManager, 2, DataHeatBalance::HConvIn(2), inSurfTemp, outSurfTemp);
-=======
     WindowManager::CalcWindowHeatBalance(state.dataWindowComplexManager, state.dataWindowEquivalentLayer, state.dataWindowManager, 2, DataHeatBalance::HConvIn(2), inSurfTemp, outSurfTemp);
->>>>>>> e77d433f
     EXPECT_NEAR(20.0, DataHeatBalance::TempEffBulkAir(2), 0.0001);
     // Claculate temperature based on zone temperature with supply flow rate = 0
     DataLoopNode::Node(1).MassFlowRate = 0.0;
     DataLoopNode::Node(2).MassFlowRate = 0.0;
-<<<<<<< HEAD
-    WindowManager::CalcWindowHeatBalance(state.dataWindowEquivalentLayer, state.dataWindowManager, 2, DataHeatBalance::HConvIn(2), inSurfTemp, outSurfTemp);
-=======
     WindowManager::CalcWindowHeatBalance(state.dataWindowComplexManager, state.dataWindowEquivalentLayer, state.dataWindowManager, 2, DataHeatBalance::HConvIn(2), inSurfTemp, outSurfTemp);
->>>>>>> e77d433f
     EXPECT_NEAR(25.0, DataHeatBalance::TempEffBulkAir(2), 0.0001);
 
     // Adjacent surface
     DataLoopNode::Node(1).MassFlowRate = 0.1;
     DataLoopNode::Node(2).MassFlowRate = 0.1;
     DataSurfaces::Surface(1).ExtBoundCond = 2;
-<<<<<<< HEAD
-    WindowManager::CalcWindowHeatBalance(state.dataWindowEquivalentLayer, state.dataWindowManager, 2, DataHeatBalance::HConvIn(2), inSurfTemp, outSurfTemp);
-=======
     WindowManager::CalcWindowHeatBalance(state.dataWindowComplexManager, state.dataWindowEquivalentLayer, state.dataWindowManager, 2, DataHeatBalance::HConvIn(2), inSurfTemp, outSurfTemp);
->>>>>>> e77d433f
     EXPECT_NEAR(20.0, DataHeatBalance::TempEffBulkAir(2), 0.0001);
 
     DataLoopNode::Node(1).MassFlowRate = 0.0;
@@ -603,11 +583,7 @@
     DataSurfaces::Surface(1).ExtBoundCond = 2;
     DataSurfaces::Surface(2).ExtBoundCond = 1;
     DataSurfaces::Surface(1).TAirRef = DataSurfaces::ZoneSupplyAirTemp;
-<<<<<<< HEAD
-    WindowManager::CalcWindowHeatBalance(state.dataWindowEquivalentLayer, state.dataWindowManager, 2, DataHeatBalance::HConvIn(2), inSurfTemp, outSurfTemp);
-=======
     WindowManager::CalcWindowHeatBalance(state.dataWindowComplexManager, state.dataWindowEquivalentLayer, state.dataWindowManager, 2, DataHeatBalance::HConvIn(2), inSurfTemp, outSurfTemp);
->>>>>>> e77d433f
     EXPECT_NEAR(25.0, DataHeatBalance::TempEffBulkAir(2), 0.0001);
 }
 
@@ -2523,11 +2499,7 @@
     SurfaceGeometry::GetSurfaceData(state.dataZoneTempPredictorCorrector, state.outputFiles, FoundError); // setup zone geometry and get zone data
     EXPECT_FALSE(FoundError);                    // expect no errors
 
-<<<<<<< HEAD
-    WindowManager::InitGlassOpticalCalculations(state.dataWindowManager, state.outputFiles);
-=======
     WindowManager::InitGlassOpticalCalculations(state.dataWindowComplexManager, state.dataWindowManager, state.outputFiles);
->>>>>>> e77d433f
 
     int NumAngles = 10; // Number of incident angles
     Real64 sum;
@@ -2819,11 +2791,7 @@
     ScheduleManager::Schedule(1).CurrentValue = 25.0; // Srd Srfs Temp
     // Claculate temperature based on supply flow rate
 
-<<<<<<< HEAD
-    WindowManager::CalcWindowHeatBalance(state.dataWindowEquivalentLayer, state.dataWindowManager, 2, DataHeatBalance::HConvIn(2), inSurfTemp, outSurfTemp);
-=======
     WindowManager::CalcWindowHeatBalance(state.dataWindowComplexManager, state.dataWindowEquivalentLayer, state.dataWindowManager, 2, DataHeatBalance::HConvIn(2), inSurfTemp, outSurfTemp);
->>>>>>> e77d433f
     // Test if LWR from surrounding surfaces correctly calculated
     EXPECT_DOUBLE_EQ(StefanBoltzmann * 0.84 * 0.6 * (pow_4(25.0 + KelvinConv) - pow_4(state.dataWindowManager.thetas(1))), DataHeatBalSurface::QRadLWOutSrdSurfs(2));
     EXPECT_NEAR(-24.9342, DataHeatBalSurface::QHeatEmiReport(2),3);
