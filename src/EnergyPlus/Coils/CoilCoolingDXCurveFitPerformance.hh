// EnergyPlus, Copyright (c) 1996-2023, The Board of Trustees of the University of Illinois,
// The Regents of the University of California, through Lawrence Berkeley National Laboratory
// (subject to receipt of any required approvals from the U.S. Dept. of Energy), Oak Ridge
// National Laboratory, managed by UT-Battelle, Alliance for Sustainable Energy, LLC, and other
// contributors. All rights reserved.
//
// NOTICE: This Software was developed under funding from the U.S. Department of Energy and the
// U.S. Government consequently retains certain rights. As such, the U.S. Government has been
// granted for itself and others acting on its behalf a paid-up, nonexclusive, irrevocable,
// worldwide license in the Software to reproduce, distribute copies to the public, prepare
// derivative works, and perform publicly and display publicly, and to permit others to do so.
//
// Redistribution and use in source and binary forms, with or without modification, are permitted
// provided that the following conditions are met:
//
// (1) Redistributions of source code must retain the above copyright notice, this list of
//     conditions and the following disclaimer.
//
// (2) Redistributions in binary form must reproduce the above copyright notice, this list of
//     conditions and the following disclaimer in the documentation and/or other materials
//     provided with the distribution.
//
// (3) Neither the name of the University of California, Lawrence Berkeley National Laboratory,
//     the University of Illinois, U.S. Dept. of Energy nor the names of its contributors may be
//     used to endorse or promote products derived from this software without specific prior
//     written permission.
//
// (4) Use of EnergyPlus(TM) Name. If Licensee (i) distributes the software in stand-alone form
//     without changes from the version obtained under this License, or (ii) Licensee makes a
//     reference solely to the software portion of its product, Licensee must refer to the
//     software as "EnergyPlus version X" software, where "X" is the version number Licensee
//     obtained under this License and may not use a different name for the software. Except as
//     specifically required in this Section (4), Licensee shall not use in a company name, a
//     product name, in advertising, publicity, or other promotional activities any name, trade
//     name, trademark, logo, or other designation of "EnergyPlus", "E+", "e+" or confusingly
//     similar designation, without the U.S. Department of Energy's prior written consent.
//
// THIS SOFTWARE IS PROVIDED BY THE COPYRIGHT HOLDERS AND CONTRIBUTORS "AS IS" AND ANY EXPRESS OR
// IMPLIED WARRANTIES, INCLUDING, BUT NOT LIMITED TO, THE IMPLIED WARRANTIES OF MERCHANTABILITY
// AND FITNESS FOR A PARTICULAR PURPOSE ARE DISCLAIMED. IN NO EVENT SHALL THE COPYRIGHT OWNER OR
// CONTRIBUTORS BE LIABLE FOR ANY DIRECT, INDIRECT, INCIDENTAL, SPECIAL, EXEMPLARY, OR
// CONSEQUENTIAL DAMAGES (INCLUDING, BUT NOT LIMITED TO, PROCUREMENT OF SUBSTITUTE GOODS OR
// SERVICES; LOSS OF USE, DATA, OR PROFITS; OR BUSINESS INTERRUPTION) HOWEVER CAUSED AND ON ANY
// THEORY OF LIABILITY, WHETHER IN CONTRACT, STRICT LIABILITY, OR TORT (INCLUDING NEGLIGENCE OR
// OTHERWISE) ARISING IN ANY WAY OUT OF THE USE OF THIS SOFTWARE, EVEN IF ADVISED OF THE
// POSSIBILITY OF SUCH DAMAGE.

#ifndef ENERGYPLUS_COILS_COILCOOLINGDXCURVEFITPERFORMANCE
#define ENERGYPLUS_COILS_COILCOOLINGDXCURVEFITPERFORMANCE

#include <string>
#include <vector>

#include <EnergyPlus/Coils/CoilCoolingDXCurveFitOperatingMode.hh>
#include <EnergyPlus/DataGlobalConstants.hh>
#include <EnergyPlus/DataLoopNode.hh>
#include <EnergyPlus/EnergyPlus.hh>
#include <EnergyPlus/UtilityRoutines.hh>

namespace EnergyPlus {

// Forward declarations
struct EnergyPlusData;

struct CoilCoolingDXCurveFitPerformanceInputSpecification
{
    std::string name;
    Real64 crankcase_heater_capacity;
    Real64 minimum_outdoor_dry_bulb_temperature_for_compressor_operation;
    Real64 maximum_outdoor_dry_bulb_temperature_for_crankcase_heater_operation;
    Real64 unit_internal_static_air_pressure;
    Real64 basin_heater_capacity;
    Real64 basin_heater_setpoint_temperature;
    std::string basin_heater_operating_schedule_name;
    std::string compressor_fuel_type;
    std::string base_operating_mode_name;
    std::string alternate_operating_mode_name;
    std::string alternate_operating_mode2_name;
    std::string capacity_control;
};

struct CoilCoolingDXCurveFitPerformance
{
    std::string object_name = "Coil:Cooling:DX:CurveFit:Performance";
    std::string parentName;
    void instantiateFromInputSpec(EnergyPlusData &state, const CoilCoolingDXCurveFitPerformanceInputSpecification &input_data);
    void simulate(EnergyPlusData &state,
                  const DataLoopNode::NodeData &inletNode,
                  DataLoopNode::NodeData &outletNode,
                  int useAlternateMode,
                  Real64 &PLR,
                  int &speedNum,
                  Real64 &speedRatio,
                  int const fanOpMode,
                  DataLoopNode::NodeData &condInletNode,
                  DataLoopNode::NodeData &condOutletNode,
                  bool const singleMode,
                  Real64 LoadSHR = 0.0);

    void calculate(EnergyPlusData &state,
                   CoilCoolingDXCurveFitOperatingMode &currentMode,
                   const DataLoopNode::NodeData &inletNode,
                   DataLoopNode::NodeData &outletNode,
                   Real64 &PLR,
                   int &speedNum,
                   Real64 &speedRatio,
                   int const fanOpMode,
                   DataLoopNode::NodeData &condInletNode,
                   DataLoopNode::NodeData &condOutletNode,
                   bool const singleMode);
    void calcStandardRatings210240(EnergyPlusData &state);
    CoilCoolingDXCurveFitPerformanceInputSpecification original_input_specs;
    CoilCoolingDXCurveFitPerformance() = default;
    explicit CoilCoolingDXCurveFitPerformance(EnergyPlusData &state, const std::string &name);
    void size(EnergyPlusData &state);
    void setOperMode(EnergyPlusData &state, CoilCoolingDXCurveFitOperatingMode &currentMode, int const mode);

    std::string name;
    Real64 crankcaseHeaterCap = 0.0;
    Real64 crankcaseHeaterPower = 0.0;
    Real64 crankcaseHeaterElectricityConsumption = 0.0;
    Real64 minOutdoorDrybulb = 0.0;
    Real64 maxOutdoorDrybulbForBasin = 0.0;
    bool mySizeFlag = true;
<<<<<<< HEAD
    DataGlobalConstants::eResource compressorFuelType = DataGlobalConstants::eResource::Invalid;
=======
    Constant::ResourceType compressorFuelType = Constant::ResourceType::None;
    std::string compressorFuelTypeForOutput;
>>>>>>> c1b367a1
    Real64 compressorFuelRate = 0.0;
    Real64 compressorFuelConsumption = 0.0;

    enum CapControlMethod
    {
        CONTINUOUS,
        DISCRETE
    };
    CapControlMethod capControlMethod = CapControlMethod::DISCRETE;

    Real64 evapCondBasinHeatCap = 0.0;
    Real64 evapCondBasinHeatSetpoint = 0.0;
    int evapCondBasinHeatSchedulIndex = 0;
    Real64 basinHeaterElectricityConsumption = 0.0;
    Real64 basinHeaterPower = 0.0;
    Real64 powerUse = 0.0;
    Real64 electricityConsumption = 0.0;
    Real64 RTF = 0.0;
    bool oneTimeEIOHeaderWrite = true;
    Real64 wasteHeatRate = 0.0;
    int OperatingMode = 0;
    Real64 ModeRatio = 0.0;
    Real64 recoveredEnergyRate = 0.0;
    Real64 NormalSHR = 0.0;

    // standard rating stuff -- for now just 210/240
    Real64 standardRatingCoolingCapacity = 0.0; // net cooling capacity of single speed DX cooling coil
    Real64 standardRatingSEER = 0.0;            // seasonal energy efficiency ratio of single speed DX cooling coil
    Real64 standardRatingEER = 0.0;             // energy efficiency ratio of single speed DX cooling coil
    Real64 standardRatingIEER = 0.0;            // Integrated energy efficiency ratio of single speed DX cooling coil

    // standard rating stuff -- for now just 210/240 2023
    Real64 standardRatingCoolingCapacity2023 = 0.0; // net cooling capacity of single speed DX cooling coil
    Real64 standardRatingSEER2_User = 0.0;          // seasonal energy efficiency ratio of single speed DX cooling coil
    Real64 standardRatingSEER2_Standard = 0.0;
    Real64 standardRatingEER2 = 0.0; // energy efficiency ratio of single speed DX cooling coil

    CoilCoolingDXCurveFitOperatingMode normalMode;
    int hasAlternateMode = 0;                          // 0 Normal, 1 Enhanced, 2 SubcoolReheat
    CoilCoolingDXCurveFitOperatingMode alternateMode;  // enhanced dehumidifcation or Subcool mode
    CoilCoolingDXCurveFitOperatingMode alternateMode2; // Reheat mode
};

} // namespace EnergyPlus

#endif // ENERGYPLUS_COILS_COILCOOLINGDXCURVEFITPERFORMANCE<|MERGE_RESOLUTION|>--- conflicted
+++ resolved
@@ -122,12 +122,8 @@
     Real64 minOutdoorDrybulb = 0.0;
     Real64 maxOutdoorDrybulbForBasin = 0.0;
     bool mySizeFlag = true;
-<<<<<<< HEAD
-    DataGlobalConstants::eResource compressorFuelType = DataGlobalConstants::eResource::Invalid;
-=======
-    Constant::ResourceType compressorFuelType = Constant::ResourceType::None;
+    Constant::eResource compressorFuelType = Constant::eResource::Invalid;
     std::string compressorFuelTypeForOutput;
->>>>>>> c1b367a1
     Real64 compressorFuelRate = 0.0;
     Real64 compressorFuelConsumption = 0.0;
 
