--- conflicted
+++ resolved
@@ -107,7 +107,6 @@
         int &IWin2,
         int &NWX,
         int &NWY,
-<<<<<<< HEAD
         Vector3<Real64> &W2,                      // Second vertex of window
         Vector3<Real64> &W3,                      // Third vertex of window
         Vector3<Real64> &W21,                     // Vector from window vertex 2 to window vertex 1
@@ -118,7 +117,7 @@
         DataSurfaces::WinShadingType &ShType,     // Window shading type
         int &BlNum,                               // Window blind number
         Vector3<Real64> &WNORM2,                  // Unit vector normal to window
-        DataDaylighting::iExtWinType &ExtWinType, // Exterior window type (InZoneExtWin, AdjZoneExtWin, NotInOrAdjZoneExtWin)
+        DataDaylighting::ExtWinType &ExtWinType, // Exterior window type (InZoneExtWin, AdjZoneExtWin, NotInOrAdjZoneExtWin)
         int &IConst,                              // Construction counter
         Vector3<Real64> &RREF2,                   // Location of virtual reference point in absolute coordinate system
         Real64 &DWX,                              // Horizontal dimension of window element (m)
@@ -131,33 +130,6 @@
         bool &Rectangle,                          // True if window is rectangular
         bool &Triangle,                           // True if window is triangular
         int const MapNum = 0);
-=======
-        Vector3<Real64> &W2,                     // Second vertex of window
-        Vector3<Real64> &W3,                     // Third vertex of window
-        Vector3<Real64> &W21,                    // Vector from window vertex 2 to window vertex 1
-        Vector3<Real64> &W23,                    // Vector from window vertex 2 to window vertex 3
-        int &LSHCAL,                             // Interior shade calculation flag:  0=not yet calculated, 1=already calculated
-        int &InShelfSurf,                        // Inside daylighting shelf surface number
-        int &ICtrl,                              // Window control counter
-        DataSurfaces::WinShadingType &ShType,    // Window shading type
-        int &BlNum,                              // Window blind number
-        Vector3<Real64> &WNORM2,                 // Unit vector normal to window
-        DataDaylighting::ExtWinType &ExtWinType, // Exterior window type (InZoneExtWin, AdjZoneExtWin, NotInOrAdjZoneExtWin)
-        int &IConst,                             // Construction counter
-        Vector3<Real64> &RREF2,                  // Location of virtual reference point in absolute coordinate system
-        Real64 &DWX,                             // Horizontal dimension of window element (m)
-        Real64 &DWY,                             // Vertical dimension of window element (m)
-        Real64 &DAXY,                            // Area of window element
-        Vector3<Real64> &U2,                     // Second vertex of window for TDD:DOME (if exists)
-        Vector3<Real64> &U23,                    // Vector from window vertex 2 to window vertex 3 for TDD:DOME (if exists)
-        Vector3<Real64> &U21,                    // Vector from window vertex 2 to window vertex 1 for TDD:DOME (if exists)
-        Vector3<Real64> &VIEWVC2,                // Virtual view vector in absolute coordinate system
-        bool &Rectangle,                         // True if window is rectangular
-        bool &Triangle,                          // True if window is triangular
-        Optional_int_const MapNum = _,
-        //        Optional< Real64 > MapWindowSolidAngAtRefPt = _, //Inactive
-        Optional<Real64> MapWindowSolidAngAtRefPtWtd = _);
->>>>>>> 60275ba0
 
     void FigureDayltgCoeffsAtPointsForWindowElements(
         EnergyPlusData &state,
@@ -212,13 +184,8 @@
                                   Vector3<Real64> const &RefPoint, // reference point coordinates
                                   int const NRefPts,               // Number of reference points
                                   int const iRefPoint,             // Reference points counter
-<<<<<<< HEAD
-                                  DataDaylighting::iCalledFor const CalledFrom,
+                                  DataDaylighting::CalledFor const CalledFrom,
                                   int const MapNum = 0);
-=======
-                                  DataDaylighting::CalledFor const CalledFrom,
-                                  Optional_int_const MapNum = _);
->>>>>>> 60275ba0
 
     void InitializeCFSStateData(EnergyPlusData &state,
                                 DataBSDFWindow::BSDFRefPoints &StateRefPoint,
@@ -238,13 +205,7 @@
                                 Real64 const DWX,
                                 Real64 const DWY,
                                 Vector3<Real64> const &WNorm, // unit vector from window (point towards outside)
-<<<<<<< HEAD
                                 Real64 const WinElArea);
-=======
-                                Real64 const WinElArea,
-                                DataDaylighting::CalledFor const CalledFrom,
-                                Optional_int_const MapNum = _);
->>>>>>> 60275ba0
 
     void AllocateForCFSRefPointsState(
         EnergyPlusData &state, DataBSDFWindow::BSDFRefPoints &StateRefPoint, int const NumOfWinEl, int const NBasis, int const NTrnBasis);
@@ -301,38 +262,20 @@
         Real64 const TVISB,   // Visible transmittance of window for COSB angle of incidence (times light well efficiency, if appropriate)
         Real64 const DOMEGA,  // Solid angle subtended by window element wrt reference point (steradians)
         int const ICtrl,      // Window control counter
-<<<<<<< HEAD
         DataSurfaces::WinShadingType const ShType,     // Window shading type
         int const BlNum,                               // Window blind number
         Real64 const THRAY,                            // Azimuth of ray from reference point to window element (radians)
         Vector3<Real64> const &WNORM2,                 // Unit vector normal to window
-        DataDaylighting::iExtWinType const ExtWinType, // Exterior window type (InZoneExtWin, AdjZoneExtWin, NotInOrAdjZoneExtWin)
+        DataDaylighting::ExtWinType const ExtWinType, // Exterior window type (InZoneExtWin, AdjZoneExtWin, NotInOrAdjZoneExtWin)
         int const IConst,                              // Construction counter
         Real64 const AZVIEW,                           // Azimuth of view vector in absolute coord system for glare calculation (radians)
         Vector3<Real64> const &RREF2,                  // Location of virtual reference point in absolute coordinate system
         bool const hitIntObs,                          // True iff interior obstruction hit
         bool const hitExtObs,                          // True iff ray from ref pt to ext win hits an exterior obstruction
-        DataDaylighting::iCalledFor const CalledFrom,  // indicate  which type of routine called this routine
+        DataDaylighting::CalledFor const CalledFrom,  // indicate  which type of routine called this routine
         Real64 &TVISIntWin,                            // Visible transmittance of int win at COSBIntWin for light from ext win
         Real64 &TVISIntWinDisk,                        // Visible transmittance of int win at COSBIntWin for sun
         int const MapNum = 0);
-=======
-        DataSurfaces::WinShadingType const ShType,    // Window shading type
-        int const BlNum,                              // Window blind number
-        Real64 const THRAY,                           // Azimuth of ray from reference point to window element (radians)
-        Vector3<Real64> const &WNORM2,                // Unit vector normal to window
-        DataDaylighting::ExtWinType const ExtWinType, // Exterior window type (InZoneExtWin, AdjZoneExtWin, NotInOrAdjZoneExtWin)
-        int const IConst,                             // Construction counter
-        Real64 const AZVIEW,                          // Azimuth of view vector in absolute coord system for glare calculation (radians)
-        Vector3<Real64> const &RREF2,                 // Location of virtual reference point in absolute coordinate system
-        bool const hitIntObs,                         // True iff interior obstruction hit
-        bool const hitExtObs,                         // True iff ray from ref pt to ext win hits an exterior obstruction
-        DataDaylighting::CalledFor const CalledFrom,  // indicate  which type of routine called this routine
-        Real64 &TVISIntWin,                           // Visible transmittance of int win at COSBIntWin for light from ext win
-        Real64 &TVISIntWinDisk,                       // Visible transmittance of int win at COSBIntWin for sun
-        Optional_int_const MapNum = _,
-        Optional<Real64 const> MapWindowSolidAngAtRefPtWtd = _);
->>>>>>> 60275ba0
 
     void FigureRefPointDayltgFactorsToAddIllums(EnergyPlusData &state,
                                                 int const daylightCtrlNum, // Current daylighting control number
@@ -444,13 +387,8 @@
                                        Array2<Real64> &ElementLuminanceSky,      // sky related luminance at window element (exterior side)
                                        Array1D<Real64> &ElementLuminanceSun,     // sun related luminance at window element (exterior side),
                                        Array1D<Real64> &ElementLuminanceSunDisk, // sun related luminance at window element (exterior side),
-<<<<<<< HEAD
-                                       DataDaylighting::iCalledFor const CalledFrom,
+                                       DataDaylighting::CalledFor const CalledFrom,
                                        int const MapNum = 0);
-=======
-                                       DataDaylighting::CalledFor const CalledFrom,
-                                       Optional_int_const MapNum = _);
->>>>>>> 60275ba0
 
     void DayltgInterReflectedIllumComplexFenestration(EnergyPlusData &state,
                                                       int const IWin,            // Window index
@@ -458,43 +396,25 @@
                                                       int const IHR,             // Hour of day
                                                       int const daylightCtrlNum, // Daylighting control number
                                                       int const iRefPoint,       // reference point counter
-<<<<<<< HEAD
-                                                      DataDaylighting::iCalledFor const CalledFrom,
+                                                      DataDaylighting::CalledFor const CalledFrom,
                                                       int const MapNum = 0);
-=======
-                                                      DataDaylighting::CalledFor const CalledFrom,
-                                                      Optional_int_const MapNum = _);
->>>>>>> 60275ba0
 
     void DayltgDirectIllumComplexFenestration(EnergyPlusData &state,
                                               int const IWin,      // Window index
                                               int const WinEl,     // Current window element counter
                                               int const IHR,       // Hour of day
                                               int const iRefPoint, // reference point index
-<<<<<<< HEAD
-                                              DataDaylighting::iCalledFor const CalledFrom,
+                                              DataDaylighting::CalledFor const CalledFrom,
                                               int const MapNum = 0);
-=======
-                                              DataDaylighting::CalledFor const CalledFrom,
-                                              Optional_int_const MapNum = _);
->>>>>>> 60275ba0
 
     void DayltgDirectSunDiskComplexFenestration(EnergyPlusData &state,
                                                 int const iWin,  // Window index
                                                 int const iHour, // Hour of day
                                                 int const iRefPoint,
-<<<<<<< HEAD
                                                 int const NumEl,                              // Total number of window elements
                                                 Real64 const AZVIEW,                          // Azimuth of view vector in absolute coord system for
-                                                DataDaylighting::iCalledFor const CalledFrom, // indicate  which type of routine called this routine
+                                                DataDaylighting::CalledFor const CalledFrom, // indicate  which type of routine called this routine
                                                 int const MapNum = 0);
-=======
-                                                int const NumEl,                             // Total number of window elements
-                                                Real64 const AZVIEW,                         // Azimuth of view vector in absolute coord system for
-                                                DataDaylighting::CalledFor const CalledFrom, // indicate  which type of routine called this routine
-                                                Optional_int_const MapNum = _,
-                                                Optional<Real64 const> MapWindowSolidAngAtRefPtWtd = _);
->>>>>>> 60275ba0
 
     Real64 DayltgSkyLuminance(EnergyPlusData &state,
                               int const ISky,     // Sky type: 1=clear, 2=clear turbid, 3=intermediate, 4=overcast
