--- conflicted
+++ resolved
@@ -94,11 +94,7 @@
 
     EXPECT_TRUE(process_idf(idf_objects));
 
-<<<<<<< HEAD
-    SimulationManager::GetProjectData(state.dataZoneTempPredictorCorrector, state.files);
-=======
-    SimulationManager::GetProjectData(state, state.outputFiles);
->>>>>>> 4ad20382
+    SimulationManager::GetProjectData(state);
 
     // no error message from PerformancePrecisionTradeoffs objects
     EXPECT_TRUE(compare_err_stream("", true));
@@ -116,11 +112,7 @@
 
     EXPECT_TRUE(process_idf(idf_objects, false));
 
-<<<<<<< HEAD
-    SimulationManager::GetProjectData(state.dataZoneTempPredictorCorrector, state.files);
-=======
-    SimulationManager::GetProjectData(state, state.outputFiles);
->>>>>>> 4ad20382
+    SimulationManager::GetProjectData(state);
 
     std::string const error_string = delimited_string({
         "   ** Warning ** PerformancePrecisionTradeoffs: Coil Direct Solution simulation is selected.",
@@ -182,7 +174,7 @@
 
         EXPECT_TRUE(process_idf(idf_objects));
 
-        SimulationManager::GetProjectData(state, state.outputFiles);
+        SimulationManager::GetProjectData(state);
         EXPECT_FALSE(DataReportingFlags::DebugOutput);
         EXPECT_FALSE(DataReportingFlags::EvenDuringWarmup);
 
@@ -199,7 +191,7 @@
 
         EXPECT_TRUE(process_idf(idf_objects));
 
-        SimulationManager::GetProjectData(state, state.outputFiles);
+        SimulationManager::GetProjectData(state);
         EXPECT_TRUE(DataReportingFlags::DebugOutput);
         EXPECT_FALSE(DataReportingFlags::EvenDuringWarmup);
 
@@ -216,7 +208,7 @@
 
         EXPECT_TRUE(process_idf(idf_objects));
 
-        SimulationManager::GetProjectData(state, state.outputFiles);
+        SimulationManager::GetProjectData(state);
         EXPECT_FALSE(DataReportingFlags::DebugOutput);
         EXPECT_TRUE(DataReportingFlags::EvenDuringWarmup);
 
@@ -246,7 +238,7 @@
             EXPECT_TRUE(compare_err_stream(expectedError, true));
         }
 
-        SimulationManager::GetProjectData(state, state.outputFiles);
+        SimulationManager::GetProjectData(state);
         EXPECT_FALSE(DataReportingFlags::DebugOutput);
         EXPECT_TRUE(DataReportingFlags::EvenDuringWarmup);
 
@@ -268,7 +260,7 @@
 
     EXPECT_TRUE(process_idf(idf_objects));
 
-    SimulationManager::GetProjectData(state, state.outputFiles);
+    SimulationManager::GetProjectData(state);
 
     EXPECT_FALSE(DataGlobals::DisplayAllWarnings);
     EXPECT_FALSE(DataGlobals::DisplayExtraWarnings);
@@ -304,7 +296,7 @@
 
     EXPECT_TRUE(process_idf(idf_objects));
 
-    SimulationManager::GetProjectData(state, state.outputFiles);
+    SimulationManager::GetProjectData(state);
 
     EXPECT_TRUE(DataGlobals::DisplayAllWarnings);
     EXPECT_TRUE(DataGlobals::DisplayExtraWarnings);
@@ -344,7 +336,7 @@
 
     EXPECT_TRUE(process_idf(idf_objects));
 
-    SimulationManager::GetProjectData(state, state.outputFiles);
+    SimulationManager::GetProjectData(state);
 
     EXPECT_TRUE(DataGlobals::DisplayAllWarnings);
     EXPECT_TRUE(DataGlobals::DisplayExtraWarnings);
@@ -382,7 +374,7 @@
         });
         EXPECT_TRUE(compare_err_stream(expectedError, true));
     }
-    SimulationManager::GetProjectData(state, state.outputFiles);
+    SimulationManager::GetProjectData(state);
 
     EXPECT_FALSE(DataGlobals::DisplayAllWarnings);
     EXPECT_FALSE(DataGlobals::DisplayExtraWarnings);
@@ -427,7 +419,7 @@
     });
     EXPECT_TRUE(compare_err_stream(expected_warning, true));
 
-    SimulationManager::GetProjectData(state, state.outputFiles);
+    SimulationManager::GetProjectData(state);
 
     EXPECT_FALSE(DataGlobals::DisplayAllWarnings);
     EXPECT_FALSE(DataGlobals::DisplayExtraWarnings);
@@ -464,7 +456,7 @@
 
     EXPECT_TRUE(process_idf(idf_objects));
 
-    ASSERT_NO_THROW(SimulationManager::GetProjectData(state, state.outputFiles));
+    ASSERT_NO_THROW(SimulationManager::GetProjectData(state));
 
     EXPECT_FALSE(DataGlobals::DisplayAllWarnings);
     EXPECT_FALSE(DataGlobals::DisplayExtraWarnings);
