// EnergyPlus, Copyright (c) 1996-2020, The Board of Trustees of the University of Illinois,
// The Regents of the University of California, through Lawrence Berkeley National Laboratory
// (subject to receipt of any required approvals from the U.S. Dept. of Energy), Oak Ridge
// National Laboratory, managed by UT-Battelle, Alliance for Sustainable Energy, LLC, and other
// contributors. All rights reserved.
//
// NOTICE: This Software was developed under funding from the U.S. Department of Energy and the
// U.S. Government consequently retains certain rights. As such, the U.S. Government has been
// granted for itself and others acting on its behalf a paid-up, nonexclusive, irrevocable,
// worldwide license in the Software to reproduce, distribute copies to the public, prepare
// derivative works, and perform publicly and display publicly, and to permit others to do so.
//
// Redistribution and use in source and binary forms, with or without modification, are permitted
// provided that the following conditions are met:
//
// (1) Redistributions of source code must retain the above copyright notice, this list of
//     conditions and the following disclaimer.
//
// (2) Redistributions in binary form must reproduce the above copyright notice, this list of
//     conditions and the following disclaimer in the documentation and/or other materials
//     provided with the distribution.
//
// (3) Neither the name of the University of California, Lawrence Berkeley National Laboratory,
//     the University of Illinois, U.S. Dept. of Energy nor the names of its contributors may be
//     used to endorse or promote products derived from this software without specific prior
//     written permission.
//
// (4) Use of EnergyPlus(TM) Name. If Licensee (i) distributes the software in stand-alone form
//     without changes from the version obtained under this License, or (ii) Licensee makes a
//     reference solely to the software portion of its product, Licensee must refer to the
//     software as "EnergyPlus version X" software, where "X" is the version number Licensee
//     obtained under this License and may not use a different name for the software. Except as
//     specifically required in this Section (4), Licensee shall not use in a company name, a
//     product name, in advertising, publicity, or other promotional activities any name, trade
//     name, trademark, logo, or other designation of "EnergyPlus", "E+", "e+" or confusingly
//     similar designation, without the U.S. Department of Energy's prior written consent.
//
// THIS SOFTWARE IS PROVIDED BY THE COPYRIGHT HOLDERS AND CONTRIBUTORS "AS IS" AND ANY EXPRESS OR
// IMPLIED WARRANTIES, INCLUDING, BUT NOT LIMITED TO, THE IMPLIED WARRANTIES OF MERCHANTABILITY
// AND FITNESS FOR A PARTICULAR PURPOSE ARE DISCLAIMED. IN NO EVENT SHALL THE COPYRIGHT OWNER OR
// CONTRIBUTORS BE LIABLE FOR ANY DIRECT, INDIRECT, INCIDENTAL, SPECIAL, EXEMPLARY, OR
// CONSEQUENTIAL DAMAGES (INCLUDING, BUT NOT LIMITED TO, PROCUREMENT OF SUBSTITUTE GOODS OR
// SERVICES; LOSS OF USE, DATA, OR PROFITS; OR BUSINESS INTERRUPTION) HOWEVER CAUSED AND ON ANY
// THEORY OF LIABILITY, WHETHER IN CONTRACT, STRICT LIABILITY, OR TORT (INCLUDING NEGLIGENCE OR
// OTHERWISE) ARISING IN ANY WAY OUT OF THE USE OF THIS SOFTWARE, EVEN IF ADVISED OF THE
// POSSIBILITY OF SUCH DAMAGE.

// C++ Headers
#include <cassert>
#include <cmath>

// ObjexxFCL Headers
#include <ObjexxFCL/Array.functions.hh>
#include <ObjexxFCL/Array2D.hh>
#include <ObjexxFCL/ArrayS.functions.hh>
#include <ObjexxFCL/Fmath.hh>
#include <ObjexxFCL/char.functions.hh>
#include <ObjexxFCL/random.hh>
#include <ObjexxFCL/string.functions.hh>
#include <ObjexxFCL/time.hh>

// EnergyPlus Headers
#include <EnergyPlus/Construction.hh>
#include <EnergyPlus/CurveManager.hh>
#include <EnergyPlus/DataEnvironment.hh>
#include <EnergyPlus/DataHVACGlobals.hh>
#include <EnergyPlus/DataSystemVariables.hh>
#include <EnergyPlus/EMSManager.hh>
#include <EnergyPlus/General.hh>
#include <EnergyPlus/GlobalNames.hh>
#include <EnergyPlus/IOFiles.hh>
#include <EnergyPlus/InputProcessing/InputProcessor.hh>
#include <EnergyPlus/OutputProcessor.hh>
#include <EnergyPlus/Psychrometrics.hh>
#include <EnergyPlus/RuntimeLanguageProcessor.hh>
#include <EnergyPlus/UtilityRoutines.hh>

namespace EnergyPlus {

namespace RuntimeLanguageProcessor {

    // MODULE INFORMATION:
    //       AUTHOR         Peter Graham Ellis
    //       DATE WRITTEN   June 2006
    //       MODIFIED       Brent Griffith, May - August 2009
    //       RE-ENGINEERED  na

    // PURPOSE OF THIS MODULE:

    // METHODOLOGY EMPLOYED:

    // Using/Aliasing
    using namespace DataRuntimeLanguage;

    // Data
    // MODULE PARAMETER DEFINITIONS:
    int const MaxErrors(20);

    // keyword parameters for types of Erl statements
    int const KeywordNone(0);      // statement type not set
    int const KeywordReturn(1);    // Return statement, as in leave program
    int const KeywordGoto(2);      // Goto statement, used in parsing to manage IF-ElseIf-Else-EndIf and nesting
    int const KeywordSet(3);       // Set statement, as in assign RHS to LHS
    int const KeywordRun(4);       // Run statement, used to call a subroutine from a main program
    int const KeywordIf(5);        // If statement, begins an IF-ElseIf-Else-EndIf logic block
    int const KeywordElseIf(6);    // ElseIf statement, begins an ElseIf block
    int const KeywordElse(7);      // Else statement, begins an Else block
    int const KeywordEndIf(8);     // EndIf statement, terminates an IF-ElseIf-Else-EndIf logic block
    int const KeywordWhile(9);     // While statement, begins a While block
    int const KeywordEndWhile(10); // EndWhile statement, terminates a While block

    // token type parameters for Erl code parsing
    int const TokenNumber(1);     // matches the ValueNumber
    int const TokenVariable(4);   // matches the ValueVariable
    int const TokenExpression(5); // matches the ValueExpression
    int const TokenOperator(7);   // includes basic operators and built-in functions.

    int const TokenParenthesis(9); // parenthesis token

    int const ParenthesisLeft(10);  // indicates left side parenthesis found in parsing
    int const ParenthesisRight(11); // indicates right side parenthesis found in parsing

    static std::string const BlankString;

    // DERIVED TYPE DEFINITIONS:

    // MODULE VARIABLE TYPE DECLARATIONS:

    // INTERFACE BLOCK SPECIFICATIONS: na

    // MODULE VARIABLE DECLARATIONS:

    bool GetInput(true);
    bool InitializeOnce(true);
    bool MyEnvrnFlag(true);
    bool AlreadyDidOnce(false);

    // index pointer references to dynamic built-in variables
    int NullVariableNum(0);
    int FalseVariableNum(0);
    int TrueVariableNum(0);
    int OffVariableNum(0);
    int OnVariableNum(0);
    int PiVariableNum(0);
    Array1D_int CurveIndexVariableNums;
    Array1D_int ConstructionIndexVariableNums;
    int YearVariableNum(0);
    int MonthVariableNum(0);
    int DayOfMonthVariableNum(0);
    int DayOfWeekVariableNum(0);
    int DayOfYearVariableNum(0);
    int HourVariableNum(0);
    int MinuteVariableNum(0);
    int HolidayVariableNum(0);
    int DSTVariableNum(0);
    int CurrentTimeVariableNum(0);
    int SunIsUpVariableNum(0);
    int IsRainingVariableNum(0);
    int SystemTimeStepVariableNum(0);
    int ZoneTimeStepVariableNum(0);
    int CurrentEnvironmentPeriodNum(0);
    int ActualDateAndTimeNum(0);
    int ActualTimeNum(0);
    int WarmUpFlagNum(0);

    // SUBROUTINE SPECIFICATIONS:

    // Object Data
    Array1D<RuntimeReportVarType> RuntimeReportVar;
    std::unordered_map<std::string, std::string> ErlStackUniqueNames;
    std::unordered_map<std::string, std::string> RuntimeReportVarUniqueNames;

    // MODULE SUBROUTINES:
    bool WriteTraceMyOneTimeFlag(false);

    // Functions
    void clear_state()
    {
        GetInput = true;
        InitializeOnce = true;
        MyEnvrnFlag = true;
        AlreadyDidOnce = false;

        NullVariableNum = 0;
        FalseVariableNum = 0;
        TrueVariableNum = 0;
        OffVariableNum = 0;
        OnVariableNum = 0;
        PiVariableNum = 0;
        CurveIndexVariableNums.deallocate();
        ConstructionIndexVariableNums.deallocate();
        YearVariableNum = 0;
        MonthVariableNum = 0;
        DayOfMonthVariableNum = 0;
        DayOfWeekVariableNum = 0;
        DayOfYearVariableNum = 0;
        HourVariableNum = 0;
        MinuteVariableNum = 0;
        HolidayVariableNum = 0;
        DSTVariableNum = 0;
        CurrentTimeVariableNum = 0;
        SunIsUpVariableNum = 0;
        IsRainingVariableNum = 0;
        SystemTimeStepVariableNum = 0;
        ZoneTimeStepVariableNum = 0;
        CurrentEnvironmentPeriodNum = 0;
        ActualDateAndTimeNum = 0;
        ActualTimeNum = 0;
        WarmUpFlagNum = 0;
        ErlStackUniqueNames.clear();
        RuntimeReportVarUniqueNames.clear();
        WriteTraceMyOneTimeFlag = false;
    }

    void InitializeRuntimeLanguage(IOFiles &ioFiles)
    {

        // SUBROUTINE INFORMATION:
        //       AUTHOR         Peter Graham Ellis
        //       DATE WRITTEN   June 2006
        //       MODIFIED       Rui Zhang February 2010
        //       RE-ENGINEERED  na

        // PURPOSE OF THIS SUBROUTINE:

        // METHODOLOGY EMPLOYED:
        // One time run.  Must be run BEFORE anything gets parsed.

        // Using/Aliasing
        using DataEnvironment::CurEnvirNum;
        using DataEnvironment::DayOfMonth;
        using DataEnvironment::DayOfWeek;
        using DataEnvironment::DayOfYear;
        using DataEnvironment::DSTIndicator;
        using DataEnvironment::HolidayIndex;
        using DataEnvironment::IsRain;
        using DataEnvironment::Month;
        using DataEnvironment::SunIsUp;
        using DataEnvironment::Year;
        using DataGlobals::CurrentTime;
        using DataGlobals::HourOfDay;
        using DataGlobals::Pi;
        using DataGlobals::TimeStepZone;
        using DataGlobals::WarmupFlag;
        using DataHVACGlobals::SysTimeElapsed;
        using DataHVACGlobals::TimeStepSys;

        // Locals
        // SUBROUTINE LOCAL VARIABLE DECLARATIONS:

        static Real64 tmpCurrentTime(0.0);
        static Real64 tmpMinutes(0.0);
        static Real64 tmpHours(0.0);
        static Real64 tmpCurEnvirNum(0.0);
        Array1D_int datevalues(8);
        // value(1)   Current year
        // value(2)   Current month
        // value(3)   Current day
        // value(4)   Time difference with respect to UTC in minutes (0-59)
        // value(5)   Hour of the day (0-23)
        // value(6)   Minutes (0-59)
        // value(7)   Seconds (0-59)
        // value(8)   Milliseconds (0-999)

        std::string datestring; // supposedly returns blank when no date available.

        // FLOW:
        if (InitializeOnce) {

            False = SetErlValueNumber(0.0);
            True = SetErlValueNumber(1.0);

            // Create constant built-in variables
            NullVariableNum = NewEMSVariable("NULL", 0, SetErlValueNumber(0.0));
            ErlVariable(NullVariableNum).Value.Type = ValueNull;
            FalseVariableNum = NewEMSVariable("FALSE", 0, False);
            TrueVariableNum = NewEMSVariable("TRUE", 0, True);
            OffVariableNum = NewEMSVariable("OFF", 0, False);
            OnVariableNum = NewEMSVariable("ON", 0, True);
            PiVariableNum = NewEMSVariable("PI", 0, SetErlValueNumber(Pi));

            // Create dynamic built-in variables
            YearVariableNum = NewEMSVariable("YEAR", 0);
            MonthVariableNum = NewEMSVariable("MONTH", 0);
            DayOfMonthVariableNum = NewEMSVariable("DAYOFMONTH", 0); // 'DAYOFMONTH'?
            DayOfWeekVariableNum = NewEMSVariable("DAYOFWEEK", 0);
            DayOfYearVariableNum = NewEMSVariable("DAYOFYEAR", 0);
            HourVariableNum = NewEMSVariable("HOUR", 0);
            MinuteVariableNum = NewEMSVariable("MINUTE", 0);
            HolidayVariableNum = NewEMSVariable("HOLIDAY", 0);
            DSTVariableNum = NewEMSVariable("DAYLIGHTSAVINGS", 0);
            CurrentTimeVariableNum = NewEMSVariable("CURRENTTIME", 0);
            SunIsUpVariableNum = NewEMSVariable("SUNISUP", 0);
            IsRainingVariableNum = NewEMSVariable("ISRAINING", 0);
            SystemTimeStepVariableNum = NewEMSVariable("SYSTEMTIMESTEP", 0);
            ZoneTimeStepVariableNum = NewEMSVariable("ZONETIMESTEP", 0);
            ErlVariable(ZoneTimeStepVariableNum).Value = SetErlValueNumber(TimeStepZone);
            CurrentEnvironmentPeriodNum = NewEMSVariable("CURRENTENVIRONMENT", 0);
            ActualDateAndTimeNum = NewEMSVariable("ACTUALDATEANDTIME", 0);
            ActualTimeNum = NewEMSVariable("ACTUALTIME", 0);
            WarmUpFlagNum = NewEMSVariable("WARMUPFLAG", 0);

            GetRuntimeLanguageUserInput(ioFiles); // Load and parse all runtime language objects

            date_and_time(datestring, _, _, datevalues);
            if (datestring != "") {
                ErlVariable(ActualDateAndTimeNum).Value = SetErlValueNumber(double(sum(datevalues)));
                // datevalues(1)+datevalues(2)+datevalues(3)+  &
                // datevalues(5)+datevalues(6)+datevalues(7)+datevalues(8)
                ErlVariable(ActualTimeNum).Value = SetErlValueNumber(double(sum(datevalues({5, 8}))));
                // datevalues(5)+datevalues(6)+datevalues(7)+datevalues(8)
                //    ELSE
                //      ErlVariable(ActualDateAndTimeNum)%Value  = SetErlValueNumber(REAL(RANDOM_NUMBER(X=509),r64))
                //      ErlVariable(ActualTimeNum)%Value  = SetErlValueNumber(REAL(RANDOM_NUMBER(X=400),r64))
            }

            InitializeOnce = false;
        }

        // Update built-in variables
        ErlVariable(YearVariableNum).Value = SetErlValueNumber(double(Year));
        ErlVariable(MonthVariableNum).Value = SetErlValueNumber(double(Month));
        ErlVariable(DayOfMonthVariableNum).Value = SetErlValueNumber(double(DayOfMonth));
        ErlVariable(DayOfWeekVariableNum).Value = SetErlValueNumber(double(DayOfWeek));
        ErlVariable(DayOfYearVariableNum).Value = SetErlValueNumber(double(DayOfYear));

        ErlVariable(DSTVariableNum).Value = SetErlValueNumber(double(DSTIndicator));
        // DSTadjust = REAL(DSTIndicator, r64)
        tmpHours = double(HourOfDay - 1); // no, just stay on 0..23+ DSTadjust ! offset by 1 and daylight savings time
        ErlVariable(HourVariableNum).Value = SetErlValueNumber(tmpHours);

        if (TimeStepSys < TimeStepZone) {
            // CurrentTime is for end of zone timestep, need to account for system timestep
            tmpCurrentTime = CurrentTime - TimeStepZone + SysTimeElapsed + TimeStepSys;
        } else {
            tmpCurrentTime = CurrentTime;
        }
        ErlVariable(CurrentTimeVariableNum).Value = SetErlValueNumber(tmpCurrentTime);
        tmpMinutes = ((tmpCurrentTime - double(HourOfDay - 1)) * 60.0); // -1.0 // off by 1
        ErlVariable(MinuteVariableNum).Value = SetErlValueNumber(tmpMinutes);
        ErlVariable(HolidayVariableNum).Value = SetErlValueNumber(double(HolidayIndex));
        if (SunIsUp) {
            ErlVariable(SunIsUpVariableNum).Value = SetErlValueNumber(1.0);
        } else {
            ErlVariable(SunIsUpVariableNum).Value = SetErlValueNumber(0.0);
        }
        if (IsRain) {
            ErlVariable(IsRainingVariableNum).Value = SetErlValueNumber(1.0);
        } else {
            ErlVariable(IsRainingVariableNum).Value = SetErlValueNumber(0.0);
        }
        ErlVariable(SystemTimeStepVariableNum).Value = SetErlValueNumber(TimeStepSys);

        tmpCurEnvirNum = double(CurEnvirNum);
        ErlVariable(CurrentEnvironmentPeriodNum).Value = SetErlValueNumber(tmpCurEnvirNum);
        if (WarmupFlag) {
            ErlVariable(WarmUpFlagNum).Value = SetErlValueNumber(1.0);
        } else {
            ErlVariable(WarmUpFlagNum).Value = SetErlValueNumber(0.0);
        }
    }

    void BeginEnvrnInitializeRuntimeLanguage()
    {

        // SUBROUTINE INFORMATION:
        //       AUTHOR         B. Griffith
        //       DATE WRITTEN   March 2010
        //       MODIFIED       B. Griffith, added Sensor initialation
        //       RE-ENGINEERED  na

        // PURPOSE OF THIS SUBROUTINE:
        // re initialize Erl for new simulation environment period

        // METHODOLOGY EMPLOYED:
        // na

        // REFERENCES:
        // na

        // Using/Aliasing
        using OutputProcessor::SetInternalVariableValue;

        // Locals
        // SUBROUTINE ARGUMENT DEFINITIONS:
        // na

        // SUBROUTINE PARAMETER DEFINITIONS:
        // na

        // INTERFACE BLOCK SPECIFICATIONS:
        // na

        // DERIVED TYPE DEFINITIONS:
        // na

        // SUBROUTINE LOCAL VARIABLE DECLARATIONS:
        int ActuatorUsedLoop;
        int EMSActuatorVariableNum;
        int ErlVariableNum;
        int TrendVarNum;
        int SensorNum;
        int TrendDepth;
        int loop;
        bool CycleThisVariable;

        // reinitialize state of Erl variable values to zero, this gets sensors and internal variables used
        for (ErlVariableNum = 1; ErlVariableNum <= NumErlVariables; ++ErlVariableNum) {
            // but skip constant built-in variables so don't overwrite them
            if (ErlVariableNum == NullVariableNum) continue;
            if (ErlVariableNum == FalseVariableNum) continue;
            if (ErlVariableNum == TrueVariableNum) continue;
            if (ErlVariableNum == OffVariableNum) continue;
            if (ErlVariableNum == OnVariableNum) continue;
            if (ErlVariableNum == PiVariableNum) continue;
            if (ErlVariableNum == ZoneTimeStepVariableNum) continue;
            if (ErlVariableNum == ActualDateAndTimeNum) continue;
            if (ErlVariableNum == ActualTimeNum) continue;

            // need to preserve curve index variables
            CycleThisVariable = false;
            for (loop = 1; loop <= NumEMSCurveIndices; ++loop) {
                if (ErlVariableNum == CurveIndexVariableNums(loop)) CycleThisVariable = true;
            }
            if (CycleThisVariable) continue;
            CycleThisVariable = false;
            for (loop = 1; loop <= NumEMSConstructionIndices; ++loop) {
                if (ErlVariableNum == ConstructionIndexVariableNums(loop)) CycleThisVariable = true;
            }
            if (CycleThisVariable) continue;

            if (ErlVariable(ErlVariableNum).Value.initialized) {
                ErlVariable(ErlVariableNum).Value = SetErlValueNumber(0.0, ErlVariable(ErlVariableNum).Value);
            }
        }
        // reinitialize state of actuators
        for (ActuatorUsedLoop = 1; ActuatorUsedLoop <= numActuatorsUsed + NumExternalInterfaceActuatorsUsed; ++ActuatorUsedLoop) {
            EMSActuatorVariableNum = EMSActuatorUsed(ActuatorUsedLoop).ActuatorVariableNum;
            ErlVariableNum = EMSActuatorUsed(ActuatorUsedLoop).ErlVariableNum;
            ErlVariable(ErlVariableNum).Value.Type = ValueNull;
            *EMSActuatorAvailable(EMSActuatorVariableNum).Actuated = false;
            {
                auto const SELECT_CASE_var(EMSActuatorAvailable(EMSActuatorVariableNum).PntrVarTypeUsed);
                if (SELECT_CASE_var == PntrReal) {
                    *EMSActuatorAvailable(EMSActuatorVariableNum).RealValue = 0.0;
                } else if (SELECT_CASE_var == PntrInteger) {
                    *EMSActuatorAvailable(EMSActuatorVariableNum).IntValue = 0;
                } else if (SELECT_CASE_var == PntrLogical) {
                    *EMSActuatorAvailable(EMSActuatorVariableNum).LogValue = false;
                }
            }
        }

        // reinitialize trend variables so old data are purged
        for (TrendVarNum = 1; TrendVarNum <= NumErlTrendVariables; ++TrendVarNum) {
            TrendDepth = TrendVariable(TrendVarNum).LogDepth;
            TrendVariable(TrendVarNum).TrendValARR({1, TrendDepth}) = 0.0;
        }

        // reinitilize sensors
        for (SensorNum = 1; SensorNum <= NumSensors; ++SensorNum) {
            SetInternalVariableValue(Sensor(SensorNum).Type, Sensor(SensorNum).Index, 0.0, 0);
        }
    }

    void ParseStack(IOFiles &ioFiles, int const StackNum)
    {

        // SUBROUTINE INFORMATION:
        //       AUTHOR         Peter Graham Ellis
        //       DATE WRITTEN   June 2006
        //       MODIFIED       Brent Griffith June 2009
        //                      Brent Griffith March 2012, add WHILE loops
        //       RE-ENGINEERED  na

        // PURPOSE OF THIS SUBROUTINE:
        // Parsing a block of text creates a program stack in DataRuntimeLanguage.
        // This routine only executes once for each Erl program.

        // METHODOLOGY EMPLOYED:
        // Loop over each line of Erl code and parse based on statement keyword

        // Using/Aliasing
        using DataSystemVariables::DeveloperFlag;

        // Locals
        // SUBROUTINE ARGUMENT DEFINITIONS:

        // SUBROUTINE PARAMETER DEFINITIONS:
        int const IfDepthAllowed(5);        // depth of IF block nesting
        int const ELSEIFLengthAllowed(200); // number of ELSEIFs allowed
        int const WhileDepthAllowed(1);     // depth of While block nesting

        // SUBROUTINE LOCAL VARIABLE DECLARATIONS:
        int LineNum;
        int StackNum2;
        std::string::size_type Pos;
        int ExpressionNum;
        int VariableNum;
        std::string Line;      // local copy of a single line of Erl program code
        std::string Keyword;   // local copy of statement keyword parsed from line (Run, Set, If, etc)
        std::string Remainder; // local copy of what is left for text in the line after keyword
        std::string Expression;
        std::string Variable;
        int NestedIfDepth;    // indicates depth into If statement,
        int NestedWhileDepth; // indicates depth into While statement
        int InstructionNum;
        int InstructionNum2;
        int GotoNum;
        Array1D_int SavedIfInstructionNum(IfDepthAllowed); // index is depth of If statements
        Array2D_int SavedGotoInstructionNum(ELSEIFLengthAllowed, IfDepthAllowed);
        Array1D_int NumGotos(IfDepthAllowed); // index is depth of If statements,
        int SavedWhileInstructionNum;
        int SavedWhileExpressionNum;
        int NumWhileGotos;
        Array1D_bool ReadyForElse(IfDepthAllowed);
        Array1D_bool ReadyForEndif(IfDepthAllowed);

        //  CHARACTER(len=2*MaxNameLength), DIMENSION(:), ALLOCATABLE :: DummyError

        // FLOW:
        LineNum = 1;
        NestedIfDepth = 0;
        ReadyForElse = false;
        ReadyForEndif = false;
        SavedIfInstructionNum = 0;
        SavedGotoInstructionNum = 0;
        NumGotos = 0;
        NestedWhileDepth = 0;
        SavedWhileInstructionNum = 0;
        SavedWhileExpressionNum = 0;
        NumWhileGotos = 0;

        while (LineNum <= ErlStack(StackNum).NumLines) {

            Line = stripped(ErlStack(StackNum).Line(LineNum));
            if (len(Line) == 0) {
                ++LineNum;
                continue; // Blank lines can be skipped
            }

            Pos = scan(Line, ' ');
            if (Pos == std::string::npos) {
                Pos = len(Line);
                Remainder.clear();
            } else {
                Remainder = stripped(Line.substr(Pos + 1));
            }
            //    Keyword = UtilityRoutines::MakeUPPERCase(Line(1:Pos-1))
            Keyword = Line.substr(0, Pos);

            {
                auto const SELECT_CASE_var(Keyword);

                if (SELECT_CASE_var == "RETURN") {
                    if (DeveloperFlag) print(ioFiles.debug, "RETURN \"{}\"\n", Line);
                    if (Remainder.empty()) {
                        InstructionNum = AddInstruction(StackNum, LineNum, KeywordReturn);
                    } else {
                        ParseExpression(ioFiles, Remainder, StackNum, ExpressionNum, Line);
                        InstructionNum = AddInstruction(StackNum, LineNum, KeywordReturn, ExpressionNum);
                    }

                } else if (SELECT_CASE_var == "SET") {
                    if (DeveloperFlag) print(ioFiles.debug, "SET \"{}\"\n", Line);
                    Pos = scan(Remainder, '=');
                    if (Pos == std::string::npos) {
                        AddError(StackNum, LineNum, "Equal sign missing for the SET instruction.");
                    } else if (Pos == 0) {
                        AddError(StackNum, LineNum, "Variable name missing for the SET instruction.");
                    } else {
                        Variable = stripped(Remainder.substr(0, Pos)); // VariableName would be more expressive
                        VariableNum = NewEMSVariable(Variable, StackNum);
                        // Check for invalid variable name

                        if (Pos + 1 < Remainder.length()) {
                            Expression = stripped(Remainder.substr(Pos + 1));
                        } else {
                            Expression.clear();
                        }
                        if (Expression.empty()) {
                            AddError(StackNum, LineNum, "Expression missing for the SET instruction.");
                        } else {
                            ParseExpression(ioFiles, Expression, StackNum, ExpressionNum, Line);
                            InstructionNum = AddInstruction(StackNum, LineNum, KeywordSet, VariableNum, ExpressionNum);
                        }
                    }

                } else if (SELECT_CASE_var == "RUN") {
                    if (DeveloperFlag) print(ioFiles.debug, "RUN \"{}\"\n", Line);
                    if (Remainder.empty()) {
                        AddError(StackNum, LineNum, "Program or Subroutine name missing for the RUN instruction.");
                    } else {
                        Pos = scan(Remainder, ' ');
                        if (Pos == std::string::npos) Pos = Remainder.length();
                        Variable = UtilityRoutines::MakeUPPERCase(
                            stripped(Remainder.substr(0, Pos))); // really the subroutine, or reference to instruction set
                        StackNum2 = UtilityRoutines::FindItemInList(Variable, ErlStack);
                        if (StackNum2 == 0) {
                            AddError(StackNum, LineNum, "Program or Subroutine name [" + Variable + "] not found for the RUN instruction.");
                        } else {
                            InstructionNum = AddInstruction(StackNum, LineNum, KeywordRun, StackNum2);
                        }
                    }

                } else if (SELECT_CASE_var == "IF") {
                    if (DeveloperFlag) {
                        print(ioFiles.debug, "IF \"{}\"\n", Line);
                        print(ioFiles.debug, "NestedIf={}\n", NestedIfDepth);
                    }
                    if (Remainder.empty()) {
                        AddError(StackNum, LineNum, "Expression missing for the IF instruction.");
                        ExpressionNum = 0;
                    } else {
                        Expression = stripped(Remainder);
                        ParseExpression(ioFiles, Expression, StackNum, ExpressionNum, Line);
                    }

                    ++NestedIfDepth;
                    ReadyForElse(NestedIfDepth) = true;
                    ReadyForEndif(NestedIfDepth) = true;
                    if (NestedIfDepth > IfDepthAllowed) {
                        AddError(StackNum, LineNum, "Detected IF nested deeper than is allowed; need to terminate an earlier IF instruction.");
                        break;
                    } else {
                        InstructionNum = AddInstruction(StackNum, LineNum, KeywordIf, ExpressionNum); // Arg2 added at next ELSEIF, ELSE, ENDIF
                        SavedIfInstructionNum(NestedIfDepth) = InstructionNum;
                    }

                } else if (SELECT_CASE_var == "ELSEIF") {
                    if (DeveloperFlag) {
                        print(ioFiles.debug, "ELSEIF \"{}\"\n", Line);
                        print(ioFiles.debug, "NestedIf={}\n", NestedIfDepth);
                    }
                    if (NestedIfDepth == 0) {
                        AddError(StackNum, LineNum, "Starting IF instruction missing for the ELSEIF instruction.");
                        break; // Getting strange error on DEALLOCATE for the next instruction that I try to add, so doing EXIT here
                    }

                    // Complete the preceding block with a GOTO instruction
                    InstructionNum = AddInstruction(StackNum, 0, KeywordGoto); // Arg2 is added at the ENDIF
                    ++NumGotos(NestedIfDepth);
                    if (NumGotos(NestedIfDepth) > ELSEIFLengthAllowed) {
                        AddError(StackNum, LineNum, "Detected ELSEIF series that is longer than allowed; terminate earlier IF instruction.");
                        break;
                    } else {
                        SavedGotoInstructionNum(NumGotos(NestedIfDepth), NestedIfDepth) = InstructionNum;
                    }

                    if (Remainder.empty()) {
                        AddError(StackNum, LineNum, "Expression missing for the ELSEIF instruction.");
                        ExpressionNum = 0;
                    } else {
                        Expression = stripped(Remainder);
                        ParseExpression(ioFiles, Expression, StackNum, ExpressionNum, Line);
                    }

                    InstructionNum = AddInstruction(StackNum, LineNum, KeywordIf, ExpressionNum); // Arg2 added at next ELSEIF, ELSE, ENDIF
                    ErlStack(StackNum).Instruction(SavedIfInstructionNum(NestedIfDepth)).Argument2 = InstructionNum;
                    SavedIfInstructionNum(NestedIfDepth) = InstructionNum;

                } else if (SELECT_CASE_var == "ELSE") {
                    if (DeveloperFlag) {
                        print(ioFiles.debug, "ELSE \"{}\"\n", Line);
                        print(ioFiles.debug, "NestedIf={}\n", NestedIfDepth);
                    }
                    if (NestedIfDepth == 0) {
                        AddError(StackNum, LineNum, "Starting IF instruction missing for the ELSE instruction.");
                        break; // Getting strange error on DEALLOCATE for the next instruction that I try to add, so doing EXIT here
                    }
                    if (!ReadyForElse(NestedIfDepth)) {
                        AddError(StackNum, LineNum, "ELSE statement without corresponding IF statement.");
                    }
                    ReadyForElse(NestedIfDepth) = false;

                    // Complete the preceding block with a GOTO instruction
                    InstructionNum = AddInstruction(StackNum, 0, KeywordGoto); // Arg2 is added at the ENDIF
                    ++NumGotos(NestedIfDepth);
                    if (NumGotos(NestedIfDepth) > ELSEIFLengthAllowed) {
                        AddError(StackNum, LineNum, "Detected ELSEIF-ELSE series that is longer than allowed.");
                        break;
                    } else {
                        SavedGotoInstructionNum(NumGotos(NestedIfDepth), NestedIfDepth) = InstructionNum;
                    }

                    if (!Remainder.empty()) {
                        AddError(StackNum, LineNum, "Nothing is allowed to follow the ELSE instruction.");
                    }

                    InstructionNum = AddInstruction(StackNum, LineNum, KeywordElse); // can make this into a KeywordIf?
                    ErlStack(StackNum).Instruction(SavedIfInstructionNum(NestedIfDepth)).Argument2 = InstructionNum;
                    SavedIfInstructionNum(NestedIfDepth) = InstructionNum;

                } else if (SELECT_CASE_var == "ENDIF") {
                    if (DeveloperFlag) {
                        print(ioFiles.debug, "ENDIF \"{}\"\n", Line);
                        print(ioFiles.debug, "NestedIf={}\n", NestedIfDepth);
                    }
                    if (NestedIfDepth == 0) {
                        AddError(StackNum, LineNum, "Starting IF instruction missing for the ENDIF instruction.");
                        break; // PE Getting strange error on DEALLOCATE for the next instruction that I try to add, so doing EXIT here
                    }

                    if (!ReadyForEndif(NestedIfDepth)) {
                        AddError(StackNum, LineNum, "ENDIF statement without corresponding IF stetement.");
                    }
                    ReadyForEndif(NestedIfDepth) = false;
                    ReadyForElse(NestedIfDepth) = false;

                    if (!Remainder.empty()) {
                        AddError(StackNum, LineNum, "Nothing is allowed to follow the ENDIF instruction.");
                    }

                    InstructionNum = AddInstruction(StackNum, LineNum, KeywordEndIf);
                    ErlStack(StackNum).Instruction(SavedIfInstructionNum(NestedIfDepth)).Argument2 = InstructionNum;

                    // Go back and complete all of the GOTOs that terminate each IF and ELSEIF block
                    for (GotoNum = 1; GotoNum <= NumGotos(NestedIfDepth); ++GotoNum) {
                        InstructionNum2 = SavedGotoInstructionNum(GotoNum, NestedIfDepth);
                        ErlStack(StackNum).Instruction(InstructionNum2).Argument1 = InstructionNum;
                        SavedGotoInstructionNum(GotoNum, NestedIfDepth) = 0;
                    }

                    NumGotos(NestedIfDepth) = 0;
                    SavedIfInstructionNum(NestedIfDepth) = 0;
                    --NestedIfDepth;

                } else if (SELECT_CASE_var == "WHILE") {
                    if (DeveloperFlag) print(ioFiles.debug, "WHILE \"{}\"\n", Line);
                    if (Remainder.empty()) {
                        AddError(StackNum, LineNum, "Expression missing for the WHILE instruction.");
                        ExpressionNum = 0;
                    } else {
                        Expression = stripped(Remainder);
                        ParseExpression(ioFiles, Expression, StackNum, ExpressionNum, Line);
                    }

                    ++NestedWhileDepth;
                    if (NestedWhileDepth > WhileDepthAllowed) {
                        AddError(StackNum, LineNum, "Detected WHILE nested deeper than is allowed; need to terminate an earlier WHILE instruction.");
                        break;
                    } else {
                        InstructionNum = AddInstruction(StackNum, LineNum, KeywordWhile, ExpressionNum);
                        SavedWhileInstructionNum = InstructionNum;
                        SavedWhileExpressionNum = ExpressionNum;
                    }

                } else if (SELECT_CASE_var == "ENDWHILE") {
                    if (DeveloperFlag) print(ioFiles.debug, "ENDWHILE \"{}\"\n", Line);
                    if (NestedWhileDepth == 0) {
                        AddError(StackNum, LineNum, "Starting WHILE instruction missing for the ENDWHILE instruction.");
                        break;
                    }
                    if (!Remainder.empty()) {
                        AddError(StackNum, LineNum, "Nothing is allowed to follow the ENDWHILE instruction.");
                    }

                    InstructionNum = AddInstruction(StackNum, LineNum, KeywordEndWhile);
                    ErlStack(StackNum).Instruction(SavedWhileInstructionNum).Argument2 = InstructionNum;
                    ErlStack(StackNum).Instruction(InstructionNum).Argument1 = SavedWhileExpressionNum;
                    ErlStack(StackNum).Instruction(InstructionNum).Argument2 = SavedWhileInstructionNum;

                    NestedWhileDepth = 0;
                    SavedWhileInstructionNum = 0;
                    SavedWhileExpressionNum = 0;

                } else {
                    if (DeveloperFlag) print(ioFiles.debug, "ERROR \"{}\"\n", Line);
                    AddError(StackNum, LineNum, "Unknown keyword [" + Keyword + "].");
                }
            }

            ++LineNum;
        } // LineNum

        if (NestedIfDepth == 1) {
            AddError(StackNum, 0, "Missing an ENDIF instruction needed to terminate an earlier IF instruction.");
        } else if (NestedIfDepth > 1) {
            AddError(StackNum, 0, "Missing " + fmt::to_string(NestedIfDepth) + " ENDIF instructions needed to terminate earlier IF instructions.");
        }

        //  ALLOCATE(DummyError(ErlStack(StackNum)%NumErrors))
        //  DummyError = ErlStack(StackNum)%Error
    }

    int AddInstruction(int const StackNum,
                       int const LineNum,
                       int const Keyword,
                       Optional_int_const Argument1, // Erl variable index
                       Optional_int_const Argument2)
    {

        // SUBROUTINE INFORMATION:
        //       AUTHOR         Peter Graham Ellis
        //       DATE WRITTEN   June 2006
        //       MODIFIED       na
        //       RE-ENGINEERED  na

        // PURPOSE OF THIS SUBROUTINE:
        // Adds an instruction to a stack.

        // METHODOLOGY EMPLOYED:

        // Return value
        int InstructionNum;

        // Locals
        // SUBROUTINE ARGUMENT DEFINITIONS:

        // SUBROUTINE LOCAL VARIABLE DECLARATIONS:

        // Object Data
        ErlStackType TempStack;

        // FLOW:
        if (ErlStack(StackNum).NumInstructions == 0) {
            ErlStack(StackNum).Instruction.allocate(1);
            ErlStack(StackNum).NumInstructions = 1;
        } else {
            TempStack = ErlStack(StackNum);
            ErlStack(StackNum).Instruction.deallocate();
            ErlStack(StackNum).Instruction.allocate(ErlStack(StackNum).NumInstructions + 1);
            ErlStack(StackNum).Instruction({1, ErlStack(StackNum).NumInstructions}) = TempStack.Instruction({1, ErlStack(StackNum).NumInstructions});
            ++ErlStack(StackNum).NumInstructions;
        }

        InstructionNum = ErlStack(StackNum).NumInstructions;
        ErlStack(StackNum).Instruction(InstructionNum).LineNum = LineNum;
        ErlStack(StackNum).Instruction(InstructionNum).Keyword = Keyword;

        if (present(Argument1)) ErlStack(StackNum).Instruction(InstructionNum).Argument1 = Argument1;
        if (present(Argument2)) ErlStack(StackNum).Instruction(InstructionNum).Argument2 = Argument2;

        return InstructionNum;
    }

    void AddError(int const StackNum,      // index pointer to location in ErlStack structure
                  int const LineNum,       // Erl program line number
                  std::string const &Error // error message to be added to ErlStack
    )
    {

        // SUBROUTINE INFORMATION:
        //       AUTHOR         Peter Graham Ellis
        //       DATE WRITTEN   June 2006
        //       MODIFIED       na
        //       RE-ENGINEERED  na

        // PURPOSE OF THIS SUBROUTINE:
        // Adds an error message to a stack.

        // METHODOLOGY EMPLOYED:

        // Locals
        // SUBROUTINE ARGUMENT DEFINITIONS:

        // SUBROUTINE LOCAL VARIABLE DECLARATIONS:
        int ErrorNum; // local count of errors for this ErlStack

        // Object Data
        ErlStackType TempStack; // temporary copy of single ErlStack

        // FLOW:
        if (ErlStack(StackNum).NumErrors == 0) {
            ErlStack(StackNum).Error.allocate(1);
            ErlStack(StackNum).NumErrors = 1;
        } else {
            TempStack = ErlStack(StackNum);
            ErlStack(StackNum).Error.deallocate();
            ErlStack(StackNum).Error.allocate(ErlStack(StackNum).NumErrors + 1);
            ErlStack(StackNum).Error({1, ErlStack(StackNum).NumErrors}) = TempStack.Error({1, ErlStack(StackNum).NumErrors});
            ++ErlStack(StackNum).NumErrors;
        }

        ErrorNum = ErlStack(StackNum).NumErrors;
        if (LineNum > 0) {
            ErlStack(StackNum).Error(ErrorNum) = "Line " + fmt::to_string(LineNum) + ":  " + Error + " \"" + ErlStack(StackNum).Line(LineNum) + "\"";
        } else {
            ErlStack(StackNum).Error(ErrorNum) = Error;
        }
    }

    ErlValueType EvaluateStack(IOFiles &ioFiles, int const StackNum)
    {

        // SUBROUTINE INFORMATION:
        //       AUTHOR         Peter Graham Ellis
        //       DATE WRITTEN   June 2006
        //       MODIFIED       Brent Griffith, May 2009
        //                      Brent Griffith, March 2012, add While loop support
        //       RE-ENGINEERED  na

        // PURPOSE OF THIS SUBROUTINE:
        // Runs a stack with the interpreter.

        // Return value
        ErlValueType ReturnValue;

        // Locals
        // SUBROUTINE ARGUMENT DEFINITIONS:

        // SUBROUTINE LOCAL VARIABLE DECLARATIONS:
        int InstructionNum;
        int InstructionNum2;
        int ExpressionNum;
        static int VariableNum;
        int WhileLoopExitCounter;      // to avoid infinite loop in While loop
        bool seriousErrorFound(false); // once it gets set true (inside EvaluateExpresssion) it will trigger a fatal (in WriteTrace)

        WhileLoopExitCounter = 0;
        ReturnValue.Type = ValueNumber;
        ReturnValue.Number = 0.0;

        InstructionNum = 1;
        while (InstructionNum <= ErlStack(StackNum).NumInstructions) {

            {
                auto const SELECT_CASE_var(ErlStack(StackNum).Instruction(InstructionNum).Keyword);

                if (SELECT_CASE_var == KeywordNone) {
                    // There probably shouldn't be any of these

                } else if (SELECT_CASE_var == KeywordReturn) {
                    if (ErlStack(StackNum).Instruction(InstructionNum).Argument1 > 0)
                        ReturnValue = EvaluateExpression(ErlStack(StackNum).Instruction(InstructionNum).Argument1, seriousErrorFound);

                    WriteTrace(ioFiles, StackNum, InstructionNum, ReturnValue, seriousErrorFound);
                    break; // RETURN always terminates an instruction stack

                } else if (SELECT_CASE_var == KeywordSet) {

                    ReturnValue = EvaluateExpression(ErlStack(StackNum).Instruction(InstructionNum).Argument2, seriousErrorFound);
                    VariableNum = ErlStack(StackNum).Instruction(InstructionNum).Argument1;
                    if ((!ErlVariable(VariableNum).ReadOnly) && (!ErlVariable(VariableNum).Value.TrendVariable)) {
                        ErlVariable(VariableNum).Value = ReturnValue;
                    } else if (ErlVariable(VariableNum).Value.TrendVariable) {
                        ErlVariable(VariableNum).Value.Number = ReturnValue.Number;
                        ErlVariable(VariableNum).Value.Error = ReturnValue.Error;
                    }

                    WriteTrace(ioFiles, StackNum, InstructionNum, ReturnValue, seriousErrorFound);

                } else if (SELECT_CASE_var == KeywordRun) {
                    ReturnValue.Type = ValueString;
                    ReturnValue.String = "";
                    WriteTrace(ioFiles, StackNum, InstructionNum, ReturnValue, seriousErrorFound);
                    ReturnValue = EvaluateStack(ioFiles, ErlStack(StackNum).Instruction(InstructionNum).Argument1);

                } else if ((SELECT_CASE_var == KeywordIf) || (SELECT_CASE_var == KeywordElse)) { // same???
                    ExpressionNum = ErlStack(StackNum).Instruction(InstructionNum).Argument1;
                    InstructionNum2 = ErlStack(StackNum).Instruction(InstructionNum).Argument2;

                    if (ExpressionNum > 0) { // could be 0 if this was an ELSE
                        ReturnValue = EvaluateExpression(ExpressionNum, seriousErrorFound);
                        WriteTrace(ioFiles, StackNum, InstructionNum, ReturnValue, seriousErrorFound);
                        if (ReturnValue.Number == 0.0) { //  This is the FALSE case
                            // Eventually should handle strings and arrays too
                            InstructionNum = InstructionNum2;
                            continue;
                        }
                    } else {
                        // KeywordELSE  -- kind of a kludge
                        ReturnValue.Type = ValueNumber;
                        ReturnValue.Number = 1.0;
                        WriteTrace(ioFiles, StackNum, InstructionNum, ReturnValue, seriousErrorFound);
                    }

                } else if (SELECT_CASE_var == KeywordGoto) {
                    InstructionNum = ErlStack(StackNum).Instruction(InstructionNum).Argument1;

                    // For debug purposes only...
                    ReturnValue.Type = ValueString;
                    ReturnValue.String = ""; // IntegerToString(InstructionNum)

                    continue;
                    // PE if this ever went out of bounds, would the DO loop save it?  or need check here?

                } else if (SELECT_CASE_var == KeywordEndIf) {
                    ReturnValue.Type = ValueString;
                    ReturnValue.String = "";
                    WriteTrace(ioFiles, StackNum, InstructionNum, ReturnValue, seriousErrorFound);

                } else if (SELECT_CASE_var == KeywordWhile) {
                    // evaluate expression at while, skip to past endwhile if not true
                    ExpressionNum = ErlStack(StackNum).Instruction(InstructionNum).Argument1;
                    InstructionNum2 = ErlStack(StackNum).Instruction(InstructionNum).Argument2;
                    ReturnValue = EvaluateExpression(ExpressionNum, seriousErrorFound);
                    WriteTrace(ioFiles, StackNum, InstructionNum, ReturnValue, seriousErrorFound);
                    if (ReturnValue.Number == 0.0) { //  This is the FALSE case
                        // Eventually should handle strings and arrays too
                        InstructionNum = InstructionNum2;
                        // CYCLE
                    }
                } else if (SELECT_CASE_var == KeywordEndWhile) {

                    // reevaluate expression at While and goto there if true, otherwise continue
                    ExpressionNum = ErlStack(StackNum).Instruction(InstructionNum).Argument1;
                    InstructionNum2 = ErlStack(StackNum).Instruction(InstructionNum).Argument2;
                    ReturnValue = EvaluateExpression(ExpressionNum, seriousErrorFound);
                    if ((ReturnValue.Number != 0.0) && (WhileLoopExitCounter <= MaxWhileLoopIterations)) { //  This is the True case
                        // Eventually should handle strings and arrays too
                        WriteTrace(ioFiles, StackNum, InstructionNum, ReturnValue, seriousErrorFound); // duplicative?
                        InstructionNum = InstructionNum2;
                        ++WhileLoopExitCounter;

                        continue;
                    } else { // false, leave while block
                        if (WhileLoopExitCounter > MaxWhileLoopIterations) {
                            WhileLoopExitCounter = 0;
                            ReturnValue.Type = ValueError;
                            ReturnValue.Error = "Maximum WHILE loop iteration limit reached";
                            WriteTrace(ioFiles, StackNum, InstructionNum, ReturnValue, seriousErrorFound);
                        } else {
                            ReturnValue.Type = ValueNumber;
                            ReturnValue.Number = 0.0;
                            WriteTrace(ioFiles, StackNum, InstructionNum, ReturnValue, seriousErrorFound);
                            WhileLoopExitCounter = 0;
                        }
                    }
                } else {
                    ShowFatalError("Fatal error in RunStack:  Unknown keyword.");
                }
            }

            ++InstructionNum;
        } // InstructionNum

        return ReturnValue;
    }

    void
    WriteTrace(IOFiles &ioFiles, int const StackNum, int const InstructionNum, ErlValueType const &ReturnValue, bool const seriousErrorFound)
    {

        // SUBROUTINE INFORMATION:
        //       AUTHOR         Peter Graham Ellis
        //       DATE WRITTEN   June 2006
        //       MODIFIED       Brent Griffith, May 2009
        //                      Brent Griffith, May 2016, added bool and fatal error messages for runtime problems with math and unitialized vars
        //       RE-ENGINEERED  na

        // PURPOSE OF THIS SUBROUTINE:

        // METHODOLOGY EMPLOYED:

        // Using/Aliasing
        using DataEnvironment::CurMnDy;
        using DataEnvironment::EnvironmentName;
        using DataGlobals::DoingSizing;
        using DataGlobals::WarmupFlag;
        using General::CreateSysTimeIntervalString;

        // Locals
        // SUBROUTINE ARGUMENT DEFINITIONS:

        // SUBROUTINE LOCAL VARIABLE DECLARATIONS:
        int LineNum;
        std::string NameString;
        std::string LineNumString;
        std::string LineString;
        std::string cValueString;
        std::string TimeString;
        std::string DuringWarmup;

        // FLOW:
        if ((!OutputFullEMSTrace) && (!OutputEMSErrors) && (!seriousErrorFound)) return;

        if ((OutputEMSErrors) && (!OutputFullEMSTrace) && (!seriousErrorFound)) {
            // see if error needs to be reported.
            if (ReturnValue.Type != ValueError) return;
        }

<<<<<<< HEAD
        if (!MyOneTimeFlag) {
            print(ioFiles.edd, "****  Begin EMS Language Processor Error and Trace Output  *** \n");
            print(ioFiles.edd, "<Erl program name, line #, line text, result, occurrence timing information ... >\n");
            MyOneTimeFlag = true;
=======
        if (!WriteTraceMyOneTimeFlag) {
            print(outputFiles.edd, "****  Begin EMS Language Processor Error and Trace Output  *** \n");
            print(outputFiles.edd, "<Erl program name, line #, line text, result, occurrence timing information ... >\n");
            WriteTraceMyOneTimeFlag = true;
>>>>>>> 721da108
        }
        // if have not return'd yet then write out full trace

        NameString = ErlStack(StackNum).Name;
        LineNum = ErlStack(StackNum).Instruction(InstructionNum).LineNum;
        LineNumString = fmt::to_string(LineNum);
        LineString = ErlStack(StackNum).Line(LineNum);
        cValueString = ValueToString(ReturnValue);

        // put together timestamp info
        if (WarmupFlag) {
            if (!DoingSizing) {
                DuringWarmup = " During Warmup, Occurrence info=";
            } else {
                DuringWarmup = " During Warmup & Sizing, Occurrence info=";
            }
        } else {
            if (!DoingSizing) {
                DuringWarmup = " Occurrence info=";
            } else {
                DuringWarmup = " During Sizing, Occurrence info=";
            }
        }
        TimeString = DuringWarmup + EnvironmentName + ", " + CurMnDy + ' ' + CreateSysTimeIntervalString();

        if (OutputFullEMSTrace || (OutputEMSErrors && (ReturnValue.Type == ValueError))) {
            print(ioFiles.edd, "{},Line {},{},{},{}\n", NameString, LineNumString, LineString, cValueString, TimeString);
        }

        if (seriousErrorFound) { // throw EnergyPlus severe then fatal
            ShowSevereError("Problem found in EMS EnergyPlus Runtime Language.");
            ShowContinueError("Erl program name: " + NameString);
            ShowContinueError("Erl program line number: " + LineNumString);
            ShowContinueError("Erl program line text: " + LineString);
            ShowContinueError("Error message: " + cValueString);
            ShowContinueErrorTimeStamp("");
            ShowFatalError("Previous EMS error caused program termination.");
        }
    }

    //******************************************************************************************

    //  Expression Processor

    //******************************************************************************************

    void ParseExpression(IOFiles &ioFiles,
                         std::string const &InString, // String of expression text written in the Runtime Language
                         int const StackNum,          // Parent StackNum??
                         int &ExpressionNum,          // index of expression in structure
                         std::string const &Line      // Actual line from string
    )
    {

        // SUBROUTINE INFORMATION:
        //       AUTHOR         Peter Graham Ellis
        //       DATE WRITTEN   June 2006
        //       MODIFIED       Brent Griffith, May 2009
        //       RE-ENGINEERED  na

        // PURPOSE OF THIS SUBROUTINE:
        // Parsing string into a series of tokens

        // METHODOLOGY EMPLOYED:

        // Using/Aliasing
        using DataSystemVariables::DeveloperFlag;

        // Locals
        // SUBROUTINE PARAMETER DEFINITIONS:
        int const MaxDoLoopCounts(500);

        // SUBROUTINE ARGUMENT DEFINITIONS:

        // SUBROUTINE LOCAL VARIABLE DECLARATIONS:
        //  CHARACTER(len=120), DIMENSION(MaxErrors) :: Error  ! Errors should be stored with the stack
        int NumErrors;
        std::string::size_type Pos;
        std::string StringToken;
        char NextChar;
        bool PeriodFound;
        bool MinusFound;
        bool PlusFound;
        bool MultFound;
        bool DivFound;
        bool ErrorFlag;
        bool OperatorProcessing;
        int CountDoLooping;
        bool LastED; // last character in a numeric was an E or D

        // Object Data
        static Array1D<TokenType> Token;

        // FLOW:
        CountDoLooping = 0;
        NumErrors = 0;
        //  Error = 'No errors.'

        // Break the string into tokens
        int NumTokens(0);
        std::string String(InString);

        // Following is a workaround to parse unitary operators as first value in the expression.
        // i.e. Set X = -1
        // this creates Set X = 0-1
        // and seems to work.

        assert(!String.empty());
        if (String[0] == '-') {
            String = "0" + String;
        } else if (String[0] == '+') {
            String = "0" + String;
        }
        std::string::size_type LastPos(String.length());
        Pos = 0;
        OperatorProcessing = false; // true when an operator is found until terminated by non-operator
        MinusFound = false;
        MultFound = false;
        DivFound = false;
        while (Pos < LastPos) {
            ++CountDoLooping;
            if (CountDoLooping > MaxDoLoopCounts) {
                ShowSevereError("EMS ParseExpression: Entity=" + ErlStack(StackNum).Name);
                ShowContinueError("...Line=" + Line);
                ShowContinueError("...Failed to process String=\"" + String + "\".");
                ShowFatalError("...program terminates due to preceding condition.");
            }
            NextChar = String[Pos];
            if (NextChar == ' ') {
                ++Pos;
                continue;
            }

            // Extend the token array
            Token.redimension(++NumTokens);

            // Get the next token
            StringToken = "";
            PeriodFound = false;
            PlusFound = false;
            ErrorFlag = false;
            LastED = false;
            if (is_any_of(NextChar, "0123456789.")) {
                // Parse a number literal token
                ++Pos;
                StringToken += NextChar;
                OperatorProcessing = false;
                MultFound = false;
                DivFound = false;

                if (NextChar == '.') PeriodFound = true;

                while (Pos < LastPos) {
                    NextChar = String[Pos];
                    if (is_any_of(NextChar, "0123456789.eEdD")) {
                        ++Pos;
                        if (NextChar == '.') {
                            if (PeriodFound) {
                                // ERROR:  two periods appearing in a number literal!
                                ShowSevereError("EMS Parse Expression, for \"" + ErlStack(StackNum).Name + "\".");
                                ShowContinueError("...Line=\"" + Line + "\".");
                                ShowContinueError("...Bad String=\"" + String + "\".");
                                ShowContinueError("...Two decimal points detected in String.");
                                ++NumErrors;
                                ErrorFlag = true;
                                break;
                            } else {
                                PeriodFound = true;
                            }
                        }
                        if (is_any_of(NextChar, "eEdD")) {
                            StringToken += NextChar;
                            if (LastED) {
                                ShowSevereError("EMS Parse Expression, for \"" + ErlStack(StackNum).Name + "\".");
                                ShowContinueError("...Line=\"" + Line + "\".");
                                ShowContinueError("...Bad String=\"" + String + "\".");
                                ShowContinueError("...Two D/E in numeric String.");
                                ++NumErrors;
                                ErrorFlag = true;
                                // error
                                break;
                            } else {
                                LastED = true;
                            }
                        } else {
                            StringToken += NextChar;
                        }
                    } else if (is_any_of(NextChar, "+-")) { // +/- following an ED is okay.
                        if (LastED) {
                            StringToken += NextChar;
                            ++Pos;
                            LastED = false;
                        } else {
                            // +/- will be processed on next pass, nothing needs to be done after a numeral
                            break;
                        }
                    } else if (is_any_of(NextChar, " +-*/^=<>)")) { // Any binary operator is okay
                        break;                                      // End of token
                    } else {
                        // Error: strange sequence of characters:  return TokenString//NextChar   e.g.,  234.44a or 234.44%
                        StringToken += NextChar;
                        break;
                    }
                }

                // Save the number token
                if (!ErrorFlag) {
                    Token(NumTokens).Type = TokenNumber;
                    Token(NumTokens).String = StringToken;
                    if (DeveloperFlag) print(ioFiles.debug, "Number=\"{}\"\n", StringToken);
                    Token(NumTokens).Number = UtilityRoutines::ProcessNumber(StringToken, ErrorFlag);
                    if (DeveloperFlag && ErrorFlag) print(ioFiles.debug, "{}\n", "Numeric error flagged");
                    if (MinusFound) {
                        Token(NumTokens).Number = -Token(NumTokens).Number;
                        MinusFound = false;
                    }
                    if (ErrorFlag) {
                        // Error: something wrong with this number!
                        ShowSevereError("EMS Parse Expression, for \"" + ErlStack(StackNum).Name + "\".");
                        ShowContinueError("...Line=\"" + Line + "\".");
                        ShowContinueError("...Bad String=\"" + String + "\".");
                        ShowContinueError("Invalid numeric=\"" + StringToken + "\".");
                        ++NumErrors;
                    }
                }

            } else if (is_any_of(NextChar, "abcdefghijklmnopqrstuvwxyzABCDEFGHIJKLMNOPQRSTUVWXYZ")) {
                // Parse an undetermined string token (could be a variable, subroutine, or named operator)
                ++Pos;
                StringToken += NextChar;
                OperatorProcessing = false;
                MultFound = false;
                DivFound = false;

                while (Pos < LastPos) {
                    NextChar = String[Pos];
                    if (is_any_of(NextChar, "abcdefghijklmnopqrstuvwxyzABCDEFGHIJKLMNOPQRSTUVWXYZ_0123456789")) {
                        ++Pos;
                        StringToken += NextChar;
                    } else if (is_any_of(NextChar, " +-*/^=<>()")) {
                        break; // End of token
                    } else {
                        // Error: bad syntax:  return TokenString//NextChar   e.g.,  var1$ or b%
                        break;
                    }
                }

                // Save the variable token
                Token(NumTokens).Type = TokenVariable;
                Token(NumTokens).String = StringToken;
                if (DeveloperFlag) print(ioFiles.debug, "Variable=\"{}\"\n", StringToken);
                Token(NumTokens).Variable = NewEMSVariable(StringToken, StackNum);

            } else if (is_any_of(NextChar, "+-*/^=<>@|&")) {
                // Parse an operator token
                if (NextChar == '-') {
                    StringToken = "-";
                    if (MultFound) {
                        ShowSevereError("EMS Parse Expression, for \"" + ErlStack(StackNum).Name + "\".");
                        ShowContinueError("...Line = \"" + Line + "\".");
                        ShowContinueError("...Minus sign used on the right side of multiplication sign.");
                        ShowContinueError("...Use parenthesis to wrap appropriate variables. For example, X * ( -Y ).");
                        ++NumErrors;
                        MultFound = false;
                    } else if (DivFound) {
                        ShowSevereError("EMS Parse Expression, for \"" + ErlStack(StackNum).Name + "\".");
                        ShowContinueError("...Line = \"" + Line + "\".");
                        ShowContinueError("...Minus sign used on the right side of division sign.");
                        ShowContinueError("...Use parenthesis to wrap appropriate variables. For example, X / ( -Y ).");
                        ++NumErrors;
                        DivFound = false;
                    } else if (OperatorProcessing && (NextChar == '-')) {
                        // if operator was deterined last pass and this character is a -, then insert a 0 before the minus and treat as subtraction
                        // example: change "Var == -1" to "Var == 0-1"
                        OperatorProcessing = false;
                        String.insert(Pos, "0");
                        ++LastPos;
                        StringToken = "0";
                        MultFound = false;
                        DivFound = false;
                    } else {
                        StringToken = NextChar;
                        Token(NumTokens).Type = TokenOperator;
                    }
                } else { // any other character process as operator
                    StringToken = NextChar;
                    Token(NumTokens).Type = TokenOperator;
                }

                // parse an operator if found,
                // returns true and increments position, other wise returns false and leaves state untouched
                const auto parse = [&](const char *string, int op, bool case_insensitive) {
                    const auto len = strlen(string);
                    const auto potential_match = String.substr(Pos, len);

                    if ((case_insensitive && UtilityRoutines::SameString(potential_match, string)) ||
                        (!case_insensitive && potential_match == string)) {
                        if (DeveloperFlag) print(ioFiles.debug, "OPERATOR \"{}\"\n", potential_match);
                        Token(NumTokens).Operator = op;
                        Token(NumTokens).String = potential_match;
                        Pos += (len - 1);
                        return true;
                    } else {
                        return false;
                    }
                };

                // case insensitive wrapper call to parse
                const auto i_parse = [&](const char *string, const int op) {
                    return parse(string, op, true);
                };

                // First check for two character operators:  == <> <= >= || &&
                std::string const cc(String.substr(Pos, 2));
                if (parse("==", OperatorEqual, false) || parse("<>", OperatorNotEqual, false) || parse("<=", OperatorLessOrEqual, false) ||
                    parse(">=", OperatorGreaterOrEqual, false) || parse("||", OperatorLogicalOR, false) || parse("&&", OperatorLogicalAND, false)) {
                    // One of the comparision / logical operators
                    OperatorProcessing = true;

                } else if (String[Pos] == '@') { // next check for builtin functions signaled by "@"

                    if (i_parse("@Round", FuncRound) || i_parse("@Mod", FuncMod) || i_parse("@Sin", FuncSin) ||
                        i_parse("@Cos", FuncCos) || i_parse("@ArcCos", FuncArcCos) || i_parse("@ArcSin", FuncArcSin) ||
                        i_parse("@DegToRad", FuncDegToRad) || i_parse("@RadToDeg", FuncRadToDeg) || i_parse("@Exp", FuncExp) ||
                        i_parse("@Ln", FuncLn) || i_parse("@Max", FuncMax) || i_parse("@Min", FuncMin) || i_parse("@Abs", FuncABS) ||
                        i_parse("@RANDOMUNIFORM", FuncRandU) || i_parse("@RANDOMNORMAL", FuncRandG) ||
                        i_parse("@SEEDRANDOM", FuncRandSeed) || i_parse("@RhoAirFnPbTdbW", FuncRhoAirFnPbTdbW) ||
                        i_parse("@CpAirFnW", FuncCpAirFnW) || i_parse("@HfgAirFnWTdb", FuncHfgAirFnWTdb) ||
                        i_parse("@HgAirFnWTdb", FuncHgAirFnWTdb) || i_parse("@TdpFnTdbTwbPb", FuncTdpFnTdbTwbPb) ||
                        i_parse("@TdpFnWPb", FuncTdpFnWPb) || i_parse("@HFnTdbW", FuncHFnTdbW) ||
                        i_parse("@HFnTdbRhPb", FuncHFnTdbRhPb) || i_parse("@TdbFnHW", FuncTdbFnHW) ||
                        i_parse("@RhovFnTdbRhLBnd0C", FuncRhovFnTdbRhLBnd0C) || i_parse("@RhovFnTdbRh", FuncRhovFnTdbRh) ||
                        i_parse("@RhovFnTdbWPb", FuncRhovFnTdbWPb) || i_parse("@RhFnTdbRhovLBnd0C", FuncRhFnTdbRhovLBnd0C) ||
                        i_parse("@RhFnTdbRhov", FuncRhFnTdbRhov) || i_parse("@RhFnTdbWPb", FuncRhFnTdbWPb) ||
                        i_parse("@TwbFnTdbWPb", FuncTwbFnTdbWPb) || i_parse("@VFnTdbWPb", FuncVFnTdbWPb) ||
                        i_parse("@WFnTdpPb", FuncWFnTdpPb) || i_parse("@WFnTdbH", FuncWFnTdbH) ||
                        i_parse("@WFnTdbTwbPb", FuncWFnTdbTwbPb) || i_parse("@WFnTdbRhPb", FuncWFnTdbRhPb) ||
                        i_parse("@PsatFnTemp", FuncPsatFnTemp) || i_parse("@TsatFnHPb", FuncTsatFnHPb) ||
                        i_parse("@TsatFnPb", FuncTsatFnPb) || i_parse("@CpCW", FuncCpCW) || i_parse("@CpHW", FuncCpHW) ||
                        i_parse("@RhoH2O", FuncRhoH2O) || i_parse("@FATALHALTEP", FuncFatalHaltEp) ||
                        i_parse("@SEVEREWARNEP", FuncSevereWarnEp) || i_parse("@WARNEP", FuncWarnEp) ||
                        i_parse("@TRENDVALUE", FuncTrendValue) || i_parse("@TRENDAVERAGE", FuncTrendAverage) ||
                        i_parse("@TRENDMAX", FuncTrendMax) || i_parse("@TRENDMIN", FuncTrendMin) ||
                        i_parse("@TRENDDIRECTION", FuncTrendDirection) || i_parse("@TRENDSUM", FuncTrendSum) ||
                        i_parse("@CURVEVALUE", FuncCurveValue)) {
                        // was a built in function operator
                    } else { // throw error
                        if (DeveloperFlag) print(ioFiles.debug, "ERROR \"{}\"\n", String);
                        ShowFatalError("EMS Runtime Language: did not find valid input for built-in function =" + String);
                    }
                } else {
                    // Check for remaining single character operators
                    Token(NumTokens).String = StringToken;
                    MultFound = false;
                    DivFound = false;

                    if (DeveloperFlag) print(ioFiles.debug, "OPERATOR \"{}\"\n", StringToken);

                    if (StringToken == "+") {
                        if (!OperatorProcessing) {
                            Token(NumTokens).Operator = OperatorAdd;
                            OperatorProcessing = true;
                        } else {
                            PlusFound = true;
                            OperatorProcessing = false;
                        }
                    } else if (StringToken == "-") {
                        if (!OperatorProcessing) {
                            Token(NumTokens).Operator = OperatorSubtract;
                            OperatorProcessing = true;
                        } else {
                            MinusFound = true;
                            OperatorProcessing = false;
                        }
                    } else if (StringToken == "*") {
                        Token(NumTokens).Operator = OperatorMultiply;
                        MultFound = true;
                        OperatorProcessing = true;
                    } else if (StringToken == "/") {
                        Token(NumTokens).Operator = OperatorDivide;
                        DivFound = true;
                        OperatorProcessing = true;
                    } else if (StringToken == "<") {
                        Token(NumTokens).Operator = OperatorLessThan;
                        OperatorProcessing = true;
                    } else if (StringToken == ">") {
                        Token(NumTokens).Operator = OperatorGreaterThan;
                        OperatorProcessing = true;
                    } else if (StringToken == "^") {
                        Token(NumTokens).Operator = OperatorRaiseToPower;
                        OperatorProcessing = true;
                    } else if (StringToken == "0" && (NextChar == '-')) {
                        // process string insert = "0"
                        Token(NumTokens).Type = TokenNumber;
                        Token(NumTokens).String = StringToken;
                    } else {
                        // Uh OH, this should never happen! throw error
                        if (DeveloperFlag) print(ioFiles.debug, "ERROR \"{}\"\n", StringToken);
                        ShowFatalError("EMS, caught unexpected token = \"" + StringToken + "\" ; while parsing string=" + String);
                    }
                }

                ++Pos;

            } else if (is_any_of(NextChar, "()")) {
                // Parse a parenthesis token
                ++Pos;
                StringToken = NextChar;
                if (DeveloperFlag) print(ioFiles.debug, "PAREN \"{}\"\n", StringToken);
                Token(NumTokens).Type = TokenParenthesis;
                Token(NumTokens).String = StringToken;
                if (NextChar == '(') {
                    Token(NumTokens).Parenthesis = ParenthesisLeft;
                    OperatorProcessing = true;
                }
                if (NextChar == ')') Token(NumTokens).Parenthesis = ParenthesisRight;

            } else if (is_any_of(NextChar, "\"")) {
                // Parse a string literal token
                if (DeveloperFlag) print(ioFiles.debug, "{}\n", "LITERAL STRING");
                ++Pos;

            } else {
                // Error: bad start to the token
            }
        }

        if (NumErrors > 0) {
            if (DeveloperFlag) print(ioFiles.debug, "{}\n", "ERROR OUT");
            ShowFatalError("EMS, previous errors cause termination.");
        }

        ExpressionNum = ProcessTokens(Token, NumTokens, StackNum, String);
    }

    int ProcessTokens(const Array1D<TokenType> &TokenIN, int const NumTokensIN, int const StackNum, std::string const &ParsingString)
    {

        // SUBROUTINE INFORMATION:
        //       AUTHOR         Peter Graham Ellis
        //       DATE WRITTEN   June 2006
        //       MODIFIED       na
        //       RE-ENGINEERED  na

        // PURPOSE OF THIS SUBROUTINE:
        // Processes tokens into expressions.

        // METHODOLOGY EMPLOYED:
        // Uses recursion to handle tokens with compound expressions

        // Return value
        int ExpressionNum;

        // SUBROUTINE LOCAL VARIABLE DECLARATIONS:
        int Pos;
        int LastPos;
        int TokenNum;
        int NumTokens;
        int Depth;
        int NumSubTokens;
        int NewNumTokens;
        int OperatorNum;
        int NumOperands;
        int ParenthWhileCounter; // used to trap for unbalanced parentheses

        // Object Data
        Array1D<TokenType> Token(TokenIN);
        Array1D<TokenType> SubTokenList;

        // FLOW:
        ExpressionNum = 0;
        NumTokens = NumTokensIN;

        // Process parentheses
        Pos = 0;
        for (TokenNum = 1; TokenNum <= NumTokens; ++TokenNum) {
            if (Token(TokenNum).Type == TokenParenthesis) {
                Pos = TokenNum;
                break;
            }
        }

        ParenthWhileCounter = 0;

        while ((Pos > 0) && (ParenthWhileCounter < 50)) {
            ++ParenthWhileCounter;
            Depth = 0;
            for (TokenNum = 1; TokenNum <= NumTokens; ++TokenNum) {
                if (Token(TokenNum).Type == TokenParenthesis) {
                    if (Token(TokenNum).Parenthesis == ParenthesisLeft) {
                        if (Depth == 0) Pos = TokenNum; // Record position of first left parenthesis
                        ++Depth;
                    }
                    if (Token(TokenNum).Parenthesis == ParenthesisRight) {
                        --Depth;
                        if (Depth == 0) {
                            LastPos = TokenNum;
                            NumSubTokens = LastPos - Pos - 1;
                            SubTokenList.allocate(NumSubTokens);
                            SubTokenList({1, NumSubTokens}) = Token({Pos + 1, LastPos - 1}); // Need to check that these don't exceed bounds
                            ExpressionNum = ProcessTokens(SubTokenList, NumSubTokens, StackNum, ParsingString);
                            SubTokenList.deallocate();

                            // Replace the parenthetical tokens with one expression token
                            NewNumTokens = NumTokens - NumSubTokens - 1;
                            if (NewNumTokens > 0) {
                                if (LastPos + 1 <= NumTokens) {
                                    Token({Pos + 1, NewNumTokens}) = Token({LastPos + 1, _});
                                }
                                Token.redimension(NewNumTokens);
                                Token(Pos).Type = TokenExpression;
                                Token(Pos).Expression = ExpressionNum;
                                Token(Pos).String = "Expr";
                                NumTokens = NewNumTokens;
                            }

                            // Reset loop for next parenthetical set
                            break;
                        }
                    }
                }
            }

            // This repeats code again...  Just checks to see if there are any more parentheses to be found
            Pos = 0;
            for (TokenNum = 1; TokenNum <= NumTokens; ++TokenNum) {
                if (Token(TokenNum).Type == TokenParenthesis) {
                    Pos = TokenNum;
                    break;
                }
            }
        }

        if (ParenthWhileCounter == 50) { // symptom of mismatched parenthesis
            ShowSevereError("EMS error parsing parentheses, check that parentheses are balanced");
            ShowContinueError("String being parsed=\"" + ParsingString + "\".");
            ShowFatalError("Program terminates due to preceding error.");
        }

        SetupPossibleOperators(); // includes built-in functions

        // Process operators and builtin functions
        // Loop thru all operators and group expressions in the order of precedence
        for (OperatorNum = 1; OperatorNum <= NumPossibleOperators; ++OperatorNum) {

            // Find the next occurrence of the operator
            Pos = 0; //  position in sequence of tokens
            for (TokenNum = 1; TokenNum <= NumTokens; ++TokenNum) {
                if ((Token(TokenNum).Type == TokenOperator) && (Token(TokenNum).Operator == OperatorNum)) {
                    Pos = TokenNum;
                    break;
                }
            }

            while (Pos > 0) {
                if (Pos == 1) {
                    // if first token is for a built-in function starting with "@" then okay, otherwise the operator needs a LHS
                    if (Token(TokenNum).Operator > OperatorLogicalOR) { // we have a function expression to set up
                        ExpressionNum = NewExpression();
                        ErlExpression(ExpressionNum).Operator = OperatorNum;
                        NumOperands = PossibleOperators(OperatorNum).NumOperands;
                        ErlExpression(ExpressionNum).NumOperands = NumOperands;
                        ErlExpression(ExpressionNum).Operand.allocate(NumOperands);

                        ErlExpression(ExpressionNum).Operand(1).Type = Token(Pos + 1).Type;
                        ErlExpression(ExpressionNum).Operand(1).Number = Token(Pos + 1).Number;
                        ErlExpression(ExpressionNum).Operand(1).Expression = Token(Pos + 1).Expression;
                        ErlExpression(ExpressionNum).Operand(1).Variable = Token(Pos + 1).Variable;
                        if (Token(Pos + 1).Variable > 0) {
                            ErlExpression(ExpressionNum).Operand(1).TrendVariable = ErlVariable(Token(Pos + 1).Variable).Value.TrendVariable;
                            ErlExpression(ExpressionNum).Operand(1).TrendVarPointer = ErlVariable(Token(Pos + 1).Variable).Value.TrendVarPointer;
                        }
                        if ((NumOperands >= 2) && (NumTokens >= 3)) {
                            ErlExpression(ExpressionNum).Operand(2).Type = Token(Pos + 2).Type;
                            ErlExpression(ExpressionNum).Operand(2).Number = Token(Pos + 2).Number;
                            ErlExpression(ExpressionNum).Operand(2).Expression = Token(Pos + 2).Expression;
                            ErlExpression(ExpressionNum).Operand(2).Variable = Token(Pos + 2).Variable;
                        }

                        if ((NumOperands >= 3) && (NumTokens >= 4)) {
                            ErlExpression(ExpressionNum).Operand(3).Type = Token(Pos + 3).Type;
                            ErlExpression(ExpressionNum).Operand(3).Number = Token(Pos + 3).Number;
                            ErlExpression(ExpressionNum).Operand(3).Expression = Token(Pos + 3).Expression;
                            ErlExpression(ExpressionNum).Operand(3).Variable = Token(Pos + 3).Variable;
                            if ((NumOperands == 3) && (NumTokens - 4 > 0)) { // too many tokens for this non-binary operator
                                ShowFatalError("EMS error parsing tokens, too many for built-in function");
                            }
                        }

                        if ((NumOperands >= 4) && (NumTokens >= 5)) {
                            ErlExpression(ExpressionNum).Operand(4).Type = Token(Pos + 4).Type;
                            ErlExpression(ExpressionNum).Operand(4).Number = Token(Pos + 4).Number;
                            ErlExpression(ExpressionNum).Operand(4).Expression = Token(Pos + 4).Expression;
                            ErlExpression(ExpressionNum).Operand(4).Variable = Token(Pos + 4).Variable;
                            if ((NumOperands == 4) && (NumTokens - 5 > 0)) { // too many tokens for this non-binary operator
                                ShowFatalError("EMS error parsing tokens, too many for built-in function");
                            }
                        }

                        if ((NumOperands == 5) && (NumTokens >= 6)) {
                            ErlExpression(ExpressionNum).Operand(5).Type = Token(Pos + 5).Type;
                            ErlExpression(ExpressionNum).Operand(5).Number = Token(Pos + 5).Number;
                            ErlExpression(ExpressionNum).Operand(5).Expression = Token(Pos + 5).Expression;
                            ErlExpression(ExpressionNum).Operand(5).Variable = Token(Pos + 5).Variable;
                            if ((NumOperands == 5) && (NumTokens - 6 > 0)) { // too many tokens for this non-binary operator
                                ShowFatalError("EMS error parsing tokens, too many for  built-in function");
                            }
                        }
                        break;
                    } else {
                        ShowSevereError("The operator \"" + PossibleOperators(OperatorNum).Symbol + "\" is missing the left-hand operand!");
                        ShowContinueError("String being parsed=\"" + ParsingString + "\".");
                        break;
                    }
                } else if (Pos == NumTokens) {
                    ShowSevereError("The operator \"" + PossibleOperators(OperatorNum).Symbol + "\" is missing the right-hand operand!");
                    ShowContinueError("String being parsed=\"" + ParsingString + "\".");
                    break;
                } else {

                    ExpressionNum = NewExpression();
                    ErlExpression(ExpressionNum).Operator = OperatorNum;
                    NumOperands = PossibleOperators(OperatorNum).NumOperands;
                    ErlExpression(ExpressionNum).NumOperands = NumOperands;
                    ErlExpression(ExpressionNum).Operand.allocate(NumOperands);

                    // PE commment: Need a right-hand and left-hand check for these, not just number of operators
                    // Unification of TYPEs would turn these into one-liners

                    ErlExpression(ExpressionNum).Operand(1).Type = Token(Pos - 1).Type;
                    ErlExpression(ExpressionNum).Operand(1).Number = Token(Pos - 1).Number;
                    ErlExpression(ExpressionNum).Operand(1).Expression = Token(Pos - 1).Expression;
                    ErlExpression(ExpressionNum).Operand(1).Variable = Token(Pos - 1).Variable;

                    if (NumOperands >= 2) {
                        ErlExpression(ExpressionNum).Operand(2).Type = Token(Pos + 1).Type;
                        ErlExpression(ExpressionNum).Operand(2).Number = Token(Pos + 1).Number;
                        ErlExpression(ExpressionNum).Operand(2).Expression = Token(Pos + 1).Expression;
                        ErlExpression(ExpressionNum).Operand(2).Variable = Token(Pos + 1).Variable;
                    }

                    // Replace the three tokens with one expression token
                    if ((NumOperands == 2) && (NumTokens - 2 > 0)) {
                        if (Pos + 2 <= NumTokens) {
                            Token({Pos, NumTokens - 2}) = Token({Pos + 2, _});
                        }
                        Token(Pos - 1).Type = TokenExpression;
                        Token(Pos - 1).Expression = ExpressionNum;
                        Token(Pos - 1).String = "Expr";
                        NumTokens -= 2;
                        Token.redimension(NumTokens);
                    }
                }

                // Find the next occurrence of the operator  (this repeats code, but don't have better idea)
                Pos = 0;
                for (TokenNum = 1; TokenNum <= NumTokens; ++TokenNum) {
                    if ((Token(TokenNum).Type == TokenOperator) && (Token(TokenNum).Operator == OperatorNum)) {
                        Pos = TokenNum;
                        break;
                    }
                }
            }
        }

        // Should be down to just one token now
        if (Token(1).Type == TokenNumber) {
            ExpressionNum = NewExpression();
            ErlExpression(ExpressionNum).Operator = OperatorLiteral;
            ErlExpression(ExpressionNum).NumOperands = 1;
            ErlExpression(ExpressionNum).Operand.allocate(1);
            ErlExpression(ExpressionNum).Operand(1).Type = Token(1).Type;
            ErlExpression(ExpressionNum).Operand(1).Number = Token(1).Number;
        } else if (Token(1).Type == TokenVariable) {
            ExpressionNum = NewExpression();
            ErlExpression(ExpressionNum).Operator = OperatorLiteral;
            ErlExpression(ExpressionNum).NumOperands = 1;
            ErlExpression(ExpressionNum).Operand.allocate(1);
            ErlExpression(ExpressionNum).Operand(1).Type = Token(1).Type;
            ErlExpression(ExpressionNum).Operand(1).Variable = Token(1).Variable;
        }

        Token.deallocate();

        return ExpressionNum;
    }

    int NewExpression()
    {

        // FUNCTION INFORMATION:
        //       AUTHOR         Peter Graham Ellis
        //       DATE WRITTEN   June 2006
        //       MODIFIED       na
        //       RE-ENGINEERED  na

        // PURPOSE OF THIS FUNCTION:
        // Creates a new expression.

        // METHODOLOGY EMPLOYED:

        // Return value

        // Locals
        // FUNCTION ARGUMENT DEFINITIONS:

        // FUNCTION LOCAL VARIABLE DECLARATIONS:

        // Object Data

        // FLOW:
        if (NumExpressions == 0) {
            ErlExpression.allocate(1);
            NumExpressions = 1;
        } else {
            ErlExpression.redimension(++NumExpressions);
        }

        return NumExpressions;
    }

    ErlValueType EvaluateExpression(int const ExpressionNum, bool &seriousErrorFound)
    {

        // FUNCTION INFORMATION:
        //       AUTHOR         Peter Graham Ellis
        //       DATE WRITTEN   June 2006
        //       MODIFIED       Brent Griffith, May 2009
        //       RE-ENGINEERED  na

        // PURPOSE OF THIS FUNCTION:
        // Evaluates an expression.

        // METHODOLOGY EMPLOYED:

        // USE, INTRINSIC :: IEEE_ARITHMETIC, ONLY : IEEE_IS_NAN ! Use IEEE_IS_NAN when GFortran supports it
        // Using/Aliasing
        using DataGlobals::DegToRadians; // unused, TimeStepZone
        using namespace Psychrometrics;
        using CurveManager::CurveValue;
        using General::RoundSigDigits;
        using General::TrimSigDigits;

        // Return value
        ErlValueType ReturnValue;

        // Locals
        // FUNCTION ARGUMENT DEFINITIONS:

        // FUNCTION LOCAL VARIABLE DECLARATIONS:
        int thisTrend;      // local temporary
        int thisIndex;      // local temporary
        Real64 thisAverage; // local temporary
        int loop;           // local temporary
        Real64 thisSlope;   // local temporary
        Real64 thisMax;     // local temporary
        Real64 thisMin;     // local temporary
        int OperandNum;
        int SeedN;              // number of digits in the number used to seed the generator
        Array1D_int SeedIntARR; // local temporary for random seed
        Real64 tmpRANDU1;       // local temporary for uniform random number
        Real64 tmpRANDU2;       // local temporary for uniform random number
        Real64 tmpRANDG;        // local temporary for gaussian random number
        Real64 UnitCircleTest;  // local temporary for Box-Muller algo
        Real64 TestValue;       // local temporary

        // Object Data
        Array1D<ErlValueType> Operand;

        static std::string const EMSBuiltInFunction("EMS Built-In Function");

        // FLOW:

        ReturnValue.Type = ValueNumber;
        ReturnValue.Number = 0.0;

        if (ExpressionNum > 0) {
            // is there a way to keep these and not allocate and deallocate all the time?
            Operand.allocate(ErlExpression(ExpressionNum).NumOperands);
            // Reduce operands down to literals
            for (OperandNum = 1; OperandNum <= ErlExpression(ExpressionNum).NumOperands; ++OperandNum) {
                Operand(OperandNum) = ErlExpression(ExpressionNum).Operand(OperandNum);
                if (Operand(OperandNum).Type == ValueExpression) {
                    Operand(OperandNum) = EvaluateExpression(Operand(OperandNum).Expression, seriousErrorFound); // recursive call
                    // check if recursive call found an error in nested expression, want to preserve error message from that
                    if (seriousErrorFound) {
                        ReturnValue.Type = ValueError;
                        ReturnValue.Error = Operand(OperandNum).Error;
                    }

                } else if (Operand(OperandNum).Type == ValueVariable) {
                    if (ErlVariable(Operand(OperandNum).Variable).Value.initialized) { // check that value has been initialized
                        Operand(OperandNum) = ErlVariable(Operand(OperandNum).Variable).Value;
                    } else { // value has never been set
                        ReturnValue.Type = ValueError;
                        ReturnValue.Error = "EvaluateExpression: Variable = '" + ErlVariable(Operand(OperandNum).Variable).Name +
                                            "' used in expression has not been initialized!";
                        if (!DoingSizing && !KickOffSimulation && !EMSManager::FinishProcessingUserInput) {

                            // check if this is an arg in CurveValue,
                            if (ErlExpression(ExpressionNum).Operator !=
                                FuncCurveValue) { // padding the argument list for CurveValue is too common to fatal on.  only reported to EDD
                                seriousErrorFound = true;
                            }
                        }
                    }
                }
            }

            if (ReturnValue.Type != ValueError) {

                // Perform the operation
                {
                    auto const SELECT_CASE_var(ErlExpression(ExpressionNum).Operator);

                    if (SELECT_CASE_var == OperatorLiteral) {
                        ReturnValue = Operand(1);
                        ReturnValue.initialized = true;
                    } else if (SELECT_CASE_var == OperatorNegative) { // unary minus sign.  parsing does not work yet
                        ReturnValue = SetErlValueNumber(-1.0 * Operand(1).Number);
                    } else if (SELECT_CASE_var == OperatorDivide) {
                        if ((Operand(1).Type == ValueNumber) && (Operand(2).Type == ValueNumber)) {
                            if (Operand(2).Number == 0.0) {
                                ReturnValue.Type = ValueError;
                                ReturnValue.Error = "EvaluateExpression: Divide By Zero in EMS Program!";
                                if (!DoingSizing && !KickOffSimulation && !EMSManager::FinishProcessingUserInput) {
                                    seriousErrorFound = true;
                                }
                            } else {
                                ReturnValue = SetErlValueNumber(Operand(1).Number / Operand(2).Number);
                            }
                        }

                    } else if (SELECT_CASE_var == OperatorMultiply) {
                        if ((Operand(1).Type == ValueNumber) && (Operand(2).Type == ValueNumber)) {
                            ReturnValue = SetErlValueNumber(Operand(1).Number * Operand(2).Number);
                        }

                    } else if (SELECT_CASE_var == OperatorSubtract) {
                        if ((Operand(1).Type == ValueNumber) && (Operand(2).Type == ValueNumber)) {
                            ReturnValue = SetErlValueNumber(Operand(1).Number - Operand(2).Number);
                        }

                    } else if (SELECT_CASE_var == OperatorAdd) {
                        if ((Operand(1).Type == ValueNumber) && (Operand(2).Type == ValueNumber)) {
                            ReturnValue = SetErlValueNumber(Operand(1).Number + Operand(2).Number);
                        }

                    } else if (SELECT_CASE_var == OperatorEqual) {
                        if (Operand(1).Type == Operand(2).Type) {
                            if (Operand(1).Type == ValueNull) {
                                ReturnValue = True;
                            } else if ((Operand(1).Type == ValueNumber) && (Operand(1).Number == Operand(2).Number)) {
                                ReturnValue = True;
                            } else {
                                ReturnValue = False;
                            }
                        } else {
                            ReturnValue = False;
                        }

                    } else if (SELECT_CASE_var == OperatorNotEqual) {
                        if ((Operand(1).Type == ValueNumber) && (Operand(2).Type == ValueNumber)) {
                            if (Operand(1).Number != Operand(2).Number) {
                                ReturnValue = True;
                            } else {
                                ReturnValue = False;
                            }
                        }

                    } else if (SELECT_CASE_var == OperatorLessOrEqual) {
                        if ((Operand(1).Type == ValueNumber) && (Operand(2).Type == ValueNumber)) {
                            if (Operand(1).Number <= Operand(2).Number) {
                                ReturnValue = True;
                            } else {
                                ReturnValue = False;
                            }
                        }

                    } else if (SELECT_CASE_var == OperatorGreaterOrEqual) {
                        if ((Operand(1).Type == ValueNumber) && (Operand(2).Type == ValueNumber)) {
                            if (Operand(1).Number >= Operand(2).Number) {
                                ReturnValue = True;
                            } else {
                                ReturnValue = False;
                            }
                        }
                    } else if (SELECT_CASE_var == OperatorLessThan) {
                        if ((Operand(1).Type == ValueNumber) && (Operand(2).Type == ValueNumber)) {
                            if (Operand(1).Number < Operand(2).Number) {
                                ReturnValue = True;
                            } else {
                                ReturnValue = False;
                            }
                        }
                    } else if (SELECT_CASE_var == OperatorGreaterThan) {
                        if ((Operand(1).Type == ValueNumber) && (Operand(2).Type == ValueNumber)) {
                            if (Operand(1).Number > Operand(2).Number) {
                                ReturnValue = True;
                            } else {
                                ReturnValue = False;
                            }
                        }

                    } else if (SELECT_CASE_var == OperatorRaiseToPower) {
                        if ((Operand(1).Type == ValueNumber) && (Operand(2).Type == ValueNumber)) {
                            TestValue = std::pow(Operand(1).Number, Operand(2).Number);
                            if (std::isnan(TestValue)) {
                                // throw Error
                                ReturnValue.Type = ValueError;
                                ReturnValue.Error = "EvaluateExpression: Attempted to raise to power with incompatible numbers: " +
                                                    TrimSigDigits(Operand(1).Number, 6) + " raised to " + TrimSigDigits(Operand(2).Number, 6);
                                if (!DoingSizing && !KickOffSimulation && !EMSManager::FinishProcessingUserInput) {
                                    seriousErrorFound = true;
                                }
                            } else {
                                ReturnValue = SetErlValueNumber(TestValue);
                            }
                        }
                    } else if (SELECT_CASE_var == OperatorLogicalAND) {
                        if ((Operand(1).Type == ValueNumber) && (Operand(2).Type == ValueNumber)) {
                            if ((Operand(1).Number == True.Number) && (Operand(2).Number == True.Number)) {
                                ReturnValue = True;
                            } else {
                                ReturnValue = False;
                            }
                        }
                    } else if (SELECT_CASE_var == OperatorLogicalOR) {
                        if ((Operand(1).Type == ValueNumber) && (Operand(2).Type == ValueNumber)) {
                            if ((Operand(1).Number == True.Number) || (Operand(2).Number == True.Number)) {
                                ReturnValue = True;
                            } else {
                                ReturnValue = False;
                            }
                        }
                    } else if (SELECT_CASE_var == FuncRound) {
                        ReturnValue = SetErlValueNumber(nint(Operand(1).Number));
                    } else if (SELECT_CASE_var == FuncMod) {
                        ReturnValue = SetErlValueNumber(mod(Operand(1).Number, Operand(2).Number));
                    } else if (SELECT_CASE_var == FuncSin) {
                        ReturnValue = SetErlValueNumber(std::sin(Operand(1).Number));
                    } else if (SELECT_CASE_var == FuncCos) {
                        ReturnValue = SetErlValueNumber(std::cos(Operand(1).Number));
                    } else if (SELECT_CASE_var == FuncArcSin) {
                        ReturnValue = SetErlValueNumber(std::asin(Operand(1).Number));
                    } else if (SELECT_CASE_var == FuncArcCos) {
                        ReturnValue = SetErlValueNumber(std::acos(Operand(1).Number));
                    } else if (SELECT_CASE_var == FuncDegToRad) {
                        ReturnValue = SetErlValueNumber(Operand(1).Number * DegToRadians);
                    } else if (SELECT_CASE_var == FuncRadToDeg) {
                        ReturnValue = SetErlValueNumber(Operand(1).Number / DegToRadians);
                    } else if (SELECT_CASE_var == FuncExp) {
                        if ((Operand(1).Number < 700.0) && (Operand(1).Number > -20.0)) {
                            ReturnValue = SetErlValueNumber(std::exp(Operand(1).Number));
                        } else if (Operand(1).Number <= -20.0) {
                            ReturnValue = SetErlValueNumber(0.0);
                        } else {
                            // throw Error
                            ReturnValue.Error = "EvaluateExpression: Attempted to calculate exponential value of too large a number: " +
                                                TrimSigDigits(Operand(1).Number, 4);
                            ReturnValue.Type = ValueError;
                            if (!DoingSizing && !KickOffSimulation && !EMSManager::FinishProcessingUserInput) {
                                seriousErrorFound = true;
                            }
                        }
                    } else if (SELECT_CASE_var == FuncLn) {
                        if (Operand(1).Number > 0.0) {
                            ReturnValue = SetErlValueNumber(std::log(Operand(1).Number));
                        } else {
                            // throw error,
                            ReturnValue.Type = ValueError;
                            ReturnValue.Error =
                                "EvaluateExpression: Natural Log of zero or less! ln of value = " + TrimSigDigits(Operand(1).Number, 4);
                            if (!DoingSizing && !KickOffSimulation && !EMSManager::FinishProcessingUserInput) {
                                seriousErrorFound = true;
                            }
                        }
                    } else if (SELECT_CASE_var == FuncMax) {
                        ReturnValue = SetErlValueNumber(max(Operand(1).Number, Operand(2).Number));
                    } else if (SELECT_CASE_var == FuncMin) {
                        ReturnValue = SetErlValueNumber(min(Operand(1).Number, Operand(2).Number));

                    } else if (SELECT_CASE_var == FuncABS) {
                        ReturnValue = SetErlValueNumber(std::abs(Operand(1).Number));
                    } else if (SELECT_CASE_var == FuncRandU) {
                        RANDOM_NUMBER(tmpRANDU1);
                        tmpRANDU1 = Operand(1).Number + (Operand(2).Number - Operand(1).Number) * tmpRANDU1;
                        ReturnValue = SetErlValueNumber(tmpRANDU1);
                    } else if (SELECT_CASE_var == FuncRandG) {
                        while (true) { // Box-Muller algorithm
                            RANDOM_NUMBER(tmpRANDU1);
                            RANDOM_NUMBER(tmpRANDU2);
                            tmpRANDU1 = 2.0 * tmpRANDU1 - 1.0;
                            tmpRANDU2 = 2.0 * tmpRANDU2 - 1.0;
                            UnitCircleTest = square(tmpRANDU1) + square(tmpRANDU2);
                            if (UnitCircleTest > 0.0 && UnitCircleTest < 1.0) break;
                        }
                        tmpRANDG = std::sqrt(-2.0 * std::log(UnitCircleTest) / UnitCircleTest);
                        tmpRANDG *= tmpRANDU1; // standard normal ran
                        //  x     = ran      * sigma             + mean
                        tmpRANDG = tmpRANDG * Operand(2).Number + Operand(1).Number;
                        tmpRANDG = max(tmpRANDG, Operand(3).Number); // min limit
                        tmpRANDG = min(tmpRANDG, Operand(4).Number); // max limit
                        ReturnValue = SetErlValueNumber(tmpRANDG);
                    } else if (SELECT_CASE_var == FuncRandSeed) {
                        // convert arg to an integer array for the seed.
                        RANDOM_SEED(SeedN); // obtains processor's use size as output
                        SeedIntARR.allocate(SeedN);
                        for (loop = 1; loop <= SeedN; ++loop) {
                            if (loop == 1) {
                                SeedIntARR(loop) = std::floor(Operand(1).Number);
                            } else {
                                SeedIntARR(loop) = std::floor(Operand(1).Number) * loop;
                            }
                        }
                        RANDOM_SEED(_, SeedIntARR);
                        ReturnValue = SetErlValueNumber(double(SeedIntARR(1))); // just return first number pass as seed
                        SeedIntARR.deallocate();
                    } else if (SELECT_CASE_var == FuncRhoAirFnPbTdbW) {
                        ReturnValue = SetErlValueNumber(PsyRhoAirFnPbTdbW(Operand(1).Number,
                                                                          Operand(2).Number,
                                                                          Operand(3).Number,
                                                                          EMSBuiltInFunction)); // result =>   density of moist air (kg/m3) | pressure
                                                                                                // (Pa) | drybulb (C) | Humidity ratio (kg water
                                                                                                // vapor/kg dry air) | called from
                    } else if (SELECT_CASE_var == FuncCpAirFnW) {
                        ReturnValue = SetErlValueNumber(PsyCpAirFnW(Operand(1).Number)); // result =>   heat capacity of air
                                                                                         // {J/kg-C} | Humidity ratio (kg water vapor/kg dry air)
                    } else if (SELECT_CASE_var == FuncHfgAirFnWTdb) {
                        // BG comment these two psych funct seems confusing (?) is this the enthalpy of water in the air?
                        ReturnValue = SetErlValueNumber(PsyHfgAirFnWTdb(Operand(1).Number, Operand(2).Number)); // result =>   heat of vaporization
                                                                                                                // for moist air {J/kg} | Humidity
                                                                                                                // ratio (kg water vapor/kg dry air) |
                                                                                                                // drybulb (C)
                    } else if (SELECT_CASE_var == FuncHgAirFnWTdb) {
                        // confusing ?  seems like this is really classical Hfg, heat of vaporization
                        ReturnValue = SetErlValueNumber(PsyHgAirFnWTdb(Operand(1).Number, Operand(2).Number)); // result =>   enthalpy of the gas
                                                                                                               // {units?} | Humidity ratio (kg water
                                                                                                               // vapor/kg dry air) | drybulb (C)
                    } else if (SELECT_CASE_var == FuncTdpFnTdbTwbPb) {
                        ReturnValue = SetErlValueNumber(PsyTdpFnTdbTwbPb(
                            Operand(1).Number,
                            Operand(2).Number,
                            Operand(3).Number,
                            EMSBuiltInFunction)); // result =>   dew-point temperature {C} | drybulb (C) | wetbulb (C) | pressure (Pa)
                    } else if (SELECT_CASE_var == FuncTdpFnWPb) {
                        ReturnValue = SetErlValueNumber(PsyTdpFnWPb(
                            Operand(1).Number,
                            Operand(2).Number,
                            EMSBuiltInFunction)); // result =>  dew-point temperature {C} | Humidity ratio (kg water vapor/kg dry air) | pressure (Pa)
                    } else if (SELECT_CASE_var == FuncHFnTdbW) {
                        ReturnValue = SetErlValueNumber(
                            PsyHFnTdbW(Operand(1).Number,
                                       Operand(2).Number)); // result =>  enthalpy (J/kg) | drybulb (C) | Humidity ratio (kg water vapor/kg dry air)
                    } else if (SELECT_CASE_var == FuncHFnTdbRhPb) {
                        ReturnValue = SetErlValueNumber(PsyHFnTdbRhPb(
                            Operand(1).Number,
                            Operand(2).Number,
                            Operand(3).Number,
                            EMSBuiltInFunction)); // result =>  enthalpy (J/kg) | drybulb (C) | relative humidity value (0.0 - 1.0) | pressure (Pa)
                    } else if (SELECT_CASE_var == FuncTdbFnHW) {
                        ReturnValue = SetErlValueNumber(PsyTdbFnHW(
                            Operand(1).Number,
                            Operand(2).Number)); // result =>  dry-bulb temperature {C} | enthalpy (J/kg) | Humidity ratio (kg water vapor/kg dry air)
                    } else if (SELECT_CASE_var == FuncRhovFnTdbRh) {
                        ReturnValue = SetErlValueNumber(PsyRhovFnTdbRh(
                            Operand(1).Number,
                            Operand(2).Number,
                            EMSBuiltInFunction)); // result =>  Vapor density in air (kg/m3) | drybulb (C) | relative humidity value (0.0 - 1.0)
                    } else if (SELECT_CASE_var == FuncRhovFnTdbRhLBnd0C) {
                        ReturnValue = SetErlValueNumber(PsyRhovFnTdbRhLBnd0C(
                            Operand(1).Number,
                            Operand(2).Number)); // result =>  Vapor density in air (kg/m3) | drybulb (C) | relative humidity value (0.0 - 1.0)
                    } else if (SELECT_CASE_var == FuncRhovFnTdbWPb) {
                        ReturnValue = SetErlValueNumber(
                            PsyRhovFnTdbWPb(Operand(1).Number, Operand(2).Number, Operand(3).Number)); // result =>  Vapor density in air (kg/m3) |
                                                                                                       // drybulb (C) | Humidity ratio (kg water
                                                                                                       // vapor/kg dry air) | pressure (Pa)
                    } else if (SELECT_CASE_var == FuncRhFnTdbRhov) {
                        ReturnValue = SetErlValueNumber(PsyRhFnTdbRhov(
                            Operand(1).Number,
                            Operand(2).Number,
                            EMSBuiltInFunction)); // result => relative humidity value (0.0-1.0) | drybulb (C) | vapor density in air (kg/m3)
                    } else if (SELECT_CASE_var == FuncRhFnTdbRhovLBnd0C) {
                        ReturnValue = SetErlValueNumber(PsyRhFnTdbRhovLBnd0C(
                            Operand(1).Number,
                            Operand(2).Number,
                            EMSBuiltInFunction)); // relative humidity value (0.0-1.0) | drybulb (C) | vapor density in air (kg/m3)
                    } else if (SELECT_CASE_var == FuncRhFnTdbWPb) {
                        ReturnValue = SetErlValueNumber(PsyRhFnTdbWPb(Operand(1).Number,
                                                                      Operand(2).Number,
                                                                      Operand(3).Number,
                                                                      EMSBuiltInFunction)); // result =>  relative humidity value (0.0-1.0) | drybulb
                                                                                            // (C) | Humidity ratio (kg water vapor/kg dry air) |
                                                                                            // pressure (Pa)
                    } else if (SELECT_CASE_var == FuncTwbFnTdbWPb) {
                        ReturnValue = SetErlValueNumber(PsyTwbFnTdbWPb(Operand(1).Number,
                                                                       Operand(2).Number,
                                                                       Operand(3).Number,
                                                                       EMSBuiltInFunction)); // result=> Temperature Wet-Bulb {C} | drybulb (C) |
                                                                                             // Humidity ratio (kg water vapor/kg dry air) | pressure
                                                                                             // (Pa)
                    } else if (SELECT_CASE_var == FuncVFnTdbWPb) {
                        ReturnValue = SetErlValueNumber(PsyVFnTdbWPb(Operand(1).Number,
                                                                     Operand(2).Number,
                                                                     Operand(3).Number,
                                                                     EMSBuiltInFunction)); // result=> specific volume {m3/kg} | drybulb (C) |
                                                                                           // Humidity ratio (kg water vapor/kg dry air) | pressure
                                                                                           // (Pa)
                    } else if (SELECT_CASE_var == FuncWFnTdpPb) {
                        ReturnValue = SetErlValueNumber(PsyWFnTdpPb(
                            Operand(1).Number,
                            Operand(2).Number,
                            EMSBuiltInFunction)); // result=> humidity ratio  (kg water vapor/kg dry air) | dew point temperature (C) | pressure (Pa)
                    } else if (SELECT_CASE_var == FuncWFnTdbH) {
                        ReturnValue = SetErlValueNumber(
                            PsyWFnTdbH(Operand(1).Number,
                                       Operand(2).Number,
                                       EMSBuiltInFunction)); // result=> humidity ratio  (kg water vapor/kg dry air) | drybulb (C) | enthalpy (J/kg)
                    } else if (SELECT_CASE_var == FuncWFnTdbTwbPb) {
                        ReturnValue = SetErlValueNumber(PsyWFnTdbTwbPb(Operand(1).Number,
                                                                       Operand(2).Number,
                                                                       Operand(3).Number,
                                                                       EMSBuiltInFunction)); // result=> humidity ratio  (kg water vapor/kg dry air) |
                                                                                             // drybulb (C) | wet-bulb temperature {C} | pressure (Pa)
                    } else if (SELECT_CASE_var == FuncWFnTdbRhPb) {
                        ReturnValue = SetErlValueNumber(PsyWFnTdbRhPb(Operand(1).Number,
                                                                      Operand(2).Number,
                                                                      Operand(3).Number,
                                                                      EMSBuiltInFunction)); // result=> humidity ratio  (kg water vapor/kg dry air) |
                                                                                            // drybulb (C) | relative humidity value (0.0-1.0) |
                                                                                            // pressure (Pa)
                    } else if (SELECT_CASE_var == FuncPsatFnTemp) {
                        ReturnValue = SetErlValueNumber(
                            PsyPsatFnTemp(Operand(1).Number, EMSBuiltInFunction)); // result=> saturation pressure {Pascals} | drybulb (C)
                    } else if (SELECT_CASE_var == FuncTsatFnHPb) {
                        ReturnValue = SetErlValueNumber(
                            PsyTsatFnHPb(Operand(1).Number,
                                         Operand(2).Number,
                                         EMSBuiltInFunction)); // result=> saturation temperature {C} | enthalpy {J/kg} | pressure (Pa)
                                                               //      CASE (FuncTsatFnPb)
                                                               //        ReturnValue = NumberValue( &   ! result=> saturation temperature {C}
                                                               //                        PsyTsatFnPb(Operand(1)%Number, & ! pressure (Pa)
                                                               //                                    'EMS Built-In Function') )
                    } else if (SELECT_CASE_var == FuncCpCW) {
                        ReturnValue = SetErlValueNumber(
                            CPCW(Operand(1).Number)); // result => specific heat of water (J/kg-K) = 4180.d0 | temperature (C) unused
                    } else if (SELECT_CASE_var == FuncCpHW) {
                        ReturnValue = SetErlValueNumber(
                            CPHW(Operand(1).Number)); // result => specific heat of water (J/kg-K) = 4180.d0 | temperature (C) unused
                    } else if (SELECT_CASE_var == FuncRhoH2O) {
                        ReturnValue = SetErlValueNumber(RhoH2O(Operand(1).Number)); // result => density of water (kg/m3) | temperature (C)
                    } else if (SELECT_CASE_var == FuncFatalHaltEp) {

                        ShowSevereError("EMS user program found serious problem and is halting simulation");
                        ShowContinueErrorTimeStamp("");
                        ShowFatalError("EMS user program halted simulation with error code = " + TrimSigDigits(Operand(1).Number, 2));
                        ReturnValue = SetErlValueNumber(Operand(1).Number); // returns back the error code
                    } else if (SELECT_CASE_var == FuncSevereWarnEp) {

                        ShowSevereError("EMS user program issued severe warning with error code = " + TrimSigDigits(Operand(1).Number, 2));
                        ShowContinueErrorTimeStamp("");
                        ReturnValue = SetErlValueNumber(Operand(1).Number); // returns back the error code
                    } else if (SELECT_CASE_var == FuncWarnEp) {

                        ShowWarningError("EMS user program issued warning with error code = " + TrimSigDigits(Operand(1).Number, 2));
                        ShowContinueErrorTimeStamp("");
                        ReturnValue = SetErlValueNumber(Operand(1).Number); // returns back the error code
                    } else if (SELECT_CASE_var == FuncTrendValue) {
                        // find TrendVariable , first operand is ErlVariable
                        if (Operand(1).TrendVariable) {
                            thisTrend = Operand(1).TrendVarPointer;
                            // second operand is number for index
                            thisIndex = std::floor(Operand(2).Number);
                            if (thisIndex >= 1) {
                                if (thisIndex <= TrendVariable(thisTrend).LogDepth) {
                                    ReturnValue = SetErlValueNumber(TrendVariable(thisTrend).TrendValARR(thisIndex), Operand(1));
                                } else {
                                    ReturnValue.Type = ValueError;
                                    ReturnValue.Error = "Built-in trend function called with index larger than what is being logged";
                                }
                            } else {
                                ReturnValue.Type = ValueError;
                                ReturnValue.Error = "Built-in trend function called with index less than 1";
                            }
                        } else { // not registered as a trend variable
                            ReturnValue.Type = ValueError;
                            ReturnValue.Error = "Variable used with built-in trend function is not associated with a registered trend variable";
                        }

                    } else if (SELECT_CASE_var == FuncTrendAverage) {
                        // find TrendVariable , first operand is ErlVariable
                        if (Operand(1).TrendVariable) {
                            thisTrend = Operand(1).TrendVarPointer;
                            thisIndex = std::floor(Operand(2).Number);
                            if (thisIndex >= 1) {
                                if (thisIndex <= TrendVariable(thisTrend).LogDepth) {
                                    // calculate average
                                    thisAverage = sum(TrendVariable(thisTrend).TrendValARR({1, thisIndex})) / double(thisIndex);
                                    ReturnValue = SetErlValueNumber(thisAverage, Operand(1));
                                } else {
                                    ReturnValue.Type = ValueError;
                                    ReturnValue.Error = "Built-in trend function called with index larger than what is being logged";
                                }
                            } else {
                                ReturnValue.Type = ValueError;
                                ReturnValue.Error = "Built-in trend function called with index less than 1";
                            }
                        } else { // not registered as a trend variable
                            ReturnValue.Type = ValueError;
                            ReturnValue.Error = "Variable used with built-in trend function is not associated with a registered trend variable";
                        }
                    } else if (SELECT_CASE_var == FuncTrendMax) {
                        if (Operand(1).TrendVariable) {
                            thisTrend = Operand(1).TrendVarPointer;
                            thisIndex = std::floor(Operand(2).Number);
                            if (thisIndex >= 1) {
                                if (thisIndex <= TrendVariable(thisTrend).LogDepth) {
                                    thisMax = 0.0;
                                    if (thisIndex == 1) {
                                        thisMax = TrendVariable(thisTrend).TrendValARR(1);
                                    } else {
                                        for (loop = 2; loop <= thisIndex; ++loop) {
                                            if (loop == 2) {
                                                thisMax = max(TrendVariable(thisTrend).TrendValARR(1), TrendVariable(thisTrend).TrendValARR(2));
                                            } else {
                                                thisMax = max(thisMax, TrendVariable(thisTrend).TrendValARR(loop));
                                            }
                                        }
                                    }
                                    ReturnValue = SetErlValueNumber(thisMax, Operand(1));
                                } else {
                                    ReturnValue.Type = ValueError;
                                    ReturnValue.Error = "Built-in trend function called with index larger than what is being logged";
                                }
                            } else {
                                ReturnValue.Type = ValueError;
                                ReturnValue.Error = "Built-in trend function called with index less than 1";
                            }
                        } else { // not registered as a trend variable
                            ReturnValue.Type = ValueError;
                            ReturnValue.Error = "Variable used with built-in trend function is not associated with a registered trend variable";
                        }
                    } else if (SELECT_CASE_var == FuncTrendMin) {
                        if (Operand(1).TrendVariable) {
                            thisTrend = Operand(1).TrendVarPointer;
                            thisIndex = std::floor(Operand(2).Number);
                            if (thisIndex >= 1) {
                                if (thisIndex <= TrendVariable(thisTrend).LogDepth) {
                                    thisMin = 0.0;
                                    if (thisIndex == 1) {
                                        thisMin = TrendVariable(thisTrend).TrendValARR(1);
                                    } else {
                                        for (loop = 2; loop <= thisIndex; ++loop) {
                                            if (loop == 2) {
                                                thisMin = min(TrendVariable(thisTrend).TrendValARR(1), TrendVariable(thisTrend).TrendValARR(2));
                                            } else {
                                                thisMin = min(thisMin, TrendVariable(thisTrend).TrendValARR(loop));
                                            }
                                        }
                                    }
                                    ReturnValue = SetErlValueNumber(thisMin, Operand(1));

                                } else {
                                    ReturnValue.Type = ValueError;
                                    ReturnValue.Error = "Built-in trend function called with index larger than what is being logged";
                                }

                            } else {
                                ReturnValue.Type = ValueError;
                                ReturnValue.Error = "Built-in trend function called with index less than 1";
                            }
                        } else { // not registered as a trend variable
                            ReturnValue.Type = ValueError;
                            ReturnValue.Error = "Variable used with built-in trend function is not associated with a registered trend variable";
                        }
                    } else if (SELECT_CASE_var == FuncTrendDirection) {
                        if (Operand(1).TrendVariable) {
                            // do a linear least squares fit and get slope of line
                            thisTrend = Operand(1).TrendVarPointer;
                            thisIndex = std::floor(Operand(2).Number);
                            if (thisIndex >= 1) {

                                if (thisIndex <= TrendVariable(thisTrend).LogDepth) {
                                    // closed form solution for slope of linear least squares fit
                                    thisSlope = (sum(TrendVariable(thisTrend).TimeARR({1, thisIndex})) *
                                                     sum(TrendVariable(thisTrend).TrendValARR({1, thisIndex})) -
                                                 thisIndex * sum((TrendVariable(thisTrend).TimeARR({1, thisIndex}) *
                                                                  TrendVariable(thisTrend).TrendValARR({1, thisIndex})))) /
                                                (pow_2(sum(TrendVariable(thisTrend).TimeARR({1, thisIndex}))) -
                                                 thisIndex * sum(pow(TrendVariable(thisTrend).TimeARR({1, thisIndex}), 2)));
                                    ReturnValue = SetErlValueNumber(thisSlope, Operand(1)); // rate of change per hour
                                } else {
                                    ReturnValue.Type = ValueError;
                                    ReturnValue.Error = "Built-in trend function called with index larger than what is being logged";
                                }

                            } else {
                                ReturnValue.Type = ValueError;
                                ReturnValue.Error = "Built-in trend function called with index less than 1";
                            }
                        } else { // not registered as a trend variable
                            ReturnValue.Type = ValueError;
                            ReturnValue.Error = "Variable used with built-in trend function is not associated with a registered trend variable";
                        }
                    } else if (SELECT_CASE_var == FuncTrendSum) {
                        if (Operand(1).TrendVariable) {

                            thisTrend = Operand(1).TrendVarPointer;
                            thisIndex = std::floor(Operand(2).Number);
                            if (thisIndex >= 1) {
                                if (thisIndex <= TrendVariable(thisTrend).LogDepth) {
                                    ReturnValue = SetErlValueNumber(sum(TrendVariable(thisTrend).TrendValARR({1, thisIndex})), Operand(1));
                                } else {
                                    ReturnValue.Type = ValueError;
                                    ReturnValue.Error = "Built-in trend function called with index larger than what is being logged";
                                }
                            } else {
                                ReturnValue.Type = ValueError;
                                ReturnValue.Error = "Built-in trend function called with index less than 1";
                            }
                        } else { // not registered as a trend variable
                            ReturnValue.Type = ValueError;
                            ReturnValue.Error = "Variable used with built-in trend function is not associated with a registered trend variable";
                        }
                    } else if (SELECT_CASE_var == FuncCurveValue) {
                        if (Operand(3).Type == 0 && Operand(4).Type == 0 && Operand(5).Type == 0 && Operand(6).Type == 0) {
                            ReturnValue =
                                SetErlValueNumber(CurveValue(std::floor(Operand(1).Number), Operand(2).Number)); // curve index | X value | Y value,
                                                                                                                 // 2nd independent | Z Value, 3rd
                                                                                                                 // independent | 4th independent |
                                                                                                                 // 5th independent
                        } else if (Operand(4).Type == 0 && Operand(5).Type == 0 && Operand(6).Type == 0) {
                            ReturnValue = SetErlValueNumber(CurveValue(std::floor(Operand(1).Number),
                                                                       Operand(2).Number,
                                                                       Operand(3).Number)); // curve index | X value | Y value, 2nd independent | Z
                                                                                            // Value, 3rd independent | 4th independent | 5th
                                                                                            // independent
                        } else if (Operand(5).Type == 0 && Operand(6).Type == 0) {
                            ReturnValue = SetErlValueNumber(CurveValue(std::floor(Operand(1).Number),
                                                                       Operand(2).Number,
                                                                       Operand(3).Number,
                                                                       Operand(4).Number)); // curve index | X value | Y value, 2nd independent | Z
                                                                                            // Value, 3rd independent | 4th independent | 5th
                                                                                            // independent
                        } else if (Operand(6).Type == 0) {
                            ReturnValue =
                                SetErlValueNumber(CurveValue(std::floor(Operand(1).Number),
                                                             Operand(2).Number,
                                                             Operand(3).Number,
                                                             Operand(4).Number,
                                                             Operand(5).Number)); // curve index | X value | Y value, 2nd independent | Z Value, 3rd
                                                                                  // independent | 4th independent | 5th independent
                        } else {
                            ReturnValue = SetErlValueNumber(CurveValue(std::floor(Operand(1).Number),
                                                                       Operand(2).Number,
                                                                       Operand(3).Number,
                                                                       Operand(4).Number,
                                                                       Operand(5).Number,
                                                                       Operand(6).Number)); // curve index | X value | Y value, 2nd
                                                                                            // independent | Z Value, 3rd independent | 4th
                                                                                            // independent | 5th independent
                        }

                    } else {
                        // throw Error!
                        ShowFatalError("caught unexpected Expression(ExpressionNum)%Operator in EvaluateExpression");
                    }
                }
            }
            Operand.deallocate();
        }

        return ReturnValue;
    }

    void GetRuntimeLanguageUserInput(IOFiles &ioFiles)
    {

        // SUBROUTINE INFORMATION:
        //       AUTHOR         Peter Graham Ellis
        //       DATE WRITTEN   June 2006
        //       MODIFIED       Brent Griffith April 2009
        //       RE-ENGINEERED  na

        // PURPOSE OF THIS SUBROUTINE:
        // Gets the runtime language objects from the input file.
        // GetInput is called from other modules that reference runtime language objects.
        // The runtime language objects are all loaded in one pass

        // METHODOLOGY EMPLOYED:
        // The runtime language objects are all loaded in one step, names registered, etc.  They are parsed in a second step
        // once all the object names are known.

        // Using/Aliasing
        using CurveManager::GetCurveIndex;
        using DataGlobals::TimeStepZone;
        using General::TrimSigDigits;

        // Locals
        // SUBROUTINE PARAMETER DEFINITIONS:
        static std::string const RoutineName("GetRuntimeLanguageUserInput: ");

        // SUBROUTINE LOCAL VARIABLE DECLARATIONS:
        int GlobalNum;
        int StackNum;
        // unused0909  INTEGER    :: NumPrograms
        // unused0909  INTEGER    :: NumFunctions
        int ErrorNum;
        int NumAlphas; // Number of elements in the alpha array
        int NumNums;   // Number of elements in the numeric array
        int IOStat;    // IO Status when calling get input subroutine
        bool ErrorsFound(false);
        int VariableNum(0); // temporary
        int RuntimeReportVarNum;
        // unused0909  INTEGER    :: Pos
        // unused0909  CHARACTER(len=MaxNameLength) :: VariableName
        bool Found;
        static std::string FreqString;    // temporary
        static std::string VarTypeString; // temporary
        static std::string ResourceTypeString;
        static std::string GroupTypeString;
        static std::string EndUseTypeString;
        static std::string EndUseSubCatString;

        int TrendNum;
        int NumTrendSteps;
        int loop;
        int ErlVarLoop;
        int CurveIndexNum;
        static int MaxNumAlphas(0);  // argument for call to GetObjectDefMaxArgs
        static int MaxNumNumbers(0); // argument for call to GetObjectDefMaxArgs
        static int TotalArgs(0);     // argument for call to GetObjectDefMaxArgs
        Array1D_string cAlphaFieldNames;
        Array1D_string cNumericFieldNames;
        Array1D_bool lNumericFieldBlanks;
        Array1D_bool lAlphaFieldBlanks;
        Array1D_string cAlphaArgs;
        Array1D<Real64> rNumericArgs;
        std::string cCurrentModuleObject;
        int ConstructNum;
        bool errFlag;
        std::string::size_type lbracket;
        std::string UnitsA;
        std::string UnitsB;
        OutputProcessor::Unit curUnit(OutputProcessor::Unit::None);
        std::string::size_type ptr;

        // FLOW:
        if (GetInput) { // GetInput check is redundant with the InitializeRuntimeLanguage routine
            GetInput = false;

            cCurrentModuleObject = "EnergyManagementSystem:Sensor";
            inputProcessor->getObjectDefMaxArgs(cCurrentModuleObject, TotalArgs, NumAlphas, NumNums);
            MaxNumNumbers = NumNums;
            MaxNumAlphas = NumAlphas;
            cCurrentModuleObject = "EnergyManagementSystem:Actuator";
            inputProcessor->getObjectDefMaxArgs(cCurrentModuleObject, TotalArgs, NumAlphas, NumNums);
            MaxNumNumbers = max(MaxNumNumbers, NumNums);
            MaxNumAlphas = max(MaxNumAlphas, NumAlphas);
            cCurrentModuleObject = "EnergyManagementSystem:ProgramCallingManager";
            inputProcessor->getObjectDefMaxArgs(cCurrentModuleObject, TotalArgs, NumAlphas, NumNums);
            MaxNumNumbers = max(MaxNumNumbers, NumNums);
            MaxNumAlphas = max(MaxNumAlphas, NumAlphas);
            cCurrentModuleObject = "EnergyManagementSystem:Program";
            inputProcessor->getObjectDefMaxArgs(cCurrentModuleObject, TotalArgs, NumAlphas, NumNums);
            MaxNumNumbers = max(MaxNumNumbers, NumNums);
            MaxNumAlphas = max(MaxNumAlphas, NumAlphas);
            cCurrentModuleObject = "EnergyManagementSystem:Subroutine";
            inputProcessor->getObjectDefMaxArgs(cCurrentModuleObject, TotalArgs, NumAlphas, NumNums);
            MaxNumNumbers = max(MaxNumNumbers, NumNums);
            MaxNumAlphas = max(MaxNumAlphas, NumAlphas);
            cCurrentModuleObject = "EnergyManagementSystem:OutputVariable";
            inputProcessor->getObjectDefMaxArgs(cCurrentModuleObject, TotalArgs, NumAlphas, NumNums);
            MaxNumNumbers = max(MaxNumNumbers, NumNums);
            MaxNumAlphas = max(MaxNumAlphas, NumAlphas);
            cCurrentModuleObject = "EnergyManagementSystem:MeteredOutputVariable";
            inputProcessor->getObjectDefMaxArgs(cCurrentModuleObject, TotalArgs, NumAlphas, NumNums);
            MaxNumNumbers = max(MaxNumNumbers, NumNums);
            MaxNumAlphas = max(MaxNumAlphas, NumAlphas);
            cCurrentModuleObject = "ExternalInterface:Variable";
            inputProcessor->getObjectDefMaxArgs(cCurrentModuleObject, TotalArgs, NumAlphas, NumNums);
            MaxNumNumbers = max(MaxNumNumbers, NumNums);
            MaxNumAlphas = max(MaxNumAlphas, NumAlphas);
            cCurrentModuleObject = "ExternalInterface:Actuator";
            inputProcessor->getObjectDefMaxArgs(cCurrentModuleObject, TotalArgs, NumAlphas, NumNums);
            MaxNumNumbers = max(MaxNumNumbers, NumNums);
            MaxNumAlphas = max(MaxNumAlphas, NumAlphas);
            cCurrentModuleObject = "ExternalInterface:FunctionalMockupUnitImport:To:Variable";
            inputProcessor->getObjectDefMaxArgs(cCurrentModuleObject, TotalArgs, NumAlphas, NumNums);
            MaxNumNumbers = max(MaxNumNumbers, NumNums);
            MaxNumAlphas = max(MaxNumAlphas, NumAlphas);
            cCurrentModuleObject = "ExternalInterface:FunctionalMockupUnitImport:To:Actuator";
            inputProcessor->getObjectDefMaxArgs(cCurrentModuleObject, TotalArgs, NumAlphas, NumNums);
            MaxNumNumbers = max(MaxNumNumbers, NumNums);
            MaxNumAlphas = max(MaxNumAlphas, NumAlphas);
            cCurrentModuleObject = "ExternalInterface:FunctionalMockupUnitExport:To:Variable";
            inputProcessor->getObjectDefMaxArgs(cCurrentModuleObject, TotalArgs, NumAlphas, NumNums);
            MaxNumNumbers = max(MaxNumNumbers, NumNums);
            MaxNumAlphas = max(MaxNumAlphas, NumAlphas);
            cCurrentModuleObject = "ExternalInterface:FunctionalMockupUnitExport:To:Actuator";
            inputProcessor->getObjectDefMaxArgs(cCurrentModuleObject, TotalArgs, NumAlphas, NumNums);
            MaxNumNumbers = max(MaxNumNumbers, NumNums);
            MaxNumAlphas = max(MaxNumAlphas, NumAlphas);
            //  cCurrentModuleObject = 'EnergyManagementSystem:Sensor'
            //  CALL inputProcessor->getObjectDefMaxArgs(cCurrentModuleObject,TotalArgs,NumAlphas,NumNums)
            //  MaxNumNumbers=MAX(MaxNumNumbers,NumNums)
            //  MaxNumAlphas=MAX(MaxNumAlphas,NumAlphas)
            cCurrentModuleObject = "EnergyManagementSystem:GlobalVariable";
            inputProcessor->getObjectDefMaxArgs(cCurrentModuleObject, TotalArgs, NumAlphas, NumNums);
            MaxNumNumbers = max(MaxNumNumbers, NumNums);
            MaxNumAlphas = max(MaxNumAlphas, NumAlphas);
            cCurrentModuleObject = "EnergyManagementSystem:CurveOrTableIndexVariable";
            inputProcessor->getObjectDefMaxArgs(cCurrentModuleObject, TotalArgs, NumAlphas, NumNums);
            MaxNumNumbers = max(MaxNumNumbers, NumNums);
            MaxNumAlphas = max(MaxNumAlphas, NumAlphas);
            cCurrentModuleObject = "EnergyManagementSystem:ConstructionIndexVariable";
            inputProcessor->getObjectDefMaxArgs(cCurrentModuleObject, TotalArgs, NumAlphas, NumNums);
            MaxNumNumbers = max(MaxNumNumbers, NumNums);
            MaxNumAlphas = max(MaxNumAlphas, NumAlphas);

            cAlphaFieldNames.allocate(MaxNumAlphas);
            cAlphaArgs.allocate(MaxNumAlphas);
            lAlphaFieldBlanks.dimension(MaxNumAlphas, false);
            cNumericFieldNames.allocate(MaxNumNumbers);
            rNumericArgs.dimension(MaxNumNumbers, 0.0);
            lNumericFieldBlanks.dimension(MaxNumNumbers, false);

            cCurrentModuleObject = "EnergyManagementSystem:GlobalVariable";

            if (NumUserGlobalVariables + NumExternalInterfaceGlobalVariables + NumExternalInterfaceFunctionalMockupUnitImportGlobalVariables +
                    NumExternalInterfaceFunctionalMockupUnitExportGlobalVariables >
                0) {
                for (GlobalNum = 1; GlobalNum <= NumUserGlobalVariables + NumExternalInterfaceGlobalVariables +
                                                     NumExternalInterfaceFunctionalMockupUnitImportGlobalVariables +
                                                     NumExternalInterfaceFunctionalMockupUnitExportGlobalVariables;
                     ++GlobalNum) {
                    // If we process the ExternalInterface actuators, all we need to do is to change the
                    // name of the module object, and add an offset for the variable number
                    // This is done in the following IF/THEN section.
                    if (GlobalNum <= NumUserGlobalVariables) {
                        inputProcessor->getObjectItem(cCurrentModuleObject,
                                                      GlobalNum,
                                                      cAlphaArgs,
                                                      NumAlphas,
                                                      rNumericArgs,
                                                      NumNums,
                                                      IOStat,
                                                      lNumericFieldBlanks,
                                                      lAlphaFieldBlanks,
                                                      cAlphaFieldNames,
                                                      cNumericFieldNames);
                    } else if (GlobalNum > NumUserGlobalVariables && GlobalNum <= NumUserGlobalVariables + NumExternalInterfaceGlobalVariables) {
                        cCurrentModuleObject = "ExternalInterface:Variable";
                        inputProcessor->getObjectItem(cCurrentModuleObject,
                                                      GlobalNum - NumUserGlobalVariables,
                                                      cAlphaArgs,
                                                      NumAlphas,
                                                      rNumericArgs,
                                                      NumNums,
                                                      IOStat,
                                                      lNumericFieldBlanks,
                                                      lAlphaFieldBlanks,
                                                      cAlphaFieldNames,
                                                      cNumericFieldNames);
                    } else if (GlobalNum > NumUserGlobalVariables + NumExternalInterfaceGlobalVariables &&
                               GlobalNum <= NumUserGlobalVariables + NumExternalInterfaceGlobalVariables +
                                                NumExternalInterfaceFunctionalMockupUnitImportGlobalVariables) {
                        cCurrentModuleObject = "ExternalInterface:FunctionalMockupUnitImport:To:Variable";
                        inputProcessor->getObjectItem(cCurrentModuleObject,
                                                      GlobalNum - NumUserGlobalVariables - NumExternalInterfaceGlobalVariables,
                                                      cAlphaArgs,
                                                      NumAlphas,
                                                      rNumericArgs,
                                                      NumNums,
                                                      IOStat,
                                                      lNumericFieldBlanks,
                                                      lAlphaFieldBlanks,
                                                      cAlphaFieldNames,
                                                      cNumericFieldNames);

                    } else if (GlobalNum > NumUserGlobalVariables + NumExternalInterfaceGlobalVariables +
                                               NumExternalInterfaceFunctionalMockupUnitImportGlobalVariables &&
                               GlobalNum <= NumUserGlobalVariables + NumExternalInterfaceGlobalVariables +
                                                NumExternalInterfaceFunctionalMockupUnitImportGlobalVariables +
                                                NumExternalInterfaceFunctionalMockupUnitExportGlobalVariables) {
                        cCurrentModuleObject = "ExternalInterface:FunctionalMockupUnitExport:To:Variable";
                        inputProcessor->getObjectItem(cCurrentModuleObject,
                                                      GlobalNum - NumUserGlobalVariables - NumExternalInterfaceGlobalVariables -
                                                          NumExternalInterfaceFunctionalMockupUnitImportGlobalVariables,
                                                      cAlphaArgs,
                                                      NumAlphas,
                                                      rNumericArgs,
                                                      NumNums,
                                                      IOStat,
                                                      lNumericFieldBlanks,
                                                      lAlphaFieldBlanks,
                                                      cAlphaFieldNames,
                                                      cNumericFieldNames);
                    }

                    // loop over each alpha and register variable named as global Erl variable
                    for (ErlVarLoop = 1; ErlVarLoop <= NumAlphas; ++ErlVarLoop) {
                        if ((cCurrentModuleObject.compare("ExternalInterface:FunctionalMockupUnitImport:To:Variable") == 0)) {
                            if (ErlVarLoop == 1) {
                                // Only validate first field of object ExternalInterface:FunctionalMockupUnitImport:To:Variable.
                                // This object is allowed to contain fields that do not need to be valid EMS fields (e.g. path to the FMU).
                                ValidateEMSVariableName(
                                    cCurrentModuleObject, cAlphaArgs(ErlVarLoop), cAlphaFieldNames(ErlVarLoop), errFlag, ErrorsFound);
                            }
                        } else {
                            ValidateEMSVariableName(cCurrentModuleObject, cAlphaArgs(ErlVarLoop), cAlphaFieldNames(ErlVarLoop), errFlag, ErrorsFound);
                        }
                        if (lAlphaFieldBlanks(ErlVarLoop)) {
                            ShowWarningError(RoutineName + cCurrentModuleObject);
                            ShowContinueError("Blank " + cAlphaFieldNames(1));
                            ShowContinueError("Blank entry will be skipped, and the simulation continues");
                        } else if (!errFlag) {
                            VariableNum = FindEMSVariable(cAlphaArgs(ErlVarLoop), 0);
                            // Still need to check for conflicts with program and function names too

                            if (VariableNum > 0) {
                                ShowSevereError(RoutineName + cCurrentModuleObject + ", invalid entry.");
                                ShowContinueError("Invalid " + cAlphaFieldNames(ErlVarLoop) + '=' + cAlphaArgs(ErlVarLoop));
                                ShowContinueError("Name conflicts with an existing global variable name");
                                ErrorsFound = true;
                            } else {
                                VariableNum = NewEMSVariable(cAlphaArgs(ErlVarLoop), 0);
                                if (GlobalNum > NumUserGlobalVariables) {
                                    // Initialize variables for the ExternalInterface variables.
                                    // This object requires an initial value.
                                    ExternalInterfaceInitializeErlVariable(VariableNum, SetErlValueNumber(rNumericArgs(1)), false);
                                }
                            }
                        }
                    }
                }
            }

            cCurrentModuleObject = "EnergyManagementSystem:CurveOrTableIndexVariable";
            NumEMSCurveIndices = inputProcessor->getNumObjectsFound(cCurrentModuleObject);
            if (NumEMSCurveIndices > 0) {
                CurveIndexVariableNums.dimension(NumEMSCurveIndices, 0);
                for (loop = 1; loop <= NumEMSCurveIndices; ++loop) {
                    inputProcessor->getObjectItem(cCurrentModuleObject,
                                                  loop,
                                                  cAlphaArgs,
                                                  NumAlphas,
                                                  rNumericArgs,
                                                  NumNums,
                                                  IOStat,
                                                  lNumericFieldBlanks,
                                                  lAlphaFieldBlanks,
                                                  cAlphaFieldNames,
                                                  cNumericFieldNames);

                    // check if variable name is unique and well formed
                    ValidateEMSVariableName(cCurrentModuleObject, cAlphaArgs(1), cAlphaFieldNames(1), errFlag, ErrorsFound);
                    if (lAlphaFieldBlanks(1)) {
                        ShowSevereError(RoutineName + cCurrentModuleObject);
                        ShowContinueError("Blank " + cAlphaFieldNames(1));
                        ShowContinueError("Blank entry for Erl variable name is not allowed");
                        ErrorsFound = true;
                    } else if (!errFlag) {
                        VariableNum = FindEMSVariable(cAlphaArgs(1), 0);
                        if (VariableNum > 0) {
                            ShowSevereError(RoutineName + cCurrentModuleObject + "=\"" + cAlphaArgs(1) + " invalid field.");
                            ShowContinueError("Invalid " + cAlphaFieldNames(1));
                            ShowContinueError("Name conflicts with an existing variable name");
                            ErrorsFound = true;
                        } else {
                            // create new EMS variable
                            VariableNum = NewEMSVariable(cAlphaArgs(1), 0);
                            // store variable num
                            CurveIndexVariableNums(loop) = VariableNum;
                        }
                    }

                    CurveIndexNum = GetCurveIndex(cAlphaArgs(2)); // curve name
                    if (CurveIndexNum == 0) {
                        if (lAlphaFieldBlanks(2)) {
                            ShowSevereError(RoutineName + cCurrentModuleObject + "=\"" + cAlphaArgs(1) + " blank field.");
                            ShowContinueError("Blank " + cAlphaFieldNames(2));
                            ShowContinueError("Blank entry for curve or table name is not allowed");
                        } else {
                            ShowSevereError(RoutineName + cCurrentModuleObject + "=\"" + cAlphaArgs(1) + " invalid field.");
                            ShowContinueError("Invalid " + cAlphaFieldNames(2) + '=' + cAlphaArgs(2));
                            ShowContinueError("Curve or table was not found.");
                        }
                        ErrorsFound = true;
                    } else {
                        // fill Erl variable with curve index
                        ErlVariable(VariableNum).Value = SetErlValueNumber(double(CurveIndexNum));
                    }
                }

            } // NumEMSCurveIndices > 0

            cCurrentModuleObject = "EnergyManagementSystem:ConstructionIndexVariable";
            NumEMSConstructionIndices = inputProcessor->getNumObjectsFound(cCurrentModuleObject);
            if (NumEMSConstructionIndices > 0) {
                ConstructionIndexVariableNums.dimension(NumEMSConstructionIndices, 0);
                for (loop = 1; loop <= NumEMSConstructionIndices; ++loop) {
                    inputProcessor->getObjectItem(cCurrentModuleObject,
                                                  loop,
                                                  cAlphaArgs,
                                                  NumAlphas,
                                                  rNumericArgs,
                                                  NumNums,
                                                  IOStat,
                                                  lNumericFieldBlanks,
                                                  lAlphaFieldBlanks,
                                                  cAlphaFieldNames,
                                                  cNumericFieldNames);

                    // check if variable name is unique and well formed
                    ValidateEMSVariableName(cCurrentModuleObject, cAlphaArgs(1), cAlphaFieldNames(1), errFlag, ErrorsFound);
                    if (lAlphaFieldBlanks(1)) {
                        ShowSevereError(RoutineName + cCurrentModuleObject);
                        ShowContinueError("Blank " + cAlphaFieldNames(1));
                        ShowContinueError("Blank entry for Erl variable name is not allowed");
                        ErrorsFound = true;
                    } else if (!errFlag) {
                        VariableNum = FindEMSVariable(cAlphaArgs(1), 0);
                        if (VariableNum > 0) {
                            ShowSevereError(RoutineName + cCurrentModuleObject + "=\"" + cAlphaArgs(1) + " invalid field.");
                            ShowContinueError("Invalid " + cAlphaFieldNames(1));
                            ShowContinueError("Name conflicts with an existing variable name");
                            ErrorsFound = true;
                        } else {
                            // create new EMS variable
                            VariableNum = NewEMSVariable(cAlphaArgs(1), 0);
                            // store variable num
                            ConstructionIndexVariableNums(loop) = VariableNum;
                        }
                    } else {
                        continue;
                    }

                    ConstructNum = UtilityRoutines::FindItemInList(cAlphaArgs(2), dataConstruction.Construct);

                    if (ConstructNum == 0) {
                        if (lAlphaFieldBlanks(2)) {
                            ShowSevereError(RoutineName + cCurrentModuleObject + "=\"" + cAlphaArgs(1) + " blank field.");
                            ShowContinueError("Blank " + cAlphaFieldNames(2));
                            ShowContinueError("Blank entry for construction name is not allowed");
                        } else {
                            ShowSevereError(RoutineName + cCurrentModuleObject + "=\"" + cAlphaArgs(1) + " invalid field.");
                            ShowContinueError("Invalid " + cAlphaFieldNames(2) + '=' + cAlphaArgs(2));
                            ShowContinueError("Construction was not found.");
                        }
                        ErrorsFound = true;
                    } else {
                        // fill Erl variable with curve index
                        ErlVariable(VariableNum).Value = SetErlValueNumber(double(ConstructNum));
                    }
                }

            } // NumEMSConstructionIndices > 0

            NumErlStacks = NumErlPrograms + NumErlSubroutines;
            ErlStack.allocate(NumErlStacks);
            ErlStackUniqueNames.reserve(static_cast<unsigned>(NumErlStacks));

            if (NumErlPrograms > 0) {
                cCurrentModuleObject = "EnergyManagementSystem:Program";
                for (StackNum = 1; StackNum <= NumErlPrograms; ++StackNum) {
                    inputProcessor->getObjectItem(cCurrentModuleObject,
                                                  StackNum,
                                                  cAlphaArgs,
                                                  NumAlphas,
                                                  rNumericArgs,
                                                  NumNums,
                                                  IOStat,
                                                  lNumericFieldBlanks,
                                                  lAlphaFieldBlanks,
                                                  cAlphaFieldNames,
                                                  cNumericFieldNames);
                    GlobalNames::VerifyUniqueInterObjectName(
                        ErlStackUniqueNames, cAlphaArgs(1), cCurrentModuleObject, cAlphaFieldNames(1), ErrorsFound);

                    ValidateEMSProgramName(cCurrentModuleObject, cAlphaArgs(1), cAlphaFieldNames(1), "Programs", errFlag, ErrorsFound);
                    if (!errFlag) {
                        ErlStack(StackNum).Name = cAlphaArgs(1);
                    }

                    if (NumAlphas > 1) {
                        ErlStack(StackNum).Line.allocate(NumAlphas - 1);
                        ErlStack(StackNum).NumLines = NumAlphas - 1;
                        ErlStack(StackNum).Line({1, NumAlphas - 1}) = cAlphaArgs({2, NumAlphas}); // note array assignment
                    }

                } // ProgramNum
            }

            if (NumErlSubroutines > 0) {
                cCurrentModuleObject = "EnergyManagementSystem:Subroutine";
                for (StackNum = NumErlPrograms + 1; StackNum <= NumErlStacks; ++StackNum) {
                    inputProcessor->getObjectItem(cCurrentModuleObject,
                                                  StackNum - NumErlPrograms,
                                                  cAlphaArgs,
                                                  NumAlphas,
                                                  rNumericArgs,
                                                  NumNums,
                                                  IOStat,
                                                  lNumericFieldBlanks,
                                                  lAlphaFieldBlanks,
                                                  cAlphaFieldNames,
                                                  cNumericFieldNames);
                    GlobalNames::VerifyUniqueInterObjectName(
                        ErlStackUniqueNames, cAlphaArgs(1), cCurrentModuleObject, cAlphaFieldNames(1), ErrorsFound);

                    ValidateEMSProgramName(cCurrentModuleObject, cAlphaArgs(1), cAlphaFieldNames(1), "Subroutines", errFlag, ErrorsFound);
                    if (!errFlag) {
                        ErlStack(StackNum).Name = cAlphaArgs(1);
                    }

                    if (NumAlphas > 1) {
                        ErlStack(StackNum).Line.allocate(NumAlphas - 1);
                        ErlStack(StackNum).NumLines = NumAlphas - 1;
                        ErlStack(StackNum).Line({1, NumAlphas - 1}) = cAlphaArgs({2, NumAlphas}); // note array assignment
                    }
                }
            }

            cCurrentModuleObject = "EnergyManagementSystem:TrendVariable";
            NumErlTrendVariables = inputProcessor->getNumObjectsFound(cCurrentModuleObject);
            if (NumErlTrendVariables > 0) {
                TrendVariable.allocate(NumErlTrendVariables);
                for (TrendNum = 1; TrendNum <= NumErlTrendVariables; ++TrendNum) {
                    inputProcessor->getObjectItem(cCurrentModuleObject,
                                                  TrendNum,
                                                  cAlphaArgs,
                                                  NumAlphas,
                                                  rNumericArgs,
                                                  NumNums,
                                                  IOStat,
                                                  lNumericFieldBlanks,
                                                  lAlphaFieldBlanks,
                                                  cAlphaFieldNames,
                                                  cNumericFieldNames);
                    UtilityRoutines::IsNameEmpty(cAlphaArgs(1), cCurrentModuleObject, ErrorsFound);

                    ValidateEMSVariableName(cCurrentModuleObject, cAlphaArgs(1), cAlphaFieldNames(1), errFlag, ErrorsFound);
                    if (!errFlag) {
                        TrendVariable(TrendNum).Name = cAlphaArgs(1);
                    }

                    VariableNum = FindEMSVariable(cAlphaArgs(2), 0);
                    // Still need to check for conflicts with program and function names too
                    if (VariableNum == 0) { // did not find it
                        ShowSevereError(RoutineName + cCurrentModuleObject + "=\"" + cAlphaArgs(1) + " invalid field.");
                        ShowContinueError("Invalid " + cAlphaFieldNames(2) + '=' + cAlphaArgs(2));
                        ShowContinueError("Did not find a match with an EMS variable name");
                        ErrorsFound = true;
                    } else { // found it.
                        TrendVariable(TrendNum).ErlVariablePointer = VariableNum;
                        // register the trend pointer in ErlVariable.
                        ErlVariable(VariableNum).Value.TrendVariable = true;
                        ErlVariable(VariableNum).Value.TrendVarPointer = TrendNum;
                        ErlVariable(VariableNum).Value.initialized = true; // Cannot figure out how to get around needing this,
                    }

                    NumTrendSteps = std::floor(rNumericArgs(1));
                    if (NumTrendSteps > 0) {
                        TrendVariable(TrendNum).LogDepth = NumTrendSteps;
                        // setup data arrays using NumTrendSteps
                        TrendVariable(TrendNum).TrendValARR.allocate(NumTrendSteps);
                        TrendVariable(TrendNum).TrendValARR = 0.0; // array init
                        TrendVariable(TrendNum).tempTrendARR.allocate(NumTrendSteps);
                        TrendVariable(TrendNum).tempTrendARR = 0.0; // array init
                        TrendVariable(TrendNum).TimeARR.allocate(NumTrendSteps);
                        // construct time data array for use with other calculations later
                        // current time is zero, each value in trend log array is one zone timestep further back in time
                        // units are hours.  all terms negative, getting increasingly negative the further back in time
                        //  further back in time is higher index in array
                        for (loop = 1; loop <= NumTrendSteps; ++loop) {
                            if (loop == 1) {
                                TrendVariable(TrendNum).TimeARR(loop) = -TimeStepZone;
                                continue;
                            } else {
                                TrendVariable(TrendNum).TimeARR(loop) = TrendVariable(TrendNum).TimeARR(loop - 1) - TimeStepZone; // fractional hours
                            }
                        }
                    } else {
                        ShowSevereError(RoutineName + cCurrentModuleObject + "=\"" + cAlphaArgs(1) + " invalid field.");
                        ShowContinueError("Invalid " + cNumericFieldNames(1) + '=' + TrimSigDigits(rNumericArgs(1), 2));
                        ShowContinueError("must be greater than zero");
                        ErrorsFound = true;
                    }

                } // trendnum
            }

            if (ErrorsFound) {
                ShowFatalError("Errors found in getting EMS Runtime Language input. Preceding condition causes termination.");
            }

            // Parse the runtime language code
            for (StackNum = 1; StackNum <= NumErlStacks; ++StackNum) {
                ParseStack(ioFiles, StackNum);

                if (ErlStack(StackNum).NumErrors > 0) {
                    ShowSevereError("Errors found parsing EMS Runtime Language program or subroutine = " + ErlStack(StackNum).Name);
                    for (ErrorNum = 1; ErrorNum <= ErlStack(StackNum).NumErrors; ++ErrorNum) {
                        ShowContinueError(ErlStack(StackNum).Error(ErrorNum));
                    }
                    ErrorsFound = true;
                }
            } // StackNum

            if (ErrorsFound) {
                ShowFatalError("Errors found in parsing EMS Runtime Language input. Preceding condition causes termination.");
            }

            if ((NumEMSOutputVariables > 0) || (NumEMSMeteredOutputVariables > 0)) {
                RuntimeReportVar.allocate(NumEMSOutputVariables + NumEMSMeteredOutputVariables);
            }

            if (NumEMSOutputVariables > 0) {
                cCurrentModuleObject = "EnergyManagementSystem:OutputVariable";
                for (RuntimeReportVarNum = 1; RuntimeReportVarNum <= NumEMSOutputVariables; ++RuntimeReportVarNum) {
                    inputProcessor->getObjectItem(cCurrentModuleObject,
                                                  RuntimeReportVarNum,
                                                  cAlphaArgs,
                                                  NumAlphas,
                                                  rNumericArgs,
                                                  NumNums,
                                                  IOStat,
                                                  lNumericFieldBlanks,
                                                  lAlphaFieldBlanks,
                                                  cAlphaFieldNames,
                                                  cNumericFieldNames);
                    GlobalNames::VerifyUniqueInterObjectName(
                        RuntimeReportVarUniqueNames, cAlphaArgs(1), cCurrentModuleObject, cAlphaFieldNames(1), ErrorsFound);

                    lbracket = index(cAlphaArgs(1), '[');
                    if (lbracket == std::string::npos) {
                        UnitsA = "";
                        //          if (lAlphaFieldBlanks(6)) then
                        //            CALL ShowWarningError(RoutineName//TRIM(cCurrentModuleObject)//'="'//TRIM(cAlphaArgs(1))//' no units
                        //            indicated.') CALL ShowContinueError('...no units indicated for this variable. [] is assumed.')
                        //            cAlphaArgs(1)=TRIM(cAlphaArgs(1))//' []'
                        //          endif
                        UnitsB = cAlphaArgs(6);
                        lbracket = index(UnitsB, '[');
                        ptr = index(UnitsB, ']');
                        if (lbracket != std::string::npos) {
                            UnitsB[lbracket] = ' ';
                            if (ptr != std::string::npos) {
                                UnitsB[ptr] = ' ';
                            }
                            strip(UnitsB);
                        }
                    } else { // units shown on Name field (7.2 and pre versions)
                        ptr = index(cAlphaArgs(1), ']');
                        if (ptr != std::string::npos) {
                            UnitsA = cAlphaArgs(1).substr(lbracket + 1, ptr - lbracket - 1);
                        } else {
                            UnitsA = cAlphaArgs(1).substr(lbracket + 1);
                        }
                        cAlphaArgs(1).erase(lbracket - 1);
                        UnitsB = cAlphaArgs(6);
                        lbracket = index(UnitsB, '[');
                        ptr = index(UnitsB, ']');
                        if (lbracket != std::string::npos) {
                            UnitsB[lbracket] = ' ';
                            if (ptr != std::string::npos) {
                                UnitsB[ptr] = ' ';
                            }
                            strip(UnitsB);
                        }
                        if (UnitsA != "" && UnitsB != "") {
                            if (UnitsA != UnitsB) {
                                ShowWarningError(RoutineName + cCurrentModuleObject + "=\"" + cAlphaArgs(1) + " mismatched units.");
                                ShowContinueError("...Units entered in " + cAlphaFieldNames(1) + " (deprecated use)=\"" + UnitsA + "\"");
                                ShowContinueError("..." + cAlphaFieldNames(6) + "=\"" + UnitsB + "\" (will be used)");
                            }
                        } else if (UnitsB == "" && UnitsA != "") {
                            UnitsB = UnitsA;
                            ShowWarningError(RoutineName + cCurrentModuleObject + "=\"" + cAlphaArgs(1) + "\" using deprecated units designation.");
                            ShowContinueError("...Units entered in " + cAlphaFieldNames(1) + " (deprecated use)=\"" + UnitsA + "\"");
                        }
                    }
                    curUnit = OutputProcessor::unitStringToEnum(UnitsB);

                    RuntimeReportVar(RuntimeReportVarNum).Name = cAlphaArgs(1);

                    if (!lAlphaFieldBlanks(5)) {
                        // Lookup the Runtime Language Context, i.e., PROGRAM, FUNCTION, or global
                        Found = false;
                        for (StackNum = 1; StackNum <= NumErlStacks; ++StackNum) {
                            if (ErlStack(StackNum).Name == cAlphaArgs(5)) {
                                Found = true;
                                break;
                            }
                        }
                        if (!Found) {
                            StackNum = 0;
                            ShowSevereError(RoutineName + cCurrentModuleObject + "=\"" + cAlphaArgs(1) + " invalid field.");
                            ShowContinueError("Invalid " + cAlphaFieldNames(5) + '=' + cAlphaArgs(5));
                            ShowContinueError("EMS program or subroutine not found.");
                            ErrorsFound = true;
                        }
                    } else {
                        StackNum = 0;
                    }

                    VariableNum = FindEMSVariable(cAlphaArgs(2), StackNum);

                    if (VariableNum == 0) {
                        if (lAlphaFieldBlanks(5)) {
                            ShowSevereError(RoutineName + cCurrentModuleObject + "=\"" + cAlphaArgs(1) + " invalid field.");
                            ShowContinueError("Invalid " + cAlphaFieldNames(2) + '=' + cAlphaArgs(2));
                            ShowContinueError("EMS variable not found among global variables.");
                        } else if (StackNum != 0) {
                            ShowSevereError(RoutineName + cCurrentModuleObject + "=\"" + cAlphaArgs(1) + " invalid field.");
                            ShowContinueError("Invalid " + cAlphaFieldNames(2) + '=' + cAlphaArgs(2));
                            ShowContinueError("EMS variable not found among local variables in " + cAlphaArgs(5));
                        }
                        ErrorsFound = true;
                        //        ELSEIF (INDEX('0123456789',cAlphaArgs(2)(1:1)) > 0) THEN
                        //            CALL ShowSevereError('Invalid '//TRIM(cAlphaFieldNames(2))//'='//TRIM(cAlphaArgs(2)))
                        //            CALL ShowContinueError('Entered in '//TRIM(cCurrentModuleObject)//'='//TRIM(cAlphaArgs(1)))
                        //            CALL ShowContinueError('Names used as Erl output variables cannot start with numeric characters.')
                        //            ErrorsFound = .TRUE.
                    } else {
                        RuntimeReportVar(RuntimeReportVarNum).VariableNum = VariableNum;
                    }

                    {
                        auto const SELECT_CASE_var(cAlphaArgs(3));

                        if (SELECT_CASE_var == "AVERAGED") {
                            VarTypeString = "Average";
                        } else if (SELECT_CASE_var == "SUMMED") {
                            VarTypeString = "Sum";
                        } else {
                            ShowSevereError(RoutineName + cCurrentModuleObject + "=\"" + cAlphaArgs(1) + " invalid field.");
                            ShowContinueError("Invalid " + cAlphaFieldNames(3) + '=' + cAlphaArgs(3));
                            ShowContinueError("...valid values are Averaged or Summed.");
                            ErrorsFound = true;
                        }
                    }

                    {
                        auto const SELECT_CASE_var(cAlphaArgs(4));

                        if (SELECT_CASE_var == "ZONETIMESTEP") {
                            FreqString = "Zone";
                        } else if (SELECT_CASE_var == "SYSTEMTIMESTEP") {
                            FreqString = "System";
                        } else {
                            ShowSevereError(RoutineName + cCurrentModuleObject + "=\"" + cAlphaArgs(1) + " invalid field.");
                            ShowContinueError("Invalid " + cAlphaFieldNames(4) + '=' + cAlphaArgs(4));
                            ShowContinueError("...valid values are ZoneTimestep or SystemTimestep.");
                            ErrorsFound = true;
                        }
                    }

                    if (curUnit != OutputProcessor::Unit::unknown) {
                        SetupOutputVariable(cAlphaArgs(1), curUnit, RuntimeReportVar(RuntimeReportVarNum).Value, FreqString, VarTypeString, "EMS");
                    } else {
                        SetupOutputVariable(cAlphaArgs(1),
                                            OutputProcessor::Unit::customEMS,
                                            RuntimeReportVar(RuntimeReportVarNum).Value,
                                            FreqString,
                                            VarTypeString,
                                            "EMS",
                                            _,
                                            _,
                                            _,
                                            _,
                                            _,
                                            _,
                                            _,
                                            _,
                                            _,
                                            UnitsB);
                    }
                    // Last field is index key, no indexing here so mimic weather output data

                } // RuntimeReportVarNum
            }     // NumEMSOutputVariables > 0

            if (NumEMSMeteredOutputVariables > 0) {
                cCurrentModuleObject = "EnergyManagementSystem:MeteredOutputVariable";
                for (loop = 1; loop <= NumEMSMeteredOutputVariables; ++loop) {
                    RuntimeReportVarNum = NumEMSOutputVariables + loop;
                    inputProcessor->getObjectItem(cCurrentModuleObject,
                                                  loop,
                                                  cAlphaArgs,
                                                  NumAlphas,
                                                  rNumericArgs,
                                                  NumNums,
                                                  IOStat,
                                                  lNumericFieldBlanks,
                                                  lAlphaFieldBlanks,
                                                  cAlphaFieldNames,
                                                  cNumericFieldNames);

                    GlobalNames::VerifyUniqueInterObjectName(
                        RuntimeReportVarUniqueNames, cAlphaArgs(1), cCurrentModuleObject, cAlphaFieldNames(1), ErrorsFound);

                    lbracket = index(cAlphaArgs(1), '[');
                    if (lbracket == std::string::npos) {
                        UnitsA = "";
                        //          if (lAlphaFieldBlanks(9)) then
                        //            CALL ShowWarningError(RoutineName//TRIM(cCurrentModuleObject)//'="'//TRIM(cAlphaArgs(1))//' no units
                        //            indicated.') CALL ShowContinueError('...no units indicated for this variable. [] is assumed.')
                        //            cAlphaArgs(1)=TRIM(cAlphaArgs(1))//' []'
                        //          endif
                        UnitsB = cAlphaArgs(9);
                        lbracket = index(UnitsB, '[');
                        ptr = index(UnitsB, ']');
                        if (lbracket != std::string::npos) {
                            UnitsB[lbracket] = ' ';
                            if (ptr != std::string::npos) {
                                UnitsB[ptr] = ' ';
                            }
                            strip(UnitsB);
                        }
                    } else { // units shown on Name field (7.2 and pre versions)
                        ptr = index(cAlphaArgs(1), ']');
                        if (ptr != std::string::npos) {
                            UnitsA = cAlphaArgs(1).substr(lbracket + 1, ptr - lbracket - 1);
                        } else {
                            UnitsA = cAlphaArgs(1).substr(lbracket + 1);
                        }
                        cAlphaArgs(1).erase(lbracket - 1);
                        UnitsB = cAlphaArgs(9);
                        lbracket = index(UnitsB, '[');
                        ptr = index(UnitsB, ']');
                        if (lbracket != std::string::npos) {
                            UnitsB[lbracket] = ' ';
                            if (ptr != std::string::npos) {
                                UnitsB[ptr] = ' ';
                            }
                            strip(UnitsB);
                        }
                        if (UnitsA != "" && UnitsB != "") {
                            if (UnitsA != UnitsB) {
                                ShowWarningError(RoutineName + cCurrentModuleObject + "=\"" + cAlphaArgs(1) + " mismatched units.");
                                ShowContinueError("...Units entered in " + cAlphaFieldNames(1) + " (deprecated use)=\"" + UnitsA + "\"");
                                ShowContinueError("..." + cAlphaFieldNames(9) + "=\"" + UnitsB + "\" (will be used)");
                            }
                        } else if (UnitsB == "" && UnitsA != "") {
                            UnitsB = UnitsA;
                            ShowWarningError(RoutineName + cCurrentModuleObject + "=\"" + cAlphaArgs(1) + "\" using deprecated units designation.");
                            ShowContinueError("...Units entered in " + cAlphaFieldNames(1) + " (deprecated use)=\"" + UnitsA + "\"");
                        }
                    }
                    curUnit = OutputProcessor::unitStringToEnum(UnitsB);

                    RuntimeReportVar(RuntimeReportVarNum).Name = cAlphaArgs(1);

                    if (!lAlphaFieldBlanks(4)) {
                        // Lookup the Runtime Language Context, i.e., PROGRAM, FUNCTION, or global
                        Found = false;
                        for (StackNum = 1; StackNum <= NumErlStacks; ++StackNum) {
                            if (ErlStack(StackNum).Name == cAlphaArgs(4)) {
                                Found = true;
                                break;
                            }
                        }
                        if (!Found) {
                            StackNum = 0;
                            ShowSevereError(RoutineName + cCurrentModuleObject + "=\"" + cAlphaArgs(1) + " invalid field.");
                            ShowContinueError("Invalid " + cAlphaFieldNames(4) + '=' + cAlphaArgs(4));
                            ShowContinueError("EMS program or subroutine not found.");
                            ErrorsFound = true;
                        }
                    } else {
                        StackNum = 0;
                    }

                    VariableNum = FindEMSVariable(cAlphaArgs(2), StackNum);
                    if (VariableNum == 0) {
                        if (lAlphaFieldBlanks(4)) {
                            ShowSevereError(RoutineName + cCurrentModuleObject + "=\"" + cAlphaArgs(1) + " invalid field.");
                            ShowContinueError("Invalid " + cAlphaFieldNames(2) + '=' + cAlphaArgs(2));
                            ShowContinueError("EMS variable not found among global variables.");
                        } else if (StackNum != 0) {
                            ShowSevereError(RoutineName + cCurrentModuleObject + "=\"" + cAlphaArgs(1) + " invalid field.");
                            ShowContinueError("Invalid " + cAlphaFieldNames(2) + '=' + cAlphaArgs(2));
                            ShowContinueError("EMS variable not found among local variables in " + cAlphaArgs(5));
                        }
                        ErrorsFound = true;
                        //        ELSEIF (INDEX('0123456789',cAlphaArgs(2)(1:1)) > 0) THEN
                        //            CALL ShowSevereError('Invalid '//TRIM(cAlphaFieldNames(2))//'='//TRIM(cAlphaArgs(2)))
                        //            CALL ShowContinueError('Entered in '//TRIM(cCurrentModuleObject)//'='//TRIM(cAlphaArgs(1)))
                        //            CALL ShowContinueError('Names used as Erl output variables cannot start with numeric characters.')
                        //            ErrorsFound = .TRUE.
                    } else {
                        RuntimeReportVar(RuntimeReportVarNum).VariableNum = VariableNum;
                    }

                    VarTypeString = "Sum"; // all metered vars are sum type

                    {
                        auto const SELECT_CASE_var(cAlphaArgs(3));

                        if (SELECT_CASE_var == "ZONETIMESTEP") {
                            FreqString = "Zone";
                        } else if (SELECT_CASE_var == "SYSTEMTIMESTEP") {
                            FreqString = "System";
                        } else {
                            ShowSevereError(RoutineName + cCurrentModuleObject + "=\"" + cAlphaArgs(1) + " invalid field.");
                            ShowContinueError("Invalid " + cAlphaFieldNames(4) + '=' + cAlphaArgs(4));
                            ShowContinueError("...valid values are ZoneTimestep or SystemTimestep.");
                            ErrorsFound = true;
                        }
                    }

                    // Resource Type
                    {
                        auto const SELECT_CASE_var(cAlphaArgs(5));

                        if (SELECT_CASE_var == "ELECTRICITY") {
                            ResourceTypeString = "Electricity";
                        } else if (SELECT_CASE_var == "NATURALGAS") {
                            ResourceTypeString = "NaturalGas";
                        } else if (SELECT_CASE_var == "GASOLINE") {
                            ResourceTypeString = "Gasoline";
                        } else if (SELECT_CASE_var == "DIESEL") {
                            ResourceTypeString = "Diesel";
                        } else if (SELECT_CASE_var == "COAL") {
                            ResourceTypeString = "Coal";
                        } else if (SELECT_CASE_var == "FUELOILNO1") {
                            ResourceTypeString = "FuelOil#1";
                        } else if (SELECT_CASE_var == "FUELOILNO2") {
                            ResourceTypeString = "FuelOil#2";
                        } else if (SELECT_CASE_var == "OTHERFUEL1") {
                            ResourceTypeString = "OtherFuel1";
                        } else if (SELECT_CASE_var == "OTHERFUEL2") {
                            ResourceTypeString = "OtherFuel2";
                        } else if (SELECT_CASE_var == "PROPANE") {
                            ResourceTypeString = "Propane";
                        } else if (SELECT_CASE_var == "WATERUSE") {
                            ResourceTypeString = "Water";
                        } else if (SELECT_CASE_var == "ONSITEWATERPRODUCED") {
                            ResourceTypeString = "OnSiteWater";
                        } else if (SELECT_CASE_var == "MAINSWATERSUPPLY") {
                            ResourceTypeString = "MainsWater";
                        } else if (SELECT_CASE_var == "RAINWATERCOLLECTED") {
                            ResourceTypeString = "RainWater";
                        } else if (SELECT_CASE_var == "WELLWATERDRAWN") {
                            ResourceTypeString = "WellWater";
                        } else if (SELECT_CASE_var == "CONDENSATEWATERCOLLECTED") {
                            ResourceTypeString = "Condensate";
                        } else if (SELECT_CASE_var == "ENERGYTRANSFER") {
                            ResourceTypeString = "EnergyTransfer";
                        } else if (SELECT_CASE_var == "STEAM") {
                            ResourceTypeString = "Steam";
                        } else if (SELECT_CASE_var == "DISTRICTCOOLING") {
                            ResourceTypeString = "DistrictCooling";
                        } else if (SELECT_CASE_var == "DISTRICTHEATING") {
                            ResourceTypeString = "DistrictHeating";
                        } else if (SELECT_CASE_var == "ELECTRICITYPRODUCEDONSITE") {
                            ResourceTypeString = "ElectricityProduced";
                        } else if (SELECT_CASE_var == "SOLARWATERHEATING") {
                            ResourceTypeString = "SolarWater";
                        } else if (SELECT_CASE_var == "SOLARAIRHEATING") {
                            ResourceTypeString = "SolarAir";
                        } else {
                            ShowSevereError(RoutineName + cCurrentModuleObject + "=\"" + cAlphaArgs(1) + " invalid field.");
                            ShowContinueError("Invalid " + cAlphaFieldNames(5) + '=' + cAlphaArgs(5));
                            ErrorsFound = true;
                        }
                    }

                    // Group Type
                    {
                        auto const SELECT_CASE_var(cAlphaArgs(6));

                        if (SELECT_CASE_var == "BUILDING") {
                            GroupTypeString = "Building";
                        } else if (SELECT_CASE_var == "HVAC") {
                            GroupTypeString = "HVAC";
                        } else if (SELECT_CASE_var == "PLANT") {
                            GroupTypeString = "Plant";
                        } else if (SELECT_CASE_var == "SYSTEM") {
                            GroupTypeString = "System";
                        } else {
                            ShowSevereError(RoutineName + cCurrentModuleObject + "=\"" + cAlphaArgs(1) + " invalid field.");
                            ShowContinueError("Invalid " + cAlphaFieldNames(6) + '=' + cAlphaArgs(6));
                            ErrorsFound = true;
                        }
                    }

                    // End Use Type
                    {
                        auto const SELECT_CASE_var(cAlphaArgs(7));

                        if (SELECT_CASE_var == "HEATING") {
                            EndUseTypeString = "Heating";
                        } else if (SELECT_CASE_var == "COOLING") {
                            EndUseTypeString = "Cooling";
                        } else if (SELECT_CASE_var == "INTERIORLIGHTS") {
                            EndUseTypeString = "InteriorLights";
                        } else if (SELECT_CASE_var == "EXTERIORLIGHTS") {
                            EndUseTypeString = "ExteriorLights";
                        } else if (SELECT_CASE_var == "INTERIOREQUIPMENT") {
                            EndUseTypeString = "InteriorEquipment";
                        } else if (SELECT_CASE_var == "EXTERIOREQUIPMENT") {
                            EndUseTypeString = "ExteriorEquipment";
                        } else if (SELECT_CASE_var == "FANS") {
                            EndUseTypeString = "Fans";
                        } else if (SELECT_CASE_var == "PUMPS") {
                            EndUseTypeString = "Pumps";
                        } else if (SELECT_CASE_var == "HEATREJECTION") {
                            EndUseTypeString = "HeatRejection";
                        } else if (SELECT_CASE_var == "HUMIDIFIER") {
                            EndUseTypeString = "Humidifier";
                        } else if (SELECT_CASE_var == "HEATRECOVERY") {
                            EndUseTypeString = "HeatRecovery";
                        } else if (SELECT_CASE_var == "WATERSYSTEMS") {
                            EndUseTypeString = "WaterSystems";
                        } else if (SELECT_CASE_var == "REFRIGERATION") {
                            EndUseTypeString = "Refrigeration";
                        } else if (SELECT_CASE_var == "ONSITEGENERATION") {
                            EndUseTypeString = "Cogeneration";
                        } else if (SELECT_CASE_var == "HEATINGCOILS") {
                            EndUseTypeString = "HeatingCoils";
                        } else if (SELECT_CASE_var == "COOLINGCOILS") {
                            EndUseTypeString = "CoolingCoils";
                        } else if (SELECT_CASE_var == "CHILLERS") {
                            EndUseTypeString = "Chillers";
                        } else if (SELECT_CASE_var == "BOILERS") {
                            EndUseTypeString = "Boilers";
                        } else if (SELECT_CASE_var == "BASEBOARD") {
                            EndUseTypeString = "Baseboard";
                        } else if (SELECT_CASE_var == "HEATRECOVERYFORCOOLING") {
                            EndUseTypeString = "HeatRecoveryForCooling";
                        } else if (SELECT_CASE_var == "HEATRECOVERYFORHEATING") {
                            EndUseTypeString = "HeatRecoveryForHeating";
                        } else {
                            ShowSevereError(RoutineName + cCurrentModuleObject + "=\"" + cAlphaArgs(1) + " invalid field.");
                            ShowContinueError("Invalid " + cAlphaFieldNames(7) + '=' + cAlphaArgs(7));
                            ErrorsFound = true;
                        }
                    }

                    // Additional End Use Types Only Used for EnergyTransfer
                    if ((ResourceTypeString != "EnergyTransfer") &&
                        (EndUseTypeString == "HeatingCoils" || EndUseTypeString == "CoolingCoils" || EndUseTypeString == "Chillers" ||
                         EndUseTypeString == "Boilers" || EndUseTypeString == "Baseboard" || EndUseTypeString == "HeatRecoveryForCooling" ||
                         EndUseTypeString == "HeatRecoveryForHeating")) {
                        ShowWarningError(RoutineName + cCurrentModuleObject + "=\"" + cAlphaArgs(1) + " invalid field.");
                        ShowContinueError("Invalid " + cAlphaFieldNames(5) + "=" + cAlphaArgs(5) + " for " + cAlphaFieldNames(7) + "=" +
                                          cAlphaArgs(7));
                        ShowContinueError("Field " + cAlphaFieldNames(5) + " is reset from " + cAlphaArgs(5) + " to EnergyTransfer");
                        ResourceTypeString = "EnergyTransfer";
                    }

                    if (!lAlphaFieldBlanks(8)) {
                        EndUseSubCatString = cAlphaArgs(8);

                        SetupOutputVariable(cAlphaArgs(1),
                                            curUnit,
                                            RuntimeReportVar(RuntimeReportVarNum).Value,
                                            FreqString,
                                            VarTypeString,
                                            "EMS",
                                            _,
                                            ResourceTypeString,
                                            EndUseTypeString,
                                            EndUseSubCatString,
                                            GroupTypeString);
                    } else { // no subcat
                        SetupOutputVariable(cAlphaArgs(1),
                                            curUnit,
                                            RuntimeReportVar(RuntimeReportVarNum).Value,
                                            FreqString,
                                            VarTypeString,
                                            "EMS",
                                            _,
                                            ResourceTypeString,
                                            EndUseTypeString,
                                            _,
                                            GroupTypeString);
                    }
                }
            } // NumEMSMeteredOutputVariables > 0

            cAlphaFieldNames.deallocate();
            cAlphaArgs.deallocate();
            lAlphaFieldBlanks.deallocate();
            cNumericFieldNames.deallocate();
            rNumericArgs.deallocate();
            lNumericFieldBlanks.deallocate();

            if (ErrorsFound) {
                ShowFatalError("Errors found in getting EMS Runtime Language input. Preceding condition causes termination.");
            }

        } // GetInput
    }

    void ReportRuntimeLanguage()
    {

        // SUBROUTINE INFORMATION:
        //       AUTHOR         Peter Graham Ellis
        //       DATE WRITTEN   June 2006
        //       MODIFIED       na
        //       RE-ENGINEERED  na

        // PURPOSE OF THIS SUBROUTINE:

        // METHODOLOGY EMPLOYED:

        // USE STATEMENTS:

        // Locals
        // SUBROUTINE LOCAL VARIABLE DECLARATIONS:
        int RuntimeReportVarNum;
        int VariableNum;

        // FLOW:
        for (RuntimeReportVarNum = 1; RuntimeReportVarNum <= NumEMSOutputVariables + NumEMSMeteredOutputVariables; ++RuntimeReportVarNum) {
            VariableNum = RuntimeReportVar(RuntimeReportVarNum).VariableNum;
            if (ErlVariable(VariableNum).Value.Type == ValueNumber) {
                RuntimeReportVar(RuntimeReportVarNum).Value = ErlVariable(VariableNum).Value.Number;
            } else {
                RuntimeReportVar(RuntimeReportVarNum).Value = 0.0;
            }
        }
    }

    ErlValueType SetErlValueNumber(Real64 const Number, Optional<ErlValueType const> OrigValue)
    {
        // FUNCTION INFORMATION:
        //       AUTHOR         P. Ellis
        //       DATE WRITTEN   unknown
        //       MODIFIED       na
        //       RE-ENGINEERED  na

        // PURPOSE OF THIS FUNCTION:
        // <description>

        // METHODOLOGY EMPLOYED:
        // <description>

        // REFERENCES:
        // na

        // USE STATEMENTS:
        // na

        // Return value
        ErlValueType newValue;

        // Locals
        // FUNCTION ARGUMENT DEFINITIONS:
        // na

        // FUNCTION PARAMETER DEFINITIONS:
        // na

        // INTERFACE BLOCK SPECIFICATIONS:
        // na

        // DERIVED TYPE DEFINITIONS:
        // na

        // FUNCTION LOCAL VARIABLE DECLARATIONS:
        // na

        // FLOW:
        if (present(OrigValue)) { // preserve other parts of structure and only updated Value%Number
            newValue = OrigValue;
            newValue.Number = Number;
        } else {
            newValue.Type = ValueNumber;
            newValue.Number = Number;
        }

        newValue.initialized = true;
        return newValue;
    }

    ErlValueType StringValue(std::string const &String)
    {
        // FUNCTION INFORMATION:
        //       AUTHOR         P. Ellis
        //       DATE WRITTEN   unkown
        //       MODIFIED       na
        //       RE-ENGINEERED  na

        // PURPOSE OF THIS FUNCTION:
        // convert string to Erl Value structure

        // METHODOLOGY EMPLOYED:
        // <description>

        // REFERENCES:
        // na

        // USE STATEMENTS:
        // na

        // Return value
        ErlValueType Value;

        // Locals
        // FUNCTION ARGUMENT DEFINITIONS:
        // na

        // FUNCTION PARAMETER DEFINITIONS:
        // na

        // INTERFACE BLOCK SPECIFICATIONS:
        // na

        // DERIVED TYPE DEFINITIONS:
        // na

        // FUNCTION LOCAL VARIABLE DECLARATIONS:
        // na
        // FLOW:

        Value.Type = ValueString;
        Value.String = String;

        return Value;
    }

    std::string ValueToString(ErlValueType const &Value)
    {
        // FUNCTION INFORMATION:
        //       AUTHOR         P. Ellis
        //       DATE WRITTEN   Unknown
        //       MODIFIED       na
        //       RE-ENGINEERED  na

        // PURPOSE OF THIS FUNCTION:
        // <description>

        // METHODOLOGY EMPLOYED:
        // <description>

        // REFERENCES:
        // na

        // Using/Aliasing
        using General::TrimSigDigits;

        // Return value
        std::string String;

        // Locals
        // FUNCTION ARGUMENT DEFINITIONS:

        // FLOW:
        String = "";

        {
            auto const SELECT_CASE_var(Value.Type);
            if (SELECT_CASE_var == ValueNumber) {
                if (Value.Number == 0.0) {
                    String = "0.0";
                } else {
                    String = TrimSigDigits(Value.Number, 6); //(String)
                }

            } else if (SELECT_CASE_var == ValueString) {
                String = Value.String;

            } else if (SELECT_CASE_var == ValueArray) {
                // TBD

            } else if (SELECT_CASE_var == ValueError) {
                String = " *** Error: " + Value.Error + " *** ";
            }
        }

        return String;
    }

    int FindEMSVariable(std::string const &VariableName, // variable name in Erl
                        int const StackNum)
    {

        // FUNCTION INFORMATION:
        //       AUTHOR         Peter Graham Ellis
        //       DATE WRITTEN   June 2006
        //       MODIFIED       na
        //       RE-ENGINEERED  na

        // PURPOSE OF THIS FUNCTION:

        // Return value
        int VariableNum;

        // FUNCTION LOCAL VARIABLE DECLARATIONS:
        bool Found;
        int TrendVarNum;

        // FLOW:
        Found = false;
        std::string const UppercaseName = UtilityRoutines::MakeUPPERCase(VariableName);

        // check in ErlVariables
        for (VariableNum = 1; VariableNum <= NumErlVariables; ++VariableNum) {
            if (ErlVariable(VariableNum).Name == UppercaseName) {
                if ((ErlVariable(VariableNum).StackNum == StackNum) || (ErlVariable(VariableNum).StackNum == 0)) {
                    Found = true;
                    break;
                }
            }
        }

        // check in Trend variables
        for (TrendVarNum = 1; TrendVarNum <= NumErlTrendVariables; ++TrendVarNum) {
            if (TrendVariable(TrendVarNum).Name == UppercaseName) {
                VariableNum = TrendVariable(TrendVarNum).ErlVariablePointer;
                if ((ErlVariable(VariableNum).StackNum == StackNum) || (ErlVariable(VariableNum).StackNum == 0)) {
                    Found = true;
                    break;
                }
            }
        }

        if (!Found) VariableNum = 0;

        return VariableNum;
    }

    int NewEMSVariable(std::string const &VariableName, int const StackNum, Optional<ErlValueType const> Value)
    {

        // FUNCTION INFORMATION:
        //       AUTHOR         Peter Graham Ellis
        //       DATE WRITTEN   June 2006
        //       MODIFIED       na
        //       RE-ENGINEERED  na

        // PURPOSE OF THIS FUNCTION:
        // Creates new variable if it doesn't exist.  If exists, returns existing variable number.

        // FLOW:
        int VariableNum = FindEMSVariable(VariableName, StackNum);

        if (VariableNum == 0) { // Variable does not exist anywhere yet
            if (NumErlVariables == 0) {
                ErlVariable.allocate(1);
                NumErlVariables = 1;
            } else { // Extend the variable array
                ErlVariable.redimension(++NumErlVariables);
            }

            // Add the new variable
            VariableNum = NumErlVariables;
            ErlVariable(VariableNum).Name = UtilityRoutines::MakeUPPERCase(VariableName);
            ErlVariable(VariableNum).StackNum = StackNum;
            ErlVariable(VariableNum).Value.Type = ValueNumber; // ErlVariable values are numbers
        }

        if (present(Value)) ErlVariable(VariableNum).Value = Value;

        return VariableNum;
    }

    void SetupPossibleOperators()
    {

        // SUBROUTINE INFORMATION:
        //       AUTHOR         Brent Griffith
        //       DATE WRITTEN   May 2009
        //       MODIFIED       na
        //       RE-ENGINEERED  na

        // PURPOSE OF THIS SUBROUTINE:
        //  setup hard coded list of possible operands

        // METHODOLOGY EMPLOYED:
        // Allocate structure and fill basic info on opertors and operands
        //  operators include built-in functions where operands are function arguments

        // REFERENCES:
        // na

        // USE STATEMENTS:
        // na

        // Locals
        // SUBROUTINE ARGUMENT DEFINITIONS:
        // na

        // SUBROUTINE PARAMETER DEFINITIONS:
        // na

        // INTERFACE BLOCK SPECIFICATIONS:
        // na

        // DERIVED TYPE DEFINITIONS:
        // na

        // SUBROUTINE LOCAL VARIABLE DECLARATIONS:

        if (AlreadyDidOnce) return;

        PossibleOperators.allocate(NumPossibleOperators);

        // Build operator table
        // Order in this table is the order of precedence

        PossibleOperators(OperatorLiteral).NumOperands = 1;
        PossibleOperators(OperatorLiteral).Code = OperatorLiteral;

        // not sure how to distinguish from subtract in parsing of tokens, not yet available
        //  PossibleOperators(OperatorNegative)%NumOperands = 1
        //  PossibleOperators(OperatorNegative)%Code        = OperatorNegative
        //  PossibleOperators(OperatorNegative)%Symbol      = '-'

        PossibleOperators(OperatorDivide).Symbol = "/";
        PossibleOperators(OperatorDivide).NumOperands = 2;
        PossibleOperators(OperatorDivide).Code = OperatorDivide;

        PossibleOperators(OperatorMultiply).Symbol = "*";
        PossibleOperators(OperatorMultiply).NumOperands = 2;
        PossibleOperators(OperatorMultiply).Code = OperatorMultiply;

        PossibleOperators(OperatorSubtract).Symbol = "-";
        PossibleOperators(OperatorSubtract).NumOperands = 2;
        PossibleOperators(OperatorSubtract).Code = OperatorSubtract;

        PossibleOperators(OperatorAdd).Symbol = "+";
        PossibleOperators(OperatorAdd).NumOperands = 2;
        PossibleOperators(OperatorAdd).Code = OperatorAdd;

        PossibleOperators(OperatorEqual).Symbol = "==";
        PossibleOperators(OperatorEqual).NumOperands = 2;
        PossibleOperators(OperatorEqual).Code = OperatorEqual;

        PossibleOperators(OperatorNotEqual).Symbol = "<>";
        PossibleOperators(OperatorNotEqual).NumOperands = 2;
        PossibleOperators(OperatorNotEqual).Code = OperatorNotEqual;

        PossibleOperators(OperatorLessOrEqual).Symbol = "<=";
        PossibleOperators(OperatorLessOrEqual).NumOperands = 2;
        PossibleOperators(OperatorLessOrEqual).Code = OperatorLessOrEqual;

        PossibleOperators(OperatorGreaterOrEqual).Symbol = ">=";
        PossibleOperators(OperatorGreaterOrEqual).NumOperands = 2;
        PossibleOperators(OperatorGreaterOrEqual).Code = OperatorGreaterOrEqual;

        PossibleOperators(OperatorLessThan).Symbol = "<";
        PossibleOperators(OperatorLessThan).NumOperands = 2;
        PossibleOperators(OperatorLessThan).Code = OperatorLessThan;

        PossibleOperators(OperatorGreaterThan).Symbol = ">";
        PossibleOperators(OperatorGreaterThan).NumOperands = 2;
        PossibleOperators(OperatorGreaterThan).Code = OperatorGreaterThan;

        PossibleOperators(OperatorRaiseToPower).Symbol = "^";
        PossibleOperators(OperatorRaiseToPower).NumOperands = 2;
        PossibleOperators(OperatorRaiseToPower).Code = OperatorRaiseToPower;

        PossibleOperators(OperatorLogicalAND).Symbol = "&&";
        PossibleOperators(OperatorLogicalAND).NumOperands = 2;
        PossibleOperators(OperatorLogicalAND).Code = OperatorLogicalAND;

        PossibleOperators(OperatorLogicalOR).Symbol = "||";
        PossibleOperators(OperatorLogicalOR).NumOperands = 2;
        PossibleOperators(OperatorLogicalOR).Code = OperatorLogicalOR;

        PossibleOperators(FuncRound).Symbol = "@ROUND";
        PossibleOperators(FuncRound).NumOperands = 1;
        PossibleOperators(FuncRound).Code = FuncRound;

        PossibleOperators(FuncMod).Symbol = "@MOD";
        PossibleOperators(FuncMod).NumOperands = 2;
        PossibleOperators(FuncMod).Code = FuncMod;

        PossibleOperators(FuncSin).Symbol = "@SIN";
        PossibleOperators(FuncSin).NumOperands = 1;
        PossibleOperators(FuncSin).Code = FuncSin;

        PossibleOperators(FuncCos).Symbol = "@COS";
        PossibleOperators(FuncCos).NumOperands = 1;
        PossibleOperators(FuncCos).Code = FuncCos;

        PossibleOperators(FuncArcSin).Symbol = "@ARCSIN";
        PossibleOperators(FuncArcSin).NumOperands = 1;
        PossibleOperators(FuncArcSin).Code = FuncArcSin;

        PossibleOperators(FuncArcCos).Symbol = "@ARCCOS";
        PossibleOperators(FuncArcCos).NumOperands = 1;
        PossibleOperators(FuncArcCos).Code = FuncArcCos;

        PossibleOperators(FuncDegToRad).Symbol = "@DEGTORAD";
        PossibleOperators(FuncDegToRad).NumOperands = 1;
        PossibleOperators(FuncDegToRad).Code = FuncDegToRad;

        PossibleOperators(FuncRadToDeg).Symbol = "@RADTODEG";
        PossibleOperators(FuncRadToDeg).NumOperands = 1;
        PossibleOperators(FuncRadToDeg).Code = FuncRadToDeg;

        PossibleOperators(FuncExp).Symbol = "@EXP";
        PossibleOperators(FuncExp).NumOperands = 1;
        PossibleOperators(FuncExp).Code = FuncExp;

        PossibleOperators(FuncLn).Symbol = "@LN";
        PossibleOperators(FuncLn).NumOperands = 1;
        PossibleOperators(FuncLn).Code = FuncLn;

        PossibleOperators(FuncMax).Symbol = "@MAX";
        PossibleOperators(FuncMax).NumOperands = 2;
        PossibleOperators(FuncMax).Code = FuncMax;

        PossibleOperators(FuncMin).Symbol = "@MIN";
        PossibleOperators(FuncMin).NumOperands = 2;
        PossibleOperators(FuncMin).Code = FuncMin;

        PossibleOperators(FuncABS).Symbol = "@ABS";
        PossibleOperators(FuncABS).NumOperands = 1;
        PossibleOperators(FuncABS).Code = FuncABS;

        PossibleOperators(FuncRandU).Symbol = "@RANDOMUNIFORM";
        PossibleOperators(FuncRandU).NumOperands = 2;
        PossibleOperators(FuncRandU).Code = FuncRandU;

        PossibleOperators(FuncRandG).Symbol = "@RANDOMNORMAL";
        PossibleOperators(FuncRandG).NumOperands = 4;
        PossibleOperators(FuncRandG).Code = FuncRandG;

        PossibleOperators(FuncRandSeed).Symbol = "@SEEDRANDOM";
        PossibleOperators(FuncRandSeed).NumOperands = 1;
        PossibleOperators(FuncRandSeed).Code = FuncRandSeed;

        PossibleOperators(FuncRhoAirFnPbTdbW).Symbol = "@RHOAIRFNPBTDBW";
        PossibleOperators(FuncRhoAirFnPbTdbW).NumOperands = 3;
        PossibleOperators(FuncRhoAirFnPbTdbW).Code = FuncRhoAirFnPbTdbW;

        PossibleOperators(FuncCpAirFnW).Symbol = "@CPAIRFNW";
        PossibleOperators(FuncCpAirFnW).NumOperands = 1;
        PossibleOperators(FuncCpAirFnW).Code = FuncCpAirFnW;

        PossibleOperators(FuncHfgAirFnWTdb).Symbol = "@HFGAIRFNWTDB";
        PossibleOperators(FuncHfgAirFnWTdb).NumOperands = 2;
        PossibleOperators(FuncHfgAirFnWTdb).Code = FuncHfgAirFnWTdb;

        PossibleOperators(FuncHgAirFnWTdb).Symbol = "@HGAIRFNWTDB";
        PossibleOperators(FuncHgAirFnWTdb).NumOperands = 2;
        PossibleOperators(FuncHgAirFnWTdb).Code = FuncHgAirFnWTdb;

        PossibleOperators(FuncTdpFnTdbTwbPb).Symbol = "@TDPFNTDBTWBPB";
        PossibleOperators(FuncTdpFnTdbTwbPb).NumOperands = 3;
        PossibleOperators(FuncTdpFnTdbTwbPb).Code = FuncTdpFnTdbTwbPb;

        PossibleOperators(FuncTdpFnWPb).Symbol = "@TDPFNWPB";
        PossibleOperators(FuncTdpFnWPb).NumOperands = 2;
        PossibleOperators(FuncTdpFnWPb).Code = FuncTdpFnWPb;

        PossibleOperators(FuncHFnTdbW).Symbol = "@HFNTDBW";
        PossibleOperators(FuncHFnTdbW).NumOperands = 2;
        PossibleOperators(FuncHFnTdbW).Code = FuncHFnTdbW;

        PossibleOperators(FuncHFnTdbRhPb).Symbol = "@HFNTDBRHPB";
        PossibleOperators(FuncHFnTdbRhPb).NumOperands = 3;
        PossibleOperators(FuncHFnTdbRhPb).Code = FuncHFnTdbRhPb;

        PossibleOperators(FuncTdbFnHW).Symbol = "@TDBFNHW";
        PossibleOperators(FuncTdbFnHW).NumOperands = 2;
        PossibleOperators(FuncTdbFnHW).Code = FuncTdbFnHW;

        PossibleOperators(FuncRhovFnTdbRh).Symbol = "@RHOVFNTDBR";
        PossibleOperators(FuncRhovFnTdbRh).NumOperands = 2;
        PossibleOperators(FuncRhovFnTdbRh).Code = FuncRhovFnTdbRh;

        PossibleOperators(FuncRhovFnTdbRhLBnd0C).Symbol = "@RhovFnTdbRhLBnd0C";
        PossibleOperators(FuncRhovFnTdbRhLBnd0C).NumOperands = 2;
        PossibleOperators(FuncRhovFnTdbRhLBnd0C).Code = FuncRhovFnTdbRhLBnd0C;

        PossibleOperators(FuncRhovFnTdbWPb).Symbol = "@RHOVFNTDBWPB";
        PossibleOperators(FuncRhovFnTdbWPb).NumOperands = 3;
        PossibleOperators(FuncRhovFnTdbWPb).Code = FuncRhovFnTdbWPb;

        PossibleOperators(FuncRhFnTdbRhov).Symbol = "@RHFNTDBRHOV";
        PossibleOperators(FuncRhFnTdbRhov).NumOperands = 2;
        PossibleOperators(FuncRhFnTdbRhov).Code = FuncRhFnTdbRhov;

        PossibleOperators(FuncRhFnTdbRhovLBnd0C).Symbol = "@RHFNTDBRHOVLBND0C";
        PossibleOperators(FuncRhFnTdbRhovLBnd0C).NumOperands = 2;
        PossibleOperators(FuncRhFnTdbRhovLBnd0C).Code = FuncRhFnTdbRhovLBnd0C;

        PossibleOperators(FuncRhFnTdbWPb).Symbol = "@RHFNTDBWPB";
        PossibleOperators(FuncRhFnTdbWPb).NumOperands = 3;
        PossibleOperators(FuncRhFnTdbWPb).Code = FuncRhFnTdbWPb;

        PossibleOperators(FuncTwbFnTdbWPb).Symbol = "@TWBFNTDBWPB";
        PossibleOperators(FuncTwbFnTdbWPb).NumOperands = 3;
        PossibleOperators(FuncTwbFnTdbWPb).Code = FuncTwbFnTdbWPb;

        PossibleOperators(FuncVFnTdbWPb).Symbol = "@VFNTDBWPB";
        PossibleOperators(FuncVFnTdbWPb).NumOperands = 3;
        PossibleOperators(FuncVFnTdbWPb).Code = FuncVFnTdbWPb;

        PossibleOperators(FuncWFnTdpPb).Symbol = "@WFNTDPPB";
        PossibleOperators(FuncWFnTdpPb).NumOperands = 2;
        PossibleOperators(FuncWFnTdpPb).Code = FuncWFnTdpPb;

        PossibleOperators(FuncWFnTdbH).Symbol = "@WFNTDBH";
        PossibleOperators(FuncWFnTdbH).NumOperands = 2;
        PossibleOperators(FuncWFnTdbH).Code = FuncWFnTdbH;

        PossibleOperators(FuncWFnTdbTwbPb).Symbol = "@WFNTDBTWBPB";
        PossibleOperators(FuncWFnTdbTwbPb).NumOperands = 3;
        PossibleOperators(FuncWFnTdbTwbPb).Code = FuncWFnTdbTwbPb;

        PossibleOperators(FuncWFnTdbRhPb).Symbol = "@WFNTDBRHPB";
        PossibleOperators(FuncWFnTdbRhPb).NumOperands = 4;
        PossibleOperators(FuncWFnTdbRhPb).Code = FuncWFnTdbRhPb;

        PossibleOperators(FuncPsatFnTemp).Symbol = "@PSATFNTEMP";
        PossibleOperators(FuncPsatFnTemp).NumOperands = 1;
        PossibleOperators(FuncPsatFnTemp).Code = FuncPsatFnTemp;

        PossibleOperators(FuncTsatFnHPb).Symbol = "@TSATFNHPB";
        PossibleOperators(FuncTsatFnHPb).NumOperands = 2;
        PossibleOperators(FuncTsatFnHPb).Code = FuncTsatFnHPb;

        PossibleOperators(FuncTsatFnPb).Symbol = "@TSATFNPB";
        PossibleOperators(FuncTsatFnPb).NumOperands = 1;
        PossibleOperators(FuncTsatFnPb).Code = FuncTsatFnPb;

        PossibleOperators(FuncCpCW).Symbol = "@CPCW";
        PossibleOperators(FuncCpCW).NumOperands = 1;
        PossibleOperators(FuncCpCW).Code = FuncCpCW;

        PossibleOperators(FuncCpHW).Symbol = "@CPHW";
        PossibleOperators(FuncCpHW).NumOperands = 1;
        PossibleOperators(FuncCpHW).Code = FuncCpHW;

        PossibleOperators(FuncRhoH2O).Symbol = "@RHOH2O";
        PossibleOperators(FuncRhoH2O).NumOperands = 1;
        PossibleOperators(FuncRhoH2O).Code = FuncRhoH2O;

        PossibleOperators(FuncFatalHaltEp).Symbol = "@FATALHALTEP";
        PossibleOperators(FuncFatalHaltEp).NumOperands = 1;
        PossibleOperators(FuncFatalHaltEp).Code = FuncFatalHaltEp;

        PossibleOperators(FuncSevereWarnEp).Symbol = "@SEVEREWARNEP";
        PossibleOperators(FuncSevereWarnEp).NumOperands = 1;
        PossibleOperators(FuncSevereWarnEp).Code = FuncSevereWarnEp;

        PossibleOperators(FuncWarnEp).Symbol = "@WARNEP";
        PossibleOperators(FuncWarnEp).NumOperands = 1;
        PossibleOperators(FuncWarnEp).Code = FuncWarnEp;

        PossibleOperators(FuncTrendValue).Symbol = "@TRENDVALUE";
        PossibleOperators(FuncTrendValue).NumOperands = 2;
        PossibleOperators(FuncTrendValue).Code = FuncTrendValue;

        PossibleOperators(FuncTrendAverage).Symbol = "@TRENDAVERAGE";
        PossibleOperators(FuncTrendAverage).NumOperands = 2;
        PossibleOperators(FuncTrendAverage).Code = FuncTrendAverage;

        PossibleOperators(FuncTrendMax).Symbol = "@TRENDMAX";
        PossibleOperators(FuncTrendMax).NumOperands = 2;
        PossibleOperators(FuncTrendMax).Code = FuncTrendMax;

        PossibleOperators(FuncTrendMin).Symbol = "@TRENDMIN";
        PossibleOperators(FuncTrendMin).NumOperands = 2;
        PossibleOperators(FuncTrendMin).Code = FuncTrendMin;

        PossibleOperators(FuncTrendDirection).Symbol = "@TRENDDIRECTION";
        PossibleOperators(FuncTrendDirection).NumOperands = 2;
        PossibleOperators(FuncTrendDirection).Code = FuncTrendDirection;

        PossibleOperators(FuncTrendSum).Symbol = "@TRENDSUM";
        PossibleOperators(FuncTrendSum).NumOperands = 2;
        PossibleOperators(FuncTrendSum).Code = FuncTrendSum;

        PossibleOperators(FuncCurveValue).Symbol = "@CURVEVALUE";
        PossibleOperators(FuncCurveValue).NumOperands = 6;
        PossibleOperators(FuncCurveValue).Code = FuncCurveValue;

        AlreadyDidOnce = true;
    }

    void ExternalInterfaceSetErlVariable(int const varNum,  // The variable index to be written during run time
                                         Real64 const value // The real time value of the vairable to be set
    )
    {

        // SUBROUTINE INFORMATION:
        //       AUTHOR         Rui Zhang
        //       DATE WRITTEN   February 2010
        //       MODIFIED       na
        //       RE-ENGINEERED  na

        // PURPOSE OF THIS SUBROUTINE:
        // This is the ExternalInterface runtime write ErlVariable function

        // METHODOLOGY EMPLOYED:
        // USE STATEMENTS:

        // Locals
        // SUBROUTINE ARGUMENT DEFINITIONS:

        // SUBROUTINE LOCAL VARIABLE DECLARATIONS:

        ErlVariable(varNum).Value = SetErlValueNumber(value);
    }

    void ExternalInterfaceInitializeErlVariable(int const varNum,                 // The variable index to be written during run time
                                                ErlValueType const &initialValue, // The initial value
                                                bool const setToNull              // Flag, if true, value will be initialized to Null
    )
    {

        // SUBROUTINE INFORMATION:
        //       AUTHOR         Michael Wetter
        //       DATE WRITTEN   February 2010
        //       MODIFIED       na
        //       RE-ENGINEERED  na

        // PURPOSE OF THIS SUBROUTINE:
        // This subroutine sets flags for ExternalInterface variables

        // METHODOLOGY EMPLOYED:
        // USE STATEMENTS:

        // Locals
        // SUBROUTINE ARGUMENT DEFINITIONS:

        // SUBROUTINE LOCAL VARIABLE DECLARATIONS:
        // Set initial value
        if (setToNull) {
            ErlVariable(varNum).Value.Type = ValueNull;
        } else {
            ErlVariable(varNum).Value = initialValue;
        }

        // Set variables to read-only as we don't want that other programs write to them
        ErlVariable(varNum).ReadOnly = true;
        // Set flag that it is used by the ExternalInterface. This is needed to make sure that the ExternalInterface
        // interface writes only to ExternalInterface variables, and not to other ErlVariable
        ErlVariable(varNum).SetByExternalInterface = true;
    }

    bool isExternalInterfaceErlVariable(int const varNum) // The variable index to be written during run time
    {

        // SUBROUTINE INFORMATION:
        //       AUTHOR         Michael Wetter
        //       DATE WRITTEN   February 2010
        //       MODIFIED       na
        //       RE-ENGINEERED  na

        // PURPOSE OF THIS SUBROUTINE:
        // This function checks if an Erl name obtained from the xml file
        // is indeed specified as a ExternalInterface variable in the idf file

        // METHODOLOGY EMPLOYED:
        // USE STATEMENTS:

        // Return value
        bool isExternalInterfaceVar; // Set to true if the variable is a ExternalInterface variable

        // Locals
        // SUBROUTINE ARGUMENT DEFINITIONS:

        isExternalInterfaceVar = ErlVariable(varNum).SetByExternalInterface;

        return isExternalInterfaceVar;
    }

} // namespace RuntimeLanguageProcessor

} // namespace EnergyPlus<|MERGE_RESOLUTION|>--- conflicted
+++ resolved
@@ -1070,17 +1070,10 @@
             if (ReturnValue.Type != ValueError) return;
         }
 
-<<<<<<< HEAD
-        if (!MyOneTimeFlag) {
+        if (!WriteTraceMyOneTimeFlag) {
             print(ioFiles.edd, "****  Begin EMS Language Processor Error and Trace Output  *** \n");
             print(ioFiles.edd, "<Erl program name, line #, line text, result, occurrence timing information ... >\n");
-            MyOneTimeFlag = true;
-=======
-        if (!WriteTraceMyOneTimeFlag) {
-            print(outputFiles.edd, "****  Begin EMS Language Processor Error and Trace Output  *** \n");
-            print(outputFiles.edd, "<Erl program name, line #, line text, result, occurrence timing information ... >\n");
             WriteTraceMyOneTimeFlag = true;
->>>>>>> 721da108
         }
         // if have not return'd yet then write out full trace
 
