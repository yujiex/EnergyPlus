// EnergyPlus, Copyright (c) 1996-2021, The Board of Trustees of the University of Illinois,
// The Regents of the University of California, through Lawrence Berkeley National Laboratory
// (subject to receipt of any required approvals from the U.S. Dept. of Energy), Oak Ridge
// National Laboratory, managed by UT-Battelle, Alliance for Sustainable Energy, LLC, and other
// contributors. All rights reserved.
//
// NOTICE: This Software was developed under funding from the U.S. Department of Energy and the
// U.S. Government consequently retains certain rights. As such, the U.S. Government has been
// granted for itself and others acting on its behalf a paid-up, nonexclusive, irrevocable,
// worldwide license in the Software to reproduce, distribute copies to the public, prepare
// derivative works, and perform publicly and display publicly, and to permit others to do so.
//
// Redistribution and use in source and binary forms, with or without modification, are permitted
// provided that the following conditions are met:
//
// (1) Redistributions of source code must retain the above copyright notice, this list of
//     conditions and the following disclaimer.
//
// (2) Redistributions in binary form must reproduce the above copyright notice, this list of
//     conditions and the following disclaimer in the documentation and/or other materials
//     provided with the distribution.
//
// (3) Neither the name of the University of California, Lawrence Berkeley National Laboratory,
//     the University of Illinois, U.S. Dept. of Energy nor the names of its contributors may be
//     used to endorse or promote products derived from this software without specific prior
//     written permission.
//
// (4) Use of EnergyPlus(TM) Name. If Licensee (i) distributes the software in stand-alone form
//     without changes from the version obtained under this License, or (ii) Licensee makes a
//     reference solely to the software portion of its product, Licensee must refer to the
//     software as "EnergyPlus version X" software, where "X" is the version number Licensee
//     obtained under this License and may not use a different name for the software. Except as
//     specifically required in this Section (4), Licensee shall not use in a company name, a
//     product name, in advertising, publicity, or other promotional activities any name, trade
//     name, trademark, logo, or other designation of "EnergyPlus", "E+", "e+" or confusingly
//     similar designation, without the U.S. Department of Energy's prior written consent.
//
// THIS SOFTWARE IS PROVIDED BY THE COPYRIGHT HOLDERS AND CONTRIBUTORS "AS IS" AND ANY EXPRESS OR
// IMPLIED WARRANTIES, INCLUDING, BUT NOT LIMITED TO, THE IMPLIED WARRANTIES OF MERCHANTABILITY
// AND FITNESS FOR A PARTICULAR PURPOSE ARE DISCLAIMED. IN NO EVENT SHALL THE COPYRIGHT OWNER OR
// CONTRIBUTORS BE LIABLE FOR ANY DIRECT, INDIRECT, INCIDENTAL, SPECIAL, EXEMPLARY, OR
// CONSEQUENTIAL DAMAGES (INCLUDING, BUT NOT LIMITED TO, PROCUREMENT OF SUBSTITUTE GOODS OR
// SERVICES; LOSS OF USE, DATA, OR PROFITS; OR BUSINESS INTERRUPTION) HOWEVER CAUSED AND ON ANY
// THEORY OF LIABILITY, WHETHER IN CONTRACT, STRICT LIABILITY, OR TORT (INCLUDING NEGLIGENCE OR
// OTHERWISE) ARISING IN ANY WAY OUT OF THE USE OF THIS SOFTWARE, EVEN IF ADVISED OF THE
// POSSIBILITY OF SUCH DAMAGE.

// EnergyPlus::ZoneTempPredictorCorrector Unit Tests

// Google Test Headers
#include <gtest/gtest.h>

#include "Fixtures/EnergyPlusFixture.hh"

// EnergyPlus Headers
#include <AirflowNetwork/Elements.hpp>
#include <EnergyPlus/Data/EnergyPlusData.hh>
#include <EnergyPlus/DataEnvironment.hh>
#include <EnergyPlus/DataHVACGlobals.hh>
#include <EnergyPlus/DataHeatBalFanSys.hh>
#include <EnergyPlus/DataHeatBalSurface.hh>
#include <EnergyPlus/DataHeatBalance.hh>
#include <EnergyPlus/DataLoopNode.hh>
#include <EnergyPlus/DataRoomAirModel.hh>
#include <EnergyPlus/DataSizing.hh>
#include <EnergyPlus/DataSurfaces.hh>
#include <EnergyPlus/DataZoneControls.hh>
#include <EnergyPlus/DataZoneEnergyDemands.hh>
#include <EnergyPlus/DataZoneEquipment.hh>
#include <EnergyPlus/HeatBalanceManager.hh>
#include <EnergyPlus/HybridModel.hh>
#include <EnergyPlus/IOFiles.hh>
#include <EnergyPlus/ScheduleManager.hh>
#include <EnergyPlus/SimulationManager.hh>
#include <EnergyPlus/UtilityRoutines.hh>
#include <EnergyPlus/WeatherManager.hh>
#include <EnergyPlus/ZonePlenum.hh>
#include <EnergyPlus/ZoneTempPredictorCorrector.hh>

using namespace EnergyPlus;
using namespace EnergyPlus::DataHeatBalance;
using namespace EnergyPlus::DataHeatBalFanSys;
using namespace DataStringGlobals;
using namespace EnergyPlus::DataZoneControls;
using namespace EnergyPlus::DataZoneEquipment;
using namespace EnergyPlus::DataZoneEnergyDemands;
using namespace EnergyPlus::DataSizing;
using namespace EnergyPlus::HeatBalanceManager;
using namespace EnergyPlus::ZonePlenum;
using namespace EnergyPlus::ZoneTempPredictorCorrector;
using namespace EnergyPlus::DataLoopNode;
using namespace EnergyPlus::DataHVACGlobals;
using namespace EnergyPlus::DataSurfaces;
using namespace EnergyPlus::DataEnvironment;
using namespace EnergyPlus::Psychrometrics;
using namespace EnergyPlus::ScheduleManager;
using namespace EnergyPlus::DataRoomAirModel;
using namespace EnergyPlus::HybridModel;
using namespace SimulationManager;

TEST_F(EnergyPlusFixture, ZoneTempPredictorCorrector_CorrectZoneHumRatTest)
{

    TimeStepSys = 15.0 / 60.0; // System timestep in hours

    state->dataZoneEquip->ZoneEquipConfig.allocate(1);
    state->dataZoneEquip->ZoneEquipConfig(1).ZoneName = "Zone 1";
    state->dataZoneEquip->ZoneEquipConfig(1).ActualZoneNum = 1;

    state->dataZoneEquip->ZoneEquipConfig(1).NumInletNodes = 2;
    state->dataZoneEquip->ZoneEquipConfig(1).InletNode.allocate(2);
    state->dataZoneEquip->ZoneEquipConfig(1).InletNode(1) = 1;
    state->dataZoneEquip->ZoneEquipConfig(1).InletNode(2) = 2;
    state->dataZoneEquip->ZoneEquipConfig(1).NumExhaustNodes = 1;
    state->dataZoneEquip->ZoneEquipConfig(1).ExhaustNode.allocate(1);
    state->dataZoneEquip->ZoneEquipConfig(1).ExhaustNode(1) = 3;
    state->dataZoneEquip->ZoneEquipConfig(1).NumReturnNodes = 1;
    state->dataZoneEquip->ZoneEquipConfig(1).ReturnNode.allocate(1);
    state->dataZoneEquip->ZoneEquipConfig(1).ReturnNode(1) = 4;
    state->dataZoneEquip->ZoneEquipConfig(1).FixedReturnFlow.allocate(1);

    Node.allocate(5);

    state->dataHeatBal->Zone.allocate(1);
    HybridModelZone.allocate(1);
    state->dataHeatBal->Zone(1).Name = state->dataZoneEquip->ZoneEquipConfig(1).ZoneName;
    state->dataHeatBal->Zone(1).ZoneEqNum = 1;
    state->dataSize->ZoneEqSizing.allocate(1);
    state->dataSize->CurZoneEqNum = 1;
    state->dataHeatBal->Zone(1).Multiplier = 1.0;
    state->dataHeatBal->Zone(1).Volume = 1000.0;
    state->dataHeatBal->Zone(1).SystemZoneNodeNumber = 5;
    state->dataHeatBal->Zone(1).ZoneVolCapMultpMoist = 1.0;
    state->dataHeatBalFanSys->ZoneLatentGain.allocate(1);
    state->dataHeatBalFanSys->ZoneLatentGain(1) = 0.0;
    state->dataHeatBalFanSys->SumLatentHTRadSys.allocate(1);
    state->dataHeatBalFanSys->SumLatentHTRadSys(1) = 0.0;
    state->dataHeatBalFanSys->SumLatentPool.allocate(1);
    state->dataHeatBalFanSys->SumLatentPool(1) = 0.0;
    state->dataEnvrn->OutBaroPress = 101325.0;
    state->dataHeatBalFanSys->ZT.allocate(1); // Zone temperature C
    state->dataHeatBalFanSys->ZT(1) = 24.0;
    state->dataHeatBalFanSys->ZoneAirHumRat.allocate(1);

    state->dataHeatBal->Zone(1).HTSurfaceFirst = 1;
    state->dataHeatBal->Zone(1).HTSurfaceLast = 2;
    state->dataSurface->Surface.allocate(2);

    state->dataZonePlenum->NumZoneReturnPlenums = 0;
    state->dataZonePlenum->NumZoneSupplyPlenums = 0;

    state->dataHeatBalFanSys->OAMFL.allocate(1);
    state->dataHeatBalFanSys->VAMFL.allocate(1);
    state->dataHeatBalFanSys->EAMFL.allocate(1);
    state->dataHeatBalFanSys->EAMFLxHumRat.allocate(1);
    state->dataHeatBalFanSys->CTMFL.allocate(1);

    state->dataHeatBalFanSys->SumHmARaW.allocate(1);
    state->dataHeatBalFanSys->SumHmARa.allocate(1);
    state->dataHeatBalFanSys->MixingMassFlowXHumRat.allocate(1);
    state->dataHeatBalFanSys->MixingMassFlowZone.allocate(1);
    AirflowNetwork::SimulateAirflowNetwork = 0;
    state->dataHeatBalFanSys->MDotOA.allocate(1);

    state->dataHeatBal->ZoneAirSolutionAlgo = UseEulerMethod;
    state->dataHeatBalFanSys->ZoneAirHumRatTemp.allocate(1);
    state->dataHeatBalFanSys->ZoneW1.allocate(1);

    state->dataRoomAirMod->AirModel.allocate(1);
    state->dataHeatBal->ZoneIntGain.allocate(1);

    // Case 1 - All flows at the same humrat
    state->dataHeatBalFanSys->ZoneW1(1) = 0.008;
    Node(1).MassFlowRate = 0.01; // Zone inlet node 1
    Node(1).HumRat = 0.008;
    Node(2).MassFlowRate = 0.02; // Zone inlet node 2
    Node(2).HumRat = 0.008;
    state->dataZoneEquip->ZoneEquipConfig(1).ZoneExhBalanced = 0.0;
    Node(3).MassFlowRate = 0.00; // Zone exhaust node 1
    state->dataZoneEquip->ZoneEquipConfig(1).ZoneExh = Node(3).MassFlowRate;
    Node(3).HumRat = state->dataHeatBalFanSys->ZoneW1(1);
    Node(4).MassFlowRate = 0.03; // Zone return node
    Node(4).HumRat = 0.000;
    Node(5).HumRat = 0.000;
    state->dataHeatBalFanSys->ZoneAirHumRat(1) = 0.008;
    state->dataHeatBalFanSys->OAMFL(1) = 0.0;
    state->dataHeatBalFanSys->VAMFL(1) = 0.0;
    state->dataHeatBalFanSys->EAMFL(1) = 0.0;
    state->dataHeatBalFanSys->EAMFLxHumRat(1) = 0.0;
    state->dataHeatBalFanSys->CTMFL(1) = 0.0;
    state->dataEnvrn->OutHumRat = 0.008;
    state->dataHeatBalFanSys->MixingMassFlowXHumRat(1) = 0.0;
    state->dataHeatBalFanSys->MixingMassFlowZone(1) = 0.0;
    state->dataHeatBalFanSys->MDotOA(1) = 0.0;

    // HybridModel
    HybridModelZone(1).PeopleCountCalc_H = false;

    CorrectZoneHumRat(*state, 1);
    EXPECT_NEAR(0.008, Node(5).HumRat, 0.00001);

    // Case 2 - Unbalanced exhaust flow
    state->dataHeatBalFanSys->ZoneW1(1) = 0.008;
    Node(1).MassFlowRate = 0.01; // Zone inlet node 1
    Node(1).HumRat = 0.008;
    Node(2).MassFlowRate = 0.02; // Zone inlet node 2
    Node(2).HumRat = 0.008;
    state->dataZoneEquip->ZoneEquipConfig(1).ZoneExhBalanced = 0.0;
    Node(3).MassFlowRate = 0.02; // Zone exhaust node 1
    state->dataZoneEquip->ZoneEquipConfig(1).ZoneExh = Node(3).MassFlowRate;
    Node(3).HumRat = state->dataHeatBalFanSys->ZoneW1(1);
    Node(4).MassFlowRate = 0.01; // Zone return node
    Node(4).HumRat = state->dataHeatBalFanSys->ZoneW1(1);
    Node(5).HumRat = 0.000;
    state->dataHeatBalFanSys->ZoneAirHumRat(1) = 0.008;
    state->dataHeatBalFanSys->OAMFL(1) = 0.0;
    state->dataHeatBalFanSys->VAMFL(1) = 0.0;
    state->dataHeatBalFanSys->EAMFL(1) = 0.0;
    state->dataHeatBalFanSys->EAMFLxHumRat(1) = 0.0;
    state->dataHeatBalFanSys->CTMFL(1) = 0.0;
    state->dataEnvrn->OutHumRat = 0.004;
    state->dataHeatBalFanSys->MixingMassFlowXHumRat(1) = 0.0;
    state->dataHeatBalFanSys->MixingMassFlowZone(1) = 0.0;
    state->dataHeatBalFanSys->MDotOA(1) = 0.0;

    CorrectZoneHumRat(*state, 1);
    EXPECT_NEAR(0.008, Node(5).HumRat, 0.00001);

    // Case 3 - Balanced exhaust flow with proper source flow from mixing
    state->dataHeatBalFanSys->ZoneW1(1) = 0.008;
    Node(1).MassFlowRate = 0.01; // Zone inlet node 1
    Node(1).HumRat = 0.008;
    Node(2).MassFlowRate = 0.02; // Zone inlet node 2
    Node(2).HumRat = 0.008;
    state->dataZoneEquip->ZoneEquipConfig(1).ZoneExhBalanced = 0.02;
    Node(3).MassFlowRate = 0.02; // Zone exhaust node 1
    state->dataZoneEquip->ZoneEquipConfig(1).ZoneExh = Node(3).MassFlowRate;
    Node(3).HumRat = state->dataHeatBalFanSys->ZoneW1(1);
    Node(4).MassFlowRate = 0.03; // Zone return node
    Node(4).HumRat = state->dataHeatBalFanSys->ZoneW1(1);
    Node(5).HumRat = 0.000;
    state->dataHeatBalFanSys->ZoneAirHumRat(1) = 0.008;
    state->dataHeatBalFanSys->OAMFL(1) = 0.0;
    state->dataHeatBalFanSys->VAMFL(1) = 0.0;
    state->dataHeatBalFanSys->EAMFL(1) = 0.0;
    state->dataHeatBalFanSys->EAMFLxHumRat(1) = 0.0;
    state->dataHeatBalFanSys->CTMFL(1) = 0.0;
    state->dataEnvrn->OutHumRat = 0.004;
    state->dataHeatBalFanSys->MixingMassFlowXHumRat(1) = 0.02 * 0.008;
    state->dataHeatBalFanSys->MixingMassFlowZone(1) = 0.02;
    state->dataHeatBalFanSys->MDotOA(1) = 0.0;

    CorrectZoneHumRat(*state, 1);
    EXPECT_NEAR(0.008, Node(5).HumRat, 0.00001);

    // Case 4 - Balanced exhaust flow without source flow from mixing
    state->dataHeatBalFanSys->ZoneW1(1) = 0.008;
    Node(1).MassFlowRate = 0.01; // Zone inlet node 1
    Node(1).HumRat = 0.008;
    Node(2).MassFlowRate = 0.02; // Zone inlet node 2
    Node(2).HumRat = 0.008;
    state->dataZoneEquip->ZoneEquipConfig(1).ZoneExhBalanced = 0.02;
    Node(3).MassFlowRate = 0.02; // Zone exhaust node 1
    state->dataZoneEquip->ZoneEquipConfig(1).ZoneExh = Node(3).MassFlowRate;
    Node(3).HumRat = state->dataHeatBalFanSys->ZoneW1(1);
    Node(4).MassFlowRate = 0.01; // Zone return node
    Node(4).HumRat = state->dataHeatBalFanSys->ZoneW1(1);
    Node(5).HumRat = 0.000;
    state->dataHeatBalFanSys->ZoneAirHumRat(1) = 0.008;
    state->dataHeatBalFanSys->OAMFL(1) = 0.0;
    state->dataHeatBalFanSys->VAMFL(1) = 0.0;
    state->dataHeatBalFanSys->EAMFL(1) = 0.0;
    state->dataHeatBalFanSys->EAMFLxHumRat(1) = 0.0;
    state->dataHeatBalFanSys->CTMFL(1) = 0.0;
    state->dataEnvrn->OutHumRat = 0.004;
    state->dataHeatBalFanSys->MixingMassFlowXHumRat(1) = 0.0;
    state->dataHeatBalFanSys->MixingMassFlowZone(1) = 0.0;
    state->dataHeatBalFanSys->MDotOA(1) = 0.0;

    CorrectZoneHumRat(*state, 1);
    EXPECT_NEAR(0.008, Node(5).HumRat, 0.00001);

    // Add a section to check #6119 by L. Gu on 5/16/17
    CorrectZoneHumRat(*state, 1);
    EXPECT_NEAR(0.008, Node(5).HumRat, 0.00001);

    // Issue 6233
    state->dataHeatBal->Zone(1).IsControlled = true;
    CorrectZoneHumRat(*state, 1);
    EXPECT_NEAR(0.008, Node(5).HumRat, 0.00001);
}

TEST_F(EnergyPlusFixture, ZoneTempPredictorCorrector_ReportingTest)
{
    // AUTHOR: R. Raustad, FSEC
    // DATE WRITTEN: Aug 2015

    std::string const idf_objects = delimited_string({
        "Zone,",
        "  Core_top,             !- Name",
        "  0.0000,                  !- Direction of Relative North {deg}",
        "  0.0000,                  !- X Origin {m}",
        "  0.0000,                  !- Y Origin {m}",
        "  0.0000,                  !- Z Origin {m}",
        "  1,                       !- Type",
        "  1,                       !- Multiplier",
        "  ,                        !- Ceiling Height {m}",
        "  ,                        !- Volume {m3}",
        "  autocalculate,           !- Floor Area {m2}",
        "  ,                        !- Zone Inside Convection Algorithm",
        "  ,                        !- Zone Outside Convection Algorithm",
        "  Yes;                     !- Part of Total Floor Area",
        " ",
        "ZoneControl:Thermostat,",
        "  Core_top Thermostat,     !- Name",
        "  Core_top,                !- Zone or ZoneList Name",
        "  Single Heating Control Type Sched,  !- Control Type Schedule Name",
        "  ThermostatSetpoint:SingleHeating,  !- Control 1 Object Type",
        "  Core_top HeatSPSched;    !- Control 1 Name",
        " ",
        "Schedule:Compact,",
        "  Single Heating Control Type Sched,  !- Name",
        "  Control Type,            !- Schedule Type Limits Name",
        "  Through: 12/31,          !- Field 1",
        "  For: AllDays,            !- Field 2",
        "  Until: 24:00,1;          !- Field 3",
        " ",
        "ThermostatSetpoint:SingleHeating,",
        "  Core_top HeatSPSched,    !- Name",
        "  SNGL_HTGSETP_SCH;        !- Heating Setpoint Temperature Schedule Name",
        " ",
        "Schedule:Compact,",
        "  SNGL_HTGSETP_SCH,        !- Name",
        "  Temperature,             !- Schedule Type Limits Name",
        "  Through: 12/31,          !- Field 1",
        "  For: AllDays,            !- Field 2",
        "  Until: 24:00,15.0;       !- Field 3",
        " ",
        "Zone,",
        "  Core_middle,             !- Name",
        "  0.0000,                  !- Direction of Relative North {deg}",
        "  0.0000,                  !- X Origin {m}",
        "  0.0000,                  !- Y Origin {m}",
        "  0.0000,                  !- Z Origin {m}",
        "  1,                       !- Type",
        "  1,                       !- Multiplier",
        "  ,                        !- Ceiling Height {m}",
        "  ,                        !- Volume {m3}",
        "  autocalculate,           !- Floor Area {m2}",
        "  ,                        !- Zone Inside Convection Algorithm",
        "  ,                        !- Zone Outside Convection Algorithm",
        "  Yes;                     !- Part of Total Floor Area",
        " ",
        "ZoneControl:Thermostat,",
        "  Core_middle Thermostat,  !- Name",
        "  Core_middle,             !- Zone or ZoneList Name",
        "  Single Cooling Control Type Sched,  !- Control Type Schedule Name",
        "  ThermostatSetpoint:SingleCooling,  !- Control 1 Object Type",
        "  Core_middle CoolSPSched; !- Control 1 Name",
        " ",
        "Schedule:Compact,",
        "  Single Cooling Control Type Sched,  !- Name",
        "  Control Type,            !- Schedule Type Limits Name",
        "  Through: 12/31,          !- Field 1",
        "  For: AllDays,            !- Field 2",
        "  Until: 24:00,2;          !- Field 3",
        " ",
        "ThermostatSetpoint:SingleCooling,",
        "  Core_middle CoolSPSched, !- Name",
        "  SNGL_CLGSETP_SCH;        !- Cooling Setpoint Temperature Schedule Name",
        " ",
        "Schedule:Compact,",
        "  SNGL_CLGSETP_SCH,        !- Name",
        "  Temperature,             !- Schedule Type Limits Name",
        "  Through: 12/31,          !- Field 1",
        "  For: AllDays,            !- Field 2",
        "  Until: 24:00,24.0;       !- Field 3",
        " ",
        "Zone,",
        "  Core_basement,             !- Name",
        "  0.0000,                  !- Direction of Relative North {deg}",
        "  0.0000,                  !- X Origin {m}",
        "  0.0000,                  !- Y Origin {m}",
        "  0.0000,                  !- Z Origin {m}",
        "  1,                       !- Type",
        "  1,                       !- Multiplier",
        "  ,                        !- Ceiling Height {m}",
        "  ,                        !- Volume {m3}",
        "  autocalculate,           !- Floor Area {m2}",
        "  ,                        !- Zone Inside Convection Algorithm",
        "  ,                        !- Zone Outside Convection Algorithm",
        "  Yes;                     !- Part of Total Floor Area",
        " ",
        "ZoneControl:Thermostat,",
        "  Core_basement Thermostat,  !- Name",
        "  Core_basement,             !- Zone or ZoneList Name",
        "  Single Cooling Heating Control Type Sched,  !- Control Type Schedule Name",
        "  ThermostatSetpoint:SingleHeatingOrCooling,  !- Control 1 Object Type",
        "  Core_basement CoolHeatSPSched; !- Control 1 Name",
        " ",
        "Schedule:Compact,",
        "  Single Cooling Heating Control Type Sched,  !- Name",
        "  Control Type,            !- Schedule Type Limits Name",
        "  Through: 12/31,          !- Field 1",
        "  For: AllDays,            !- Field 2",
        "  Until: 24:00,3;          !- Field 3",
        " ",
        "ThermostatSetpoint:SingleHeatingOrCooling,",
        "  Core_basement CoolHeatSPSched, !- Name",
        "  CLGHTGSETP_SCH;             !- Heating Setpoint Temperature Schedule Name",
        " ",
        "Zone,",
        "  Core_bottom,             !- Name",
        "  0.0000,                  !- Direction of Relative North {deg}",
        "  0.0000,                  !- X Origin {m}",
        "  0.0000,                  !- Y Origin {m}",
        "  0.0000,                  !- Z Origin {m}",
        "  1,                       !- Type",
        "  1,                       !- Multiplier",
        "  ,                        !- Ceiling Height {m}",
        "  ,                        !- Volume {m3}",
        "  autocalculate,           !- Floor Area {m2}",
        "  ,                        !- Zone Inside Convection Algorithm",
        "  ,                        !- Zone Outside Convection Algorithm",
        "  Yes;                     !- Part of Total Floor Area",
        " ",
        "ZoneControl:Thermostat,",
        "  Core_bottom Thermostat,  !- Name",
        "  Core_bottom,             !- Zone or ZoneList Name",
        "  Dual Zone Control Type Sched,  !- Control Type Schedule Name",
        "  ThermostatSetpoint:DualSetpoint,  !- Control 1 Object Type",
        "  Core_bottom DualSPSched; !- Control 1 Name",
        " ",
        "Schedule:Compact,",
        "  Dual Zone Control Type Sched,  !- Name",
        "  Control Type,            !- Schedule Type Limits Name",
        "  Through: 12/31,          !- Field 1",
        "  For: AllDays,            !- Field 2",
        "  Until: 24:00,4;          !- Field 3",
        " ",
        "ThermostatSetpoint:DualSetpoint,",
        "  Core_bottom DualSPSched, !- Name",
        "  HTGSETP_SCH,             !- Heating Setpoint Temperature Schedule Name",
        "  CLGSETP_SCH;             !- Cooling Setpoint Temperature Schedule Name",
        " ",
        "Schedule:Compact,",
        "  CLGSETP_SCH,             !- Name",
        "  Temperature,             !- Schedule Type Limits Name",
        "  Through: 12/31,          !- Field 1",
        "  For: AllDays,            !- Field 2",
        "  Until: 24:00,24.0;       !- Field 3",
        " ",
        "Schedule:Compact,",
        "  HTGSETP_SCH,             !- Name",
        "  Temperature,             !- Schedule Type Limits Name",
        "  Through: 12/31,          !- Field 1",
        "  For: AllDays,            !- Field 2",
        "  Until: 24:00,15.0;       !- Field 3",
        " ",
        "Schedule:Compact,",
        "  CLGHTGSETP_SCH,          !- Name",
        "  Temperature,             !- Schedule Type Limits Name",
        "  Through: 12/31,          !- Field 1",
        "  For: AllDays,            !- Field 2",
        "  Until: 24:00,24.0;       !- Field 3",
    });

    ASSERT_TRUE(process_idf(idf_objects));

    bool ErrorsFound(false); // If errors detected in input
    GetZoneData(*state, ErrorsFound);
    ASSERT_FALSE(ErrorsFound);

    int HeatZoneNum(1);
    int CoolZoneNum(2);
    int CoolHeatZoneNum(3);
    int DualZoneNum(4);

    state->dataGlobal->NumOfTimeStepInHour = 1; // must initialize this to get schedules initialized
    state->dataGlobal->MinutesPerTimeStep = 60; // must initialize this to get schedules initialized
    ProcessScheduleInput(*state);  // read schedules

    GetZoneAirSetPoints(*state);

    state->dataZoneEnergyDemand->DeadBandOrSetback.allocate(state->dataZoneCtrls->NumTempControlledZones);
    state->dataZoneEnergyDemand->CurDeadBandOrSetback.allocate(state->dataZoneCtrls->NumTempControlledZones);
    state->dataHeatBalFanSys->TempControlType.allocate(state->dataZoneCtrls->NumTempControlledZones);
    state->dataZoneEnergyDemand->ZoneSysEnergyDemand.allocate(state->dataZoneCtrls->NumTempControlledZones);
    state->dataHeatBalFanSys->TempZoneThermostatSetPoint.allocate(state->dataZoneCtrls->NumTempControlledZones);
    state->dataZoneTempPredictorCorrector->ZoneSetPointLast.allocate(state->dataZoneCtrls->NumTempControlledZones);
    state->dataZoneEnergyDemand->Setback.allocate(state->dataZoneCtrls->NumTempControlledZones);
    state->dataHeatBalFanSys->ZoneThermostatSetPointLo.allocate(state->dataZoneCtrls->NumTempControlledZones);
    state->dataHeatBalFanSys->ZoneThermostatSetPointHi.allocate(state->dataZoneCtrls->NumTempControlledZones);
    state->dataZoneTempPredictorCorrector->TempDepZnLd.allocate(state->dataZoneCtrls->NumTempControlledZones);
    state->dataZoneTempPredictorCorrector->TempIndZnLd.allocate(state->dataZoneCtrls->NumTempControlledZones);
    state->dataZoneTempPredictorCorrector->TempDepZnLd = 0.0;
    state->dataZoneTempPredictorCorrector->TempIndZnLd = 0.0;

    state->dataHeatBal->SNLoadPredictedRate.allocate(state->dataZoneCtrls->NumTempControlledZones);
    state->dataHeatBalFanSys->LoadCorrectionFactor.allocate(state->dataZoneCtrls->NumTempControlledZones);
    state->dataHeatBal->SNLoadPredictedHSPRate.allocate(state->dataZoneCtrls->NumTempControlledZones);
    state->dataHeatBal->SNLoadPredictedCSPRate.allocate(state->dataZoneCtrls->NumTempControlledZones);

    state->dataHeatBalFanSys->LoadCorrectionFactor(HeatZoneNum) = 1.0;
    state->dataHeatBalFanSys->LoadCorrectionFactor(CoolZoneNum) = 1.0;
    state->dataHeatBalFanSys->LoadCorrectionFactor(CoolHeatZoneNum) = 1.0;
    state->dataHeatBalFanSys->LoadCorrectionFactor(DualZoneNum) = 1.0;

    // The following parameters describe the setpoint types in TempControlType(ActualZoneNum)
    //	extern int const SingleHeatingSetPoint; = 1
    //	extern int const SingleCoolingSetPoint; = 2
    //	extern int const SingleHeatCoolSetPoint; = 3
    //	extern int const DualSetPointWithDeadBand; = 4
    state->dataScheduleMgr->Schedule(state->dataZoneCtrls->TempControlledZone(HeatZoneNum).CTSchedIndex).CurrentValue = DataHVACGlobals::SingleHeatingSetPoint;
    state->dataScheduleMgr->Schedule(state->dataZoneCtrls->TempControlledZone(CoolZoneNum).CTSchedIndex).CurrentValue = DataHVACGlobals::SingleCoolingSetPoint;
    state->dataScheduleMgr->Schedule(state->dataZoneCtrls->TempControlledZone(CoolHeatZoneNum).CTSchedIndex).CurrentValue = DataHVACGlobals::SingleHeatCoolSetPoint;

    state->dataScheduleMgr->Schedule(state->dataZoneCtrls->TempControlledZone(DualZoneNum).CTSchedIndex).CurrentValue = 0; // simulate no thermostat or non-controlled zone

    state->dataZoneEnergyDemand->ZoneSysEnergyDemand(DualZoneNum).TotalOutputRequired = 0.0; // no load and no thermostat since control type is set to 0 above
    CalcZoneAirTempSetPoints(*state);
    CalcPredictedSystemLoad(*state, DualZoneNum, 1.0);

    EXPECT_EQ(0.0, state->dataHeatBalFanSys->TempZoneThermostatSetPoint(DualZoneNum)); // Set point initialized to 0 and never set since thermostat control type = 0

    state->dataScheduleMgr->Schedule(state->dataZoneCtrls->TempControlledZone(DualZoneNum).CTSchedIndex).CurrentValue =
        DataHVACGlobals::DualSetPointWithDeadBand; // reset Tstat control schedule to dual thermostat control

    // set up a back calculated load
    // for the first few, TempIndZnLd() = 0.0
    // LoadToHeatingSetPoint = ( TempDepZnLd( ZoneNum ) * ( TempZoneThermostatSetPoint( ZoneNum ) ) - TempIndZnLd( ZoneNum ) );
    // LoadToCoolingSetPoint = ( TempDepZnLd( ZoneNum ) * ( TempZoneThermostatSetPoint( ZoneNum ) ) - TempIndZnLd( ZoneNum ) );
    int SetPointTempSchedIndex =
        state->dataZoneTempPredictorCorrector->SetPointSingleHeating(state->dataZoneCtrls->TempControlledZone(HeatZoneNum).ControlTypeSchIndx(state->dataZoneCtrls->TempControlledZone(HeatZoneNum).SchIndx_SingleHeatSetPoint))
            .TempSchedIndex;
    state->dataScheduleMgr->Schedule(SetPointTempSchedIndex).CurrentValue = 20.0;
    state->dataZoneEnergyDemand->ZoneSysEnergyDemand(HeatZoneNum).TotalOutputRequired = -1000.0; // cooling load
    state->dataZoneTempPredictorCorrector->TempDepZnLd(HeatZoneNum) = state->dataZoneEnergyDemand->ZoneSysEnergyDemand(HeatZoneNum).TotalOutputRequired / state->dataScheduleMgr->Schedule(SetPointTempSchedIndex).CurrentValue;

    CalcZoneAirTempSetPoints(*state);
    CalcPredictedSystemLoad(*state, HeatZoneNum, 1.0);

    EXPECT_EQ(20.0, state->dataHeatBalFanSys->TempZoneThermostatSetPoint(HeatZoneNum));
    EXPECT_EQ(-1000.0,
              state->dataZoneEnergyDemand->ZoneSysEnergyDemand(HeatZoneNum).TotalOutputRequired); // TotalOutputRequired gets updated in CalcPredictedSystemLoad based on the load
    EXPECT_TRUE(state->dataZoneEnergyDemand->CurDeadBandOrSetback(HeatZoneNum));                  // Tstat should show there is no load on a single heating SP

    SetPointTempSchedIndex =
        state->dataZoneTempPredictorCorrector->SetPointSingleHeating(state->dataZoneCtrls->TempControlledZone(HeatZoneNum).ControlTypeSchIndx(state->dataZoneCtrls->TempControlledZone(HeatZoneNum).SchIndx_SingleHeatSetPoint))
            .TempSchedIndex;
    state->dataScheduleMgr->Schedule(SetPointTempSchedIndex).CurrentValue = 21.0;
    state->dataZoneEnergyDemand->ZoneSysEnergyDemand(HeatZoneNum).TotalOutputRequired = 1000.0; // heating load
    state->dataZoneTempPredictorCorrector->TempDepZnLd(HeatZoneNum) = state->dataZoneEnergyDemand->ZoneSysEnergyDemand(HeatZoneNum).TotalOutputRequired / state->dataScheduleMgr->Schedule(SetPointTempSchedIndex).CurrentValue;

    SetPointTempSchedIndex =
        state->dataZoneTempPredictorCorrector->SetPointSingleCooling(state->dataZoneCtrls->TempControlledZone(CoolZoneNum).ControlTypeSchIndx(state->dataZoneCtrls->TempControlledZone(CoolZoneNum).SchIndx_SingleCoolSetPoint))
            .TempSchedIndex;
    state->dataScheduleMgr->Schedule(SetPointTempSchedIndex).CurrentValue = 23.0;
    state->dataZoneEnergyDemand->ZoneSysEnergyDemand(CoolZoneNum).TotalOutputRequired = -3000.0; // cooling load
    state->dataZoneTempPredictorCorrector->TempDepZnLd(CoolZoneNum) = state->dataZoneEnergyDemand->ZoneSysEnergyDemand(CoolZoneNum).TotalOutputRequired / state->dataScheduleMgr->Schedule(SetPointTempSchedIndex).CurrentValue;

    SetPointTempSchedIndex =
        state->dataZoneTempPredictorCorrector->SetPointSingleHeatCool(
            state->dataZoneCtrls->TempControlledZone(CoolHeatZoneNum).ControlTypeSchIndx(state->dataZoneCtrls->TempControlledZone(CoolHeatZoneNum).SchIndx_SingleHeatCoolSetPoint))
            .TempSchedIndex;
    state->dataScheduleMgr->Schedule(SetPointTempSchedIndex).CurrentValue = 22.0;
    state->dataZoneEnergyDemand->ZoneSysEnergyDemand(CoolHeatZoneNum).TotalOutputRequired = -4000.0; // cooling load
    state->dataZoneTempPredictorCorrector->TempDepZnLd(CoolHeatZoneNum) = state->dataZoneEnergyDemand->ZoneSysEnergyDemand(CoolHeatZoneNum).TotalOutputRequired / state->dataScheduleMgr->Schedule(SetPointTempSchedIndex).CurrentValue;

    SetPointTempSchedIndex =
        state->dataZoneTempPredictorCorrector->SetPointDualHeatCool(state->dataZoneCtrls->TempControlledZone(DualZoneNum).ControlTypeSchIndx(state->dataZoneCtrls->TempControlledZone(DualZoneNum).SchIndx_DualSetPointWDeadBand))
            .CoolTempSchedIndex;
    state->dataScheduleMgr->Schedule(SetPointTempSchedIndex).CurrentValue = 24.0;
    SetPointTempSchedIndex =
        state->dataZoneTempPredictorCorrector->SetPointDualHeatCool(state->dataZoneCtrls->TempControlledZone(DualZoneNum).ControlTypeSchIndx(state->dataZoneCtrls->TempControlledZone(DualZoneNum).SchIndx_DualSetPointWDeadBand))
            .HeatTempSchedIndex;
    state->dataScheduleMgr->Schedule(SetPointTempSchedIndex).CurrentValue = 20.0;
    state->dataZoneEnergyDemand->ZoneSysEnergyDemand(DualZoneNum).TotalOutputRequired = 2500.0; // heating load
    state->dataZoneTempPredictorCorrector->TempDepZnLd(DualZoneNum) = state->dataZoneEnergyDemand->ZoneSysEnergyDemand(DualZoneNum).TotalOutputRequired / state->dataScheduleMgr->Schedule(SetPointTempSchedIndex).CurrentValue;

    CalcZoneAirTempSetPoints(*state);
    CalcPredictedSystemLoad(*state, HeatZoneNum, 1.0);

    EXPECT_EQ(21.0, state->dataHeatBalFanSys->TempZoneThermostatSetPoint(HeatZoneNum));
    EXPECT_FALSE(state->dataZoneEnergyDemand->CurDeadBandOrSetback(HeatZoneNum)); // Tstat should show there is load on a single heating SP
    EXPECT_EQ(1000.0,
              state->dataZoneEnergyDemand->ZoneSysEnergyDemand(HeatZoneNum).TotalOutputRequired); // TotalOutputRequired gets updated in CalcPredictedSystemLoad based on the load

    CalcPredictedSystemLoad(*state, CoolZoneNum, 1.0);

    EXPECT_EQ(23.0, state->dataHeatBalFanSys->TempZoneThermostatSetPoint(CoolZoneNum));
    EXPECT_FALSE(state->dataZoneEnergyDemand->CurDeadBandOrSetback(CoolZoneNum)); // Tstat should show there is load on a single cooling SP
    EXPECT_EQ(-3000.0,
              state->dataZoneEnergyDemand->ZoneSysEnergyDemand(CoolZoneNum).TotalOutputRequired); // TotalOutputRequired gets updated in CalcPredictedSystemLoad based on the load

    CalcPredictedSystemLoad(*state, CoolHeatZoneNum, 1.0);

    ASSERT_EQ(22.0, state->dataHeatBalFanSys->TempZoneThermostatSetPoint(CoolHeatZoneNum));
    EXPECT_FALSE(state->dataZoneEnergyDemand->CurDeadBandOrSetback(CoolHeatZoneNum)); // Tstat should show there is load on a single heating or cooling SP
    EXPECT_EQ(
        -4000.0,
        state->dataZoneEnergyDemand->ZoneSysEnergyDemand(CoolHeatZoneNum).TotalOutputRequired); // TotalOutputRequired gets updated in CalcPredictedSystemLoad based on the load

    CalcPredictedSystemLoad(*state, DualZoneNum, 1.0);

    EXPECT_EQ(20.0, state->dataHeatBalFanSys->TempZoneThermostatSetPoint(DualZoneNum));
    EXPECT_FALSE(state->dataZoneEnergyDemand->CurDeadBandOrSetback(DualZoneNum)); // Tstat should show there is load on a dual SP
    EXPECT_EQ(2500.0,
              state->dataZoneEnergyDemand->ZoneSysEnergyDemand(DualZoneNum).TotalOutputRequired); // TotalOutputRequired gets updated in CalcPredictedSystemLoad based on the load

    SetPointTempSchedIndex =
        state->dataZoneTempPredictorCorrector->SetPointDualHeatCool(state->dataZoneCtrls->TempControlledZone(DualZoneNum).ControlTypeSchIndx(state->dataZoneCtrls->TempControlledZone(DualZoneNum).SchIndx_DualSetPointWDeadBand))
            .CoolTempSchedIndex;
    state->dataScheduleMgr->Schedule(SetPointTempSchedIndex).CurrentValue = 25.0;
    state->dataZoneEnergyDemand->ZoneSysEnergyDemand(DualZoneNum).TotalOutputRequired = 1000.0;
    // LoadToCoolingSetPoint = ( TempDepZnLd( ZoneNum ) * ( TempZoneThermostatSetPoint( ZoneNum ) ) - TempIndZnLd( ZoneNum ) );
    state->dataZoneTempPredictorCorrector->TempDepZnLd(DualZoneNum) = state->dataZoneEnergyDemand->ZoneSysEnergyDemand(DualZoneNum).TotalOutputRequired / state->dataScheduleMgr->Schedule(SetPointTempSchedIndex).CurrentValue;
    state->dataZoneTempPredictorCorrector->TempIndZnLd(DualZoneNum) = 3500.0; // results in a cooling load

    CalcZoneAirTempSetPoints(*state);
    CalcPredictedSystemLoad(*state, DualZoneNum, 1.0);

    EXPECT_EQ(25.0, state->dataHeatBalFanSys->TempZoneThermostatSetPoint(DualZoneNum));
    EXPECT_FALSE(state->dataZoneEnergyDemand->CurDeadBandOrSetback(DualZoneNum));                          // Tstat should show there is load on a dual SP
    EXPECT_EQ(-2500.0, state->dataZoneEnergyDemand->ZoneSysEnergyDemand(DualZoneNum).TotalOutputRequired); // should show a cooling load
}

TEST_F(EnergyPlusFixture, ZoneTempPredictorCorrector_AdaptiveThermostat)
{
    // AUTHOR: Xuan Luo
    // DATE WRITTEN: Jan 2017

    std::string const idf_objects = delimited_string({
        "Zone,",
        "  Core_top,                !- Name",
        "  0.0000,                  !- Direction of Relative North {deg}",
        "  0.0000,                  !- X Origin {m}",
        "  0.0000,                  !- Y Origin {m}",
        "  0.0000,                  !- Z Origin {m}",
        "  1,                       !- Type",
        "  1,                       !- Multiplier",
        "  ,                        !- Ceiling Height {m}",
        "  ,                        !- Volume {m3}",
        "  autocalculate,           !- Floor Area {m2}",
        "  ,                        !- Zone Inside Convection Algorithm",
        "  ,                        !- Zone Outside Convection Algorithm",
        "  Yes;                     !- Part of Total Floor Area",
        " ",
        "Zone,",
        "  Core_middle,             !- Name",
        "  0.0000,                  !- Direction of Relative North {deg}",
        "  0.0000,                  !- X Origin {m}",
        "  0.0000,                  !- Y Origin {m}",
        "  0.0000,                  !- Z Origin {m}",
        "  1,                       !- Type",
        "  1,                       !- Multiplier",
        "  ,                        !- Ceiling Height {m}",
        "  ,                        !- Volume {m3}",
        "  autocalculate,           !- Floor Area {m2}",
        "  ,                        !- Zone Inside Convection Algorithm",
        "  ,                        !- Zone Outside Convection Algorithm",
        "  Yes;                     !- Part of Total Floor Area",
        " ",
        "Zone,",
        "  Core_basement,             !- Name",
        "  0.0000,                  !- Direction of Relative North {deg}",
        "  0.0000,                  !- X Origin {m}",
        "  0.0000,                  !- Y Origin {m}",
        "  0.0000,                  !- Z Origin {m}",
        "  1,                       !- Type",
        "  1,                       !- Multiplier",
        "  ,                        !- Ceiling Height {m}",
        "  ,                        !- Volume {m3}",
        "  autocalculate,           !- Floor Area {m2}",
        "  ,                        !- Zone Inside Convection Algorithm",
        "  ,                        !- Zone Outside Convection Algorithm",
        "  Yes;                     !- Part of Total Floor Area",
        " ",
        "Zone,",
        "  Core_bottom,             !- Name",
        "  0.0000,                  !- Direction of Relative North {deg}",
        "  0.0000,                  !- X Origin {m}",
        "  0.0000,                  !- Y Origin {m}",
        "  0.0000,                  !- Z Origin {m}",
        "  1,                       !- Type",
        "  1,                       !- Multiplier",
        "  ,                        !- Ceiling Height {m}",
        "  ,                        !- Volume {m3}",
        "  autocalculate,           !- Floor Area {m2}",
        "  ,                        !- Zone Inside Convection Algorithm",
        "  ,                        !- Zone Outside Convection Algorithm",
        "  Yes;                     !- Part of Total Floor Area",
        " ",
        "ZoneControl:Thermostat,",
        "  Core_top Thermostat,                   !- Name",
        "  Core_top,                              !- Zone or ZoneList Name",
        "  Single Cooling Control Type Sched,     !- Control Type Schedule Name",
        "  ThermostatSetpoint:SingleCooling,      !- Control 1 Object Type",
        "  Core_top CoolSPSched;                  !- Control 1 Name",
        " ",
        "ZoneControl:Thermostat:OperativeTemperature,",
        "  Core_top Thermostat,                   !- Thermostat Name",
        "  CONSTANT,                              !- Radiative Fraction Input Mode",
        "  0.0,                                   !- Fixed Radiative Fraction",
        "  ,                                      !- Radiative Fraction Schedule Name",
        "  AdaptiveASH55CentralLine;              !- Adaptive Comfort Model Type",
        " ",
        "ZoneControl:Thermostat,",
        "  Core_middle Thermostat,                !- Name",
        "  Core_middle,                           !- Zone or ZoneList Name",
        "  Single Cooling Control Type Sched,     !- Control Type Schedule Name",
        "  ThermostatSetpoint:SingleCooling,      !- Control 1 Object Type",
        "  Core_middle CoolSPSched;               !- Control 1 Name",
        " ",
        "ZoneControl:Thermostat:OperativeTemperature,",
        "  Core_middle Thermostat,                !- Thermostat Name",
        "  CONSTANT,                              !- Radiative Fraction Input Mode",
        "  0.0,                                   !- Fixed Radiative Fraction",
        "  ,                                      !- Radiative Fraction Schedule Name",
        "  AdaptiveCEN15251CentralLine;           !- Adaptive Comfort Model Type",
        " ",
        "ZoneControl:Thermostat,",
        "  Core_basement Thermostat,                   !- Name",
        "  Core_basement,                              !- Zone or ZoneList Name",
        "  Single Cooling Heating Control Type Sched,  !- Control Type Schedule Name",
        "  ThermostatSetpoint:SingleHeatingOrCooling,  !- Control 1 Object Type",
        "  Core_basement CoolHeatSPSched;              !- Control 1 Name",
        " ",
        "ZoneControl:Thermostat:OperativeTemperature,",
        "  Core_basement Thermostat,              !- Thermostat Name",
        "  CONSTANT,                              !- Radiative Fraction Input Mode",
        "  0.0,                                   !- Fixed Radiative Fraction",
        "  ,                                      !- Radiative Fraction Schedule Name",
        "  None;                                  !- Adaptive Comfort Model Type",
        " ",
        "ZoneControl:Thermostat,",
        "  Core_bottom Thermostat,                !- Name",
        "  Core_bottom,                           !- Zone or ZoneList Name",
        "  Dual Zone Control Type Sched,          !- Control Type Schedule Name",
        "  ThermostatSetpoint:DualSetpoint,       !- Control 1 Object Type",
        "  Core_bottom DualSPSched;               !- Control 1 Name",
        " ",
        "ZoneControl:Thermostat:OperativeTemperature,",
        "  Core_bottom Thermostat,                !- Thermostat Name",
        "  CONSTANT,                              !- Radiative Fraction Input Mode",
        "  0.0,                                   !- Fixed Radiative Fraction",
        "  ,                                      !- Radiative Fraction Schedule Name",
        "  AdaptiveASH55CentralLine;              !- Adaptive Comfort Model Type",
        " ",
        "ThermostatSetpoint:SingleCooling,",
        "  Core_middle CoolSPSched,               !- Name",
        "  SNGL_CLGSETP_SCH;                      !- Cooling Setpoint Temperature Schedule Name",
        " ",
        "ThermostatSetpoint:SingleHeatingOrCooling,",
        "  Core_basement CoolHeatSPSched,         !- Name",
        "  CLGHTGSETP_SCH;                        !- Heating Setpoint Temperature Schedule Name",
        " ",
        "ThermostatSetpoint:DualSetpoint,",
        "  Core_bottom DualSPSched,               !- Name",
        "  HTGSETP_SCH,                           !- Heating Setpoint Temperature Schedule Name",
        "  CLGSETP_SCH;                           !- Cooling Setpoint Temperature Schedule Name",
        " ",
        "Schedule:Compact,",
        "  Single Cooling Control Type Sched,  !- Name",
        "  Control Type,                          !- Schedule Type Limits Name",
        "  Through: 12/31,                        !- Field 1",
        "  For: AllDays,                          !- Field 2",
        "  Until: 24:00,2;                        !- Field 3",
        " ",
        "Schedule:Compact,",
        "  SNGL_CLGSETP_SCH,                      !- Name",
        "  Temperature,                           !- Schedule Type Limits Name",
        "  Through: 12/31,                        !- Field 1",
        "  For: AllDays,                          !- Field 2",
        "  Until: 24:00,24.0;                     !- Field 3",
        " ",
        "Schedule:Compact,",
        "  Single Cooling Heating Control Type Sched,  !- Name",
        "  Control Type,                          !- Schedule Type Limits Name",
        "  Through: 12/31,                        !- Field 1",
        "  For: AllDays,                          !- Field 2",
        "  Until: 24:00,3;                        !- Field 3",
        " ",
        "Schedule:Compact,",
        "  Dual Zone Control Type Sched,          !- Name",
        "  Control Type,                          !- Schedule Type Limits Name",
        "  Through: 12/31,                        !- Field 1",
        "  For: AllDays,                          !- Field 2",
        "  Until: 24:00,4;                        !- Field 3",
        " ",
        "Schedule:Compact,",
        "  CLGSETP_SCH,                           !- Name",
        "  Temperature,                           !- Schedule Type Limits Name",
        "  Through: 12/31,                        !- Field 1",
        "  For: AllDays,                          !- Field 2",
        "  Until: 24:00,24.0;                     !- Field 3",
        " ",
        "Schedule:Compact,",
        "  HTGSETP_SCH,                           !- Name",
        "  Temperature,                           !- Schedule Type Limits Name",
        "  Through: 12/31,                        !- Field 1",
        "  For: AllDays,                          !- Field 2",
        "  Until: 24:00,15.0;                     !- Field 3",
        " ",
        "Schedule:Compact,",
        "  CLGHTGSETP_SCH,                        !- Name",
        "  Temperature,                           !- Schedule Type Limits Name",
        "  Through: 12/31,                        !- Field 1",
        "  For: AllDays,                          !- Field 2",
        "  Until: 24:00,24.0;                     !- Field 3",
    });

    ASSERT_TRUE(process_idf(idf_objects)); // Tstat should show if the idf is legel

    int ZoneNum(4);
    int CoolZoneASHNum(1);
    int CoolZoneCENNum(2);
    int NoneAdapZoneNum(3);
    int DualZoneNum(4);
    int summerDesignDayTypeIndex(9);
    int const ASH55_CENTRAL(2);
    int const CEN15251_CENTRAL(5);

    state->dataEnvrn->DayOfYear = 1;
    state->dataWeatherManager->Envrn = 1;
    state->dataWeatherManager->Environment.allocate(1);
    state->dataWeatherManager->DesDayInput.allocate(1);
    state->dataWeatherManager->Environment(state->dataWeatherManager->Envrn).KindOfEnvrn = DataGlobalConstants::KindOfSim::RunPeriodWeather;
    state->dataWeatherManager->DesDayInput(state->dataWeatherManager->Envrn).DayType = summerDesignDayTypeIndex;
    state->dataWeatherManager->DesDayInput(state->dataWeatherManager->Envrn).MaxDryBulb = 30.0;
    state->dataWeatherManager->DesDayInput(state->dataWeatherManager->Envrn).DailyDBRange = 10.0;
    Real64 ZoneAirSetPoint = 0.0;

    bool ErrorsFound(false); // If errors detected in input
    GetZoneData(*state, ErrorsFound);
    ASSERT_FALSE(ErrorsFound);                                  // Tstat should show if there is error in zone processing
    ASSERT_FALSE(state->dataZoneTempPredictorCorrector->AdapComfortDailySetPointSchedule.initialized); // Tstat should show there adaptive model is not initialized

    Array1D<Real64> runningAverageASH_1(365, 0.0);
    Array1D<Real64> runningAverageCEN_1(365, 0.0);
    CalculateAdaptiveComfortSetPointSchl(*state, runningAverageASH_1, runningAverageCEN_1);
    // Tstat should show flage that adaptive comfort is not applicable (-1)
    ASSERT_EQ(-1, state->dataZoneTempPredictorCorrector->AdapComfortDailySetPointSchedule.ThermalComfortAdaptiveASH55_Central(state->dataEnvrn->DayOfYear));
    ASSERT_EQ(-1, state->dataZoneTempPredictorCorrector->AdapComfortDailySetPointSchedule.ThermalComfortAdaptiveASH55_Upper_90(state->dataEnvrn->DayOfYear));
    ASSERT_EQ(-1, state->dataZoneTempPredictorCorrector->AdapComfortDailySetPointSchedule.ThermalComfortAdaptiveASH55_Upper_80(state->dataEnvrn->DayOfYear));
    ASSERT_EQ(-1, state->dataZoneTempPredictorCorrector->AdapComfortDailySetPointSchedule.ThermalComfortAdaptiveCEN15251_Central(state->dataEnvrn->DayOfYear));
    ASSERT_EQ(-1, state->dataZoneTempPredictorCorrector->AdapComfortDailySetPointSchedule.ThermalComfortAdaptiveCEN15251_Upper_I(state->dataEnvrn->DayOfYear));
    ASSERT_EQ(-1, state->dataZoneTempPredictorCorrector->AdapComfortDailySetPointSchedule.ThermalComfortAdaptiveCEN15251_Upper_II(state->dataEnvrn->DayOfYear));
    ASSERT_EQ(-1, state->dataZoneTempPredictorCorrector->AdapComfortDailySetPointSchedule.ThermalComfortAdaptiveCEN15251_Upper_III(state->dataEnvrn->DayOfYear));

    Array1D<Real64> runningAverageASH_2(365, 40.0);
    Array1D<Real64> runningAverageCEN_2(365, 40.0);
    CalculateAdaptiveComfortSetPointSchl(*state, runningAverageASH_2, runningAverageCEN_2);
    // Tstat should show flage that adaptive comfort is not applicable (-1)
    ASSERT_EQ(-1, state->dataZoneTempPredictorCorrector->AdapComfortDailySetPointSchedule.ThermalComfortAdaptiveASH55_Central(state->dataEnvrn->DayOfYear));
    ASSERT_EQ(-1, state->dataZoneTempPredictorCorrector->AdapComfortDailySetPointSchedule.ThermalComfortAdaptiveASH55_Upper_90(state->dataEnvrn->DayOfYear));
    ASSERT_EQ(-1, state->dataZoneTempPredictorCorrector->AdapComfortDailySetPointSchedule.ThermalComfortAdaptiveASH55_Upper_80(state->dataEnvrn->DayOfYear));
    ASSERT_EQ(-1, state->dataZoneTempPredictorCorrector->AdapComfortDailySetPointSchedule.ThermalComfortAdaptiveCEN15251_Central(state->dataEnvrn->DayOfYear));
    ASSERT_EQ(-1, state->dataZoneTempPredictorCorrector->AdapComfortDailySetPointSchedule.ThermalComfortAdaptiveCEN15251_Upper_I(state->dataEnvrn->DayOfYear));
    ASSERT_EQ(-1, state->dataZoneTempPredictorCorrector->AdapComfortDailySetPointSchedule.ThermalComfortAdaptiveCEN15251_Upper_II(state->dataEnvrn->DayOfYear));
    ASSERT_EQ(-1, state->dataZoneTempPredictorCorrector->AdapComfortDailySetPointSchedule.ThermalComfortAdaptiveCEN15251_Upper_III(state->dataEnvrn->DayOfYear));

    Array1D<Real64> runningAverageASH(365, 25.0);
    Array1D<Real64> runningAverageCEN(365, 25.0);
    CalculateAdaptiveComfortSetPointSchl(*state, runningAverageASH, runningAverageCEN);
    ASSERT_TRUE(state->dataZoneTempPredictorCorrector->AdapComfortDailySetPointSchedule.initialized); // Tstat should show there adaptive model is initialized
    ASSERT_EQ(
        25.55,
        state->dataZoneTempPredictorCorrector->AdapComfortDailySetPointSchedule.ThermalComfortAdaptiveASH55_Central(state->dataEnvrn->DayOfYear)); // Tstat should show ASH 55 CENTRAL LINE model set point
    ASSERT_EQ(
        28.05,
        state->dataZoneTempPredictorCorrector->AdapComfortDailySetPointSchedule.ThermalComfortAdaptiveASH55_Upper_90(state->dataEnvrn->DayOfYear)); // Tstat should show ASH 55 Upper 90 LINE model set point
    ASSERT_EQ(
        29.05,
        state->dataZoneTempPredictorCorrector->AdapComfortDailySetPointSchedule.ThermalComfortAdaptiveASH55_Upper_80(state->dataEnvrn->DayOfYear)); // Tstat should show ASH 55 Upper 80 LINE model set point
    ASSERT_EQ(27.05,
              state->dataZoneTempPredictorCorrector->AdapComfortDailySetPointSchedule.ThermalComfortAdaptiveCEN15251_Central(
                  state->dataEnvrn->DayOfYear)); // Tstat should show CEN 15251 CENTRAL LINE model set point
    ASSERT_EQ(29.05,
              state->dataZoneTempPredictorCorrector->AdapComfortDailySetPointSchedule.ThermalComfortAdaptiveCEN15251_Upper_I(
                  state->dataEnvrn->DayOfYear)); // Tstat should show CEN 15251 Upper I LINE model set point
    ASSERT_EQ(30.05,
              state->dataZoneTempPredictorCorrector->AdapComfortDailySetPointSchedule.ThermalComfortAdaptiveCEN15251_Upper_II(
                  state->dataEnvrn->DayOfYear)); // Tstat should show CEN 15251 Upper II LINE model set point
    ASSERT_EQ(31.05,
              state->dataZoneTempPredictorCorrector->AdapComfortDailySetPointSchedule.ThermalComfortAdaptiveCEN15251_Upper_III(
                  state->dataEnvrn->DayOfYear));                            // Tstat should show CEN 15251 Upper III LINE model set point
    ASSERT_EQ(25.55, state->dataZoneTempPredictorCorrector->AdapComfortSetPointSummerDesDay(1)); // Tstat should show ASH 55 CENTRAL LINE model set point
    ASSERT_EQ(27.05, state->dataZoneTempPredictorCorrector->AdapComfortSetPointSummerDesDay(4)); // Tstat should show CEN 15251 CENTRAL LINE model set point

    state->dataZoneCtrls->TempControlledZone.allocate(ZoneNum);
    state->dataZoneCtrls->TempControlledZone(CoolZoneASHNum).AdaptiveComfortTempControl = true;
    state->dataZoneCtrls->TempControlledZone(CoolZoneASHNum).AdaptiveComfortModelTypeIndex = ASH55_CENTRAL;
    state->dataZoneCtrls->TempControlledZone(CoolZoneCENNum).AdaptiveComfortTempControl = true;
    state->dataZoneCtrls->TempControlledZone(CoolZoneCENNum).AdaptiveComfortModelTypeIndex = CEN15251_CENTRAL;
    state->dataZoneCtrls->TempControlledZone(NoneAdapZoneNum).AdaptiveComfortTempControl = true;
    state->dataZoneCtrls->TempControlledZone(NoneAdapZoneNum).AdaptiveComfortModelTypeIndex = ASH55_CENTRAL;
    state->dataZoneCtrls->TempControlledZone(DualZoneNum).AdaptiveComfortTempControl = true;
    state->dataZoneCtrls->TempControlledZone(DualZoneNum).AdaptiveComfortModelTypeIndex = ASH55_CENTRAL;

    ZoneAirSetPoint = 0.0;
    AdjustOperativeSetPointsforAdapComfort(*state, CoolZoneASHNum, ZoneAirSetPoint);
    ASSERT_EQ(25.55, ZoneAirSetPoint); // Tstat should show set point overwritten by ASH 55 CENTRAL LINE model

    ZoneAirSetPoint = 0.0;
    AdjustOperativeSetPointsforAdapComfort(*state, CoolZoneCENNum, ZoneAirSetPoint);
    ASSERT_EQ(27.05, ZoneAirSetPoint); // Tstat should show set point overwritten by CEN 15251 CENTRAL LINE model

    ZoneAirSetPoint = 0.0;
    state->dataZoneTempPredictorCorrector->AdapComfortDailySetPointSchedule.ThermalComfortAdaptiveASH55_Central(state->dataEnvrn->DayOfYear) = -1;
    AdjustOperativeSetPointsforAdapComfort(*state, NoneAdapZoneNum, ZoneAirSetPoint);
    ASSERT_EQ(0, ZoneAirSetPoint); // Tstat should show set point is not overwritten

    ZoneAirSetPoint = 26.0;
    AdjustOperativeSetPointsforAdapComfort(*state, DualZoneNum, ZoneAirSetPoint);
    ASSERT_EQ(26.0, ZoneAirSetPoint); // Tstat should show set point is not overwritten
}

TEST_F(EnergyPlusFixture, ZoneTempPredictorCorrector_CalcZoneSums_SurfConvectionTest)
{
    // AUTHOR: L. Gu, FSEC
    // DATE WRITTEN: Jan 2017
    // #5906 Adaptive convection resulting in extremely low zone temperature which causes fatal error

    int ZoneNum = 1;         // Zone number
    Real64 SumIntGain = 0.0; // Zone sum of convective internal gains
    Real64 SumHA = 0.0;      // Zone sum of Hc*Area
    Real64 SumHATsurf = 0.0; // Zone sum of Hc*Area*Tsurf
    Real64 SumHATref = 0.0;  // Zone sum of Hc*Area*Tref, for ceiling diffuser convection correlation
    Real64 SumMCp = 0.0;     // Zone sum of MassFlowRate*Cp
    Real64 SumMCpT = 0.0;    // Zone sum of MassFlowRate*Cp*T
    Real64 SumSysMCp = 0.0;  // Zone sum of air system MassFlowRate*Cp
    Real64 SumSysMCpT = 0.0; // Zone sum of air system MassFlowRate*Cp*T

    state->dataHeatBal->ZoneIntGain.allocate(ZoneNum);
    state->dataHeatBalFanSys->SumConvHTRadSys.allocate(ZoneNum);
    state->dataHeatBalFanSys->SumConvPool.allocate(ZoneNum);
    state->dataHeatBalFanSys->MCPI.allocate(ZoneNum);
    state->dataHeatBalFanSys->MCPV.allocate(ZoneNum);
    state->dataHeatBalFanSys->MCPM.allocate(ZoneNum);
    state->dataHeatBalFanSys->MCPE.allocate(ZoneNum);
    state->dataHeatBalFanSys->MCPC.allocate(ZoneNum);
    state->dataHeatBalFanSys->MCPTI.allocate(ZoneNum);
    state->dataHeatBalFanSys->MCPTV.allocate(ZoneNum);
    state->dataHeatBalFanSys->MCPTM.allocate(ZoneNum);
    state->dataHeatBalFanSys->MCPTE.allocate(ZoneNum);
    state->dataHeatBalFanSys->MCPTC.allocate(ZoneNum);
    state->dataHeatBalFanSys->MDotCPOA.allocate(ZoneNum);
    state->dataHeatBalFanSys->MCPI(ZoneNum) = 0.0;
    state->dataHeatBalFanSys->MCPV(ZoneNum) = 0.0;
    state->dataHeatBalFanSys->MCPM(ZoneNum) = 0.0;
    state->dataHeatBalFanSys->MCPE(ZoneNum) = 0.0;
    state->dataHeatBalFanSys->MCPC(ZoneNum) = 0.0;
    state->dataHeatBalFanSys->MCPTI(ZoneNum) = 0.0;
    state->dataHeatBalFanSys->MCPTV(ZoneNum) = 0.0;
    state->dataHeatBalFanSys->MCPTM(ZoneNum) = 0.0;
    state->dataHeatBalFanSys->MCPTE(ZoneNum) = 0.0;
    state->dataHeatBalFanSys->MCPTC(ZoneNum) = 0.0;
    state->dataHeatBalFanSys->MDotCPOA(ZoneNum) = 0.0;

    state->dataHeatBal->ZoneIntGain(1).NumberOfDevices = 0;
    state->dataHeatBalFanSys->SumConvHTRadSys(1) = 0.0;
    state->dataHeatBalFanSys->SumConvPool(1) = 0.0;

    state->dataZoneEquip->ZoneEquipConfig.allocate(1);
    state->dataZoneEquip->ZoneEquipConfig(1).ZoneName = "Zone 1";
    state->dataZoneEquip->ZoneEquipConfig(1).ActualZoneNum = 1;

    state->dataZoneEquip->ZoneEquipConfig(1).NumInletNodes = 2;
    state->dataZoneEquip->ZoneEquipConfig(1).InletNode.allocate(2);
    state->dataZoneEquip->ZoneEquipConfig(1).InletNode(1) = 1;
    state->dataZoneEquip->ZoneEquipConfig(1).InletNode(2) = 2;
    state->dataZoneEquip->ZoneEquipConfig(1).NumExhaustNodes = 1;
    state->dataZoneEquip->ZoneEquipConfig(1).ExhaustNode.allocate(1);
    state->dataZoneEquip->ZoneEquipConfig(1).ExhaustNode(1) = 3;
    state->dataZoneEquip->ZoneEquipConfig(1).NumReturnNodes = 1;
    state->dataZoneEquip->ZoneEquipConfig(1).ReturnNode.allocate(1);
    state->dataZoneEquip->ZoneEquipConfig(1).ReturnNode(1) = 4;
    state->dataZoneEquip->ZoneEquipConfig(1).FixedReturnFlow.allocate(1);

    state->dataHeatBal->Zone.allocate(1);
    state->dataHeatBal->Zone(1).Name = state->dataZoneEquip->ZoneEquipConfig(1).ZoneName;
    state->dataHeatBal->Zone(1).ZoneEqNum = 1;
    state->dataHeatBal->Zone(1).IsControlled = true;
    state->dataSize->ZoneEqSizing.allocate(1);
    state->dataSize->CurZoneEqNum = 1;
    state->dataHeatBal->Zone(1).Multiplier = 1.0;
    state->dataHeatBal->Zone(1).Volume = 1000.0;
    state->dataHeatBal->Zone(1).SystemZoneNodeNumber = 5;
    state->dataHeatBal->Zone(1).ZoneVolCapMultpMoist = 1.0;
    state->dataHeatBalFanSys->ZoneLatentGain.allocate(1);
    state->dataHeatBalFanSys->ZoneLatentGain(1) = 0.0;
    state->dataHeatBalFanSys->SumLatentHTRadSys.allocate(1);
    state->dataHeatBalFanSys->SumLatentHTRadSys(1) = 0.0;
    state->dataHeatBalFanSys->SumLatentPool.allocate(1);
    state->dataHeatBalFanSys->SumLatentPool(1) = 0.0;
    state->dataEnvrn->OutBaroPress = 101325.0;
    state->dataHeatBalFanSys->MAT.allocate(1); // Zone temperature C
    state->dataHeatBalFanSys->MAT(1) = 24.0;
    state->dataHeatBalFanSys->ZoneAirHumRat.allocate(1);
    state->dataHeatBalFanSys->ZoneAirHumRat(1) = 0.001;

    state->dataHeatBal->Zone(1).HTSurfaceFirst = 1;
    state->dataHeatBal->Zone(1).HTSurfaceLast = 3;
    state->dataSurface->Surface.allocate(3);
    state->dataHeatBal->HConvIn.allocate(3);
    Node.allocate(4);
    state->dataHeatBal->TempEffBulkAir.allocate(3);
    DataHeatBalSurface::TempSurfInTmp.allocate(3);

    state->dataSurface->Surface(1).HeatTransSurf = true;
    state->dataSurface->Surface(2).HeatTransSurf = true;
    state->dataSurface->Surface(3).HeatTransSurf = true;
    state->dataSurface->Surface(1).Area = 10.0;
    state->dataSurface->Surface(2).Area = 10.0;
    state->dataSurface->Surface(3).Area = 10.0;
    state->dataSurface->Surface(1).TAirRef = ZoneMeanAirTemp;
    state->dataSurface->Surface(2).TAirRef = AdjacentAirTemp;
    state->dataSurface->Surface(3).TAirRef = ZoneSupplyAirTemp;
    DataHeatBalSurface::TempSurfInTmp(1) = 15.0;
    DataHeatBalSurface::TempSurfInTmp(2) = 20.0;
    DataHeatBalSurface::TempSurfInTmp(3) = 25.0;
    state->dataHeatBal->TempEffBulkAir(1) = 10.0;
    state->dataHeatBal->TempEffBulkAir(2) = 10.0;
    state->dataHeatBal->TempEffBulkAir(3) = 10.0;

    Node(1).Temp = 20.0;
    Node(2).Temp = 20.0;
    Node(3).Temp = 20.0;
    Node(4).Temp = 20.0;
    Node(1).MassFlowRate = 0.1;
    Node(2).MassFlowRate = 0.1;
    Node(3).MassFlowRate = 0.1;
    Node(4).MassFlowRate = 0.1;

    state->dataHeatBal->HConvIn(1) = 0.5;
    state->dataHeatBal->HConvIn(2) = 0.5;
    state->dataHeatBal->HConvIn(3) = 0.5;

    state->dataZonePlenum->NumZoneReturnPlenums = 0;
    state->dataZonePlenum->NumZoneSupplyPlenums = 0;

    CalcZoneSums(*state, ZoneNum, SumIntGain, SumHA, SumHATsurf, SumHATref, SumMCp, SumMCpT, SumSysMCp, SumSysMCpT);
    EXPECT_EQ(5.0, SumHA);
    EXPECT_EQ(300.0, SumHATsurf);
    EXPECT_EQ(150.0, SumHATref);

    Node(1).MassFlowRate = 0.0;
    Node(2).MassFlowRate = 0.0;
    CalcZoneSums(*state, ZoneNum, SumIntGain, SumHA, SumHATsurf, SumHATref, SumMCp, SumMCpT, SumSysMCp, SumSysMCpT);
    EXPECT_EQ(10.0, SumHA);
    EXPECT_EQ(300.0, SumHATsurf);
    EXPECT_EQ(50.0, SumHATref);

    Node(1).MassFlowRate = 0.1;
    Node(2).MassFlowRate = 0.2;
    CalcZoneSums(*state, ZoneNum, SumIntGain, SumHA, SumHATsurf, SumHATref, SumMCp, SumMCpT, SumSysMCp, SumSysMCpT);
    EXPECT_NEAR(302.00968500, SumSysMCp, 0.0001);
    EXPECT_NEAR(6040.1937, SumSysMCpT,0.0001);

    CalcZoneSums(*state, ZoneNum, SumIntGain, SumHA, SumHATsurf, SumHATref, SumMCp, SumMCpT, SumSysMCp, SumSysMCpT, false);
    EXPECT_EQ(0.0, SumSysMCp);
    EXPECT_EQ(0.0, SumSysMCpT);
}

TEST_F(EnergyPlusFixture, ZoneTempPredictorCorrector_EMSOverrideSetpointTest)
{
    // AUTHOR: L. Gu, FSEC
    // DATE WRITTEN: Jun. 2017
    // #5870 EMS actuators for Zone Temperature Control not working

    state->dataZoneCtrls->NumTempControlledZones = 1;
    state->dataZoneCtrls->NumComfortControlledZones = 0;
    state->dataZoneCtrls->TempControlledZone.allocate(1);
    state->dataZoneCtrls->TempControlledZone(1).EMSOverrideHeatingSetPointOn = true;
    state->dataZoneCtrls->TempControlledZone(1).EMSOverrideCoolingSetPointOn = true;
    state->dataZoneCtrls->TempControlledZone(1).ActualZoneNum = 1;
    state->dataZoneCtrls->TempControlledZone(1).EMSOverrideHeatingSetPointValue = 23;
    state->dataZoneCtrls->TempControlledZone(1).EMSOverrideCoolingSetPointValue = 26;

    state->dataHeatBalFanSys->TempControlType.allocate(1);
    state->dataHeatBalFanSys->TempZoneThermostatSetPoint.allocate(1);
    state->dataHeatBalFanSys->ZoneThermostatSetPointLo.allocate(1);
    state->dataHeatBalFanSys->ZoneThermostatSetPointHi.allocate(1);
    state->dataHeatBalFanSys->TempControlType(1) = DualSetPointWithDeadBand;

    OverrideAirSetPointsforEMSCntrl(*state);
    EXPECT_EQ(23.0, state->dataHeatBalFanSys->ZoneThermostatSetPointLo(1));
    EXPECT_EQ(26.0, state->dataHeatBalFanSys->ZoneThermostatSetPointHi(1));

    state->dataZoneCtrls->NumTempControlledZones = 0;
    state->dataZoneCtrls->NumComfortControlledZones = 1;
    state->dataZoneCtrls->ComfortControlledZone.allocate(1);
    state->dataHeatBalFanSys->ComfortControlType.allocate(1);
    state->dataZoneCtrls->ComfortControlledZone(1).ActualZoneNum = 1;
    state->dataZoneCtrls->ComfortControlledZone(1).EMSOverrideHeatingSetPointOn = true;
    state->dataZoneCtrls->ComfortControlledZone(1).EMSOverrideCoolingSetPointOn = true;
    state->dataHeatBalFanSys->ComfortControlType(1) = DualSetPointWithDeadBand;
    state->dataZoneCtrls->ComfortControlledZone(1).EMSOverrideHeatingSetPointValue = 22;
    state->dataZoneCtrls->ComfortControlledZone(1).EMSOverrideCoolingSetPointValue = 25;

    OverrideAirSetPointsforEMSCntrl(*state);
    EXPECT_EQ(22.0, state->dataHeatBalFanSys->ZoneThermostatSetPointLo(1));
    EXPECT_EQ(25.0, state->dataHeatBalFanSys->ZoneThermostatSetPointHi(1));
}

TEST_F(EnergyPlusFixture, temperatureAndCountInSch_test)
{
    // J.Glazer - August 2017

    std::string const idf_objects = delimited_string({
        "ScheduleTypeLimits,",
        "  Any Number;              !- Name",
        " ",
        "Schedule:Compact,",
        " Sched1,                  !- Name",
        " Any Number,               !- Schedule Type Limits Name",
        " Through: 12/31,           !- Field 1",
        " For: AllDays,             !- Field 2",
        " Until: 24:00, 20.0;        !- Field 26",
        " ",
        "Schedule:Compact,",
        " Sched2,                  !- Name",
        " Any Number,               !- Schedule Type Limits Name",
        " Through: 1/31,            !- Field 1",
        " For: AllDays,             !- Field 2",
        " Until: 24:00, 24.0,        !- Field 26",
        " Through: 12/31,           !- Field 1",
        " For: AllDays,             !- Field 2",
        " Until: 24:00, 26.0;        !- Field 26",
        " ",
        "Schedule:Compact,",
        " Sched3,                  !- Name",
        " Any Number,               !- Schedule Type Limits Name",
        " Through: 1/31,            !- Field 1",
        " For: AllDays,             !- Field 2",
        " Until: 09:00, 24.0,        !- Field 26",
        " Until: 17:00, 26.0,        !- Field 26",
        " Until: 24:00, 24.0,        !- Field 26",
        " Through: 12/31,           !- Field 1",
        " For: AllDays,             !- Field 2",
        " Until: 24:00, 26.0;        !- Field 26",

    });

    ASSERT_TRUE(process_idf(idf_objects));

    state->dataGlobal->NumOfTimeStepInHour = 4;
    state->dataGlobal->MinutesPerTimeStep = 15;
    state->dataEnvrn->CurrentYearIsLeapYear = false;

    Real64 valueAtTime;
    int numDays;
    std::string monthAssumed;
    const int wednesday = 4;

    state->dataEnvrn->Latitude = 30.; // northern hemisphere
    int sched1Index = GetScheduleIndex(*state, "SCHED1");
    std::tie(valueAtTime, numDays, monthAssumed) = temperatureAndCountInSch(*state, sched1Index, false, wednesday, 11);

    EXPECT_EQ(20, valueAtTime);
    EXPECT_EQ(365, numDays);
    EXPECT_EQ("January", monthAssumed);

    // test month selected based on hemisphere and isSummer flag.
    std::tie(valueAtTime, numDays, monthAssumed) = temperatureAndCountInSch(*state, sched1Index, true, wednesday, 11);
    EXPECT_EQ("July", monthAssumed);

    state->dataEnvrn->Latitude = -30.; // southern hemisphere
    std::tie(valueAtTime, numDays, monthAssumed) = temperatureAndCountInSch(*state, sched1Index, false, wednesday, 11);
    EXPECT_EQ("July", monthAssumed);

    std::tie(valueAtTime, numDays, monthAssumed) = temperatureAndCountInSch(*state, sched1Index, true, wednesday, 11);
    EXPECT_EQ("January", monthAssumed);

    state->dataEnvrn->Latitude = 30.; // northern hemisphere
    int sched2Index = GetScheduleIndex(*state, "SCHED2");
    std::tie(valueAtTime, numDays, monthAssumed) = temperatureAndCountInSch(*state, sched2Index, false, wednesday, 11);

    EXPECT_EQ(24, valueAtTime);
    EXPECT_EQ(31, numDays);
    EXPECT_EQ("January", monthAssumed);

    std::tie(valueAtTime, numDays, monthAssumed) = temperatureAndCountInSch(*state, sched2Index, true, wednesday, 11);

    EXPECT_EQ(26, valueAtTime);
    EXPECT_EQ(334, numDays);
    EXPECT_EQ("July", monthAssumed);

    int sched3Index = GetScheduleIndex(*state, "SCHED3");
    std::tie(valueAtTime, numDays, monthAssumed) = temperatureAndCountInSch(*state, sched3Index, false, wednesday, 11);

    EXPECT_EQ(26, valueAtTime);
    EXPECT_EQ(365, numDays);
    EXPECT_EQ("January", monthAssumed);

    std::tie(valueAtTime, numDays, monthAssumed) = temperatureAndCountInSch(*state, sched3Index, true, wednesday, 11);

    EXPECT_EQ(26, valueAtTime);
    EXPECT_EQ(365, numDays);
    EXPECT_EQ("July", monthAssumed);

    std::tie(valueAtTime, numDays, monthAssumed) = temperatureAndCountInSch(*state, sched3Index, false, wednesday, 19);

    EXPECT_EQ(24, valueAtTime);
    EXPECT_EQ(31, numDays);
    EXPECT_EQ("January", monthAssumed);
}

TEST_F(EnergyPlusFixture, SetPointWithCutoutDeltaT_test)
{
    // On/Off thermostat
    state->dataScheduleMgr->Schedule.allocate(3);

    state->dataZoneCtrls->NumTempControlledZones = 1;

    // SingleHeatingSetPoint
    state->dataZoneCtrls->TempControlledZone.allocate(state->dataZoneCtrls->NumTempControlledZones);
    state->dataHeatBalFanSys->TempZoneThermostatSetPoint.allocate(1);
    state->dataHeatBalFanSys->MAT.allocate(1);
    state->dataHeatBalFanSys->ZoneThermostatSetPointLo.allocate(1);
    state->dataHeatBalFanSys->ZoneThermostatSetPointHi.allocate(1);
    state->dataHeatBalFanSys->ZoneT1.allocate(1);
    state->dataZoneEnergyDemand->ZoneSysEnergyDemand.allocate(1);
    state->dataHeatBalFanSys->AIRRAT.allocate(1);
    state->dataZoneTempPredictorCorrector->TempDepZnLd.allocate(1);
    state->dataZoneTempPredictorCorrector->TempIndZnLd.allocate(1);
    state->dataZoneEnergyDemand->DeadBandOrSetback.allocate(1);
    state->dataHeatBal->Zone.allocate(1);
    state->dataZoneTempPredictorCorrector->ZoneSetPointLast.allocate(1);
    state->dataZoneEnergyDemand->Setback.allocate(1);

    state->dataHeatBal->SNLoadPredictedRate.allocate(1);
    state->dataHeatBal->SNLoadPredictedHSPRate.allocate(1);
    state->dataHeatBal->SNLoadPredictedCSPRate.allocate(1);
    state->dataZoneEnergyDemand->CurDeadBandOrSetback.allocate(1);
    state->dataHeatBalFanSys->LoadCorrectionFactor.allocate(1);
    state->dataZoneEnergyDemand->DeadBandOrSetback.allocate(1);

    state->dataHeatBal->ZoneAirSolutionAlgo = UseEulerMethod;

    state->dataZoneCtrls->TempControlledZone(1).DeltaTCutSet = 2.0;
    state->dataZoneCtrls->TempControlledZone(1).ActualZoneNum = 1;
    state->dataZoneCtrls->TempControlledZone(1).CTSchedIndex = 1;
<<<<<<< HEAD
    Schedule(1).CurrentValue = 1;
    state->dataHeatBalFanSys->TempControlType.allocate(1);
=======
    state->dataScheduleMgr->Schedule(1).CurrentValue = 1;
    TempControlType.allocate(1);
>>>>>>> acf6f6ab
    state->dataZoneCtrls->TempControlledZone(1).SchIndx_SingleHeatSetPoint = 2;
    state->dataZoneCtrls->TempControlledZone(1).ControlTypeSchIndx.allocate(4);
    state->dataZoneCtrls->TempControlledZone(1).ControlTypeSchIndx(2) = 1;
    state->dataZoneTempPredictorCorrector->SetPointSingleHeating.allocate(1);
    state->dataZoneTempPredictorCorrector->SetPointSingleHeating(1).TempSchedIndex = 3;
<<<<<<< HEAD
    Schedule(3).CurrentValue = 22.0;
    state->dataHeatBalFanSys->AIRRAT(1) = 2000;
=======
    state->dataScheduleMgr->Schedule(3).CurrentValue = 22.0;
    AIRRAT(1) = 2000;
>>>>>>> acf6f6ab
    state->dataZoneTempPredictorCorrector->TempDepZnLd(1) = 1.0;
    state->dataZoneTempPredictorCorrector->TempIndZnLd(1) = 1.0;
    state->dataHeatBalFanSys->MAT(1) = 20.0;
    state->dataHeatBalFanSys->ZoneT1(1) = state->dataHeatBalFanSys->MAT(1);
    state->dataZoneTempPredictorCorrector->NumOnOffCtrZone = 1;

    CalcZoneAirTempSetPoints(*state);
    PredictSystemLoads(*state, false, false, 0.01);
    EXPECT_EQ(24.0, state->dataHeatBalFanSys->ZoneThermostatSetPointLo(1));

    state->dataHeatBalFanSys->MAT(1) = 23.0;
    state->dataHeatBalFanSys->ZoneT1(1) = state->dataHeatBalFanSys->MAT(1);
    state->dataZoneCtrls->TempControlledZone(1).HeatModeLast = true;
    CalcZoneAirTempSetPoints(*state);
    PredictSystemLoads(*state, false, false, 0.01);
    EXPECT_EQ(22.0, state->dataHeatBalFanSys->ZoneThermostatSetPointLo(1));
    state->dataZoneCtrls->TempControlledZone(1).HeatModeLast = false;

    // SingleCoolingSetPoint
    state->dataScheduleMgr->Schedule(1).CurrentValue = 2;
    state->dataZoneCtrls->TempControlledZone(1).SchIndx_SingleCoolSetPoint = 2;
    state->dataZoneCtrls->TempControlledZone(1).ControlTypeSchIndx(2) = 1;
    state->dataZoneTempPredictorCorrector->SetPointSingleCooling.allocate(1);
    state->dataZoneTempPredictorCorrector->SetPointSingleCooling(1).TempSchedIndex = 3;
<<<<<<< HEAD
    Schedule(3).CurrentValue = 26.0;
    state->dataHeatBalFanSys->MAT(1) = 25.0;
    state->dataHeatBalFanSys->ZoneT1(1) = state->dataHeatBalFanSys->MAT(1);
=======
    state->dataScheduleMgr->Schedule(3).CurrentValue = 26.0;
    MAT(1) = 25.0;
    ZoneT1(1) = MAT(1);
>>>>>>> acf6f6ab

    state->dataZoneCtrls->TempControlledZone(1).CoolModeLast = true;
    CalcZoneAirTempSetPoints(*state);
    PredictSystemLoads(*state, false, false, 0.01);
    EXPECT_EQ(26.0, state->dataHeatBalFanSys->ZoneThermostatSetPointHi(1));
    state->dataZoneCtrls->TempControlledZone(1).CoolModeLast = false;

    state->dataHeatBalFanSys->MAT(1) = 27.0;
    state->dataHeatBalFanSys->ZoneT1(1) = state->dataHeatBalFanSys->MAT(1);
    CalcZoneAirTempSetPoints(*state);
    PredictSystemLoads(*state, false, false, 0.01);
    EXPECT_EQ(24.0, state->dataHeatBalFanSys->ZoneThermostatSetPointHi(1));

    // SingleHeatCoolSetPoint
    state->dataScheduleMgr->Schedule(1).CurrentValue = 3;
    state->dataZoneCtrls->TempControlledZone(1).SchIndx_SingleHeatCoolSetPoint = 2;
    state->dataZoneCtrls->TempControlledZone(1).ControlTypeSchIndx(2) = 1;
    state->dataZoneTempPredictorCorrector->SetPointSingleHeatCool.allocate(1);
    state->dataZoneTempPredictorCorrector->SetPointSingleHeatCool(1).TempSchedIndex = 3;
<<<<<<< HEAD
    Schedule(3).CurrentValue = 24.0;
    state->dataHeatBalFanSys->MAT(1) = 25.0;
    state->dataHeatBalFanSys->ZoneT1(1) = state->dataHeatBalFanSys->MAT(1);
=======
    state->dataScheduleMgr->Schedule(3).CurrentValue = 24.0;
    MAT(1) = 25.0;
    ZoneT1(1) = MAT(1);
>>>>>>> acf6f6ab

    CalcZoneAirTempSetPoints(*state);
    PredictSystemLoads(*state, false, false, 0.01);
    EXPECT_EQ(24.0, state->dataHeatBalFanSys->ZoneThermostatSetPointLo(1));
    EXPECT_EQ(24.0, state->dataHeatBalFanSys->ZoneThermostatSetPointHi(1));

    // DualSetPointWithDeadBand : Adjust cooling setpoint
    state->dataZoneTempPredictorCorrector->SetPointDualHeatCool.allocate(1);
    state->dataScheduleMgr->Schedule(1).CurrentValue = 4;
    state->dataZoneCtrls->TempControlledZone(1).SchIndx_DualSetPointWDeadBand = 2;
    state->dataZoneCtrls->TempControlledZone(1).ControlTypeSchIndx(2) = 1;
    state->dataZoneTempPredictorCorrector->SetPointDualHeatCool(1).HeatTempSchedIndex = 2;
    state->dataZoneTempPredictorCorrector->SetPointDualHeatCool(1).CoolTempSchedIndex = 3;
<<<<<<< HEAD
    Schedule(2).CurrentValue = 22.0;
    Schedule(3).CurrentValue = 26.0;
    state->dataHeatBalFanSys->MAT(1) = 25.0;
    state->dataHeatBalFanSys->ZoneT1(1) = state->dataHeatBalFanSys->MAT(1);
=======
    state->dataScheduleMgr->Schedule(2).CurrentValue = 22.0;
    state->dataScheduleMgr->Schedule(3).CurrentValue = 26.0;
    MAT(1) = 25.0;
    ZoneT1(1) = MAT(1);
>>>>>>> acf6f6ab

    state->dataZoneCtrls->TempControlledZone(1).CoolModeLast = true;
    state->dataZoneCtrls->TempControlledZone(1).HeatModeLast = true;
    CalcZoneAirTempSetPoints(*state);
    PredictSystemLoads(*state, false, false, 0.01);
    EXPECT_EQ(22.0, state->dataHeatBalFanSys->ZoneThermostatSetPointLo(1));
    EXPECT_EQ(26.0, state->dataHeatBalFanSys->ZoneThermostatSetPointHi(1));
    state->dataZoneCtrls->TempControlledZone(1).HeatModeLast = false;

    // DualSetPointWithDeadBand : Adjust heating setpoint
    state->dataHeatBalFanSys->MAT(1) = 21.0;
    state->dataHeatBalFanSys->ZoneT1(1) = state->dataHeatBalFanSys->MAT(1);
    CalcZoneAirTempSetPoints(*state);
    PredictSystemLoads(*state, false, false, 0.01);
    EXPECT_EQ(24.0, state->dataHeatBalFanSys->ZoneThermostatSetPointLo(1));
    EXPECT_EQ(26.0, state->dataHeatBalFanSys->ZoneThermostatSetPointHi(1));

    // DualSetPointWithDeadBand : Adjust cooling setpoint
    state->dataZoneCtrls->TempControlledZone(1).CoolModeLast = true;
    state->dataHeatBalFanSys->MAT(1) = 27.0;
    state->dataHeatBalFanSys->ZoneT1(1) = state->dataHeatBalFanSys->MAT(1);
    CalcZoneAirTempSetPoints(*state);
    PredictSystemLoads(*state, false, false, 0.01);
    EXPECT_EQ(22.0, state->dataHeatBalFanSys->ZoneThermostatSetPointLo(1));
    EXPECT_EQ(24.0, state->dataHeatBalFanSys->ZoneThermostatSetPointHi(1));
}

TEST_F(EnergyPlusFixture, TempAtPrevTimeStepWithCutoutDeltaT_test)
{
    state->dataScheduleMgr->Schedule.allocate(3);
    state->dataZoneCtrls->NumTempControlledZones = 1;

    // SingleHeatingSetPoint
    state->dataZoneCtrls->TempControlledZone.allocate(state->dataZoneCtrls->NumTempControlledZones);
    state->dataHeatBalFanSys->TempZoneThermostatSetPoint.allocate(1);
    state->dataHeatBalFanSys->MAT.allocate(1);
    state->dataHeatBalFanSys->ZoneThermostatSetPointLo.allocate(1);
    state->dataHeatBalFanSys->ZoneThermostatSetPointHi.allocate(1);
    state->dataHeatBalFanSys->XMPT.allocate(1);
    state->dataZoneEnergyDemand->ZoneSysEnergyDemand.allocate(1);
    state->dataHeatBalFanSys->AIRRAT.allocate(1);
    state->dataZoneTempPredictorCorrector->TempDepZnLd.allocate(1);
    state->dataZoneTempPredictorCorrector->TempIndZnLd.allocate(1);
    state->dataZoneEnergyDemand->DeadBandOrSetback.allocate(1);
    state->dataHeatBal->Zone.allocate(1);
    state->dataZoneTempPredictorCorrector->ZoneSetPointLast.allocate(1);
    state->dataZoneEnergyDemand->Setback.allocate(1);

    state->dataHeatBal->SNLoadPredictedRate.allocate(1);
    state->dataHeatBal->SNLoadPredictedHSPRate.allocate(1);
    state->dataHeatBal->SNLoadPredictedCSPRate.allocate(1);
    state->dataZoneEnergyDemand->CurDeadBandOrSetback.allocate(1);
    state->dataHeatBalFanSys->LoadCorrectionFactor.allocate(1);
    state->dataZoneEnergyDemand->DeadBandOrSetback.allocate(1);

    state->dataHeatBal->ZoneAirSolutionAlgo = Use3rdOrder;

    state->dataZoneCtrls->TempControlledZone(1).DeltaTCutSet = 2.0;
    state->dataZoneCtrls->TempControlledZone(1).ActualZoneNum = 1;
    state->dataZoneCtrls->TempControlledZone(1).CTSchedIndex = 1;
<<<<<<< HEAD
    Schedule(1).CurrentValue = 1;
    state->dataHeatBalFanSys->TempControlType.allocate(1);
=======
    state->dataScheduleMgr->Schedule(1).CurrentValue = 1;
    TempControlType.allocate(1);
>>>>>>> acf6f6ab
    state->dataZoneCtrls->TempControlledZone(1).SchIndx_SingleHeatSetPoint = 2;
    state->dataZoneCtrls->TempControlledZone(1).ControlTypeSchIndx.allocate(4);
    state->dataZoneCtrls->TempControlledZone(1).ControlTypeSchIndx(2) = 1;
    state->dataZoneTempPredictorCorrector->SetPointSingleHeating.allocate(1);
    state->dataZoneTempPredictorCorrector->SetPointSingleHeating(1).TempSchedIndex = 3;
<<<<<<< HEAD
    Schedule(3).CurrentValue = 22.0;
    state->dataHeatBalFanSys->AIRRAT(1) = 2000;
=======
    state->dataScheduleMgr->Schedule(3).CurrentValue = 22.0;
    AIRRAT(1) = 2000;
>>>>>>> acf6f6ab
    state->dataZoneTempPredictorCorrector->TempDepZnLd(1) = 1.0;
    state->dataZoneTempPredictorCorrector->TempIndZnLd(1) = 1.0;
    state->dataHeatBalFanSys->MAT(1) = 20.0;
    state->dataHeatBalFanSys->XMPT(1) = 23.0;
    state->dataZoneTempPredictorCorrector->NumOnOffCtrZone = 1;

    CalcZoneAirTempSetPoints(*state);
    PredictSystemLoads(*state, false, false, 0.01);
    EXPECT_EQ(24.0, state->dataHeatBalFanSys->ZoneThermostatSetPointLo(1));

    state->dataZoneCtrls->TempControlledZone(1).HeatModeLastSave = true;
    CalcZoneAirTempSetPoints(*state);
    PredictSystemLoads(*state, true, false, 0.01);
    EXPECT_EQ(22.0, state->dataHeatBalFanSys->ZoneThermostatSetPointLo(1));

    // SingleCoolingSetPoint
    state->dataScheduleMgr->Schedule(1).CurrentValue = 2;
    state->dataZoneCtrls->TempControlledZone(1).SchIndx_SingleCoolSetPoint = 2;
    state->dataZoneCtrls->TempControlledZone(1).ControlTypeSchIndx(2) = 1;
    state->dataZoneTempPredictorCorrector->SetPointSingleCooling.allocate(1);
    state->dataZoneTempPredictorCorrector->SetPointSingleCooling(1).TempSchedIndex = 3;
<<<<<<< HEAD
    Schedule(3).CurrentValue = 26.0;
    state->dataHeatBalFanSys->MAT(1) = 25.0;
    state->dataHeatBalFanSys->XMPT(1) = 27;
=======
    state->dataScheduleMgr->Schedule(3).CurrentValue = 26.0;
    MAT(1) = 25.0;
    XMPT(1) = 27;
>>>>>>> acf6f6ab

    state->dataZoneCtrls->TempControlledZone(1).CoolModeLast = true;
    CalcZoneAirTempSetPoints(*state);
    PredictSystemLoads(*state, false, false, 0.01);
    EXPECT_EQ(26.0, state->dataHeatBalFanSys->ZoneThermostatSetPointHi(1));
    state->dataZoneCtrls->TempControlledZone(1).CoolModeLast = false;

    state->dataZoneCtrls->TempControlledZone(1).CoolModeLastSave = true;
    CalcZoneAirTempSetPoints(*state);
    PredictSystemLoads(*state, true, false, 0.01);
    EXPECT_EQ(24.0, state->dataHeatBalFanSys->ZoneThermostatSetPointHi(1));

    // SingleHeatCoolSetPoint
    state->dataScheduleMgr->Schedule(1).CurrentValue = 3;
    state->dataZoneCtrls->TempControlledZone(1).SchIndx_SingleHeatCoolSetPoint = 2;
    state->dataZoneCtrls->TempControlledZone(1).ControlTypeSchIndx(2) = 1;
    state->dataZoneTempPredictorCorrector->SetPointSingleHeatCool.allocate(1);
    state->dataZoneTempPredictorCorrector->SetPointSingleHeatCool(1).TempSchedIndex = 3;
<<<<<<< HEAD
    Schedule(3).CurrentValue = 24.0;
    state->dataHeatBalFanSys->MAT(1) = 25.0;
    state->dataHeatBalFanSys->XMPT(1) = state->dataHeatBalFanSys->MAT(1);
=======
    state->dataScheduleMgr->Schedule(3).CurrentValue = 24.0;
    MAT(1) = 25.0;
    XMPT(1) = MAT(1);
>>>>>>> acf6f6ab

    CalcZoneAirTempSetPoints(*state);
    PredictSystemLoads(*state, false, false, 0.01);
    EXPECT_EQ(24.0, state->dataHeatBalFanSys->ZoneThermostatSetPointLo(1));
    EXPECT_EQ(24.0, state->dataHeatBalFanSys->ZoneThermostatSetPointHi(1));

    // DualSetPointWithDeadBand : Adjust cooling setpoint
    state->dataZoneTempPredictorCorrector->SetPointDualHeatCool.allocate(1);
    state->dataScheduleMgr->Schedule(1).CurrentValue = 4;
    state->dataZoneCtrls->TempControlledZone(1).SchIndx_DualSetPointWDeadBand = 2;
    state->dataZoneCtrls->TempControlledZone(1).ControlTypeSchIndx(2) = 1;
    state->dataZoneTempPredictorCorrector->SetPointDualHeatCool(1).HeatTempSchedIndex = 2;
    state->dataZoneTempPredictorCorrector->SetPointDualHeatCool(1).CoolTempSchedIndex = 3;
<<<<<<< HEAD
    Schedule(2).CurrentValue = 22.0;
    Schedule(3).CurrentValue = 26.0;
    state->dataHeatBalFanSys->MAT(1) = 25.0;
    state->dataHeatBalFanSys->XMPT(1) = 21.0;
=======
    state->dataScheduleMgr->Schedule(2).CurrentValue = 22.0;
    state->dataScheduleMgr->Schedule(3).CurrentValue = 26.0;
    MAT(1) = 25.0;
    XMPT(1) = 21.0;
>>>>>>> acf6f6ab

    state->dataZoneCtrls->TempControlledZone(1).CoolModeLast = true;
    state->dataZoneCtrls->TempControlledZone(1).HeatModeLast = true;
    CalcZoneAirTempSetPoints(*state);
    PredictSystemLoads(*state, false, false, 0.01);
    EXPECT_EQ(22.0, state->dataHeatBalFanSys->ZoneThermostatSetPointLo(1));
    EXPECT_EQ(26.0, state->dataHeatBalFanSys->ZoneThermostatSetPointHi(1));
    state->dataZoneCtrls->TempControlledZone(1).HeatModeLast = false;

    // DualSetPointWithDeadBand : Adjust heating setpoint
    state->dataZoneCtrls->TempControlledZone(1).HeatModeLastSave = true;
    CalcZoneAirTempSetPoints(*state);
    PredictSystemLoads(*state, true, false, 0.01);
    EXPECT_EQ(24.0, state->dataHeatBalFanSys->ZoneThermostatSetPointLo(1));
    EXPECT_EQ(26.0, state->dataHeatBalFanSys->ZoneThermostatSetPointHi(1));

    // DualSetPointWithDeadBand : Adjust cooling setpoint
    state->dataZoneCtrls->TempControlledZone(1).CoolModeLastSave = true;
    state->dataHeatBalFanSys->XMPT(1) = 27.0;
    CalcZoneAirTempSetPoints(*state);
    PredictSystemLoads(*state, true, false, 0.01);
    EXPECT_EQ(22.0, state->dataHeatBalFanSys->ZoneThermostatSetPointLo(1));
    EXPECT_EQ(24.0, state->dataHeatBalFanSys->ZoneThermostatSetPointHi(1));
}

TEST_F(EnergyPlusFixture, ReportMoistLoadsZoneMultiplier_Test)
{
    Real64 TotOutReq;
    Real64 OutReqToHumSP;
    Real64 OutReqToDehumSP;
    Real64 SingleZoneTotRate;
    Real64 SingleZoneHumRate;
    Real64 SingleZoneDehRate;
    Real64 ZoneMultiplier;
    Real64 ZoneMultiplierList;
    Real64 ExpectedResult;
    Real64 AcceptableTolerance = 0.00001;

    // Test 1: Zone Multipliers are all unity (1.0).  So, single zone loads should be the same as total loads
    TotOutReq = 1000.0;
    OutReqToHumSP = 2000.0;
    OutReqToDehumSP = 3000.0;
    ZoneMultiplier = 1.0;
    ZoneMultiplierList = 1.0;
    ReportMoistLoadsZoneMultiplier(
        TotOutReq, OutReqToHumSP, OutReqToDehumSP, SingleZoneTotRate, SingleZoneHumRate, SingleZoneDehRate, ZoneMultiplier, ZoneMultiplierList);
    EXPECT_NEAR(TotOutReq, SingleZoneTotRate, AcceptableTolerance);
    EXPECT_NEAR(OutReqToHumSP, SingleZoneHumRate, AcceptableTolerance);
    EXPECT_NEAR(OutReqToDehumSP, SingleZoneDehRate, AcceptableTolerance);

    // Test 2a: Zone Multiplier (non-list) is greater than 1, list Zone Multiplier is still one
    TotOutReq = 1000.0;
    OutReqToHumSP = 2000.0;
    OutReqToDehumSP = 3000.0;
    ZoneMultiplier = 7.0;
    ZoneMultiplierList = 1.0;
    ReportMoistLoadsZoneMultiplier(
        TotOutReq, OutReqToHumSP, OutReqToDehumSP, SingleZoneTotRate, SingleZoneHumRate, SingleZoneDehRate, ZoneMultiplier, ZoneMultiplierList);
    ExpectedResult = 1000.0;
    EXPECT_NEAR(ExpectedResult, SingleZoneTotRate, AcceptableTolerance);
    ExpectedResult = 2000.0;
    EXPECT_NEAR(ExpectedResult, SingleZoneHumRate, AcceptableTolerance);
    ExpectedResult = 3000.0;
    EXPECT_NEAR(ExpectedResult, SingleZoneDehRate, AcceptableTolerance);
    ExpectedResult = 7000.0;
    EXPECT_NEAR(TotOutReq, ExpectedResult, AcceptableTolerance);
    ExpectedResult = 14000.0;
    EXPECT_NEAR(OutReqToHumSP, ExpectedResult, AcceptableTolerance);
    ExpectedResult = 21000.0;
    EXPECT_NEAR(OutReqToDehumSP, ExpectedResult, AcceptableTolerance);

    // Test 2b: list Zone Multiplier is greater than 1, non-list Zone Multiplier is one
    TotOutReq = 1000.0;
    OutReqToHumSP = 2000.0;
    OutReqToDehumSP = 3000.0;
    ZoneMultiplier = 1.0;
    ZoneMultiplierList = 7.0;
    ReportMoistLoadsZoneMultiplier(
        TotOutReq, OutReqToHumSP, OutReqToDehumSP, SingleZoneTotRate, SingleZoneHumRate, SingleZoneDehRate, ZoneMultiplier, ZoneMultiplierList);
    ExpectedResult = 1000.0;
    EXPECT_NEAR(ExpectedResult, SingleZoneTotRate, AcceptableTolerance);
    ExpectedResult = 2000.0;
    EXPECT_NEAR(ExpectedResult, SingleZoneHumRate, AcceptableTolerance);
    ExpectedResult = 3000.0;
    EXPECT_NEAR(ExpectedResult, SingleZoneDehRate, AcceptableTolerance);
    ExpectedResult = 7000.0;
    EXPECT_NEAR(TotOutReq, ExpectedResult, AcceptableTolerance);
    ExpectedResult = 14000.0;
    EXPECT_NEAR(OutReqToHumSP, ExpectedResult, AcceptableTolerance);
    ExpectedResult = 21000.0;
    EXPECT_NEAR(OutReqToDehumSP, ExpectedResult, AcceptableTolerance);

    // Test 3: both zone multipliers are greater than 1.0
    TotOutReq = 300.0;
    OutReqToHumSP = 150.0;
    OutReqToDehumSP = 100.0;
    ZoneMultiplier = 2.0;
    ZoneMultiplierList = 3.0;
    ReportMoistLoadsZoneMultiplier(
        TotOutReq, OutReqToHumSP, OutReqToDehumSP, SingleZoneTotRate, SingleZoneHumRate, SingleZoneDehRate, ZoneMultiplier, ZoneMultiplierList);
    ExpectedResult = 300.0;
    EXPECT_NEAR(ExpectedResult, SingleZoneTotRate, AcceptableTolerance);
    ExpectedResult = 150.0;
    EXPECT_NEAR(ExpectedResult, SingleZoneHumRate, AcceptableTolerance);
    ExpectedResult = 100.0;
    EXPECT_NEAR(ExpectedResult, SingleZoneDehRate, AcceptableTolerance);
    ExpectedResult = 1800.0;
    EXPECT_NEAR(TotOutReq, ExpectedResult, AcceptableTolerance);
    ExpectedResult = 900.0;
    EXPECT_NEAR(OutReqToHumSP, ExpectedResult, AcceptableTolerance);
    ExpectedResult = 600.0;
    EXPECT_NEAR(OutReqToDehumSP, ExpectedResult, AcceptableTolerance);
}

TEST_F(EnergyPlusFixture, ReportSensibleLoadsZoneMultiplier_Test)
{
    Real64 TotOutReq;
    Real64 OutReqToHeatSP;
    Real64 OutReqToCoolSP;
    Real64 SingleZoneTotRate;
    Real64 SingleZoneHeatRate;
    Real64 SingleZoneCoolRate;
    Real64 HeatToSP;
    Real64 CoolToSP;
    Real64 CorrectionFactor;
    Real64 ZoneMultiplier;
    Real64 ZoneMultiplierList;
    Real64 ExpectedResult;
    Real64 AcceptableTolerance = 0.00001;

    // Test 1: Zone Multipliers and Load Correction Factor are all unity (1.0).  So, single zone loads should be the same as total loads
    TotOutReq = 1000.0;
    OutReqToHeatSP = 0.0;
    OutReqToCoolSP = 0.0;
    HeatToSP = 2000.0;
    CoolToSP = 3000.0;
    CorrectionFactor = 1.0;
    ZoneMultiplier = 1.0;
    ZoneMultiplierList = 1.0;
    ReportSensibleLoadsZoneMultiplier(TotOutReq,
                                      OutReqToHeatSP,
                                      OutReqToCoolSP,
                                      SingleZoneTotRate,
                                      SingleZoneHeatRate,
                                      SingleZoneCoolRate,
                                      HeatToSP,
                                      CoolToSP,
                                      CorrectionFactor,
                                      ZoneMultiplier,
                                      ZoneMultiplierList);
    EXPECT_NEAR(TotOutReq, SingleZoneTotRate, AcceptableTolerance);
    EXPECT_NEAR(OutReqToHeatSP, SingleZoneHeatRate, AcceptableTolerance);
    EXPECT_NEAR(OutReqToCoolSP, SingleZoneCoolRate, AcceptableTolerance);

    // Test 2a: Zone Multiplier (non-list) is greater than 1, list Zone Multiplier and Load Correction are still one
    TotOutReq = 1000.0;
    OutReqToHeatSP = 0.0;
    OutReqToCoolSP = 0.0;
    HeatToSP = 2000.0;
    CoolToSP = 3000.0;
    CorrectionFactor = 1.0;
    ZoneMultiplier = 4.0;
    ZoneMultiplierList = 1.0;
    ReportSensibleLoadsZoneMultiplier(TotOutReq,
                                      OutReqToHeatSP,
                                      OutReqToCoolSP,
                                      SingleZoneTotRate,
                                      SingleZoneHeatRate,
                                      SingleZoneCoolRate,
                                      HeatToSP,
                                      CoolToSP,
                                      CorrectionFactor,
                                      ZoneMultiplier,
                                      ZoneMultiplierList);
    ExpectedResult = 1000.0;
    EXPECT_NEAR(ExpectedResult, SingleZoneTotRate, AcceptableTolerance);
    ExpectedResult = 2000.0;
    EXPECT_NEAR(ExpectedResult, SingleZoneHeatRate, AcceptableTolerance);
    ExpectedResult = 3000.0;
    EXPECT_NEAR(ExpectedResult, SingleZoneCoolRate, AcceptableTolerance);
    ExpectedResult = 4000.0;
    EXPECT_NEAR(TotOutReq, ExpectedResult, AcceptableTolerance);
    ExpectedResult = 8000.0;
    EXPECT_NEAR(OutReqToHeatSP, ExpectedResult, AcceptableTolerance);
    ExpectedResult = 12000.0;
    EXPECT_NEAR(OutReqToCoolSP, ExpectedResult, AcceptableTolerance);

    // Test 2b: list Zone Multiplier is greater than 1, non-list Zone Multiplier and Load Correction are still one
    TotOutReq = 1000.0;
    OutReqToHeatSP = 0.0;
    OutReqToCoolSP = 0.0;
    HeatToSP = 2000.0;
    CoolToSP = 3000.0;
    CorrectionFactor = 1.0;
    ZoneMultiplier = 1.0;
    ZoneMultiplierList = 5.0;
    ReportSensibleLoadsZoneMultiplier(TotOutReq,
                                      OutReqToHeatSP,
                                      OutReqToCoolSP,
                                      SingleZoneTotRate,
                                      SingleZoneHeatRate,
                                      SingleZoneCoolRate,
                                      HeatToSP,
                                      CoolToSP,
                                      CorrectionFactor,
                                      ZoneMultiplier,
                                      ZoneMultiplierList);
    ExpectedResult = 1000.0;
    EXPECT_NEAR(ExpectedResult, SingleZoneTotRate, AcceptableTolerance);
    ExpectedResult = 2000.0;
    EXPECT_NEAR(ExpectedResult, SingleZoneHeatRate, AcceptableTolerance);
    ExpectedResult = 3000.0;
    EXPECT_NEAR(ExpectedResult, SingleZoneCoolRate, AcceptableTolerance);
    ExpectedResult = 5000.0;
    EXPECT_NEAR(TotOutReq, ExpectedResult, AcceptableTolerance);
    ExpectedResult = 10000.0;
    EXPECT_NEAR(OutReqToHeatSP, ExpectedResult, AcceptableTolerance);
    ExpectedResult = 15000.0;
    EXPECT_NEAR(OutReqToCoolSP, ExpectedResult, AcceptableTolerance);

    // Test 2c: list Zone Multiplier and Zone Multiplier are unity, Load Correction is not equal to 1.0
    TotOutReq = 1000.0;
    OutReqToHeatSP = 0.0;
    OutReqToCoolSP = 0.0;
    HeatToSP = 2000.0;
    CoolToSP = 3000.0;
    CorrectionFactor = 1.1;
    ZoneMultiplier = 1.0;
    ZoneMultiplierList = 1.0;
    ReportSensibleLoadsZoneMultiplier(TotOutReq,
                                      OutReqToHeatSP,
                                      OutReqToCoolSP,
                                      SingleZoneTotRate,
                                      SingleZoneHeatRate,
                                      SingleZoneCoolRate,
                                      HeatToSP,
                                      CoolToSP,
                                      CorrectionFactor,
                                      ZoneMultiplier,
                                      ZoneMultiplierList);
    ExpectedResult = 1100.0;
    EXPECT_NEAR(ExpectedResult, SingleZoneTotRate, AcceptableTolerance);
    ExpectedResult = 2200.0;
    EXPECT_NEAR(ExpectedResult, SingleZoneHeatRate, AcceptableTolerance);
    ExpectedResult = 3300.0;
    EXPECT_NEAR(ExpectedResult, SingleZoneCoolRate, AcceptableTolerance);
    ExpectedResult = 1100.0;
    EXPECT_NEAR(TotOutReq, ExpectedResult, AcceptableTolerance);
    ExpectedResult = 2200.0;
    EXPECT_NEAR(OutReqToHeatSP, ExpectedResult, AcceptableTolerance);
    ExpectedResult = 3300.0;
    EXPECT_NEAR(OutReqToCoolSP, ExpectedResult, AcceptableTolerance);

    // Test 3: none of the multipliers are unity
    TotOutReq = 1000.0;
    OutReqToHeatSP = 0.0;
    OutReqToCoolSP = 0.0;
    HeatToSP = 2000.0;
    CoolToSP = 3000.0;
    CorrectionFactor = 1.2;
    ZoneMultiplier = 2.0;
    ZoneMultiplierList = 1.5;
    ReportSensibleLoadsZoneMultiplier(TotOutReq,
                                      OutReqToHeatSP,
                                      OutReqToCoolSP,
                                      SingleZoneTotRate,
                                      SingleZoneHeatRate,
                                      SingleZoneCoolRate,
                                      HeatToSP,
                                      CoolToSP,
                                      CorrectionFactor,
                                      ZoneMultiplier,
                                      ZoneMultiplierList);
    ExpectedResult = 1200.0;
    EXPECT_NEAR(ExpectedResult, SingleZoneTotRate, AcceptableTolerance);
    ExpectedResult = 2400.0;
    EXPECT_NEAR(ExpectedResult, SingleZoneHeatRate, AcceptableTolerance);
    ExpectedResult = 3600.0;
    EXPECT_NEAR(ExpectedResult, SingleZoneCoolRate, AcceptableTolerance);
    ExpectedResult = 3600.0;
    EXPECT_NEAR(TotOutReq, ExpectedResult, AcceptableTolerance);
    ExpectedResult = 7200.0;
    EXPECT_NEAR(OutReqToHeatSP, ExpectedResult, AcceptableTolerance);
    ExpectedResult = 10800.0;
    EXPECT_NEAR(OutReqToCoolSP, ExpectedResult, AcceptableTolerance);
}<|MERGE_RESOLUTION|>--- conflicted
+++ resolved
@@ -1242,25 +1242,15 @@
     state->dataZoneCtrls->TempControlledZone(1).DeltaTCutSet = 2.0;
     state->dataZoneCtrls->TempControlledZone(1).ActualZoneNum = 1;
     state->dataZoneCtrls->TempControlledZone(1).CTSchedIndex = 1;
-<<<<<<< HEAD
-    Schedule(1).CurrentValue = 1;
+    state->dataScheduleMgr->Schedule(1).CurrentValue = 1;
     state->dataHeatBalFanSys->TempControlType.allocate(1);
-=======
-    state->dataScheduleMgr->Schedule(1).CurrentValue = 1;
-    TempControlType.allocate(1);
->>>>>>> acf6f6ab
     state->dataZoneCtrls->TempControlledZone(1).SchIndx_SingleHeatSetPoint = 2;
     state->dataZoneCtrls->TempControlledZone(1).ControlTypeSchIndx.allocate(4);
     state->dataZoneCtrls->TempControlledZone(1).ControlTypeSchIndx(2) = 1;
     state->dataZoneTempPredictorCorrector->SetPointSingleHeating.allocate(1);
     state->dataZoneTempPredictorCorrector->SetPointSingleHeating(1).TempSchedIndex = 3;
-<<<<<<< HEAD
-    Schedule(3).CurrentValue = 22.0;
+    state->dataScheduleMgr->Schedule(3).CurrentValue = 22.0;
     state->dataHeatBalFanSys->AIRRAT(1) = 2000;
-=======
-    state->dataScheduleMgr->Schedule(3).CurrentValue = 22.0;
-    AIRRAT(1) = 2000;
->>>>>>> acf6f6ab
     state->dataZoneTempPredictorCorrector->TempDepZnLd(1) = 1.0;
     state->dataZoneTempPredictorCorrector->TempIndZnLd(1) = 1.0;
     state->dataHeatBalFanSys->MAT(1) = 20.0;
@@ -1285,15 +1275,9 @@
     state->dataZoneCtrls->TempControlledZone(1).ControlTypeSchIndx(2) = 1;
     state->dataZoneTempPredictorCorrector->SetPointSingleCooling.allocate(1);
     state->dataZoneTempPredictorCorrector->SetPointSingleCooling(1).TempSchedIndex = 3;
-<<<<<<< HEAD
-    Schedule(3).CurrentValue = 26.0;
+    state->dataScheduleMgr->Schedule(3).CurrentValue = 26.0;
     state->dataHeatBalFanSys->MAT(1) = 25.0;
     state->dataHeatBalFanSys->ZoneT1(1) = state->dataHeatBalFanSys->MAT(1);
-=======
-    state->dataScheduleMgr->Schedule(3).CurrentValue = 26.0;
-    MAT(1) = 25.0;
-    ZoneT1(1) = MAT(1);
->>>>>>> acf6f6ab
 
     state->dataZoneCtrls->TempControlledZone(1).CoolModeLast = true;
     CalcZoneAirTempSetPoints(*state);
@@ -1313,15 +1297,9 @@
     state->dataZoneCtrls->TempControlledZone(1).ControlTypeSchIndx(2) = 1;
     state->dataZoneTempPredictorCorrector->SetPointSingleHeatCool.allocate(1);
     state->dataZoneTempPredictorCorrector->SetPointSingleHeatCool(1).TempSchedIndex = 3;
-<<<<<<< HEAD
-    Schedule(3).CurrentValue = 24.0;
+    state->dataScheduleMgr->Schedule(3).CurrentValue = 24.0;
     state->dataHeatBalFanSys->MAT(1) = 25.0;
     state->dataHeatBalFanSys->ZoneT1(1) = state->dataHeatBalFanSys->MAT(1);
-=======
-    state->dataScheduleMgr->Schedule(3).CurrentValue = 24.0;
-    MAT(1) = 25.0;
-    ZoneT1(1) = MAT(1);
->>>>>>> acf6f6ab
 
     CalcZoneAirTempSetPoints(*state);
     PredictSystemLoads(*state, false, false, 0.01);
@@ -1335,17 +1313,10 @@
     state->dataZoneCtrls->TempControlledZone(1).ControlTypeSchIndx(2) = 1;
     state->dataZoneTempPredictorCorrector->SetPointDualHeatCool(1).HeatTempSchedIndex = 2;
     state->dataZoneTempPredictorCorrector->SetPointDualHeatCool(1).CoolTempSchedIndex = 3;
-<<<<<<< HEAD
-    Schedule(2).CurrentValue = 22.0;
-    Schedule(3).CurrentValue = 26.0;
+    state->dataScheduleMgr->Schedule(2).CurrentValue = 22.0;
+    state->dataScheduleMgr->Schedule(3).CurrentValue = 26.0;
     state->dataHeatBalFanSys->MAT(1) = 25.0;
     state->dataHeatBalFanSys->ZoneT1(1) = state->dataHeatBalFanSys->MAT(1);
-=======
-    state->dataScheduleMgr->Schedule(2).CurrentValue = 22.0;
-    state->dataScheduleMgr->Schedule(3).CurrentValue = 26.0;
-    MAT(1) = 25.0;
-    ZoneT1(1) = MAT(1);
->>>>>>> acf6f6ab
 
     state->dataZoneCtrls->TempControlledZone(1).CoolModeLast = true;
     state->dataZoneCtrls->TempControlledZone(1).HeatModeLast = true;
@@ -1406,25 +1377,15 @@
     state->dataZoneCtrls->TempControlledZone(1).DeltaTCutSet = 2.0;
     state->dataZoneCtrls->TempControlledZone(1).ActualZoneNum = 1;
     state->dataZoneCtrls->TempControlledZone(1).CTSchedIndex = 1;
-<<<<<<< HEAD
-    Schedule(1).CurrentValue = 1;
+    state->dataScheduleMgr->Schedule(1).CurrentValue = 1;
     state->dataHeatBalFanSys->TempControlType.allocate(1);
-=======
-    state->dataScheduleMgr->Schedule(1).CurrentValue = 1;
-    TempControlType.allocate(1);
->>>>>>> acf6f6ab
     state->dataZoneCtrls->TempControlledZone(1).SchIndx_SingleHeatSetPoint = 2;
     state->dataZoneCtrls->TempControlledZone(1).ControlTypeSchIndx.allocate(4);
     state->dataZoneCtrls->TempControlledZone(1).ControlTypeSchIndx(2) = 1;
     state->dataZoneTempPredictorCorrector->SetPointSingleHeating.allocate(1);
     state->dataZoneTempPredictorCorrector->SetPointSingleHeating(1).TempSchedIndex = 3;
-<<<<<<< HEAD
-    Schedule(3).CurrentValue = 22.0;
+    state->dataScheduleMgr->Schedule(3).CurrentValue = 22.0;
     state->dataHeatBalFanSys->AIRRAT(1) = 2000;
-=======
-    state->dataScheduleMgr->Schedule(3).CurrentValue = 22.0;
-    AIRRAT(1) = 2000;
->>>>>>> acf6f6ab
     state->dataZoneTempPredictorCorrector->TempDepZnLd(1) = 1.0;
     state->dataZoneTempPredictorCorrector->TempIndZnLd(1) = 1.0;
     state->dataHeatBalFanSys->MAT(1) = 20.0;
@@ -1446,15 +1407,9 @@
     state->dataZoneCtrls->TempControlledZone(1).ControlTypeSchIndx(2) = 1;
     state->dataZoneTempPredictorCorrector->SetPointSingleCooling.allocate(1);
     state->dataZoneTempPredictorCorrector->SetPointSingleCooling(1).TempSchedIndex = 3;
-<<<<<<< HEAD
-    Schedule(3).CurrentValue = 26.0;
+    state->dataScheduleMgr->Schedule(3).CurrentValue = 26.0;
     state->dataHeatBalFanSys->MAT(1) = 25.0;
     state->dataHeatBalFanSys->XMPT(1) = 27;
-=======
-    state->dataScheduleMgr->Schedule(3).CurrentValue = 26.0;
-    MAT(1) = 25.0;
-    XMPT(1) = 27;
->>>>>>> acf6f6ab
 
     state->dataZoneCtrls->TempControlledZone(1).CoolModeLast = true;
     CalcZoneAirTempSetPoints(*state);
@@ -1473,15 +1428,9 @@
     state->dataZoneCtrls->TempControlledZone(1).ControlTypeSchIndx(2) = 1;
     state->dataZoneTempPredictorCorrector->SetPointSingleHeatCool.allocate(1);
     state->dataZoneTempPredictorCorrector->SetPointSingleHeatCool(1).TempSchedIndex = 3;
-<<<<<<< HEAD
-    Schedule(3).CurrentValue = 24.0;
+    state->dataScheduleMgr->Schedule(3).CurrentValue = 24.0;
     state->dataHeatBalFanSys->MAT(1) = 25.0;
     state->dataHeatBalFanSys->XMPT(1) = state->dataHeatBalFanSys->MAT(1);
-=======
-    state->dataScheduleMgr->Schedule(3).CurrentValue = 24.0;
-    MAT(1) = 25.0;
-    XMPT(1) = MAT(1);
->>>>>>> acf6f6ab
 
     CalcZoneAirTempSetPoints(*state);
     PredictSystemLoads(*state, false, false, 0.01);
@@ -1495,17 +1444,10 @@
     state->dataZoneCtrls->TempControlledZone(1).ControlTypeSchIndx(2) = 1;
     state->dataZoneTempPredictorCorrector->SetPointDualHeatCool(1).HeatTempSchedIndex = 2;
     state->dataZoneTempPredictorCorrector->SetPointDualHeatCool(1).CoolTempSchedIndex = 3;
-<<<<<<< HEAD
-    Schedule(2).CurrentValue = 22.0;
-    Schedule(3).CurrentValue = 26.0;
+    state->dataScheduleMgr->Schedule(2).CurrentValue = 22.0;
+    state->dataScheduleMgr->Schedule(3).CurrentValue = 26.0;
     state->dataHeatBalFanSys->MAT(1) = 25.0;
     state->dataHeatBalFanSys->XMPT(1) = 21.0;
-=======
-    state->dataScheduleMgr->Schedule(2).CurrentValue = 22.0;
-    state->dataScheduleMgr->Schedule(3).CurrentValue = 26.0;
-    MAT(1) = 25.0;
-    XMPT(1) = 21.0;
->>>>>>> acf6f6ab
 
     state->dataZoneCtrls->TempControlledZone(1).CoolModeLast = true;
     state->dataZoneCtrls->TempControlledZone(1).HeatModeLast = true;
