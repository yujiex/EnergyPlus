--- conflicted
+++ resolved
@@ -605,11 +605,7 @@
         // This is a DesignSpecification:OutdoorAir:SpaceList
         Real64 sumAreaOA = 0.0;
         for (int dsoaCount = 1; dsoaCount <= this->numDSOA; ++dsoaCount) {
-<<<<<<< HEAD
-            auto const thisDSOA = state.dataSize->OARequirements(this->dsoaIndexes(dsoaCount));
-=======
             auto const &thisDSOA = state.dataSize->OARequirements(this->dsoaIndexes(dsoaCount));
->>>>>>> 10be7941
             if (thisDSOA.OAFlowMethod != OAFlowCalcMethod::PerPerson && thisDSOA.OAFlowMethod != OAFlowCalcMethod::PerZone &&
                 thisDSOA.OAFlowMethod != OAFlowCalcMethod::ACH) {
                 Real64 spaceArea = state.dataHeatBal->space(this->dsoaSpaceIndexes(dsoaCount)).floorArea;
@@ -638,11 +634,7 @@
         // This is a DesignSpecification:OutdoorAir:SpaceList
         Real64 sumPeopleOA = 0.0;
         for (int dsoaCount = 1; dsoaCount <= this->numDSOA; ++dsoaCount) {
-<<<<<<< HEAD
-            auto const thisDSOA = state.dataSize->OARequirements(this->dsoaIndexes(dsoaCount));
-=======
             auto const &thisDSOA = state.dataSize->OARequirements(this->dsoaIndexes(dsoaCount));
->>>>>>> 10be7941
             if (thisDSOA.OAFlowMethod != OAFlowCalcMethod::PerArea && thisDSOA.OAFlowMethod != OAFlowCalcMethod::PerZone &&
                 thisDSOA.OAFlowMethod != OAFlowCalcMethod::ACH) {
                 Real64 spacePeople = state.dataHeatBal->space(this->dsoaSpaceIndexes(dsoaCount)).totOccupants;
