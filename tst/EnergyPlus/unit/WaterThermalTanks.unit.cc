--- conflicted
+++ resolved
@@ -70,11 +70,8 @@
 #include <EnergyPlus/UtilityRoutines.hh>
 #include <EnergyPlus/WaterThermalTanks.hh>
 #include <Fixtures/EnergyPlusFixture.hh>
-<<<<<<< HEAD
 #include <DataPlant.hh>
-=======
 #include <EnergyPlus/DataHeatBalance.hh>
->>>>>>> 858b13e0
 
 using namespace EnergyPlus;
 using namespace OutputReportPredefined;
@@ -2190,12 +2187,7 @@
 
 }
 
-<<<<<<< HEAD
-TEST_F(EnergyPlusFixture, StratifiedTank_GSHP_DesuperheaterSourceHeat)
-{
-=======
 TEST_F(EnergyPlusFixture, DesuperheaterTimeAdvanceCheck){
->>>>>>> 858b13e0
     using DataLoopNode::Node;
     using DataGlobals::HourOfDay;
     using DataGlobals::TimeStep;
@@ -2204,25 +2196,15 @@
     using DataHVACGlobals::TimeStepSys;
     using WaterThermalTanks::WaterThermalTank;
     using WaterThermalTanks::WaterHeaterDesuperheater;
-<<<<<<< HEAD
-    using WaterToAirHeatPumpSimple::SimpleWatertoAirHP;
-    using DataPlant::PlantLoop;
-=======
     using DXCoils::DXCoil;
     using DataHeatBalance::HeatReclaimDXCoil;
->>>>>>> 858b13e0
 
     std::string const idf_objects = delimited_string({
         "Schedule:Constant, Hot Water Demand Schedule, , 1.0;",
         "Schedule:Constant, Ambient Temp Schedule, , 20.0;",
         "Schedule:Constant, Inlet Water Temperature, , 10.0;",
-<<<<<<< HEAD
-        "Schedule:Constant, Desuperheater-Schedule, , 60.0;",
-        "Schedule:Constant, WH Setpoint Temp, , 45.0;",        
-=======
         "Schedule:Constant, Desuperheater-Schedule, , 55.0;",
         "Schedule:Constant, WH Setpoint Temp, , 50.0;",        
->>>>>>> 858b13e0
 
         "  Zone,",
         "    Zone_TES,                !- Name",
@@ -2243,7 +2225,295 @@
         "    For: AllDays,            !- Field 2",
         "    Until: 24:00,1.0;        !- Field 3",
 
-<<<<<<< HEAD
+        "WaterHeater:Mixed,",
+        "  Mixed tank with desuperheater,          !- Name",
+        "  0.136274824222915,                      !- Tank Volume {m3}",
+        "  WH Setpoint Temp,                       !- Setpoint Temperature Schedule Name",
+        "  2,                                      !- Deadband Temperature Difference {deltaC}",
+        "  99,                                     !- Maximum Temperature Limit {C}",
+        "  Cycle,                                  !- Heater Control Type",
+        "  5500.06477392209,                       !- Heater Maximum Capacity {W}",
+        "  0,                                      !- Heater Minimum Capacity {W}",
+        "  0,                                      !- Heater Ignition Minimum Flow Rate {m3/s}",
+        "  0,                                      !- Heater Ignition Delay {s}",
+        "  Electricity,                            !- Heater Fuel Type",
+        "  0.8,                                    !- Heater Thermal Efficiency",
+        "  ,                                       !- Part Load Factor Curve Name",
+        "  0,                                      !- Off Cycle Parasitic Fuel Consumption Rate {W}",
+        "  Electricity,                            !- Off Cycle Parasitic Fuel Type",
+        "  0,                                      !- Off Cycle Parasitic Heat Fraction to Tank",
+        "  0,                                      !- On Cycle Parasitic Fuel Consumption Rate {W}",
+        "  Electricity,                            !- On Cycle Parasitic Fuel Type",
+        "  0,                                      !- On Cycle Parasitic Heat Fraction to Tank",
+        "  Schedule,                               !- Ambient Temperature Indicator",
+        "  Ambient Temp Schedule,                  !- Ambient Temperature Schedule Name",
+        "  ,                                 	   !- Ambient Temperature Zone Name",
+        "  ,                                       !- Ambient Temperature Outdoor Air Node Name",
+        "  0.704227539803499,                      !- Off Cycle Loss Coefficient to Ambient Temperature {W/K}",
+        "  1,                                      !- Off Cycle Loss Fraction to Zone",
+        "  0.704227539803499,                      !- On Cycle Loss Coefficient to Ambient Temperature {W/K}",
+        "  1,                                      !- On Cycle Loss Fraction to Zone",
+        "  ,                                       !- Peak Use Flow Rate {m3/s}",
+        "  ALWAYS_ON,                              !- Use Flow Rate Fraction Schedule Name",
+        "  ,                                       !- Cold Water Supply Temperature Schedule Name",
+        "  ,                                       !- Use Side Inlet Node Name",
+        "  ,                                       !- Use Side Outlet Node Name",
+        "  1,                                      !- Use Side Effectiveness",
+        "  DesuperheaterOut,			           !- Source Side Inlet Node Name",
+        "  DesuperheaterIn,         	           !- Source Side Outlet Node Name",
+        "  1,                                      !- Source Side Effectiveness",
+        "  0.00283433494640006,                    !- Use Side Design Flow Rate {m3/s}",
+        "  ,                                       !- Source Side Design Flow Rate {m3/s}",
+        "  1.5,                                    !- Indirect Water Heating Recovery Time {hr}",
+        "  IndirectHeatPrimarySetpoint,            !- Source Side Flow Control Mode",
+        "  ,                                       !- Indirect Alternate Setpoint Temperature Schedule Name",
+        "  General;                                !- End-Use Subcategory",
+
+        "Coil:WaterHeating:Desuperheater,",
+        "    Desuperheater,           !- Name",
+        "    ALWAYS_ON,               !- Availability Schedule Name",
+        "    Desuperheater-Schedule,  !- Setpoint Temperature Schedule Name",
+        "    2,                       !- Dead Band Temperature Difference {deltaC}",
+        "    0.25,                    !- Rated Heat Reclaim Recovery Efficiency",
+        "    50,                      !- Rated Inlet Water Temperature {C}",
+        "    35,                      !- Rated Outdoor Air Temperature {C}",
+        "    60,                      !- Maximum Inlet Water Temperature for Heat Reclaim {C}",
+        "    ,                        !- Heat Reclaim Efficiency Function of Temperature Curve Name",
+        "    DesuperheaterIn,         !- Water Inlet Node Name",
+        "    DesuperheaterOut,        !- Water Outlet Node Name",
+        "    WaterHeater:Mixed,       !- Tank Object Type",
+        "    Mixed tank with desuperheater,  !- Tank Name",
+        "    Coil:Cooling:DX:SingleSpeed,  !- Heating Source Object Type",
+        "    SingleSpeed_COIL,              !- Heating Source Name",
+        "    0.0001,                  !- Water Flow Rate {m3/s}",
+        "    ,                        !- Water Pump Power {W}",
+        "    0.2;                     !- Fraction of Pump Heat to Water",
+
+
+        "Coil:Cooling:DX:SingleSpeed,",
+        "  SingleSpeed_COIL,                        !- Name",
+        "  ALWAYS_ON,                     !- Availability Schedule Name",
+        "  14067.4113682534,        !- Gross Rated Total Cooling Capacity {W}",
+        "  0.740402528813699,       !- Gross Rated Sensible Heat Ratio",
+        "  3.99990781858502,        !- Gross Rated Cooling COP {W/W}",
+        "  0.728875631277391,       !- Rated Air Flow Rate {m3/s}",
+        "  773.3912012006,          !- Rated Evaporator Fan Power Per Volume Flow Rate {W/(m3/s)}",
+        "  central ac unitary system Fan - Cooling Coil Node,  !- Air Inlet Node Name",
+        "  Node 5,                  !- Air Outlet Node Name",
+        "  Cool-Cap-fT1,            !- Total Cooling Capacity Function of Temperature Curve Name",
+        "  Cool-Cap-fFF1,           !- Total Cooling Capacity Function of Flow Fraction Curve Name",
+        "  Cool-EIR-fT1,            !- Energy Input Ratio Function of Temperature Curve Name",
+        "  Cool-EIR-fFF1,           !- Energy Input Ratio Function of Flow Fraction Curve Name",
+        "  Cool-PLF-fPLR1,          !- Part Load Fraction Correlation Curve Name",
+        "  ,                        !- Minimum Outdoor Dry-Bulb Temperature for Compressor Operation {C}",
+        "  1000,                    !- Nominal Time for Condensate Removal to Begin {s}",
+        "  1.5,                     !- Ratio of Initial Moisture Evaporation Rate and Steady State Latent Capacity {dimensionless}",
+        "  3,                       !- Maximum Cycling Rate {cycles/hr}",
+        "  45,                      !- Latent Capacity Time Constant {s}",
+        "  ,                        !- Condenser Air Inlet Node Name",
+        "  AirCooled,               !- Condenser Type",
+        "  0,                       !- Evaporative Condenser Effectiveness {dimensionless}",
+        "  Autosize,                !- Evaporative Condenser Air Flow Rate {m3/s}",
+        "  Autosize,                !- Evaporative Condenser Pump Rated Power Consumption {W}"
+        "  50,                      !- Crankcase Heater Capacity {W}",
+        "  10,                      !- Maximum Outdoor Dry-Bulb Temperature for Crankcase Heater Operation {C}",
+        ",",
+        "  ,                        !- Supply Water Storage Tank Name",
+        "  ,                        !- Condensate Collection Water Storage Tank Name",
+        "  0,                       !- Basin Heater Capacity {W/K}",
+        "  10;                      !- Basin Heater Setpoint Temperature {C}",
+
+        "Curve:Biquadratic,",
+        "  Cool-Cap-fT1,                           !- Name",
+        "  1.550902001,                             !- Coefficient1 Constant",
+        "  -0.0750500892,                          !- Coefficient2 x",
+        "  0.00309713544,                          !- Coefficient3 x**2",
+        "  0.00240111,                            !- Coefficient4 y",
+        "  -5.0544e-005,                          !- Coefficient5 y**2",
+        "  -0.00042728148,                         !- Coefficient6 x*y",
+        "  13.88,                                  !- Minimum Value of x {BasedOnField A2}",
+        "  23.88,                                  !- Maximum Value of x {BasedOnField A2}",
+        "  18.33,                                  !- Minimum Value of y {BasedOnField A3}",
+        "  51.66;                                  !- Maximum Value of y {BasedOnField A3}",
+
+        "Curve:Quadratic,",
+        "  Cool-Cap-fFF1,                          !- Name",
+        "  0.718605468,                             !- Coefficient1 Constant",
+        "  0.410099989,                            !- Coefficient2 x",
+        "  -0.128705457,                           !- Coefficient3 x**2",
+        "  0,                                      !- Minimum Value of x {BasedOnField A2}",
+        "  2,                                      !- Maximum Value of x {BasedOnField A2}",
+        "  0,                                      !- Minimum Curve Output {BasedOnField A3}",
+        "  2;                                      !- Maximum Curve Output {BasedOnField A3}",
+
+        "Curve:Biquadratic,",
+        "  Cool-EIR-fT1,                           !- Name",
+        "  -0.304282997000001,                             !- Coefficient1 Constant",
+        "  0.1180477062,                           !- Coefficient2 x",
+        "  -0.00342466704,                          !- Coefficient3 x**2",
+        "  -0.0062619138,                          !- Coefficient4 y",
+        "  0.00069542712,                          !- Coefficient5 y**2",
+        "  -0.00046997496,                         !- Coefficient6 x*y",
+        "  13.88,                                  !- Minimum Value of x {BasedOnField A2}",
+        "  23.88,                                  !- Maximum Value of x {BasedOnField A2}",
+        "  18.33,                                  !- Minimum Value of y {BasedOnField A3}",
+        "  51.66;                                  !- Maximum Value of y {BasedOnField A3}",
+
+        "Curve:Quadratic,",
+        "  Cool-EIR-fFF1,                          !- Name",
+        "  1.32299905,                            !- Coefficient1 Constant",
+        "  -0.477711207,                           !- Coefficient2 x",
+        "  0.154712157,                            !- Coefficient3 x**2",
+        "  0,                                      !- Minimum Value of x {BasedOnField A2}",
+        "  2,                                      !- Maximum Value of x {BasedOnField A2}",
+        "  0,                                      !- Minimum Curve Output {BasedOnField A3}",
+        "  2;                                      !- Maximum Curve Output {BasedOnField A3}",
+
+        "Curve:Quadratic,",
+        "  Cool-PLF-fPLR1,                         !- Name",
+        "  0.93,                                   !- Coefficient1 Constant",
+        "  0.07,                                   !- Coefficient2 x",
+        "  0,                                      !- Coefficient3 x**2",
+        "  0,                                      !- Minimum Value of x {BasedOnField A2}",
+        "  1,                                      !- Maximum Value of x {BasedOnField A2}",
+        "  0.7,                                    !- Minimum Curve Output {BasedOnField A3}",
+        "  1;                                      !- Maximum Curve Output {BasedOnField A3}",
+
+    });
+
+    ASSERT_TRUE(process_idf(idf_objects));
+
+    bool ErrorsFound = false;
+    HeatBalanceManager::GetZoneData(ErrorsFound); // read zone data
+    EXPECT_FALSE(ErrorsFound);
+
+    DataGlobals::NumOfTimeStepInHour = 1; // must initialize this to get schedules initialized
+    DataGlobals::MinutesPerTimeStep = 60; // must initialize this to get schedules initialized
+    ScheduleManager::ProcessScheduleInput();
+    ScheduleManager::ScheduleInputProcessed = true;
+
+    DataGlobals::TimeStep = 1;
+    DataGlobals::HourOfDay = 1;
+    DataEnvironment::Month = 7;
+    DataEnvironment::DayOfMonth = 21;
+    DataGlobals::HourOfDay = 1;
+    DataEnvironment::DSTIndicator = 0;
+    DataEnvironment::DayOfWeek = 2;
+    DataEnvironment::HolidayIndex = 0;
+    DataEnvironment::DayOfYear_Schedule = General::OrdinalDay(DataEnvironment::Month, DataEnvironment::DayOfMonth, 1);
+    ScheduleManager::UpdateScheduleValues();
+
+    int TankNum = 1;
+    int DXNum = 1;
+    bool FirstHVAC = true;
+
+    ErrorsFound = false;
+    EXPECT_FALSE(WaterThermalTanks::GetWaterThermalTankInputData(ErrorsFound));
+
+    WaterThermalTanks::WaterThermalTankData &Tank = WaterThermalTank(TankNum);
+    WaterThermalTanks::WaterHeaterDesuperheaterData &Desuperheater = WaterHeaterDesuperheater(Tank.DesuperheaterNum);
+
+    //Inititate tank conditions
+    HourOfDay = 0;
+    TimeStep = 1;
+    TimeStepZone = 1;
+    TimeStepSys = TimeStepZone;
+    SysTimeElapsed = 0.0;
+
+    // First iteration condition set (extreme)
+    Tank.TankTemp = 50;
+    Tank.SavedTankTemp = 52; // previous time step temperature
+    Tank.AmbientTemp = 50.0; // Assume no loss
+    Tank.UseInletTemp = 10;
+    Tank.UseMassFlowRate = 0.0; 
+    Tank.SourceOutletTemp = 50;
+    Tank.SavedSourceOutletTemp = 52;
+    Tank.TimeElapsed = 0.0;
+    Desuperheater.SetPointTemp = 55;
+    Desuperheater.Mode = 1;
+    DataHeatBalance::HeatReclaimDXCoil(DXNum).AvailCapacity = 0;
+    DXCoil(DXNum).PartLoadRatio = 1.0;
+
+    Tank.Mode = 0;
+    Tank.SetPointTemp = 50;
+    EXPECT_TRUE(Desuperheater.FirstTimeThroughFlag);
+    WaterThermalTanks::CalcDesuperheaterWaterHeater(TankNum,FirstHVAC);
+    // FirsttimeThroughFlag attribute supposed to set as false after first run
+    EXPECT_FALSE(Desuperheater.FirstTimeThroughFlag);
+    // Advanced to next time step (0 => 1)
+    EXPECT_EQ(Node(Desuperheater.WaterInletNode).Temp, 50);
+    EXPECT_EQ(Tank.SavedTankTemp, 50);
+    // No loss no source, Tank temperature supposed to be 50
+    EXPECT_EQ(Tank.TankTemp,50);
+
+    // Assumed next iteration with FirstHVAC condition not changed
+    DataHeatBalance::HeatReclaimDXCoil(DXNum).AvailCapacity = 500;
+    Tank.TankTemp = 20.0; // Assumed Tank temperature from previous iteration
+    EXPECT_FALSE(Desuperheater.FirstTimeThroughFlag);
+    WaterThermalTanks::CalcDesuperheaterWaterHeater(TankNum,FirstHVAC);
+    EXPECT_FALSE(Desuperheater.FirstTimeThroughFlag);
+    EXPECT_EQ(Node(Desuperheater.WaterInletNode).Temp, 50);
+    // Saved temperature not supposed to change
+    EXPECT_EQ(Tank.SavedTankTemp,50);
+    // The source side inlet temperature calculated based on saved temperatures
+    // Tank temperature should be calculated based on saved temperatures
+    EXPECT_GT(Tank.SourceInletTemp, 50);
+    EXPECT_GT(Tank.TankTemp, 50);
+
+    // Assumed next iteration with FirstHVAC condition not changed
+    FirstHVAC = false;
+    Tank.TankTemp = 20.0;
+    DataHeatBalance::HeatReclaimDXCoil(DXNum).AvailCapacity = 500;
+    WaterThermalTanks::CalcDesuperheaterWaterHeater(TankNum,FirstHVAC);
+    // Flag changed from false to true
+    EXPECT_TRUE(Desuperheater.FirstTimeThroughFlag);
+    // Saved temperature not supposed to change
+    EXPECT_EQ(Tank.SavedTankTemp,50);
+    EXPECT_EQ(Node(Desuperheater.WaterInletNode).Temp, 50);
+    EXPECT_GT(Tank.SourceInletTemp, 50);
+    EXPECT_GT(Tank.TankTemp, 50);
+
+}
+
+TEST_F(EnergyPlusFixture, StratifiedTank_GSHP_DesuperheaterSourceHeat)
+{
+    using DataLoopNode::Node;
+    using DataGlobals::HourOfDay;
+    using DataGlobals::TimeStep;
+    using DataGlobals::TimeStepZone;
+    using DataHVACGlobals::SysTimeElapsed;
+    using DataHVACGlobals::TimeStepSys;
+    using WaterThermalTanks::WaterThermalTank;
+    using WaterThermalTanks::WaterHeaterDesuperheater;
+    using WaterToAirHeatPumpSimple::SimpleWatertoAirHP;
+    using DataPlant::PlantLoop;
+
+    std::string const idf_objects = delimited_string({
+        "Schedule:Constant, Hot Water Demand Schedule, , 1.0;",
+        "Schedule:Constant, Ambient Temp Schedule, , 20.0;",
+        "Schedule:Constant, Inlet Water Temperature, , 10.0;",
+        "Schedule:Constant, Desuperheater-Schedule, , 60.0;",
+        "Schedule:Constant, WH Setpoint Temp, , 45.0;",        
+
+        "  Zone,",
+        "    Zone_TES,                !- Name",
+        "    0.0000,                  !- Direction of Relative North {deg}",
+        "    10.0,                    !- X Origin {m}",
+        "    10.0,                    !- Y Origin {m}",
+        "    0.0,                     !- Z Origin {m}",
+        "    1,                       !- Type",
+        "    1.00,                    !- Multiplier",
+        "    3.00,                    !- Ceiling Height {m}",
+        "    300.0,                   !- Volume {m3}",
+        "    100.0;                   !- Floor Area {m2}",
+
+        "  Schedule:Compact,",
+        "    ALWAYS_ON,               !- Name",
+        "    Fraction,                !- Schedule Type Limits Name",
+        "    Through: 12/31,          !- Field 1",
+        "    For: AllDays,            !- Field 2",
+        "    Until: 24:00,1.0;        !- Field 3",
+
         "  WaterHeater:Stratified,",
         "    Stratified tank with desuperheater,   !- Name",
         "    Domestic Hot Water,      !- End-Use Subcategory",
@@ -2298,61 +2568,12 @@
         "    1.5,                     !- Indirect Water Heating Recovery Time {hr}",
         "    12,                      !- Number of Nodes",
         ";",
-=======
-        "WaterHeater:Mixed,",
-        "  Mixed tank with desuperheater,          !- Name",
-        "  0.136274824222915,                      !- Tank Volume {m3}",
-        "  WH Setpoint Temp,                       !- Setpoint Temperature Schedule Name",
-        "  2,                                      !- Deadband Temperature Difference {deltaC}",
-        "  99,                                     !- Maximum Temperature Limit {C}",
-        "  Cycle,                                  !- Heater Control Type",
-        "  5500.06477392209,                       !- Heater Maximum Capacity {W}",
-        "  0,                                      !- Heater Minimum Capacity {W}",
-        "  0,                                      !- Heater Ignition Minimum Flow Rate {m3/s}",
-        "  0,                                      !- Heater Ignition Delay {s}",
-        "  Electricity,                            !- Heater Fuel Type",
-        "  0.8,                                    !- Heater Thermal Efficiency",
-        "  ,                                       !- Part Load Factor Curve Name",
-        "  0,                                      !- Off Cycle Parasitic Fuel Consumption Rate {W}",
-        "  Electricity,                            !- Off Cycle Parasitic Fuel Type",
-        "  0,                                      !- Off Cycle Parasitic Heat Fraction to Tank",
-        "  0,                                      !- On Cycle Parasitic Fuel Consumption Rate {W}",
-        "  Electricity,                            !- On Cycle Parasitic Fuel Type",
-        "  0,                                      !- On Cycle Parasitic Heat Fraction to Tank",
-        "  Schedule,                               !- Ambient Temperature Indicator",
-        "  Ambient Temp Schedule,                  !- Ambient Temperature Schedule Name",
-        "  ,                                 	   !- Ambient Temperature Zone Name",
-        "  ,                                       !- Ambient Temperature Outdoor Air Node Name",
-        "  0.704227539803499,                      !- Off Cycle Loss Coefficient to Ambient Temperature {W/K}",
-        "  1,                                      !- Off Cycle Loss Fraction to Zone",
-        "  0.704227539803499,                      !- On Cycle Loss Coefficient to Ambient Temperature {W/K}",
-        "  1,                                      !- On Cycle Loss Fraction to Zone",
-        "  ,                                       !- Peak Use Flow Rate {m3/s}",
-        "  ALWAYS_ON,                              !- Use Flow Rate Fraction Schedule Name",
-        "  ,                                       !- Cold Water Supply Temperature Schedule Name",
-        "  ,                                       !- Use Side Inlet Node Name",
-        "  ,                                       !- Use Side Outlet Node Name",
-        "  1,                                      !- Use Side Effectiveness",
-        "  DesuperheaterOut,			           !- Source Side Inlet Node Name",
-        "  DesuperheaterIn,         	           !- Source Side Outlet Node Name",
-        "  1,                                      !- Source Side Effectiveness",
-        "  0.00283433494640006,                    !- Use Side Design Flow Rate {m3/s}",
-        "  ,                                       !- Source Side Design Flow Rate {m3/s}",
-        "  1.5,                                    !- Indirect Water Heating Recovery Time {hr}",
-        "  IndirectHeatPrimarySetpoint,            !- Source Side Flow Control Mode",
-        "  ,                                       !- Indirect Alternate Setpoint Temperature Schedule Name",
-        "  General;                                !- End-Use Subcategory",
->>>>>>> 858b13e0
 
         "Coil:WaterHeating:Desuperheater,",
         "    Desuperheater,           !- Name",
         "    ALWAYS_ON,               !- Availability Schedule Name",
         "    Desuperheater-Schedule,  !- Setpoint Temperature Schedule Name",
-<<<<<<< HEAD
         "    5,                       !- Dead Band Temperature Difference {deltaC}",
-=======
-        "    2,                       !- Dead Band Temperature Difference {deltaC}",
->>>>>>> 858b13e0
         "    0.25,                    !- Rated Heat Reclaim Recovery Efficiency",
         "    50,                      !- Rated Inlet Water Temperature {C}",
         "    35,                      !- Rated Outdoor Air Temperature {C}",
@@ -2360,22 +2581,14 @@
         "    ,                        !- Heat Reclaim Efficiency Function of Temperature Curve Name",
         "    DesuperheaterIn,         !- Water Inlet Node Name",
         "    DesuperheaterOut,        !- Water Outlet Node Name",
-<<<<<<< HEAD
         "    WaterHeater:Stratified,       !- Tank Object Type",
         "    Stratified tank with desuperheater,  !- Tank Name",
         "    Coil:Cooling:WaterToAirHeatPump:EquationFit,  !- Heating Source Object Type",
         "    GSHP_COIL1,              !- Heating Source Name",
-=======
-        "    WaterHeater:Mixed,       !- Tank Object Type",
-        "    Mixed tank with desuperheater,  !- Tank Name",
-        "    Coil:Cooling:DX:SingleSpeed,  !- Heating Source Object Type",
-        "    SingleSpeed_COIL,              !- Heating Source Name",
->>>>>>> 858b13e0
         "    0.0001,                  !- Water Flow Rate {m3/s}",
         "    ,                        !- Water Pump Power {W}",
         "    0.2;                     !- Fraction of Pump Heat to Water",
 
-<<<<<<< HEAD
             
         "Coil:Cooling:WaterToAirHeatPump:EquationFit,",
         "    GSHP_COIL1,       !- Name",
@@ -2406,98 +2619,6 @@
         "    0,                       !- Cooling Power Consumption Coefficient 5",
         "    1000,                    !- Nominal Time for Condensate Removal to Begin {s}",
         "    1.5;                     !- Ratio of Initial Moisture Evaporation Rate and Steady State Latent Capacity {dimensionless}",
-=======
-
-        "Coil:Cooling:DX:SingleSpeed,",
-        "  SingleSpeed_COIL,                        !- Name",
-        "  ALWAYS_ON,                     !- Availability Schedule Name",
-        "  14067.4113682534,        !- Gross Rated Total Cooling Capacity {W}",
-        "  0.740402528813699,       !- Gross Rated Sensible Heat Ratio",
-        "  3.99990781858502,        !- Gross Rated Cooling COP {W/W}",
-        "  0.728875631277391,       !- Rated Air Flow Rate {m3/s}",
-        "  773.3912012006,          !- Rated Evaporator Fan Power Per Volume Flow Rate {W/(m3/s)}",
-        "  central ac unitary system Fan - Cooling Coil Node,  !- Air Inlet Node Name",
-        "  Node 5,                  !- Air Outlet Node Name",
-        "  Cool-Cap-fT1,            !- Total Cooling Capacity Function of Temperature Curve Name",
-        "  Cool-Cap-fFF1,           !- Total Cooling Capacity Function of Flow Fraction Curve Name",
-        "  Cool-EIR-fT1,            !- Energy Input Ratio Function of Temperature Curve Name",
-        "  Cool-EIR-fFF1,           !- Energy Input Ratio Function of Flow Fraction Curve Name",
-        "  Cool-PLF-fPLR1,          !- Part Load Fraction Correlation Curve Name",
-        "  ,                        !- Minimum Outdoor Dry-Bulb Temperature for Compressor Operation {C}",
-        "  1000,                    !- Nominal Time for Condensate Removal to Begin {s}",
-        "  1.5,                     !- Ratio of Initial Moisture Evaporation Rate and Steady State Latent Capacity {dimensionless}",
-        "  3,                       !- Maximum Cycling Rate {cycles/hr}",
-        "  45,                      !- Latent Capacity Time Constant {s}",
-        "  ,                        !- Condenser Air Inlet Node Name",
-        "  AirCooled,               !- Condenser Type",
-        "  0,                       !- Evaporative Condenser Effectiveness {dimensionless}",
-        "  Autosize,                !- Evaporative Condenser Air Flow Rate {m3/s}",
-        "  Autosize,                !- Evaporative Condenser Pump Rated Power Consumption {W}"
-        "  50,                      !- Crankcase Heater Capacity {W}",
-        "  10,                      !- Maximum Outdoor Dry-Bulb Temperature for Crankcase Heater Operation {C}",
-        ",",
-        "  ,                        !- Supply Water Storage Tank Name",
-        "  ,                        !- Condensate Collection Water Storage Tank Name",
-        "  0,                       !- Basin Heater Capacity {W/K}",
-        "  10;                      !- Basin Heater Setpoint Temperature {C}",
-
-        "Curve:Biquadratic,",
-        "  Cool-Cap-fT1,                           !- Name",
-        "  1.550902001,                             !- Coefficient1 Constant",
-        "  -0.0750500892,                          !- Coefficient2 x",
-        "  0.00309713544,                          !- Coefficient3 x**2",
-        "  0.00240111,                            !- Coefficient4 y",
-        "  -5.0544e-005,                          !- Coefficient5 y**2",
-        "  -0.00042728148,                         !- Coefficient6 x*y",
-        "  13.88,                                  !- Minimum Value of x {BasedOnField A2}",
-        "  23.88,                                  !- Maximum Value of x {BasedOnField A2}",
-        "  18.33,                                  !- Minimum Value of y {BasedOnField A3}",
-        "  51.66;                                  !- Maximum Value of y {BasedOnField A3}",
-
-        "Curve:Quadratic,",
-        "  Cool-Cap-fFF1,                          !- Name",
-        "  0.718605468,                             !- Coefficient1 Constant",
-        "  0.410099989,                            !- Coefficient2 x",
-        "  -0.128705457,                           !- Coefficient3 x**2",
-        "  0,                                      !- Minimum Value of x {BasedOnField A2}",
-        "  2,                                      !- Maximum Value of x {BasedOnField A2}",
-        "  0,                                      !- Minimum Curve Output {BasedOnField A3}",
-        "  2;                                      !- Maximum Curve Output {BasedOnField A3}",
-
-        "Curve:Biquadratic,",
-        "  Cool-EIR-fT1,                           !- Name",
-        "  -0.304282997000001,                             !- Coefficient1 Constant",
-        "  0.1180477062,                           !- Coefficient2 x",
-        "  -0.00342466704,                          !- Coefficient3 x**2",
-        "  -0.0062619138,                          !- Coefficient4 y",
-        "  0.00069542712,                          !- Coefficient5 y**2",
-        "  -0.00046997496,                         !- Coefficient6 x*y",
-        "  13.88,                                  !- Minimum Value of x {BasedOnField A2}",
-        "  23.88,                                  !- Maximum Value of x {BasedOnField A2}",
-        "  18.33,                                  !- Minimum Value of y {BasedOnField A3}",
-        "  51.66;                                  !- Maximum Value of y {BasedOnField A3}",
-
-        "Curve:Quadratic,",
-        "  Cool-EIR-fFF1,                          !- Name",
-        "  1.32299905,                            !- Coefficient1 Constant",
-        "  -0.477711207,                           !- Coefficient2 x",
-        "  0.154712157,                            !- Coefficient3 x**2",
-        "  0,                                      !- Minimum Value of x {BasedOnField A2}",
-        "  2,                                      !- Maximum Value of x {BasedOnField A2}",
-        "  0,                                      !- Minimum Curve Output {BasedOnField A3}",
-        "  2;                                      !- Maximum Curve Output {BasedOnField A3}",
-
-        "Curve:Quadratic,",
-        "  Cool-PLF-fPLR1,                         !- Name",
-        "  0.93,                                   !- Coefficient1 Constant",
-        "  0.07,                                   !- Coefficient2 x",
-        "  0,                                      !- Coefficient3 x**2",
-        "  0,                                      !- Minimum Value of x {BasedOnField A2}",
-        "  1,                                      !- Maximum Value of x {BasedOnField A2}",
-        "  0.7,                                    !- Minimum Curve Output {BasedOnField A3}",
-        "  1;                                      !- Maximum Curve Output {BasedOnField A3}",
-
->>>>>>> 858b13e0
     });
 
     ASSERT_TRUE(process_idf(idf_objects));
@@ -2521,7 +2642,6 @@
     DataEnvironment::HolidayIndex = 0;
     DataEnvironment::DayOfYear_Schedule = General::OrdinalDay(DataEnvironment::Month, DataEnvironment::DayOfMonth, 1);
     ScheduleManager::UpdateScheduleValues();
-<<<<<<< HEAD
     DataPlant::TotNumLoops=1;
     int TankNum(1);
     int HPNum(1);
@@ -2568,20 +2688,10 @@
     DataHeatBalance::HeatReclaimSimple_WAHPCoil(1).DesuperheaterReclaimedHeat = 100.0;
     WaterToAirHeatPumpSimple::CalcHPCoolingSimple(HPNum,CyclingScheme,1.0,10.0,10.0,1,PLR,1.0);
     EXPECT_EQ(SimpleWatertoAirHP(1).QSource, DataHeatBalance::HeatReclaimSimple_WAHPCoil(1).AvailCapacity-100);
-=======
-
-    int TankNum = 1;
-    int DXNum = 1;
-    bool FirstHVAC = true;
-
-    ErrorsFound = false;
-    EXPECT_FALSE(WaterThermalTanks::GetWaterThermalTankInputData(ErrorsFound));
->>>>>>> 858b13e0
 
     WaterThermalTanks::WaterThermalTankData &Tank = WaterThermalTank(TankNum);
     WaterThermalTanks::WaterHeaterDesuperheaterData &Desuperheater = WaterHeaterDesuperheater(Tank.DesuperheaterNum);
 
-<<<<<<< HEAD
     for (int i = 1; i <= Tank.Nodes; ++i) {
         auto &node = Tank.Node(i);
         node.SavedTemp = 39;
@@ -2635,66 +2745,5 @@
     EXPECT_EQ(Desuperheater.HeaterRate, 1000 * 0.25 / Desuperheater.DXSysPLR * Desuperheater.DesuperheaterPLR);
     //The source rate calculated in stratified tank calculation function is near the heater rate calcualted in desuperheater function
     EXPECT_NEAR(Tank.SourceRate, Desuperheater.HeaterRate, Tank.SourceRate*0.05);
-=======
-    //Inititate tank conditions
-    HourOfDay = 0;
-    TimeStep = 1;
-    TimeStepZone = 1;
-    TimeStepSys = TimeStepZone;
-    SysTimeElapsed = 0.0;
-
-    // First iteration condition set (extreme)
-    Tank.TankTemp = 50;
-    Tank.SavedTankTemp = 52; // previous time step temperature
-    Tank.AmbientTemp = 50.0; // Assume no loss
-    Tank.UseInletTemp = 10;
-    Tank.UseMassFlowRate = 0.0; 
-    Tank.SourceOutletTemp = 50;
-    Tank.SavedSourceOutletTemp = 52;
-    Tank.TimeElapsed = 0.0;
-    Desuperheater.SetPointTemp = 55;
-    Desuperheater.Mode = 1;
-    DataHeatBalance::HeatReclaimDXCoil(DXNum).AvailCapacity = 0;
-    DXCoil(DXNum).PartLoadRatio = 1.0;
-
-    Tank.Mode = 0;
-    Tank.SetPointTemp = 50;
-    EXPECT_TRUE(Desuperheater.FirstTimeThroughFlag);
-    WaterThermalTanks::CalcDesuperheaterWaterHeater(TankNum,FirstHVAC);
-    // FirsttimeThroughFlag attribute supposed to set as false after first run
-    EXPECT_FALSE(Desuperheater.FirstTimeThroughFlag);
-    // Advanced to next time step (0 => 1)
-    EXPECT_EQ(Node(Desuperheater.WaterInletNode).Temp, 50);
-    EXPECT_EQ(Tank.SavedTankTemp, 50);
-    // No loss no source, Tank temperature supposed to be 50
-    EXPECT_EQ(Tank.TankTemp,50);
-
-    // Assumed next iteration with FirstHVAC condition not changed
-    DataHeatBalance::HeatReclaimDXCoil(DXNum).AvailCapacity = 500;
-    Tank.TankTemp = 20.0; // Assumed Tank temperature from previous iteration
-    EXPECT_FALSE(Desuperheater.FirstTimeThroughFlag);
-    WaterThermalTanks::CalcDesuperheaterWaterHeater(TankNum,FirstHVAC);
-    EXPECT_FALSE(Desuperheater.FirstTimeThroughFlag);
-    EXPECT_EQ(Node(Desuperheater.WaterInletNode).Temp, 50);
-    // Saved temperature not supposed to change
-    EXPECT_EQ(Tank.SavedTankTemp,50);
-    // The source side inlet temperature calculated based on saved temperatures
-    // Tank temperature should be calculated based on saved temperatures
-    EXPECT_GT(Tank.SourceInletTemp, 50);
-    EXPECT_GT(Tank.TankTemp, 50);
-
-    // Assumed next iteration with FirstHVAC condition not changed
-    FirstHVAC = false;
-    Tank.TankTemp = 20.0;
-    DataHeatBalance::HeatReclaimDXCoil(DXNum).AvailCapacity = 500;
-    WaterThermalTanks::CalcDesuperheaterWaterHeater(TankNum,FirstHVAC);
-    // Flag changed from false to true
-    EXPECT_TRUE(Desuperheater.FirstTimeThroughFlag);
-    // Saved temperature not supposed to change
-    EXPECT_EQ(Tank.SavedTankTemp,50);
-    EXPECT_EQ(Node(Desuperheater.WaterInletNode).Temp, 50);
-    EXPECT_GT(Tank.SourceInletTemp, 50);
-    EXPECT_GT(Tank.TankTemp, 50);
->>>>>>> 858b13e0
 
 }