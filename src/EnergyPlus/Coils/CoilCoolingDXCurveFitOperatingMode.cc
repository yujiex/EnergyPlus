// EnergyPlus, Copyright (c) 1996-2020, The Board of Trustees of the University of Illinois,
// The Regents of the University of California, through Lawrence Berkeley National Laboratory
// (subject to receipt of any required approvals from the U.S. Dept. of Energy), Oak Ridge
// National Laboratory, managed by UT-Battelle, Alliance for Sustainable Energy, LLC, and other
// contributors. All rights reserved.
//
// NOTICE: This Software was developed under funding from the U.S. Department of Energy and the
// U.S. Government consequently retains certain rights. As such, the U.S. Government has been
// granted for itself and others acting on its behalf a paid-up, nonexclusive, irrevocable,
// worldwide license in the Software to reproduce, distribute copies to the public, prepare
// derivative works, and perform publicly and display publicly, and to permit others to do so.
//
// Redistribution and use in source and binary forms, with or without modification, are permitted
// provided that the following conditions are met:
//
// (1) Redistributions of source code must retain the above copyright notice, this list of
//     conditions and the following disclaimer.
//
// (2) Redistributions in binary form must reproduce the above copyright notice, this list of
//     conditions and the following disclaimer in the documentation and/or other materials
//     provided with the distribution.
//
// (3) Neither the name of the University of California, Lawrence Berkeley National Laboratory,
//     the University of Illinois, U.S. Dept. of Energy nor the names of its contributors may be
//     used to endorse or promote products derived from this software without specific prior
//     written permission.
//
// (4) Use of EnergyPlus(TM) Name. If Licensee (i) distributes the software in stand-alone form
//     without changes from the version obtained under this License, or (ii) Licensee makes a
//     reference solely to the software portion of its product, Licensee must refer to the
//     software as "EnergyPlus version X" software, where "X" is the version number Licensee
//     obtained under this License and may not use a different name for the software. Except as
//     specifically required in this Section (4), Licensee shall not use in a company name, a
//     product name, in advertising, publicity, or other promotional activities any name, trade
//     name, trademark, logo, or other designation of "EnergyPlus", "E+", "e+" or confusingly
//     similar designation, without the U.S. Department of Energy's prior written consent.
//
// THIS SOFTWARE IS PROVIDED BY THE COPYRIGHT HOLDERS AND CONTRIBUTORS "AS IS" AND ANY EXPRESS OR
// IMPLIED WARRANTIES, INCLUDING, BUT NOT LIMITED TO, THE IMPLIED WARRANTIES OF MERCHANTABILITY
// AND FITNESS FOR A PARTICULAR PURPOSE ARE DISCLAIMED. IN NO EVENT SHALL THE COPYRIGHT OWNER OR
// CONTRIBUTORS BE LIABLE FOR ANY DIRECT, INDIRECT, INCIDENTAL, SPECIAL, EXEMPLARY, OR
// CONSEQUENTIAL DAMAGES (INCLUDING, BUT NOT LIMITED TO, PROCUREMENT OF SUBSTITUTE GOODS OR
// SERVICES; LOSS OF USE, DATA, OR PROFITS; OR BUSINESS INTERRUPTION) HOWEVER CAUSED AND ON ANY
// THEORY OF LIABILITY, WHETHER IN CONTRACT, STRICT LIABILITY, OR TORT (INCLUDING NEGLIGENCE OR
// OTHERWISE) ARISING IN ANY WAY OUT OF THE USE OF THIS SOFTWARE, EVEN IF ADVISED OF THE
// POSSIBILITY OF SUCH DAMAGE.

#include <EnergyPlus/Autosizing/All_Simple_Sizing.hh>
#include <EnergyPlus/Autosizing/CoolingAirFlowSizing.hh>
#include <EnergyPlus/Autosizing/CoolingCapacitySizing.hh>
#include <EnergyPlus/Coils/CoilCoolingDXCurveFitOperatingMode.hh>
#include <EnergyPlus/Coils/CoilCoolingDXCurveFitSpeed.hh>
#include <EnergyPlus/Data/EnergyPlusData.hh>
#include <EnergyPlus/DataEnvironment.hh>
#include <EnergyPlus/DataHVACGlobals.hh>
#include <EnergyPlus/DataIPShortCuts.hh>
#include <EnergyPlus/DataSizing.hh>
#include <EnergyPlus/EMSManager.hh>
#include <EnergyPlus/InputProcessing/InputProcessor.hh>
#include <EnergyPlus/Psychrometrics.hh>

using namespace EnergyPlus;
using namespace DataIPShortCuts;

void CoilCoolingDXCurveFitOperatingMode::instantiateFromInputSpec(EnergyPlus::EnergyPlusData &state, CoilCoolingDXCurveFitOperatingModeInputSpecification input_data)
{
    static const std::string routineName("CoilCoolingDXCurveFitOperatingMode::instantiateFromInputSpec: ");
    bool errorsFound(false);
    this->original_input_specs = input_data;
    this->name = input_data.name;
    this->ratedGrossTotalCap = input_data.gross_rated_total_cooling_capacity;
    if (this->ratedGrossTotalCap == DataSizing::AutoSize) this->ratedGrossTotalCapIsAutosized = true;
    this->ratedEvapAirFlowRate = input_data.rated_evaporator_air_flow_rate;
    if (this->ratedEvapAirFlowRate == DataSizing::AutoSize) this->ratedEvapAirFlowRateIsAutosized = true;
    this->ratedCondAirFlowRate = input_data.rated_condenser_air_flow_rate;
    this->timeForCondensateRemoval = input_data.nominal_time_for_condensate_removal_to_begin;
    this->evapRateRatio = input_data.ratio_of_initial_moisture_evaporation_rate_and_steady_state_latent_capacity;
    this->maxCyclingRate = input_data.maximum_cycling_rate;
    this->latentTimeConst = input_data.latent_capacity_time_constant;
    if (UtilityRoutines::SameString(input_data.apply_latent_degradation_to_speeds_greater_than_1, "Yes")) {
        this->applyLatentDegradationAllSpeeds = true;
    } else {
        this->applyLatentDegradationAllSpeeds = false;
    }
    // TODO: UNUSED apply_latent_degradation_to_speeds_greater_than_1
    this->nominalEvaporativePumpPower = input_data.nominal_evap_condenser_pump_power;

    // Must all be greater than zero to use the latent capacity degradation model
    if ((this->maxCyclingRate > 0.0 || this->evapRateRatio > 0.0 || this->latentTimeConst > 0.0 || this->timeForCondensateRemoval > 0.0) &&
        (this->maxCyclingRate <= 0.0 || this->evapRateRatio <= 0.0 || this->latentTimeConst <= 0.0 || this->timeForCondensateRemoval <= 0.0)) {
        ShowWarningError(state, routineName + this->object_name + "=\"" + this->name + "\":");
        ShowContinueError(state, "...At least one of the four input parameters for the latent capacity degradation model");
        ShowContinueError(state, "...is set to zero. Therefore, the latent degradation model will not be used for this simulation.");
        this->latentDegradationActive = false;
    } else if (this->maxCyclingRate > 0.0 && this->evapRateRatio > 0.0 && this->latentTimeConst > 0.0 && this->timeForCondensateRemoval > 0.0) {
        this->latentDegradationActive = true;
    }

    if (UtilityRoutines::SameString(input_data.condenser_type, "AirCooled")) {
        this->condenserType = AIRCOOLED;
    } else if (UtilityRoutines::SameString(input_data.condenser_type, "EvaporativelyCooled")) {
        this->condenserType = EVAPCOOLED;
    } else {
        ShowSevereError(state, routineName + this->object_name + "=\"" + this->name + "\", invalid");
        ShowContinueError(state, "...Condenser Type=\"" + input_data.condenser_type + "\":");
        ShowContinueError(state, "...must be AirCooled or EvaporativelyCooled.");
        errorsFound = true;
    }
    for (auto &speed_name : input_data.speed_data_names) {
        this->speeds.emplace_back(state, speed_name);
    }

    // convert speed num in IDF to vector index
    this->nominalSpeedIndex = input_data.nominal_speed_number - 1;

    if (errorsFound) {
        ShowFatalError(state, routineName + "Errors found in getting " + this->object_name + " input. Preceding condition(s) causes termination.");
    }
}

CoilCoolingDXCurveFitOperatingMode::CoilCoolingDXCurveFitOperatingMode(EnergyPlus::EnergyPlusData &state, const std::string& name_to_find)
{
    int numModes = inputProcessor->getNumObjectsFound(state, CoilCoolingDXCurveFitOperatingMode::object_name);
    if (numModes <= 0) {
        // error
    }
    bool found_it = false;
    for (int modeNum = 1; modeNum <= numModes; ++modeNum) {
        int NumAlphas;  // Number of Alphas for each GetObjectItem call
        int NumNumbers; // Number of Numbers for each GetObjectItem call
        int IOStatus;
        inputProcessor->getObjectItem(
            state, CoilCoolingDXCurveFitOperatingMode::object_name, modeNum, cAlphaArgs, NumAlphas, rNumericArgs, NumNumbers, IOStatus);
        if (!UtilityRoutines::SameString(name_to_find, cAlphaArgs(1))) {
            continue;
        }
        found_it = true;

        CoilCoolingDXCurveFitOperatingModeInputSpecification input_specs;

        input_specs.name = cAlphaArgs(1);
        input_specs.gross_rated_total_cooling_capacity = rNumericArgs(1);
        input_specs.rated_evaporator_air_flow_rate = rNumericArgs(2);
        input_specs.rated_condenser_air_flow_rate = rNumericArgs(3);
        input_specs.maximum_cycling_rate = rNumericArgs(4);
        input_specs.ratio_of_initial_moisture_evaporation_rate_and_steady_state_latent_capacity = rNumericArgs(5);
        input_specs.latent_capacity_time_constant = rNumericArgs(6);
        input_specs.nominal_time_for_condensate_removal_to_begin = rNumericArgs(7);
        input_specs.apply_latent_degradation_to_speeds_greater_than_1 = cAlphaArgs(2);
        input_specs.condenser_type = cAlphaArgs(3);
        input_specs.nominal_evap_condenser_pump_power = rNumericArgs(8);
        input_specs.nominal_speed_number = rNumericArgs(9);
        for (int fieldNum = 4; fieldNum <= NumAlphas; fieldNum++) {
            if (cAlphaArgs(fieldNum).empty()) {
                break;
            }
            input_specs.speed_data_names.push_back(cAlphaArgs(fieldNum));
        }

        this->instantiateFromInputSpec(state, input_specs);
        break;
    }

    if (!found_it) {
        ShowFatalError(state, "Could not find Coil:Cooling:DX:CurveFit:OperatingMode object with name: " + name_to_find);
    }
}

void CoilCoolingDXCurveFitOperatingMode::oneTimeInit(EnergyPlus::EnergyPlusData &state)
{
    if (state.dataGlobal->AnyEnergyManagementSystemInModel) {
        SetupEMSActuator(this->object_name,
                         this->name,
                         "Autosized Rated Air Flow Rate",
                         "[m3/s]",
                         this->ratedAirVolFlowEMSOverrideON,
                         this->ratedAirVolFlowEMSOverrideValue);
        SetupEMSActuator(this->object_name,
                         this->name,
                         "Autosized Rated Total Cooling Capacity",
                         "[W]",
                         this->ratedTotCapFlowEMSOverrideON,
                         this->ratedTotCapFlowEMSOverrideValue);
    }
}

void CoilCoolingDXCurveFitOperatingMode::size(EnergyPlus::EnergyPlusData &state)
{

    std::string RoutineName = "sizeOperatingMode";
    std::string CompType = this->object_name;
    std::string CompName = this->name;
    bool PrintFlag = true;
    bool errorsFound = false;

    Real64 TempSize = this->original_input_specs.rated_evaporator_air_flow_rate;
    CoolingAirFlowSizer sizingCoolingAirFlow;
    std::string stringOverride = "Rated Evaporator Air Flow Rate [m3/s]";
    if (state.dataGlobal->isEpJSON) stringOverride = "rated_evaporator_air_flow_rate";
    sizingCoolingAirFlow.overrideSizingString(stringOverride);
    sizingCoolingAirFlow.initializeWithinEP(state, CompType, CompName, PrintFlag, RoutineName);
    this->ratedEvapAirFlowRate = sizingCoolingAirFlow.size(state, TempSize, errorsFound);

    Real64 const ratedInletAirTemp(26.6667);     // 26.6667C or 80F
    Real64 const ratedInletAirHumRat(0.0111847); // Humidity ratio corresponding to 80F dry bulb/67F wet bulb
    this->ratedEvapAirMassFlowRate =
        this->ratedEvapAirFlowRate *
        Psychrometrics::PsyRhoAirFnPbTdbW(state, state.dataEnvrn->StdBaroPress, ratedInletAirTemp, ratedInletAirHumRat, RoutineName);

    std::string SizingString = "Rated Gross Total Cooling Capacity [W]";
    DataSizing::DataFlowUsedForSizing = this->ratedEvapAirFlowRate;
    TempSize = this->original_input_specs.gross_rated_total_cooling_capacity;
    CoolingCapacitySizer sizerCoolingCapacity;
    sizerCoolingCapacity.overrideSizingString(SizingString);
    sizerCoolingCapacity.initializeWithinEP(state, CompType, CompName, PrintFlag, RoutineName);
    this->ratedGrossTotalCap = sizerCoolingCapacity.size(state, TempSize, errorsFound);

    // Auto size condenser air flow to Total Capacity * 0.000114 m3/s/w (850 cfm/ton)
    DataSizing::DataConstantUsedForSizing = this->ratedGrossTotalCap;
    DataSizing::DataFractionUsedForSizing = 0.000114;
    TempSize = this->original_input_specs.rated_condenser_air_flow_rate;
    int numSpeeds = this->speeds.size();
    int thisSpeedNum = 0;

    AutoCalculateSizer sizerCondAirFlow;
    stringOverride = "Rated Condenser Air Flow Rate [m3/s]";
    if (state.dataGlobal->isEpJSON) stringOverride = "rated_condenser_air_flow_rate";
    sizerCondAirFlow.overrideSizingString(stringOverride);
    sizerCondAirFlow.initializeWithinEP(state, CompType, CompName, PrintFlag, RoutineName);
    this->ratedCondAirFlowRate = sizerCondAirFlow.size(state, TempSize, errorsFound);


    if (this->condenserType != AIRCOOLED) {
        // Auto size Nominal Evaporative Condenser Pump Power to Total Capacity * 0.004266 w/w (15 W/ton)
        AutoCalculateSizer sizerCondEvapPumpPower;
        DataSizing::DataConstantUsedForSizing = this->ratedGrossTotalCap;
        DataSizing::DataFractionUsedForSizing = 0.004266;
        stringOverride = "Nominal Evaporative Condenser Pump Power [W]";
        sizerCondEvapPumpPower.overrideSizingString(stringOverride);
        TempSize = this->original_input_specs.nominal_evap_condenser_pump_power;
        sizerCondEvapPumpPower.initializeWithinEP(state, CompType, CompName, PrintFlag, RoutineName);
        this->nominalEvaporativePumpPower = sizerCondEvapPumpPower.size(state, TempSize, errorsFound);
    }

    for (auto &curSpeed : this->speeds) {
        curSpeed.parentName = this->parentName;
        curSpeed.parentModeRatedGrossTotalCap = this->ratedGrossTotalCap;
        curSpeed.ratedGrossTotalCapIsAutosized = this->ratedGrossTotalCapIsAutosized;
        curSpeed.parentModeRatedEvapAirFlowRate = this->ratedEvapAirFlowRate;
        curSpeed.ratedEvapAirFlowRateIsAutosized = this->ratedEvapAirFlowRateIsAutosized;
        curSpeed.parentModeRatedCondAirFlowRate = this->ratedCondAirFlowRate;

        // Set latent degradation parameters if applicable
        curSpeed.doLatentDegradation = false;
        if (this->latentDegradationActive) {
            if ((thisSpeedNum == 0) || ((thisSpeedNum > 0) && this->applyLatentDegradationAllSpeeds)) {
                curSpeed.parentModeTimeForCondensateRemoval = this->timeForCondensateRemoval;
                curSpeed.parentModeEvapRateRatio = this->evapRateRatio;
                curSpeed.parentModeMaxCyclingRate = this->maxCyclingRate;
                curSpeed.parentModeLatentTimeConst = this->latentTimeConst;
                curSpeed.doLatentDegradation = true;
            }
        }

        curSpeed.size(state, thisSpeedNum, numSpeeds);
        thisSpeedNum++;
    }
}

void CoilCoolingDXCurveFitOperatingMode::CalcOperatingMode(EnergyPlus::EnergyPlusData &state,
                                                           const DataLoopNode::NodeData &inletNode,
                                                           DataLoopNode::NodeData &outletNode,
                                                           Real64 &PLR,
                                                           int &speedNum,
                                                           Real64 &speedRatio,
                                                           int  const fanOpMode,
                                                           DataLoopNode::NodeData &condInletNode,
                                                           [[maybe_unused]] DataLoopNode::NodeData &condOutletNode,
                                                           [[maybe_unused]] bool const singleMode)
{

    std::string RoutineName = "CoilCoolingDXCurveFitOperatingMode::calcOperatingMode";
    // Currently speedNum is 1-based, while this->speeds are zero-based
    auto &thisspeed(this->speeds[max(speedNum - 1, 0)]);

    if (condInletNode.Press <= 0.0) {
        condInletNode.Press = DataEnvironment::OutBaroPress;
    }
    if (this->condenserType == CondenserType::AIRCOOLED) {
        this->condInletTemp = condInletNode.Temp;
    } else if (this->condenserType == CondenserType::EVAPCOOLED) {
        this->condInletTemp = Psychrometrics::PsyTwbFnTdbWPb(state,
            condInletNode.Temp, condInletNode.HumRat, condInletNode.Press, "CoilCoolingDXCurveFitOperatingMode::CalcOperatingMode");
    }
<<<<<<< HEAD
    thisspeed.ambPressure = condInletNode.Press;
=======
    // thisspeed.ambPressure = inletNode.Press;
    thisspeed.ambPressure = state.dataEnvrn->OutBaroPress;
>>>>>>> 7f35ab63
    thisspeed.AirMassFlow = inletNode.MassFlowRate;
    if (fanOpMode == DataHVACGlobals::CycFanCycCoil && speedNum == 1) {
        if (PLR > 0.0) {
            thisspeed.AirMassFlow = thisspeed.AirMassFlow / PLR;
        } else {
            thisspeed.AirMassFlow = 0.0;
        }
    } else if (speedNum > 1) {
        thisspeed.AirMassFlow = DataHVACGlobals::MSHPMassFlowRateHigh;
    }
    // rated flow rate is adjusted by coil face area fraction so adjustment is before next IF
    thisspeed.AirMassFlow *= thisspeed.active_fraction_of_face_coil_area;
    if (thisspeed.RatedAirMassFlowRate > 0.0) {
        thisspeed.AirFF = thisspeed.AirMassFlow / thisspeed.RatedAirMassFlowRate;
    } else {
        thisspeed.AirFF = 0.0;
    }

    // If multispeed, evaluate high speed first using speedRatio as PLR
    Real64 plr1 = PLR;
    if (speedNum > 1) {
        plr1 = speedRatio;
    }

    thisspeed.CalcSpeedOutput(state, inletNode, outletNode, plr1, fanOpMode, this->condInletTemp);

    // the outlet node conditions are based on it running at the truncated flow, we need to merge the bypassed air back in and ramp up flow rate
    if (thisspeed.adjustForFaceArea) {
        thisspeed.AirMassFlow /= thisspeed.active_fraction_of_face_coil_area;
        Real64 correctedEnthalpy = (1.0 - thisspeed.active_fraction_of_face_coil_area) * inletNode.Enthalpy +
                                   thisspeed.active_fraction_of_face_coil_area * outletNode.Enthalpy;
        Real64 correctedHumRat =
            (1.0 - thisspeed.active_fraction_of_face_coil_area) * inletNode.HumRat + thisspeed.active_fraction_of_face_coil_area * outletNode.HumRat;
        Real64 correctedTemp = Psychrometrics::PsyTdbFnHW(correctedEnthalpy, correctedHumRat);
        // Check for saturation error and modify temperature at constant enthalpy
        if (correctedTemp < Psychrometrics::PsyTsatFnHPb(state, correctedEnthalpy, inletNode.Press, RoutineName)) {
            correctedTemp = Psychrometrics::PsyTsatFnHPb(state, correctedEnthalpy, inletNode.Press, RoutineName);
            correctedHumRat = Psychrometrics::PsyWFnTdbH(state, correctedTemp, correctedEnthalpy, RoutineName);
        }
        outletNode.Temp = correctedTemp;
        outletNode.HumRat = correctedHumRat;
        outletNode.Enthalpy = correctedEnthalpy;
    }

    Real64 outSpeed1HumRat = outletNode.HumRat;
    Real64 outSpeed1Enthalpy = outletNode.Enthalpy;

    if (fanOpMode == DataHVACGlobals::ContFanCycCoil) {
        outletNode.HumRat = outletNode.HumRat * plr1 + (1.0 - plr1) * inletNode.HumRat;
        outletNode.Enthalpy = outletNode.Enthalpy * plr1 + (1.0 - plr1) * inletNode.Enthalpy;
    }
    outletNode.Temp = Psychrometrics::PsyTdbFnHW(outletNode.Enthalpy, outletNode.HumRat);

    OpModeRTF = thisspeed.RTF;
    OpModePower = thisspeed.fullLoadPower * thisspeed.RTF;
    OpModeWasteHeat = thisspeed.fullLoadWasteHeat * thisspeed.RTF;

    if ((speedNum > 1) && (speedRatio < 1.0) && !singleMode) {

        // If multispeed, evaluate next lower speed using PLR, then combine with high speed for final outlet conditions
        auto &lowerspeed(this->speeds[max(speedNum - 2, 0)]);
        lowerspeed.AirMassFlow = DataHVACGlobals::MSHPMassFlowRateLow * lowerspeed.active_fraction_of_face_coil_area;

        lowerspeed.CalcSpeedOutput(state, inletNode, outletNode, PLR, fanOpMode, condInletTemp); // out

        if (lowerspeed.adjustForFaceArea) {
            lowerspeed.AirMassFlow /= lowerspeed.active_fraction_of_face_coil_area;
            Real64 correctedEnthalpy = (1.0 - lowerspeed.active_fraction_of_face_coil_area) * inletNode.Enthalpy +
                                       lowerspeed.active_fraction_of_face_coil_area * outletNode.Enthalpy;
            Real64 correctedHumRat = (1.0 - lowerspeed.active_fraction_of_face_coil_area) * inletNode.HumRat +
                                     lowerspeed.active_fraction_of_face_coil_area * outletNode.HumRat;
            Real64 correctedTemp = Psychrometrics::PsyTdbFnHW(correctedEnthalpy, correctedHumRat);
            // Check for saturation error and modify temperature at constant enthalpy
            if (correctedTemp < Psychrometrics::PsyTsatFnHPb(state, correctedEnthalpy, inletNode.Press, RoutineName)) {
                correctedTemp = Psychrometrics::PsyTsatFnHPb(state, correctedEnthalpy, inletNode.Press, RoutineName);
                correctedHumRat = Psychrometrics::PsyWFnTdbH(state, correctedTemp, correctedEnthalpy, RoutineName);
            }
            outletNode.Temp = correctedTemp;
            outletNode.HumRat = correctedHumRat;
            outletNode.Enthalpy = correctedEnthalpy;
        }

        outletNode.HumRat = (outSpeed1HumRat * speedRatio * thisspeed.AirMassFlow + (1.0 - speedRatio) * outletNode.HumRat * lowerspeed.AirMassFlow) /
            inletNode.MassFlowRate;
        outletNode.Enthalpy =
            (outSpeed1Enthalpy * speedRatio * thisspeed.AirMassFlow + (1.0 - speedRatio) * outletNode.Enthalpy * lowerspeed.AirMassFlow) /
            inletNode.MassFlowRate;
        //outletNode.HumRat = outSpeed1HumRat * speedRatio + (1.0 - speedRatio) * outletNode.HumRat;
        //outletNode.Enthalpy = outSpeed1Enthalpy * speedRatio + (1.0 - speedRatio) * outletNode.Enthalpy;
        outletNode.Temp = Psychrometrics::PsyTdbFnHW(outletNode.Enthalpy, outletNode.HumRat);

        this->OpModePower += (1.0 - thisspeed.RTF) * lowerspeed.fullLoadPower;
        this->OpModeWasteHeat += (1.0 - thisspeed.RTF) * lowerspeed.fullLoadWasteHeat;
        this->OpModeRTF = 1.0; // if we are on greater than 1 speed, RTF *must* be 1
    }
}

Real64 CoilCoolingDXCurveFitOperatingMode::getCurrentEvapCondPumpPower(int speedNum)
{
    // Currently speedNum is 1-based, while this->speeds are zero-based
    auto const &thisspeed(this->speeds[max(speedNum - 1, 0)]);
    auto const &powerFraction(thisspeed.evap_condenser_pump_power_fraction);
    return this->nominalEvaporativePumpPower * powerFraction;
}<|MERGE_RESOLUTION|>--- conflicted
+++ resolved
@@ -292,12 +292,7 @@
         this->condInletTemp = Psychrometrics::PsyTwbFnTdbWPb(state,
             condInletNode.Temp, condInletNode.HumRat, condInletNode.Press, "CoilCoolingDXCurveFitOperatingMode::CalcOperatingMode");
     }
-<<<<<<< HEAD
     thisspeed.ambPressure = condInletNode.Press;
-=======
-    // thisspeed.ambPressure = inletNode.Press;
-    thisspeed.ambPressure = state.dataEnvrn->OutBaroPress;
->>>>>>> 7f35ab63
     thisspeed.AirMassFlow = inletNode.MassFlowRate;
     if (fanOpMode == DataHVACGlobals::CycFanCycCoil && speedNum == 1) {
         if (PLR > 0.0) {
