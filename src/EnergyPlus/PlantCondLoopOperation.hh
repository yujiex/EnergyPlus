--- conflicted
+++ resolved
@@ -60,14 +60,7 @@
 namespace PlantCondLoopOperation {
 
     void ManagePlantLoadDistribution(EnergyPlusData &state,
-<<<<<<< HEAD
-                                     PlantLocation const &plantLoc,     // PlantLoop data structure Location struct
-=======
-                                     int const LoopNum,                             // PlantLoop data structure loop counter
-                                     const DataPlant::LoopSideLocation LoopSideNum, // PlantLoop data structure LoopSide counter
-                                     int const BranchNum,                           // PlantLoop data structure branch counter
-                                     int const CompNum,                             // PlantLoop data structure component counter
->>>>>>> e9805f76
+                                     PlantLocation const &plantLoc,                             // PlantLoop data structure Location struct
                                      Real64 &LoopDemand,
                                      Real64 &RemLoopDemand,
                                      bool const FirstHVACIteration,
