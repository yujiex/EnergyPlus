--- conflicted
+++ resolved
@@ -315,12 +315,7 @@
                 if (ListNum > 0 && AirDistUnitNum > 0) {
                     auto &thisZoneEquipList = state.dataZoneEquip->ZoneEquipList(ListNum);
                     for (int VarNum = 1; VarNum <= thisZoneEquipList.EquipData(AirDistUnitNum).NumMeteredVars; ++VarNum) {
-<<<<<<< HEAD
-                        if (thisZoneEquipList.EquipData(AirDistUnitNum).MeteredVar(VarNum).ResourceType ==
-                            DataGlobalConstants::eResource::EnergyTransfer) {
-=======
-                        if (thisZoneEquipList.EquipData(AirDistUnitNum).MeteredVar(VarNum).ResourceType == Constant::ResourceType::EnergyTransfer) {
->>>>>>> c1b367a1
+                        if (thisZoneEquipList.EquipData(AirDistUnitNum).MeteredVar(VarNum).ResourceType == Constant::eResource::EnergyTransfer) {
                             thisZoneEquipList.EquipData(AirDistUnitNum).EnergyTransComp = EnergyTransfer;
                             const std::string &CompType = thisZoneEquipList.EquipData(AirDistUnitNum).TypeOf;
                             const std::string &CompName = thisZoneEquipList.EquipData(AirDistUnitNum).Name;
@@ -341,11 +336,7 @@
                         for (int VarNum = 1; VarNum <= thisZoneEquipList.EquipData(AirDistUnitNum).SubEquipData(SubEquipNum).NumMeteredVars;
                              ++VarNum) {
                             if (thisZoneEquipList.EquipData(AirDistUnitNum).SubEquipData(SubEquipNum).MeteredVar(VarNum).ResourceType ==
-<<<<<<< HEAD
-                                DataGlobalConstants::eResource::EnergyTransfer) {
-=======
-                                Constant::ResourceType::EnergyTransfer) {
->>>>>>> c1b367a1
+                                Constant::eResource::EnergyTransfer) {
                                 thisZoneEquipList.EquipData(AirDistUnitNum).SubEquipData(SubEquipNum).EnergyTransComp = EnergyTransfer;
                                 const std::string &CompType = thisZoneEquipList.EquipData(AirDistUnitNum).SubEquipData(SubEquipNum).TypeOf;
                                 const std::string &CompName = thisZoneEquipList.EquipData(AirDistUnitNum).SubEquipData(SubEquipNum).Name;
@@ -374,11 +365,7 @@
                                         .SubEquipData(SubEquipNum)
                                         .SubSubEquipData(SubSubEquipNum)
                                         .MeteredVar(VarNum)
-<<<<<<< HEAD
-                                        .ResourceType == DataGlobalConstants::eResource::EnergyTransfer) {
-=======
-                                        .ResourceType == Constant::ResourceType::EnergyTransfer) {
->>>>>>> c1b367a1
+                                        .ResourceType == Constant::eResource::EnergyTransfer) {
                                     thisZoneEquipList.EquipData(AirDistUnitNum)
                                         .SubEquipData(SubEquipNum)
                                         .SubSubEquipData(SubSubEquipNum)
@@ -2213,29 +2200,16 @@
     bool IsParent;
 
     // Dimension GetMeteredVariables arrays
-<<<<<<< HEAD
-    Array1D_int VarIndexes;                                      // Variable Numbers
-    Array1D<OutputProcessor::VariableType> VarTypes;             // Variable Types (1=integer, 2=real, 3=meter)
-    Array1D_string UnitsStrings;                                 // UnitsStrings for each variable
-    Array1D<OutputProcessor::TimeStepType> IndexTypes;           // Variable Idx Types (1=Zone,2=HVAC)
-    Array1D<OutputProcessor::Unit> unitsForVar;                  // units from enum for each variable
-    std::map<int, DataGlobalConstants::eResource> ResourceTypes; // ResourceTypes for each variable
-    Array1D_string EndUses;                                      // EndUses for each variable
-    Array1D_string Groups;                                       // Groups for each variable
-    Array1D_string Names;                                        // Variable Names for each variable
-    int NumFound;                                                // Number Found
-=======
-    Array1D_int VarIndexes;                              // Variable Numbers
-    Array1D<OutputProcessor::VariableType> VarTypes;     // Variable Types (1=integer, 2=real, 3=meter)
-    Array1D_string UnitsStrings;                         // UnitsStrings for each variable
-    Array1D<OutputProcessor::TimeStepType> IndexTypes;   // Variable Idx Types (1=Zone,2=HVAC)
-    Array1D<OutputProcessor::Unit> unitsForVar;          // units from enum for each variable
-    std::map<int, Constant::ResourceType> ResourceTypes; // ResourceTypes for each variable
-    Array1D_string EndUses;                              // EndUses for each variable
-    Array1D_string Groups;                               // Groups for each variable
-    Array1D_string Names;                                // Variable Names for each variable
-    int NumFound;                                        // Number Found
->>>>>>> c1b367a1
+    Array1D_int VarIndexes;                            // Variable Numbers
+    Array1D<OutputProcessor::VariableType> VarTypes;   // Variable Types (1=integer, 2=real, 3=meter)
+    Array1D_string UnitsStrings;                       // UnitsStrings for each variable
+    Array1D<OutputProcessor::TimeStepType> IndexTypes; // Variable Idx Types (1=Zone,2=HVAC)
+    Array1D<OutputProcessor::Unit> unitsForVar;        // units from enum for each variable
+    std::map<int, Constant::eResource> ResourceTypes;  // ResourceTypes for each variable
+    Array1D_string EndUses;                            // EndUses for each variable
+    Array1D_string Groups;                             // Groups for each variable
+    Array1D_string Names;                              // Variable Names for each variable
+    int NumFound;                                      // Number Found
     int NumVariables;
     int NumLeft; // Counter for deeper components
 
@@ -2392,11 +2366,7 @@
                         unitsForVar.allocate(NumVariables);
 
                         for (int idx = 1; idx <= NumVariables; ++idx) {
-<<<<<<< HEAD
-                            ResourceTypes.insert(std::pair<int, DataGlobalConstants::eResource>(idx, DataGlobalConstants::eResource::Invalid));
-=======
-                            ResourceTypes.insert(std::pair<int, Constant::ResourceType>(idx, Constant::ResourceType::None));
->>>>>>> c1b367a1
+                            ResourceTypes.insert(std::pair<int, Constant::eResource>(idx, Constant::eResource::Invalid));
                         }
 
                         EndUses.allocate(NumVariables);
@@ -2465,11 +2435,7 @@
                             unitsForVar.allocate(NumVariables);
                             ResourceTypes.clear();
                             for (int idx = 1; idx <= NumVariables; ++idx) {
-<<<<<<< HEAD
-                                ResourceTypes.insert(std::pair<int, DataGlobalConstants::eResource>(idx, DataGlobalConstants::eResource::Invalid));
-=======
-                                ResourceTypes.insert(std::pair<int, Constant::ResourceType>(idx, Constant::ResourceType::None));
->>>>>>> c1b367a1
+                                ResourceTypes.insert(std::pair<int, Constant::eResource>(idx, Constant::eResource::Invalid));
                             }
                             EndUses.allocate(NumVariables);
                             Groups.allocate(NumVariables);
@@ -2540,12 +2506,7 @@
                                 unitsForVar.allocate(NumVariables);
                                 ResourceTypes.clear();
                                 for (int idx = 1; idx <= NumVariables; ++idx) {
-<<<<<<< HEAD
-                                    ResourceTypes.insert(
-                                        std::pair<int, DataGlobalConstants::eResource>(idx, DataGlobalConstants::eResource::Invalid));
-=======
-                                    ResourceTypes.insert(std::pair<int, Constant::ResourceType>(idx, Constant::ResourceType::None));
->>>>>>> c1b367a1
+                                    ResourceTypes.insert(std::pair<int, Constant::eResource>(idx, Constant::eResource::Invalid));
                                 }
                                 EndUses.allocate(NumVariables);
                                 Groups.allocate(NumVariables);
@@ -2659,11 +2620,7 @@
                     unitsForVar.allocate(NumVariables);
                     ResourceTypes.clear();
                     for (int idx = 1; idx <= NumVariables; ++idx) {
-<<<<<<< HEAD
-                        ResourceTypes.insert(std::pair<int, DataGlobalConstants::eResource>(idx, DataGlobalConstants::eResource::Invalid));
-=======
-                        ResourceTypes.insert(std::pair<int, Constant::ResourceType>(idx, Constant::ResourceType::None));
->>>>>>> c1b367a1
+                        ResourceTypes.insert(std::pair<int, Constant::eResource>(idx, Constant::eResource::Invalid));
                     }
                     EndUses.allocate(NumVariables);
                     Groups.allocate(NumVariables);
@@ -2829,11 +2786,7 @@
                         unitsForVar.allocate(NumVariables);
                         ResourceTypes.clear();
                         for (int idx = 1; idx <= NumVariables; ++idx) {
-<<<<<<< HEAD
-                            ResourceTypes.insert(std::pair<int, DataGlobalConstants::eResource>(idx, DataGlobalConstants::eResource::Invalid));
-=======
-                            ResourceTypes.insert(std::pair<int, Constant::ResourceType>(idx, Constant::ResourceType::None));
->>>>>>> c1b367a1
+                            ResourceTypes.insert(std::pair<int, Constant::eResource>(idx, Constant::eResource::Invalid));
                         }
                         EndUses.allocate(NumVariables);
                         Groups.allocate(NumVariables);
@@ -2903,11 +2856,7 @@
                             unitsForVar.allocate(NumVariables);
                             ResourceTypes.clear();
                             for (int idx = 1; idx <= NumVariables; ++idx) {
-<<<<<<< HEAD
-                                ResourceTypes.insert(std::pair<int, DataGlobalConstants::eResource>(idx, DataGlobalConstants::eResource::Invalid));
-=======
-                                ResourceTypes.insert(std::pair<int, Constant::ResourceType>(idx, Constant::ResourceType::None));
->>>>>>> c1b367a1
+                                ResourceTypes.insert(std::pair<int, Constant::eResource>(idx, Constant::eResource::Invalid));
                             }
                             EndUses.allocate(NumVariables);
                             Groups.allocate(NumVariables);
@@ -3145,11 +3094,7 @@
                             unitsForVar.allocate(NumVariables);
                             ResourceTypes.clear();
                             for (int idx = 1; idx <= NumVariables; ++idx) {
-<<<<<<< HEAD
-                                ResourceTypes.insert(std::pair<int, DataGlobalConstants::eResource>(idx, DataGlobalConstants::eResource::Invalid));
-=======
-                                ResourceTypes.insert(std::pair<int, Constant::ResourceType>(idx, Constant::ResourceType::None));
->>>>>>> c1b367a1
+                                ResourceTypes.insert(std::pair<int, Constant::eResource>(idx, Constant::eResource::Invalid));
                             }
                             EndUses.allocate(NumVariables);
                             Groups.allocate(NumVariables);
@@ -3218,12 +3163,7 @@
                                 unitsForVar.allocate(NumVariables);
                                 ResourceTypes.clear();
                                 for (int idx = 1; idx <= NumVariables; ++idx) {
-<<<<<<< HEAD
-                                    ResourceTypes.insert(
-                                        std::pair<int, DataGlobalConstants::eResource>(idx, DataGlobalConstants::eResource::Invalid));
-=======
-                                    ResourceTypes.insert(std::pair<int, Constant::ResourceType>(idx, Constant::ResourceType::None));
->>>>>>> c1b367a1
+                                    ResourceTypes.insert(std::pair<int, Constant::eResource>(idx, Constant::eResource::Invalid));
                                 }
                                 EndUses.allocate(NumVariables);
                                 Groups.allocate(NumVariables);
@@ -3322,11 +3262,7 @@
     int ADUHeatNum;
     int AirDistCoolInletNodeNum;
     int AirDistHeatInletNodeNum;
-<<<<<<< HEAD
-    DataGlobalConstants::eResource EnergyType;
-=======
-    Constant::ResourceType EnergyType;
->>>>>>> c1b367a1
+    Constant::eResource EnergyType;
     Real64 CompEnergyUse;
     Real64 ZoneLoad;
     Real64 CompLoad;
@@ -3399,11 +3335,7 @@
                                                                Psychrometrics::PsyHFnTdbW(Node(OutletNodeNum).Temp, Node(OutletNodeNum).HumRat));
                 CompLoad *= TimeStepSysSec;
                 CompEnergyUse = 0.0;
-<<<<<<< HEAD
-                EnergyType = DataGlobalConstants::eResource::Invalid;
-=======
-                EnergyType = Constant::ResourceType::None;
->>>>>>> c1b367a1
+                EnergyType = Constant::eResource::Invalid;
                 CompLoadFlag = true;
                 CalcSystemEnergyUse(state, CompLoadFlag, AirLoopNum, pasBranchComp.TypeOf, EnergyType, CompLoad, CompEnergyUse);
                 CompLoadFlag = false;
@@ -3424,11 +3356,7 @@
                                                                    Psychrometrics::PsyHFnTdbW(Node(OutletNodeNum).Temp, Node(OutletNodeNum).HumRat));
                     CompLoad *= TimeStepSysSec;
                     CompEnergyUse = 0.0;
-<<<<<<< HEAD
-                    EnergyType = DataGlobalConstants::eResource::Invalid;
-=======
-                    EnergyType = Constant::ResourceType::None;
->>>>>>> c1b367a1
+                    EnergyType = Constant::eResource::Invalid;
                     CompLoadFlag = true;
                     CalcSystemEnergyUse(state, CompLoadFlag, AirLoopNum, pasBranchSubComp.TypeOf, EnergyType, CompLoad, CompEnergyUse);
                     CompLoadFlag = false;
@@ -3450,11 +3378,7 @@
                                                                 Psychrometrics::PsyHFnTdbW(Node(OutletNodeNum).Temp, Node(OutletNodeNum).HumRat));
                         CompLoad *= TimeStepSysSec;
                         CompEnergyUse = 0.0;
-<<<<<<< HEAD
-                        EnergyType = DataGlobalConstants::eResource::Invalid;
-=======
-                        EnergyType = Constant::ResourceType::None;
->>>>>>> c1b367a1
+                        EnergyType = Constant::eResource::Invalid;
                         CompLoadFlag = true;
                         CalcSystemEnergyUse(state, CompLoadFlag, AirLoopNum, pasBranchSubSubComp.TypeOf, EnergyType, CompLoad, CompEnergyUse);
                         CompLoadFlag = false;
@@ -3533,11 +3457,7 @@
                 }
                 CompLoad *= TimeStepSysSec;
                 CompEnergyUse = 0.0;
-<<<<<<< HEAD
-                EnergyType = DataGlobalConstants::eResource::Invalid;
-=======
-                EnergyType = Constant::ResourceType::None;
->>>>>>> c1b367a1
+                EnergyType = Constant::eResource::Invalid;
                 CompLoadFlag = true;
                 CalcSystemEnergyUse(state, CompLoadFlag, AirLoopNum, zelEquipData.TypeOf, EnergyType, CompLoad, CompEnergyUse);
                 CompLoadFlag = false;
@@ -3556,11 +3476,7 @@
                                                                   Psychrometrics::PsyHFnTdbW(Node(OutletNodeNum).Temp, Node(OutletNodeNum).HumRat));
                     CompLoad *= TimeStepSysSec;
                     CompEnergyUse = 0.0;
-<<<<<<< HEAD
-                    EnergyType = DataGlobalConstants::eResource::Invalid;
-=======
-                    EnergyType = Constant::ResourceType::None;
->>>>>>> c1b367a1
+                    EnergyType = Constant::eResource::Invalid;
                     CompLoadFlag = true;
                     CalcSystemEnergyUse(state, CompLoadFlag, AirLoopNum, zelSubEquipData.TypeOf, EnergyType, CompLoad, CompEnergyUse);
                     CompLoadFlag = false;
@@ -3580,11 +3496,7 @@
                                                                Psychrometrics::PsyHFnTdbW(Node(OutletNodeNum).Temp, Node(OutletNodeNum).HumRat));
                         CompLoad *= TimeStepSysSec;
                         CompEnergyUse = 0.0;
-<<<<<<< HEAD
-                        EnergyType = DataGlobalConstants::eResource::Invalid;
-=======
-                        EnergyType = Constant::ResourceType::None;
->>>>>>> c1b367a1
+                        EnergyType = Constant::eResource::Invalid;
                         CompLoadFlag = true;
                         CalcSystemEnergyUse(state, CompLoadFlag, AirLoopNum, zelSubSubEquipData.TypeOf, EnergyType, CompLoad, CompEnergyUse);
                         CompLoadFlag = false;
@@ -3622,11 +3534,7 @@
                          bool const CompLoadFlag,
                          int const AirLoopNum,
                          std::string const &CompType,
-<<<<<<< HEAD
-                         DataGlobalConstants::eResource const EnergyType,
-=======
-                         Constant::ResourceType const EnergyType,
->>>>>>> c1b367a1
+                         Constant::eResource const EnergyType,
                          Real64 const CompLoad,
                          Real64 const CompEnergy)
 {
@@ -3881,16 +3789,9 @@
     case COIL_WATERHEATING_AIRTOWATERHEATPUMP_VARIABLESPEED:
 
         if (CompLoadFlag) thisSysLoadRepVars.CCCompCLNG += std::abs(CompLoad);
-<<<<<<< HEAD
-        if ((EnergyType == DataGlobalConstants::eResource::PlantLoopCoolingDemand) ||
-            (EnergyType == DataGlobalConstants::eResource::DistrictCooling)) {
+        if ((EnergyType == Constant::eResource::PlantLoopCoolingDemand) || (EnergyType == Constant::eResource::DistrictCooling)) {
             thisSysLoadRepVars.CCCompH2OCOLD += CompEnergy;
-        } else if (EnergyType == DataGlobalConstants::eResource::Electricity) {
-=======
-        if ((EnergyType == Constant::ResourceType::PlantLoopCoolingDemand) || (EnergyType == Constant::ResourceType::DistrictCooling)) {
-            thisSysLoadRepVars.CCCompH2OCOLD += CompEnergy;
-        } else if (EnergyType == Constant::ResourceType::Electricity) {
->>>>>>> c1b367a1
+        } else if (EnergyType == Constant::eResource::Electricity) {
             thisSysLoadRepVars.CCCompElec += CompEnergy;
         }
 
@@ -3909,28 +3810,15 @@
     case COIL_HEATING_DESUPERHEATER:
 
         if (CompLoadFlag) thisSysLoadRepVars.HCCompHTNG += std::abs(CompLoad);
-<<<<<<< HEAD
-        if ((EnergyType == DataGlobalConstants::eResource::PlantLoopHeatingDemand) ||
-            (EnergyType == DataGlobalConstants::eResource::DistrictHeating)) {
+        if ((EnergyType == Constant::eResource::PlantLoopHeatingDemand) || (EnergyType == Constant::eResource::DistrictHeating)) {
             thisSysLoadRepVars.HCCompH2OHOT += CompEnergy;
-        } else if (EnergyType == DataGlobalConstants::eResource::Steam) {
+        } else if (EnergyType == Constant::eResource::Steam) {
             thisSysLoadRepVars.HCCompSteam += CompEnergy;
-        } else if (EnergyType == DataGlobalConstants::eResource::Electricity) {
+        } else if (EnergyType == Constant::eResource::Electricity) {
             thisSysLoadRepVars.HCCompElec += CompEnergy;
-        } else if (EnergyType == DataGlobalConstants::eResource::NaturalGas) {
+        } else if (EnergyType == Constant::eResource::NaturalGas) {
             thisSysLoadRepVars.HCCompNaturalGas += CompEnergy;
-        } else if (EnergyType == DataGlobalConstants::eResource::Propane) {
-=======
-        if ((EnergyType == Constant::ResourceType::PlantLoopHeatingDemand) || (EnergyType == Constant::ResourceType::DistrictHeating)) {
-            thisSysLoadRepVars.HCCompH2OHOT += CompEnergy;
-        } else if (EnergyType == Constant::ResourceType::Steam) {
-            thisSysLoadRepVars.HCCompSteam += CompEnergy;
-        } else if (EnergyType == Constant::ResourceType::Electricity) {
-            thisSysLoadRepVars.HCCompElec += CompEnergy;
-        } else if (EnergyType == Constant::ResourceType::Natural_Gas) {
-            thisSysLoadRepVars.HCCompNaturalGas += CompEnergy;
-        } else if (EnergyType == Constant::ResourceType::Propane) {
->>>>>>> c1b367a1
+        } else if (EnergyType == Constant::eResource::Propane) {
             thisSysLoadRepVars.HCCompPropane += CompEnergy;
         }
 
@@ -3939,11 +3827,7 @@
     case COIL_HEATING_ELECTRIC_MULTISTAGE:
 
         if (CompLoadFlag) thisSysLoadRepVars.HCCompHTNG += std::abs(CompLoad);
-<<<<<<< HEAD
-        if (EnergyType == DataGlobalConstants::eResource::Electricity) {
-=======
-        if (EnergyType == Constant::ResourceType::Electricity) {
->>>>>>> c1b367a1
+        if (EnergyType == Constant::eResource::Electricity) {
             thisSysLoadRepVars.HCCompElecRes += CompEnergy;
         }
 
@@ -3957,39 +3841,21 @@
                 thisSysLoadRepVars.HCCompHTNG += std::abs(CompLoad);
             }
         }
-<<<<<<< HEAD
-        if ((EnergyType == DataGlobalConstants::eResource::PlantLoopHeatingDemand) ||
-            (EnergyType == DataGlobalConstants::eResource::DistrictHeating)) {
+        if ((EnergyType == Constant::eResource::PlantLoopHeatingDemand) || (EnergyType == Constant::eResource::DistrictHeating)) {
             thisSysLoadRepVars.HCCompH2OHOT += CompEnergy;
-        } else if ((EnergyType == DataGlobalConstants::eResource::PlantLoopCoolingDemand) ||
-                   (EnergyType == DataGlobalConstants::eResource::DistrictCooling)) {
+        } else if ((EnergyType == Constant::eResource::PlantLoopCoolingDemand) || (EnergyType == Constant::eResource::DistrictCooling)) {
             thisSysLoadRepVars.CCCompH2OCOLD += CompEnergy;
-        } else if (EnergyType == DataGlobalConstants::eResource::Steam) {
+        } else if (EnergyType == Constant::eResource::Steam) {
             thisSysLoadRepVars.HCCompSteam += CompEnergy;
-        } else if (EnergyType == DataGlobalConstants::eResource::Electricity) {
-=======
-        if ((EnergyType == Constant::ResourceType::PlantLoopHeatingDemand) || (EnergyType == Constant::ResourceType::DistrictHeating)) {
-            thisSysLoadRepVars.HCCompH2OHOT += CompEnergy;
-        } else if ((EnergyType == Constant::ResourceType::PlantLoopCoolingDemand) || (EnergyType == Constant::ResourceType::DistrictCooling)) {
-            thisSysLoadRepVars.CCCompH2OCOLD += CompEnergy;
-        } else if (EnergyType == Constant::ResourceType::Steam) {
-            thisSysLoadRepVars.HCCompSteam += CompEnergy;
-        } else if (EnergyType == Constant::ResourceType::Electricity) {
->>>>>>> c1b367a1
+        } else if (EnergyType == Constant::eResource::Electricity) {
             if (CompLoad > 0.0) {
                 thisSysLoadRepVars.CCCompElec += CompEnergy;
             } else {
                 thisSysLoadRepVars.HCCompElec += CompEnergy;
             }
-<<<<<<< HEAD
-        } else if (EnergyType == DataGlobalConstants::eResource::NaturalGas) {
+        } else if (EnergyType == Constant::eResource::NaturalGas) {
             thisSysLoadRepVars.HCCompNaturalGas += CompEnergy;
-        } else if (EnergyType == DataGlobalConstants::eResource::Propane) {
-=======
-        } else if (EnergyType == Constant::ResourceType::Natural_Gas) {
-            thisSysLoadRepVars.HCCompNaturalGas += CompEnergy;
-        } else if (EnergyType == Constant::ResourceType::Propane) {
->>>>>>> c1b367a1
+        } else if (EnergyType == Constant::eResource::Propane) {
             thisSysLoadRepVars.HCCompPropane += CompEnergy;
         }
 
@@ -4037,23 +3903,13 @@
     case HUMIDIFIER_STEAM_GAS:
     case HUMIDIFIER_STEAM_ELECTRIC:
         if (CompLoadFlag) thisSysLoadRepVars.HumidHTNG += std::abs(CompLoad);
-<<<<<<< HEAD
-        if (EnergyType == DataGlobalConstants::eResource::Water) {
+        if (EnergyType == Constant::eResource::Water) {
             thisSysLoadRepVars.DomesticH2O += std::abs(CompEnergy);
-        } else if (EnergyType == DataGlobalConstants::eResource::Electricity) {
+        } else if (EnergyType == Constant::eResource::Electricity) {
             thisSysLoadRepVars.HumidElec += CompEnergy;
-        } else if (EnergyType == DataGlobalConstants::eResource::NaturalGas) {
+        } else if (EnergyType == Constant::eResource::NaturalGas) {
             thisSysLoadRepVars.HumidNaturalGas += CompEnergy;
-        } else if (EnergyType == DataGlobalConstants::eResource::Propane) {
-=======
-        if (EnergyType == Constant::ResourceType::Water) {
-            thisSysLoadRepVars.DomesticH2O += std::abs(CompEnergy);
-        } else if (EnergyType == Constant::ResourceType::Electricity) {
-            thisSysLoadRepVars.HumidElec += CompEnergy;
-        } else if (EnergyType == Constant::ResourceType::Natural_Gas) {
-            thisSysLoadRepVars.HumidNaturalGas += CompEnergy;
-        } else if (EnergyType == Constant::ResourceType::Propane) {
->>>>>>> c1b367a1
+        } else if (EnergyType == Constant::eResource::Propane) {
             thisSysLoadRepVars.HumidPropane += CompEnergy;
         }
 
@@ -4065,15 +3921,9 @@
     case EVAPORATIVECOOLER_DIRECT_RESEARCHSPECIAL:
     case EVAPORATIVECOOLER_INDIRECT_RESEARCHSPECIAL:
         if (CompLoadFlag) thisSysLoadRepVars.EvapCLNG += std::abs(CompLoad);
-<<<<<<< HEAD
-        if (EnergyType == DataGlobalConstants::eResource::Water) {
+        if (EnergyType == Constant::eResource::Water) {
             thisSysLoadRepVars.DomesticH2O += std::abs(CompEnergy);
-        } else if (EnergyType == DataGlobalConstants::eResource::Electricity) {
-=======
-        if (EnergyType == Constant::ResourceType::Water) {
-            thisSysLoadRepVars.DomesticH2O += std::abs(CompEnergy);
-        } else if (EnergyType == Constant::ResourceType::Electricity) {
->>>>>>> c1b367a1
+        } else if (EnergyType == Constant::eResource::Electricity) {
             thisSysLoadRepVars.EvapElec += CompEnergy;
         }
 
@@ -4082,11 +3932,7 @@
     case DEHUMIDIFIER_DESICCANT_NOFANS:
     case DEHUMIDIFIER_DESICCANT_SYSTEM:
         if (CompLoadFlag) thisSysLoadRepVars.DesDehumidCLNG += std::abs(CompLoad);
-<<<<<<< HEAD
-        if (EnergyType == DataGlobalConstants::eResource::Electricity) {
-=======
-        if (EnergyType == Constant::ResourceType::Electricity) {
->>>>>>> c1b367a1
+        if (EnergyType == Constant::eResource::Electricity) {
             thisSysLoadRepVars.DesDehumidElec += CompEnergy;
         }
 
@@ -4160,39 +4006,21 @@
                 thisSysLoadRepVars.UserDefinedTerminalHeating += std::abs(CompLoad);
             }
         }
-<<<<<<< HEAD
-        if ((EnergyType == DataGlobalConstants::eResource::PlantLoopHeatingDemand) ||
-            (EnergyType == DataGlobalConstants::eResource::DistrictHeating)) {
+        if ((EnergyType == Constant::eResource::PlantLoopHeatingDemand) || (EnergyType == Constant::eResource::DistrictHeating)) {
             thisSysLoadRepVars.HCCompH2OHOT += CompEnergy;
-        } else if ((EnergyType == DataGlobalConstants::eResource::PlantLoopCoolingDemand) ||
-                   (EnergyType == DataGlobalConstants::eResource::DistrictCooling)) {
+        } else if ((EnergyType == Constant::eResource::PlantLoopCoolingDemand) || (EnergyType == Constant::eResource::DistrictCooling)) {
             thisSysLoadRepVars.CCCompH2OCOLD += CompEnergy;
-        } else if (EnergyType == DataGlobalConstants::eResource::Steam) {
+        } else if (EnergyType == Constant::eResource::Steam) {
             thisSysLoadRepVars.HCCompSteam += CompEnergy;
-        } else if (EnergyType == DataGlobalConstants::eResource::Electricity) {
-=======
-        if ((EnergyType == Constant::ResourceType::PlantLoopHeatingDemand) || (EnergyType == Constant::ResourceType::DistrictHeating)) {
-            thisSysLoadRepVars.HCCompH2OHOT += CompEnergy;
-        } else if ((EnergyType == Constant::ResourceType::PlantLoopCoolingDemand) || (EnergyType == Constant::ResourceType::DistrictCooling)) {
-            thisSysLoadRepVars.CCCompH2OCOLD += CompEnergy;
-        } else if (EnergyType == Constant::ResourceType::Steam) {
-            thisSysLoadRepVars.HCCompSteam += CompEnergy;
-        } else if (EnergyType == Constant::ResourceType::Electricity) {
->>>>>>> c1b367a1
+        } else if (EnergyType == Constant::eResource::Electricity) {
             if (CompLoad > 0.0) {
                 thisSysLoadRepVars.CCCompElec += CompEnergy;
             } else {
                 thisSysLoadRepVars.HCCompElec += CompEnergy;
             }
-<<<<<<< HEAD
-        } else if (EnergyType == DataGlobalConstants::eResource::NaturalGas) {
+        } else if (EnergyType == Constant::eResource::NaturalGas) {
             thisSysLoadRepVars.HCCompNaturalGas += CompEnergy;
-        } else if (EnergyType == DataGlobalConstants::eResource::Propane) {
-=======
-        } else if (EnergyType == Constant::ResourceType::Natural_Gas) {
-            thisSysLoadRepVars.HCCompNaturalGas += CompEnergy;
-        } else if (EnergyType == Constant::ResourceType::Propane) {
->>>>>>> c1b367a1
+        } else if (EnergyType == Constant::eResource::Propane) {
             thisSysLoadRepVars.HCCompPropane += CompEnergy;
         }
         // Recurring warning for unaccounted equipment types
@@ -4848,11 +4676,7 @@
         {
             auto &thisComp = state.dataAirSystemsData->PrimaryAirSystems(AirLoopNum).Branch(BranchNum).Comp(CompNum);
             for (int VarNum = 1; VarNum <= thisComp.NumMeteredVars; ++VarNum) {
-<<<<<<< HEAD
-                if (thisComp.MeteredVar(VarNum).ResourceType == DataGlobalConstants::eResource::EnergyTransfer) {
-=======
-                if (thisComp.MeteredVar(VarNum).ResourceType == Constant::ResourceType::EnergyTransfer) {
->>>>>>> c1b367a1
+                if (thisComp.MeteredVar(VarNum).ResourceType == Constant::eResource::EnergyTransfer) {
                     thisComp.EnergyTransComp = EnergyTrans;
                     const std::string &CompType = thisComp.TypeOf;
                     const std::string &CompName = thisComp.Name;
@@ -4874,11 +4698,7 @@
                 {
                     auto &thisSubComp(thisComp.SubComp(SubCompNum));
                     for (int VarNum = 1; VarNum <= thisSubComp.NumMeteredVars; ++VarNum) {
-<<<<<<< HEAD
-                        if (thisSubComp.MeteredVar(VarNum).ResourceType == DataGlobalConstants::eResource::EnergyTransfer) {
-=======
-                        if (thisSubComp.MeteredVar(VarNum).ResourceType == Constant::ResourceType::EnergyTransfer) {
->>>>>>> c1b367a1
+                        if (thisSubComp.MeteredVar(VarNum).ResourceType == Constant::eResource::EnergyTransfer) {
                             thisSubComp.EnergyTransComp = EnergyTrans;
                             const std::string &CompType = thisComp.TypeOf;
                             const std::string &CompName = thisComp.Name;
@@ -4901,11 +4721,7 @@
                         {
                             auto &thisSubSubComp = thisSubComp.SubSubComp(SubSubCompNum);
                             for (int VarNum = 1; VarNum <= thisSubSubComp.NumMeteredVars; ++VarNum) {
-<<<<<<< HEAD
-                                if (thisSubSubComp.MeteredVar(VarNum).ResourceType == DataGlobalConstants::eResource::EnergyTransfer) {
-=======
-                                if (thisSubSubComp.MeteredVar(VarNum).ResourceType == Constant::ResourceType::EnergyTransfer) {
->>>>>>> c1b367a1
+                                if (thisSubSubComp.MeteredVar(VarNum).ResourceType == Constant::eResource::EnergyTransfer) {
                                     thisSubSubComp.EnergyTransComp = EnergyTrans;
                                     const std::string &CompType = thisComp.TypeOf;
                                     const std::string &CompName = thisComp.Name;
