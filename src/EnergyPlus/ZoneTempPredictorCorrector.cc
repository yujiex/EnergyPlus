// EnergyPlus, Copyright (c) 1996-2023, The Board of Trustees of the University of Illinois,
// The Regents of the University of California, through Lawrence Berkeley National Laboratory
// (subject to receipt of any required approvals from the U.S. Dept. of Energy), Oak Ridge
// National Laboratory, managed by UT-Battelle, Alliance for Sustainable Energy, LLC, and other
// contributors. All rights reserved.
//
// NOTICE: This Software was developed under funding from the U.S. Department of Energy and the
// U.S. Government consequently retains certain rights. As such, the U.S. Government has been
// granted for itself and others acting on its behalf a paid-up, nonexclusive, irrevocable,
// worldwide license in the Software to reproduce, distribute copies to the public, prepare
// derivative works, and perform publicly and display publicly, and to permit others to do so.
//
// Redistribution and use in source and binary forms, with or without modification, are permitted
// provided that the following conditions are met:
//
// (1) Redistributions of source code must retain the above copyright notice, this list of
//     conditions and the following disclaimer.
//
// (2) Redistributions in binary form must reproduce the above copyright notice, this list of
//     conditions and the following disclaimer in the documentation and/or other materials
//     provided with the distribution.
//
// (3) Neither the name of the University of California, Lawrence Berkeley National Laboratory,
//     the University of Illinois, U.S. Dept. of Energy nor the names of its contributors may be
//     used to endorse or promote products derived from this software without specific prior
//     written permission.
//
// (4) Use of EnergyPlus(TM) Name. If Licensee (i) distributes the software in stand-alone form
//     without changes from the version obtained under this License, or (ii) Licensee makes a
//     reference solely to the software portion of its product, Licensee must refer to the
//     software as "EnergyPlus version X" software, where "X" is the version number Licensee
//     obtained under this License and may not use a different name for the software. Except as
//     specifically required in this Section (4), Licensee shall not use in a company name, a
//     product name, in advertising, publicity, or other promotional activities any name, trade
//     name, trademark, logo, or other designation of "EnergyPlus", "E+", "e+" or confusingly
//     similar designation, without the U.S. Department of Energy's prior written consent.
//
// THIS SOFTWARE IS PROVIDED BY THE COPYRIGHT HOLDERS AND CONTRIBUTORS "AS IS" AND ANY EXPRESS OR
// IMPLIED WARRANTIES, INCLUDING, BUT NOT LIMITED TO, THE IMPLIED WARRANTIES OF MERCHANTABILITY
// AND FITNESS FOR A PARTICULAR PURPOSE ARE DISCLAIMED. IN NO EVENT SHALL THE COPYRIGHT OWNER OR
// CONTRIBUTORS BE LIABLE FOR ANY DIRECT, INDIRECT, INCIDENTAL, SPECIAL, EXEMPLARY, OR
// CONSEQUENTIAL DAMAGES (INCLUDING, BUT NOT LIMITED TO, PROCUREMENT OF SUBSTITUTE GOODS OR
// SERVICES; LOSS OF USE, DATA, OR PROFITS; OR BUSINESS INTERRUPTION) HOWEVER CAUSED AND ON ANY
// THEORY OF LIABILITY, WHETHER IN CONTRACT, STRICT LIABILITY, OR TORT (INCLUDING NEGLIGENCE OR
// OTHERWISE) ARISING IN ANY WAY OUT OF THE USE OF THIS SOFTWARE, EVEN IF ADVISED OF THE
// POSSIBILITY OF SUCH DAMAGE.

// C++ Headers
#include <cmath>
#include <string>

// ObjexxFCL Headers
#include <ObjexxFCL/Array.functions.hh>
#include <ObjexxFCL/Fmath.hh>

// EnergyPlus Headers
#include <AirflowNetwork/Elements.hpp>
#include <AirflowNetwork/Solver.hpp>
#include <EnergyPlus/Construction.hh>
#include <EnergyPlus/Data/EnergyPlusData.hh>
#include <EnergyPlus/DataDefineEquip.hh>
#include <EnergyPlus/DataEnvironment.hh>
#include <EnergyPlus/DataHVACGlobals.hh>
#include <EnergyPlus/DataHeatBalFanSys.hh>
#include <EnergyPlus/DataHeatBalSurface.hh>
#include <EnergyPlus/DataHeatBalance.hh>
#include <EnergyPlus/DataIPShortCuts.hh>
#include <EnergyPlus/DataLoopNode.hh>
#include <EnergyPlus/DataPrecisionGlobals.hh>
#include <EnergyPlus/DataRoomAirModel.hh>
#include <EnergyPlus/DataSizing.hh>
#include <EnergyPlus/DataStringGlobals.hh>
#include <EnergyPlus/DataSurfaces.hh>
#include <EnergyPlus/DataZoneControls.hh>
#include <EnergyPlus/DataZoneEnergyDemands.hh>
#include <EnergyPlus/DataZoneEquipment.hh>
#include <EnergyPlus/FaultsManager.hh>
#include <EnergyPlus/FileSystem.hh>
#include <EnergyPlus/General.hh>
#include <EnergyPlus/GeneralRoutines.hh>
#include <EnergyPlus/GlobalNames.hh>
#include <EnergyPlus/HeatBalFiniteDiffManager.hh>
#include <EnergyPlus/HeatBalanceSurfaceManager.hh>
#include <EnergyPlus/HybridModel.hh>
#include <EnergyPlus/InputProcessing/InputProcessor.hh>
#include <EnergyPlus/InternalHeatGains.hh>
#include <EnergyPlus/OutputProcessor.hh>
#include <EnergyPlus/OutputReportPredefined.hh>
#include <EnergyPlus/OutputReportTabular.hh>
#include <EnergyPlus/Psychrometrics.hh>
#include <EnergyPlus/RoomAirModelAirflowNetwork.hh>
#include <EnergyPlus/RoomAirModelManager.hh>
#include <EnergyPlus/ScheduleManager.hh>
#include <EnergyPlus/ThermalComfort.hh>
#include <EnergyPlus/UtilityRoutines.hh>
#include <EnergyPlus/WeatherManager.hh>
#include <EnergyPlus/ZonePlenum.hh>
#include <EnergyPlus/ZoneTempPredictorCorrector.hh>

namespace EnergyPlus::ZoneTempPredictorCorrector {

// MODULE INFORMATION:
//       AUTHOR         Russell D. Taylor
//       DATE WRITTEN   1997
//       MODIFIED       Aug 2001(FW): make SNLoadHeatRate public
//                      Nov 2010  BN(FSEC) added TemperatureAndHumidity Control
//       RE-ENGINEERED  July 2003 (Peter Graham Ellis)
//                      July 2006 (BG) added operative temp control
//                      February 2008 (BG) reworked zone air temp histories

// PURPOSE OF THIS MODULE:
// This module contains routines to predict and correct zone temperatures.
//  also includes zone thermostatic controlling
//  Model the "Air Heat Balance" part of the the "Zone Heat Balance Method."

// METHODOLOGY EMPLOYED:
// apply model equations for air heat balance solved for zone air temp.
//    sum up values for the terms (e.g SUMHAT, SUMHA etc. )
//    "Predict" step is used to get zone loads for HVAC equipment
//    "correct" step determines zone air temp with available HVAC

enum class ZoneControlTypes
{
    Invalid = -1,
    TStat = 1,
    TCTStat = 2,
    OTTStat = 3,
    HStat = 4,
    TandHStat = 5,
    StagedDual = 6,
    Num
};

enum class AdaptiveComfortModel
{
    Invalid = -1,
    ADAP_NONE = 1,
    ASH55_CENTRAL = 2,
    ASH55_UPPER_90 = 3,
    ASH55_UPPER_80 = 4,
    CEN15251_CENTRAL = 5,
    CEN15251_UPPER_I = 6,
    CEN15251_UPPER_II = 7,
    CEN15251_UPPER_III = 8,
    Num
};

static constexpr std::array<std::string_view, static_cast<int>(DataHVACGlobals::ThermostatType::Num)> ValidControlTypes = {
    "Uncontrolled",
    "ThermostatSetpoint:SingleHeating",
    "ThermostatSetpoint:SingleCooling",
    "ThermostatSetpoint:SingleHeatingOrCooling",
    "ThermostatSetpoint:DualSetpoint"};

static constexpr std::array<std::string_view, static_cast<int>(DataHVACGlobals::ThermostatType::Num)> ValidControlTypesUC = {
    "UNCONTROLLED",
    "THERMOSTATSETPOINT:SINGLEHEATING",
    "THERMOSTATSETPOINT:SINGLECOOLING",
    "THERMOSTATSETPOINT:SINGLEHEATINGORCOOLING",
    "THERMOSTATSETPOINT:DUALSETPOINT"};

static constexpr std::array<std::string_view, static_cast<int>(DataHVACGlobals::ThermostatType::Num)> ValidComfortControlTypes = {
    "Uncontrolled",
    "ThermostatSetpoint:ThermalComfort:Fanger:SingleHeating",
    "ThermostatSetpoint:ThermalComfort:Fanger:SingleCooling",
    "ThermostatSetpoint:ThermalComfort:Fanger:SingleHeatingOrCooling",
    "ThermostatSetpoint:ThermalComfort:Fanger:DualSetpoint"};

static constexpr std::array<std::string_view, static_cast<int>(DataHVACGlobals::ThermostatType::Num)> ValidComfortControlTypesUC = {
    "UNCONTROLLED",
    "THERMOSTATSETPOINT:THERMALCOMFORT:FANGER:SINGLEHEATING",
    "THERMOSTATSETPOINT:THERMALCOMFORT:FANGER:SINGLECOOLING",
    "THERMOSTATSETPOINT:THERMALCOMFORT:FANGER:SINGLEHEATINGORCOOLING",
    "THERMOSTATSETPOINT:THERMALCOMFORT:FANGER:DUALSETPOINT"};

Array1D_string const cZControlTypes(6,
                                    {"ZoneControl:Thermostat",
                                     "ZoneControl:Thermostat:ThermalComfort",
                                     "ZoneControl:Thermostat:OperativeTemperature",
                                     "ZoneControl:Humidistat",
                                     "ZoneControl:Thermostat:TemperatureAndHumidity",
                                     "ZoneControl:Thermostat:StagedDualSetpoint"});

Array1D_string const AdaptiveComfortModelTypes(8,
                                               {"None",
                                                "AdaptiveASH55CentralLine",
                                                "AdaptiveASH5590PercentUpperLine",
                                                "AdaptiveASH5580PercentUpperLine",
                                                "AdaptiveCEN15251CentralLine",
                                                "AdaptiveCEN15251CategoryIUpperLine",
                                                "AdaptiveCEN15251CategoryIIUpperLine",
                                                "AdaptiveCEN15251CategoryIIIUpperLine"});

// Functions
void ManageZoneAirUpdates(EnergyPlusData &state,
                          DataHeatBalFanSys::PredictorCorrectorCtrl const UpdateType, // Can be iGetZoneSetPoints, iPredictStep, iCorrectStep
                          Real64 &ZoneTempChange,                                     // Temp change in zone air btw previous and current timestep
                          bool const ShortenTimeStepSys,
                          bool const UseZoneTimeStepHistory, // if true then use zone timestep history, if false use system time step
                          Real64 const PriorTimeStep         // the old value for timestep length is passed for possible use in interpolating
)
{

    // SUBROUTINE INFORMATION
    //       AUTHOR         Russ Taylor
    //       DATE WRITTEN   September 1998
    //       MODIFIED       na
    //       RE-ENGINEERED  Brent Griffith Feb. 2008,  added arguments

    // PURPOSE OF THIS SUBROUTINE:
    // This subroutine predicts or corrects the zone air temperature
    // depending on the simulation status and determines the correct
    // temperature setpoint for each zone from the schedule manager.

    if (state.dataZoneCtrls->GetZoneAirStatsInputFlag) {
        GetZoneAirSetPoints(state);
        state.dataZoneCtrls->GetZoneAirStatsInputFlag = false;
    }

    InitZoneAirSetPoints(state);

    switch (UpdateType) {
    case DataHeatBalFanSys::PredictorCorrectorCtrl::GetZoneSetPoints: {
        CalcZoneAirTempSetPoints(state);
    } break;
    case DataHeatBalFanSys::PredictorCorrectorCtrl::PredictStep: {
        PredictSystemLoads(state, ShortenTimeStepSys, UseZoneTimeStepHistory, PriorTimeStep);
    } break;
    case DataHeatBalFanSys::PredictorCorrectorCtrl::CorrectStep: {
        ZoneTempChange = correctZoneAirTemps(state, UseZoneTimeStepHistory);
    } break;
    case DataHeatBalFanSys::PredictorCorrectorCtrl::RevertZoneTimestepHistories: {
        RevertZoneTimestepHistories(state);
    } break;
    case DataHeatBalFanSys::PredictorCorrectorCtrl::PushZoneTimestepHistories: {
        PushZoneTimestepHistories(state);
    } break;
    case DataHeatBalFanSys::PredictorCorrectorCtrl::PushSystemTimestepHistories: {
        PushSystemTimestepHistories(state);
    } break;
    default:
        break;
    }
}

void GetZoneAirSetPoints(EnergyPlusData &state)
{

    // SUBROUTINE INFORMATION:
    //       AUTHOR         Russell Taylor
    //       DATE WRITTEN   September 1998
    //       MODIFIED       L.Gu, May 2006, B. Griffith June 2006
    //       RE-ENGINEERED  na

    // PURPOSE OF THIS SUBROUTINE:
    // This subroutine gets the inputs related to thermostatic control.

    // METHODOLOGY EMPLOYED:
    // Uses the status flags to trigger events.

    // Using/Aliasing
    using General::CheckCreatedZoneItemName;
    using General::FindNumberInList;

    using ScheduleManager::CheckScheduleValue;
    using ScheduleManager::CheckScheduleValueMinMax;
    using ScheduleManager::GetScheduleIndex;
    using ScheduleManager::GetScheduleMaxValue;
    using ScheduleManager::GetScheduleMinValue;

    // SUBROUTINE PARAMETER DEFINITIONS:
    static constexpr std::string_view RoutineName("GetZoneAirSetpoints: ");

    // SUBROUTINE LOCAL VARIABLE DECLARATIONS:
    int TempControlledZoneNum; // The Splitter that you are currently loading input into
    int NumAlphas;
    int NumNums;
    int ControlTypeNum;
    int IOStat;
    bool ErrorsFound(false);
    bool errFlag;
    int CTIndex;
    int HumidControlledZoneNum; // The Humidity Controller that information is being loaded into
    bool ValidScheduleControlType;
    bool ValidRadFractSched;          // check for if radiative fraction schedule has valid numbers
    bool ValidZoneOvercoolRangeSched; // check for if Zone Overcool range schedule has valid numbers
    int SchedMin;
    int SchedMax;
    int ActualZoneNum;
    int SchedTypeIndex;

    int ComfortControlledZoneNum; // The Splitter that you are currently loading input into
    int i;
    int IZoneCount;
    int found;
    int NumStageControlledZones; // Number of staged controlled objects
    int StageControlledZoneNum;  // Index for staged controlled zones

    Array1D_int CTSchedMapToControlledZone;
    Array1D_int CCmSchedMapToControlledZone;
    int Item;
    int Item1;
    int ZLItem;

    struct NeededControlTypes
    {
        // Members 4= the four control types + uncontrolled
        std::array<bool, static_cast<int>(DataHVACGlobals::ThermostatType::Num)> MustHave = {false, false, false, false, false};
        std::array<bool, static_cast<int>(DataHVACGlobals::ThermostatType::Num)> DidHave = {false, false, false, false, false};
    };

    struct NeededComfortControlTypes
    {
        // Members 4= the four control types + uncontrolled
        std::array<bool, static_cast<int>(DataHVACGlobals::ThermostatType::Num)> MustHave = {false, false, false, false, false};
        std::array<bool, static_cast<int>(DataHVACGlobals::ThermostatType::Num)> DidHave = {false, false, false, false, false};
    };

    // Object Data
    Array1D<NeededControlTypes> TStatControlTypes;
    Array1D<NeededComfortControlTypes> TComfortControlTypes;

    // Formats
    static constexpr std::string_view Header(
        "! <Zone Volume Capacitance Multiplier>, Sensible Heat Capacity Multiplier, Moisture Capacity Multiplier, Carbon "
        "Dioxide Capacity Multiplier, Generic Contaminant Capacity Multiplier\n");
    static constexpr std::string_view Format_701("Zone Volume Capacitance Multiplier,{:8.3F} ,{:8.3F},{:8.3F},{:8.3F}\n");

    auto &cCurrentModuleObject = state.dataIPShortCut->cCurrentModuleObject;
    auto &TStatObjects = state.dataZoneCtrls->TStatObjects;
    auto &Zone = state.dataHeatBal->Zone;
    auto &ZoneList = state.dataHeatBal->ZoneList;
    auto &TempControlledZone = state.dataZoneCtrls->TempControlledZone;
    auto &HumidityControlZone = state.dataZoneCtrls->HumidityControlZone;
    auto &ComfortTStatObjects = state.dataZoneCtrls->ComfortTStatObjects;
    auto &ComfortControlledZone = state.dataZoneCtrls->ComfortControlledZone;
    int NumOfZones = state.dataGlobal->NumOfZones;
    auto &StageControlledZone = state.dataZoneCtrls->StageControlledZone;
    auto &SetPointSingleHeating = state.dataZoneTempPredictorCorrector->SetPointSingleHeating;
    auto &SetPointSingleCooling = state.dataZoneTempPredictorCorrector->SetPointSingleCooling;
    auto &cAlphaArgs = state.dataIPShortCut->cAlphaArgs;
    auto &rNumericArgs = state.dataIPShortCut->rNumericArgs;
    auto &lNumericFieldBlanks = state.dataIPShortCut->lNumericFieldBlanks;
    auto &lAlphaFieldBlanks = state.dataIPShortCut->lAlphaFieldBlanks;
    auto &cAlphaFieldNames = state.dataIPShortCut->cAlphaFieldNames;
    auto &cNumericFieldNames = state.dataIPShortCut->cNumericFieldNames;
    auto &inputProcessor = state.dataInputProcessing->inputProcessor;
    auto &SetPointDualHeatCool = state.dataZoneTempPredictorCorrector->SetPointDualHeatCool;

    cCurrentModuleObject = cZControlTypes(static_cast<int>(ZoneControlTypes::TStat));
    // Update Num in state and make local convenience copy
    int NumTStatStatements = state.dataZoneCtrls->NumTStatStatements = inputProcessor->getNumObjectsFound(state, cCurrentModuleObject);
    TStatObjects.allocate(NumTStatStatements);

    // Pre-scan for use of Zone lists in TStat statements (i.e. Global application of TStat)
    state.dataZoneCtrls->NumTempControlledZones = 0;
    for (Item = 1; Item <= NumTStatStatements; ++Item) {
        inputProcessor->getObjectItem(state,
                                      cCurrentModuleObject,
                                      Item,
                                      cAlphaArgs,
                                      NumAlphas,
                                      rNumericArgs,
                                      NumNums,
                                      IOStat,
                                      lNumericFieldBlanks,
                                      lAlphaFieldBlanks,
                                      cAlphaFieldNames,
                                      cNumericFieldNames);
        UtilityRoutines::IsNameEmpty(state, cAlphaArgs(1), cCurrentModuleObject, ErrorsFound);

        TStatObjects(Item).Name = cAlphaArgs(1);
        Item1 = UtilityRoutines::FindItemInList(cAlphaArgs(2), Zone);
        ZLItem = 0;
        if (Item1 == 0 && state.dataHeatBal->NumOfZoneLists > 0) ZLItem = UtilityRoutines::FindItemInList(cAlphaArgs(2), ZoneList);
        if (Item1 > 0) {
            TStatObjects(Item).TempControlledZoneStartPtr = state.dataZoneCtrls->NumTempControlledZones + 1;
            ++state.dataZoneCtrls->NumTempControlledZones;
            TStatObjects(Item).NumOfZones = 1;
            TStatObjects(Item).ZoneListActive = false;
            TStatObjects(Item).ZoneOrZoneListPtr = Item1;
        } else if (ZLItem > 0) {
            TStatObjects(Item).TempControlledZoneStartPtr = state.dataZoneCtrls->NumTempControlledZones + 1;
            state.dataZoneCtrls->NumTempControlledZones += ZoneList(ZLItem).NumOfZones;
            TStatObjects(Item).NumOfZones = ZoneList(ZLItem).NumOfZones;
            TStatObjects(Item).ZoneListActive = true;
            TStatObjects(Item).ZoneOrZoneListPtr = ZLItem;
        } else {
            ShowSevereError(
                state, format("{}=\"{}\" invalid {}=\"{}\" not found.", cCurrentModuleObject, cAlphaArgs(1), cAlphaFieldNames(2), cAlphaArgs(2)));
            ErrorsFound = true;
        }
    }

    if (ErrorsFound) {
        ShowSevereError(state, format("GetZoneAirSetpoints: Errors with invalid names in {} objects.", cCurrentModuleObject));
        ShowContinueError(state, "...These will not be read in.  Other errors may occur.");
        state.dataZoneCtrls->NumTempControlledZones = 0;
    }

    if (state.dataZoneCtrls->NumTempControlledZones > 0) {
        TempControlledZone.allocate(state.dataZoneCtrls->NumTempControlledZones);
        TStatControlTypes.allocate(state.dataZoneCtrls->NumTempControlledZones); // Number of set point types
        CTSchedMapToControlledZone.dimension(state.dataZoneCtrls->NumTempControlledZones, 0);

        TempControlledZoneNum = 0;
        state.dataZoneTempPredictorCorrector->NumOnOffCtrZone = 0;
        for (Item = 1; Item <= NumTStatStatements; ++Item) {
            inputProcessor->getObjectItem(state,
                                          cCurrentModuleObject,
                                          Item,
                                          cAlphaArgs,
                                          NumAlphas,
                                          rNumericArgs,
                                          NumNums,
                                          IOStat,
                                          lNumericFieldBlanks,
                                          lAlphaFieldBlanks,
                                          cAlphaFieldNames,
                                          cNumericFieldNames);
            for (Item1 = 1; Item1 <= TStatObjects(Item).NumOfZones; ++Item1) {
                ++TempControlledZoneNum;
                if (TStatObjects(Item).ZoneListActive) {
                    cAlphaArgs(2) = Zone(ZoneList(TStatObjects(Item).ZoneOrZoneListPtr).Zone(Item1)).Name;
                }
                int ZoneAssigned = UtilityRoutines::FindItemInList(
                    cAlphaArgs(2), TempControlledZone, &DataZoneControls::ZoneTempControls::ZoneName, TempControlledZoneNum - 1);
                if (ZoneAssigned == 0) {
                    TempControlledZone(TempControlledZoneNum).ZoneName = cAlphaArgs(2);
                    TempControlledZone(TempControlledZoneNum).ActualZoneNum = UtilityRoutines::FindItemInList(cAlphaArgs(2), Zone);
                    if (TempControlledZone(TempControlledZoneNum).ActualZoneNum == 0) {
                        ShowSevereError(
                            state,
                            format(
                                "{}=\"{}\" invalid {}=\"{}\" not found.", cCurrentModuleObject, cAlphaArgs(1), cAlphaFieldNames(2), cAlphaArgs(2)));
                        ErrorsFound = true;
                    } else {
                        Zone(TempControlledZone(TempControlledZoneNum).ActualZoneNum).TempControlledZoneIndex = TempControlledZoneNum;
                    }
                } else {
                    TempControlledZone(TempControlledZoneNum).ZoneName = cAlphaArgs(2); // for continuity
                    ShowSevereError(state,
                                    format("{}=\"{}\" invalid {}=\"{}\" zone previously assigned.",
                                           cCurrentModuleObject,
                                           cAlphaArgs(1),
                                           cAlphaFieldNames(2),
                                           cAlphaArgs(2)));
                    ShowContinueError(state, format("...Zone was previously assigned to Thermostat=\"{}\".", TempControlledZone(ZoneAssigned).Name));
                    ErrorsFound = true;
                    continue;
                }

                if (!TStatObjects(Item).ZoneListActive) {
                    TempControlledZone(TempControlledZoneNum).Name = cAlphaArgs(1);
                } else {
                    CheckCreatedZoneItemName(state,
                                             RoutineName,
                                             cCurrentModuleObject,
                                             Zone(ZoneList(TStatObjects(Item).ZoneOrZoneListPtr).Zone(Item1)).Name,
                                             ZoneList(TStatObjects(Item).ZoneOrZoneListPtr).MaxZoneNameLength,
                                             TStatObjects(Item).Name,
                                             TempControlledZone,
                                             TempControlledZoneNum - 1,
                                             TempControlledZone(TempControlledZoneNum).Name,
                                             errFlag);
                    if (errFlag) ErrorsFound = true;
                }

                TempControlledZone(TempControlledZoneNum).ControlTypeSchedName = cAlphaArgs(3);
                TempControlledZone(TempControlledZoneNum).CTSchedIndex = GetScheduleIndex(state, cAlphaArgs(3));
                if (Item1 == 1) { // only show error on first of several if zone list
                    if (TempControlledZone(TempControlledZoneNum).CTSchedIndex == 0) {
                        ShowSevereError(
                            state,
                            format(
                                "{}=\"{}\" invalid {}=\"{}\" not found.", cCurrentModuleObject, cAlphaArgs(1), cAlphaFieldNames(3), cAlphaArgs(3)));
                        ErrorsFound = true;
                    } else {
                        // Check validity of control types.
                        ValidScheduleControlType =
                            CheckScheduleValueMinMax(state, TempControlledZone(TempControlledZoneNum).CTSchedIndex, ">=", 0.0, "<=", 4.0);
                        if (!ValidScheduleControlType) {
                            ShowSevereError(
                                state,
                                format("{}=\"{}\" invalid range {}=\"{}\"", cCurrentModuleObject, cAlphaArgs(1), cAlphaFieldNames(2), cAlphaArgs(2)));
                            ShowContinueError(state, "..contains values outside of range [0,4].");
                            ErrorsFound = true;
                        }
                    }
                }

                if (lAlphaFieldBlanks(7)) {
                    NumAlphas = 5;
                } else if (lAlphaFieldBlanks(9)) {
                    NumAlphas = 7;
                } else if (lAlphaFieldBlanks(11)) {
                    NumAlphas = 9;
                }

                TempControlledZone(TempControlledZoneNum).NumControlTypes = nint((NumAlphas - 3.0) / 2.0);
                TempControlledZone(TempControlledZoneNum).ControlType.allocate(TempControlledZone(TempControlledZoneNum).NumControlTypes);
                TempControlledZone(TempControlledZoneNum).ControlTypeName.allocate(TempControlledZone(TempControlledZoneNum).NumControlTypes);
                TempControlledZone(TempControlledZoneNum).ControlTypeEnum.allocate(TempControlledZone(TempControlledZoneNum).NumControlTypes);

                for (ControlTypeNum = 1; ControlTypeNum <= TempControlledZone(TempControlledZoneNum).NumControlTypes; ++ControlTypeNum) {

                    TempControlledZone(TempControlledZoneNum).ControlType(ControlTypeNum) = cAlphaArgs(nint(2.0 * ControlTypeNum - 1 + 3));
                    TempControlledZone(TempControlledZoneNum).ControlTypeName(ControlTypeNum) = cAlphaArgs(nint(2.0 * ControlTypeNum + 3));

                    if (!TempControlledZone(TempControlledZoneNum).ControlType(ControlTypeNum).empty()) {
                        DataHVACGlobals::ThermostatType ctrlType = static_cast<DataHVACGlobals::ThermostatType>(
                            getEnumValue(ValidControlTypesUC, TempControlledZone(TempControlledZoneNum).ControlType(ControlTypeNum)));
                        TempControlledZone(TempControlledZoneNum).ControlTypeEnum(ControlTypeNum) = ctrlType;
                        if (ctrlType == DataHVACGlobals::ThermostatType::Invalid) {
                            ShowSevereError(state,
                                            format("{}=\"{}\" invalid {}=\"{}\"",
                                                   cCurrentModuleObject,
                                                   cAlphaArgs(1),
                                                   cAlphaFieldNames(nint(2.0 * ControlTypeNum - 1 + 3)),
                                                   cAlphaArgs(nint(2.0 * ControlTypeNum - 1 + 3))));
                            ErrorsFound = true;
                        }
                    } else {
                        ShowSevereError(state,
                                        format("{}=\"{}\" invalid {}=\"<blank>\"",
                                               cCurrentModuleObject,
                                               cAlphaArgs(1),
                                               cAlphaFieldNames(nint(2.0 * ControlTypeNum - 1 + 3))));
                        ErrorsFound = true;
                    }
                }
                if (NumNums > 0) {
                    if (rNumericArgs(1) >= 0.0) {
                        TempControlledZone(TempControlledZoneNum).DeltaTCutSet = rNumericArgs(1);
                        if (rNumericArgs(1) > 0.0) state.dataZoneTempPredictorCorrector->NumOnOffCtrZone++;
                    } else {
                        ShowSevereError(
                            state,
                            format("{}=\"{} invalid {}=[{:.0T}].", cCurrentModuleObject, cAlphaArgs(1), cNumericFieldNames(1), rNumericArgs(1)));
                        ShowContinueError(state, "..Allowable values must be greater or equal to 0");
                        ErrorsFound = true;
                    }
                }
                if (TempControlledZone(TempControlledZoneNum).DeltaTCutSet > 0.0) {
                    for (ControlTypeNum = 1; ControlTypeNum <= TempControlledZone(TempControlledZoneNum).NumControlTypes; ++ControlTypeNum) {
                        if (UtilityRoutines::SameString(TempControlledZone(TempControlledZoneNum).ControlType(ControlTypeNum),
                                                        "ThermostatSetpoint:SingleHeatingOrCooling")) {
                            ShowWarningError(state,
                                             format("{}=\"{}: The choice of Temperature Difference Between Cutout And Setpoint will not be applied "
                                                    "to ThermostatSetpoint:SingleHeatingOrCooling.",
                                                    cCurrentModuleObject,
                                                    cAlphaArgs(1)));
                        }
                    }
                }
            }
        } // NumTStatStatements
    }     // Check on number of TempControlledZones

    cCurrentModuleObject = ValidControlTypesUC[static_cast<int>(DataHVACGlobals::ThermostatType::SingleHeating)];
    state.dataZoneTempPredictorCorrector->NumSingleTempHeatingControls = inputProcessor->getNumObjectsFound(state, cCurrentModuleObject);

    if (state.dataZoneTempPredictorCorrector->NumSingleTempHeatingControls > 0)
        SetPointSingleHeating.allocate(state.dataZoneTempPredictorCorrector->NumSingleTempHeatingControls);

    for (int idx = 1; idx <= state.dataZoneTempPredictorCorrector->NumSingleTempHeatingControls; ++idx) {
        inputProcessor->getObjectItem(state,
                                      cCurrentModuleObject,
                                      idx,
                                      cAlphaArgs,
                                      NumAlphas,
                                      rNumericArgs,
                                      NumNums,
                                      IOStat,
                                      lNumericFieldBlanks,
                                      lAlphaFieldBlanks,
                                      cAlphaFieldNames,
                                      cNumericFieldNames);
        UtilityRoutines::IsNameEmpty(state, cAlphaArgs(1), cCurrentModuleObject, ErrorsFound);
        auto &singleHtgSetpoint = SetPointSingleHeating(idx);
        singleHtgSetpoint.Name = cAlphaArgs(1);
        singleHtgSetpoint.TempSchedName = cAlphaArgs(2);
        singleHtgSetpoint.TempSchedIndex = GetScheduleIndex(state, cAlphaArgs(2));
        if (singleHtgSetpoint.TempSchedIndex == 0) {
            ShowSevereError(
                state, format("{}=\"{}\" invalid {}=\"{}\" not found.", cCurrentModuleObject, cAlphaArgs(1), cAlphaFieldNames(2), cAlphaArgs(2)));
            ErrorsFound = true;
        }

    } // SingleTempHeatingControlNum

    cCurrentModuleObject = ValidControlTypesUC[static_cast<int>(DataHVACGlobals::ThermostatType::SingleCooling)];
    state.dataZoneTempPredictorCorrector->NumSingleTempCoolingControls = inputProcessor->getNumObjectsFound(state, cCurrentModuleObject);

    if (state.dataZoneTempPredictorCorrector->NumSingleTempCoolingControls > 0)
        SetPointSingleCooling.allocate(state.dataZoneTempPredictorCorrector->NumSingleTempCoolingControls);

    for (int idx = 1; idx <= state.dataZoneTempPredictorCorrector->NumSingleTempCoolingControls; ++idx) {
        inputProcessor->getObjectItem(state,
                                      cCurrentModuleObject,
                                      idx,
                                      cAlphaArgs,
                                      NumAlphas,
                                      rNumericArgs,
                                      NumNums,
                                      IOStat,
                                      lNumericFieldBlanks,
                                      lAlphaFieldBlanks,
                                      cAlphaFieldNames,
                                      cNumericFieldNames);
        UtilityRoutines::IsNameEmpty(state, cAlphaArgs(1), cCurrentModuleObject, ErrorsFound);
        auto &singleClgSetpoint = SetPointSingleCooling(idx);
        singleClgSetpoint.Name = cAlphaArgs(1);
        singleClgSetpoint.TempSchedName = cAlphaArgs(2);
        singleClgSetpoint.TempSchedIndex = GetScheduleIndex(state, cAlphaArgs(2));
        if (singleClgSetpoint.TempSchedIndex == 0) {
            ShowSevereError(
                state, format("{}=\"{}\" invalid {}=\"{}\" not found.", cCurrentModuleObject, cAlphaArgs(1), cAlphaFieldNames(2), cAlphaArgs(2)));
            ErrorsFound = true;
        }

    } // SingleTempCoolingControlNum

    cCurrentModuleObject = ValidControlTypes[static_cast<int>(DataHVACGlobals::ThermostatType::SingleHeatCool)];
    state.dataZoneTempPredictorCorrector->NumSingleTempHeatCoolControls = inputProcessor->getNumObjectsFound(state, cCurrentModuleObject);

    if (state.dataZoneTempPredictorCorrector->NumSingleTempHeatCoolControls > 0)
        state.dataZoneTempPredictorCorrector->SetPointSingleHeatCool.allocate(state.dataZoneTempPredictorCorrector->NumSingleTempHeatCoolControls);

    for (int idx = 1; idx <= state.dataZoneTempPredictorCorrector->NumSingleTempHeatCoolControls; ++idx) {
        inputProcessor->getObjectItem(state,
                                      cCurrentModuleObject,
                                      idx,
                                      cAlphaArgs,
                                      NumAlphas,
                                      rNumericArgs,
                                      NumNums,
                                      IOStat,
                                      lNumericFieldBlanks,
                                      lAlphaFieldBlanks,
                                      cAlphaFieldNames,
                                      cNumericFieldNames);
        auto &singleHeatCoolSetpoint = state.dataZoneTempPredictorCorrector->SetPointSingleHeatCool(idx);
        singleHeatCoolSetpoint.Name = cAlphaArgs(1);
        singleHeatCoolSetpoint.TempSchedName = cAlphaArgs(2);
        singleHeatCoolSetpoint.TempSchedIndex = GetScheduleIndex(state, cAlphaArgs(2));
        if (singleHeatCoolSetpoint.TempSchedIndex == 0) {
            ShowSevereError(
                state, format("{}=\"{}\" invalid {}=\"{}\" not found.", cCurrentModuleObject, cAlphaArgs(1), cAlphaFieldNames(2), cAlphaArgs(2)));
            ErrorsFound = true;
        }

    } // SingleTempHeatCoolControlNum

    cCurrentModuleObject = ValidControlTypes[static_cast<int>(DataHVACGlobals::ThermostatType::DualSetPointWithDeadBand)];
    state.dataZoneTempPredictorCorrector->NumDualTempHeatCoolControls = inputProcessor->getNumObjectsFound(state, cCurrentModuleObject);

    if (state.dataZoneTempPredictorCorrector->NumDualTempHeatCoolControls > 0)
        SetPointDualHeatCool.allocate(state.dataZoneTempPredictorCorrector->NumDualTempHeatCoolControls);

    for (int idx = 1; idx <= state.dataZoneTempPredictorCorrector->NumDualTempHeatCoolControls; ++idx) {
        inputProcessor->getObjectItem(state,
                                      cCurrentModuleObject,
                                      idx,
                                      cAlphaArgs,
                                      NumAlphas,
                                      rNumericArgs,
                                      NumNums,
                                      IOStat,
                                      lNumericFieldBlanks,
                                      lAlphaFieldBlanks,
                                      cAlphaFieldNames,
                                      cNumericFieldNames);
        UtilityRoutines::IsNameEmpty(state, cAlphaArgs(1), cCurrentModuleObject, ErrorsFound);
        auto &dualHeatCoolSetpoint = SetPointDualHeatCool(idx);
        dualHeatCoolSetpoint.Name = cAlphaArgs(1);
        dualHeatCoolSetpoint.HeatTempSetptSchedName = cAlphaArgs(2);
        dualHeatCoolSetpoint.HeatTempSchedIndex = GetScheduleIndex(state, cAlphaArgs(2));
        if (dualHeatCoolSetpoint.HeatTempSchedIndex == 0) {
            ShowSevereError(
                state, format("{}=\"{}\" invalid {}=\"{}\" not found.", cCurrentModuleObject, cAlphaArgs(1), cAlphaFieldNames(2), cAlphaArgs(2)));
            ErrorsFound = true;
        }
        dualHeatCoolSetpoint.CoolTempSetptSchedName = cAlphaArgs(3);
        dualHeatCoolSetpoint.CoolTempSchedIndex = GetScheduleIndex(state, cAlphaArgs(3));
        if (dualHeatCoolSetpoint.CoolTempSchedIndex == 0) {
            ShowSevereError(
                state, format("{}=\"{}\" invalid {}=\"{}\" not found.", cCurrentModuleObject, cAlphaArgs(1), cAlphaFieldNames(3), cAlphaArgs(3)));
            ErrorsFound = true;
        }

    } // DualTempHeatCoolControlNum

    // Finish filling in Schedule pointing indexes
    int setPointObjectArrayIndex;
    for (TempControlledZoneNum = 1; TempControlledZoneNum <= state.dataZoneCtrls->NumTempControlledZones; ++TempControlledZoneNum) {
        for (int ct = 1; ct <= state.dataZoneCtrls->TempControlledZone(TempControlledZoneNum).NumControlTypes; ct++) {
            switch (state.dataZoneCtrls->TempControlledZone(TempControlledZoneNum).ControlTypeEnum(ct)) {
            case DataHVACGlobals::ThermostatType::SingleHeating:
                setPointObjectArrayIndex =
                    UtilityRoutines::FindItem(TempControlledZone(TempControlledZoneNum).ControlTypeName(ct), SetPointSingleHeating);
                TempControlledZone(TempControlledZoneNum).SchIndx_SingleHeatSetPoint =
                    state.dataZoneTempPredictorCorrector->SetPointSingleHeating(setPointObjectArrayIndex).TempSchedIndex;
                break;
            case DataHVACGlobals::ThermostatType::SingleCooling:
                setPointObjectArrayIndex =
                    UtilityRoutines::FindItem(TempControlledZone(TempControlledZoneNum).ControlTypeName(ct), SetPointSingleCooling);
                TempControlledZone(TempControlledZoneNum).SchIndx_SingleCoolSetPoint =
                    state.dataZoneTempPredictorCorrector->SetPointSingleCooling(setPointObjectArrayIndex).TempSchedIndex;
                break;
            case DataHVACGlobals::ThermostatType::SingleHeatCool:
                setPointObjectArrayIndex = UtilityRoutines::FindItem(TempControlledZone(TempControlledZoneNum).ControlTypeName(ct),
                                                                     state.dataZoneTempPredictorCorrector->SetPointSingleHeatCool);
                TempControlledZone(TempControlledZoneNum).SchIndx_SingleHeatCoolSetPoint =
                    state.dataZoneTempPredictorCorrector->SetPointSingleHeatCool(setPointObjectArrayIndex).TempSchedIndex;
                break;
            case DataHVACGlobals::ThermostatType::DualSetPointWithDeadBand:
                setPointObjectArrayIndex = UtilityRoutines::FindItem(TempControlledZone(TempControlledZoneNum).ControlTypeName(ct),
                                                                     state.dataZoneTempPredictorCorrector->SetPointDualHeatCool);
                TempControlledZone(TempControlledZoneNum).SchIndx_DualSetPointWDeadBandHeat =
                    state.dataZoneTempPredictorCorrector->SetPointDualHeatCool(setPointObjectArrayIndex).HeatTempSchedIndex;
                TempControlledZone(TempControlledZoneNum).SchIndx_DualSetPointWDeadBandCool =
                    state.dataZoneTempPredictorCorrector->SetPointDualHeatCool(setPointObjectArrayIndex).CoolTempSchedIndex;
                break;
            default:
                assert(false);
            }
        }
    }

    // Now, Check the schedule values/indices for validity

    for (TempControlledZoneNum = 1; TempControlledZoneNum <= state.dataZoneCtrls->NumTempControlledZones; ++TempControlledZoneNum) {

        ActualZoneNum = TempControlledZone(TempControlledZoneNum).ActualZoneNum;
        CTIndex = TempControlledZone(TempControlledZoneNum).CTSchedIndex;
        if (CTIndex == 0) continue; // error will be caught elsewhere
        SchedMin = GetScheduleMinValue(state, CTIndex);
        SchedMax = GetScheduleMaxValue(state, CTIndex);

        if (SchedMin == 0 && SchedMax == 0) {
            if (FindNumberInList(CTIndex, CTSchedMapToControlledZone, state.dataZoneCtrls->NumTempControlledZones) == 0) {
                ShowSevereError(state, format("Control Type Schedule={}", TempControlledZone(TempControlledZoneNum).ControlTypeSchedName));
                ShowContinueError(state, "..specifies control type 0 for all entries.");
                ShowContinueError(state, "All zones using this Control Type Schedule have no heating or cooling available.");
            }
            CTSchedMapToControlledZone(TempControlledZoneNum) = CTIndex;
        }

        for (ControlTypeNum = SchedMin; ControlTypeNum <= SchedMax; ++ControlTypeNum) {

            int TempIndex = 0;
            switch (static_cast<DataHVACGlobals::ThermostatType>(ControlTypeNum)) {
            case DataHVACGlobals::ThermostatType::Uncontrolled:
                break;
            case DataHVACGlobals::ThermostatType::SingleHeating:
                TempIndex = TempControlledZone(TempControlledZoneNum).SchIndx_SingleHeatSetPoint;
                if (TempIndex == 0) {
                    if (CheckScheduleValue(state, CTIndex, static_cast<int>(DataHVACGlobals::ThermostatType::SingleHeating))) {
                        ShowSevereError(state, format("Control Type Schedule={}", TempControlledZone(TempControlledZoneNum).ControlTypeSchedName));
                        ShowContinueError(state,
                                          format("..specifies control type 1 ({}) as the control type. Not valid for this zone.",
                                                 ValidControlTypes[static_cast<int>(DataHVACGlobals::ThermostatType::SingleHeating)]));
                        ShowContinueError(state,
                                          format("..reference {}={}",
                                                 cZControlTypes(static_cast<int>(ZoneControlTypes::TStat)),
                                                 TempControlledZone(TempControlledZoneNum).Name));
                        ShowContinueError(state, format("..reference ZONE={}", TempControlledZone(TempControlledZoneNum).ZoneName));
                        ErrorsFound = true;
                    }
                }
                break;
            case DataHVACGlobals::ThermostatType::SingleCooling:
                TempIndex = TempControlledZone(TempControlledZoneNum).SchIndx_SingleCoolSetPoint;
                if (TempIndex == 0) {
                    if (CheckScheduleValue(state, CTIndex, static_cast<int>(DataHVACGlobals::ThermostatType::SingleCooling))) {
                        ShowSevereError(state, format("Control Type Schedule={}", TempControlledZone(TempControlledZoneNum).ControlTypeSchedName));
                        ShowContinueError(state,
                                          format("..specifies control type 2 ({}) as the control type. Not valid for this zone.",
                                                 ValidControlTypes[static_cast<int>(DataHVACGlobals::ThermostatType::SingleCooling)]));
                        ShowContinueError(state,
                                          format("..reference {}={}",
                                                 cZControlTypes(static_cast<int>(ZoneControlTypes::TStat)),
                                                 TempControlledZone(TempControlledZoneNum).Name));
                        ShowContinueError(state, format("..reference ZONE={}", TempControlledZone(TempControlledZoneNum).ZoneName));
                        ErrorsFound = true;
                    }
                }
                break;
            case DataHVACGlobals::ThermostatType::SingleHeatCool:
                TempIndex = TempControlledZone(TempControlledZoneNum).SchIndx_SingleHeatCoolSetPoint;
                if (TempIndex == 0) {
                    if (CheckScheduleValue(state, CTIndex, static_cast<int>(DataHVACGlobals::ThermostatType::SingleHeatCool))) {
                        ShowSevereError(state, format("Schedule={}", TempControlledZone(TempControlledZoneNum).ControlTypeSchedName));
                        ShowContinueError(state,
                                          format("..specifies control type 3 ({}) as the control type. Not valid for this zone.",
                                                 ValidControlTypes[static_cast<int>(DataHVACGlobals::ThermostatType::SingleHeatCool)]));
                        ShowContinueError(state,
                                          format("..reference {}={}",
                                                 cZControlTypes(static_cast<int>(ZoneControlTypes::TStat)),
                                                 TempControlledZone(TempControlledZoneNum).Name));
                        ShowContinueError(state, format("..reference ZONE={}", TempControlledZone(TempControlledZoneNum).ZoneName));
                        ErrorsFound = true;
                    }
                }
                break;
            case DataHVACGlobals::ThermostatType::DualSetPointWithDeadBand:
                TempIndex = TempControlledZone(TempControlledZoneNum)
                                .SchIndx_DualSetPointWDeadBandHeat; // using "Heat" as a sentinel that dualsetpoint is on this zone control object
                if (TempIndex == 0) {
                    if (CheckScheduleValue(state, CTIndex, static_cast<int>(DataHVACGlobals::ThermostatType::DualSetPointWithDeadBand))) {
                        ShowSevereError(state, format("Schedule={}", TempControlledZone(TempControlledZoneNum).ControlTypeSchedName));
                        ShowContinueError(state,
                                          format("..specifies control type 4 ({}) as the control type. Not valid for this zone.",
                                                 ValidControlTypes[static_cast<int>(DataHVACGlobals::ThermostatType::DualSetPointWithDeadBand)]));
                        ShowContinueError(state,
                                          format("..reference {}={}",
                                                 cZControlTypes(static_cast<int>(ZoneControlTypes::TStat)),
                                                 TempControlledZone(TempControlledZoneNum).Name));
                        ShowContinueError(state, format("..reference ZONE={}", TempControlledZone(TempControlledZoneNum).ZoneName));
                        ErrorsFound = true;
                    }
                }
                break;
            default:
                ShowSevereError(state,
                                format("GetZoneAirSetpoints: Illegal control type for Zone={}, Found value={}, in Schedule={}",
                                       Zone(ActualZoneNum).Name,
                                       ControlTypeNum,
                                       TempControlledZone(TempControlledZoneNum).ControlTypeSchedName));
                ShowContinueError(state, "..valid range values are [0,4].");
                ErrorsFound = true;
            }
        }
    }

    for (TempControlledZoneNum = 1; TempControlledZoneNum <= state.dataZoneCtrls->NumTempControlledZones; ++TempControlledZoneNum) {

        ActualZoneNum = TempControlledZone(TempControlledZoneNum).ActualZoneNum;
        CTIndex = TempControlledZone(TempControlledZoneNum).CTSchedIndex;
        if (CTIndex == 0) continue; // error caught elsewhere -- would just be confusing here

        for (ControlTypeNum = 1; ControlTypeNum <= 4; ++ControlTypeNum) {
            if (TStatControlTypes(TempControlledZoneNum).MustHave[ControlTypeNum] && TStatControlTypes(TempControlledZoneNum).DidHave[ControlTypeNum])
                continue;

            switch (static_cast<DataHVACGlobals::ThermostatType>(ControlTypeNum)) {
            case DataHVACGlobals::ThermostatType::SingleHeating:
                if (!TStatControlTypes(TempControlledZoneNum).MustHave[ControlTypeNum]) continue;
                ShowWarningError(state, format("Schedule={}", TempControlledZone(TempControlledZoneNum).ControlTypeSchedName));
                ShowContinueError(state,
                                  format("...should include control type 1 ({}) but does not.",
                                         ValidControlTypes[static_cast<int>(DataHVACGlobals::ThermostatType::SingleHeating)]));
                ShowContinueError(state,
                                  format("..reference {}={}",
                                         cZControlTypes(static_cast<int>(ZoneControlTypes::TStat)),
                                         TempControlledZone(TempControlledZoneNum).Name));
                ShowContinueError(state, format("..reference ZONE={}", TempControlledZone(TempControlledZoneNum).ZoneName));
                break;
            case DataHVACGlobals::ThermostatType::SingleCooling:
                if (!TStatControlTypes(TempControlledZoneNum).MustHave[ControlTypeNum]) continue;
                ShowWarningError(state, format("Schedule={}", TempControlledZone(TempControlledZoneNum).ControlTypeSchedName));
                ShowContinueError(state,
                                  format("...should include control type 2 ({}) but does not.",
                                         ValidControlTypes[static_cast<int>(DataHVACGlobals::ThermostatType::SingleCooling)]));
                ShowContinueError(state,
                                  format("..reference {}={}",
                                         cZControlTypes(static_cast<int>(ZoneControlTypes::TStat)),
                                         TempControlledZone(TempControlledZoneNum).Name));
                ShowContinueError(state, format("..reference ZONE={}", TempControlledZone(TempControlledZoneNum).ZoneName));
                break;
            case DataHVACGlobals::ThermostatType::SingleHeatCool:
                if (!TStatControlTypes(TempControlledZoneNum).MustHave[ControlTypeNum]) continue;
                ShowWarningError(state, format("Schedule={}", TempControlledZone(TempControlledZoneNum).ControlTypeSchedName));
                ShowContinueError(state,
                                  format("...should include control type 3 ({}) but does not.",
                                         ValidControlTypes[static_cast<int>(DataHVACGlobals::ThermostatType::SingleHeating)]));
                ShowContinueError(state,
                                  format("..reference {}={}",
                                         cZControlTypes(static_cast<int>(ZoneControlTypes::TStat)),
                                         TempControlledZone(TempControlledZoneNum).Name));
                ShowContinueError(state, format("..reference ZONE={}", TempControlledZone(TempControlledZoneNum).ZoneName));
                break;
            case DataHVACGlobals::ThermostatType::DualSetPointWithDeadBand:
                if (!TStatControlTypes(TempControlledZoneNum).MustHave[ControlTypeNum]) continue;
                ShowWarningError(state, format("Schedule={}", TempControlledZone(TempControlledZoneNum).ControlTypeSchedName));
                ShowContinueError(state,
                                  format("...should include control type 4 ({}) but does not.",
                                         ValidControlTypes[static_cast<int>(DataHVACGlobals::ThermostatType::DualSetPointWithDeadBand)]));
                ShowContinueError(state,
                                  format("..reference {}={}",
                                         cZControlTypes(static_cast<int>(ZoneControlTypes::TStat)),
                                         TempControlledZone(TempControlledZoneNum).Name));
                ShowContinueError(state, format("..reference ZONE={}", TempControlledZone(TempControlledZoneNum).ZoneName));
                break;
            default:
                break;
            }
        }
    }

    if (allocated(TStatControlTypes)) TStatControlTypes.deallocate();
    // This starts the Humidity Control Get Input section
    cCurrentModuleObject = cZControlTypes(static_cast<int>(ZoneControlTypes::HStat));
    state.dataZoneCtrls->NumHumidityControlZones = inputProcessor->getNumObjectsFound(state, cCurrentModuleObject);

    if (state.dataZoneCtrls->NumHumidityControlZones > 0) {
        HumidityControlZone.allocate(state.dataZoneCtrls->NumHumidityControlZones);
        state.dataZoneTempPredictorCorrector->HumidityControlZoneUniqueNames.reserve(
            static_cast<unsigned>(state.dataZoneCtrls->NumHumidityControlZones));
    }

    for (HumidControlledZoneNum = 1; HumidControlledZoneNum <= state.dataZoneCtrls->NumHumidityControlZones; ++HumidControlledZoneNum) {
        inputProcessor->getObjectItem(state,
                                      cCurrentModuleObject,
                                      HumidControlledZoneNum,
                                      cAlphaArgs,
                                      NumAlphas,
                                      rNumericArgs,
                                      NumNums,
                                      IOStat,
                                      lNumericFieldBlanks,
                                      lAlphaFieldBlanks,
                                      cAlphaFieldNames,
                                      cNumericFieldNames);
        UtilityRoutines::IsNameEmpty(state, cAlphaArgs(1), cCurrentModuleObject, ErrorsFound);

        HumidityControlZone(HumidControlledZoneNum).ControlName = cAlphaArgs(1);
        GlobalNames::IntraObjUniquenessCheck(state,
                                             cAlphaArgs(2),
                                             cCurrentModuleObject,
                                             cAlphaFieldNames(2),
                                             state.dataZoneTempPredictorCorrector->HumidityControlZoneUniqueNames,
                                             ErrorsFound);

        HumidityControlZone(HumidControlledZoneNum).ZoneName = cAlphaArgs(2);
        HumidityControlZone(HumidControlledZoneNum).ActualZoneNum = UtilityRoutines::FindItem(cAlphaArgs(2), Zone);
        if (HumidityControlZone(HumidControlledZoneNum).ActualZoneNum == 0) {
            ShowSevereError(state,
                            format("{}=\"{} invalid {}=\"{}\" not found.", cCurrentModuleObject, cAlphaArgs(1), cAlphaFieldNames(2), cAlphaArgs(2)));
            ErrorsFound = true;
        } else {
            state.dataHeatBal->Zone(HumidityControlZone(HumidControlledZoneNum).ActualZoneNum).humidityControlZoneIndex = HumidControlledZoneNum;
        }
        HumidityControlZone(HumidControlledZoneNum).HumidifyingSched = cAlphaArgs(3);
        HumidityControlZone(HumidControlledZoneNum).HumidifyingSchedIndex = GetScheduleIndex(state, cAlphaArgs(3));
        if (HumidityControlZone(HumidControlledZoneNum).HumidifyingSchedIndex == 0) {
            ShowSevereError(state,
                            format("{}=\"{} invalid {}=\"{}\" not found.", cCurrentModuleObject, cAlphaArgs(1), cAlphaFieldNames(3), cAlphaArgs(3)));
            ErrorsFound = true;
        }
        if (NumAlphas == 4) {
            HumidityControlZone(HumidControlledZoneNum).DehumidifyingSched = cAlphaArgs(4);
            HumidityControlZone(HumidControlledZoneNum).DehumidifyingSchedIndex = GetScheduleIndex(state, cAlphaArgs(4));
            if (HumidityControlZone(HumidControlledZoneNum).DehumidifyingSchedIndex == 0) {
                ShowSevereError(
                    state, format("{}=\"{} invalid {}=\"{}\" not found.", cCurrentModuleObject, cAlphaArgs(1), cAlphaFieldNames(4), cAlphaArgs(4)));
                ErrorsFound = true;
            }
        } else {
            HumidityControlZone(HumidControlledZoneNum).DehumidifyingSched = cAlphaArgs(3);
            HumidityControlZone(HumidControlledZoneNum).DehumidifyingSchedIndex = GetScheduleIndex(state, cAlphaArgs(3));
        }

    } // HumidControlledZoneNum

    // Start to read Thermal comfort control objects
    cCurrentModuleObject = cZControlTypes(static_cast<int>(ZoneControlTypes::TCTStat));
    state.dataZoneCtrls->NumComfortTStatStatements = inputProcessor->getNumObjectsFound(state, cCurrentModuleObject);
    ComfortTStatObjects.allocate(state.dataZoneCtrls->NumComfortTStatStatements);

    // Pre-scan for use of Zone lists in TStat statements (i.e. Global application of TStat)
    state.dataZoneCtrls->NumComfortControlledZones = 0;
    errFlag = false;
    for (Item = 1; Item <= state.dataZoneCtrls->NumComfortTStatStatements; ++Item) {
        inputProcessor->getObjectItem(state,
                                      cCurrentModuleObject,
                                      Item,
                                      cAlphaArgs,
                                      NumAlphas,
                                      rNumericArgs,
                                      NumNums,
                                      IOStat,
                                      lNumericFieldBlanks,
                                      lAlphaFieldBlanks,
                                      cAlphaFieldNames,
                                      cNumericFieldNames);
        UtilityRoutines::IsNameEmpty(state, cAlphaArgs(1), cCurrentModuleObject, ErrorsFound);

        Item1 = UtilityRoutines::FindItemInList(cAlphaArgs(2), Zone);
        ZLItem = 0;
        if (Item1 == 0 && state.dataHeatBal->NumOfZoneLists > 0) ZLItem = UtilityRoutines::FindItemInList(cAlphaArgs(2), ZoneList);
        ComfortTStatObjects(Item).Name = cAlphaArgs(1);
        if (Item1 > 0) {
            ComfortTStatObjects(Item).ComfortControlledZoneStartPtr = state.dataZoneCtrls->NumComfortControlledZones + 1;
            ++state.dataZoneCtrls->NumComfortControlledZones;
            ComfortTStatObjects(Item).NumOfZones = 1;
            ComfortTStatObjects(Item).ZoneListActive = false;
            ComfortTStatObjects(Item).ZoneOrZoneListPtr = Item1;
        } else if (ZLItem > 0) {
            ComfortTStatObjects(Item).ComfortControlledZoneStartPtr = state.dataZoneCtrls->NumComfortControlledZones + 1;
            state.dataZoneCtrls->NumComfortControlledZones += ZoneList(ZLItem).NumOfZones;
            ComfortTStatObjects(Item).NumOfZones = ZoneList(ZLItem).NumOfZones;
            ComfortTStatObjects(Item).ZoneListActive = true;
            ComfortTStatObjects(Item).ZoneOrZoneListPtr = ZLItem;
        } else {
            ShowSevereError(
                state, format("{}=\"{}\" invalid {}=\"{}\" not found.", cCurrentModuleObject, cAlphaArgs(1), cAlphaFieldNames(2), cAlphaArgs(2)));
            errFlag = true;
            ErrorsFound = true;
        }
    }

    if (errFlag) {
        ShowSevereError(state, format("GetZoneAirSetpoints: Errors with invalid names in {} objects.", cCurrentModuleObject));
        ShowContinueError(state, "...These will not be read in.  Other errors may occur.");
        state.dataZoneCtrls->NumComfortControlledZones = 0;
    }

    if (state.dataZoneCtrls->NumComfortControlledZones > 0) {
        ComfortControlledZone.allocate(state.dataZoneCtrls->NumComfortControlledZones);
        TComfortControlTypes.allocate(state.dataZoneCtrls->NumComfortControlledZones); // Number of set point types
        CCmSchedMapToControlledZone.dimension(state.dataZoneCtrls->NumComfortControlledZones, 0);

        ComfortControlledZoneNum = 0;
        for (Item = 1; Item <= state.dataZoneCtrls->NumComfortTStatStatements; ++Item) {
            inputProcessor->getObjectItem(state,
                                          cCurrentModuleObject,
                                          Item,
                                          cAlphaArgs,
                                          NumAlphas,
                                          rNumericArgs,
                                          NumNums,
                                          IOStat,
                                          lNumericFieldBlanks,
                                          lAlphaFieldBlanks,
                                          cAlphaFieldNames,
                                          cNumericFieldNames);
            for (Item1 = 1; Item1 <= ComfortTStatObjects(Item).NumOfZones; ++Item1) {
                ++ComfortControlledZoneNum;
                if (ComfortTStatObjects(Item).ZoneListActive) {
                    cAlphaArgs(2) = state.dataHeatBal->Zone(ZoneList(ComfortTStatObjects(Item).ZoneOrZoneListPtr).Zone(Item1)).Name;
                }
                int ZoneAssigned = UtilityRoutines::FindItemInList(
                    cAlphaArgs(2), ComfortControlledZone, &DataZoneControls::ZoneComfortControls::ZoneName, ComfortControlledZoneNum - 1);
                if (ZoneAssigned == 0) {
                    ComfortControlledZone(ComfortControlledZoneNum).ZoneName = cAlphaArgs(2);
                    ComfortControlledZone(ComfortControlledZoneNum).ActualZoneNum = UtilityRoutines::FindItemInList(cAlphaArgs(2), Zone);
                    if (ComfortControlledZone(ComfortControlledZoneNum).ActualZoneNum == 0) {
                        ShowSevereError(
                            state,
                            format(
                                "{}=\"{}\" invalid {}=\"{}\" not found.", cCurrentModuleObject, cAlphaArgs(1), cAlphaFieldNames(2), cAlphaArgs(2)));
                        ErrorsFound = true;
                    }
                } else {
                    ComfortControlledZone(ComfortControlledZoneNum).ZoneName = cAlphaArgs(2); // for continuity
                    ShowSevereError(state,
                                    format("{}=\"{}\" invalid {}=\"{}\" zone previously assigned.",
                                           cCurrentModuleObject,
                                           cAlphaArgs(1),
                                           cAlphaFieldNames(2),
                                           cAlphaArgs(2)));
                    ShowContinueError(state,
                                      format("...Zone was previously assigned to Thermostat=\"{}\".", ComfortControlledZone(ZoneAssigned).Name));
                    ErrorsFound = true;
                    continue;
                }

                if (!ComfortTStatObjects(Item).ZoneListActive) {
                    ComfortControlledZone(ComfortControlledZoneNum).Name = cAlphaArgs(1);
                } else {
                    ComfortControlledZone(ComfortControlledZoneNum).Name =
                        state.dataHeatBal->Zone(ZoneList(ComfortTStatObjects(Item).ZoneOrZoneListPtr).Zone(Item1)).Name + ' ' +
                        ComfortTStatObjects(Item).Name;
                }

                // Read Fields A3 and A4 for averaging method
                IZoneCount = 0;
                for (i = 1; i <= state.dataHeatBal->TotPeople; ++i) {
                    if (ComfortControlledZone(ComfortControlledZoneNum).ActualZoneNum == state.dataHeatBal->People(i).ZonePtr) {
                        ++IZoneCount;
                    }
                }
                // Could not find a people object for this particular zone
                if (IZoneCount == 0 && ComfortControlledZone(ComfortControlledZoneNum).ActualZoneNum > 0) {
                    ShowSevereError(state,
                                    format("{}=\"{} no PEOPLE in {}=\"{}\" - cannot use Comfort Control.",
                                           cCurrentModuleObject,
                                           cAlphaArgs(1),
                                           cAlphaFieldNames(2),
                                           cAlphaArgs(2)));
                    ErrorsFound = true;
                }
                ComfortControlledZone(ComfortControlledZoneNum).AverageMethod = DataZoneControls::AverageMethod::NO;
                if (IZoneCount > 1) {
                    ComfortControlledZone(ComfortControlledZoneNum).AverageMethodName = cAlphaArgs(3);
                    if (UtilityRoutines::SameString(cAlphaArgs(3), "SpecificObject")) {
                        ComfortControlledZone(ComfortControlledZoneNum).AverageMethod = DataZoneControls::AverageMethod::SPE;
                    }
                    if (UtilityRoutines::SameString(cAlphaArgs(3), "ObjectAverage")) {
                        ComfortControlledZone(ComfortControlledZoneNum).AverageMethod = DataZoneControls::AverageMethod::OBJ;
                    }
                    if (UtilityRoutines::SameString(cAlphaArgs(3), "PeopleAverage")) {
                        ComfortControlledZone(ComfortControlledZoneNum).AverageMethod = DataZoneControls::AverageMethod::PEO;
                    }
                    if (ComfortControlledZone(ComfortControlledZoneNum).AverageMethod == DataZoneControls::AverageMethod::NO) {
                        ShowSevereError(
                            state, format("{}=\"{} invalid {}=\"{}\".", cCurrentModuleObject, cAlphaArgs(1), cAlphaFieldNames(3), cAlphaArgs(3)));
                        ShowContinueError(state, "Allowed keys are SpecificObject, ObjectAverage, or PeopleAverage");
                        ErrorsFound = true;
                    }
                    if (ComfortControlledZone(ComfortControlledZoneNum).AverageMethod == DataZoneControls::AverageMethod::SPE) {
                        ComfortControlledZone(ComfortControlledZoneNum).AverageObjectName = cAlphaArgs(4);
                        if (UtilityRoutines::FindItem(cAlphaArgs(4), state.dataHeatBal->People) == 0) {
                            ShowSevereError(
                                state, format("{}=\"{} invalid {}=\"{}\".", cCurrentModuleObject, cAlphaArgs(1), cAlphaFieldNames(4), cAlphaArgs(4)));
                            ErrorsFound = true;
                        } else {
                            ComfortControlledZone(ComfortControlledZoneNum).SpecificObjectNum =
                                UtilityRoutines::FindItem(cAlphaArgs(4), state.dataHeatBal->People);
                        }
                    }
                } else {
                    for (i = 1; i <= state.dataHeatBal->TotPeople; ++i) {
                        if (ComfortControlledZone(ComfortControlledZoneNum).ActualZoneNum == state.dataHeatBal->People(i).ZonePtr) break;
                    }
                    ComfortControlledZone(ComfortControlledZoneNum).SpecificObjectNum = i;
                }
                // Check values used for thermal comfort calculation
                for (i = 1; i <= state.dataHeatBal->TotPeople; ++i) {
                    if (ComfortControlledZone(ComfortControlledZoneNum).ActualZoneNum == state.dataHeatBal->People(i).ZonePtr) {
                        // Check activity level
                        if (state.dataHeatBal->People(i).ActivityLevelPtr > 0) {
                            ValidScheduleControlType =
                                CheckScheduleValueMinMax(state, state.dataHeatBal->People(i).ActivityLevelPtr, ">=", 72.0, "<=", 909.0);
                            if (!ValidScheduleControlType) {
                                ShowSevereError(state,
                                                "GetPeople Activity Level: Invalid activity level values entered for thermal comfort calculation");
                                ShowContinueError(state,
                                                  format("Outside of range values [72,909], Reference object={}", state.dataHeatBal->People(i).Name));
                                ErrorsFound = true;
                            }
                        } else {
                            ShowSevereError(
                                state,
                                format("GetPeople Activity Level: Activity level schedule is not found={}", state.dataHeatBal->People(i).Name));
                            ShowContinueError(state, "Required when the zone has Thermal Comfort Controls.");
                            ErrorsFound = true;
                        }
                        // Check Work Efficiency
                        if (state.dataHeatBal->People(i).WorkEffPtr > 0) {
                            ValidScheduleControlType = CheckScheduleValueMinMax(state, state.dataHeatBal->People(i).WorkEffPtr, ">=", 0.0, "<=", 1.0);
                            if (!ValidScheduleControlType) {
                                ShowSevereError(state,
                                                "GetPeople work efficiency: Invalid work efficiency values entered for thermal comfort calculation");
                                ShowContinueError(state,
                                                  format("Outside of range values [0,1], Reference object={}", state.dataHeatBal->People(i).Name));
                                ErrorsFound = true;
                            }
                        } else {
                            ShowSevereError(
                                state,
                                format("GetPeople work efficiency: Work efficiency schedule is not found={}", state.dataHeatBal->People(i).Name));
                            ShowContinueError(state, "Required when the zone has Thermal Comfort Controls.");
                            ErrorsFound = true;
                        }
                        // Check Clothing Insulation
                        if (state.dataHeatBal->People(i).ClothingPtr > 0) {
                            ValidScheduleControlType = CheckScheduleValueMinMax(state, state.dataHeatBal->People(i).ClothingPtr, ">", 0.0, "<=", 2.0);
                            if (!ValidScheduleControlType) {
                                ShowSevereError(
                                    state,
                                    "GetPeople Clothing Insulation: Invalid Clothing Insulation values entered for thermal comfort calculation");
                                ShowContinueError(
                                    state, format("Outside of range values [0.0,2.0], Reference object={}", state.dataHeatBal->People(i).Name));
                                ErrorsFound = true;
                            }
                        } else {
                            ShowSevereError(state,
                                            format("GetPeople Clothing Insulation: Clothing Insulation schedule is not found={}",
                                                   state.dataHeatBal->People(i).Name));
                            ShowContinueError(state, "Required when the zone has Thermal Comfort Controls.");
                            ErrorsFound = true;
                        }
                        // Check Air velocity
                        if (state.dataHeatBal->People(i).AirVelocityPtr <= 0) {
                            ShowSevereError(
                                state, format("GetPeople Air Velocity: Air velocity schedule is not found={}", state.dataHeatBal->People(i).Name));
                            ShowContinueError(state, "Required when the zone has Thermal Comfort Controls.");
                            ErrorsFound = true;
                        }
                    }
                }

                // Read Max and Min temperature setpoint
                if (NumNums > 0) {
                    ComfortControlledZone(ComfortControlledZoneNum).TdbMinSetPoint = rNumericArgs(1);
                    if (rNumericArgs(1) > 50 || rNumericArgs(1) < 0) {
                        ShowSevereError(
                            state,
                            format("{}=\"{} invalid {}=[{:.0T}].", cCurrentModuleObject, cAlphaArgs(1), cNumericFieldNames(1), rNumericArgs(1)));
                        ShowContinueError(state, "..Allowable values must be between 0 C and 50 C");
                        ErrorsFound = true;
                    }
                }
                if (NumNums > 1) {
                    ComfortControlledZone(ComfortControlledZoneNum).TdbMaxSetPoint = rNumericArgs(2);
                    if (rNumericArgs(2) > 50 || rNumericArgs(2) < 0) {
                        ShowSevereError(
                            state,
                            format("{}=\"{} invalid {}=[{:.0T}].", cCurrentModuleObject, cAlphaArgs(1), cNumericFieldNames(2), rNumericArgs(2)));
                        ShowContinueError(state, "..Allowable values must be between 0 C and 50 C");
                        ErrorsFound = true;
                    }
                }
                // Ensure MaxTemp >= MinTemp
                if (ComfortControlledZone(ComfortControlledZoneNum).TdbMinSetPoint > ComfortControlledZone(ComfortControlledZoneNum).TdbMaxSetPoint) {
                    ShowSevereError(state, format("{}=\"{}", cCurrentModuleObject, cAlphaArgs(1)));
                    ShowContinueError(state, format("..{} > {}", cNumericFieldNames(1), cNumericFieldNames(2)));
                    ShowContinueError(state, format("..[{:.0T}] > [{:.0T}].", rNumericArgs(1), rNumericArgs(2)));
                    ErrorsFound = true;
                }
                // If MaxTemp = MinTemp, no thermal comfort control
                if (ComfortControlledZone(ComfortControlledZoneNum).TdbMinSetPoint ==
                    ComfortControlledZone(ComfortControlledZoneNum).TdbMaxSetPoint) {
                    ShowSevereError(state, format("{}=\"{}", cCurrentModuleObject, cAlphaArgs(1)));
                    ShowContinueError(state, format("..{} = {}", cNumericFieldNames(1), cNumericFieldNames(2)));
                    ShowContinueError(state, "The zone will be controlled using this dry-bulb temperature setpoint.");
                }
                // read Thermal comfort type schedule name
                ComfortControlledZone(ComfortControlledZoneNum).ControlTypeSchedName = cAlphaArgs(5);
                ComfortControlledZone(ComfortControlledZoneNum).ComfortSchedIndex = GetScheduleIndex(state, cAlphaArgs(5));
                if (ComfortControlledZone(ComfortControlledZoneNum).ComfortSchedIndex == 0) {
                    ShowSevereError(
                        state,
                        format("{}=\"{} invalid {}=\"{}\" not found.", cCurrentModuleObject, cAlphaArgs(1), cAlphaFieldNames(5), cAlphaArgs(5)));
                    ErrorsFound = true;
                } else {
                    // Check validity of control types.
                    ValidScheduleControlType =
                        CheckScheduleValueMinMax(state, ComfortControlledZone(ComfortControlledZoneNum).ComfortSchedIndex, ">=", 0.0, "<=", 4.0);
                    if (!ValidScheduleControlType) {
                        ShowSevereError(
                            state,
                            format("{}=\"{}\" invalid range {}=\"{}\"", cCurrentModuleObject, cAlphaArgs(1), cAlphaFieldNames(5), cAlphaArgs(5)));
                        ShowContinueError(state, "..contains values outside of range [0,4].");
                        ErrorsFound = true;
                    }
                }
                ComfortControlledZone(ComfortControlledZoneNum).NumControlTypes = nint((NumAlphas - 5.0) / 2.0);
                ComfortControlledZone(ComfortControlledZoneNum).ControlType.allocate(ComfortControlledZone(ComfortControlledZoneNum).NumControlTypes);
                ComfortControlledZone(ComfortControlledZoneNum)
                    .ControlTypeName.allocate(ComfortControlledZone(ComfortControlledZoneNum).NumControlTypes);
                ComfortControlledZone(ComfortControlledZoneNum)
                    .ControlTypeSchIndx.allocate(ComfortControlledZone(ComfortControlledZoneNum).NumControlTypes);

                for (ControlTypeNum = 1; ControlTypeNum <= ComfortControlledZone(ComfortControlledZoneNum).NumControlTypes; ++ControlTypeNum) {
                    ComfortControlledZone(ComfortControlledZoneNum).ControlType(ControlTypeNum) = cAlphaArgs(nint(2.0 * ControlTypeNum - 1 + 5));
                    ComfortControlledZone(ComfortControlledZoneNum).ControlTypeName(ControlTypeNum) = cAlphaArgs(nint(2.0 * ControlTypeNum + 5));
                    if (ComfortControlledZone(ComfortControlledZoneNum).ControlType(ControlTypeNum) != "") {
                        CTIndex =
                            getEnumValue(ValidComfortControlTypesUC,
                                         UtilityRoutines::makeUPPER(ComfortControlledZone(ComfortControlledZoneNum).ControlType(ControlTypeNum)));
                        if (CTIndex == 0) {
                            ShowSevereError(state,
                                            format("{}=\"{}\" invalid {}=\"{}\"",
                                                   cCurrentModuleObject,
                                                   cAlphaArgs(1),
                                                   cAlphaFieldNames(nint(2.0 * ControlTypeNum - 1 + 5)),
                                                   cAlphaArgs(nint(2.0 * ControlTypeNum - 1 + 5))));
                            ErrorsFound = true;
                        }
                        if (CTIndex > 4) { // For Fanger control only for the time being
                            ShowSevereError(state,
                                            format("{}=\"{}\" invalid {}=\"{}\"",
                                                   cCurrentModuleObject,
                                                   cAlphaArgs(1),
                                                   cAlphaFieldNames(nint(2.0 * ControlTypeNum - 1 + 5)),
                                                   cAlphaArgs(nint(2.0 * ControlTypeNum - 1 + 5))));
                            ShowContinueError(state, "..Fanger is the only valid model.");
                            ErrorsFound = true;
                        }
                    } else {
                        ShowSevereError(state,
                                        format("{}=\"{}\" invalid {}=\"<blank>\"",
                                               cCurrentModuleObject,
                                               cAlphaArgs(1),
                                               cAlphaFieldNames(nint(2.0 * ControlTypeNum - 1 + 5))));
                        ErrorsFound = true;
                    }
                    ComfortControlledZone(ComfortControlledZoneNum).ControlTypeSchIndx(ControlTypeNum) = 0;
                }
            }
        } // NumComfortTStatStatements
    }
    // End of Thermal comfort control reading and checking

    cCurrentModuleObject = ValidComfortControlTypes[static_cast<int>(DataHVACGlobals::ThermostatType::SingleHeating)];
    state.dataZoneTempPredictorCorrector->NumSingleFangerHeatingControls = inputProcessor->getNumObjectsFound(state, cCurrentModuleObject);

    if (state.dataZoneTempPredictorCorrector->NumSingleFangerHeatingControls > 0)
        state.dataZoneTempPredictorCorrector->SetPointSingleHeatingFanger.allocate(
            state.dataZoneTempPredictorCorrector->NumSingleFangerHeatingControls);

    for (int idx = 1; idx <= state.dataZoneTempPredictorCorrector->NumSingleFangerHeatingControls; ++idx) {
        inputProcessor->getObjectItem(state,
                                      cCurrentModuleObject,
                                      idx,
                                      cAlphaArgs,
                                      NumAlphas,
                                      rNumericArgs,
                                      NumNums,
                                      IOStat,
                                      lNumericFieldBlanks,
                                      lAlphaFieldBlanks,
                                      cAlphaFieldNames,
                                      cNumericFieldNames);
        UtilityRoutines::IsNameEmpty(state, cAlphaArgs(1), cCurrentModuleObject, ErrorsFound);
        auto &singleSetpointHtgFanger = state.dataZoneTempPredictorCorrector->SetPointSingleHeatingFanger(idx);
        singleSetpointHtgFanger.Name = cAlphaArgs(1);
        singleSetpointHtgFanger.PMVSchedName = cAlphaArgs(2);
        singleSetpointHtgFanger.PMVSchedIndex = GetScheduleIndex(state, cAlphaArgs(2));
        if (singleSetpointHtgFanger.PMVSchedIndex == 0) {
            ShowSevereError(
                state, format("{}=\"{}\" invalid {}=\"{}\" not found.", cCurrentModuleObject, cAlphaArgs(1), cAlphaFieldNames(2), cAlphaArgs(2)));
            ErrorsFound = true;
        } else {
            ValidScheduleControlType = CheckScheduleValueMinMax(state, singleSetpointHtgFanger.PMVSchedIndex, ">=", -3.0, "<=", 3.0);
            if (!ValidScheduleControlType) {
                ShowSevereError(
                    state,
                    format(
                        "{}=\"{}\" invalid PMV values {}=\"{}\" entered.", cCurrentModuleObject, cAlphaArgs(1), cAlphaFieldNames(2), cAlphaArgs(2)));
                ShowContinueError(state, "..Values outside of range [-3,+3].");
                ErrorsFound = true;
            }
        }
    } // SingleFangerHeatingControlNum

    cCurrentModuleObject = ValidComfortControlTypes[static_cast<int>(DataHVACGlobals::ThermostatType::SingleCooling)];
    state.dataZoneTempPredictorCorrector->NumSingleFangerCoolingControls = inputProcessor->getNumObjectsFound(state, cCurrentModuleObject);

    if (state.dataZoneTempPredictorCorrector->NumSingleFangerCoolingControls > 0) {
        state.dataZoneTempPredictorCorrector->SetPointSingleCoolingFanger.allocate(
            state.dataZoneTempPredictorCorrector->NumSingleFangerCoolingControls);
    }

    for (int idx = 1; idx <= state.dataZoneTempPredictorCorrector->NumSingleFangerCoolingControls; ++idx) {
        inputProcessor->getObjectItem(state,
                                      cCurrentModuleObject,
                                      idx,
                                      cAlphaArgs,
                                      NumAlphas,
                                      rNumericArgs,
                                      NumNums,
                                      IOStat,
                                      lNumericFieldBlanks,
                                      lAlphaFieldBlanks,
                                      cAlphaFieldNames,
                                      cNumericFieldNames);
        UtilityRoutines::IsNameEmpty(state, cAlphaArgs(1), cCurrentModuleObject, ErrorsFound);
        auto &singleSetpointClgFanger = state.dataZoneTempPredictorCorrector->SetPointSingleCoolingFanger(idx);
        singleSetpointClgFanger.Name = cAlphaArgs(1);
        singleSetpointClgFanger.PMVSchedName = cAlphaArgs(2);
        singleSetpointClgFanger.PMVSchedIndex = GetScheduleIndex(state, cAlphaArgs(2));
        if (singleSetpointClgFanger.PMVSchedIndex == 0) {
            ShowSevereError(
                state, format("{}=\"{}\" invalid {}=\"{}\" not found.", cCurrentModuleObject, cAlphaArgs(1), cAlphaFieldNames(2), cAlphaArgs(2)));
            ErrorsFound = true;
        } else {
            ValidScheduleControlType = CheckScheduleValueMinMax(state, singleSetpointClgFanger.PMVSchedIndex, ">=", -3.0, "<=", 3.0);
            if (!ValidScheduleControlType) {
                ShowSevereError(
                    state,
                    format(
                        "{}=\"{}\" invalid PMV values {}=\"{}\" entered.", cCurrentModuleObject, cAlphaArgs(1), cAlphaFieldNames(2), cAlphaArgs(2)));
                ShowContinueError(state, "..Values outside of range [-3,+3].");
                ErrorsFound = true;
            }
        }

    } // SingleFangerCoolingControlNum

    cCurrentModuleObject = ValidComfortControlTypes[static_cast<int>(DataHVACGlobals::ThermostatType::SingleHeatCool)];
    state.dataZoneTempPredictorCorrector->NumSingleFangerHeatCoolControls = inputProcessor->getNumObjectsFound(state, cCurrentModuleObject);

    if (state.dataZoneTempPredictorCorrector->NumSingleFangerHeatCoolControls > 0)
        state.dataZoneTempPredictorCorrector->SetPointSingleHeatCoolFanger.allocate(
            state.dataZoneTempPredictorCorrector->NumSingleFangerHeatCoolControls);

    for (int idx = 1; idx <= state.dataZoneTempPredictorCorrector->NumSingleFangerHeatCoolControls; ++idx) {
        inputProcessor->getObjectItem(state,
                                      cCurrentModuleObject,
                                      idx,
                                      cAlphaArgs,
                                      NumAlphas,
                                      rNumericArgs,
                                      NumNums,
                                      IOStat,
                                      lNumericFieldBlanks,
                                      lAlphaFieldBlanks,
                                      cAlphaFieldNames,
                                      cNumericFieldNames);
        UtilityRoutines::IsNameEmpty(state, cAlphaArgs(1), cCurrentModuleObject, ErrorsFound);
        auto &singleSetpointHeatCoolFanger = state.dataZoneTempPredictorCorrector->SetPointSingleHeatCoolFanger(idx);
        singleSetpointHeatCoolFanger.Name = cAlphaArgs(1);
        singleSetpointHeatCoolFanger.PMVSchedName = cAlphaArgs(2);
        singleSetpointHeatCoolFanger.PMVSchedIndex = GetScheduleIndex(state, cAlphaArgs(2));
        if (singleSetpointHeatCoolFanger.PMVSchedIndex == 0) {
            ShowSevereError(
                state, format("{}=\"{}\" invalid {}=\"{}\" not found.", cCurrentModuleObject, cAlphaArgs(1), cAlphaFieldNames(2), cAlphaArgs(2)));
            ErrorsFound = true;
        } else {
            ValidScheduleControlType = CheckScheduleValueMinMax(state, singleSetpointHeatCoolFanger.PMVSchedIndex, ">=", -3.0, "<=", 3.0);
            if (!ValidScheduleControlType) {
                ShowSevereError(
                    state,
                    format(
                        "{}=\"{}\" invalid PMV values {}=\"{}\" entered.", cCurrentModuleObject, cAlphaArgs(1), cAlphaFieldNames(2), cAlphaArgs(2)));
                ShowContinueError(state, "..Values outside of range [-3,+3].");
                ErrorsFound = true;
            }
        }

    } // SingleFangerHeatCoolControlNum

    cCurrentModuleObject = ValidComfortControlTypes[static_cast<int>(DataHVACGlobals::ThermostatType::DualSetPointWithDeadBand)];
    state.dataZoneTempPredictorCorrector->NumDualFangerHeatCoolControls = inputProcessor->getNumObjectsFound(state, cCurrentModuleObject);

    if (state.dataZoneTempPredictorCorrector->NumDualFangerHeatCoolControls > 0)
        state.dataZoneTempPredictorCorrector->SetPointDualHeatCoolFanger.allocate(
            state.dataZoneTempPredictorCorrector->NumDualFangerHeatCoolControls);

    for (int idx = 1; idx <= state.dataZoneTempPredictorCorrector->NumDualFangerHeatCoolControls; ++idx) {
        inputProcessor->getObjectItem(state,
                                      cCurrentModuleObject,
                                      idx,
                                      cAlphaArgs,
                                      NumAlphas,
                                      rNumericArgs,
                                      NumNums,
                                      IOStat,
                                      lNumericFieldBlanks,
                                      lAlphaFieldBlanks,
                                      cAlphaFieldNames,
                                      cNumericFieldNames);
        UtilityRoutines::IsNameEmpty(state, cAlphaArgs(1), cCurrentModuleObject, ErrorsFound);
        auto &dualSetpointHeatCoolFanger = state.dataZoneTempPredictorCorrector->SetPointDualHeatCoolFanger(idx);
        dualSetpointHeatCoolFanger.Name = cAlphaArgs(1);
        dualSetpointHeatCoolFanger.HeatPMVSetptSchedName = cAlphaArgs(2);
        dualSetpointHeatCoolFanger.HeatPMVSchedIndex = GetScheduleIndex(state, cAlphaArgs(2));
        if (dualSetpointHeatCoolFanger.HeatPMVSchedIndex == 0) {
            ShowSevereError(
                state, format("{}=\"{}\" invalid {}=\"{}\" not found.", cCurrentModuleObject, cAlphaArgs(1), cAlphaFieldNames(2), cAlphaArgs(2)));
            ErrorsFound = true;
        }
        dualSetpointHeatCoolFanger.CoolPMVSetptSchedName = cAlphaArgs(3);
        dualSetpointHeatCoolFanger.CoolPMVSchedIndex = GetScheduleIndex(state, cAlphaArgs(3));
        if (dualSetpointHeatCoolFanger.CoolPMVSchedIndex == 0) {
            ShowSevereError(
                state, format("{}=\"{}\" invalid {}=\"{}\" not found.", cCurrentModuleObject, cAlphaArgs(1), cAlphaFieldNames(3), cAlphaArgs(3)));
            ErrorsFound = true;
        } else {
            ValidScheduleControlType = CheckScheduleValueMinMax(state, dualSetpointHeatCoolFanger.HeatPMVSchedIndex, ">=", -3.0, "<=", 3.0);
            if (!ValidScheduleControlType) {
                ShowSevereError(
                    state,
                    format(
                        "{}=\"{}\" invalid PMV values {}=\"{}\" entered.", cCurrentModuleObject, cAlphaArgs(1), cAlphaFieldNames(2), cAlphaArgs(2)));
                ShowContinueError(state, "..Values outside of range [-3,+3].");
                ErrorsFound = true;
            }
            ValidScheduleControlType = CheckScheduleValueMinMax(state, dualSetpointHeatCoolFanger.CoolPMVSchedIndex, ">=", -3.0, "<=", 3.0);
            if (!ValidScheduleControlType) {
                ShowSevereError(
                    state,
                    format(
                        "{}=\"{}\" invalid PMV values {}=\"{}\" entered.", cCurrentModuleObject, cAlphaArgs(1), cAlphaFieldNames(3), cAlphaArgs(3)));
                ShowContinueError(state, "..Values outside of range [-3,+3].");
                ErrorsFound = true;
            }
        }

    } // DualFangerHeatCoolControlNum

    // Finish filling in Schedule pointing indexes for Thermal Comfort Control
    for (ComfortControlledZoneNum = 1; ComfortControlledZoneNum <= state.dataZoneCtrls->NumComfortControlledZones; ++ComfortControlledZoneNum) {

        int ComfortIndex = UtilityRoutines::FindItem(ValidComfortControlTypes[static_cast<int>(DataHVACGlobals::ThermostatType::SingleHeating)],
                                                     ComfortControlledZone(ComfortControlledZoneNum).ControlType,
                                                     ComfortControlledZone(ComfortControlledZoneNum).NumControlTypes);
        ComfortControlledZone(ComfortControlledZoneNum).SchIndx_SingleHeating = ComfortIndex;
        if (ComfortIndex > 0) {
            ComfortControlledZone(ComfortControlledZoneNum).ControlTypeSchIndx(ComfortIndex) =
                UtilityRoutines::FindItem(ComfortControlledZone(ComfortControlledZoneNum).ControlTypeName(ComfortIndex),
                                          state.dataZoneTempPredictorCorrector->SetPointSingleHeatingFanger);
            TComfortControlTypes(ComfortControlledZoneNum).MustHave[static_cast<int>(DataHVACGlobals::ThermostatType::SingleHeating)] = true;
        }

        ComfortIndex = UtilityRoutines::FindItem(ValidComfortControlTypes[static_cast<int>(DataHVACGlobals::ThermostatType::SingleCooling)],
                                                 ComfortControlledZone(ComfortControlledZoneNum).ControlType,
                                                 ComfortControlledZone(ComfortControlledZoneNum).NumControlTypes);
        ComfortControlledZone(ComfortControlledZoneNum).SchIndx_SingleCooling = ComfortIndex;
        if (ComfortIndex > 0) {
            ComfortControlledZone(ComfortControlledZoneNum).ControlTypeSchIndx(ComfortIndex) =
                UtilityRoutines::FindItem(ComfortControlledZone(ComfortControlledZoneNum).ControlTypeName(ComfortIndex),
                                          state.dataZoneTempPredictorCorrector->SetPointSingleCoolingFanger);
            TComfortControlTypes(ComfortControlledZoneNum).MustHave[static_cast<int>(DataHVACGlobals::ThermostatType::SingleCooling)] = true;
        }

        ComfortIndex = UtilityRoutines::FindItem(ValidComfortControlTypes[static_cast<int>(DataHVACGlobals::ThermostatType::SingleHeatCool)],
                                                 ComfortControlledZone(ComfortControlledZoneNum).ControlType,
                                                 ComfortControlledZone(ComfortControlledZoneNum).NumControlTypes);
        ComfortControlledZone(ComfortControlledZoneNum).SchIndx_SingleHeatCool = ComfortIndex;
        if (ComfortIndex > 0) {
            ComfortControlledZone(ComfortControlledZoneNum).ControlTypeSchIndx(ComfortIndex) =
                UtilityRoutines::FindItem(ComfortControlledZone(ComfortControlledZoneNum).ControlTypeName(ComfortIndex),
                                          state.dataZoneTempPredictorCorrector->SetPointSingleHeatCoolFanger);
            TComfortControlTypes(ComfortControlledZoneNum).MustHave[static_cast<int>(DataHVACGlobals::ThermostatType::SingleHeatCool)] = true;
        }

        ComfortIndex =
            UtilityRoutines::FindItem(ValidComfortControlTypes[static_cast<int>(DataHVACGlobals::ThermostatType::DualSetPointWithDeadBand)],
                                      ComfortControlledZone(ComfortControlledZoneNum).ControlType,
                                      ComfortControlledZone(ComfortControlledZoneNum).NumControlTypes);
        ComfortControlledZone(ComfortControlledZoneNum).SchIndx_DualSetPointWithDeadBand = ComfortIndex;
        if (ComfortIndex > 0) {
            ComfortControlledZone(ComfortControlledZoneNum).ControlTypeSchIndx(ComfortIndex) =
                UtilityRoutines::FindItem(ComfortControlledZone(ComfortControlledZoneNum).ControlTypeName(ComfortIndex),
                                          state.dataZoneTempPredictorCorrector->SetPointDualHeatCoolFanger);
            TComfortControlTypes(ComfortControlledZoneNum).MustHave[static_cast<int>(DataHVACGlobals::ThermostatType::DualSetPointWithDeadBand)] =
                true;
        }
    }

    // Now, Check the schedule values/indices for validity for Thermal Comfort Control

    for (ComfortControlledZoneNum = 1; ComfortControlledZoneNum <= state.dataZoneCtrls->NumComfortControlledZones; ++ComfortControlledZoneNum) {

        ActualZoneNum = ComfortControlledZone(ComfortControlledZoneNum).ActualZoneNum;
        CTIndex = ComfortControlledZone(ComfortControlledZoneNum).ComfortSchedIndex;
        if (CTIndex == 0) continue; // error will be caught elsewhere
        SchedMin = GetScheduleMinValue(state, CTIndex);
        SchedMax = GetScheduleMaxValue(state, CTIndex);

        if (SchedMin == 0 && SchedMax == 0) {
            if (FindNumberInList(CTIndex, CCmSchedMapToControlledZone, state.dataZoneCtrls->NumComfortControlledZones) == 0) {
                ShowWarningError(state, format("Control Type Schedule={}", ComfortControlledZone(ComfortControlledZoneNum).ControlTypeSchedName));
                ShowContinueError(state, "..specifies control type 0 for all entries.");
                ShowContinueError(state, "All zones using this Control Type Schedule have no thermal comfort control.");
            }
            CCmSchedMapToControlledZone(ComfortControlledZoneNum) = CTIndex;
        }

        for (ControlTypeNum = SchedMin; ControlTypeNum <= SchedMax; ++ControlTypeNum) {

            int ComfortIndex;
            switch (static_cast<DataHVACGlobals::ThermostatType>(ControlTypeNum)) {
            case DataHVACGlobals::ThermostatType::Uncontrolled:
                break;
            case DataHVACGlobals::ThermostatType::SingleHeating:
                ComfortIndex = ComfortControlledZone(ComfortControlledZoneNum).SchIndx_SingleHeating;
                TComfortControlTypes(ComfortControlledZoneNum).DidHave[static_cast<int>(DataHVACGlobals::ThermostatType::SingleHeating)] = true;
                if (ComfortIndex != 0) {
                    SchedTypeIndex = ComfortControlledZone(ComfortControlledZoneNum).ControlTypeSchIndx(ComfortIndex);
                    if (SchedTypeIndex == 0) {
                        ShowSevereError(state,
                                        format("GetZoneAirSetpoints: Could not find {} Schedule={}",
                                               ValidComfortControlTypes[static_cast<int>(DataHVACGlobals::ThermostatType::SingleHeating)],
                                               ComfortControlledZone(ComfortControlledZoneNum).ControlTypeName(ComfortIndex)));
                        ErrorsFound = true;
                    }
                } else { // ComfortIndex = 0
                    if (CheckScheduleValue(state, CTIndex, static_cast<int>(DataHVACGlobals::ThermostatType::SingleHeating))) {
                        ShowSevereError(state,
                                        format("Control Type Schedule={}", ComfortControlledZone(ComfortControlledZoneNum).ControlTypeSchedName));
                        ShowContinueError(state,
                                          format("..specifies thermal control type 1 ({}) as the control type. Not valid for this zone.",
                                                 ValidComfortControlTypes[static_cast<int>(DataHVACGlobals::ThermostatType::SingleHeating)]));
                        ShowContinueError(state,
                                          format("..reference {}={}",
                                                 cZControlTypes(static_cast<int>(ZoneControlTypes::TCTStat)),
                                                 ComfortControlledZone(ComfortControlledZoneNum).Name));
                        ShowContinueError(state, format("..reference ZONE={}", ComfortControlledZone(ComfortControlledZoneNum).ZoneName));
                        ErrorsFound = true;
                    }
                }
                break;
            case DataHVACGlobals::ThermostatType::SingleCooling:
                ComfortIndex = ComfortControlledZone(ComfortControlledZoneNum).SchIndx_SingleCooling;
                TComfortControlTypes(ComfortControlledZoneNum).DidHave[static_cast<int>(DataHVACGlobals::ThermostatType::SingleCooling)] = true;
                if (ComfortIndex != 0) {
                    SchedTypeIndex = ComfortControlledZone(ComfortControlledZoneNum).ControlTypeSchIndx(ComfortIndex);
                    if (SchedTypeIndex == 0) {
                        ShowSevereError(state,
                                        format("GetZoneAirSetpoints: Could not find {} Schedule={}",
                                               ValidComfortControlTypes[static_cast<int>(DataHVACGlobals::ThermostatType::SingleCooling)],
                                               ComfortControlledZone(ComfortControlledZoneNum).ControlTypeName(ComfortIndex)));
                        ErrorsFound = true;
                    }
                } else { // ComfortIndex = 0
                    if (CheckScheduleValue(state, CTIndex, static_cast<int>(DataHVACGlobals::ThermostatType::SingleCooling))) {
                        ShowSevereError(state,
                                        format("Control Type Schedule={}", ComfortControlledZone(ComfortControlledZoneNum).ControlTypeSchedName));
                        ShowContinueError(state,
                                          format("..specifies thermal control type 2 ({}) as the control type. Not valid for this zone.",
                                                 ValidComfortControlTypes[static_cast<int>(DataHVACGlobals::ThermostatType::SingleCooling)]));
                        ShowContinueError(state,
                                          format("..reference {}={}",
                                                 cZControlTypes(static_cast<int>(ZoneControlTypes::TCTStat)),
                                                 ComfortControlledZone(ComfortControlledZoneNum).Name));
                        ShowContinueError(state, format("..reference ZONE={}", ComfortControlledZone(ComfortControlledZoneNum).ZoneName));
                        ErrorsFound = true;
                    }
                }
                break;
            case DataHVACGlobals::ThermostatType::SingleHeatCool:
                ComfortIndex = ComfortControlledZone(ComfortControlledZoneNum).SchIndx_SingleHeatCool;
                TComfortControlTypes(ComfortControlledZoneNum).DidHave[static_cast<int>(DataHVACGlobals::ThermostatType::SingleHeatCool)] = true;
                if (ComfortIndex != 0) {
                    SchedTypeIndex = ComfortControlledZone(ComfortControlledZoneNum).ControlTypeSchIndx(ComfortIndex);
                    if (SchedTypeIndex == 0) {
                        ShowSevereError(state,
                                        format("GetZoneAirSetpoints: Could not find {} Schedule={}",
                                               ValidComfortControlTypes[static_cast<int>(DataHVACGlobals::ThermostatType::SingleHeatCool)],
                                               ComfortControlledZone(ComfortControlledZoneNum).ControlTypeName(ComfortIndex)));
                        ErrorsFound = true;
                    }
                } else { // ComfortIndex = 0
                    if (CheckScheduleValue(state, CTIndex, static_cast<int>(DataHVACGlobals::ThermostatType::SingleHeatCool))) {
                        ShowSevereError(state, format("Schedule={}", ComfortControlledZone(ComfortControlledZoneNum).ControlTypeSchedName));
                        ShowContinueError(state,
                                          format("..specifies thermal control type 3 ({}) as the control type. Not valid for this zone.",
                                                 ValidComfortControlTypes[static_cast<int>(DataHVACGlobals::ThermostatType::SingleHeatCool)]));
                        ShowContinueError(state,
                                          format("..reference {}={}",
                                                 cZControlTypes(static_cast<int>(ZoneControlTypes::TCTStat)),
                                                 ComfortControlledZone(ComfortControlledZoneNum).Name));
                        ShowContinueError(state, format("..reference ZONE={}", ComfortControlledZone(ComfortControlledZoneNum).ZoneName));
                        ErrorsFound = true;
                    }
                }
                break;
            case DataHVACGlobals::ThermostatType::DualSetPointWithDeadBand:
                ComfortIndex = ComfortControlledZone(ComfortControlledZoneNum).SchIndx_DualSetPointWithDeadBand;
                TComfortControlTypes(ComfortControlledZoneNum).DidHave[static_cast<int>(DataHVACGlobals::ThermostatType::DualSetPointWithDeadBand)] =
                    true;
                if (ComfortIndex != 0) {
                    SchedTypeIndex = ComfortControlledZone(ComfortControlledZoneNum).ControlTypeSchIndx(ComfortIndex);
                    if (SchedTypeIndex == 0) {
                        ShowSevereError(state,
                                        format("GetZoneAirSetpoints: Could not find {} Schedule={}",
                                               ValidComfortControlTypes[static_cast<int>(DataHVACGlobals::ThermostatType::DualSetPointWithDeadBand)],
                                               ComfortControlledZone(ComfortControlledZoneNum).ControlTypeName(ComfortIndex)));
                        ErrorsFound = true;
                    }
                } else { // ComfortIndex = 0
                    if (CheckScheduleValue(state, CTIndex, static_cast<int>(DataHVACGlobals::ThermostatType::DualSetPointWithDeadBand))) {
                        ShowSevereError(state, format("Schedule={}", ComfortControlledZone(ComfortControlledZoneNum).ControlTypeSchedName));
                        ShowContinueError(
                            state,
                            format("..specifies thermal control type 4 ({}) as the control type. Not valid for this zone.",
                                   ValidComfortControlTypes[static_cast<int>(DataHVACGlobals::ThermostatType::DualSetPointWithDeadBand)]));
                        ShowContinueError(state,
                                          format("..reference {}={}",
                                                 cZControlTypes(static_cast<int>(ZoneControlTypes::TCTStat)),
                                                 ComfortControlledZone(ComfortControlledZoneNum).Name));
                        ShowContinueError(state, format("..reference ZONE={}", ComfortControlledZone(ComfortControlledZoneNum).ZoneName));
                        ErrorsFound = true;
                    }
                }
                break;
            default:
                ShowSevereError(state,
                                format("GetZoneAirSetpoints: Illegal control type for Zone={}, Found value={}, in Schedule={}",
                                       Zone(ActualZoneNum).Name,
                                       ControlTypeNum,
                                       ComfortControlledZone(ComfortControlledZoneNum).ControlTypeSchedName));
                ShowContinueError(state, "..valid range values are [0,4].");
                ErrorsFound = true;
                break;
            }
        }
    }

    for (ComfortControlledZoneNum = 1; ComfortControlledZoneNum <= state.dataZoneCtrls->NumComfortControlledZones; ++ComfortControlledZoneNum) {

        ActualZoneNum = ComfortControlledZone(ComfortControlledZoneNum).ActualZoneNum;
        CTIndex = ComfortControlledZone(ComfortControlledZoneNum).ComfortSchedIndex;
        if (CTIndex == 0) continue; // error caught elsewhere -- would just be confusing here

        for (ControlTypeNum = 1; ControlTypeNum <= 4; ++ControlTypeNum) {
            if (TComfortControlTypes(ComfortControlledZoneNum).MustHave[ControlTypeNum] &&
                TComfortControlTypes(ComfortControlledZoneNum).DidHave[ControlTypeNum])
                continue;

            switch (static_cast<DataHVACGlobals::ThermostatType>(ControlTypeNum)) {
            case DataHVACGlobals::ThermostatType::SingleHeating:
                if (!TComfortControlTypes(ComfortControlledZoneNum).MustHave[ControlTypeNum]) continue;
                ShowWarningError(state, format("Schedule={}", ComfortControlledZone(ComfortControlledZoneNum).ControlTypeSchedName));
                ShowContinueError(state,
                                  format("...should include control type 1 ({}) but does not.",
                                         ValidComfortControlTypes[static_cast<int>(DataHVACGlobals::ThermostatType::SingleHeating)]));
                ShowContinueError(state,
                                  format("..reference {}={}",
                                         cZControlTypes(static_cast<int>(ZoneControlTypes::TCTStat)),
                                         ComfortControlledZone(ComfortControlledZoneNum).Name));
                ShowContinueError(state, format("..reference ZONE={}", ComfortControlledZone(ComfortControlledZoneNum).ZoneName));
                break;
            case DataHVACGlobals::ThermostatType::SingleCooling:
                if (!TComfortControlTypes(ComfortControlledZoneNum).MustHave[ControlTypeNum]) continue;
                ShowWarningError(state, format("Schedule={}", ComfortControlledZone(ComfortControlledZoneNum).ControlTypeSchedName));
                ShowContinueError(state,
                                  format("...should include control type 2 ({}) but does not.",
                                         ValidComfortControlTypes[static_cast<int>(DataHVACGlobals::ThermostatType::SingleCooling)]));
                ShowContinueError(state,
                                  format("..reference {}={}",
                                         cZControlTypes(static_cast<int>(ZoneControlTypes::TCTStat)),
                                         ComfortControlledZone(ComfortControlledZoneNum).Name));
                ShowContinueError(state, format("..reference ZONE={}", ComfortControlledZone(ComfortControlledZoneNum).ZoneName));
                break;
            case DataHVACGlobals::ThermostatType::SingleHeatCool:
                if (!TComfortControlTypes(ComfortControlledZoneNum).MustHave[ControlTypeNum]) continue;
                ShowWarningError(state, format("Schedule={}", ComfortControlledZone(ComfortControlledZoneNum).ControlTypeSchedName));
                ShowContinueError(state,
                                  format("...should include control type 3 ({}) but does not.",
                                         ValidComfortControlTypes[static_cast<int>(DataHVACGlobals::ThermostatType::SingleHeatCool)]));
                ShowContinueError(state,
                                  format("..reference {}={}",
                                         cZControlTypes(static_cast<int>(ZoneControlTypes::TCTStat)),
                                         ComfortControlledZone(ComfortControlledZoneNum).Name));
                ShowContinueError(state, format("..reference ZONE={}", ComfortControlledZone(ComfortControlledZoneNum).ZoneName));
                break;
            case DataHVACGlobals::ThermostatType::DualSetPointWithDeadBand:
                if (!TComfortControlTypes(ComfortControlledZoneNum).MustHave[ControlTypeNum]) continue;
                ShowWarningError(state, format("Schedule={}", ComfortControlledZone(ComfortControlledZoneNum).ControlTypeSchedName));
                ShowContinueError(state,
                                  format("...should include control type 4 ({}) but does not.",
                                         ValidComfortControlTypes[static_cast<int>(DataHVACGlobals::ThermostatType::DualSetPointWithDeadBand)]));
                ShowContinueError(state,
                                  format("..reference {}={}",
                                         cZControlTypes(static_cast<int>(ZoneControlTypes::TCTStat)),
                                         ComfortControlledZone(ComfortControlledZoneNum).Name));
                ShowContinueError(state, format("..reference ZONE={}", ComfortControlledZone(ComfortControlledZoneNum).ZoneName));
                break;
            default:
                break;
            }
        }
    }

    if (allocated(TComfortControlTypes)) TComfortControlTypes.deallocate();

    // Get the Hybrid Model setting inputs
    HybridModel::GetHybridModelZone(state);

    // Default multiplier values
    Real64 ZoneVolCapMultpSens = 1.0;
    Real64 ZoneVolCapMultpMoist = 1.0;
    Real64 ZoneVolCapMultpCO2 = 1.0;
    Real64 ZoneVolCapMultpGenContam = 1.0;

    // Get the Zone Air Capacitance Multiplier for use in the Predictor-Corrector Procedure
    cCurrentModuleObject = "ZoneCapacitanceMultiplier:ResearchSpecial";
    int NumZoneCapaMultiplier = inputProcessor->getNumObjectsFound(state, cCurrentModuleObject); // Number of ZonesCapacityMultiplier object
    if (NumZoneCapaMultiplier == 0) {
        // Assign default multiplier values to all zones
        for (int ZoneNum = 1; ZoneNum <= NumOfZones; ZoneNum++) {
            Zone(ZoneNum).ZoneVolCapMultpSens = ZoneVolCapMultpSens;
            Zone(ZoneNum).ZoneVolCapMultpMoist = ZoneVolCapMultpMoist;
            Zone(ZoneNum).ZoneVolCapMultpCO2 = ZoneVolCapMultpCO2;
            Zone(ZoneNum).ZoneVolCapMultpGenContam = ZoneVolCapMultpGenContam;
        }

    } else {

        // Allow user to specify ZoneCapacitanceMultiplier:ResearchSpecial at zone level
        // Added by S. Lee and R. Zhang in Oct. 2016.
        // Assign the user inputted multipliers to specified zones
        for (int ZoneCapNum = 1; ZoneCapNum <= NumZoneCapaMultiplier; ZoneCapNum++) {
            inputProcessor->getObjectItem(state,
                                          cCurrentModuleObject,
                                          ZoneCapNum,
                                          cAlphaArgs,
                                          NumAlphas,
                                          rNumericArgs,
                                          NumNums,
                                          IOStat,
                                          lNumericFieldBlanks,
                                          lAlphaFieldBlanks,
                                          cAlphaFieldNames,
                                          cNumericFieldNames);

            if (lAlphaFieldBlanks(2)) {
                // default multiplier values for all the zones not specified (zone or zonelist name field is empty)
                ZoneVolCapMultpSens = rNumericArgs(1);
                ZoneVolCapMultpMoist = rNumericArgs(2);
                ZoneVolCapMultpCO2 = rNumericArgs(3);
                ZoneVolCapMultpGenContam = rNumericArgs(4);
            } else {
                // multiplier values for the specified zone(s)
                int ZoneNum = 0;
                ZLItem = 0;
                Item1 = UtilityRoutines::FindItemInList(cAlphaArgs(2), Zone);
                if (Item1 == 0 && state.dataHeatBal->NumOfZoneLists > 0) ZLItem = UtilityRoutines::FindItemInList(cAlphaArgs(2), ZoneList);
                if (Item1 > 0) {
                    ZoneNum = Item1;
                    Zone(ZoneNum).FlagCustomizedZoneCap = true;
                    Zone(ZoneNum).ZoneVolCapMultpSens = rNumericArgs(1);
                    Zone(ZoneNum).ZoneVolCapMultpMoist = rNumericArgs(2);
                    Zone(ZoneNum).ZoneVolCapMultpCO2 = rNumericArgs(3);
                    Zone(ZoneNum).ZoneVolCapMultpGenContam = rNumericArgs(4);
                } else if (ZLItem > 0) {
                    for (int ZonePtrNum = 1; ZonePtrNum < ZoneList(ZLItem).NumOfZones; ZonePtrNum++) {
                        ZoneNum = ZoneList(ZLItem).Zone(ZonePtrNum);
                        Zone(ZoneNum).FlagCustomizedZoneCap = true;
                        Zone(ZoneNum).ZoneVolCapMultpSens = rNumericArgs(1);
                        Zone(ZoneNum).ZoneVolCapMultpMoist = rNumericArgs(2);
                        Zone(ZoneNum).ZoneVolCapMultpCO2 = rNumericArgs(3);
                        Zone(ZoneNum).ZoneVolCapMultpGenContam = rNumericArgs(4);
                    }

                } else {
                    ShowSevereError(
                        state,
                        format("{}=\"{}\" invalid {}=\"{}\" not found.", cCurrentModuleObject, cAlphaArgs(1), cAlphaFieldNames(2), cAlphaArgs(2)));
                    ErrorsFound = true;
                }
            }
        }

        // Assign default multiplier values to all the other zones
        for (int ZoneNum = 1; ZoneNum <= NumOfZones; ZoneNum++) {
            if (!Zone(ZoneNum).FlagCustomizedZoneCap) {
                Zone(ZoneNum).ZoneVolCapMultpSens = ZoneVolCapMultpSens;
                Zone(ZoneNum).ZoneVolCapMultpMoist = ZoneVolCapMultpMoist;
                Zone(ZoneNum).ZoneVolCapMultpCO2 = ZoneVolCapMultpCO2;
                Zone(ZoneNum).ZoneVolCapMultpGenContam = ZoneVolCapMultpGenContam;
            }
        }

        // Calculate the average multiplier value from all zones
        {
            Real64 ZoneVolCapMultpSens_temp = 0.0;
            Real64 ZoneVolCapMultpMoist_temp = 0.0;
            Real64 ZoneVolCapMultpCO2_temp = 0.0;
            Real64 ZoneVolCapMultpGenContam_temp = 0.0;

            for (int ZoneNum = 1; ZoneNum <= NumOfZones; ZoneNum++) {
                ZoneVolCapMultpSens_temp += Zone(ZoneNum).ZoneVolCapMultpSens;
                ZoneVolCapMultpMoist_temp += Zone(ZoneNum).ZoneVolCapMultpMoist;
                ZoneVolCapMultpCO2_temp += Zone(ZoneNum).ZoneVolCapMultpCO2;
                ZoneVolCapMultpGenContam_temp += Zone(ZoneNum).ZoneVolCapMultpGenContam;
            }

            if (NumOfZones > 0) {
                ZoneVolCapMultpSens = ZoneVolCapMultpSens_temp / NumOfZones;
                ZoneVolCapMultpMoist = ZoneVolCapMultpMoist_temp / NumOfZones;
                ZoneVolCapMultpCO2 = ZoneVolCapMultpCO2_temp / NumOfZones;
                ZoneVolCapMultpGenContam = ZoneVolCapMultpGenContam_temp / NumOfZones;
            }
        }
    }

    print(state.files.eio, Header);
    print(state.files.eio, Format_701, ZoneVolCapMultpSens, ZoneVolCapMultpMoist, ZoneVolCapMultpCO2, ZoneVolCapMultpGenContam);

    cCurrentModuleObject = cZControlTypes(static_cast<int>(ZoneControlTypes::OTTStat));
    state.dataZoneCtrls->NumOpTempControlledZones = inputProcessor->getNumObjectsFound(state, cCurrentModuleObject);

    if (state.dataZoneCtrls->NumOpTempControlledZones > 0) {
        state.dataZoneCtrls->AnyOpTempControl = true;

        for (int idx = 1; idx <= state.dataZoneCtrls->NumOpTempControlledZones; ++idx) {
            inputProcessor->getObjectItem(state,
                                          cCurrentModuleObject,
                                          idx,
                                          cAlphaArgs,
                                          NumAlphas,
                                          rNumericArgs,
                                          NumNums,
                                          IOStat,
                                          lNumericFieldBlanks,
                                          lAlphaFieldBlanks,
                                          cAlphaFieldNames,
                                          cNumericFieldNames);
            // find matching name of  ZONECONTROL:THERMOSTAT object
            found = UtilityRoutines::FindItem(cAlphaArgs(1), TStatObjects);
            if (found == 0) {
                // It might be in the TempControlledZones
                found = UtilityRoutines::FindItem(cAlphaArgs(1), TempControlledZone);
                if (found == 0) { // throw error
                    ShowSevereError(state,
                                    format("{}={} invalid {} reference not found.",
                                           cCurrentModuleObject,
                                           cAlphaArgs(1),
                                           cZControlTypes(static_cast<int>(ZoneControlTypes::TStat))));
                    ErrorsFound = true;
                } else {
                    TempControlledZoneNum = found;
                    TempControlledZone(TempControlledZoneNum).OperativeTempControl = true;
                    if (UtilityRoutines::SameString(cAlphaArgs(2), "Scheduled")) {
                        TempControlledZone(TempControlledZoneNum).OpTempCntrlModeScheduled = true;
                    }
                    if ((!(UtilityRoutines::SameString(cAlphaArgs(2), "Scheduled"))) && (!(UtilityRoutines::SameString(cAlphaArgs(2), "Constant")))) {
                        ShowSevereError(state,
                                        format("{}={} invalid {}=\"{}\".", cCurrentModuleObject, cAlphaArgs(1), cAlphaFieldNames(2), cAlphaArgs(2)));
                        ErrorsFound = true;
                    }

                    TempControlledZone(TempControlledZoneNum).FixedRadiativeFraction = rNumericArgs(1);
                    TempControlledZone(TempControlledZoneNum).OpTempRadiativeFractionSched = GetScheduleIndex(state, cAlphaArgs(3));
                    if ((TempControlledZone(TempControlledZoneNum).OpTempRadiativeFractionSched == 0) &&
                        (TempControlledZone(TempControlledZoneNum).OpTempCntrlModeScheduled)) { // throw error
                        ShowSevereError(
                            state,
                            format("{}={} invalid {}=\"{}\" not found.", cCurrentModuleObject, cAlphaArgs(1), cAlphaFieldNames(3), cAlphaArgs(3)));
                        ErrorsFound = true;
                    }

                    // check validity of fixed radiative fraction
                    if ((TempControlledZone(TempControlledZoneNum).FixedRadiativeFraction < 0.0) &&
                        (!(TempControlledZone(TempControlledZoneNum).OpTempCntrlModeScheduled))) {
                        ShowSevereError(state,
                                        format("{}={} invalid {}=[{:.2T}\" cannot be negative.",
                                               cCurrentModuleObject,
                                               cAlphaArgs(1),
                                               cNumericFieldNames(1),
                                               rNumericArgs(1)));
                        ErrorsFound = true;
                    }
                    if ((TempControlledZone(TempControlledZoneNum).FixedRadiativeFraction >= 0.9) &&
                        (!(TempControlledZone(TempControlledZoneNum).OpTempCntrlModeScheduled))) {
                        ShowSevereError(state,
                                        format("{}={} invalid {}=[{:.2T}\" cannot >= .9.",
                                               cCurrentModuleObject,
                                               cAlphaArgs(1),
                                               cNumericFieldNames(1),
                                               rNumericArgs(1)));
                        ErrorsFound = true;
                    }

                    // check schedule min max.
                    if (TempControlledZone(TempControlledZoneNum).OpTempCntrlModeScheduled) {
                        ValidRadFractSched = CheckScheduleValueMinMax(
                            state, TempControlledZone(TempControlledZoneNum).OpTempRadiativeFractionSched, ">=", 0.0, "<", 0.9);
                        if (!ValidRadFractSched) {
                            ShowSevereError(
                                state,
                                format("{}={} invalid values {}=[{}\".", cCurrentModuleObject, cAlphaArgs(1), cAlphaFieldNames(3), cAlphaArgs(3)));
                            ShowContinueError(state, "..Values outside of range [0.0,0.9).");
                            ErrorsFound = true;
                        }
                    }

                    // added Jan, 2017 - Xuan Luo
                    // read adaptive comfort model and calculate adaptive thermal comfort setpoint
                    if (TempControlledZone(TempControlledZoneNum).OperativeTempControl) {
                        if (NumAlphas >= 4 && !lAlphaFieldBlanks(4)) {
                            int adaptiveComfortModelTypeIndex =
                                UtilityRoutines::FindItem(cAlphaArgs(4), AdaptiveComfortModelTypes, AdaptiveComfortModelTypes.isize());
                            if (!adaptiveComfortModelTypeIndex) {
                                ShowSevereError(state,
                                                format("{}={} invalid {}=\"{}\" not found.",
                                                       cCurrentModuleObject,
                                                       cAlphaArgs(1),
                                                       cAlphaFieldNames(4),
                                                       cAlphaArgs(4)));
                                ErrorsFound = true;
                            } else if (adaptiveComfortModelTypeIndex != static_cast<int>(AdaptiveComfortModel::ADAP_NONE)) {
                                TempControlledZone(TempControlledZoneNum).AdaptiveComfortTempControl = true;
                                TempControlledZone(TempControlledZoneNum).AdaptiveComfortModelTypeIndex =
                                    UtilityRoutines::FindItem(cAlphaArgs(4), AdaptiveComfortModelTypes, AdaptiveComfortModelTypes.isize());
                                if (!state.dataZoneTempPredictorCorrector->AdapComfortDailySetPointSchedule.initialized) {
                                    Array1D<Real64> runningAverageASH(state.dataWeatherManager->NumDaysInYear, 0.0);
                                    Array1D<Real64> runningAverageCEN(state.dataWeatherManager->NumDaysInYear, 0.0);
                                    CalculateMonthlyRunningAverageDryBulb(state, runningAverageASH, runningAverageCEN);
                                    CalculateAdaptiveComfortSetPointSchl(state, runningAverageASH, runningAverageCEN);
                                }
                            }
                        }
                    }

                    // CurrentModuleObject='ZoneControl:Thermostat:OperativeTemperature'
                    SetupOutputVariable(state,
                                        "Zone Thermostat Operative Temperature",
                                        Constant::Units::C,
                                        state.dataHeatBal->ZnAirRpt(TempControlledZone(TempControlledZoneNum).ActualZoneNum).ThermOperativeTemp,
                                        OutputProcessor::SOVTimeStepType::Zone,
                                        OutputProcessor::SOVStoreType::Average,
                                        Zone(TempControlledZone(TempControlledZoneNum).ActualZoneNum).Name);
                }
            } else {
                for (Item = 1; Item <= TStatObjects(found).NumOfZones; ++Item) {
                    TempControlledZoneNum = TStatObjects(found).TempControlledZoneStartPtr + Item - 1;
                    if (state.dataZoneCtrls->NumTempControlledZones == 0) continue;
                    TempControlledZone(TempControlledZoneNum).OperativeTempControl = true;
                    if (UtilityRoutines::SameString(cAlphaArgs(2), "Scheduled")) {
                        TempControlledZone(TempControlledZoneNum).OpTempCntrlModeScheduled = true;
                    }
                    if (Item == 1) {
                        if ((!(UtilityRoutines::SameString(cAlphaArgs(2), "Scheduled"))) &&
                            (!(UtilityRoutines::SameString(cAlphaArgs(2), "Constant")))) {
                            ShowSevereError(
                                state, format("{}={} invalid {}=\"{}\".", cCurrentModuleObject, cAlphaArgs(1), cAlphaFieldNames(2), cAlphaArgs(2)));
                            ErrorsFound = true;
                        }
                    }

                    TempControlledZone(TempControlledZoneNum).FixedRadiativeFraction = rNumericArgs(1);
                    TempControlledZone(TempControlledZoneNum).OpTempRadiativeFractionSched = GetScheduleIndex(state, cAlphaArgs(3));
                    if (Item == 1) {
                        if ((TempControlledZone(TempControlledZoneNum).OpTempRadiativeFractionSched == 0) &&
                            (TempControlledZone(TempControlledZoneNum).OpTempCntrlModeScheduled)) { // throw error
                            ShowSevereError(
                                state,
                                format(
                                    "{}={} invalid {}=\"{}\" not found.", cCurrentModuleObject, cAlphaArgs(1), cAlphaFieldNames(3), cAlphaArgs(3)));
                            ErrorsFound = true;
                        }
                    }

                    // check validity of fixed radiative fraction
                    if (Item == 1) {
                        if ((TempControlledZone(TempControlledZoneNum).FixedRadiativeFraction < 0.0) &&
                            (!(TempControlledZone(TempControlledZoneNum).OpTempCntrlModeScheduled))) {
                            ShowSevereError(state,
                                            format("{}={} invalid {}=[{:.2T}\" cannot be negative.",
                                                   cCurrentModuleObject,
                                                   cAlphaArgs(1),
                                                   cNumericFieldNames(1),
                                                   rNumericArgs(1)));
                            ErrorsFound = true;
                        }
                    }
                    if (Item == 1) {
                        if ((TempControlledZone(TempControlledZoneNum).FixedRadiativeFraction >= 0.9) &&
                            (!(TempControlledZone(TempControlledZoneNum).OpTempCntrlModeScheduled))) {
                            ShowSevereError(state,
                                            format("{}={} invalid {}=[{:.2T}\" cannot >= .9.",
                                                   cCurrentModuleObject,
                                                   cAlphaArgs(1),
                                                   cNumericFieldNames(1),
                                                   rNumericArgs(1)));
                            ErrorsFound = true;
                        }
                    }

                    // check schedule min max.
                    if (Item == 1) {
                        if (TempControlledZone(TempControlledZoneNum).OpTempCntrlModeScheduled) {
                            ValidRadFractSched = CheckScheduleValueMinMax(
                                state, TempControlledZone(TempControlledZoneNum).OpTempRadiativeFractionSched, ">=", 0.0, "<", 0.9);
                            if (!ValidRadFractSched) {
                                ShowSevereError(
                                    state,
                                    format(
                                        "{}={} invalid values {}=[{}\".", cCurrentModuleObject, cAlphaArgs(1), cAlphaFieldNames(3), cAlphaArgs(3)));
                                ShowContinueError(state, "..Values outside of range [0.0,0.9).");
                                ErrorsFound = true;
                            }
                        }
                    }

                    // added Jan, 2017 - Xuan Luo
                    // read adaptive comfort model and calculate adaptive thermal comfort setpoint
                    if (TempControlledZone(TempControlledZoneNum).OperativeTempControl) {
                        if (NumAlphas >= 4 && !lAlphaFieldBlanks(4)) {
                            int adaptiveComfortModelTypeIndex =
                                UtilityRoutines::FindItem(cAlphaArgs(4), AdaptiveComfortModelTypes, AdaptiveComfortModelTypes.isize());
                            if (!adaptiveComfortModelTypeIndex) {
                                ShowSevereError(state,
                                                format("{}={} invalid {}=\"{}\" not found.",
                                                       cCurrentModuleObject,
                                                       cAlphaArgs(1),
                                                       cAlphaFieldNames(4),
                                                       cAlphaArgs(4)));
                                ErrorsFound = true;
                            } else if (adaptiveComfortModelTypeIndex != static_cast<int>(AdaptiveComfortModel::ADAP_NONE)) {
                                TempControlledZone(TempControlledZoneNum).AdaptiveComfortTempControl = true;
                                TempControlledZone(TempControlledZoneNum).AdaptiveComfortModelTypeIndex =
                                    UtilityRoutines::FindItem(cAlphaArgs(4), AdaptiveComfortModelTypes, AdaptiveComfortModelTypes.isize());
                                if (!state.dataZoneTempPredictorCorrector->AdapComfortDailySetPointSchedule.initialized) {
                                    Array1D<Real64> runningAverageASH(state.dataWeatherManager->NumDaysInYear, 0.0);
                                    Array1D<Real64> runningAverageCEN(state.dataWeatherManager->NumDaysInYear, 0.0);
                                    CalculateMonthlyRunningAverageDryBulb(state, runningAverageASH, runningAverageCEN);
                                    CalculateAdaptiveComfortSetPointSchl(state, runningAverageASH, runningAverageCEN);
                                }
                            }
                        }
                    }

                    // CurrentModuleObject='ZoneControl:Thermostat:OperativeTemperature'
                    SetupOutputVariable(state,
                                        "Zone Thermostat Operative Temperature",
                                        Constant::Units::C,
                                        state.dataHeatBal->ZnAirRpt(TempControlledZone(TempControlledZoneNum).ActualZoneNum).ThermOperativeTemp,
                                        OutputProcessor::SOVTimeStepType::Zone,
                                        OutputProcessor::SOVStoreType::Average,
                                        Zone(TempControlledZone(TempControlledZoneNum).ActualZoneNum).Name);
                } // TStat Objects Loop
            }     // found thermostat referene
        }         // loop over NumOpTempControlledZones
    }             // NumOpTempControlledZones > 0

    // Overcool dehumidificaton GetInput starts here
    cCurrentModuleObject = cZControlTypes(static_cast<int>(ZoneControlTypes::TandHStat));
    state.dataZoneCtrls->NumTempAndHumidityControlledZones = inputProcessor->getNumObjectsFound(state, cCurrentModuleObject);

    if (state.dataZoneCtrls->NumTempAndHumidityControlledZones > 0) {
        state.dataZoneCtrls->AnyZoneTempAndHumidityControl = true;

        for (int idx = 1; idx <= state.dataZoneCtrls->NumTempAndHumidityControlledZones; ++idx) {
            inputProcessor->getObjectItem(state,
                                          cCurrentModuleObject,
                                          idx,
                                          cAlphaArgs,
                                          NumAlphas,
                                          rNumericArgs,
                                          NumNums,
                                          IOStat,
                                          lNumericFieldBlanks,
                                          lAlphaFieldBlanks,
                                          cAlphaFieldNames,
                                          cNumericFieldNames);
            // find matching name of  ZONECONTROL:THERMOSTAT object
            found = UtilityRoutines::FindItem(cAlphaArgs(1), TStatObjects);
            if (found == 0) {
                // It might be in the TempControlledZones
                found = UtilityRoutines::FindItem(cAlphaArgs(1), TempControlledZone);
                if (found == 0) { // throw error
                    ShowSevereError(state,
                                    format("{}={} invalid {} reference not found.",
                                           cCurrentModuleObject,
                                           cAlphaArgs(1),
                                           cZControlTypes(static_cast<int>(ZoneControlTypes::TStat))));
                    ErrorsFound = true;
                } else {
                    TempControlledZoneNum = found;
                    TempControlledZone(TempControlledZoneNum).DehumidifyingSched = cAlphaArgs(2);
                    TempControlledZone(TempControlledZoneNum).DehumidifyingSchedIndex = GetScheduleIndex(state, cAlphaArgs(2));
                    if (TempControlledZone(TempControlledZoneNum).DehumidifyingSchedIndex == 0) {
                        ShowSevereError(
                            state,
                            format("{}=\"{} invalid {}=\"{}\" not found.", cCurrentModuleObject, cAlphaArgs(1), cAlphaFieldNames(2), cAlphaArgs(2)));
                        ErrorsFound = true;
                    }
                    TempControlledZone(TempControlledZoneNum).ZoneOvercoolControl = true;
                    if ((UtilityRoutines::SameString(cAlphaArgs(3), "None"))) {
                        TempControlledZone(TempControlledZoneNum).ZoneOvercoolControl = false;
                    }
                    if (UtilityRoutines::SameString(cAlphaArgs(4), "Scheduled")) {
                        TempControlledZone(TempControlledZoneNum).OvercoolCntrlModeScheduled = true;
                    }
                    if ((!(UtilityRoutines::SameString(cAlphaArgs(4), "Scheduled"))) && (!(UtilityRoutines::SameString(cAlphaArgs(4), "Constant")))) {
                        ShowSevereError(state,
                                        format("{}={} invalid {}=\"{}\".", cCurrentModuleObject, cAlphaArgs(1), cAlphaFieldNames(4), cAlphaArgs(4)));
                        ErrorsFound = true;
                    }

                    TempControlledZone(TempControlledZoneNum).ZoneOvercoolConstRange = rNumericArgs(1);
                    TempControlledZone(TempControlledZoneNum).ZoneOvercoolRangeSchedIndex = GetScheduleIndex(state, cAlphaArgs(4));
                    if ((TempControlledZone(TempControlledZoneNum).ZoneOvercoolRangeSchedIndex == 0) &&
                        (TempControlledZone(TempControlledZoneNum).OvercoolCntrlModeScheduled)) { // throw error
                        ShowSevereError(
                            state,
                            format("{}={} invalid {}=\"{}\" not found.", cCurrentModuleObject, cAlphaArgs(1), cAlphaFieldNames(5), cAlphaArgs(5)));
                        ErrorsFound = true;
                    }

                    // check validity of zone Overcool constant range
                    if ((TempControlledZone(TempControlledZoneNum).ZoneOvercoolConstRange < 0.0) &&
                        (!(TempControlledZone(TempControlledZoneNum).OvercoolCntrlModeScheduled))) {
                        ShowSevereError(state,
                                        format("{}={} invalid {}=[{:.2T}\" cannot be negative.",
                                               cCurrentModuleObject,
                                               cAlphaArgs(1),
                                               cNumericFieldNames(1),
                                               rNumericArgs(1)));
                        ErrorsFound = true;
                    }
                    if ((TempControlledZone(TempControlledZoneNum).ZoneOvercoolConstRange > 3.0) &&
                        (!(TempControlledZone(TempControlledZoneNum).OvercoolCntrlModeScheduled))) {
                        ShowSevereError(state,
                                        format("{}={} invalid {}=[{:.2T}\" cannot be > 3.0",
                                               cCurrentModuleObject,
                                               cAlphaArgs(1),
                                               cNumericFieldNames(1),
                                               rNumericArgs(1)));
                        ErrorsFound = true;
                    }

                    // check zone Overcool range schedule min/max values.
                    if (TempControlledZone(TempControlledZoneNum).OvercoolCntrlModeScheduled) {
                        ValidZoneOvercoolRangeSched = CheckScheduleValueMinMax(
                            state, TempControlledZone(TempControlledZoneNum).ZoneOvercoolRangeSchedIndex, ">=", 0.0, "<=", 3.0);
                        if (!ValidZoneOvercoolRangeSched) {
                            ShowSevereError(
                                state,
                                format("{}={} invalid values {}=[{}\".", cCurrentModuleObject, cAlphaArgs(1), cAlphaFieldNames(5), cAlphaArgs(5)));
                            ShowContinueError(state, "..Values outside of range [0.0,3.0].");
                            ErrorsFound = true;
                        }
                    }
                    // check Overcool Control Ratio limits
                    TempControlledZone(TempControlledZoneNum).ZoneOvercoolControlRatio = rNumericArgs(2);
                    if (TempControlledZone(TempControlledZoneNum).ZoneOvercoolControlRatio < 0.0) {
                        ShowSevereError(state,
                                        format("{}={} invalid {}=[{:.2T}\" cannot be negative.",
                                               cCurrentModuleObject,
                                               cAlphaArgs(2),
                                               cNumericFieldNames(2),
                                               rNumericArgs(2)));
                        ErrorsFound = true;
                    }
                }
            } else {
                for (Item = 1; Item <= TStatObjects(found).NumOfZones; ++Item) {
                    TempControlledZoneNum = TStatObjects(found).TempControlledZoneStartPtr + Item - 1;
                    TempControlledZone(TempControlledZoneNum).DehumidifyingSched = cAlphaArgs(2);
                    TempControlledZone(TempControlledZoneNum).DehumidifyingSchedIndex = GetScheduleIndex(state, cAlphaArgs(2));
                    if (TempControlledZone(TempControlledZoneNum).DehumidifyingSchedIndex == 0) {
                        ShowSevereError(
                            state,
                            format("{}=\"{} invalid {}=\"{}\" not found.", cCurrentModuleObject, cAlphaArgs(1), cAlphaFieldNames(2), cAlphaArgs(2)));
                        ErrorsFound = true;
                    }
                    TempControlledZone(TempControlledZoneNum).ZoneOvercoolControl = true;
                    if ((UtilityRoutines::SameString(cAlphaArgs(3), "None"))) {
                        TempControlledZone(TempControlledZoneNum).ZoneOvercoolControl = false;
                    }
                    if (UtilityRoutines::SameString(cAlphaArgs(4), "Scheduled")) {
                        TempControlledZone(TempControlledZoneNum).OvercoolCntrlModeScheduled = false;
                    }
                    if (Item == 1) {
                        if ((!(UtilityRoutines::SameString(cAlphaArgs(4), "Scheduled"))) &&
                            (!(UtilityRoutines::SameString(cAlphaArgs(4), "Constant")))) {
                            ShowSevereError(
                                state, format("{}={} invalid {}=\"{}\".", cCurrentModuleObject, cAlphaArgs(1), cAlphaFieldNames(4), cAlphaArgs(4)));
                            ErrorsFound = true;
                        }
                    }
                    TempControlledZone(TempControlledZoneNum).ZoneOvercoolConstRange = rNumericArgs(1);
                    TempControlledZone(TempControlledZoneNum).ZoneOvercoolRangeSchedIndex = GetScheduleIndex(state, cAlphaArgs(6));
                    if (Item == 1) {
                        if ((TempControlledZone(TempControlledZoneNum).ZoneOvercoolRangeSchedIndex == 0) &&
                            (TempControlledZone(TempControlledZoneNum).OvercoolCntrlModeScheduled)) { // throw error
                            ShowSevereError(
                                state,
                                format(
                                    "{}={} invalid {}=\"{}\" not found.", cCurrentModuleObject, cAlphaArgs(1), cAlphaFieldNames(5), cAlphaArgs(5)));
                            ErrorsFound = true;
                        }
                    }
                    // check validity of zone Overcool constant range
                    if (Item == 1) {
                        if ((TempControlledZone(TempControlledZoneNum).ZoneOvercoolConstRange < 0.0) &&
                            (!(TempControlledZone(TempControlledZoneNum).OvercoolCntrlModeScheduled))) {
                            ShowSevereError(state,
                                            format("{}={} invalid {}=[{:.2T}\" cannot be negative.",
                                                   cCurrentModuleObject,
                                                   cAlphaArgs(1),
                                                   cNumericFieldNames(1),
                                                   rNumericArgs(1)));
                            ErrorsFound = true;
                        }
                    }
                    if (Item == 1) {
                        if ((TempControlledZone(TempControlledZoneNum).ZoneOvercoolConstRange > 3.0) &&
                            (!(TempControlledZone(TempControlledZoneNum).OvercoolCntrlModeScheduled))) {
                            ShowSevereError(state,
                                            format("{}={} invalid {}=[{:.2T}\" cannot > 3.0",
                                                   cCurrentModuleObject,
                                                   cAlphaArgs(1),
                                                   cNumericFieldNames(1),
                                                   rNumericArgs(1)));
                            ErrorsFound = true;
                        }
                    }
                    // check zone Overcool range schedule min/max values.
                    if (Item == 1) {
                        if (TempControlledZone(TempControlledZoneNum).OvercoolCntrlModeScheduled) {
                            ValidZoneOvercoolRangeSched = CheckScheduleValueMinMax(
                                state, TempControlledZone(TempControlledZoneNum).ZoneOvercoolRangeSchedIndex, ">=", 0.0, "<=", 3.0);
                            if (!ValidZoneOvercoolRangeSched) {
                                ShowSevereError(
                                    state,
                                    format(
                                        "{}={} invalid values {}=[{}\".", cCurrentModuleObject, cAlphaArgs(1), cAlphaFieldNames(5), cAlphaArgs(5)));
                                ShowContinueError(state, "..Values outside of range [0.0,3.0].");
                                ErrorsFound = true;
                            }
                        }
                    }
                    TempControlledZone(TempControlledZoneNum).ZoneOvercoolControlRatio = rNumericArgs(2);
                    // check Overcool Control Ratio limits
                    if (Item == 1) {
                        if (TempControlledZone(TempControlledZoneNum).ZoneOvercoolControlRatio < 0.0) {
                            ShowSevereError(state,
                                            format("{}={} invalid {}=[{:.2T}\" cannot be negative.",
                                                   cCurrentModuleObject,
                                                   cAlphaArgs(2),
                                                   cNumericFieldNames(2),
                                                   rNumericArgs(2)));
                            ErrorsFound = true;
                        }
                    }

                } // TStat Objects Loop
            }     // found thermostat reference
        }         // loop over NumTempAndHumidityControlledZones
    }             // NumTempAndHumidityControlledZones > 0

    // Staged thermostat control inputs start
    cCurrentModuleObject = cZControlTypes(static_cast<int>(ZoneControlTypes::StagedDual));
    NumStageControlledZones = inputProcessor->getNumObjectsFound(state, cCurrentModuleObject);
    if (NumStageControlledZones > 0) state.dataZoneCtrls->StagedTStatObjects.allocate(NumStageControlledZones);

    // Pre-scan for use of Zone lists in TStat statements (i.e. Global application of TStat)
    state.dataZoneTempPredictorCorrector->NumStageCtrZone = 0;
    for (Item = 1; Item <= NumStageControlledZones; ++Item) {
        inputProcessor->getObjectItem(state,
                                      cCurrentModuleObject,
                                      Item,
                                      cAlphaArgs,
                                      NumAlphas,
                                      rNumericArgs,
                                      NumNums,
                                      IOStat,
                                      lNumericFieldBlanks,
                                      lAlphaFieldBlanks,
                                      cAlphaFieldNames,
                                      cNumericFieldNames);
        UtilityRoutines::IsNameEmpty(state, cAlphaArgs(1), cCurrentModuleObject, ErrorsFound);

        state.dataZoneCtrls->StagedTStatObjects(Item).Name = cAlphaArgs(1);
        Item1 = UtilityRoutines::FindItemInList(cAlphaArgs(2), Zone);
        ZLItem = 0;
        if (Item1 == 0 && state.dataHeatBal->NumOfZoneLists > 0) ZLItem = UtilityRoutines::FindItemInList(cAlphaArgs(2), ZoneList);
        if (Item1 > 0) {
            state.dataZoneCtrls->StagedTStatObjects(Item).StageControlledZoneStartPtr = state.dataZoneTempPredictorCorrector->NumStageCtrZone + 1;
            ++state.dataZoneTempPredictorCorrector->NumStageCtrZone;
            state.dataZoneCtrls->StagedTStatObjects(Item).NumOfZones = 1;
            state.dataZoneCtrls->StagedTStatObjects(Item).ZoneListActive = false;
            state.dataZoneCtrls->StagedTStatObjects(Item).ZoneOrZoneListPtr = Item1;
        } else if (ZLItem > 0) {
            state.dataZoneCtrls->StagedTStatObjects(Item).TempControlledZoneStartPtr = state.dataZoneTempPredictorCorrector->NumStageCtrZone + 1;
            state.dataZoneTempPredictorCorrector->NumStageCtrZone += ZoneList(ZLItem).NumOfZones;
            state.dataZoneCtrls->StagedTStatObjects(Item).NumOfZones = ZoneList(ZLItem).NumOfZones;
            state.dataZoneCtrls->StagedTStatObjects(Item).ZoneListActive = true;
            state.dataZoneCtrls->StagedTStatObjects(Item).ZoneOrZoneListPtr = ZLItem;
        } else {
            ShowSevereError(
                state, format("{}=\"{}\" invalid {}=\"{}\" not found.", cCurrentModuleObject, cAlphaArgs(1), cAlphaFieldNames(2), cAlphaArgs(2)));
            ErrorsFound = true;
        }
    }

    if (ErrorsFound) {
        ShowSevereError(state, format("GetStagedDualSetpoint: Errors with invalid names in {} objects.", cCurrentModuleObject));
        ShowContinueError(state, "...These will not be read in.  Other errors may occur.");
        state.dataZoneTempPredictorCorrector->NumStageCtrZone = 0;
    }

    if (state.dataZoneTempPredictorCorrector->NumStageCtrZone > 0) {
        StageControlledZone.allocate(state.dataZoneTempPredictorCorrector->NumStageCtrZone);
        state.dataZoneCtrls->StageZoneLogic.dimension(NumOfZones, false);

        StageControlledZoneNum = 0;
        for (Item = 1; Item <= NumStageControlledZones; ++Item) {
            inputProcessor->getObjectItem(state,
                                          cCurrentModuleObject,
                                          Item,
                                          cAlphaArgs,
                                          NumAlphas,
                                          rNumericArgs,
                                          NumNums,
                                          IOStat,
                                          lNumericFieldBlanks,
                                          lAlphaFieldBlanks,
                                          cAlphaFieldNames,
                                          cNumericFieldNames);
            for (Item1 = 1; Item1 <= state.dataZoneCtrls->StagedTStatObjects(Item).NumOfZones; ++Item1) {
                ++StageControlledZoneNum;
                if (state.dataZoneCtrls->StagedTStatObjects(Item).ZoneListActive) {
                    cAlphaArgs(2) =
                        state.dataHeatBal->Zone(ZoneList(state.dataZoneCtrls->StagedTStatObjects(Item).ZoneOrZoneListPtr).Zone(Item1)).Name;
                }
                int ZoneAssigned = UtilityRoutines::FindItemInList(
                    cAlphaArgs(2), StageControlledZone, &DataZoneControls::ZoneStagedControls::ZoneName, StageControlledZoneNum - 1);
                if (ZoneAssigned == 0) {
                    StageControlledZone(StageControlledZoneNum).ZoneName = cAlphaArgs(2);
                    StageControlledZone(StageControlledZoneNum).ActualZoneNum = UtilityRoutines::FindItemInList(cAlphaArgs(2), Zone);
                    if (StageControlledZone(StageControlledZoneNum).ActualZoneNum == 0) {
                        ShowSevereError(
                            state,
                            format(
                                "{}=\"{}\" invalid {}=\"{}\" not found.", cCurrentModuleObject, cAlphaArgs(1), cAlphaFieldNames(2), cAlphaArgs(2)));
                        ErrorsFound = true;
                    } else {
                        //           Zone(StageControlledZone(StageControlledZoneNum)%ActualZoneNum)%StageControlledZoneIndex =
                        //           StageControlledZoneNum
                    }
                    state.dataZoneCtrls->StageZoneLogic(StageControlledZone(StageControlledZoneNum).ActualZoneNum) = true;
                } else {
                    StageControlledZone(StageControlledZoneNum).ZoneName = cAlphaArgs(2); // for continuity
                    ShowSevereError(state,
                                    format("{}=\"{}\" invalid {}=\"{}\" zone previously assigned.",
                                           cCurrentModuleObject,
                                           cAlphaArgs(1),
                                           cAlphaFieldNames(2),
                                           cAlphaArgs(2)));
                    ShowContinueError(state, format("...Zone was previously assigned to Thermostat=\"{}\".", StageControlledZone(ZoneAssigned).Name));
                    ErrorsFound = true;
                    continue;
                }

                if (!state.dataZoneCtrls->StagedTStatObjects(Item).ZoneListActive) {
                    StageControlledZone(StageControlledZoneNum).Name = cAlphaArgs(1);
                } else {
                    CheckCreatedZoneItemName(
                        state,
                        RoutineName,
                        cCurrentModuleObject,
                        state.dataHeatBal->Zone(ZoneList(state.dataZoneCtrls->StagedTStatObjects(Item).ZoneOrZoneListPtr).Zone(Item1)).Name,
                        ZoneList(state.dataZoneCtrls->StagedTStatObjects(Item).ZoneOrZoneListPtr).MaxZoneNameLength,
                        state.dataZoneCtrls->StagedTStatObjects(Item).Name,
                        StageControlledZone,
                        StageControlledZoneNum - 1,
                        StageControlledZone(StageControlledZoneNum).Name,
                        errFlag);
                    if (errFlag) ErrorsFound = true;
                }

                StageControlledZone(StageControlledZoneNum).NumOfHeatStages = rNumericArgs(1);
                if (rNumericArgs(1) < 1 || rNumericArgs(1) > 4) {
                    ShowSevereError(
                        state,
                        format("{}=\"{}\" invalid range {}=\"{:.0R}\"", cCurrentModuleObject, cAlphaArgs(1), cNumericFieldNames(1), rNumericArgs(1)));
                    ShowContinueError(state, "..contains values outside of range [1,4].");
                    ErrorsFound = true;
                }

                StageControlledZone(StageControlledZoneNum).HeatSetBaseSchedName = cAlphaArgs(3);
                StageControlledZone(StageControlledZoneNum).HSBchedIndex = GetScheduleIndex(state, cAlphaArgs(3));
                if (Item1 == 1) { // only show error on first of several if zone list
                    if (StageControlledZone(StageControlledZoneNum).HSBchedIndex == 0) {
                        ShowSevereError(
                            state,
                            format(
                                "{}=\"{}\" invalid {}=\"{}\" not found.", cCurrentModuleObject, cAlphaArgs(1), cAlphaFieldNames(3), cAlphaArgs(3)));
                        ErrorsFound = true;
                    }
                }

                StageControlledZone(StageControlledZoneNum).HeatThroRange = rNumericArgs(2);
                if (rNumericArgs(1) < 0.0) {
                    ShowSevereError(state,
                                    format("{}=\"{}\" negative value is found at {}=\"{:.1R}\"",
                                           cAlphaArgs(1),
                                           cCurrentModuleObject,
                                           cNumericFieldNames(2),
                                           rNumericArgs(2)));
                    ShowContinueError(state, ".. The minimum value is 0.");
                    ErrorsFound = true;
                }

                if (StageControlledZone(StageControlledZoneNum).NumOfHeatStages > 0) {
                    StageControlledZone(StageControlledZoneNum).HeatTOffset.allocate(StageControlledZone(StageControlledZoneNum).NumOfHeatStages);
                    for (i = 1; i <= StageControlledZone(StageControlledZoneNum).NumOfHeatStages; ++i) {
                        StageControlledZone(StageControlledZoneNum).HeatTOffset(i) = rNumericArgs(2 + i);
                        if (rNumericArgs(2 + i) > 0.0) {
                            ShowSevereError(state,
                                            format("{}=\"{}\" positive value is found at {}",
                                                   cCurrentModuleObject,
                                                   cAlphaArgs(1),
                                                   format("{}=\"{:.1R}\"", cNumericFieldNames(2 + i), rNumericArgs(2 + i))));
                            ShowContinueError(state, ".. The maximum value is 0.");
                            ErrorsFound = true;
                        }
                        if (lNumericFieldBlanks(2 + i)) {
                            ShowSevereError(state,
                                            format("{} object ={}. The input of {} is required, but a blank is found.",
                                                   cCurrentModuleObject,
                                                   cAlphaArgs(1),
                                                   cNumericFieldNames(2 + i)));
                            ErrorsFound = true;
                        }
                        if (i > 1) {
                            if (rNumericArgs(2 + i) >= rNumericArgs(1 + i)) {
                                ShowSevereError(state,
                                                format(R"({}="{}" The value at {}="{:.1R}" has to be less than )",
                                                       cCurrentModuleObject,
                                                       cAlphaArgs(1),
                                                       cNumericFieldNames(2 + i),
                                                       rNumericArgs(2 + i)));
                                ShowContinueError(state, format("{}=\"{:.1R}", cNumericFieldNames(1 + i), rNumericArgs(1 + i)));
                                ErrorsFound = true;
                            }
                        }
                    }
                }

                StageControlledZone(StageControlledZoneNum).NumOfCoolStages = rNumericArgs(7);
                if (rNumericArgs(7) < 1 || rNumericArgs(7) > 4) {
                    ShowSevereError(
                        state,
                        format("{}=\"{}\" invalid range {}=\"{:.0R}\"", cCurrentModuleObject, cAlphaArgs(1), cNumericFieldNames(7), rNumericArgs(7)));
                    ShowContinueError(state, "..contains values outside of range [1,4].");
                    ErrorsFound = true;
                }

                StageControlledZone(StageControlledZoneNum).CoolSetBaseSchedName = cAlphaArgs(4);
                StageControlledZone(StageControlledZoneNum).CSBchedIndex = GetScheduleIndex(state, cAlphaArgs(4));
                if (Item1 == 1) { // only show error on first of several if zone list
                    if (StageControlledZone(StageControlledZoneNum).CSBchedIndex == 0) {
                        ShowSevereError(
                            state,
                            format(
                                "{}=\"{}\" invalid {}=\"{}\" not found.", cCurrentModuleObject, cAlphaArgs(1), cAlphaFieldNames(4), cAlphaArgs(4)));
                        ErrorsFound = true;
                    }
                }

                StageControlledZone(StageControlledZoneNum).CoolThroRange = rNumericArgs(8);
                if (rNumericArgs(8) < 0.0) {
                    ShowSevereError(state,
                                    format("{}=\"{}\" negative value is found at {}=\"{:.1R}\"",
                                           cCurrentModuleObject,
                                           cAlphaArgs(1),
                                           cNumericFieldNames(8),
                                           rNumericArgs(8)));
                    ShowContinueError(state, ".. The minumum value is 0.");
                    ErrorsFound = true;
                }

                if (StageControlledZone(StageControlledZoneNum).NumOfCoolStages > 0) {
                    StageControlledZone(StageControlledZoneNum).CoolTOffset.allocate(StageControlledZone(StageControlledZoneNum).NumOfCoolStages);
                    for (i = 1; i <= StageControlledZone(StageControlledZoneNum).NumOfCoolStages; ++i) {
                        StageControlledZone(StageControlledZoneNum).CoolTOffset(i) = rNumericArgs(8 + i);
                        if (rNumericArgs(8 + i) < 0.0) {
                            ShowSevereError(state,
                                            format("{}=\"{}\" negative value is found at {}=\"{:.1R}\"",
                                                   cCurrentModuleObject,
                                                   cAlphaArgs(1),
                                                   cNumericFieldNames(8 + i),
                                                   rNumericArgs(8 + i)));
                            ShowContinueError(state, ".. The minimum value is 0.");
                            ErrorsFound = true;
                        }
                        if (lNumericFieldBlanks(8 + i)) {
                            ShowSevereError(state,
                                            format("{} object ={}. The input of {} is required, but a blank is found.",
                                                   cCurrentModuleObject,
                                                   cAlphaArgs(1),
                                                   cNumericFieldNames(8 + i)));
                            ErrorsFound = true;
                        }
                        if (i > 1) {
                            if (rNumericArgs(8 + i) <= rNumericArgs(7 + i)) {
                                ShowSevereError(state,
                                                format("{}=\"{}\" The value at {}=\"{:.1R}\" has to be greater than ",
                                                       cCurrentModuleObject,
                                                       cAlphaArgs(1),
                                                       cNumericFieldNames(8 + i),
                                                       rNumericArgs(8 + i)));
                                ShowContinueError(state, format("{}=\"{:.1R}", cNumericFieldNames(7 + i), rNumericArgs(7 + i)));
                                ErrorsFound = true;
                            }
                        }
                    }
                }
            }
        } // loop over NumStageControlledZones
        if ((inputProcessor->getNumObjectsFound(state, "AirLoopHVAC:UnitaryHeatPump:AirToAir:MultiSpeed") == 0) &&
            (inputProcessor->getNumObjectsFound(state, "AirLoopHVAC:UnitarySystem") == 0) &&
            (inputProcessor->getNumObjectsFound(state, "SetpointManager:SingleZone:OneStageCooling") == 0) &&
            (inputProcessor->getNumObjectsFound(state, "SetpointManager:SingleZone:OneStageHeating") == 0)) {
            ShowWarningError(state, format("{} is applicable to only selected HVAC objects which are missing from input.", cCurrentModuleObject));
            ShowContinueError(state, "Model should include one or more of the following objects:  ");
            ShowContinueError(state, "AirLoopHVAC:UnitaryHeatPump:AirToAir:MultiSpeed, AirLoopHVAC:UnitarySystem, ");
            ShowContinueError(
                state, "SetpointManager:SingleZone:OneStageCooling, and/or SetpointManager:SingleZone:OneStageHeating. The simulation continues...");
        }
    } // NumStageControlledZones > 0

    if (ErrorsFound) {
        ShowFatalError(state, "Errors getting Zone Control input data.  Preceding condition(s) cause termination.");
    }
}

void CalculateMonthlyRunningAverageDryBulb(EnergyPlusData &state, Array1D<Real64> &runningAverageASH, Array1D<Real64> &runningAverageCEN)
{
    // SUBROUTINE INFORMATION:
    //       AUTHOR         Xuan Luo
    //       DATE WRITTEN   January 2017
    //       RE-ENGINEERED  na

    // PURPOSE OF THIS SUBROUTINE:
    // This subroutine calculate the monthly running average dry bulb temperature;

    // Using/Aliasing

    using OutputReportTabular::GetColumnUsingTabs;
    using OutputReportTabular::StrToReal;

    // SUBROUTINE PARAMETER DEFINITIONS:

    // SUBROUTINE LOCAL VARIABLE DECLARATIONS:

    std::string lineIn;
    std::string lineAvg;
    std::string epwLine;

    Real64 dryBulb;
    Real64 avgDryBulb;

    int readStat;
    int calcEndDay;
    int calcStartDayASH;
    int calcStartDayCEN;

    std::string::size_type pos;
    int ind, i, j;

    Array1D<Real64> adaptiveTemp(state.dataWeatherManager->NumDaysInYear, 0.0);
    Array1D<Real64> dailyDryTemp(state.dataWeatherManager->NumDaysInYear, 0.0);

    readStat = 0;
    if (FileSystem::fileExists(state.files.inputWeatherFilePath.filePath)) {
        // Read hourly dry bulb temperature first
        auto epwFile = state.files.inputWeatherFilePath.open(state, "CalcThermalComfortAdaptive");
        for (i = 1; i <= 9; ++i) { // Headers
            epwFile.readLine();
        }
        for (i = 1; i <= state.dataWeatherManager->NumDaysInYear; ++i) {
            avgDryBulb = 0.0;
            for (j = 1; j <= 24; ++j) {
                epwLine = epwFile.readLine().data;
                for (ind = 1; ind <= 6; ++ind) {
                    pos = index(epwLine, ',');
                    epwLine.erase(0, pos + 1);
                }
                pos = index(epwLine, ',');
                dryBulb = StrToReal(epwLine.substr(0, pos));
                avgDryBulb += (dryBulb / 24.0);
            }
            dailyDryTemp(i) = avgDryBulb;
        }
        epwFile.close();

        // Calculate monthly running average dry bulb temperature.
        int dayOfYear = 0;
        while (dayOfYear < state.dataWeatherManager->NumDaysInYear) {
            dayOfYear++;
            calcEndDay = dayOfYear - 1;
            calcStartDayASH = calcEndDay - 30;
            calcStartDayCEN = calcEndDay - 7;

            if (calcStartDayASH > 0) {
                for (i = calcStartDayASH; i <= calcStartDayASH + 30; i++) {
                    avgDryBulb = dailyDryTemp(i);
                    runningAverageASH(dayOfYear) = runningAverageASH(dayOfYear) + avgDryBulb;
                }
                runningAverageASH(dayOfYear) /= 30;
            } else { // Do special things for wrapping the epw
                calcStartDayASH += state.dataWeatherManager->NumDaysInYear;
                for (i = 1; i <= calcEndDay; i++) {
                    avgDryBulb = dailyDryTemp(i);
                    runningAverageASH(dayOfYear) = runningAverageASH(dayOfYear) + avgDryBulb;
                }
                for (i = calcStartDayASH; i < state.dataWeatherManager->NumDaysInYear; i++) {
                    avgDryBulb = dailyDryTemp(i);
                    runningAverageASH(dayOfYear) = runningAverageASH(dayOfYear) + avgDryBulb;
                }
                runningAverageASH(dayOfYear) /= 30;
            }

            if (calcStartDayCEN > 0) {
                for (i = calcStartDayCEN; i <= calcStartDayCEN + 7; i++) {
                    avgDryBulb = dailyDryTemp(i);
                    runningAverageCEN(dayOfYear) = runningAverageCEN(dayOfYear) + avgDryBulb;
                }
                runningAverageCEN(dayOfYear) /= 7;
            } else { // Do special things for wrapping the epw
                calcStartDayCEN += state.dataWeatherManager->NumDaysInYear;
                for (i = 1; i <= calcEndDay; i++) {
                    avgDryBulb = dailyDryTemp(i);
                    runningAverageCEN(dayOfYear) = runningAverageCEN(dayOfYear) + avgDryBulb;
                }
                for (i = calcStartDayCEN; i < state.dataWeatherManager->NumDaysInYear; i++) {
                    avgDryBulb = dailyDryTemp(i);
                    runningAverageCEN(dayOfYear) = runningAverageCEN(dayOfYear) + avgDryBulb;
                }
                runningAverageCEN(dayOfYear) /= 7;
            }
        }
    } else {
        ShowFatalError(state,
                       format("CalcThermalComfortAdaptive: Could not open file {} for input (read). (File does not exist)",
                              state.files.inputWeatherFilePath.filePath.string()));
    }
}

void CalculateAdaptiveComfortSetPointSchl(EnergyPlusData &state, Array1D<Real64> const &runningAverageASH, Array1D<Real64> const &runningAverageCEN)
{
    // SUBROUTINE INFORMATION:
    //       AUTHOR         Xuan Luo
    //       DATE WRITTEN   January 2017
    //       RE-ENGINEERED  na

    // PURPOSE OF THIS SUBROUTINE:
    // This subroutine calculates the zone operative temperature setpoint using adaptive comfort model.

    // SUBROUTINE LOCAL VARIABLE DECLARATIONS:
    int constexpr summerDesignDayTypeIndex(9);
    Real64 GrossApproxAvgDryBulbDesignDay(0.0);

    auto &AdapComfortDailySetPointSchedule = state.dataZoneTempPredictorCorrector->AdapComfortDailySetPointSchedule;
    auto &AdapComfortSetPointSummerDesDay = state.dataZoneTempPredictorCorrector->AdapComfortSetPointSummerDesDay;

    for (size_t i = 1; i <= state.dataWeatherManager->DesDayInput.size(); i++) {
        // Summer design day
        if (state.dataWeatherManager->DesDayInput(i).DayType == summerDesignDayTypeIndex) {
            GrossApproxAvgDryBulbDesignDay =
                (state.dataWeatherManager->DesDayInput(i).MaxDryBulb +
                 (state.dataWeatherManager->DesDayInput(i).MaxDryBulb - state.dataWeatherManager->DesDayInput(i).DailyDBRange)) /
                2.0;
            if (GrossApproxAvgDryBulbDesignDay > 10 && GrossApproxAvgDryBulbDesignDay < 33.5) {
                AdapComfortSetPointSummerDesDay[0] = 0.31 * GrossApproxAvgDryBulbDesignDay + 17.8;
                AdapComfortSetPointSummerDesDay[1] = 0.31 * GrossApproxAvgDryBulbDesignDay + 20.3;
                AdapComfortSetPointSummerDesDay[2] = 0.31 * GrossApproxAvgDryBulbDesignDay + 21.3;
            }
            if (GrossApproxAvgDryBulbDesignDay > 10 && GrossApproxAvgDryBulbDesignDay < 30) {
                AdapComfortSetPointSummerDesDay[3] = 0.33 * GrossApproxAvgDryBulbDesignDay + 18.8;
                AdapComfortSetPointSummerDesDay[4] = 0.33 * GrossApproxAvgDryBulbDesignDay + 20.8;
                ;
                AdapComfortSetPointSummerDesDay[5] = 0.33 * GrossApproxAvgDryBulbDesignDay + 21.8;
                ;
                AdapComfortSetPointSummerDesDay[6] = 0.33 * GrossApproxAvgDryBulbDesignDay + 22.8;
                ;
            }
        }
    }

    AdapComfortDailySetPointSchedule.ThermalComfortAdaptiveASH55_Central.allocate(state.dataWeatherManager->NumDaysInYear);
    AdapComfortDailySetPointSchedule.ThermalComfortAdaptiveASH55_Upper_90.allocate(state.dataWeatherManager->NumDaysInYear);
    AdapComfortDailySetPointSchedule.ThermalComfortAdaptiveASH55_Upper_80.allocate(state.dataWeatherManager->NumDaysInYear);
    AdapComfortDailySetPointSchedule.ThermalComfortAdaptiveCEN15251_Central.allocate(state.dataWeatherManager->NumDaysInYear);
    AdapComfortDailySetPointSchedule.ThermalComfortAdaptiveCEN15251_Upper_I.allocate(state.dataWeatherManager->NumDaysInYear);
    AdapComfortDailySetPointSchedule.ThermalComfortAdaptiveCEN15251_Upper_II.allocate(state.dataWeatherManager->NumDaysInYear);
    AdapComfortDailySetPointSchedule.ThermalComfortAdaptiveCEN15251_Upper_III.allocate(state.dataWeatherManager->NumDaysInYear);

    // Calculate the set points based on different models, set flag as -1 when running average temperature is not in the range.
    for (int day = 1; day <= state.dataWeatherManager->NumDaysInYear; day++) {
        if (runningAverageASH(day) > 10 && runningAverageASH(day) < 33.5) {
            AdapComfortDailySetPointSchedule.ThermalComfortAdaptiveASH55_Central(day) = 0.31 * runningAverageASH(day) + 17.8;
            AdapComfortDailySetPointSchedule.ThermalComfortAdaptiveASH55_Upper_90(day) = 0.31 * runningAverageASH(day) + 20.3;
            AdapComfortDailySetPointSchedule.ThermalComfortAdaptiveASH55_Upper_80(day) = 0.31 * runningAverageASH(day) + 21.3;
        } else {
            AdapComfortDailySetPointSchedule.ThermalComfortAdaptiveASH55_Central(day) = -1;
            AdapComfortDailySetPointSchedule.ThermalComfortAdaptiveASH55_Upper_90(day) = -1;
            AdapComfortDailySetPointSchedule.ThermalComfortAdaptiveASH55_Upper_80(day) = -1;
        }
        if (runningAverageCEN(day) > 10 && runningAverageCEN(day) < 30) {
            AdapComfortDailySetPointSchedule.ThermalComfortAdaptiveCEN15251_Central(day) = 0.33 * runningAverageCEN(day) + 18.8;
            AdapComfortDailySetPointSchedule.ThermalComfortAdaptiveCEN15251_Upper_I(day) = 0.33 * runningAverageCEN(day) + 20.8;
            AdapComfortDailySetPointSchedule.ThermalComfortAdaptiveCEN15251_Upper_II(day) = 0.33 * runningAverageCEN(day) + 21.8;
            AdapComfortDailySetPointSchedule.ThermalComfortAdaptiveCEN15251_Upper_III(day) = 0.33 * runningAverageCEN(day) + 22.8;
        } else {
            AdapComfortDailySetPointSchedule.ThermalComfortAdaptiveCEN15251_Central(day) = -1;
            AdapComfortDailySetPointSchedule.ThermalComfortAdaptiveCEN15251_Upper_I(day) = -1;
            AdapComfortDailySetPointSchedule.ThermalComfortAdaptiveCEN15251_Upper_II(day) = -1;
            AdapComfortDailySetPointSchedule.ThermalComfortAdaptiveCEN15251_Upper_III(day) = -1;
        }
    }
    AdapComfortDailySetPointSchedule.initialized = true;
}

void InitZoneAirSetPoints(EnergyPlusData &state)
{

    // SUBROUTINE INFORMATION:
    //       AUTHOR         Russell Taylor
    //       DATE WRITTEN   September 1998
    //       MODIFIED       November 2004, M. J. Witte additional report variables
    //       MODIFIED       L.Gu, May 2006
    //       RE-ENGINEERED  na

    // PURPOSE OF THIS SUBROUTINE:
    // This subroutine initializes the data for the zone air setpoints.

    // METHODOLOGY EMPLOYED:
    // Uses the status flags to trigger events.

    // SUBROUTINE PARAMETER DEFINITIONS:
    static constexpr std::string_view RoutineName("InitZoneAirSetpoints: ");

    // SUBROUTINE LOCAL VARIABLE DECLARATIONS:
    bool FirstSurfFlag;
    int TRefFlag; // Flag for Reference Temperature process in Zones

    auto &ZoneList = state.dataHeatBal->ZoneList;
    auto &TempControlledZone = state.dataZoneCtrls->TempControlledZone;
    auto &TempZoneThermostatSetPoint = state.dataHeatBalFanSys->TempZoneThermostatSetPoint;
    auto &TempControlType = state.dataHeatBalFanSys->TempControlType;
    auto &TempControlTypeRpt = state.dataHeatBalFanSys->TempControlTypeRpt;
    auto &ComfortControlledZone = state.dataZoneCtrls->ComfortControlledZone;
    auto &ZoneThermostatSetPointLo = state.dataHeatBalFanSys->ZoneThermostatSetPointLo;
    auto &ZoneThermostatSetPointHi = state.dataHeatBalFanSys->ZoneThermostatSetPointHi;
    int NumOfZones = state.dataGlobal->NumOfZones;

    if (state.dataZoneTempPredictorCorrector->InitZoneAirSetPointsOneTimeFlag) {
        TempZoneThermostatSetPoint.dimension(NumOfZones, 0.0);
        state.dataHeatBalFanSys->AdapComfortCoolingSetPoint.dimension(NumOfZones, 0.0);
        ZoneThermostatSetPointHi.dimension(NumOfZones, 0.0);
        ZoneThermostatSetPointLo.dimension(NumOfZones, 0.0);
        state.dataHeatBalFanSys->ZoneThermostatSetPointHiAver.dimension(NumOfZones, 0.0);
        state.dataHeatBalFanSys->ZoneThermostatSetPointLoAver.dimension(NumOfZones, 0.0);

        state.dataHeatBalFanSys->LoadCorrectionFactor.dimension(NumOfZones, 0.0);
        TempControlType.dimension(NumOfZones, DataHVACGlobals::ThermostatType::Uncontrolled);
        TempControlTypeRpt.dimension(NumOfZones, 0);
        if (state.dataZoneCtrls->NumComfortControlledZones > 0) {
            state.dataHeatBalFanSys->ComfortControlType.dimension(NumOfZones, DataHVACGlobals::ThermostatType::Uncontrolled);
            state.dataHeatBalFanSys->ComfortControlTypeRpt.dimension(NumOfZones, 0);
            state.dataHeatBalFanSys->ZoneComfortControlsFanger.allocate(NumOfZones);
        }
        state.dataZoneEnergyDemand->Setback.dimension(NumOfZones, false);
        state.dataZoneEnergyDemand->DeadBandOrSetback.dimension(NumOfZones, false);
        state.dataZoneEnergyDemand->CurDeadBandOrSetback.dimension(NumOfZones, false);

        state.dataHeatBal->ZoneListSNLoadHeatEnergy.dimension(state.dataHeatBal->NumOfZoneLists, 0.0);
        state.dataHeatBal->ZoneListSNLoadCoolEnergy.dimension(state.dataHeatBal->NumOfZoneLists, 0.0);
        state.dataHeatBal->ZoneListSNLoadHeatRate.dimension(state.dataHeatBal->NumOfZoneLists, 0.0);
        state.dataHeatBal->ZoneListSNLoadCoolRate.dimension(state.dataHeatBal->NumOfZoneLists, 0.0);

        state.dataHeatBal->ZoneGroupSNLoadHeatEnergy.dimension(state.dataHeatBal->NumOfZoneGroups, 0.0);
        state.dataHeatBal->ZoneGroupSNLoadCoolEnergy.dimension(state.dataHeatBal->NumOfZoneGroups, 0.0);
        state.dataHeatBal->ZoneGroupSNLoadHeatRate.dimension(state.dataHeatBal->NumOfZoneGroups, 0.0);
        state.dataHeatBal->ZoneGroupSNLoadCoolRate.dimension(state.dataHeatBal->NumOfZoneGroups, 0.0);

        // Hybrid modeling
        state.dataHeatBalFanSys->PreviousMeasuredZT1.dimension(NumOfZones, 0.0);
        state.dataHeatBalFanSys->PreviousMeasuredZT2.dimension(NumOfZones, 0.0);
        state.dataHeatBalFanSys->PreviousMeasuredZT3.dimension(NumOfZones, 0.0);
        state.dataHeatBalFanSys->PreviousMeasuredHumRat1.dimension(NumOfZones, 0.0);
        state.dataHeatBalFanSys->PreviousMeasuredHumRat2.dimension(NumOfZones, 0.0);
        state.dataHeatBalFanSys->PreviousMeasuredHumRat3.dimension(NumOfZones, 0.0);

        // Allocate Derived Types
        state.dataZoneEnergyDemand->ZoneSysEnergyDemand.allocate(NumOfZones);
        state.dataZoneEnergyDemand->ZoneSysMoistureDemand.allocate(NumOfZones);
        if (state.dataHeatBal->doSpaceHeatBalanceSimulation || state.dataHeatBal->doSpaceHeatBalanceSizing) {
            state.dataZoneEnergyDemand->spaceSysEnergyDemand.allocate(state.dataGlobal->numSpaces);
            state.dataZoneEnergyDemand->spaceSysMoistureDemand.allocate(state.dataGlobal->numSpaces);
        }

        for (int zoneNum = 1; zoneNum <= NumOfZones; ++zoneNum) {
            FirstSurfFlag = true;
            for (int spaceNum : state.dataHeatBal->Zone(zoneNum).spaceIndexes) {
                auto &thisSpace = state.dataHeatBal->space(spaceNum);
                for (int SurfNum = thisSpace.HTSurfaceFirst; SurfNum <= thisSpace.HTSurfaceLast; ++SurfNum) {
                    if (FirstSurfFlag) {
                        TRefFlag = state.dataSurface->SurfTAirRef(SurfNum);
                        FirstSurfFlag = false;
                    }
                    // for each particular zone, the reference air temperature(s) should be the same
                    // (either mean air, bulk air, or supply air temp).
                    if (state.dataSurface->SurfTAirRef(SurfNum) != TRefFlag) {
                        ShowWarningError(state,
                                         format("Different reference air temperatures for difference surfaces encountered in zone {}",
                                                state.dataHeatBal->Zone(zoneNum).Name));
                    }
                }
            }
        }

        // CurrentModuleObject='Zone'
        for (int zoneNum = 1; zoneNum <= NumOfZones; ++zoneNum) {
            auto &thisZone = state.dataHeatBal->Zone(zoneNum);
            state.dataZoneTempPredictorCorrector->zoneHeatBalance(zoneNum).setUpOutputVars(state, DataStringGlobals::zonePrefix, thisZone.Name);
            if (state.dataHeatBal->doSpaceHeatBalanceSimulation) {
                for (int spaceNum : state.dataHeatBal->Zone(zoneNum).spaceIndexes) {
                    state.dataZoneTempPredictorCorrector->spaceHeatBalance(spaceNum).setUpOutputVars(
                        state, DataStringGlobals::spacePrefix, state.dataHeatBal->space(spaceNum).Name);
                }
            }
            bool staged = false;
            if (allocated(state.dataZoneCtrls->StageZoneLogic)) {
                staged = state.dataZoneCtrls->StageZoneLogic(zoneNum);
            }
            // If not doSpaceHeatBalanceSimulation then meter zones, not spaces
            bool attachMeters = !state.dataHeatBal->doSpaceHeatBalanceSimulation;
            state.dataZoneEnergyDemand->ZoneSysEnergyDemand(zoneNum).setUpOutputVars(
                state, DataStringGlobals::zonePrefix, thisZone.Name, staged, attachMeters, thisZone.Multiplier, thisZone.ListMultiplier);
            if (state.dataHeatBal->doSpaceHeatBalanceSimulation) {
                // If doSpaceHeatBalanceSimulation then meter spaces, not zones
                attachMeters = state.dataHeatBal->doSpaceHeatBalanceSimulation;
                for (int spaceNum : state.dataHeatBal->Zone(zoneNum).spaceIndexes) {
                    state.dataZoneEnergyDemand->spaceSysEnergyDemand(spaceNum).setUpOutputVars(state,
                                                                                               DataStringGlobals::spacePrefix,
                                                                                               state.dataHeatBal->space(spaceNum).Name,
                                                                                               staged,
                                                                                               attachMeters,
                                                                                               thisZone.Multiplier,
                                                                                               thisZone.ListMultiplier);
                }
            }
            state.dataZoneEnergyDemand->ZoneSysMoistureDemand(zoneNum).setUpOutputVars(state, DataStringGlobals::zonePrefix, thisZone.Name);
            if (state.dataHeatBal->doSpaceHeatBalanceSimulation) {
                for (int spaceNum : state.dataHeatBal->Zone(zoneNum).spaceIndexes) {
                    state.dataZoneEnergyDemand->spaceSysMoistureDemand(spaceNum).setUpOutputVars(
                        state, DataStringGlobals::spacePrefix, state.dataHeatBal->space(spaceNum).Name);
                }
            }
            SetupOutputVariable(state,
                                "Zone Thermostat Air Temperature",
                                Constant::Units::C,
                                state.dataHeatBalFanSys->TempTstatAir(zoneNum),
                                OutputProcessor::SOVTimeStepType::System,
                                OutputProcessor::SOVStoreType::Average,
                                thisZone.Name);
            SetupOutputVariable(state,
                                "Zone Thermostat Control Type",
                                Constant::Units::None,
                                TempControlTypeRpt(zoneNum),
                                OutputProcessor::SOVTimeStepType::Zone,
                                OutputProcessor::SOVStoreType::Average,
                                thisZone.Name);
            SetupOutputVariable(state,
                                "Zone Thermostat Heating Setpoint Temperature",
                                Constant::Units::C,
                                ZoneThermostatSetPointLo(zoneNum),
                                OutputProcessor::SOVTimeStepType::System,
                                OutputProcessor::SOVStoreType::Average,
                                thisZone.Name);
            SetupOutputVariable(state,
                                "Zone Thermostat Cooling Setpoint Temperature",
                                Constant::Units::C,
                                ZoneThermostatSetPointHi(zoneNum),
                                OutputProcessor::SOVTimeStepType::System,
                                OutputProcessor::SOVStoreType::Average,
                                thisZone.Name);
            SetupOutputVariable(state,
                                "Zone Adaptive Comfort Operative Temperature Set Point",
                                Constant::Units::C,
                                state.dataHeatBalFanSys->AdapComfortCoolingSetPoint(zoneNum),
                                OutputProcessor::SOVTimeStepType::Zone,
                                OutputProcessor::SOVStoreType::Average,
                                thisZone.Name);
            SetupOutputVariable(state,
                                "Zone Predicted Sensible Load Room Air Correction Factor",
                                Constant::Units::None,
                                state.dataHeatBalFanSys->LoadCorrectionFactor(zoneNum),
                                OutputProcessor::SOVTimeStepType::System,
                                OutputProcessor::SOVStoreType::Average,
                                thisZone.Name);
        } // zoneNum

        // Thermal comfort control output
        if (state.dataZoneCtrls->NumComfortControlledZones > 0) {
            // CurrentModuleObject='ZoneControl:Thermostat:ThermalComfort'
            for (int Loop = 1; Loop <= state.dataZoneCtrls->NumComfortControlledZones; ++Loop) {
                int zoneNum = ComfortControlledZone(Loop).ActualZoneNum;
                auto &thisZone = state.dataHeatBal->Zone(zoneNum);
                SetupOutputVariable(state,
                                    "Zone Thermal Comfort Control Type",
                                    Constant::Units::None,
                                    state.dataHeatBalFanSys->ComfortControlTypeRpt(zoneNum),
                                    OutputProcessor::SOVTimeStepType::Zone,
                                    OutputProcessor::SOVStoreType::Average,
                                    thisZone.Name);
                SetupOutputVariable(state,
                                    "Zone Thermal Comfort Control Fanger Low Setpoint PMV",
                                    Constant::Units::None,
                                    state.dataHeatBalFanSys->ZoneComfortControlsFanger(zoneNum).LowPMV,
                                    OutputProcessor::SOVTimeStepType::Zone,
                                    OutputProcessor::SOVStoreType::Average,
                                    thisZone.Name);
                SetupOutputVariable(state,
                                    "Zone Thermal Comfort Control Fanger High Setpoint PMV",
                                    Constant::Units::None,
                                    state.dataHeatBalFanSys->ZoneComfortControlsFanger(zoneNum).HighPMV,
                                    OutputProcessor::SOVTimeStepType::Zone,
                                    OutputProcessor::SOVStoreType::Average,
                                    thisZone.Name);
            }
        }

        // CurrentModuleObject='ZoneList'
        for (int Loop = 1; Loop <= state.dataHeatBal->NumOfZoneLists; ++Loop) {
            SetupOutputVariable(state,
                                "Zone List Sensible Heating Energy",
                                Constant::Units::J,
                                state.dataHeatBal->ZoneListSNLoadHeatEnergy(Loop),
                                OutputProcessor::SOVTimeStepType::System,
                                OutputProcessor::SOVStoreType::Summed,
                                ZoneList(Loop).Name);
            SetupOutputVariable(state,
                                "Zone List Sensible Cooling Energy",
                                Constant::Units::J,
                                state.dataHeatBal->ZoneListSNLoadCoolEnergy(Loop),
                                OutputProcessor::SOVTimeStepType::System,
                                OutputProcessor::SOVStoreType::Summed,
                                ZoneList(Loop).Name);
            SetupOutputVariable(state,
                                "Zone List Sensible Heating Rate",
                                Constant::Units::W,
                                state.dataHeatBal->ZoneListSNLoadHeatRate(Loop),
                                OutputProcessor::SOVTimeStepType::System,
                                OutputProcessor::SOVStoreType::Average,
                                ZoneList(Loop).Name);
            SetupOutputVariable(state,
                                "Zone List Sensible Cooling Rate",
                                Constant::Units::W,
                                state.dataHeatBal->ZoneListSNLoadCoolRate(Loop),
                                OutputProcessor::SOVTimeStepType::System,
                                OutputProcessor::SOVStoreType::Average,
                                ZoneList(Loop).Name);
        } // Loop

        // CurrentModuleObject='ZoneGroup'
        for (int Loop = 1; Loop <= state.dataHeatBal->NumOfZoneGroups; ++Loop) {
            SetupOutputVariable(state,
                                "Zone Group Sensible Heating Energy",
                                Constant::Units::J,
                                state.dataHeatBal->ZoneGroupSNLoadHeatEnergy(Loop),
                                OutputProcessor::SOVTimeStepType::System,
                                OutputProcessor::SOVStoreType::Summed,
                                state.dataHeatBal->ZoneGroup(Loop).Name);
            SetupOutputVariable(state,
                                "Zone Group Sensible Cooling Energy",
                                Constant::Units::J,
                                state.dataHeatBal->ZoneGroupSNLoadCoolEnergy(Loop),
                                OutputProcessor::SOVTimeStepType::System,
                                OutputProcessor::SOVStoreType::Summed,
                                state.dataHeatBal->ZoneGroup(Loop).Name);
            SetupOutputVariable(state,
                                "Zone Group Sensible Heating Rate",
                                Constant::Units::W,
                                state.dataHeatBal->ZoneGroupSNLoadHeatRate(Loop),
                                OutputProcessor::SOVTimeStepType::System,
                                OutputProcessor::SOVStoreType::Average,
                                state.dataHeatBal->ZoneGroup(Loop).Name);
            SetupOutputVariable(state,
                                "Zone Group Sensible Cooling Rate",
                                Constant::Units::W,
                                state.dataHeatBal->ZoneGroupSNLoadCoolRate(Loop),
                                OutputProcessor::SOVTimeStepType::System,
                                OutputProcessor::SOVStoreType::Average,
                                state.dataHeatBal->ZoneGroup(Loop).Name);
        } // Loop

        state.dataZoneTempPredictorCorrector->InitZoneAirSetPointsOneTimeFlag = false;
    }

    // Do the Begin Environment initializations
    if (state.dataZoneTempPredictorCorrector->MyEnvrnFlag && state.dataGlobal->BeginEnvrnFlag) {
        for (auto &thisZoneHB : state.dataZoneTempPredictorCorrector->zoneHeatBalance) {
            thisZoneHB.beginEnvironmentInit(state);
        }
        if (state.dataHeatBal->doSpaceHeatBalance) {
            for (auto &thisSpaceHB : state.dataZoneTempPredictorCorrector->spaceHeatBalance) {
                thisSpaceHB.beginEnvironmentInit(state);
            }
        }
        TempZoneThermostatSetPoint = 0.0;
        state.dataHeatBalFanSys->AdapComfortCoolingSetPoint = 0.0;
        ZoneThermostatSetPointHi = 0.0;
        ZoneThermostatSetPointLo = 0.0;

        state.dataHeatBalFanSys->LoadCorrectionFactor = 1.0;
        TempControlType = DataHVACGlobals::ThermostatType::Uncontrolled;
        for (auto &e : state.dataZoneEnergyDemand->ZoneSysEnergyDemand) {
            e.beginEnvironmentInit();
        }
        for (auto &e : state.dataZoneEnergyDemand->ZoneSysMoistureDemand) {
            e.beginEnvironmentInit();
        }
        if (state.dataHeatBal->doSpaceHeatBalance) {
            for (auto &e : state.dataZoneEnergyDemand->spaceSysEnergyDemand) {
                e.beginEnvironmentInit();
            }
            for (auto &e : state.dataZoneEnergyDemand->spaceSysMoistureDemand) {
                e.beginEnvironmentInit();
            }
        }

        state.dataZoneEnergyDemand->DeadBandOrSetback = false;

        for (auto &e : state.dataHeatBal->Zone)
            e.NoHeatToReturnAir = false;
        state.dataHeatBalFanSys->PreviousMeasuredZT1 = 0.0;     // Hybrid modeling
        state.dataHeatBalFanSys->PreviousMeasuredZT2 = 0.0;     // Hybrid modeling
        state.dataHeatBalFanSys->PreviousMeasuredZT3 = 0.0;     // Hybrid modeling
        state.dataHeatBalFanSys->PreviousMeasuredHumRat1 = 0.0; // Hybrid modeling
        state.dataHeatBalFanSys->PreviousMeasuredHumRat2 = 0.0; // Hybrid modeling
        state.dataHeatBalFanSys->PreviousMeasuredHumRat3 = 0.0; // Hybrid modeling

        state.dataZoneTempPredictorCorrector->MyEnvrnFlag = false;
    }

    if (!state.dataGlobal->BeginEnvrnFlag) {
        state.dataZoneTempPredictorCorrector->MyEnvrnFlag = true;
    }

    // Do the Begin Day initializations
    if (state.dataZoneTempPredictorCorrector->MyDayFlag && state.dataGlobal->BeginDayFlag) {
        state.dataZoneTempPredictorCorrector->MyDayFlag = false;
    }

    if (!state.dataGlobal->BeginDayFlag) {
        state.dataZoneTempPredictorCorrector->MyDayFlag = true;
    }

    for (int Loop = 1; Loop <= state.dataZoneCtrls->NumTempControlledZones; ++Loop) {
        if (state.dataZoneEquip->ZoneEquipInputsFilled && !state.dataZoneTempPredictorCorrector->ControlledZonesChecked) {
            if (!VerifyControlledZoneForThermostat(state, TempControlledZone(Loop).ZoneName)) {
                ShowSevereError(state,
                                format("{}Zone=\"{}\" has specified a Thermostatic control but is not a controlled zone.",
                                       RoutineName,
                                       TempControlledZone(Loop).ZoneName));
                ShowContinueError(state, "...must have a ZoneHVAC:EquipmentConnections specification for this zone.");
                state.dataZoneTempPredictorCorrector->ErrorsFound = true;
            }
        }

        if (TempControlledZone(Loop).ManageDemand) {
            int ZoneNum = TempControlledZone(Loop).ActualZoneNum;

            switch (TempControlType(ZoneNum)) {
            case DataHVACGlobals::ThermostatType::SingleHeating:
                if (TempZoneThermostatSetPoint(ZoneNum) > TempControlledZone(Loop).HeatingResetLimit) {
                    TempZoneThermostatSetPoint(ZoneNum) = TempControlledZone(Loop).HeatingResetLimit;
                    ZoneThermostatSetPointLo(ZoneNum) = TempZoneThermostatSetPoint(ZoneNum);
                }
                break;
            case DataHVACGlobals::ThermostatType::SingleCooling:
                if (TempZoneThermostatSetPoint(ZoneNum) < TempControlledZone(Loop).CoolingResetLimit) {
                    TempZoneThermostatSetPoint(ZoneNum) = TempControlledZone(Loop).CoolingResetLimit;
                    ZoneThermostatSetPointHi(ZoneNum) = TempZoneThermostatSetPoint(ZoneNum);
                }
                break;
            case DataHVACGlobals::ThermostatType::SingleHeatCool:
                if ((TempZoneThermostatSetPoint(ZoneNum) > TempControlledZone(Loop).HeatingResetLimit) ||
                    (TempZoneThermostatSetPoint(ZoneNum) < TempControlledZone(Loop).CoolingResetLimit)) {

                    TempControlType(ZoneNum) = DataHVACGlobals::ThermostatType::DualSetPointWithDeadBand;
                    TempControlTypeRpt(ZoneNum) = static_cast<int>(TempControlType(ZoneNum));
                    ZoneThermostatSetPointLo(ZoneNum) = TempZoneThermostatSetPoint(ZoneNum);
                    ZoneThermostatSetPointHi(ZoneNum) = TempZoneThermostatSetPoint(ZoneNum);

                    if (ZoneThermostatSetPointLo(ZoneNum) > TempControlledZone(Loop).HeatingResetLimit)
                        ZoneThermostatSetPointLo(ZoneNum) = TempControlledZone(Loop).HeatingResetLimit;
                    if (ZoneThermostatSetPointHi(ZoneNum) < TempControlledZone(Loop).CoolingResetLimit)
                        ZoneThermostatSetPointHi(ZoneNum) = TempControlledZone(Loop).CoolingResetLimit;
                }
                break;
            case DataHVACGlobals::ThermostatType::DualSetPointWithDeadBand:
                if (ZoneThermostatSetPointLo(ZoneNum) > TempControlledZone(Loop).HeatingResetLimit)
                    ZoneThermostatSetPointLo(ZoneNum) = TempControlledZone(Loop).HeatingResetLimit;
                if (ZoneThermostatSetPointHi(ZoneNum) < TempControlledZone(Loop).CoolingResetLimit)
                    ZoneThermostatSetPointHi(ZoneNum) = TempControlledZone(Loop).CoolingResetLimit;
                break;
            default:
                break;
            }
        }
    }

    for (int Loop = 1; Loop <= state.dataZoneCtrls->NumComfortControlledZones; ++Loop) {
        if (state.dataZoneEquip->ZoneEquipInputsFilled && !state.dataZoneTempPredictorCorrector->ControlledZonesChecked) {
            if (!VerifyControlledZoneForThermostat(state, ComfortControlledZone(Loop).ZoneName)) {
                ShowSevereError(state,
                                format("{}Zone=\"{}\" has specified a Comfort control but is not a controlled zone.",
                                       RoutineName,
                                       ComfortControlledZone(Loop).ZoneName));
                ShowContinueError(state, "...must have a ZoneHVAC:EquipmentConnections specification for this zone.");
                state.dataZoneTempPredictorCorrector->ErrorsFound = true;
            }
        }
        if (ComfortControlledZone(Loop).ManageDemand) {
            int ZoneNum = ComfortControlledZone(Loop).ActualZoneNum;

            switch (state.dataHeatBalFanSys->ComfortControlType(ZoneNum)) {
            case DataHVACGlobals::ThermostatType::SingleHeating:
                if (TempZoneThermostatSetPoint(ZoneNum) >= ComfortControlledZone(Loop).HeatingResetLimit) {
                    TempZoneThermostatSetPoint(ZoneNum) = ComfortControlledZone(Loop).HeatingResetLimit;
                    ZoneThermostatSetPointLo(ZoneNum) = TempZoneThermostatSetPoint(ZoneNum);
                    TempControlType(ZoneNum) = DataHVACGlobals::ThermostatType::SingleHeating;
                    TempControlTypeRpt(ZoneNum) = static_cast<int>(TempControlType(ZoneNum));
                }
                break;
            case DataHVACGlobals::ThermostatType::SingleCooling:
                if (TempZoneThermostatSetPoint(ZoneNum) <= ComfortControlledZone(Loop).CoolingResetLimit) {
                    TempZoneThermostatSetPoint(ZoneNum) = ComfortControlledZone(Loop).CoolingResetLimit;
                    ZoneThermostatSetPointHi(ZoneNum) = TempZoneThermostatSetPoint(ZoneNum);
                    TempControlType(ZoneNum) = DataHVACGlobals::ThermostatType::SingleCooling;
                    TempControlTypeRpt(ZoneNum) = static_cast<int>(TempControlType(ZoneNum));
                }
                break;
            case DataHVACGlobals::ThermostatType::SingleHeatCool:
                if ((TempZoneThermostatSetPoint(ZoneNum) >= ComfortControlledZone(Loop).HeatingResetLimit) ||
                    (TempZoneThermostatSetPoint(ZoneNum) <= ComfortControlledZone(Loop).CoolingResetLimit)) {

                    TempControlType(ZoneNum) = DataHVACGlobals::ThermostatType::DualSetPointWithDeadBand;
                    TempControlTypeRpt(ZoneNum) = static_cast<int>(TempControlType(ZoneNum));
                    ZoneThermostatSetPointLo(ZoneNum) = TempZoneThermostatSetPoint(ZoneNum);
                    ZoneThermostatSetPointHi(ZoneNum) = TempZoneThermostatSetPoint(ZoneNum);

                    if (ZoneThermostatSetPointLo(ZoneNum) >= ComfortControlledZone(Loop).HeatingResetLimit)
                        ZoneThermostatSetPointLo(ZoneNum) = ComfortControlledZone(Loop).HeatingResetLimit;
                    if (ZoneThermostatSetPointHi(ZoneNum) <= ComfortControlledZone(Loop).CoolingResetLimit)
                        ZoneThermostatSetPointHi(ZoneNum) = ComfortControlledZone(Loop).CoolingResetLimit;
                }
                break;
            case DataHVACGlobals::ThermostatType::DualSetPointWithDeadBand:
                TempControlType(ZoneNum) = DataHVACGlobals::ThermostatType::DualSetPointWithDeadBand;
                TempControlTypeRpt(ZoneNum) = static_cast<int>(TempControlType(ZoneNum));
                if (ZoneThermostatSetPointLo(ZoneNum) >= ComfortControlledZone(Loop).HeatingResetLimit)
                    ZoneThermostatSetPointLo(ZoneNum) = ComfortControlledZone(Loop).HeatingResetLimit;
                if (ZoneThermostatSetPointHi(ZoneNum) <= ComfortControlledZone(Loop).CoolingResetLimit)
                    ZoneThermostatSetPointHi(ZoneNum) = ComfortControlledZone(Loop).CoolingResetLimit;
                break;
            default:
                break;
            }
        } // Demand manager
    }

    if (state.dataZoneTempPredictorCorrector->ErrorsFound) {
        ShowFatalError(state, "InitZoneAirSetpoints - program terminates due to previous condition.");
    }

    if (state.dataZoneEquip->ZoneEquipInputsFilled) {
        state.dataZoneTempPredictorCorrector->ControlledZonesChecked = true;
    }
}

void ZoneSpaceHeatBalanceData::beginEnvironmentInit(EnergyPlusData &state)
{
    for (int i = 0; i <= 3; ++i) {
        this->ZTM[i] = 0.0;
        this->WPrevZoneTS[i] = state.dataEnvrn->OutHumRat;
        this->DSWPrevZoneTS[i] = state.dataEnvrn->OutHumRat;
        this->WPrevZoneTSTemp[i] = 0.0;
    }
    this->WTimeMinusP = state.dataEnvrn->OutHumRat;
    this->W1 = state.dataEnvrn->OutHumRat;
    this->WMX = state.dataEnvrn->OutHumRat;
    this->WM2 = state.dataEnvrn->OutHumRat;
    this->airHumRatTemp = 0.0;
    this->tempIndLoad = 0.0;
    this->tempDepLoad = 0.0;
    this->airRelHum = 0.0;
    this->AirPowerCap = 0.0;
    this->T1 = 0.0;
}

void ZoneSpaceHeatBalanceData::setUpOutputVars(EnergyPlusData &state, std::string_view prefix, std::string const &name)
{
    SetupOutputVariable(state,
                        format("{} Air Temperature", prefix),
                        Constant::Units::C,
                        this->ZT,
                        OutputProcessor::SOVTimeStepType::System,
                        OutputProcessor::SOVStoreType::Average,
                        name);
    SetupOutputVariable(state,
                        format("{} Air Humidity Ratio", prefix),
<<<<<<< HEAD
                        Constant::Units::None,
                        this->ZoneAirHumRat,
=======
                        OutputProcessor::Unit::None,
                        this->airHumRat,
>>>>>>> 9c03e1c5
                        OutputProcessor::SOVTimeStepType::System,
                        OutputProcessor::SOVStoreType::Average,
                        name);
    SetupOutputVariable(state,
                        format("{} Air Relative Humidity", prefix),
<<<<<<< HEAD
                        Constant::Units::Perc,
                        this->ZoneAirRelHum,
=======
                        OutputProcessor::Unit::Perc,
                        this->airRelHum,
>>>>>>> 9c03e1c5
                        OutputProcessor::SOVTimeStepType::System,
                        OutputProcessor::SOVStoreType::Average,
                        name);
}

void PredictSystemLoads(EnergyPlusData &state,
                        bool const ShortenTimeStepSys,
                        bool const UseZoneTimeStepHistory, // if true then use zone timestep history, if false use system time step
                        Real64 const PriorTimeStep         // the old value for timestep length is passed for possible use in interpolating
)
{

    // SUBROUTINE INFORMATION:
    //       AUTHOR         Russ Taylor
    //       DATE WRITTEN   May 1997
    //       MODIFIED       na
    //       RE-ENGINEERED  July 2003 (Peter Graham Ellis)

    // PURPOSE OF THIS SUBROUTINE:
    // This subroutine is responsible for determining
    // how much of each type of energy every zone requires.
    // In effect, this subroutine defines and simulates all
    // the system types and in the case of hybrid systems
    // which use more than one type of energy must determine
    // how to apportion the load. An example of a hybrid system
    // is a water loop heat pump with supplemental air.  In
    // this case, a zone will require water from the loop and
    // cooled or heated air from the air system. A simpler
    // example would be a VAV system with baseboard heaters.

    //  Basic Air System Types
    //  1) Constant Volume Single Duct
    //  2) Variable Volume Single Duct
    //  3) Constant Volume Dual Duct
    //  4) Variable Volume Dual Duct

    // METHODOLOGY EMPLOYED:
    // 0.  Determine if simulation has downstepped and readjust history and revert node results
    // 1.  Determine zone load - this is zone temperature dependent
    // 2.  Determine balance point - the temperature at which the
    //     zone load is balanced by the system output. The way the
    //     balance point is determined will be different depending on
    //     the type of system being simulated.
    // 3.  Calculate zone energy requirements

    // Staged thermostat setpoint
    if (state.dataZoneTempPredictorCorrector->NumStageCtrZone > 0) {
        for (int RelativeZoneNum = 1; RelativeZoneNum <= state.dataZoneTempPredictorCorrector->NumStageCtrZone; ++RelativeZoneNum) {
            auto &thisStageControlZone = state.dataZoneCtrls->StageControlledZone(RelativeZoneNum);
            int ActualZoneNum = thisStageControlZone.ActualZoneNum;
            auto &thisZoneHB = state.dataZoneTempPredictorCorrector->zoneHeatBalance(ActualZoneNum);
            auto &thisZoneThermostatSetPointLo = state.dataHeatBalFanSys->ZoneThermostatSetPointLo(ActualZoneNum);
            auto &thisZoneThermostatSetPointHi = state.dataHeatBalFanSys->ZoneThermostatSetPointHi(ActualZoneNum);
            Real64 ZoneT = thisZoneHB.MAT; // Zone temperature at previous time step
            if (ShortenTimeStepSys) ZoneT = thisZoneHB.XMPT;
            thisStageControlZone.HeatSetPoint = ScheduleManager::GetCurrentScheduleValue(state, thisStageControlZone.HSBchedIndex);
            thisStageControlZone.CoolSetPoint = ScheduleManager::GetCurrentScheduleValue(state, thisStageControlZone.CSBchedIndex);
            if (thisStageControlZone.HeatSetPoint >= thisStageControlZone.CoolSetPoint) {
                ++thisStageControlZone.StageErrCount;
                if (thisStageControlZone.StageErrCount < 2) {
                    ShowWarningError(
                        state,
                        format("ZoneControl:Thermostat:StagedDualSetpoint: The heating setpoint is equal to or above the cooling setpoint in {}",
                               thisStageControlZone.Name));
                    ShowContinueError(state, "The zone heating setpoint is set to the cooling setpoint - 0.1C.");
                    ShowContinueErrorTimeStamp(state, "Occurrence info:");
                } else {
                    ShowRecurringWarningErrorAtEnd(state,
                                                   "The heating setpoint is still above the cooling setpoint",
                                                   thisStageControlZone.StageErrIndex,
                                                   thisStageControlZone.HeatSetPoint,
                                                   thisStageControlZone.HeatSetPoint);
                }
                thisStageControlZone.HeatSetPoint = thisStageControlZone.CoolSetPoint - 0.1; //???????????
            }
            // Determine either cooling or heating
            if (thisStageControlZone.CoolSetPoint < ZoneT) { // Cooling
                Real64 SetpointOffset = ZoneT - thisStageControlZone.CoolSetPoint;
                int Itemp = 0;
                for (int I = 1; I <= thisStageControlZone.NumOfCoolStages; ++I) {
                    if (SetpointOffset >= thisStageControlZone.CoolTOffset(I)) {
                        Itemp = -I;
                    }
                }
                state.dataZoneEnergyDemand->ZoneSysEnergyDemand(ActualZoneNum).StageNum = Itemp;
                if (SetpointOffset >= 0.5 * thisStageControlZone.CoolThroRange) {
                    thisZoneThermostatSetPointHi = thisStageControlZone.CoolSetPoint - 0.5 * thisStageControlZone.CoolThroRange;
                } else {
                    thisZoneThermostatSetPointHi = thisStageControlZone.CoolSetPoint + 0.5 * thisStageControlZone.CoolThroRange;
                }
                thisZoneThermostatSetPointLo = thisZoneThermostatSetPointHi;
            } else if (thisStageControlZone.HeatSetPoint > ZoneT) { // heating
                Real64 SetpointOffset = ZoneT - thisStageControlZone.HeatSetPoint;
                int Itemp = 0;
                for (int I = 1; I <= thisStageControlZone.NumOfHeatStages; ++I) {
                    if (std::abs(SetpointOffset) >= std::abs(thisStageControlZone.HeatTOffset(I))) {
                        Itemp = I;
                    }
                }
                state.dataZoneEnergyDemand->ZoneSysEnergyDemand(ActualZoneNum).StageNum = Itemp;
                if (std::abs(SetpointOffset) >= 0.5 * thisStageControlZone.CoolThroRange) {
                    thisZoneThermostatSetPointLo = thisStageControlZone.HeatSetPoint + 0.5 * thisStageControlZone.HeatThroRange;
                } else {
                    thisZoneThermostatSetPointLo = thisStageControlZone.HeatSetPoint - 0.5 * thisStageControlZone.HeatThroRange;
                }
                thisZoneThermostatSetPointHi = thisZoneThermostatSetPointLo;
            } else {
                thisZoneThermostatSetPointHi = thisStageControlZone.CoolSetPoint + 0.5 * thisStageControlZone.CoolThroRange;
                thisZoneThermostatSetPointLo = thisStageControlZone.HeatSetPoint - 0.5 * thisStageControlZone.HeatThroRange;
                state.dataZoneEnergyDemand->ZoneSysEnergyDemand(ActualZoneNum).StageNum = 0;
            }
            // SpaceHB TODO: For now, set space stagenum to zone stagenum - later need to see what space the thermostat is in
            if (state.dataHeatBal->doSpaceHeatBalance) {
                for (int spaceNum : state.dataHeatBal->Zone(ActualZoneNum).spaceIndexes) {
                    state.dataZoneEnergyDemand->spaceSysEnergyDemand(spaceNum).StageNum =
                        state.dataZoneEnergyDemand->ZoneSysEnergyDemand(ActualZoneNum).StageNum;
                }
            }
        }
    }

    // Setpoint revision for onoff thermostat
    if (state.dataZoneTempPredictorCorrector->NumOnOffCtrZone > 0) {
        Real64 TempTole = 0.02;
        Real64 Tprev;
        for (int RelativeZoneNum = 1; RelativeZoneNum <= state.dataZoneCtrls->NumTempControlledZones; ++RelativeZoneNum) {
            auto &thisTempControlledZone = state.dataZoneCtrls->TempControlledZone(RelativeZoneNum);
            if (thisTempControlledZone.DeltaTCutSet > 0.0) {
                if (ShortenTimeStepSys) {
                    thisTempControlledZone.HeatModeLast = thisTempControlledZone.HeatModeLastSave;
                    thisTempControlledZone.CoolModeLast = thisTempControlledZone.CoolModeLastSave;
                } else {
                    thisTempControlledZone.HeatModeLastSave = thisTempControlledZone.HeatModeLast;
                    thisTempControlledZone.CoolModeLastSave = thisTempControlledZone.CoolModeLast;
                }
                auto &thisTempZoneThermostatSetPoint = state.dataHeatBalFanSys->TempZoneThermostatSetPoint(thisTempControlledZone.ActualZoneNum);
                auto &thisZoneHB = state.dataZoneTempPredictorCorrector->zoneHeatBalance(thisTempControlledZone.ActualZoneNum);
                auto &thisZoneThermostatSetPointLo = state.dataHeatBalFanSys->ZoneThermostatSetPointLo(thisTempControlledZone.ActualZoneNum);
                auto &thisZoneThermostatSetPointHi = state.dataHeatBalFanSys->ZoneThermostatSetPointHi(thisTempControlledZone.ActualZoneNum);

                thisTempControlledZone.CoolOffFlag = false;
                thisTempControlledZone.HeatOffFlag = false;
                if (state.dataHeatBal->ZoneAirSolutionAlgo == DataHeatBalance::SolutionAlgo::ThirdOrder) {
                    Tprev = thisZoneHB.MAT;
                    if (ShortenTimeStepSys) Tprev = thisZoneHB.XMPT;
                } else {
                    Tprev = thisZoneHB.T1;
                }

                switch (state.dataHeatBalFanSys->TempControlType(thisTempControlledZone.ActualZoneNum)) {
                case DataHVACGlobals::ThermostatType::SingleHeating:
                    thisTempZoneThermostatSetPoint = thisTempControlledZone.ZoneThermostatSetPointLo;
                    thisZoneThermostatSetPointLo = thisTempControlledZone.ZoneThermostatSetPointLo;
                    if (Tprev < thisTempControlledZone.ZoneThermostatSetPointLo + TempTole) {
                        thisTempZoneThermostatSetPoint = thisTempControlledZone.ZoneThermostatSetPointLo + thisTempControlledZone.DeltaTCutSet;
                        thisZoneThermostatSetPointLo = thisTempZoneThermostatSetPoint;
                    } else if (Tprev > thisTempControlledZone.ZoneThermostatSetPointLo &&
                               (Tprev < thisTempControlledZone.ZoneThermostatSetPointLo + thisTempControlledZone.DeltaTCutSet - TempTole)) {
                        thisTempZoneThermostatSetPoint = thisTempControlledZone.ZoneThermostatSetPointLo + thisTempControlledZone.DeltaTCutSet;
                        thisZoneThermostatSetPointLo = thisTempZoneThermostatSetPoint;
                    } else {
                        thisTempControlledZone.HeatOffFlag = true;
                    }
                    if (thisTempControlledZone.HeatModeLast && Tprev > thisTempControlledZone.ZoneThermostatSetPointLo) {
                        thisTempZoneThermostatSetPoint = thisTempControlledZone.ZoneThermostatSetPointLo;
                        thisZoneThermostatSetPointLo = thisTempControlledZone.ZoneThermostatSetPointLo;
                        thisTempControlledZone.HeatOffFlag = true;
                    }
                    break;
                case DataHVACGlobals::ThermostatType::SingleCooling:
                    thisTempZoneThermostatSetPoint = thisTempControlledZone.ZoneThermostatSetPointHi;
                    thisZoneThermostatSetPointHi = thisTempControlledZone.ZoneThermostatSetPointHi;
                    if (Tprev > thisTempControlledZone.ZoneThermostatSetPointHi - TempTole) {
                        thisTempZoneThermostatSetPoint = thisTempControlledZone.ZoneThermostatSetPointHi - thisTempControlledZone.DeltaTCutSet;
                        thisZoneThermostatSetPointHi = thisTempZoneThermostatSetPoint;
                    } else if (Tprev < thisTempControlledZone.ZoneThermostatSetPointHi &&
                               Tprev > thisTempControlledZone.ZoneThermostatSetPointHi - thisTempControlledZone.DeltaTCutSet + TempTole) {
                        thisTempZoneThermostatSetPoint = thisTempControlledZone.ZoneThermostatSetPointHi - thisTempControlledZone.DeltaTCutSet;
                        thisZoneThermostatSetPointHi = thisTempZoneThermostatSetPoint;
                    } else {
                        thisTempControlledZone.CoolOffFlag = true;
                    }
                    if (thisTempControlledZone.CoolModeLast && Tprev < thisTempControlledZone.ZoneThermostatSetPointHi) {
                        thisTempZoneThermostatSetPoint = thisTempControlledZone.ZoneThermostatSetPointHi;
                        thisZoneThermostatSetPointHi = thisTempControlledZone.ZoneThermostatSetPointHi;
                        thisTempControlledZone.CoolOffFlag = true;
                    }
                    break;
                case DataHVACGlobals::ThermostatType::DualSetPointWithDeadBand:
                    thisZoneThermostatSetPointHi = thisTempControlledZone.ZoneThermostatSetPointHi;
                    thisZoneThermostatSetPointLo = thisTempControlledZone.ZoneThermostatSetPointLo;
                    if (Tprev > thisTempControlledZone.ZoneThermostatSetPointHi - TempTole) {
                        thisZoneThermostatSetPointHi = thisTempControlledZone.ZoneThermostatSetPointHi - thisTempControlledZone.DeltaTCutSet;
                    } else if (Tprev < thisTempControlledZone.ZoneThermostatSetPointHi &&
                               Tprev > thisTempControlledZone.ZoneThermostatSetPointHi - thisTempControlledZone.DeltaTCutSet + TempTole) {
                        thisZoneThermostatSetPointHi = thisTempControlledZone.ZoneThermostatSetPointHi - thisTempControlledZone.DeltaTCutSet;
                    } else {
                        thisTempControlledZone.CoolOffFlag = true;
                    }
                    if (thisTempControlledZone.CoolModeLast && Tprev < thisTempControlledZone.ZoneThermostatSetPointHi) {
                        thisZoneThermostatSetPointHi = thisTempControlledZone.ZoneThermostatSetPointHi;
                        thisTempControlledZone.CoolOffFlag = true;
                    }

                    if (Tprev < thisTempControlledZone.ZoneThermostatSetPointLo + TempTole) {
                        thisZoneThermostatSetPointLo = thisTempControlledZone.ZoneThermostatSetPointLo + thisTempControlledZone.DeltaTCutSet;
                    } else if (Tprev > thisTempControlledZone.ZoneThermostatSetPointLo &&
                               (Tprev < thisTempControlledZone.ZoneThermostatSetPointLo + thisTempControlledZone.DeltaTCutSet - TempTole)) {
                        thisZoneThermostatSetPointLo = thisTempControlledZone.ZoneThermostatSetPointLo + thisTempControlledZone.DeltaTCutSet;
                    } else {
                        thisTempControlledZone.HeatOffFlag = true;
                    }
                    if (thisTempControlledZone.HeatModeLast && Tprev > thisTempControlledZone.ZoneThermostatSetPointLo) {
                        thisZoneThermostatSetPointLo = thisTempControlledZone.ZoneThermostatSetPointLo;
                        thisTempControlledZone.HeatOffFlag = true;
                    }
                    // check setpoint for both and provde an error message
                    if (thisZoneThermostatSetPointLo >= thisZoneThermostatSetPointHi) {
                        ShowSevereError(state,
                                        "DualSetPointWithDeadBand: When Temperature Difference Between Cutout And Setpoint is applied, the heating "
                                        "setpoint is greater than the cooling setpoint. ");
                        ShowContinueErrorTimeStamp(state,
                                                   format("occurs in Zone={}", state.dataHeatBal->Zone(thisTempControlledZone.ActualZoneNum).Name));
                        ShowContinueError(state, format("Zone Heating ThermostatSetPoint={:.2R}", thisZoneThermostatSetPointLo));
                        ShowContinueError(state, format("Zone Cooling ThermostatSetPoint={:.2R}", thisZoneThermostatSetPointHi));
                        ShowFatalError(state, "Program terminates due to above conditions.");
                    }
                    break;
                default:
                    break;
                }
            }
        }
    }

    for (int zoneNum = 1; zoneNum <= state.dataGlobal->NumOfZones; ++zoneNum) {
        auto &thisZoneHB = state.dataZoneTempPredictorCorrector->zoneHeatBalance(zoneNum);
        thisZoneHB.predictSystemLoad(state, ShortenTimeStepSys, UseZoneTimeStepHistory, PriorTimeStep, zoneNum);
        for (int spaceNum : state.dataHeatBal->Zone(zoneNum).spaceIndexes) {
            if (state.dataHeatBal->doSpaceHeatBalance) {
                state.dataZoneTempPredictorCorrector->spaceHeatBalance(spaceNum).predictSystemLoad(
                    state, ShortenTimeStepSys, UseZoneTimeStepHistory, PriorTimeStep, zoneNum, spaceNum);
            } else if (ShortenTimeStepSys) {
                state.dataZoneTempPredictorCorrector->spaceHeatBalance(spaceNum).MAT = thisZoneHB.MAT;
                state.dataZoneTempPredictorCorrector->spaceHeatBalance(spaceNum).airHumRat = thisZoneHB.airHumRat;
            }
        }
    }
    if (state.dataZoneTempPredictorCorrector->NumOnOffCtrZone > 0) {
        for (int RelativeZoneNum = 1; RelativeZoneNum <= state.dataZoneCtrls->NumTempControlledZones; ++RelativeZoneNum) {
            auto &thisTempControlledZone = state.dataZoneCtrls->TempControlledZone(RelativeZoneNum);
            if (thisTempControlledZone.DeltaTCutSet > 0.0) {
                int ZoneNum = thisTempControlledZone.ActualZoneNum;
                if (thisTempControlledZone.CoolOffFlag && state.dataZoneEnergyDemand->ZoneSysEnergyDemand(ZoneNum).TotalOutputRequired >= 0.0) {
                    thisTempControlledZone.CoolModeLast = true;
                } else {
                    thisTempControlledZone.CoolModeLast = false;
                }
                if (thisTempControlledZone.HeatOffFlag && state.dataZoneEnergyDemand->ZoneSysEnergyDemand(ZoneNum).TotalOutputRequired <= 0.0) {
                    thisTempControlledZone.HeatModeLast = true;
                } else {
                    thisTempControlledZone.HeatModeLast = false;
                }
            }
        }
    }
}
void ZoneSpaceHeatBalanceData::predictSystemLoad(
    EnergyPlusData &state,
    bool const shortenTimeStepSys,
    bool const useZoneTimeStepHistory, // if true then use zone timestep history, if false use system time step
    Real64 const priorTimeStep,        // the old value for timestep length is passed for possible use in interpolating
    int zoneNum,
    int spaceNum)
{
    assert(zoneNum > 0);
    this->updateTemperatures(state, shortenTimeStepSys, useZoneTimeStepHistory, priorTimeStep, zoneNum, spaceNum);

    Real64 TimeStepSys = state.dataHVACGlobal->TimeStepSys;
    Real64 TimeStepSysSec = state.dataHVACGlobal->TimeStepSysSec;

    Real64 volume = 0.0;
    if (spaceNum > 0) {
        volume = state.dataHeatBal->space(spaceNum).Volume;
    } else {
        volume = state.dataHeatBal->Zone(zoneNum).Volume;
    }

    this->AirPowerCap = volume * state.dataHeatBal->Zone(zoneNum).ZoneVolCapMultpSens *
                        Psychrometrics::PsyRhoAirFnPbTdbW(state, state.dataEnvrn->OutBaroPress, this->MAT, this->airHumRat) *
                        Psychrometrics::PsyCpAirFnW(this->airHumRat) / TimeStepSysSec;
    Real64 RAFNFrac = 0.0;

    // Calculate the various heat balance sums

    // NOTE: SumSysMCp and SumSysMCpT are not used in the predict step
    this->calcZoneOrSpaceSums(state, false, zoneNum, spaceNum);

    // Sum all convective internal gains except for people: SumIntGainExceptPeople
    if (spaceNum == 0 && state.dataHybridModel->FlagHybridModel_PC) {
        this->SumIntGainExceptPeople = 0.0;
        this->SumIntGainExceptPeople = InternalHeatGains::SumAllInternalConvectionGainsExceptPeople(state, zoneNum);
    }

    this->TempDepCoef = this->SumHA + this->SumMCp;
    this->TempIndCoef = this->SumIntGain + this->SumHATsurf - this->SumHATref + this->SumMCpT + this->SysDepZoneLoadsLagged;
    this->TempHistoryTerm = this->AirPowerCap * (3.0 * this->ZTM[0] - (3.0 / 2.0) * this->ZTM[1] + (1.0 / 3.0) * this->ZTM[2]);
    this->tempDepLoad = (11.0 / 6.0) * this->AirPowerCap + this->TempDepCoef;
    this->tempIndLoad = this->TempHistoryTerm + this->TempIndCoef;
    if (state.dataRoomAir->anyNonMixingRoomAirModel) {
        if (state.dataRoomAir->AirModel(zoneNum).AirModel == RoomAir::RoomAirModel::AirflowNetwork) {
            // RoomAirflowNetworkModel - make dynamic term independent of TimeStepSys
            auto &afnZoneInfo = state.dataRoomAir->AFNZoneInfo(zoneNum);
            if (afnZoneInfo.IsUsed) {
                int RoomAirNode = afnZoneInfo.ControlAirNodeID;
                RoomAir::LoadPredictionRoomAirModelAFN(state, zoneNum, RoomAirNode);
                this->TempDepCoef = afnZoneInfo.Node(RoomAirNode).SumHA + afnZoneInfo.Node(RoomAirNode).SumLinkMCp;
                this->TempIndCoef = afnZoneInfo.Node(RoomAirNode).SumIntSensibleGain + afnZoneInfo.Node(RoomAirNode).SumHATsurf -
                                    afnZoneInfo.Node(RoomAirNode).SumHATref + afnZoneInfo.Node(RoomAirNode).SumLinkMCpT +
                                    afnZoneInfo.Node(RoomAirNode).SysDepZoneLoadsLagged;
                this->AirPowerCap = afnZoneInfo.Node(RoomAirNode).AirVolume * state.dataHeatBal->Zone(zoneNum).ZoneVolCapMultpSens *
                                    afnZoneInfo.Node(RoomAirNode).RhoAir * afnZoneInfo.Node(RoomAirNode).CpAir / TimeStepSysSec;
                this->TempHistoryTerm = this->AirPowerCap * (3.0 * this->ZTM[0] - (3.0 / 2.0) * this->ZTM[1] + (1.0 / 3.0) * this->ZTM[2]);
                this->tempDepLoad = (11.0 / 6.0) * this->AirPowerCap + this->TempDepCoef;
                this->tempIndLoad = this->TempHistoryTerm + this->TempIndCoef;
                if (afnZoneInfo.Node(RoomAirNode).HasHVACAssigned) RAFNFrac = afnZoneInfo.Node(RoomAirNode).HVAC(1).SupplyFraction;
            }
        }
    }

    // Exact solution or Euler method
    state.dataHVACGlobal->ShortenTimeStepSysRoomAir = false;
    if (state.dataHeatBal->ZoneAirSolutionAlgo != DataHeatBalance::SolutionAlgo::ThirdOrder) {
        if (shortenTimeStepSys && TimeStepSys < state.dataGlobal->TimeStepZone) {
            if (state.dataHVACGlobal->PreviousTimeStep < state.dataGlobal->TimeStepZone) {
                this->T1 = this->TM2;
                this->W1 = this->WM2;
                if (state.dataRoomAir->AirModel(zoneNum).AirModel == RoomAir::RoomAirModel::AirflowNetwork) {
                    auto &afnZoneInfo = state.dataRoomAir->AFNZoneInfo(zoneNum);
                    for (auto &afnNode : afnZoneInfo.Node) {
                        afnNode.AirTempT1 = afnNode.AirTempT2;
                        afnNode.HumRatT1 = afnNode.HumRatT2;
                    }
                }
            } else {
                this->T1 = this->TMX;
                this->W1 = this->WMX;
                if (state.dataRoomAir->AirModel(zoneNum).AirModel == RoomAir::RoomAirModel::AirflowNetwork) {
                    auto &afnZoneInfo = state.dataRoomAir->AFNZoneInfo(zoneNum);
                    for (auto &afnNode : afnZoneInfo.Node) {
                        afnNode.AirTempT1 = afnNode.AirTempTX;
                        afnNode.HumRatT1 = afnNode.HumRatTX;
                    }
                }
            }
            state.dataHVACGlobal->ShortenTimeStepSysRoomAir = true;
        } else {
            this->T1 = this->ZT;
            this->W1 = this->airHumRat;
            if (state.dataRoomAir->AirModel(zoneNum).AirModel == RoomAir::RoomAirModel::AirflowNetwork) {
                auto &afnZoneInfo = state.dataRoomAir->AFNZoneInfo(zoneNum);
                for (auto &afnNode : afnZoneInfo.Node) {
                    afnNode.AirTempT1 = afnNode.AirTemp;
                    afnNode.HumRatT1 = afnNode.HumRat;
                }
            }
        }
        this->tempDepLoad = this->TempDepCoef;
        this->tempIndLoad = this->TempIndCoef;
    }

    // Calculate the predicted zone load to be provided by the system with the given desired zone air temperature
    this->calcPredictedSystemLoad(state, RAFNFrac, zoneNum, spaceNum);

    // Calculate the predicted zone load to be provided by the system with the given desired humidity ratio
    this->calcPredictedHumidityRatio(state, RAFNFrac, zoneNum, spaceNum);
}

void CalcZoneAirTempSetPoints(EnergyPlusData &state)
{

    // SUBROUTINE INFORMATION:
    //       AUTHOR         Russ Taylor
    //       DATE WRITTEN   Nov 1997
    //       MODIFIED       Aug 2013, Xiufeng Pang (XP) - Added code for updating set points during
    //                      optimum start period
    //       RE-ENGINEERED  na

    // PURPOSE OF THIS SUBROUTINE:
    // This routine sets what the setpoints for each controlled zone should be based on schedules.
    // This is called each time step.

    // SUBROUTINE LOCAL VARIABLE DECLARATIONS:
    int RelativeZoneNum;
    int ActualZoneNum;
    int TempControlSchedIndex;
    int SetPointTempSchedIndexHot;
    int SetPointTempSchedIndexCold;
    int SchedNameIndex;
    Array2D<Real64> DaySPValues; // Day room temp setpoint values - for optimum start
    int OccStartTime;            // Occupancy start time - for optimum start
    Real64 DeltaT;               // Temperature difference between cutout and setpoint

    auto &Zone = state.dataHeatBal->Zone;
    auto &TempControlledZone = state.dataZoneCtrls->TempControlledZone;
    auto &TempZoneThermostatSetPoint = state.dataHeatBalFanSys->TempZoneThermostatSetPoint;
    auto &TempControlType = state.dataHeatBalFanSys->TempControlType;
    auto &TempControlTypeRpt = state.dataHeatBalFanSys->TempControlTypeRpt;
    auto &ZoneThermostatSetPointLo = state.dataHeatBalFanSys->ZoneThermostatSetPointLo;
    auto &ZoneThermostatSetPointHi = state.dataHeatBalFanSys->ZoneThermostatSetPointHi;
    int NumOfZones = state.dataGlobal->NumOfZones;

    TempControlType = DataHVACGlobals::ThermostatType::Uncontrolled; // Default

    // Place holder for occupied heating and cooling set points - for optimum start
    if (!allocated(state.dataZoneCtrls->OccRoomTSetPointHeat)) {
        state.dataZoneCtrls->OccRoomTSetPointHeat.allocate(NumOfZones);
    }
    if (!allocated(state.dataZoneCtrls->OccRoomTSetPointCool)) {
        state.dataZoneCtrls->OccRoomTSetPointCool.allocate(NumOfZones);
    }
    state.dataZoneCtrls->OccRoomTSetPointHeat = 0.0;
    state.dataZoneCtrls->OccRoomTSetPointCool = 100.0;
    DeltaT = 0.0;

    for (RelativeZoneNum = 1; RelativeZoneNum <= state.dataZoneCtrls->NumTempControlledZones; ++RelativeZoneNum) {

        // What if this zone not controlled???
        ActualZoneNum = TempControlledZone(RelativeZoneNum).ActualZoneNum;
        TempControlSchedIndex = TempControlledZone(RelativeZoneNum).CTSchedIndex;
        TempControlType(ActualZoneNum) =
            static_cast<DataHVACGlobals::ThermostatType>(ScheduleManager::GetCurrentScheduleValue(state, TempControlSchedIndex));
        TempControlTypeRpt(ActualZoneNum) = static_cast<int>(TempControlType(ActualZoneNum));
        // Error detection for these values is done in the Get routine

        switch (TempControlType(ActualZoneNum)) {
        case DataHVACGlobals::ThermostatType::Uncontrolled:
            break;
        case DataHVACGlobals::ThermostatType::SingleHeating:
            SchedNameIndex = TempControlledZone(RelativeZoneNum).SchIndx_SingleHeatSetPoint;
            TempZoneThermostatSetPoint(ActualZoneNum) = ScheduleManager::GetCurrentScheduleValue(state, SchedNameIndex);
            TempControlledZone(RelativeZoneNum).ZoneThermostatSetPointLo = TempZoneThermostatSetPoint(ActualZoneNum);

            AdjustAirSetPointsforOpTempCntrl(state, RelativeZoneNum, ActualZoneNum, TempZoneThermostatSetPoint(ActualZoneNum));
            ZoneThermostatSetPointLo(ActualZoneNum) = TempZoneThermostatSetPoint(ActualZoneNum);
            break;
        case DataHVACGlobals::ThermostatType::SingleCooling:
            SchedNameIndex = TempControlledZone(RelativeZoneNum).SchIndx_SingleCoolSetPoint;
            TempZoneThermostatSetPoint(ActualZoneNum) = ScheduleManager::GetCurrentScheduleValue(state, SchedNameIndex);
            TempControlledZone(RelativeZoneNum).ZoneThermostatSetPointHi = TempZoneThermostatSetPoint(ActualZoneNum);

            // Added Jan 17 (X. Luo)
            // Adjust operative temperature based on adaptive comfort model
            if ((TempControlledZone(RelativeZoneNum).AdaptiveComfortTempControl)) {
                AdjustOperativeSetPointsforAdapComfort(state, RelativeZoneNum, TempZoneThermostatSetPoint(ActualZoneNum));
                state.dataHeatBalFanSys->AdapComfortCoolingSetPoint(ActualZoneNum) = TempZoneThermostatSetPoint(ActualZoneNum);
            }

            AdjustAirSetPointsforOpTempCntrl(state, RelativeZoneNum, ActualZoneNum, TempZoneThermostatSetPoint(ActualZoneNum));
            ZoneThermostatSetPointHi(ActualZoneNum) = TempZoneThermostatSetPoint(ActualZoneNum);

            AdjustCoolingSetPointforTempAndHumidityControl(state, RelativeZoneNum, ActualZoneNum);
            break;
        case DataHVACGlobals::ThermostatType::SingleHeatCool:

            SchedNameIndex = TempControlledZone(RelativeZoneNum).SchIndx_SingleHeatCoolSetPoint;

            TempZoneThermostatSetPoint(ActualZoneNum) = ScheduleManager::GetCurrentScheduleValue(state, SchedNameIndex);

            // Added Jan 17 (X. Luo)
            // Adjust operative temperature based on adaptive comfort model
            if ((TempControlledZone(RelativeZoneNum).AdaptiveComfortTempControl)) {
                AdjustOperativeSetPointsforAdapComfort(state, RelativeZoneNum, TempZoneThermostatSetPoint(ActualZoneNum));
                state.dataHeatBalFanSys->AdapComfortCoolingSetPoint(ActualZoneNum) = TempZoneThermostatSetPoint(ActualZoneNum);
            }

            AdjustAirSetPointsforOpTempCntrl(state, RelativeZoneNum, ActualZoneNum, TempZoneThermostatSetPoint(ActualZoneNum));

            ZoneThermostatSetPointHi(ActualZoneNum) = TempZoneThermostatSetPoint(ActualZoneNum);
            ZoneThermostatSetPointLo(ActualZoneNum) = TempZoneThermostatSetPoint(ActualZoneNum);

            // Change the room set point to occupied set point during optimum start period--------------

            if (allocated(state.dataHVACGlobal->OptStartData.OptStartFlag)) {
                if (!allocated(DaySPValues)) {
                    DaySPValues.allocate(state.dataGlobal->NumOfTimeStepInHour, 24);
                }
                if (state.dataHVACGlobal->OptStartData.ActualZoneNum(ActualZoneNum) == ActualZoneNum) {
                    ScheduleManager::GetScheduleValuesForDay(state, SetPointTempSchedIndexCold, DaySPValues);
                    OccStartTime = CEILING(state.dataHVACGlobal->OptStartData.OccStartTime(ActualZoneNum)) + 1;
                    TempZoneThermostatSetPoint(ActualZoneNum) = DaySPValues(1, OccStartTime);
                }

                if (state.dataHVACGlobal->OptStartData.OptStartFlag(ActualZoneNum)) {
                    ZoneThermostatSetPointHi(ActualZoneNum) = TempZoneThermostatSetPoint(ActualZoneNum);
                    ZoneThermostatSetPointLo(ActualZoneNum) = TempZoneThermostatSetPoint(ActualZoneNum);
                }
            }
            //--------------------------------------------------------------------------------------------
            break;
        case DataHVACGlobals::ThermostatType::DualSetPointWithDeadBand:
            SetPointTempSchedIndexHot = TempControlledZone(RelativeZoneNum).SchIndx_DualSetPointWDeadBandHeat;
            SetPointTempSchedIndexCold = TempControlledZone(RelativeZoneNum).SchIndx_DualSetPointWDeadBandCool;

            ZoneThermostatSetPointHi(ActualZoneNum) = ScheduleManager::GetCurrentScheduleValue(state, SetPointTempSchedIndexCold);
            TempControlledZone(RelativeZoneNum).ZoneThermostatSetPointHi = ZoneThermostatSetPointHi(ActualZoneNum);

            // Added Jan 17 (X. Luo)
            // Adjust operative temperature based on adaptive comfort model
            if ((TempControlledZone(RelativeZoneNum).AdaptiveComfortTempControl)) {
                AdjustOperativeSetPointsforAdapComfort(state, RelativeZoneNum, ZoneThermostatSetPointHi(ActualZoneNum));
                state.dataHeatBalFanSys->AdapComfortCoolingSetPoint(ActualZoneNum) = ZoneThermostatSetPointHi(ActualZoneNum);
            }

            AdjustAirSetPointsforOpTempCntrl(state, RelativeZoneNum, ActualZoneNum, ZoneThermostatSetPointHi(ActualZoneNum));

            ZoneThermostatSetPointLo(ActualZoneNum) = ScheduleManager::GetCurrentScheduleValue(state, SetPointTempSchedIndexHot);
            TempControlledZone(RelativeZoneNum).ZoneThermostatSetPointLo = ZoneThermostatSetPointLo(ActualZoneNum);
            AdjustAirSetPointsforOpTempCntrl(state, RelativeZoneNum, ActualZoneNum, ZoneThermostatSetPointLo(ActualZoneNum));

            // Change the room set point to occupied set point during optimum start period--------------

            if (allocated(state.dataHVACGlobal->OptStartData.OptStartFlag)) {
                if (!allocated(DaySPValues)) {
                    DaySPValues.allocate(state.dataGlobal->NumOfTimeStepInHour, 24);
                }
                if (state.dataHVACGlobal->OptStartData.ActualZoneNum(ActualZoneNum) == ActualZoneNum) {
                    ScheduleManager::GetScheduleValuesForDay(state, SetPointTempSchedIndexCold, DaySPValues);
                    OccStartTime = CEILING(state.dataHVACGlobal->OptStartData.OccStartTime(ActualZoneNum)) + 1;
                    state.dataZoneCtrls->OccRoomTSetPointCool(ActualZoneNum) = DaySPValues(1, OccStartTime);
                    ScheduleManager::GetScheduleValuesForDay(state, SetPointTempSchedIndexHot, DaySPValues);
                    state.dataZoneCtrls->OccRoomTSetPointHeat(ActualZoneNum) = DaySPValues(1, OccStartTime);
                }

                if (state.dataHVACGlobal->OptStartData.OptStartFlag(ActualZoneNum)) {
                    ZoneThermostatSetPointHi(ActualZoneNum) = state.dataZoneCtrls->OccRoomTSetPointCool(ActualZoneNum);
                    ZoneThermostatSetPointLo(ActualZoneNum) = state.dataZoneCtrls->OccRoomTSetPointHeat(ActualZoneNum);
                }
            }
            //--------------------------------------------------------------------------------------------

            AdjustCoolingSetPointforTempAndHumidityControl(state, RelativeZoneNum, ActualZoneNum);
            break;
        default:
            ShowSevereError(state,
                            format("CalcZoneAirTempSetpoints: Illegal control type for Zone={}, Found value={}, in Schedule={}",
                                   Zone(ActualZoneNum).Name,
                                   TempControlType(ActualZoneNum),
                                   TempControlledZone(RelativeZoneNum).ControlTypeSchedName));

            break;
        }

        // Apply offset for faulty therostats
        if ((state.dataFaultsMgr->NumFaultyThermostat > 0) && (!state.dataGlobal->WarmupFlag) && (!state.dataGlobal->DoingSizing) &&
            (!state.dataGlobal->KickOffSimulation)) {
            //  loop through the FaultsThermostatOffset objects to find the one for the zone
            for (int iFault = 1; iFault <= state.dataFaultsMgr->NumFaultyThermostat; ++iFault) {

                if (UtilityRoutines::SameString(TempControlledZone(RelativeZoneNum).Name,
                                                state.dataFaultsMgr->FaultsThermostatOffset(iFault).FaultyThermostatName)) {

                    // Check fault availability schedules
                    if (ScheduleManager::GetCurrentScheduleValue(state, state.dataFaultsMgr->FaultsThermostatOffset(iFault).AvaiSchedPtr) > 0.0) {

                        // Check fault severity schedules to update the reference thermostat offset
                        double rSchVal = 1.0;
                        double offsetUpdated;
                        if (state.dataFaultsMgr->FaultsThermostatOffset(iFault).SeveritySchedPtr >= 0) {
                            rSchVal =
                                ScheduleManager::GetCurrentScheduleValue(state, state.dataFaultsMgr->FaultsThermostatOffset(iFault).SeveritySchedPtr);
                        }
                        offsetUpdated = rSchVal * state.dataFaultsMgr->FaultsThermostatOffset(iFault).Offset;

                        // Positive offset means the sensor reading is higher than the actual value
                        TempZoneThermostatSetPoint(ActualZoneNum) -= offsetUpdated;
                        ZoneThermostatSetPointLo(ActualZoneNum) -= offsetUpdated;
                        ZoneThermostatSetPointHi(ActualZoneNum) -= offsetUpdated;
                    }

                    // Stop searching the FaultsThermostatOffset object for the zone
                    break;
                }
            }
        }
    }

    if (state.dataZoneCtrls->NumComfortControlledZones > 0) CalcZoneAirComfortSetPoints(state);
    OverrideAirSetPointsforEMSCntrl(state);
}

void ZoneSpaceHeatBalanceData::calcPredictedHumidityRatio(EnergyPlusData &state, Real64 const RAFNFrac, int const zoneNum, int const spaceNum)
{

    // SUBROUTINE INFORMATION:
    //       AUTHOR         Richard J. Liesen
    //       DATE WRITTEN   May 2001

    // PURPOSE OF THIS SUBROUTINE:
    // This subroutine does the prediction step for humidity control

    // METHODOLOGY EMPLOYED:
    // This solves for the required system moisture required to try and achieve the desired
    // Humidity Ratio in the Zone

    // REFERENCES:
    // Routine FinalZnCalcs - FINAL ZONE CALCULATIONS, authored by Dale Herron
    // for BLAST.

    static constexpr std::string_view RoutineName("calcPredictedHumidityRatio");

    Real64 ZoneRHHumidifyingSetPoint = 0.0;   // Zone humidifying set point (%)
    Real64 ZoneRHDehumidifyingSetPoint = 0.0; // Zone dehumidifying set point (%)

    auto &thisZone = state.dataHeatBal->Zone(zoneNum);
    bool SingleSetPoint = false; // This determines whether both setpoint are equal or not

    // Check to see if this is a "humidity controlled zone"
    bool ControlledHumidZoneFlag = false;
    // Check all the controlled zones to see if it matches the zone simulated
    if (thisZone.humidityControlZoneIndex > 0) {
        auto &humidityControlZone = state.dataZoneCtrls->HumidityControlZone(thisZone.humidityControlZoneIndex);
        assert(humidityControlZone.ActualZoneNum == zoneNum);
        ZoneRHHumidifyingSetPoint = ScheduleManager::GetCurrentScheduleValue(state, humidityControlZone.HumidifyingSchedIndex);
        ZoneRHDehumidifyingSetPoint = ScheduleManager::GetCurrentScheduleValue(state, humidityControlZone.DehumidifyingSchedIndex);

        // Apply EMS values to overwrite the humidistat values
        if (humidityControlZone.EMSOverrideHumidifySetPointOn) {
            ZoneRHHumidifyingSetPoint = humidityControlZone.EMSOverrideHumidifySetPointValue;
        }
        if (humidityControlZone.EMSOverrideDehumidifySetPointOn) {
            ZoneRHDehumidifyingSetPoint = humidityControlZone.EMSOverrideDehumidifySetPointValue;
        }

        // Apply offsets for faulty humidistats
        if ((state.dataFaultsMgr->NumFaultyHumidistat > 0) && (!state.dataGlobal->WarmupFlag) && (!state.dataGlobal->DoingSizing) &&
            (!state.dataGlobal->KickOffSimulation)) {

            //  loop through the FaultsHumidistatOffset objects to find the one for the zone
            for (int iFault = 1; iFault <= state.dataFaultsMgr->NumFaultyHumidistat; ++iFault) {

                if (UtilityRoutines::SameString(humidityControlZone.ControlName,
                                                state.dataFaultsMgr->FaultsHumidistatOffset(iFault).FaultyHumidistatName)) {

                    if (UtilityRoutines::SameString(state.dataFaultsMgr->FaultsHumidistatOffset(iFault).FaultyHumidistatType,
                                                    "ThermostatOffsetDependent")) {
                        // For Humidistat Offset Type I: ThermostatOffsetDependent

                        bool IsThermostatFound = false;
                        double offsetThermostat = 0.0;
                        double offsetZoneRHHumidifyingSetPoint = 0.0;
                        double offsetZoneRHDehumidifyingSetPoint = 0.0;
                        double faultZoneWHumidifyingSetPoint;
                        double faultZoneWDehumidifyingSetPoint;

                        // Get the offset value of the corresponding thermostat fault object
                        if (state.dataFaultsMgr->NumFaultyThermostat > 0) {

                            //  loop through the FaultsThermostatOffset objects to find the one causes the Humidistat Offset
                            for (int iFaultThermo = 1; iFaultThermo <= state.dataFaultsMgr->NumFaultyThermostat; ++iFaultThermo) {

                                if (UtilityRoutines::SameString(state.dataFaultsMgr->FaultsHumidistatOffset(iFault).FaultyThermostatName,
                                                                state.dataFaultsMgr->FaultsThermostatOffset(iFaultThermo).Name)) {
                                    IsThermostatFound = true;

                                    // Check fault availability schedules
                                    if (ScheduleManager::GetCurrentScheduleValue(
                                            state, state.dataFaultsMgr->FaultsThermostatOffset(iFaultThermo).AvaiSchedPtr) > 0.0) {

                                        // Check fault severity schedules to update the reference thermostat offset
                                        double rSchVal = 1.0;
                                        if (state.dataFaultsMgr->FaultsThermostatOffset(iFaultThermo).SeveritySchedPtr >= 0) {
                                            rSchVal = ScheduleManager::GetCurrentScheduleValue(
                                                state, state.dataFaultsMgr->FaultsThermostatOffset(iFaultThermo).SeveritySchedPtr);
                                        }
                                        offsetThermostat = rSchVal * state.dataFaultsMgr->FaultsThermostatOffset(iFaultThermo).Offset;
                                    }

                                    // Stop searching the FaultsThermostatOffset object for the Humidistat Offset
                                    break;
                                }
                            }
                        }

                        // The FaultsThermostatOffset specified in the FaultHumidistatOffset is not found
                        if (!IsThermostatFound) {
                            ShowSevereError(
                                state,
                                format("FaultModel:HumidistatOffset = \"{}\" invalid Reference Humidistat Offset Name = \"{}\" not found.",
                                       state.dataFaultsMgr->FaultsHumidistatOffset(iFault).Name,
                                       state.dataFaultsMgr->FaultsHumidistatOffset(iFault).FaultyThermostatName));
                            ShowFatalError(state, "Errors getting FaultModel input data.  Preceding condition(s) cause termination.");
                        }

                        if (offsetThermostat != 0.0) {
                            // Calculate the humidistat offset value from the thermostat offset value
                            faultZoneWHumidifyingSetPoint = Psychrometrics::PsyWFnTdbRhPb(
                                state, (this->MAT + offsetThermostat), (ZoneRHHumidifyingSetPoint / 100.0), state.dataEnvrn->OutBaroPress);
                            faultZoneWDehumidifyingSetPoint = Psychrometrics::PsyWFnTdbRhPb(
                                state, (this->MAT + offsetThermostat), (ZoneRHDehumidifyingSetPoint / 100.0), state.dataEnvrn->OutBaroPress);
                            offsetZoneRHHumidifyingSetPoint =
                                ZoneRHHumidifyingSetPoint -
                                Psychrometrics::PsyRhFnTdbWPb(state, this->MAT, faultZoneWHumidifyingSetPoint, state.dataEnvrn->OutBaroPress) * 100.0;
                            offsetZoneRHDehumidifyingSetPoint =
                                ZoneRHDehumidifyingSetPoint -
                                Psychrometrics::PsyRhFnTdbWPb(state, this->MAT, faultZoneWDehumidifyingSetPoint, state.dataEnvrn->OutBaroPress) *
                                    100.0;

                            // Apply the calculated humidistat offset value
                            // Positive offset means the sensor reading is higher than the actual value
                            ZoneRHHumidifyingSetPoint -= offsetZoneRHHumidifyingSetPoint;
                            ZoneRHDehumidifyingSetPoint -= offsetZoneRHDehumidifyingSetPoint;

                            // constrain value to something reasonable
                            ZoneRHHumidifyingSetPoint = min(100.0, max(0.0, ZoneRHHumidifyingSetPoint));
                            ZoneRHDehumidifyingSetPoint = min(100.0, max(0.0, ZoneRHDehumidifyingSetPoint));
                        }

                    } else {
                        // For Humidistat Offset Type II: ThermostatOffsetIndependent

                        // Check fault availability schedules
                        if (ScheduleManager::GetCurrentScheduleValue(state, state.dataFaultsMgr->FaultsHumidistatOffset(iFault).AvaiSchedPtr) > 0.0) {

                            // Check fault severity schedules to update the reference humidistat offset
                            double rSchVal = 1.0;
                            double offsetUpdated;
                            if (state.dataFaultsMgr->FaultsHumidistatOffset(iFault).SeveritySchedPtr >= 0) {
                                rSchVal = ScheduleManager::GetCurrentScheduleValue(
                                    state, state.dataFaultsMgr->FaultsHumidistatOffset(iFault).SeveritySchedPtr);
                            }
                            offsetUpdated = rSchVal * state.dataFaultsMgr->FaultsHumidistatOffset(iFault).Offset;

                            // Positive offset means the sensor reading is higher than the actual value
                            ZoneRHHumidifyingSetPoint -= offsetUpdated;
                            ZoneRHDehumidifyingSetPoint -= offsetUpdated;

                            // constrain value to something reasonable
                            ZoneRHHumidifyingSetPoint = min(100.0, max(0.0, ZoneRHHumidifyingSetPoint));
                            ZoneRHDehumidifyingSetPoint = min(100.0, max(0.0, ZoneRHDehumidifyingSetPoint));
                        }
                    }
                    break;
                }
            }
        }

        // Run-time error check
        if (ZoneRHHumidifyingSetPoint > ZoneRHDehumidifyingSetPoint) {
            if (humidityControlZone.ErrorIndex == 0) {
                ShowWarningMessage(
                    state, format("HUMIDISTAT: The humidifying setpoint is above the dehumidifying setpoint in {}", humidityControlZone.ControlName));
                ShowContinueError(state, "The zone humidifying setpoint is set to the dehumidifying setpoint.");
                ShowContinueErrorTimeStamp(state, "Occurrence info:");
            }
            ShowRecurringWarningErrorAtEnd(state,
                                           "The humidifying setpoint is still above the dehumidifying setpoint",
                                           humidityControlZone.ErrorIndex,
                                           ZoneRHHumidifyingSetPoint,
                                           ZoneRHHumidifyingSetPoint);
            ZoneRHHumidifyingSetPoint = ZoneRHDehumidifyingSetPoint;
        }
        if (ZoneRHHumidifyingSetPoint == ZoneRHDehumidifyingSetPoint) SingleSetPoint = true;
        ControlledHumidZoneFlag = true;

    } // HumidControlledZoneNum

    // if zone latent sizing is requested but no humidistat exists
    if (state.dataGlobal->DoingSizing && !ControlledHumidZoneFlag && state.dataHeatBal->DoLatentSizing) {
        for (size_t zoneEqConfigNum = 1; zoneEqConfigNum <= state.dataZoneEquip->ZoneEquipConfig.size(); ++zoneEqConfigNum) {
            auto &zoneEqConfig = state.dataZoneEquip->ZoneEquipConfig(zoneEqConfigNum);
            if (!zoneEqConfig.IsControlled) continue;
            int ZoneSizNum =
                UtilityRoutines::FindItemInList(zoneEqConfig.ZoneName, state.dataSize->ZoneSizingInput, &DataSizing::ZoneSizingInputData::ZoneName);
            // should use the first Sizing:Zone object if not found
            if (ZoneSizNum == 0 && !state.dataSize->ZoneSizingInput.empty()) ZoneSizNum = 1;
            if (ZoneSizNum > 0) {
                auto &zoneSizingInput = state.dataSize->ZoneSizingInput(ZoneSizNum);
                if (zoneSizingInput.zoneLatentSizing) {
                    ZoneRHDehumidifyingSetPoint = (zoneSizingInput.zoneRHDehumidifySchIndex)
                                                      ? ScheduleManager::GetCurrentScheduleValue(state, zoneSizingInput.zoneRHDehumidifySchIndex)
                                                      : zoneSizingInput.zoneRHDehumidifySetPoint;
                    ZoneRHHumidifyingSetPoint = (zoneSizingInput.zoneRHHumidifySchIndex)
                                                    ? ScheduleManager::GetCurrentScheduleValue(state, zoneSizingInput.zoneRHHumidifySchIndex)
                                                    : zoneSizingInput.zoneRHHumidifySetPoint;
                    if (ZoneRHHumidifyingSetPoint > ZoneRHDehumidifyingSetPoint) ZoneRHHumidifyingSetPoint = ZoneRHDehumidifyingSetPoint;
                    if (ZoneRHHumidifyingSetPoint == ZoneRHDehumidifyingSetPoint) SingleSetPoint = true;
                    ControlledHumidZoneFlag = true;
                }
            }
            break;
        }
    }

    Real64 LoadToHumidifySetPoint = 0.0;   // Moisture load at humidifying set point
    Real64 LoadToDehumidifySetPoint = 0.0; // Moisture load at dehumidifying set point
    Real64 totalOutputRequired = 0.0;
    if (ControlledHumidZoneFlag) {

        // Calculate hourly humidity ratio from infiltration + humidity added from latent load
        // to determine system added/subtracted moisture.
        Real64 LatentGain = this->latentGain + state.dataHeatBalFanSys->SumLatentHTRadSys(zoneNum) + state.dataHeatBalFanSys->SumLatentPool(zoneNum);

        Real64 TimeStepSysSec = state.dataHVACGlobal->TimeStepSysSec;

        // Calculate the coefficients for the 3rd Order derivative for final
        // zone humidity ratio.  The A, B, C coefficients are analogous to the heat balance.
        // SumHmARaW and SumHmARa will be used with the Moisture Balance on the building elements and
        // are currently set to zero when the CTF only version is used.

        // The density of air and latent heat of vaporization are calculated as functions.
        Real64 RhoAir = Psychrometrics::PsyRhoAirFnPbTdbW(state, state.dataEnvrn->OutBaroPress, this->ZT, this->airHumRat, RoutineName);
        Real64 H2OHtOfVap = Psychrometrics::PsyHgAirFnWTdb(this->airHumRat, this->ZT);

        // Assume that the system will have flow
        Real64 A = 0.0;
        Real64 B = 0.0;
        Real64 C = 0.0;
        if (state.afn->multizone_always_simulated ||
            (state.afn->simulation_control.type == AirflowNetwork::ControlType::MultizoneWithDistributionOnlyDuringFanOperation &&
             state.afn->AirflowNetworkFanActivated)) {
            // Multizone airflow calculated in AirflowNetwork
            B = (LatentGain / H2OHtOfVap) + state.afn->exchangeData(zoneNum).SumMHrW + state.afn->exchangeData(zoneNum).SumMMHrW + this->SumHmARaW;
            A = state.afn->exchangeData(zoneNum).SumMHr + state.afn->exchangeData(zoneNum).SumMMHr + this->SumHmARa;
        } else {
            B = (LatentGain / H2OHtOfVap) + ((this->OAMFL + this->VAMFL + this->CTMFL) * state.dataEnvrn->OutHumRat) + this->EAMFLxHumRat +
                this->SumHmARaW + this->MixingMassFlowXHumRat + this->MDotOA * state.dataEnvrn->OutHumRat;
            A = this->OAMFL + this->VAMFL + this->EAMFL + this->CTMFL + this->SumHmARa + this->MixingMassFlowZone + this->MDotOA;
        }
        Real64 volume = 0.0;
        if (spaceNum > 0) {
            volume = state.dataHeatBal->space(spaceNum).Volume;
        } else {
            volume = thisZone.Volume;
        }
        C = RhoAir * volume * thisZone.ZoneVolCapMultpMoist / TimeStepSysSec;

        if (state.dataRoomAir->AirModel(zoneNum).AirModel == RoomAir::RoomAirModel::AirflowNetwork) {
            auto &roomAFNInfo = state.dataRoomAir->AFNZoneInfo(zoneNum);
            int RoomAirNode = roomAFNInfo.ControlAirNodeID;
            H2OHtOfVap = Psychrometrics::PsyHgAirFnWTdb(roomAFNInfo.Node(RoomAirNode).HumRat, roomAFNInfo.Node(RoomAirNode).AirTemp);
            A = roomAFNInfo.Node(RoomAirNode).SumLinkM + roomAFNInfo.Node(RoomAirNode).SumHmARa;
            B = (roomAFNInfo.Node(RoomAirNode).SumIntLatentGain / H2OHtOfVap) + roomAFNInfo.Node(RoomAirNode).SumLinkMW +
                roomAFNInfo.Node(RoomAirNode).SumHmARaW;
            C = roomAFNInfo.Node(RoomAirNode).RhoAir * roomAFNInfo.Node(RoomAirNode).AirVolume * thisZone.ZoneVolCapMultpMoist / TimeStepSysSec;
        }

        // Use a 3rd Order derivative to predict zone moisture addition or removal and
        // smooth the changes using the zone air capacitance.  Positive values of Moist Load means that
        // this amount of moisture must be added to the zone to reach the setpoint.  Negative values represent
        // the amount of moisture that must be removed by the system.
        // MoistLoadHumidSetPoint = massflow * HumRat = kgDryAir/s * kgWater/kgDryAir = kgWater/s
        Real64 WZoneSetPoint =
            Psychrometrics::PsyWFnTdbRhPb(state, this->ZT, (ZoneRHHumidifyingSetPoint / 100.0), state.dataEnvrn->OutBaroPress, RoutineName);
        Real64 exp_700_A_C(0.0);
        if (state.dataHeatBal->ZoneAirSolutionAlgo == DataHeatBalance::SolutionAlgo::ThirdOrder) {
            LoadToHumidifySetPoint =
                ((11.0 / 6.0) * C + A) * WZoneSetPoint -
                (B + C * (3.0 * this->WPrevZoneTSTemp[0] - (3.0 / 2.0) * this->WPrevZoneTSTemp[1] + (1.0 / 3.0) * this->WPrevZoneTSTemp[2]));
            // Exact solution
        } else if (state.dataHeatBal->ZoneAirSolutionAlgo == DataHeatBalance::SolutionAlgo::AnalyticalSolution) {
            if (A == 0.0) { // B=0
                LoadToHumidifySetPoint = C * (WZoneSetPoint - this->W1) - B;
            } else {
                exp_700_A_C = std::exp(min(700.0, -A / C)); // Tuned Save expensive value
                LoadToHumidifySetPoint = A * (WZoneSetPoint - this->W1 * exp_700_A_C) / (1.0 - exp_700_A_C) - B;
            }
        } else if (state.dataHeatBal->ZoneAirSolutionAlgo == DataHeatBalance::SolutionAlgo::EulerMethod) {
            LoadToHumidifySetPoint = C * (WZoneSetPoint - this->W1) + A * WZoneSetPoint - B;
        }
        if (RAFNFrac > 0.0) LoadToHumidifySetPoint = LoadToHumidifySetPoint / RAFNFrac;
        WZoneSetPoint =
            Psychrometrics::PsyWFnTdbRhPb(state, this->ZT, (ZoneRHDehumidifyingSetPoint / 100.0), state.dataEnvrn->OutBaroPress, RoutineName);
        if (state.dataHeatBal->ZoneAirSolutionAlgo == DataHeatBalance::SolutionAlgo::ThirdOrder) {
            LoadToDehumidifySetPoint =
                ((11.0 / 6.0) * C + A) * WZoneSetPoint -
                (B + C * (3.0 * this->WPrevZoneTSTemp[0] - (3.0 / 2.0) * this->WPrevZoneTSTemp[1] + (1.0 / 3.0) * this->WPrevZoneTSTemp[2]));
            // Exact solution
        } else if (state.dataHeatBal->ZoneAirSolutionAlgo == DataHeatBalance::SolutionAlgo::AnalyticalSolution) {
            if (A == 0.0) { // B=0
                LoadToDehumidifySetPoint = C * (WZoneSetPoint - this->W1) - B;
            } else {
                LoadToDehumidifySetPoint = A * (WZoneSetPoint - this->W1 * exp_700_A_C) / (1.0 - exp_700_A_C) - B; // exp_700_A_C set above
            }
        } else if (state.dataHeatBal->ZoneAirSolutionAlgo == DataHeatBalance::SolutionAlgo::EulerMethod) {
            LoadToDehumidifySetPoint = C * (WZoneSetPoint - this->W1) + A * WZoneSetPoint - B;
        }
        if (RAFNFrac > 0.0) LoadToDehumidifySetPoint = LoadToDehumidifySetPoint / RAFNFrac;

        // The load is added to the TotalOutputRequired as in the Temperature Predictor.  There is also the remaining
        // output variable for those who will use this for humidity control and stored in DataZoneEnergyDemands with the
        // analogous temperature terms.

        if (SingleSetPoint) {
            totalOutputRequired = LoadToHumidifySetPoint;
        } else {
            if (LoadToHumidifySetPoint > 0.0 && LoadToDehumidifySetPoint > 0.0) {
                totalOutputRequired = LoadToHumidifySetPoint;
            } else if (LoadToHumidifySetPoint < 0.0 && LoadToDehumidifySetPoint < 0.0) {
                totalOutputRequired = LoadToDehumidifySetPoint;
            } else if (LoadToHumidifySetPoint <= 0.0 && LoadToDehumidifySetPoint >= 0.0) { // deadband includes zero loads
                totalOutputRequired = 0.0;
            } else { // this should never occur!
                ShowSevereError(
                    state, "Humidistat: Unanticipated combination of humidifying and dehumidifying loads - report to EnergyPlus Development Team");
                ShowContinueErrorTimeStamp(state, format("occurs in Zone = {}", thisZone.Name));
                ShowContinueError(
                    state,
                    format("LoadToHumidifySetPoint={:.5R}, LoadToDehumidifySetPoint={:.5R}", LoadToHumidifySetPoint, LoadToDehumidifySetPoint));
                ShowContinueError(state, format("Zone RH Humidifying Set-point={:.1R}", ZoneRHHumidifyingSetPoint));
                ShowContinueError(state, format("Zone RH Dehumidifying Set-point={:.2R}", ZoneRHDehumidifyingSetPoint));
                ShowFatalError(state, "Program terminates due to above conditions.");
            }
        }
    }

    // Apply zone multipliers as needed or set to zero
    if (spaceNum > 0) {
        auto &thisspaceSysMoistureDemand = state.dataZoneEnergyDemand->spaceSysMoistureDemand(spaceNum);
        if (ControlledHumidZoneFlag) {
            thisspaceSysMoistureDemand.reportMoistLoadsZoneMultiplier(
                state, zoneNum, totalOutputRequired, LoadToHumidifySetPoint, LoadToDehumidifySetPoint);
        } else {
            thisspaceSysMoistureDemand.TotalOutputRequired = 0.0;
            thisspaceSysMoistureDemand.OutputRequiredToDehumidifyingSP = 0.0;
            thisspaceSysMoistureDemand.OutputRequiredToHumidifyingSP = 0.0;
        }
    } else {
        auto &thisZoneSysMoistureDemand = state.dataZoneEnergyDemand->ZoneSysMoistureDemand(zoneNum);
        if (ControlledHumidZoneFlag) {
            thisZoneSysMoistureDemand.reportMoistLoadsZoneMultiplier(
                state, zoneNum, totalOutputRequired, LoadToHumidifySetPoint, LoadToDehumidifySetPoint);
        } else {
            thisZoneSysMoistureDemand.TotalOutputRequired = 0.0;
            thisZoneSysMoistureDemand.OutputRequiredToDehumidifyingSP = 0.0;
            thisZoneSysMoistureDemand.OutputRequiredToHumidifyingSP = 0.0;
        }
    }
}

Real64 correctZoneAirTemps(EnergyPlusData &state,
                           bool useZoneTimeStepHistory // if true then use zone timestep history, if false use system time step history
)
{
    Real64 maxTempChange = DataPrecisionGlobals::constant_zero; // Max absolute air temperature change between previous and current timestep
    for (int zoneNum = 1; zoneNum <= state.dataGlobal->NumOfZones; ++zoneNum) {
        auto &thisZoneHB = state.dataZoneTempPredictorCorrector->zoneHeatBalance(zoneNum);
        Real64 zoneTempChange = thisZoneHB.correctAirTemp(state, useZoneTimeStepHistory, zoneNum);
        auto &thisZone = state.dataHeatBal->Zone(zoneNum);
        for (int spaceNum : thisZone.spaceIndexes) {
            auto &thisSpaceHB = state.dataZoneTempPredictorCorrector->spaceHeatBalance(spaceNum);
            if (state.dataHeatBal->doSpaceHeatBalanceSimulation &&
                !state.dataGlobal->DoingSizing) { // Need space air temps to match zone temps for sizing
                Real64 spaceTempChange = thisSpaceHB.correctAirTemp(state, useZoneTimeStepHistory, zoneNum, spaceNum);
                maxTempChange = max(maxTempChange, spaceTempChange);
            } else {
                // If no SpaceHB, then set space temps to match zone temps
                if (state.dataHeatBal->space(spaceNum).IsControlled) {
                    auto &thisZoneNode = state.dataLoopNodes->Node(thisZone.SystemZoneNodeNumber);
                    auto &thisSpaceNode = state.dataLoopNodes->Node(state.dataHeatBal->space(spaceNum).SystemZoneNodeNumber);
                    thisSpaceNode.Temp = thisZoneNode.Temp;
                    thisSpaceNode.HumRat = thisZoneNode.HumRat;
                    thisSpaceNode.Enthalpy = thisZoneNode.Enthalpy;
                }
                thisSpaceHB.ZT = thisZoneHB.ZT;
                thisSpaceHB.ZTM = thisZoneHB.ZTM;
                thisSpaceHB.MAT = thisZoneHB.MAT;
                thisSpaceHB.airHumRat = thisZoneHB.airHumRat;
                thisSpaceHB.airRelHum = thisZoneHB.airRelHum;
                // thisSpaceHB.ZTAVComf = thisZoneHB.ZTAVComf;
            }
        }
        maxTempChange = max(maxTempChange, zoneTempChange);

        CalcZoneComponentLoadSums(
            state, zoneNum, &state.dataZoneTempPredictorCorrector->zoneHeatBalance(zoneNum), state.dataHeatBal->ZnAirRpt(zoneNum));
        if (state.dataHeatBal->doSpaceHeatBalanceSimulation) {
            for (int spaceNum : thisZone.spaceIndexes) {
                CalcZoneComponentLoadSums(
                    state, zoneNum, &state.dataZoneTempPredictorCorrector->spaceHeatBalance(spaceNum), state.dataHeatBal->spaceAirRpt(spaceNum));
            }
        }
    }
    return maxTempChange;
}

Real64 ZoneSpaceHeatBalanceData::correctAirTemp(
    EnergyPlusData &state,
    bool const useZoneTimeStepHistory, // if true then use zone timestep history, if false use system time step history
    int const zoneNum,
    int const spaceNum)
{

    // SUBROUTINE INFORMATION:
    //       AUTHOR         Russell Taylor
    //       MODIFIED       November 1999, LKL; November 2016 Sang Hoon Lee, Tianzhen Hong, Rongpeng Zhang;
    //       RE-ENGINEERED  July 2003 (Peter Graham Ellis)
    //                      February 2008 (Brent Griffith reworked history )

    // PURPOSE OF THIS SUBROUTINE:
    // This subroutine updates the zone air temperature and modifies the system
    // time step.

    static constexpr std::string_view RoutineName("correctAirTemp");

    Real64 tempChange = DataPrecisionGlobals::constant_zero; // Zone or space air temperature change between previous and current timestep

    assert(zoneNum > 0);
    auto &thisZone = state.dataHeatBal->Zone(zoneNum);

    // Update zone temperatures

    Real64 ZoneMult = thisZone.Multiplier * thisZone.ListMultiplier;

    Real64 TimeStepSysSec = state.dataHVACGlobal->TimeStepSysSec;

    // update the variables actually used in the balance equations.
    if (!useZoneTimeStepHistory) {
        this->ZTM = this->DSXMAT;
        this->WPrevZoneTSTemp = this->DSWPrevZoneTS;
    } else {
        this->ZTM = this->XMAT;
        this->WPrevZoneTSTemp = this->WPrevZoneTS;
    }

    Real64 volume = 0.0;
    if (spaceNum > 0) {
        volume = state.dataHeatBal->space(spaceNum).Volume;
    } else {
        volume = thisZone.Volume;
    }
    this->AirPowerCap = volume * thisZone.ZoneVolCapMultpSens *
                        Psychrometrics::PsyRhoAirFnPbTdbW(state, state.dataEnvrn->OutBaroPress, this->MAT, this->airHumRat, RoutineName) *
                        Psychrometrics::PsyCpAirFnW(this->airHumRat) / TimeStepSysSec;

    // SpaceHB TODO: For now, room air model is only for zones
    if (spaceNum == 0) {
        RoomAir::ManageAirModel(state, zoneNum);
    }

    // Calculate the various heat balance sums
    this->calcZoneOrSpaceSums(state, true, zoneNum, spaceNum);

    // Sum all convective internal gains except for people: SumIntGainExceptPeople
    if (state.dataHybridModel->FlagHybridModel_PC) {
        // TODO: For now, don't do space heat balance with hybrid model
        this->SumIntGainExceptPeople = InternalHeatGains::SumAllInternalConvectionGainsExceptPeople(state, zoneNum);
    }

    //    ZoneTempHistoryTerm = (3.0D0 * ZTM1(zoneNum) - (3.0D0/2.0D0) * ZTM2(zoneNum) + (1.0D0/3.0D0) * ZTM3(zoneNum))
    int ZoneNodeNum = thisZone.SystemZoneNodeNumber;
    if (spaceNum > 0) {
        ZoneNodeNum = state.dataHeatBal->space(spaceNum).SystemZoneNodeNumber;
    }

    Real64 SNLoad = 0.0;

    if (ZoneNodeNum > 0) { // This zone is controlled by a zone equipment configuration or zone plenum
        auto &thisSystemNode = state.dataLoopNodes->Node(ZoneNodeNum);

        // Heat balance coefficients for controlled zone, i.e. with system air flow
        this->TempDepCoef = this->SumHA + this->SumMCp + this->SumSysMCp;
        this->TempIndCoef = this->SumIntGain + this->SumHATsurf - this->SumHATref + this->SumMCpT + this->SumSysMCpT +
                            (this->NonAirSystemResponse / ZoneMult + this->SysDepZoneLoadsLagged);

        if (state.afn->distribution_simulated) {
            this->TempIndCoef += state.afn->exchangeData(zoneNum).TotalSen;
        }

        // Solve for zone air temperature
        switch (state.dataHeatBal->ZoneAirSolutionAlgo) {
        case DataHeatBalance::SolutionAlgo::ThirdOrder: {
            this->ZT = (this->TempIndCoef + this->AirPowerCap * (3.0 * this->ZTM[0] - (3.0 / 2.0) * this->ZTM[1] + (1.0 / 3.0) * this->ZTM[2])) /
                       ((11.0 / 6.0) * this->AirPowerCap + this->TempDepCoef);
        } break;
        case DataHeatBalance::SolutionAlgo::AnalyticalSolution: {
            if (this->TempDepCoef == 0.0) { // B=0
                this->ZT = this->T1 + this->TempIndCoef / this->AirPowerCap;
            } else {
                this->ZT = (this->T1 - this->TempIndCoef / this->TempDepCoef) * std::exp(min(700.0, -this->TempDepCoef / this->AirPowerCap)) +
                           this->TempIndCoef / this->TempDepCoef;
            }
        } break;
        case DataHeatBalance::SolutionAlgo::EulerMethod: {
            this->ZT = (this->AirPowerCap * this->T1 + this->TempIndCoef) / (this->AirPowerCap + this->TempDepCoef);
        } break;
        default:
            break;
        }
        // Update zone node temperature and thermostat temperature unless already updated in Room Air Model,
        // calculate load correction factor
        if (!state.dataRoomAir->anyNonMixingRoomAirModel) {
            // Fully mixed
            thisSystemNode.Temp = this->ZT;
            // SpaceHB TODO: What to do here if this is for space
            if (spaceNum == 0) {
                state.dataHeatBalFanSys->TempTstatAir(zoneNum) = this->ZT;
            }
            state.dataHeatBalFanSys->LoadCorrectionFactor(zoneNum) = 1.0;
        } else {
            auto &thisAirModel = state.dataRoomAir->AirModel(zoneNum);
            if ((thisAirModel.AirModel == RoomAir::RoomAirModel::Mixing) || (!thisAirModel.SimAirModel)) {
                // Fully mixed
                thisSystemNode.Temp = this->ZT;
                // SpaceHB TODO: What to do here if this is for space
                if (spaceNum == 0) {
                    state.dataHeatBalFanSys->TempTstatAir(zoneNum) = this->ZT;
                }
                state.dataHeatBalFanSys->LoadCorrectionFactor(zoneNum) = 1.0;
            } else if (state.dataRoomAir->IsZoneDispVent3Node(zoneNum) || state.dataRoomAir->IsZoneUFAD(zoneNum)) {
                // UCSDDV: Not fully mixed - calculate factor to correct load for fully mixed assumption
                // Space HB TODO: Space HB doesn't mix with DV etc.
                if (this->SumSysMCp > DataHVACGlobals::SmallMassFlow) {
                    Real64 TempSupplyAir = this->SumSysMCpT / this->SumSysMCp; // Non-negligible flow, calculate supply air temperature
                    if (std::abs(TempSupplyAir - this->ZT) > state.dataHeatBal->TempConvergTol) {
                        state.dataHeatBalFanSys->LoadCorrectionFactor(zoneNum) = (TempSupplyAir - thisSystemNode.Temp) / (TempSupplyAir - this->ZT);
                        // constrain value to something reasonable
                        state.dataHeatBalFanSys->LoadCorrectionFactor(zoneNum) = max(-3.0, state.dataHeatBalFanSys->LoadCorrectionFactor(zoneNum));
                        state.dataHeatBalFanSys->LoadCorrectionFactor(zoneNum) = min(3.0, state.dataHeatBalFanSys->LoadCorrectionFactor(zoneNum));

                    } else {
                        state.dataHeatBalFanSys->LoadCorrectionFactor(zoneNum) = 1.0; // Indeterminate
                    }
                } else {
                    // Negligible flow, assume mixed - reasonable lagged starting value for first step time with significant flow
                    state.dataHeatBalFanSys->LoadCorrectionFactor(zoneNum) = 1.0;
                }
            } else if (thisAirModel.SimAirModel && ((thisAirModel.AirModel == RoomAir::RoomAirModel::UserDefined) ||
                                                    (thisAirModel.AirModel == RoomAir::RoomAirModel::DispVent1Node))) {
                if (this->SumSysMCp > DataHVACGlobals::SmallMassFlow) {
                    Real64 TempSupplyAir = this->SumSysMCpT / this->SumSysMCp; // Non-negligible flow, calculate supply air temperature
                    if (std::abs(TempSupplyAir - this->ZT) > state.dataHeatBal->TempConvergTol) {
                        state.dataHeatBalFanSys->LoadCorrectionFactor(zoneNum) = (TempSupplyAir - thisSystemNode.Temp) / (TempSupplyAir - this->ZT);
                        // constrain value
                        state.dataHeatBalFanSys->LoadCorrectionFactor(zoneNum) = max(-3.0, state.dataHeatBalFanSys->LoadCorrectionFactor(zoneNum));
                        state.dataHeatBalFanSys->LoadCorrectionFactor(zoneNum) = min(3.0, state.dataHeatBalFanSys->LoadCorrectionFactor(zoneNum));

                    } else {
                        state.dataHeatBalFanSys->LoadCorrectionFactor(zoneNum) = 1.0; // Indeterminate
                    }
                } else {
                    // Negligible flow, assume mixed - reasonable lagged starting value for first step time with significant flow
                    state.dataHeatBalFanSys->LoadCorrectionFactor(zoneNum) = 1.0;
                }
            } else if (thisAirModel.AirModel == RoomAir::RoomAirModel::AirflowNetwork) {
                // Zone node used in the RoomAirflowNetwork model
                this->ZT = state.dataRoomAir->AFNZoneInfo(zoneNum).Node(state.dataRoomAir->AFNZoneInfo(zoneNum).ControlAirNodeID).AirTemp;
                thisSystemNode.Temp = this->ZT;
                // SpaceHB TODO: What to do here if this is for space
                if (spaceNum == 0) {
                    state.dataHeatBalFanSys->TempTstatAir(zoneNum) = this->ZT;
                }
                state.dataHeatBalFanSys->LoadCorrectionFactor(zoneNum) = 1.0;
            } else {
                thisSystemNode.Temp = this->ZT;
                // SpaceHB TODO: What to do here if this is for space
                if (spaceNum == 0) {
                    state.dataHeatBalFanSys->TempTstatAir(zoneNum) = this->ZT;
                }
                state.dataHeatBalFanSys->LoadCorrectionFactor(zoneNum) = 1.0;
            }
        }

        // Sensible load is the enthalpy into the zone minus the enthalpy that leaves the zone.
        Real64 CpAir = Psychrometrics::PsyCpAirFnW(this->airHumRat);
        Real64 ZoneEnthalpyIn = this->SumSysMCpT;

        // SNLOAD is the single zone load, without Zone Multiplier or Zone List Multiplier
        SNLoad = ZoneEnthalpyIn - (thisSystemNode.MassFlowRate / ZoneMult) * CpAir * thisSystemNode.Temp + this->NonAirSystemResponse / ZoneMult +
                 this->SysDepZoneLoadsLagged;

    } else {

        // Heat balance coefficients for uncontrolled zone, i.e. without system air flow
        this->TempDepCoef = this->SumHA + this->SumMCp;
        this->TempIndCoef = this->SumIntGain + this->SumHATsurf - this->SumHATref + this->SumMCpT;

        if (state.afn->distribution_simulated) {
            this->TempIndCoef += state.afn->exchangeData(zoneNum).TotalSen;
        }

        // Solve for zone air temperature
        switch (state.dataHeatBal->ZoneAirSolutionAlgo) {
        case DataHeatBalance::SolutionAlgo::ThirdOrder: {
            this->ZT = (this->TempIndCoef + this->AirPowerCap * (3.0 * this->ZTM[0] - (3.0 / 2.0) * this->ZTM[1] + (1.0 / 3.0) * this->ZTM[2])) /
                       ((11.0 / 6.0) * this->AirPowerCap + this->TempDepCoef);
            // Exact solution
        } break;
        case DataHeatBalance::SolutionAlgo::AnalyticalSolution: {
            if (this->TempDepCoef == 0.0) { // B=0
                this->ZT = this->T1 + this->TempIndCoef / this->AirPowerCap;
            } else {
                this->ZT = (this->T1 - this->TempIndCoef / this->TempDepCoef) * std::exp(min(700.0, -this->TempDepCoef / this->AirPowerCap)) +
                           this->TempIndCoef / this->TempDepCoef;
            }
        } break;
        case DataHeatBalance::SolutionAlgo::EulerMethod: {
            this->ZT = (this->AirPowerCap * this->T1 + this->TempIndCoef) / (this->AirPowerCap + this->TempDepCoef);
        } break;
        default:
            break;
        }

        // SpaceHB TODO: For now, room air model is only for zones
        if (spaceNum == 0 && state.dataRoomAir->anyNonMixingRoomAirModel) {
            if (state.dataRoomAir->AirModel(zoneNum).AirModel == RoomAir::RoomAirModel::AirflowNetwork) {
                this->ZT = state.dataRoomAir->AFNZoneInfo(zoneNum).Node(state.dataRoomAir->AFNZoneInfo(zoneNum).ControlAirNodeID).AirTemp;
            }
        }

        // No sensible load
        SNLoad = 0.0;
    }

    // Hybrid modeling start
    // SpaceHB TODO: For now, hybrid model is only for zones
    if (spaceNum == 0 && state.dataHybridModel->FlagHybridModel) {
        if ((state.dataHybridModel->HybridModelZone(zoneNum).InfiltrationCalc_T ||
             state.dataHybridModel->HybridModelZone(zoneNum).InternalThermalMassCalc_T ||
             state.dataHybridModel->HybridModelZone(zoneNum).PeopleCountCalc_T) &&
            (!state.dataGlobal->WarmupFlag) && (!state.dataGlobal->DoingSizing)) {
            InverseModelTemperature(state,
                                    zoneNum,
                                    this->SumIntGain,
                                    this->SumIntGainExceptPeople,
                                    this->SumHA,
                                    this->SumHATsurf,
                                    this->SumHATref,
                                    this->SumMCp,
                                    this->SumMCpT,
                                    this->SumSysMCp,
                                    this->SumSysMCpT,
                                    this->AirPowerCap);
        }
    }

    this->MAT = this->ZT;

    // Determine sensible load heating/cooling rate and energy
    if (spaceNum > 0) {
        state.dataZoneEnergyDemand->spaceSysEnergyDemand(spaceNum).reportZoneAirSystemSensibleLoads(state, SNLoad);
    } else {
        state.dataZoneEnergyDemand->ZoneSysEnergyDemand(zoneNum).reportZoneAirSystemSensibleLoads(state, SNLoad);
    }

    // Final humidity calcs
    this->correctHumRat(state, zoneNum, spaceNum);

    this->airHumRat = this->airHumRatTemp;
    this->airRelHum = 100.0 * Psychrometrics::PsyRhFnTdbWPb(state, this->ZT, this->airHumRat, state.dataEnvrn->OutBaroPress, RoutineName);

    // tempChange is used by HVACManager to determine if the timestep needs to be shortened.
    bool isMixed = true;
    // SpaceHB TODO: For now, room air model is only for zones
    if (spaceNum == 0 && state.dataRoomAir->anyNonMixingRoomAirModel) {
        isMixed = !((state.dataRoomAir->IsZoneDispVent3Node(zoneNum) && !state.dataRoomAir->ZoneDispVent3NodeMixedFlag(zoneNum)) ||
                    (state.dataRoomAir->IsZoneUFAD(zoneNum) && !state.dataRoomAir->ZoneUFADMixedFlag(zoneNum)));
    }
    switch (state.dataHeatBal->ZoneAirSolutionAlgo) {
    case DataHeatBalance::SolutionAlgo::ThirdOrder: {
        if (isMixed) {
            tempChange = max(tempChange, std::abs(this->ZT - this->ZTM[0]));
        } else {
            tempChange = max(tempChange,
                             max(std::abs(state.dataRoomAir->ZTOC(zoneNum) - state.dataRoomAir->ZTMOC(zoneNum)[0]),
                                 std::abs(state.dataRoomAir->ZTMX(zoneNum) - state.dataRoomAir->ZTMMX(zoneNum)[0])));
        }
    } break;
    case DataHeatBalance::SolutionAlgo::AnalyticalSolution:
    case DataHeatBalance::SolutionAlgo::EulerMethod: {
        if (isMixed) {
            tempChange = max(tempChange, std::abs(this->ZT - this->T1));
        } else {
            tempChange = max(tempChange,
                             max(std::abs(state.dataRoomAir->ZTOC(zoneNum) - state.dataRoomAir->Zone1OC(zoneNum)),
                                 std::abs(state.dataRoomAir->ZTMX(zoneNum) - state.dataRoomAir->Zone1MX(zoneNum))));
        }
    } break;
    default:
        break;
    }

    return tempChange;
}

void PushZoneTimestepHistories(EnergyPlusData &state)
{

    // SUBROUTINE INFORMATION:
    //       AUTHOR         Brent Griffith
    //       DATE WRITTEN   February 2008

    // PURPOSE OF THIS SUBROUTINE:
    // push histories for timestep advancing

    for (int zoneNum = 1; zoneNum <= state.dataGlobal->NumOfZones; ++zoneNum) {
        state.dataZoneTempPredictorCorrector->zoneHeatBalance(zoneNum).pushZoneTimestepHistory(state, zoneNum);
        if (state.dataHeatBal->doSpaceHeatBalance) {
            for (int spaceNum : state.dataHeatBal->Zone(zoneNum).spaceIndexes) {
                state.dataZoneTempPredictorCorrector->spaceHeatBalance(spaceNum).pushZoneTimestepHistory(state, zoneNum, spaceNum);
            }
        }
    }
}

void ZoneSpaceHeatBalanceData::pushZoneTimestepHistory(EnergyPlusData &state, int const zoneNum, int const spaceNum)
{

    constexpr std::string_view routineName("pushTimestepHistories");
    assert(zoneNum > 0);

    auto &thisAirModel = state.dataRoomAir->AirModel(zoneNum);

    // Push the temperature and humidity ratio histories

    for (int iHistory = 3; iHistory >= 1; --iHistory) {
        this->XMAT[iHistory] = this->XMAT[iHistory - 1];
        this->WPrevZoneTS[iHistory] = this->WPrevZoneTS[iHistory - 1];
    }
    this->XMAT[0] = this->ZTAV; // using average for whole zone time step.
    this->XMPT = this->ZT;
    this->WPrevZoneTS[0] = this->airHumRatAvg; // using average for whole zone time step.
    this->airHumRat = this->airHumRatTemp;
    this->WTimeMinusP = this->airHumRatTemp;
    this->airRelHum = 100.0 * Psychrometrics::PsyRhFnTdbWPb(state, this->ZT, this->airHumRat, state.dataEnvrn->OutBaroPress, routineName);

    // SpaceHB TODO: For now, room air model is only for zones
    if (spaceNum == 0) {
        if (thisAirModel.AirModel == RoomAir::RoomAirModel::DispVent3Node || thisAirModel.AirModel == RoomAir::RoomAirModel::UFADInt ||
            thisAirModel.AirModel == RoomAir::RoomAirModel::UFADExt) {
            state.dataRoomAir->XMATFloor(zoneNum)[3] = state.dataRoomAir->XMATFloor(zoneNum)[2];
            state.dataRoomAir->XMATFloor(zoneNum)[2] = state.dataRoomAir->XMATFloor(zoneNum)[1];
            state.dataRoomAir->XMATFloor(zoneNum)[1] = state.dataRoomAir->XMATFloor(zoneNum)[0];
            state.dataRoomAir->XMATFloor(zoneNum)[0] = state.dataRoomAir->ZTFloor(zoneNum);
            state.dataRoomAir->MATFloor(zoneNum) = state.dataRoomAir->ZTFloor(zoneNum);

            state.dataRoomAir->XMATOC(zoneNum)[3] = state.dataRoomAir->XMATOC(zoneNum)[2];
            state.dataRoomAir->XMATOC(zoneNum)[2] = state.dataRoomAir->XMATOC(zoneNum)[1];
            state.dataRoomAir->XMATOC(zoneNum)[1] = state.dataRoomAir->XMATOC(zoneNum)[0];
            state.dataRoomAir->XMATOC(zoneNum)[0] = state.dataRoomAir->ZTOC(zoneNum);
            state.dataRoomAir->MATOC(zoneNum) = state.dataRoomAir->ZTOC(zoneNum);

            state.dataRoomAir->XMATMX(zoneNum)[3] = state.dataRoomAir->XMATMX(zoneNum)[2];
            state.dataRoomAir->XMATMX(zoneNum)[2] = state.dataRoomAir->XMATMX(zoneNum)[1];
            state.dataRoomAir->XMATMX(zoneNum)[1] = state.dataRoomAir->XMATMX(zoneNum)[0];
            state.dataRoomAir->XMATMX(zoneNum)[0] = state.dataRoomAir->ZTMX(zoneNum);
            state.dataRoomAir->MATMX(zoneNum) = state.dataRoomAir->ZTMX(zoneNum);
        }

        // for RoomAirflowNetwork model
        if (thisAirModel.AirModel == RoomAir::RoomAirModel::AirflowNetwork) {
            for (auto &afnNode : state.dataRoomAir->AFNZoneInfo(zoneNum).Node) {
                afnNode.AirTempX[3] = afnNode.AirTempX[2];
                afnNode.AirTempX[2] = afnNode.AirTempX[1];
                afnNode.AirTempX[1] = afnNode.AirTempX[0];
                afnNode.AirTempX[0] = afnNode.AirTemp;

                afnNode.HumRatX[3] = afnNode.HumRatX[2];
                afnNode.HumRatX[2] = afnNode.HumRatX[1];
                afnNode.HumRatX[1] = afnNode.HumRatX[0];
                afnNode.HumRatX[0] = afnNode.HumRat;
            }
        }
    }

    if (state.dataHeatBal->ZoneAirSolutionAlgo != DataHeatBalance::SolutionAlgo::ThirdOrder) {
        this->TM2 = this->TMX;
        this->TMX = this->ZTAV; // using average for whole zone time step.
        this->WM2 = this->WMX;
        this->WMX = this->airHumRatAvg; // using average for whole zone time step.
        // SpaceHB TODO: For now, room air model is only for zones
        if (spaceNum == 0) {
            if (thisAirModel.AirModel == RoomAir::RoomAirModel::DispVent3Node || thisAirModel.AirModel == RoomAir::RoomAirModel::UFADInt ||
                thisAirModel.AirModel == RoomAir::RoomAirModel::UFADExt) {
                state.dataRoomAir->ZoneM2Floor(zoneNum) = state.dataRoomAir->ZoneMXFloor(zoneNum);
                state.dataRoomAir->ZoneMXFloor(zoneNum) = state.dataRoomAir->ZTFloor(zoneNum); // using average for whole zone time step.
                state.dataRoomAir->ZoneM2OC(zoneNum) = state.dataRoomAir->ZoneMXOC(zoneNum);
                state.dataRoomAir->ZoneMXOC(zoneNum) = state.dataRoomAir->ZTOC(zoneNum); // using average for whole zone time step.
                state.dataRoomAir->ZoneM2MX(zoneNum) = state.dataRoomAir->ZoneMXMX(zoneNum);
                state.dataRoomAir->ZoneMXMX(zoneNum) = state.dataRoomAir->ZTMX(zoneNum); // using average for whole zone time step.
            }

            if (thisAirModel.AirModel == RoomAir::RoomAirModel::AirflowNetwork) {
                for (auto &afnNode : state.dataRoomAir->AFNZoneInfo(zoneNum).Node) {
                    afnNode.AirTempT2 = afnNode.AirTempTX;
                    afnNode.AirTempTX = afnNode.AirTemp;

                    afnNode.HumRatT2 = afnNode.HumRatTX;
                    afnNode.HumRatTX = afnNode.HumRat;
                }
            }
        }
    }
}

void PushSystemTimestepHistories(EnergyPlusData &state)
{

    // SUBROUTINE INFORMATION:
    //       AUTHOR         Brent Griffith
    //       DATE WRITTEN   April 2008

    // PURPOSE OF THIS SUBROUTINE:
    // Push the temperature and humidity ratio histories back in time

    for (int zoneNum = 1; zoneNum <= state.dataGlobal->NumOfZones; ++zoneNum) {
        state.dataZoneTempPredictorCorrector->zoneHeatBalance(zoneNum).pushSystemTimestepHistory(state, zoneNum);
        if (state.dataHeatBal->doSpaceHeatBalance) {
            for (int spaceNum : state.dataHeatBal->Zone(zoneNum).spaceIndexes) {
                state.dataZoneTempPredictorCorrector->spaceHeatBalance(spaceNum).pushSystemTimestepHistory(state, zoneNum, spaceNum);
            }
        }
    }
}

void ZoneSpaceHeatBalanceData::pushSystemTimestepHistory(EnergyPlusData &state, int const zoneNum, int const spaceNum)
{
    assert(zoneNum > 0);
    for (int iHistory = 3; iHistory >= 1; --iHistory) {
        this->DSXMAT[iHistory] = this->DSXMAT[iHistory - 1];
        this->DSWPrevZoneTS[iHistory] = this->DSWPrevZoneTS[iHistory - 1];
    }
    this->DSXMAT[0] = this->MAT;
    this->DSWPrevZoneTS[0] = this->airHumRat;

    // SpaceHB TODO: For now, room air model is only for zones
    if (spaceNum == 0 && state.dataRoomAir->anyNonMixingRoomAirModel) {
        if (state.dataRoomAir->IsZoneDispVent3Node(zoneNum) || state.dataRoomAir->IsZoneUFAD(zoneNum)) {
            state.dataRoomAir->DSXMATFloor(zoneNum)[3] = state.dataRoomAir->DSXMATFloor(zoneNum)[2];
            state.dataRoomAir->DSXMATFloor(zoneNum)[2] = state.dataRoomAir->DSXMATFloor(zoneNum)[1];
            state.dataRoomAir->DSXMATFloor(zoneNum)[1] = state.dataRoomAir->DSXMATFloor(zoneNum)[0];
            state.dataRoomAir->DSXMATFloor(zoneNum)[0] = state.dataRoomAir->MATFloor(zoneNum);

            state.dataRoomAir->DSXMATOC(zoneNum)[3] = state.dataRoomAir->DSXMATOC(zoneNum)[2];
            state.dataRoomAir->DSXMATOC(zoneNum)[2] = state.dataRoomAir->DSXMATOC(zoneNum)[1];
            state.dataRoomAir->DSXMATOC(zoneNum)[1] = state.dataRoomAir->DSXMATOC(zoneNum)[0];
            state.dataRoomAir->DSXMATOC(zoneNum)[0] = state.dataRoomAir->MATOC(zoneNum);

            state.dataRoomAir->DSXMATMX(zoneNum)[3] = state.dataRoomAir->DSXMATMX(zoneNum)[2];
            state.dataRoomAir->DSXMATMX(zoneNum)[2] = state.dataRoomAir->DSXMATMX(zoneNum)[1];
            state.dataRoomAir->DSXMATMX(zoneNum)[1] = state.dataRoomAir->DSXMATMX(zoneNum)[0];
            state.dataRoomAir->DSXMATMX(zoneNum)[0] = state.dataRoomAir->MATMX(zoneNum);
        }
        if (state.dataRoomAir->AirModel(zoneNum).AirModel == RoomAir::RoomAirModel::AirflowNetwork) {
            for (auto &afnNode : state.dataRoomAir->AFNZoneInfo(zoneNum).Node) {
                afnNode.AirTempDSX[3] = afnNode.AirTempDSX[2];
                afnNode.AirTempDSX[2] = afnNode.AirTempDSX[1];
                afnNode.AirTempDSX[1] = afnNode.AirTempDSX[0];
                afnNode.AirTempDSX[0] = afnNode.AirTemp;

                afnNode.HumRatDSX[3] = afnNode.HumRatDSX[2];
                afnNode.HumRatDSX[2] = afnNode.HumRatDSX[1];
                afnNode.HumRatDSX[1] = afnNode.HumRatDSX[0];
                afnNode.HumRatDSX[0] = afnNode.HumRat;
            }
        }
    }

    if (state.dataHeatBal->ZoneAirSolutionAlgo != DataHeatBalance::SolutionAlgo::ThirdOrder) {
        this->TM2 = this->TMX;
        this->TMX = this->MAT; // using average for whole zone time step.
        this->WM2 = this->WMX;
        this->WMX = this->airHumRatTemp; // using average for whole zone time step.

        // SpaceHB TODO: For now, room air model is only for zones
        if (spaceNum == 0) {
            if (state.dataRoomAir->AirModel(zoneNum).AirModel == RoomAir::RoomAirModel::DispVent3Node ||
                state.dataRoomAir->AirModel(zoneNum).AirModel == RoomAir::RoomAirModel::UFADInt ||
                state.dataRoomAir->AirModel(zoneNum).AirModel == RoomAir::RoomAirModel::UFADExt) {
                state.dataRoomAir->ZoneM2Floor(zoneNum) = state.dataRoomAir->ZoneMXFloor(zoneNum);
                state.dataRoomAir->ZoneMXFloor(zoneNum) = state.dataRoomAir->ZTFloor(zoneNum); // using average for whole zone time step.
                state.dataRoomAir->ZoneM2OC(zoneNum) = state.dataRoomAir->ZoneMXOC(zoneNum);
                state.dataRoomAir->ZoneMXOC(zoneNum) = state.dataRoomAir->ZTOC(zoneNum); // using average for whole zone time step.
                state.dataRoomAir->ZoneM2MX(zoneNum) = state.dataRoomAir->ZoneMXMX(zoneNum);
                state.dataRoomAir->ZoneMXMX(zoneNum) = state.dataRoomAir->ZTMX(zoneNum); // using average for whole zone time step.
            }
            if (state.dataRoomAir->AirModel(zoneNum).AirModel == RoomAir::RoomAirModel::AirflowNetwork) {
                for (int LoopNode = 1; LoopNode <= state.dataRoomAir->AFNZoneInfo(zoneNum).NumOfAirNodes; ++LoopNode) {
                    auto &afnNode = state.dataRoomAir->AFNZoneInfo(zoneNum).Node(LoopNode);
                    afnNode.AirTempT2 = afnNode.AirTempTX;
                    afnNode.AirTempTX = afnNode.AirTemp;

                    afnNode.HumRatT2 = afnNode.HumRatTX;
                    afnNode.HumRatTX = afnNode.HumRat;
                }
            }
        }
    }
}

void RevertZoneTimestepHistories(EnergyPlusData &state)
{
    // SUBROUTINE INFORMATION:
    //       AUTHOR         Brent Griffith
    //       DATE WRITTEN   February 2008

    // PURPOSE OF THIS SUBROUTINE:
    // Revert the temperature and humidity ratio histories

    for (int zoneNum = 1; zoneNum <= state.dataGlobal->NumOfZones; ++zoneNum) {
        state.dataZoneTempPredictorCorrector->zoneHeatBalance(zoneNum).revertZoneTimestepHistory(state, zoneNum);
        if (state.dataHeatBal->doSpaceHeatBalance) {
            for (int spaceNum : state.dataHeatBal->Zone(zoneNum).spaceIndexes) {
                state.dataZoneTempPredictorCorrector->spaceHeatBalance(spaceNum).revertZoneTimestepHistory(state, zoneNum, spaceNum);
            }
        }
    }
}

void ZoneSpaceHeatBalanceData::revertZoneTimestepHistory(EnergyPlusData &state, int const zoneNum, int const spaceNum)
{
    assert(zoneNum > 0);

    for (int iHistory = 0; iHistory <= 2; ++iHistory) {
        this->XMAT[iHistory] = this->XMAT[iHistory + 1];
        this->WPrevZoneTS[iHistory] = this->WPrevZoneTS[iHistory + 1];
    }

    // SpaceHB TODO: For now, room air model is only for zones
    if (spaceNum == 0) {
        if (state.dataRoomAir->AirModel(zoneNum).AirModel == RoomAir::RoomAirModel::DispVent3Node ||
            state.dataRoomAir->AirModel(zoneNum).AirModel == RoomAir::RoomAirModel::UFADInt ||
            state.dataRoomAir->AirModel(zoneNum).AirModel == RoomAir::RoomAirModel::UFADExt) {

            state.dataRoomAir->XMATFloor(zoneNum)[0] = state.dataRoomAir->XMATFloor(zoneNum)[1];
            state.dataRoomAir->XMATFloor(zoneNum)[1] = state.dataRoomAir->XMATFloor(zoneNum)[2];
            state.dataRoomAir->XMATFloor(zoneNum)[2] = state.dataRoomAir->XMATFloor(zoneNum)[3];

            state.dataRoomAir->XMATOC(zoneNum)[0] = state.dataRoomAir->XMATOC(zoneNum)[1];
            state.dataRoomAir->XMATOC(zoneNum)[1] = state.dataRoomAir->XMATOC(zoneNum)[2];
            state.dataRoomAir->XMATOC(zoneNum)[2] = state.dataRoomAir->XMATOC(zoneNum)[3];

            state.dataRoomAir->XMATMX(zoneNum)[0] = state.dataRoomAir->XMATMX(zoneNum)[1];
            state.dataRoomAir->XMATMX(zoneNum)[1] = state.dataRoomAir->XMATMX(zoneNum)[2];
            state.dataRoomAir->XMATMX(zoneNum)[3] = state.dataRoomAir->XMATMX(zoneNum)[3];
        }

        if (state.dataRoomAir->AirModel(zoneNum).AirModel == RoomAir::RoomAirModel::AirflowNetwork) {
            for (auto &afnNode : state.dataRoomAir->AFNZoneInfo(zoneNum).Node) {
                afnNode.AirTempX[0] = afnNode.AirTempX[1];
                afnNode.AirTempX[1] = afnNode.AirTempX[2];
                afnNode.AirTempX[2] = afnNode.AirTempX[3];

                afnNode.HumRatX[0] = afnNode.HumRatX[1];
                afnNode.HumRatX[1] = afnNode.HumRatX[2];
                afnNode.HumRatX[2] = afnNode.HumRatX[3];
            }
        }
    }
}

void ZoneSpaceHeatBalanceData::correctHumRat(EnergyPlusData &state, int const zoneNum, int const spaceNum)
{

    // SUBROUTINE INFORMATION:
    //       AUTHOR         Richard Liesen
    //       DATE WRITTEN   2000
    // REFERENCES: Routine FinalZnCalcs - FINAL ZONE CALCULATIONS, authored by Dale Herron for BLAST.

    assert(zoneNum > 0);
    static constexpr std::string_view RoutineName("correctHumRat");

    Real64 MoistureMassFlowRate = 0.0;
    Real64 ZoneMassFlowRate = 0.0;
    auto &zone = state.dataHeatBal->Zone(zoneNum);
    int ZoneMult = zone.Multiplier * zone.ListMultiplier;
    bool ControlledZoneAirFlag = zone.IsControlled;
    bool ZoneRetPlenumAirFlag = zone.IsReturnPlenum;
    bool ZoneSupPlenumAirFlag = zone.IsSupplyPlenum;

    if (ControlledZoneAirFlag) { // If there is system flow then calculate the flow rates
        auto &zoneEquipConfig = state.dataZoneEquip->ZoneEquipConfig(zoneNum);
        // Calculate moisture flow rate into each zone
        for (int NodeNum = 1; NodeNum <= zoneEquipConfig.NumInletNodes; ++NodeNum) {
            auto &inletNode = state.dataLoopNodes->Node(zoneEquipConfig.InletNode(NodeNum));
            MoistureMassFlowRate += (inletNode.MassFlowRate * inletNode.HumRat) / ZoneMult;
            ZoneMassFlowRate += inletNode.MassFlowRate / ZoneMult;
        }

        // Do the calculations for the plenum zone
    } else if (ZoneRetPlenumAirFlag) {
        int ZoneRetPlenumNum = zone.PlenumCondNum;
        auto &zoneRetPlenCond = state.dataZonePlenum->ZoneRetPlenCond(ZoneRetPlenumNum);
        for (int NodeNum = 1; NodeNum <= zoneRetPlenCond.NumInletNodes; ++NodeNum) {
            auto &inletNode = state.dataLoopNodes->Node(zoneRetPlenCond.InletNode(NodeNum));
            MoistureMassFlowRate += (inletNode.MassFlowRate * inletNode.HumRat) / ZoneMult;
            ZoneMassFlowRate += inletNode.MassFlowRate / ZoneMult;
        }
        // add in the leak flow
        for (int ADUListIndex = 1; ADUListIndex <= zoneRetPlenCond.NumADUs; ++ADUListIndex) {
            int ADUNum = zoneRetPlenCond.ADUIndex(ADUListIndex);
            auto &airDistUnit = state.dataDefineEquipment->AirDistUnit(ADUNum);
            if (airDistUnit.UpStreamLeak) {
                int ADUInNode = airDistUnit.InletNodeNum;
                MoistureMassFlowRate += (airDistUnit.MassFlowRateUpStrLk * state.dataLoopNodes->Node(ADUInNode).HumRat) / ZoneMult;
                ZoneMassFlowRate += airDistUnit.MassFlowRateUpStrLk / ZoneMult;
            }
            if (airDistUnit.DownStreamLeak) {
                int ADUOutNode = airDistUnit.OutletNodeNum;
                MoistureMassFlowRate += (airDistUnit.MassFlowRateDnStrLk * state.dataLoopNodes->Node(ADUOutNode).HumRat) / ZoneMult;
                ZoneMassFlowRate += airDistUnit.MassFlowRateDnStrLk / ZoneMult;
            }
        }

    } else if (ZoneSupPlenumAirFlag) {
        int ZoneSupPlenumNum = zone.PlenumCondNum;
        auto &inletNode = state.dataLoopNodes->Node(state.dataZonePlenum->ZoneSupPlenCond(ZoneSupPlenumNum).InletNode);
        MoistureMassFlowRate += (inletNode.MassFlowRate * inletNode.HumRat) / ZoneMult;
        ZoneMassFlowRate += inletNode.MassFlowRate / ZoneMult;
    }

    // Calculate hourly humidity ratio from infiltration + humidity added from latent load + system added moisture
    Real64 LatentGain = this->latentGain + state.dataHeatBalFanSys->SumLatentHTRadSys(zoneNum) + state.dataHeatBalFanSys->SumLatentPool(zoneNum);

    Real64 TimeStepSysSec = state.dataHVACGlobal->TimeStepSysSec;

    // Calculate the coefficients for the 3rd order derivative for final
    // zone humidity ratio.  The A, B, C coefficients are analogous to the
    // heat balance.  There are 2 cases that should be considered, system
    // operating and system shutdown.

    Real64 const RhoAir = Psychrometrics::PsyRhoAirFnPbTdbW(state, state.dataEnvrn->OutBaroPress, this->ZT, this->airHumRat, RoutineName);
    Real64 const H2OHtOfVap = Psychrometrics::PsyHgAirFnWTdb(this->airHumRat, this->ZT);

    Real64 B = (LatentGain / H2OHtOfVap) + ((this->OAMFL + this->VAMFL + this->CTMFL) * state.dataEnvrn->OutHumRat) + this->EAMFLxHumRat +
               (MoistureMassFlowRate) + this->SumHmARaW + this->MixingMassFlowXHumRat + this->MDotOA * state.dataEnvrn->OutHumRat;
    Real64 A = ZoneMassFlowRate + this->OAMFL + this->VAMFL + this->EAMFL + this->CTMFL + this->SumHmARa + this->MixingMassFlowZone + this->MDotOA;

    if (state.afn->multizone_always_simulated ||
        (state.afn->simulation_control.type == AirflowNetwork::ControlType::MultizoneWithDistributionOnlyDuringFanOperation &&
         state.afn->AirflowNetworkFanActivated)) {
        auto &exchangeData = state.afn->exchangeData(zoneNum);
        // Multizone airflow calculated in AirflowNetwork
        B = (LatentGain / H2OHtOfVap) + (exchangeData.SumMHrW + exchangeData.SumMMHrW) + (MoistureMassFlowRate) + this->SumHmARaW;
        A = ZoneMassFlowRate + exchangeData.SumMHr + exchangeData.SumMMHr + this->SumHmARa;
    }
    Real64 C = RhoAir * zone.Volume * zone.ZoneVolCapMultpMoist / TimeStepSysSec;

    if (state.afn->distribution_simulated) {
        B += state.afn->exchangeData(zoneNum).TotalLat;
    }

    // Use a 3rd order derivative to predict final zone humidity ratio and
    // smooth the changes using the zone air capacitance.
    // auto &zoneAirHumRatTemp = this->ZoneAirHumRatTemp;
    // auto &zoneW1 = state.dataZoneTempPredictorCorrector->zoneHeatBalance(ZoneNum).ZoneW1;
    switch (state.dataHeatBal->ZoneAirSolutionAlgo) {
    case DataHeatBalance::SolutionAlgo::ThirdOrder: {
        this->airHumRatTemp =
            (B + C * (3.0 * this->WPrevZoneTSTemp[0] - (3.0 / 2.0) * this->WPrevZoneTSTemp[1] + (1.0 / 3.0) * this->WPrevZoneTSTemp[2])) /
            ((11.0 / 6.0) * C + A);
        // Exact solution
    } break;
    case DataHeatBalance::SolutionAlgo::AnalyticalSolution: {
        if (A == 0.0) { // B=0
            this->airHumRatTemp = this->W1 + B / C;
        } else {
            this->airHumRatTemp = (this->W1 - B / A) * std::exp(min(700.0, -A / C)) + B / A;
        }
    } break;
    case DataHeatBalance::SolutionAlgo::EulerMethod: {
        this->airHumRatTemp = (C * this->W1 + B) / (C + A);
    } break;
    default:
        break;
    }

    // Set the humidity ratio to zero if the zone has been dried out
    if (this->airHumRatTemp < 0.0) this->airHumRatTemp = 0.0;

    // Check to make sure that is saturated there is condensation in the zone
    // by resetting to saturation conditions.
    Real64 const WZSat = Psychrometrics::PsyWFnTdbRhPb(state, this->ZT, 1.0, state.dataEnvrn->OutBaroPress, RoutineName);

    if (this->airHumRatTemp > WZSat) this->airHumRatTemp = WZSat;

    if (state.dataRoomAir->AirModel(zoneNum).AirModel == RoomAir::RoomAirModel::AirflowNetwork) {
        this->airHumRatTemp = state.dataRoomAir->AFNZoneInfo(zoneNum).Node(state.dataRoomAir->AFNZoneInfo(zoneNum).ControlAirNodeID).HumRat;
    }

    // HybridModel with measured humidity ratio begins
    // SpaceHB TODO: For now, hybrid model is only for zones
    if (spaceNum == 0 && state.dataHybridModel->FlagHybridModel) {
        if ((state.dataHybridModel->HybridModelZone(zoneNum).InfiltrationCalc_H ||
             state.dataHybridModel->HybridModelZone(zoneNum).PeopleCountCalc_H) &&
            (!state.dataGlobal->WarmupFlag) && (!state.dataGlobal->DoingSizing)) {
            Real64 LatentGainExceptPeople = 0.0;
            if (state.dataHybridModel->HybridModelZone(zoneNum).PeopleCountCalc_H) {
                LatentGainExceptPeople = this->latentGainExceptPeople + state.dataHeatBalFanSys->SumLatentHTRadSys(zoneNum) +
                                         state.dataHeatBalFanSys->SumLatentPool(zoneNum);
            }

            InverseModelHumidity(state, zoneNum, LatentGain, LatentGainExceptPeople, ZoneMassFlowRate, MoistureMassFlowRate, H2OHtOfVap, RhoAir);
        }
    }

    // Now put the calculated info into the actual zone nodes; ONLY if there is zone air flow, i.e. controlled zone or plenum zone
    int ZoneNodeNum = zone.SystemZoneNodeNumber;
    if (spaceNum > 0) {
        ZoneNodeNum = state.dataHeatBal->space(spaceNum).SystemZoneNodeNumber;
    }
    if (ZoneNodeNum > 0) {
        state.dataLoopNodes->Node(ZoneNodeNum).HumRat = this->airHumRatTemp;
        state.dataLoopNodes->Node(ZoneNodeNum).Enthalpy = Psychrometrics::PsyHFnTdbW(this->ZT, this->airHumRatTemp);
    }
    if (state.dataHeatBal->DoLatentSizing) {
        Real64 sensibleLoad = 0.0;
        Real64 pSat = Psychrometrics::PsyPsatFnTemp(state, this->ZT, RoutineName);
        Real64 Tdp = Psychrometrics::PsyTdpFnWPb(state, this->airHumRatTemp, state.dataEnvrn->StdBaroPress);
        Real64 vaporPressureDiff = pSat - Psychrometrics::PsyPsatFnTemp(state, Tdp, RoutineName);
        if (spaceNum > 0) {
            sensibleLoad = state.dataZoneEnergyDemand->spaceSysEnergyDemand(spaceNum).airSysHeatRate +
                           state.dataZoneEnergyDemand->spaceSysEnergyDemand(spaceNum).airSysCoolRate;
            state.dataZoneEnergyDemand->spaceSysMoistureDemand(spaceNum).reportZoneAirSystemMoistureLoads(
                state, LatentGain, sensibleLoad, vaporPressureDiff);
        } else {
            sensibleLoad = state.dataZoneEnergyDemand->ZoneSysEnergyDemand(zoneNum).airSysHeatRate +
                           state.dataZoneEnergyDemand->ZoneSysEnergyDemand(zoneNum).airSysCoolRate;
            state.dataZoneEnergyDemand->ZoneSysMoistureDemand(zoneNum).reportZoneAirSystemMoistureLoads(
                state, LatentGain, sensibleLoad, vaporPressureDiff);
        }
    }
}

void DownInterpolate4HistoryValues(Real64 const OldTimeStep,
                                   Real64 const NewTimeStep,
                                   Real64 const oldVal0,
                                   Real64 const oldVal1,
                                   Real64 const oldVal2,
                                   Real64 &newVal0,
                                   Real64 &newVal1,
                                   Real64 &newVal2,
                                   Real64 &newVal3,
                                   Real64 &newVal4)
{
    // SUBROUTINE INFORMATION:
    //       AUTHOR         Brent Griffith
    //       DATE WRITTEN   Feb 2008

    // PURPOSE OF THIS SUBROUTINE:
    // provide a reusable routine for the various places that need to
    // interpolate a new set of history values on a different time scale
    // Once the systemtimestep has shortened, the new history terms need to be interpolated

    // METHODOLOGY EMPLOYED:
    // This routine assumes that the direction is to a shorter timestep.
    // The down step ratio, DSRatio = OldTimeStep/ NewTimeStep
    //  is expected to be roughly integer-valued and near 2.0 or 3.0 or 4.0 or more.

    // first construct data on timestamps for interpolating with later
    Real64 const oldTime0 = 0.0;
    Real64 const oldTime1 = oldTime0 - OldTimeStep;

    Real64 const newTime0 = 0.0;
    Real64 const newTime1 = newTime0 - NewTimeStep;
    Real64 const newTime2 = newTime1 - NewTimeStep;
    Real64 const newTime3 = newTime2 - NewTimeStep;
    Real64 const newTime4 = newTime3 - NewTimeStep;

    Real64 const DSRatio = OldTimeStep / NewTimeStep; // should pretty much be an integer value 2, 3, 4, etc.

    newVal0 = oldVal0;

    if (std::abs(DSRatio - 2.0) < 0.01) { // DSRatio = 2
        // first two points lie between oldVal0 and oldVal1
        newVal1 = oldVal0 + (oldVal1 - oldVal0) * ((oldTime0 - newTime1) / (OldTimeStep));
        newVal2 = oldVal0 + (oldVal1 - oldVal0) * ((oldTime0 - newTime2) / (OldTimeStep));
        // last two points lie between oldVal1 and oldVal2
        newVal3 = oldVal1 + (oldVal2 - oldVal1) * ((oldTime1 - newTime3) / (OldTimeStep));
        newVal4 = oldVal1 + (oldVal2 - oldVal1) * ((oldTime1 - newTime4) / (OldTimeStep));
    } else if (std::abs(DSRatio - 3.0) < 0.01) { // DSRatio = 3
        // first three points lie between oldVal0 and oldVal1
        newVal1 = oldVal0 + (oldVal1 - oldVal0) * ((oldTime0 - newTime1) / (OldTimeStep));
        newVal2 = oldVal0 + (oldVal1 - oldVal0) * ((oldTime0 - newTime2) / (OldTimeStep));
        newVal3 = oldVal0 + (oldVal1 - oldVal0) * ((oldTime0 - newTime3) / (OldTimeStep));
        // last point lie between oldVal1 and oldVal2
        newVal4 = oldVal1 + (oldVal2 - oldVal1) * ((oldTime1 - newTime4) / (OldTimeStep));

    } else { // DSRatio = 4 or more
        // all new points lie between oldVal0 and oldVal1
        newVal1 = oldVal0 + (oldVal1 - oldVal0) * ((oldTime0 - newTime1) / (OldTimeStep));
        newVal2 = oldVal0 + (oldVal1 - oldVal0) * ((oldTime0 - newTime2) / (OldTimeStep));
        newVal3 = oldVal0 + (oldVal1 - oldVal0) * ((oldTime0 - newTime3) / (OldTimeStep));
        newVal4 = oldVal0 + (oldVal1 - oldVal0) * ((oldTime0 - newTime4) / (OldTimeStep));
    }
}

Real64 DownInterpolate4HistoryValues(Real64 OldTimeStep, Real64 NewTimeStep, std::array<Real64, 4> const &oldVals, std::array<Real64, 4> &newVals)
{
    // first construct data on timestamps for interpolating with later
    Real64 const oldTime0 = 0.0;
    Real64 const oldTime1 = oldTime0 - OldTimeStep;

    Real64 const newTime0 = 0.0;
    Real64 const newTime1 = newTime0 - NewTimeStep;
    Real64 const newTime2 = newTime1 - NewTimeStep;
    Real64 const newTime3 = newTime2 - NewTimeStep;
    Real64 const newTime4 = newTime3 - NewTimeStep;

    Real64 const DSRatio = OldTimeStep / NewTimeStep; // should pretty much be an integer value 2, 3, 4, etc.

    if (std::abs(DSRatio - 2.0) < 0.01) { // DSRatio = 2
        // first two points lie between oldVals[0] and oldVals[1]
        Real64 delta10 = oldVals[1] - oldVals[0];
        newVals[0] = oldVals[0] + delta10 * ((oldTime0 - newTime1) / OldTimeStep);
        newVals[1] = oldVals[0] + delta10 * ((oldTime0 - newTime2) / OldTimeStep);
        // last two points lie between oldVals[1] and oldVals[2]
        Real64 delta21 = oldVals[2] - oldVals[1];
        newVals[2] = oldVals[1] + delta21 * ((oldTime1 - newTime3) / OldTimeStep);
        newVals[3] = oldVals[1] + delta21 * ((oldTime1 - newTime4) / OldTimeStep);
    } else if (std::abs(DSRatio - 3.0) < 0.01) { // DSRatio = 3
        // first three points lie between oldVals[0] and oldVals[1]
        Real64 delta10 = oldVals[1] - oldVals[0];
        newVals[0] = oldVals[0] + delta10 * ((oldTime0 - newTime1) / OldTimeStep);
        newVals[1] = oldVals[0] + delta10 * ((oldTime0 - newTime2) / OldTimeStep);
        newVals[2] = oldVals[0] + delta10 * ((oldTime0 - newTime3) / OldTimeStep);
        // last point lie between oldVals[1] and oldVals[2]
        Real64 delta21 = (oldVals[2] - oldVals[1]) / OldTimeStep;
        newVals[3] = oldVals[1] + delta21 * ((oldTime1 - newTime4) / OldTimeStep);

    } else { // DSRatio = 4 or more
        // all new points lie between oldVals[0] and oldVals[1]
        Real64 delta10 = oldVals[1] - oldVals[0];
        newVals[0] = oldVals[0] + delta10 * ((oldTime0 - newTime1) / OldTimeStep);
        newVals[1] = oldVals[0] + delta10 * ((oldTime0 - newTime2) / OldTimeStep);
        newVals[2] = oldVals[0] + delta10 * ((oldTime0 - newTime3) / OldTimeStep);
        newVals[3] = oldVals[0] + delta10 * ((oldTime0 - newTime4) / OldTimeStep);
    }
    return oldVals[0];

    // if (std::abs(DSRatio - 2.0) < 0.01) { // DSRatio = 2
    //     // first two points lie between oldVals[0] and oldVals[1]
    //     Real64 ratio10 = (oldVals[1] - oldVals[0]) / OldTimeStep;
    //     newVals[0] = oldVals[0] + ratio10 * (oldTime0 - newTime1);
    //     newVals[1] = oldVals[0] + ratio10 * (oldTime0 - newTime2);
    //     // last two points lie between oldVals[1] and oldVals[2]
    //     Real64 ratio21 = (oldVals[2] - oldVals[1]) / OldTimeStep;
    //     newVals[2] = oldVals[1] + ratio21 * (oldTime1 - newTime3);
    //     newVals[3] = oldVals[1] + ratio21 * (oldTime1 - newTime4);
    // } else if (std::abs(DSRatio - 3.0) < 0.01) { // DSRatio = 3
    //     // first three points lie between oldVals[0] and oldVals[1]
    //     Real64 ratio10 = (oldVals[1] - oldVals[0]) / OldTimeStep;
    //     newVals[0] = oldVals[0] + ratio10 * (oldTime0 - newTime1);
    //     newVals[1] = oldVals[0] + ratio10 * (oldTime0 - newTime2);
    //     newVals[2] = oldVals[0] + ratio10 * (oldTime0 - newTime3);
    //     // last point lie between oldVals[1] and oldVals[2]
    //     Real64 ratio21 = (oldVals[2] - oldVals[1]) / OldTimeStep;
    //     newVals[3] = oldVals[1] + ratio21 * (oldTime1 - newTime4);

    //} else { // DSRatio = 4 or more
    //    // all new points lie between oldVals[0] and oldVals[1]
    //    Real64 ratio10 = (oldVals[1] - oldVals[0]) / OldTimeStep;
    //    newVals[0] = oldVals[0] + ratio10 * (oldTime0 - newTime1);
    //    newVals[1] = oldVals[0] + ratio10 * (oldTime0 - newTime2);
    //    newVals[2] = oldVals[0] + ratio10 * (oldTime0 - newTime3);
    //    newVals[3] = oldVals[0] + ratio10 * (oldTime0 - newTime4);
    //}
}
void InverseModelTemperature(EnergyPlusData &state,
                             int const ZoneNum,                   // Zone number
                             Real64 const SumIntGain,             // Zone sum of convective internal gains
                             Real64 const SumIntGainExceptPeople, // Zone sum of convective internal gains except for people
                             Real64 const SumHA,                  // Zone sum of Hc*Area
                             Real64 const SumHATsurf,             // Zone sum of Hc*Area*Tsurf
                             Real64 const SumHATref,              // Zone sum of Hc*Area*Tref, for ceiling diffuser convection correlation
                             Real64 const SumMCp,                 // Zone sum of MassFlowRate*Cp
                             Real64 const SumMCpT,                // Zone sum of MassFlowRate*Cp*T
                             Real64 const SumSysMCp,              // Zone sum of air system MassFlowRate*Cp
                             Real64 const SumSysMCpT,             // Zone sum of air system MassFlowRate*Cp*T
                             Real64 const AirCap                  // Formerly CoefAirrat, coef in zone temp eqn with dim of "air power capacity"rd
)
{
    // SUBROUTINE INFORMATION:
    //       AUTHOR         Han Li
    //       DATE WRITTEN   February 2019

    // PURPOSE OF THIS SUBROUTINE:
    // This subroutine inversely solve infiltration airflow rate or people count with zone air temperatures measurements.

    // SUBROUTINE LOCAL VARIABLE DECLARATIONS:
    Real64 AirCapHM(0.0); // Air power capacity for hybrid modeling
    Real64 AA(0.0);
    Real64 BB(0.0);
    Real64 FractionConvection(0.0); // Default convection portion of the sensible heat from people

    auto &zone = state.dataHeatBal->Zone(ZoneNum);
    auto &hybridModelZone = state.dataHybridModel->HybridModelZone(ZoneNum);
    auto &thisZoneHB = state.dataZoneTempPredictorCorrector->zoneHeatBalance(ZoneNum);

    int ZoneMult = zone.Multiplier * zone.ListMultiplier;
    zone.ZoneMeasuredTemperature = ScheduleManager::GetCurrentScheduleValue(state, hybridModelZone.ZoneMeasuredTemperatureSchedulePtr);

    // HM calculation only HM calculation period start
    if (state.dataEnvrn->DayOfYear >= hybridModelZone.HybridStartDayOfYear && state.dataEnvrn->DayOfYear <= hybridModelZone.HybridEndDayOfYear) {
        Real64 HMMultiplierAverage(1.0);
        Real64 MultpHM(1.0);

        thisZoneHB.ZT = zone.ZoneMeasuredTemperature; // Array1D<Real64> ZT -- Zone
                                                      // Air Temperature Averaged over
                                                      // the System Time Increment
        if (hybridModelZone.InfiltrationCalc_T && state.dataHVACGlobal->UseZoneTimeStepHistory) {
            static constexpr std::string_view RoutineNameInfiltration("CalcAirFlowSimple:Infiltration");

            if (hybridModelZone.IncludeSystemSupplyParameters) {
                zone.ZoneMeasuredSupplyAirTemperature =
                    ScheduleManager::GetCurrentScheduleValue(state, hybridModelZone.ZoneSupplyAirTemperatureSchedulePtr);
                zone.ZoneMeasuredSupplyAirFlowRate =
                    ScheduleManager::GetCurrentScheduleValue(state, hybridModelZone.ZoneSupplyAirMassFlowRateSchedulePtr);
                zone.ZoneMeasuredSupplyAirHumidityRatio =
                    ScheduleManager::GetCurrentScheduleValue(state, hybridModelZone.ZoneSupplyAirHumidityRatioSchedulePtr);
                // Calculate the air humidity ratio at supply air inlet.
                Real64 CpAirInlet(0.0);
                CpAirInlet = Psychrometrics::PsyCpAirFnW(zone.ZoneMeasuredSupplyAirHumidityRatio);

                Real64 SumSysMCp_HM = zone.ZoneMeasuredSupplyAirFlowRate * CpAirInlet;
                Real64 SumSysMCpT_HM = zone.ZoneMeasuredSupplyAirFlowRate * CpAirInlet * zone.ZoneMeasuredSupplyAirTemperature;

                AA = SumSysMCp_HM + SumHA + thisZoneHB.MCPV + thisZoneHB.MCPM + thisZoneHB.MCPE + thisZoneHB.MCPC + thisZoneHB.MDotCPOA;
                BB = SumSysMCpT_HM + SumIntGain + SumHATsurf - SumHATref + thisZoneHB.MCPTV + thisZoneHB.MCPTM + thisZoneHB.MCPTE + thisZoneHB.MCPTC +
                     thisZoneHB.MDotCPOA * zone.OutDryBulbTemp + (thisZoneHB.NonAirSystemResponse / ZoneMult + thisZoneHB.SysDepZoneLoadsLagged);
            } else {
                AA = SumHA + thisZoneHB.MCPV + thisZoneHB.MCPM + thisZoneHB.MCPE + thisZoneHB.MCPC + thisZoneHB.MDotCPOA;
                BB = SumIntGain + SumHATsurf - SumHATref + thisZoneHB.MCPTV + thisZoneHB.MCPTM + thisZoneHB.MCPTE + thisZoneHB.MCPTC +
                     thisZoneHB.MDotCPOA * zone.OutDryBulbTemp;
            }
            Real64 CC = AirCap;
            Real64 DD =
                (3.0 * state.dataHeatBalFanSys->PreviousMeasuredZT1(ZoneNum) - (3.0 / 2.0) * state.dataHeatBalFanSys->PreviousMeasuredZT2(ZoneNum) +
                 (1.0 / 3.0) * state.dataHeatBalFanSys->PreviousMeasuredZT3(ZoneNum));

            Real64 delta_T = (zone.ZoneMeasuredTemperature - zone.OutDryBulbTemp);
            Real64 CpAir = Psychrometrics::PsyCpAirFnW(state.dataEnvrn->OutHumRat);
            Real64 AirDensity = Psychrometrics::PsyRhoAirFnPbTdbW(
                state, state.dataEnvrn->OutBaroPress, zone.OutDryBulbTemp, state.dataEnvrn->OutHumRat, RoutineNameInfiltration);
            zone.delta_T = delta_T;

            // s4 - Set ACH to 0 when delta_T <= 0.5, add max and min limits to ach
            Real64 M_inf = 0.0;
            if (std::abs(delta_T) > 0.5) {
                M_inf = (BB + CC * DD - ((11.0 / 6.0) * CC + AA) * zone.ZoneMeasuredTemperature) / (CpAir * delta_T);
            }
            Real64 ACH_inf = max(0.0, min(10.0, (M_inf / AirDensity) / zone.Volume * Constant::SecInHour));
            M_inf = (ACH_inf / Constant::SecInHour) * zone.Volume * AirDensity;

            // Overwrite variable with inverse solution
            zone.MCPIHM = M_inf;
            zone.InfilOAAirChangeRateHM = ACH_inf;

        } // Hybrid model infiltration calculation end

        // Hybrid modeling internal thermal mass calculation start
        if (hybridModelZone.InternalThermalMassCalc_T && SumSysMCpT == 0 && thisZoneHB.ZT != state.dataHeatBalFanSys->PreviousMeasuredZT1(ZoneNum) &&
            state.dataHVACGlobal->UseZoneTimeStepHistory) { // HM calculation only when SumSysMCpT =0,
                                                            // TimeStepZone (not @ TimeStepSys)
            Real64 TempDepCoef = SumHA + SumMCp + SumSysMCp;
            Real64 TempIndCoef = SumIntGain + SumHATsurf - SumHATref + SumMCpT + SumSysMCpT +
                                 (thisZoneHB.NonAirSystemResponse / ZoneMult + thisZoneHB.SysDepZoneLoadsLagged);
            //    TempHistoryTerm = AirCap * (3.0 * ZTM1(ZoneNum) - (3.0/2.0) * ZTM2(ZoneNum) + (1.0/3.0) * ZTM3(ZoneNum)) !debug only

            if (state.afn->distribution_simulated) {
                TempIndCoef += state.afn->exchangeData(ZoneNum).TotalSen;
            }
            // Calculate air capacity using DataHeatBalance::SolutionAlgo::AnalyticalSolution
            if (TempDepCoef == 0.0) {
                // Is this correct? Shouldn't we use log?? What if thisZT ==
                // PreviousMeasuredZT1(ZoneNum)??
                AirCapHM = TempIndCoef / (thisZoneHB.ZT - state.dataHeatBalFanSys->PreviousMeasuredZT1(ZoneNum)); // Inverse equation
            } else {
                Real64 AirCapHM_temp = 0.0;
                if (TempIndCoef == TempDepCoef * thisZoneHB.ZT) {
                    AirCapHM_temp = 0.0; //  This is the denominator.
                } else {
                    AirCapHM_temp = (TempIndCoef - TempDepCoef * state.dataHeatBalFanSys->PreviousMeasuredZT1(ZoneNum)) /
                                    (TempIndCoef - TempDepCoef * thisZoneHB.ZT);
                }

                if ((AirCapHM_temp > 0) && (AirCapHM_temp != 1)) {    // Avoide IND
                    AirCapHM = TempDepCoef / std::log(AirCapHM_temp); // Inverse equation
                } else {
                    AirCapHM = TempIndCoef / (thisZoneHB.ZT - state.dataHeatBalFanSys->PreviousMeasuredZT1(ZoneNum));
                }
            }

            // Calculate multiplier
            if (std::abs(thisZoneHB.ZT - state.dataHeatBalFanSys->PreviousMeasuredZT1(ZoneNum)) > 0.05) { // Filter
                MultpHM = AirCapHM /
                          (zone.Volume *
                           Psychrometrics::PsyRhoAirFnPbTdbW(state,
                                                             state.dataEnvrn->OutBaroPress,
                                                             thisZoneHB.ZT,
                                                             thisZoneHB.airHumRat) *
                           Psychrometrics::PsyCpAirFnW(thisZoneHB.airHumRat)) *
                          (state.dataGlobal->TimeStepZone * Constant::SecInHour); // Inverse equation
                if ((MultpHM < 1.0) || (MultpHM > 30.0)) {                        // Temperature capacity multiplier greater than
                                                                                  // 1 and less than 30
                    MultpHM = 1.0;                                                // Default value 1.0
                }
            } else {
                MultpHM = 1.0; // Default value 1.0
            }

            zone.ZoneVolCapMultpSensHM = MultpHM; // For timestep output

            // Calculate the average multiplier of the zone for the whole running period
            {
                // count for hybrid model calculations
                if (MultpHM > 1.0) {
                    zone.ZoneVolCapMultpSensHMSum += MultpHM;
                    zone.ZoneVolCapMultpSensHMCountSum++;
                }

                // Calculate and store the multiplier average at the end of HM
                // simulations
                if (state.dataEnvrn->DayOfYear == hybridModelZone.HybridEndDayOfYear && state.dataGlobal->EndDayFlag) {
                    HMMultiplierAverage = zone.ZoneVolCapMultpSensHMSum / zone.ZoneVolCapMultpSensHMCountSum;
                    zone.ZoneVolCapMultpSensHMAverage = HMMultiplierAverage;
                }
            }
        } // Hybrid model internal thermal mass calcualtion end

        // Hybrid model people count calculation
        if (hybridModelZone.PeopleCountCalc_T && state.dataHVACGlobal->UseZoneTimeStepHistory) {
            zone.ZoneMeasuredTemperature = ScheduleManager::GetCurrentScheduleValue(state, hybridModelZone.ZoneMeasuredTemperatureSchedulePtr);
            zone.ZonePeopleActivityLevel = ScheduleManager::GetCurrentScheduleValue(state, hybridModelZone.ZonePeopleActivityLevelSchedulePtr);
            zone.ZonePeopleSensibleHeatFraction =
                ScheduleManager::GetCurrentScheduleValue(state, hybridModelZone.ZonePeopleSensibleFractionSchedulePtr);
            zone.ZonePeopleRadiantHeatFraction =
                ScheduleManager::GetCurrentScheduleValue(state, hybridModelZone.ZonePeopleRadiationFractionSchedulePtr);

            Real64 FractionSensible = zone.ZonePeopleSensibleHeatFraction;
            Real64 FractionRadiation = zone.ZonePeopleRadiantHeatFraction;
            Real64 ActivityLevel = ScheduleManager::GetCurrentScheduleValue(state, hybridModelZone.ZonePeopleActivityLevelSchedulePtr);

            if (FractionSensible <= 0.0) {
                FractionSensible = 0.6;
            }

            if (FractionRadiation <= 0.0) {
                FractionConvection = 0.7;
            } else {
                FractionConvection = 1.0 - FractionRadiation;
            }

            if (ActivityLevel <= 0.0) {
                ActivityLevel = 130.0;
            }

            if (hybridModelZone.IncludeSystemSupplyParameters) {
                zone.ZoneMeasuredSupplyAirTemperature =
                    ScheduleManager::GetCurrentScheduleValue(state, hybridModelZone.ZoneSupplyAirTemperatureSchedulePtr);
                zone.ZoneMeasuredSupplyAirFlowRate =
                    ScheduleManager::GetCurrentScheduleValue(state, hybridModelZone.ZoneSupplyAirMassFlowRateSchedulePtr);
                zone.ZoneMeasuredSupplyAirHumidityRatio =
                    ScheduleManager::GetCurrentScheduleValue(state, hybridModelZone.ZoneSupplyAirHumidityRatioSchedulePtr);

                // Calculate the air humidity ratio at supply air inlet.
                Real64 CpAirInlet = Psychrometrics::PsyCpAirFnW(zone.ZoneMeasuredSupplyAirHumidityRatio);

                Real64 SumSysMCp_HM = zone.ZoneMeasuredSupplyAirFlowRate * CpAirInlet;
                Real64 SumSysMCpT_HM = zone.ZoneMeasuredSupplyAirFlowRate * CpAirInlet * zone.ZoneMeasuredSupplyAirTemperature;

                AA = SumSysMCp_HM + SumHA + SumMCp;
                BB = SumSysMCpT_HM + SumIntGainExceptPeople + SumHATsurf - SumHATref + SumMCpT +
                     (thisZoneHB.NonAirSystemResponse / ZoneMult + thisZoneHB.SysDepZoneLoadsLagged);
            } else {
                AA = SumHA + SumMCp;
                BB = SumIntGainExceptPeople + SumHATsurf - SumHATref + SumMCpT;
            }

            Real64 CC = AirCap;
            Real64 DD =
                (3.0 * state.dataHeatBalFanSys->PreviousMeasuredZT1(ZoneNum) - (3.0 / 2.0) * state.dataHeatBalFanSys->PreviousMeasuredZT2(ZoneNum) +
                 (1.0 / 3.0) * state.dataHeatBalFanSys->PreviousMeasuredZT3(ZoneNum));

            Real64 SumIntGainPeople = ((11.0 / 6.0) * CC + AA) * zone.ZoneMeasuredTemperature - BB - CC * DD;
            Real64 UpperBound = max(0.0, SumIntGain / (ActivityLevel * FractionSensible * FractionConvection));
            Real64 NumPeople = min(UpperBound, max(0.0, SumIntGainPeople / (ActivityLevel * FractionSensible * FractionConvection)));

            if (NumPeople < 0.05) {
                NumPeople = 0;
            }
            zone.NumOccHM = NumPeople;
        }
    }

    // Update zone temperatures in the previous steps
    state.dataHeatBalFanSys->PreviousMeasuredZT3(ZoneNum) = state.dataHeatBalFanSys->PreviousMeasuredZT2(ZoneNum);
    state.dataHeatBalFanSys->PreviousMeasuredZT2(ZoneNum) = state.dataHeatBalFanSys->PreviousMeasuredZT1(ZoneNum);
    state.dataHeatBalFanSys->PreviousMeasuredZT1(ZoneNum) = thisZoneHB.ZT;
}

void InverseModelHumidity(EnergyPlusData &state,
                          int const ZoneNum,                   // Zone number
                          Real64 const LatentGain,             // Zone sum of latent gain
                          Real64 const LatentGainExceptPeople, // Zone sum of latent gain except for people
                          Real64 const ZoneMassFlowRate,       // Zone air mass flow rate
                          Real64 const MoistureMassFlowRate,   // Zone moisture mass flow rate
                          Real64 const H2OHtOfVap,             // Heat of vaporization of air
                          Real64 const RhoAir                  // Air density
)
{
    // SUBROUTINE INFORMATION:
    //       AUTHOR         Han Li
    //       DATE WRITTEN   February 2019

    // PURPOSE OF THIS SUBROUTINE:
    // This subroutine inversely solve infiltration airflow rate or people count with zone air humidity measurements.

    // SUBROUTINE PARAMETER DEFINITIONS:
    static constexpr std::string_view RoutineName("InverseModelHumidity");

    // SUBROUTINE LOCAL VARIABLE DECLARATIONS:
    Real64 AA(0.0);
    Real64 BB(0.0);
    Real64 ActivityLevel(0.0);
    Real64 TimeStepSysSec = state.dataHVACGlobal->TimeStepSysSec;

    auto &zone = state.dataHeatBal->Zone(ZoneNum);
    auto &hybridModelZone = state.dataHybridModel->HybridModelZone(ZoneNum);
    auto &thisZoneHB = state.dataZoneTempPredictorCorrector->zoneHeatBalance(ZoneNum);

    // Get measured zone humidity ratio
    zone.ZoneMeasuredHumidityRatio = ScheduleManager::GetCurrentScheduleValue(state, hybridModelZone.ZoneMeasuredHumidityRatioSchedulePtr);

    if (state.dataEnvrn->DayOfYear >= hybridModelZone.HybridStartDayOfYear && state.dataEnvrn->DayOfYear <= hybridModelZone.HybridEndDayOfYear) {
        thisZoneHB.airHumRat = zone.ZoneMeasuredHumidityRatio;

        // Hybrid Model calculate air infiltration rate
        if (hybridModelZone.InfiltrationCalc_H && state.dataHVACGlobal->UseZoneTimeStepHistory) {
            // Conditionally calculate the time dependent and time independent terms
            if (hybridModelZone.IncludeSystemSupplyParameters) {
                zone.ZoneMeasuredSupplyAirFlowRate =
                    ScheduleManager::GetCurrentScheduleValue(state, hybridModelZone.ZoneSupplyAirMassFlowRateSchedulePtr);
                zone.ZoneMeasuredSupplyAirHumidityRatio =
                    ScheduleManager::GetCurrentScheduleValue(state, hybridModelZone.ZoneSupplyAirHumidityRatioSchedulePtr);

                Real64 SumSysM_HM = zone.ZoneMeasuredSupplyAirFlowRate;
                Real64 SumSysMHumRat_HM = zone.ZoneMeasuredSupplyAirFlowRate * zone.ZoneMeasuredSupplyAirHumidityRatio;

                AA = SumSysM_HM + thisZoneHB.VAMFL + thisZoneHB.EAMFL + thisZoneHB.CTMFL + thisZoneHB.SumHmARa + thisZoneHB.MixingMassFlowZone +
                     thisZoneHB.MDotOA;
                BB = SumSysMHumRat_HM + (LatentGain / H2OHtOfVap) + ((thisZoneHB.VAMFL + thisZoneHB.CTMFL) * state.dataEnvrn->OutHumRat) +
                     thisZoneHB.EAMFLxHumRat + thisZoneHB.SumHmARaW + thisZoneHB.MixingMassFlowXHumRat +
                     thisZoneHB.MDotOA * state.dataEnvrn->OutHumRat;
            } else {
                AA = thisZoneHB.VAMFL + thisZoneHB.EAMFL + thisZoneHB.CTMFL + thisZoneHB.SumHmARa + thisZoneHB.MixingMassFlowZone + thisZoneHB.MDotOA;
                BB = (LatentGain / H2OHtOfVap) + ((thisZoneHB.VAMFL + thisZoneHB.CTMFL) * state.dataEnvrn->OutHumRat) + thisZoneHB.EAMFLxHumRat +
                     thisZoneHB.SumHmARaW + thisZoneHB.MixingMassFlowXHumRat + thisZoneHB.MDotOA * state.dataEnvrn->OutHumRat;
            }

            Real64 CC = RhoAir * zone.Volume * zone.ZoneVolCapMultpMoist / TimeStepSysSec;
            Real64 DD = (3.0 * state.dataHeatBalFanSys->PreviousMeasuredHumRat1(ZoneNum) -
                         (3.0 / 2.0) * state.dataHeatBalFanSys->PreviousMeasuredHumRat2(ZoneNum) +
                         (1.0 / 3.0) * state.dataHeatBalFanSys->PreviousMeasuredHumRat3(ZoneNum));

            Real64 delta_HR = (zone.ZoneMeasuredHumidityRatio - state.dataEnvrn->OutHumRat);

            Real64 AirDensity =
                Psychrometrics::PsyRhoAirFnPbTdbW(state, state.dataEnvrn->OutBaroPress, zone.OutDryBulbTemp, state.dataEnvrn->OutHumRat, RoutineName);

            Real64 M_inf = 0.0;
            if (std::abs(zone.ZoneMeasuredHumidityRatio - state.dataEnvrn->OutHumRat) > 0.0000001) {
                M_inf = (CC * DD + BB - ((11.0 / 6.0) * CC + AA) * zone.ZoneMeasuredHumidityRatio) / delta_HR;
            }

            // Add threshold for air change rate
            Real64 ACH_inf = max(0.0, min(10.0, (M_inf / AirDensity) / zone.Volume * Constant::SecInHour));
            M_inf = (ACH_inf / Constant::SecInHour) * zone.Volume * AirDensity;
            zone.MCPIHM = M_inf;
            zone.InfilOAAirChangeRateHM = ACH_inf;
        }

        // Hybrid Model calculate people count
        if (hybridModelZone.PeopleCountCalc_H && state.dataHVACGlobal->UseZoneTimeStepHistory) {
            zone.ZonePeopleActivityLevel = ScheduleManager::GetCurrentScheduleValue(state, hybridModelZone.ZonePeopleActivityLevelSchedulePtr);
            zone.ZonePeopleSensibleHeatFraction =
                ScheduleManager::GetCurrentScheduleValue(state, hybridModelZone.ZonePeopleSensibleFractionSchedulePtr);
            zone.ZonePeopleRadiantHeatFraction =
                ScheduleManager::GetCurrentScheduleValue(state, hybridModelZone.ZonePeopleRadiationFractionSchedulePtr);

            Real64 FractionSensible = zone.ZonePeopleSensibleHeatFraction;

            if (FractionSensible <= 0.0) {
                FractionSensible = 0.6;
            }

            if (ActivityLevel <= 0.0) {
                ActivityLevel = 130.0;
            }

            // Conditionally calculate the humidity-dependent and humidity-independent
            // terms.
            if (hybridModelZone.IncludeSystemSupplyParameters) {
                zone.ZoneMeasuredSupplyAirFlowRate =
                    ScheduleManager::GetCurrentScheduleValue(state, hybridModelZone.ZoneSupplyAirMassFlowRateSchedulePtr);
                zone.ZoneMeasuredSupplyAirHumidityRatio =
                    ScheduleManager::GetCurrentScheduleValue(state, hybridModelZone.ZoneSupplyAirHumidityRatioSchedulePtr);

                Real64 SumSysM_HM = zone.ZoneMeasuredSupplyAirFlowRate;
                Real64 SumSysMHumRat_HM = zone.ZoneMeasuredSupplyAirFlowRate * zone.ZoneMeasuredSupplyAirHumidityRatio;

                AA = SumSysM_HM + thisZoneHB.OAMFL + thisZoneHB.VAMFL + thisZoneHB.EAMFL + thisZoneHB.CTMFL + thisZoneHB.SumHmARa +
                     thisZoneHB.MixingMassFlowZone + thisZoneHB.MDotOA;
                BB = SumSysMHumRat_HM + (LatentGainExceptPeople / H2OHtOfVap) +
                     ((thisZoneHB.OAMFL + thisZoneHB.VAMFL + thisZoneHB.CTMFL) * state.dataEnvrn->OutHumRat) + thisZoneHB.EAMFLxHumRat +
                     thisZoneHB.SumHmARaW + thisZoneHB.MixingMassFlowXHumRat + thisZoneHB.MDotOA * state.dataEnvrn->OutHumRat;
            } else {
                AA = ZoneMassFlowRate + thisZoneHB.OAMFL + thisZoneHB.VAMFL + thisZoneHB.EAMFL + thisZoneHB.CTMFL + thisZoneHB.SumHmARa +
                     thisZoneHB.MixingMassFlowZone + thisZoneHB.MDotOA;
                BB = (LatentGainExceptPeople / H2OHtOfVap) + ((thisZoneHB.OAMFL + thisZoneHB.VAMFL + thisZoneHB.CTMFL) * state.dataEnvrn->OutHumRat) +
                     thisZoneHB.EAMFLxHumRat + (MoistureMassFlowRate) + thisZoneHB.SumHmARaW + thisZoneHB.MixingMassFlowXHumRat +
                     thisZoneHB.MDotOA * state.dataEnvrn->OutHumRat;
            }

            Real64 CC = RhoAir * zone.Volume * zone.ZoneVolCapMultpMoist / TimeStepSysSec;
            Real64 DD = (3.0 * state.dataHeatBalFanSys->PreviousMeasuredHumRat1(ZoneNum) -
                         (3.0 / 2.0) * state.dataHeatBalFanSys->PreviousMeasuredHumRat2(ZoneNum) +
                         (1.0 / 3.0) * state.dataHeatBalFanSys->PreviousMeasuredHumRat3(ZoneNum));

            Real64 LatentGainPeople = (((11.0 / 6.0) * CC + AA) * zone.ZoneMeasuredHumidityRatio - BB - CC * DD) * H2OHtOfVap;
            Real64 UpperBound = max(0.0, LatentGain / (ActivityLevel * (1.0 - FractionSensible)));
            Real64 NumPeople = min(UpperBound, max(0.0, LatentGainPeople / (ActivityLevel * (1.0 - FractionSensible))));
            NumPeople = floor(NumPeople * 100.00 + 0.5) / 100.00;
            if (NumPeople < 0.05) {
                NumPeople = 0;
            }
            zone.NumOccHM = NumPeople;
        }
    }

    // Update zone humidity ratio in the previous steps
    state.dataHeatBalFanSys->PreviousMeasuredHumRat3(ZoneNum) = state.dataHeatBalFanSys->PreviousMeasuredHumRat2(ZoneNum);
    state.dataHeatBalFanSys->PreviousMeasuredHumRat2(ZoneNum) = state.dataHeatBalFanSys->PreviousMeasuredHumRat1(ZoneNum);
    state.dataHeatBalFanSys->PreviousMeasuredHumRat1(ZoneNum) = zone.ZoneMeasuredHumidityRatio;
}

void ZoneSpaceHeatBalanceData::calcZoneOrSpaceSums(EnergyPlusData &state,
                                                   bool const CorrectorFlag, // Corrector call flag
                                                   int const zoneNum,
                                                   int const spaceNum)
{

    // SUBROUTINE INFORMATION:
    //       AUTHOR         Peter Graham Ellis
    //       DATE WRITTEN   July 2003
    //       MODIFIED       Aug 2003, FCW: add this->SumHA contributions from window frame and divider
    //                      Aug 2003, CC: change how the reference temperatures are used

    // PURPOSE OF THIS SUBROUTINE:
    // This subroutine calculates the various sums that go into the zone heat balance
    // equation.  This replaces the SUMC, SumHA, and SumHAT calculations that were
    // previously done in various places throughout the program.
    // The SumHAT portion of the code is reproduced in RadiantSystemHighTemp and
    // RadiantSystemLowTemp and should be updated accordingly.
    // A reference temperature (Tref) is specified for use with the ceiling diffuser
    // convection correlation.  A bogus value of Tref = -999.9 defaults to using
    // the zone air (i.e. outlet) temperature for the reference temperature.
    // If Tref is applied to all surfaces, SumHA = 0, and SumHATref /= 0.
    // If Tref is not used at all, SumHATref = 0, and SumHA /= 0.
    // For future implementations, Tref can be easily converted into an array to
    // allow a different reference temperature to be specified for each surface.
    assert(zoneNum > 0);

    this->SumHA = 0.0;
    this->SumHATsurf = 0.0;
    this->SumHATref = 0.0;
    this->SumSysMCp = 0.0;
    this->SumSysMCpT = 0.0;
    // Sum all convective internal gains: this->SumIntGain
    if (spaceNum == 0) {
        this->SumIntGain = InternalHeatGains::zoneSumAllInternalConvectionGains(state, zoneNum);
    } else {
        this->SumIntGain = InternalHeatGains::spaceSumAllInternalConvectionGains(state, spaceNum);
    }
    this->SumIntGain += state.dataHeatBalFanSys->SumConvHTRadSys(zoneNum) + state.dataHeatBalFanSys->SumConvPool(zoneNum);

    // Add heat to return air if zonal system (no return air) or cycling system (return air frequently very low or zero)
    assert(zoneNum > 0);
    auto &thisZone = state.dataHeatBal->Zone(zoneNum);
    if (thisZone.NoHeatToReturnAir) {
        if (spaceNum == 0) {
            this->SumIntGain += InternalHeatGains::zoneSumAllReturnAirConvectionGains(state, zoneNum, 0);
        } else {
            this->SumIntGain += InternalHeatGains::spaceSumAllReturnAirConvectionGains(state, spaceNum, 0);
        }
    }

    // Sum all non-system air flow, i.e. infiltration, simple ventilation, mixing, earth tube: this->SumMCp, this->SumMCpT
    this->SumMCp = this->MCPI + this->MCPV + this->MCPM + this->MCPE + this->MCPC + this->MDotCPOA;
    this->SumMCpT = this->MCPTI + this->MCPTV + this->MCPTM + this->MCPTE + this->MCPTC + this->MDotCPOA * thisZone.OutDryBulbTemp;

    // Sum all multizone air flow calculated from AirflowNetwork by assuming no simple air infiltration model
    if (state.afn->multizone_always_simulated ||
        (state.afn->simulation_control.type == AirflowNetwork::ControlType::MultizoneWithDistributionOnlyDuringFanOperation &&
         state.afn->AirflowNetworkFanActivated)) {
        auto &exchangeData = state.afn->exchangeData(zoneNum);
        this->SumMCp = exchangeData.SumMCp + exchangeData.SumMVCp + exchangeData.SumMMCp;
        this->SumMCpT = exchangeData.SumMCpT + exchangeData.SumMVCpT + exchangeData.SumMMCpT;
    }

    // Sum all system air flow: this->SumSysMCp, this->SumSysMCpT and check to see if this is a controlled zone
    // If the space is controlled, use space supply nodes, otherwise use zone supply nodes and allocate later
    bool isSpaceControlled = (spaceNum > 0 && state.dataZoneEquip->spaceEquipConfig(spaceNum).IsControlled);
    if (CorrectorFlag) {
        // Plenum and controlled zones have a different set of inlet nodes which must be calculated.
        if (thisZone.IsControlled) {
            auto const &zsec = (isSpaceControlled ? state.dataZoneEquip->spaceEquipConfig(spaceNum) : state.dataZoneEquip->ZoneEquipConfig(zoneNum));
            for (int NodeNum = 1, NodeNum_end = zsec.NumInletNodes; NodeNum <= NodeNum_end; ++NodeNum) {
                // Get node conditions, this next block is of interest to irratic system loads... maybe nodes are not accurate at time of call?
                //  how can we tell?  predict step must be lagged ?  correct step, systems have run.
                auto const &node(state.dataLoopNodes->Node(zsec.InletNode(NodeNum)));
                Real64 CpAir = Psychrometrics::PsyCpAirFnW(this->airHumRat);
                Real64 const MassFlowRate_CpAir(node.MassFlowRate * CpAir);
                this->SumSysMCp += MassFlowRate_CpAir;
                this->SumSysMCpT += MassFlowRate_CpAir * node.Temp;
            }

        } else if (thisZone.IsReturnPlenum) {
            auto const &zrpc(state.dataZonePlenum->ZoneRetPlenCond(thisZone.PlenumCondNum));
            Real64 const air_hum_rat(this->airHumRat);
            for (int NodeNum = 1, NodeNum_end = zrpc.NumInletNodes; NodeNum <= NodeNum_end; ++NodeNum) {
                auto const &node(state.dataLoopNodes->Node(zrpc.InletNode(NodeNum)));
                Real64 const MassFlowRate_CpAir(node.MassFlowRate * Psychrometrics::PsyCpAirFnW(air_hum_rat));
                this->SumSysMCp += MassFlowRate_CpAir;
                this->SumSysMCpT += MassFlowRate_CpAir * node.Temp;
            }
            // add in the leaks
            for (int ADUListIndex = 1, ADUListIndex_end = zrpc.NumADUs; ADUListIndex <= ADUListIndex_end; ++ADUListIndex) {
                auto &airDistUnit = state.dataDefineEquipment->AirDistUnit(zrpc.ADUIndex(ADUListIndex));
                if (airDistUnit.UpStreamLeak) {
                    Real64 const MassFlowRate_CpAir(airDistUnit.MassFlowRateUpStrLk * Psychrometrics::PsyCpAirFnW(air_hum_rat));
                    this->SumSysMCp += MassFlowRate_CpAir;
                    this->SumSysMCpT += MassFlowRate_CpAir * state.dataLoopNodes->Node(airDistUnit.InletNodeNum).Temp;
                }
                if (airDistUnit.DownStreamLeak) {
                    Real64 const MassFlowRate_CpAir(airDistUnit.MassFlowRateDnStrLk * Psychrometrics::PsyCpAirFnW(air_hum_rat));
                    this->SumSysMCp += MassFlowRate_CpAir;
                    this->SumSysMCpT += MassFlowRate_CpAir * state.dataLoopNodes->Node(airDistUnit.OutletNodeNum).Temp;
                }
            }

        } else if (thisZone.IsSupplyPlenum) {
            Real64 MassFlowRate = state.dataLoopNodes->Node(state.dataZonePlenum->ZoneSupPlenCond(thisZone.PlenumCondNum).InletNode).MassFlowRate;
            Real64 CpAir = Psychrometrics::PsyCpAirFnW(this->airHumRat);
            this->SumSysMCp += MassFlowRate * CpAir;
            this->SumSysMCpT +=
                MassFlowRate * CpAir * state.dataLoopNodes->Node(state.dataZonePlenum->ZoneSupPlenCond(thisZone.PlenumCondNum).InletNode).Temp;
        }

        int ZoneMult = thisZone.Multiplier * thisZone.ListMultiplier;

        this->SumSysMCp /= ZoneMult;
        this->SumSysMCpT /= ZoneMult;
    }

    if (spaceNum > 0 && !isSpaceControlled) {
        // If space is not controlled, allocate zone-level airflow by volume
        Real64 spaceFrac = state.dataHeatBal->space(spaceNum).fracZoneVolume;
        this->SumSysMCp *= spaceFrac;
        this->SumSysMCpT *= spaceFrac;
    }

    // Sum all surface convection: this->SumHA, this->SumHATsurf, this->SumHATref (and additional contributions to this->SumIntGain)
    SumHATOutput sumHATResults; // space or zone return values
    sumHATResults = this->calcSumHAT(state, zoneNum, spaceNum);
    this->SumIntGain += sumHATResults.sumIntGain;
    this->SumHA = sumHATResults.sumHA;
    this->SumHATsurf = sumHATResults.sumHATsurf;
    this->SumHATref = sumHATResults.sumHATref;
}

SumHATOutput ZoneHeatBalanceData::calcSumHAT(EnergyPlusData &state, int const zoneNum, [[maybe_unused]] int const spaceNum)
{
    assert(zoneNum > 0);
    assert(spaceNum == 0);
    SumHATOutput zoneResults; // zone-level return values
    for (int zoneSpaceNum : state.dataHeatBal->Zone(zoneNum).spaceIndexes) {
        SumHATOutput spaceResults; // temporary return value from space-level calcSumHAT
        spaceResults = state.dataZoneTempPredictorCorrector->spaceHeatBalance(zoneSpaceNum).calcSumHAT(state, zoneNum, zoneSpaceNum);
        zoneResults.sumIntGain += spaceResults.sumIntGain;
        zoneResults.sumHA += spaceResults.sumHA;
        zoneResults.sumHATsurf += spaceResults.sumHATsurf;
        zoneResults.sumHATref += spaceResults.sumHATref;
    }
    return zoneResults;
}

SumHATOutput SpaceHeatBalanceData::calcSumHAT(EnergyPlusData &state, int const zoneNum, int const spaceNum)
{
    assert(zoneNum > 0);
    assert(spaceNum > 0);
    auto &thisZone = state.dataHeatBal->Zone(zoneNum);
    auto &thisSpace = state.dataHeatBal->space(spaceNum);
    SumHATOutput results; // space-level return values

    for (int SurfNum = thisSpace.HTSurfaceFirst; SurfNum <= thisSpace.HTSurfaceLast; ++SurfNum) {
        Real64 HA = 0.0;
        Real64 Area = state.dataSurface->Surface(SurfNum).Area; // For windows, this is the glazing area

        if (state.dataSurface->Surface(SurfNum).Class == DataSurfaces::SurfaceClass::Window) {
            DataSurfaces::WinShadingType const shading_flag = state.dataSurface->SurfWinShadingFlag(SurfNum);

            // Add to the convective internal gains
            if (ANY_INTERIOR_SHADE_BLIND(shading_flag)) {
                // The shade area covers the area of the glazing plus the area of the dividers.
                Area += state.dataSurface->SurfWinDividerArea(SurfNum);
                // If interior shade or blind is present it is assumed that both the convective and IR radiative gain
                // from the inside surface of the divider goes directly into the zone air -- i.e., the IR radiative
                // interaction between divider and shade or blind is ignored due to the difficulty of calculating this interaction
                // at the same time that the interaction between glass and shade is calculated.
                results.sumIntGain += state.dataSurface->SurfWinDividerHeatGain(SurfNum);
            }

            // Other convection term is applicable to equivalent layer window (ASHWAT) model
            if (state.dataConstruction->Construct(state.dataSurface->Surface(SurfNum).Construction).WindowTypeEQL)
                results.sumIntGain += state.dataSurface->SurfWinOtherConvHeatGain(SurfNum);

            // Convective heat gain from natural convection in gap between glass and interior shade or blind
            if (ANY_INTERIOR_SHADE_BLIND(shading_flag)) results.sumIntGain += state.dataSurface->SurfWinConvHeatFlowNatural(SurfNum);

            // Convective heat gain from airflow window
            if (state.dataSurface->SurfWinAirflowThisTS(SurfNum) > 0.0) {
                results.sumIntGain += state.dataSurface->SurfWinConvHeatGainToZoneAir(SurfNum);
                if (thisZone.NoHeatToReturnAir) {
                    results.sumIntGain += state.dataSurface->SurfWinRetHeatGainToZoneAir(SurfNum);
                    state.dataSurface->SurfWinHeatGain(SurfNum) += state.dataSurface->SurfWinRetHeatGainToZoneAir(SurfNum);
                    if (state.dataSurface->SurfWinHeatGain(SurfNum) >= 0.0) {
                        state.dataSurface->SurfWinHeatGainRep(SurfNum) = state.dataSurface->SurfWinHeatGain(SurfNum);
                        state.dataSurface->SurfWinHeatGainRepEnergy(SurfNum) =
                            state.dataSurface->SurfWinHeatGainRep(SurfNum) * state.dataGlobal->TimeStepZoneSec;
                    } else {
                        state.dataSurface->SurfWinHeatLossRep(SurfNum) = -state.dataSurface->SurfWinHeatGain(SurfNum);
                        state.dataSurface->SurfWinHeatLossRepEnergy(SurfNum) =
                            state.dataSurface->SurfWinHeatLossRep(SurfNum) * state.dataGlobal->TimeStepZoneSec;
                    }
                    state.dataSurface->SurfWinHeatTransferRepEnergy(SurfNum) =
                        state.dataSurface->SurfWinHeatGain(SurfNum) * state.dataGlobal->TimeStepZoneSec;
                }
            }

            // Add to the surface convection sums
            if (state.dataSurface->SurfWinFrameArea(SurfNum) > 0.0) {
                // Window frame contribution
                Real64 const HA_surf(state.dataHeatBalSurf->SurfHConvInt(SurfNum) * state.dataSurface->SurfWinFrameArea(SurfNum) *
                                     (1.0 + state.dataSurface->SurfWinProjCorrFrIn(SurfNum)));
                results.sumHATsurf += HA_surf * state.dataSurface->SurfWinFrameTempIn(SurfNum);
                HA += HA_surf;
            }

            if (state.dataSurface->SurfWinDividerArea(SurfNum) > 0.0 && !ANY_INTERIOR_SHADE_BLIND(shading_flag)) {
                // Window divider contribution (only from shade or blind for window with divider and interior shade or blind)
                Real64 const HA_surf(state.dataHeatBalSurf->SurfHConvInt(SurfNum) * state.dataSurface->SurfWinDividerArea(SurfNum) *
                                     (1.0 + 2.0 * state.dataSurface->SurfWinProjCorrDivIn(SurfNum)));
                results.sumHATsurf += HA_surf * state.dataSurface->SurfWinDividerTempIn(SurfNum);
                HA += HA_surf;
            }

        } // End of check if window

        HA += state.dataHeatBalSurf->SurfHConvInt(SurfNum) * Area;
        results.sumHATsurf += state.dataHeatBalSurf->SurfHConvInt(SurfNum) * Area * state.dataHeatBalSurf->SurfTempInTmp(SurfNum);

        // determine reference air temperature for this surface
        switch (state.dataSurface->SurfTAirRef(SurfNum)) {
        case DataSurfaces::RefAirTemp::ZoneMeanAirTemp:
            // The zone air is the reference temperature (which is to be solved for in CorrectZoneAirTemp).
            results.sumHA += HA;
            break;
        case DataSurfaces::RefAirTemp::AdjacentAirTemp:
            results.sumHATref += HA * state.dataHeatBal->SurfTempEffBulkAir(SurfNum);
            break;
        case DataSurfaces::RefAirTemp::ZoneSupplyAirTemp:
            // check whether this zone is a controlled zone or not
            if (!thisZone.IsControlled) {
                ShowFatalError(state,
                               format("Zones must be controlled for Ceiling-Diffuser Convection model. No system serves zone {}", thisZone.Name));
                return results;
            }
            // determine supply air temperature as a weighted average of the inlet temperatures.
            // TODO: For now, use zone-level values for system flow
            if (state.dataZoneTempPredictorCorrector->zoneHeatBalance(zoneNum).SumSysMCp > 0.0) {
                results.sumHATref += HA * state.dataZoneTempPredictorCorrector->zoneHeatBalance(zoneNum).SumSysMCpT /
                                     state.dataZoneTempPredictorCorrector->zoneHeatBalance(zoneNum).SumSysMCp;
            } else {
                // no system flow (yet) so just use zone air temperature #5906
                results.sumHA += HA;
            }
            break;
        default:
            // currently set to mean air temp but should add error warning here
            results.sumHA += HA;
            break;
        }

    } // SurfNum
    return results;
}
void CalcZoneComponentLoadSums(EnergyPlusData &state,
                               int ZoneNum, // Zone number
                               ZoneTempPredictorCorrector::ZoneSpaceHeatBalanceData *thisHB,
                               DataHeatBalance::AirReportVars &thisAirRpt)
{

    // SUBROUTINE INFORMATION:
    //       AUTHOR         Brent Griffith
    //       DATE WRITTEN   Feb 2008

    // PURPOSE OF THIS SUBROUTINE:
    // This subroutine calculates the various sums that go into the zone heat balance
    // equation for reporting (and diagnostic) purposes only.
    // It was derived from CalcZonethisAirRpt.Sums but differs in that that routine
    // breaks up the component's dependence on zone air temp in order to *solve* for zone air temp,
    // but here we *use* the result for zone air temp and calculate the terms of the heat balance
    // Go back and calculate each of the 6 terms in Equation 5 and fill report variables.
    // notes on these raw terms for zone air heat balance model :
    //  these are state variables at the end of the last system timestep.
    //  they are not necessarily proper averages for what happened over entire zone time step
    //  these are not multiplied by zone multipliers.
    //  The values are all Watts.

    // REFERENCES:
    // Equation 5 in Engineering Reference.

    thisAirRpt.SumIntGains = 0.0;    // Zone sum of convective internal gains
    thisAirRpt.SumHADTsurfs = 0.0;   // Zone sum of Hc*Area*(Tsurf - Tz)
    thisAirRpt.SumMCpDTzones = 0.0;  // zone sum of MassFlowRate*cp*(TremotZone - Tz) transfer air from other zone, Mixing
    thisAirRpt.SumMCpDtInfil = 0.0;  // Zone sum of MassFlowRate*Cp*(Tout - Tz)
    thisAirRpt.SumMCpDTsystem = 0.0; // Zone sum of air system MassFlowRate*Cp*(Tsup - Tz)
    thisAirRpt.SumNonAirSystem = 0.0;
    thisAirRpt.CzdTdt = 0.0;
    thisAirRpt.imBalance = 0.0;
    thisAirRpt.SumEnthalpyM = 0.0;
    thisAirRpt.SumEnthalpyH = 0.0;

    auto &thisZone = state.dataHeatBal->Zone(ZoneNum);

    Real64 TimeStepSysSec = state.dataHVACGlobal->TimeStepSysSec;

    // Sum all convective internal gains: SumIntGain
    thisAirRpt.SumIntGains = InternalHeatGains::zoneSumAllInternalConvectionGains(state, ZoneNum);

    // Add heat to return air if zonal system (no return air) or cycling system (return air frequently very
    // low or zero)
    if (thisZone.NoHeatToReturnAir) {
        thisAirRpt.SumIntGains += InternalHeatGains::zoneSumAllReturnAirConvectionGains(state, ZoneNum, 0);
    }

    // sum non-system air flow transfers between zones
    thisAirRpt.SumMCpDTzones = thisHB->MCPTM - thisHB->MCPM * thisHB->MAT; // but maybe it should be ZTAV(ZoneNum)

    // Sum non-system air flow, i.e. infiltration, simple ventilation, earth tube
    //  reuse SumMCp, SumMCpT from CalcZoneSum but use MAT (or maybe ZTAV?) to complete
    thisAirRpt.SumMCpDtInfil = (thisHB->MCPTI - thisHB->MCPI * thisHB->MAT) + (thisHB->MCPTV - thisHB->MCPV * thisHB->MAT) +
                               (thisHB->MCPTE - thisHB->MCPE * thisHB->MAT) + (thisHB->MCPTC - thisHB->MCPC * thisHB->MAT) +
                               (thisHB->MDotCPOA * thisZone.OutDryBulbTemp -
                                thisHB->MDotCPOA * thisHB->MAT); // infiltration | Ventilation (simple) | Earth tube. | Cooltower | combined OA flow

    // Sum all multizone air flow calculated from AirflowNetwork by assuming no simple air infiltration model (if used)
    if (state.afn->multizone_always_simulated ||
        (state.afn->simulation_control.type == AirflowNetwork::ControlType::MultizoneWithDistributionOnlyDuringFanOperation &&
         state.afn->AirflowNetworkFanActivated)) {
        // Multizone airflow calculated in AirflowNetwork
        thisAirRpt.SumMCpDtInfil = state.afn->exchangeData(ZoneNum).SumMCpT + state.afn->exchangeData(ZoneNum).SumMVCpT -
                                   (state.afn->exchangeData(ZoneNum).SumMCp + state.afn->exchangeData(ZoneNum).SumMVCp) * thisHB->MAT;
        thisAirRpt.SumMCpDTzones = state.afn->exchangeData(ZoneNum).SumMMCpT - state.afn->exchangeData(ZoneNum).SumMMCp * thisHB->MAT;
    }

    // Sum all system air flow: reusing how SumSysMCp, SumSysMCpT are calculated in CalcZoneSums
    // Plenum and controlled zones have a different set of inlet nodes which must be calculated.
    Real64 QSensRate = 0.0;
    if (thisZone.IsControlled) {
        auto &zoneEquipConfig = state.dataZoneEquip->ZoneEquipConfig(ZoneNum);
        for (int NodeNum = 1; NodeNum <= zoneEquipConfig.NumInletNodes; ++NodeNum) {
            // Get node conditions
            Real64 const NodeTemp = state.dataLoopNodes->Node(zoneEquipConfig.InletNode(NodeNum)).Temp;
            Real64 const MassFlowRate = state.dataLoopNodes->Node(zoneEquipConfig.InletNode(NodeNum)).MassFlowRate;
            QSensRate = calcZoneSensibleOutput(MassFlowRate, NodeTemp, thisHB->MAT, thisHB->airHumRat);
            thisAirRpt.SumMCpDTsystem += QSensRate;

            if (zoneEquipConfig.InletNodeADUNum(NodeNum) > 0) {
                auto &airDistUnit = state.dataDefineEquipment->AirDistUnit(zoneEquipConfig.InletNodeADUNum(NodeNum));
                Real64 ADUHeatAddRate = calcZoneSensibleOutput(state.dataLoopNodes->Node(airDistUnit.OutletNodeNum).MassFlowRate,
                                                               state.dataLoopNodes->Node(airDistUnit.OutletNodeNum).Temp,
                                                               thisHB->MAT,
                                                               thisHB->airHumRat);
                airDistUnit.HeatRate = max(0.0, ADUHeatAddRate);
                airDistUnit.CoolRate = std::abs(min(0.0, ADUHeatAddRate));
                airDistUnit.HeatGain = airDistUnit.HeatRate * TimeStepSysSec;
                airDistUnit.CoolGain = airDistUnit.CoolRate * TimeStepSysSec;
            }
        }

    } else if (thisZone.IsReturnPlenum) {
        auto &zoneRetPlenCond = state.dataZonePlenum->ZoneRetPlenCond(thisZone.PlenumCondNum);
        for (int NodeNum = 1; NodeNum <= zoneRetPlenCond.NumInletNodes; ++NodeNum) {
            QSensRate = calcZoneSensibleOutput(state.dataLoopNodes->Node(zoneRetPlenCond.InletNode(NodeNum)).MassFlowRate,
                                               state.dataLoopNodes->Node(zoneRetPlenCond.InletNode(NodeNum)).Temp,
                                               thisHB->MAT,
                                               thisHB->airHumRat);
            thisAirRpt.SumMCpDTsystem += QSensRate;
        }
        // add in the leaks
        for (int ADUListIndex = 1; ADUListIndex <= zoneRetPlenCond.NumADUs; ++ADUListIndex) {
            auto &airDistUnit = state.dataDefineEquipment->AirDistUnit(zoneRetPlenCond.ADUIndex(ADUListIndex));
            if (airDistUnit.UpStreamLeak) {
                QSensRate = calcZoneSensibleOutput(
                    airDistUnit.MassFlowRateUpStrLk, state.dataLoopNodes->Node(airDistUnit.InletNodeNum).Temp, thisHB->MAT, thisHB->airHumRat);
                thisAirRpt.SumMCpDTsystem += QSensRate;
            }
            if (airDistUnit.DownStreamLeak) {
                QSensRate = calcZoneSensibleOutput(
                    airDistUnit.MassFlowRateDnStrLk, state.dataLoopNodes->Node(airDistUnit.OutletNodeNum).Temp, thisHB->MAT, thisHB->airHumRat);
                thisAirRpt.SumMCpDTsystem += QSensRate;
            }
        }

    } else if (thisZone.IsSupplyPlenum) {
        auto &zoneSupPlenCond = state.dataZonePlenum->ZoneSupPlenCond(thisZone.PlenumCondNum);
        QSensRate = calcZoneSensibleOutput(state.dataLoopNodes->Node(zoneSupPlenCond.InletNode).MassFlowRate,
                                           state.dataLoopNodes->Node(zoneSupPlenCond.InletNode).Temp,
                                           thisHB->MAT,
                                           thisHB->airHumRat);
        thisAirRpt.SumMCpDTsystem += QSensRate;
    }

    // non air system response.
    thisAirRpt.SumNonAirSystem =
        thisHB->NonAirSystemResponse + state.dataHeatBalFanSys->SumConvHTRadSys(ZoneNum) + state.dataHeatBalFanSys->SumConvPool(ZoneNum);

    // Sum all surface convection: SumHA, SumHATsurf, SumHATref (and additional contributions to SumIntGain)
    for (int spaceNum : state.dataHeatBal->Zone(ZoneNum).spaceIndexes) {
        auto &thisSpace = state.dataHeatBal->space(spaceNum);
        for (int SurfNum = thisSpace.HTSurfaceFirst; SurfNum <= thisSpace.HTSurfaceLast; ++SurfNum) {

            Real64 Area = state.dataSurface->Surface(SurfNum).Area; // For windows, this is the glazing area
            Real64 RefAirTemp = state.dataSurface->Surface(SurfNum).getInsideAirTemperature(state, SurfNum);

            if (state.dataSurface->Surface(SurfNum).Class == DataSurfaces::SurfaceClass::Window) {

                // Add to the convective internal gains
                if (ANY_INTERIOR_SHADE_BLIND(state.dataSurface->SurfWinShadingFlag(SurfNum))) {
                    // The shade area covers the area of the glazing plus the area of the dividers.
                    Area += state.dataSurface->SurfWinDividerArea(SurfNum);
                    // If interior shade or blind is present it is assumed that both the convective and IR radiative gain
                    // from the inside surface of the divider goes directly into the zone air -- i.e., the IR radiative
                    // interaction between divider and shade or blind is ignored due to the difficulty of calculating this interaction
                    // at the same time that the interaction between glass and shade is calculated.
                    thisAirRpt.SumIntGains += state.dataSurface->SurfWinDividerHeatGain(SurfNum);
                }

                // Other convection term is applicable to equivalent layer window (ASHWAT) model
                if (state.dataConstruction->Construct(state.dataSurface->Surface(SurfNum).Construction).WindowTypeEQL)
                    thisAirRpt.SumIntGains += state.dataSurface->SurfWinOtherConvHeatGain(SurfNum);

                // Convective heat gain from natural convection in gap between glass and interior shade or blind
                if (ANY_INTERIOR_SHADE_BLIND(state.dataSurface->SurfWinShadingFlag(SurfNum)))
                    thisAirRpt.SumIntGains += state.dataSurface->SurfWinConvHeatFlowNatural(SurfNum);

                // Convective heat gain from airflow window
                if (state.dataSurface->SurfWinAirflowThisTS(SurfNum) > 0.0) {
                    thisAirRpt.SumIntGains += state.dataSurface->SurfWinConvHeatGainToZoneAir(SurfNum);
                    if (thisZone.NoHeatToReturnAir) {
                        thisAirRpt.SumIntGains += state.dataSurface->SurfWinRetHeatGainToZoneAir(SurfNum);
                    }
                }

                // Add to the surface convection sums
                if (state.dataSurface->SurfWinFrameArea(SurfNum) > 0.0) {
                    // Window frame contribution
                    thisAirRpt.SumHADTsurfs += state.dataHeatBalSurf->SurfHConvInt(SurfNum) * state.dataSurface->SurfWinFrameArea(SurfNum) *
                                               (1.0 + state.dataSurface->SurfWinProjCorrFrIn(SurfNum)) *
                                               (state.dataSurface->SurfWinFrameTempIn(SurfNum) - RefAirTemp);
                }

                if (state.dataSurface->SurfWinDividerArea(SurfNum) > 0.0 &&
                    !ANY_INTERIOR_SHADE_BLIND(state.dataSurface->SurfWinShadingFlag(SurfNum))) {
                    // Window divider contribution (only from shade or blind for window with divider and interior shade or blind)
                    thisAirRpt.SumHADTsurfs += state.dataHeatBalSurf->SurfHConvInt(SurfNum) * state.dataSurface->SurfWinDividerArea(SurfNum) *
                                               (1.0 + 2.0 * state.dataSurface->SurfWinProjCorrDivIn(SurfNum)) *
                                               (state.dataSurface->SurfWinDividerTempIn(SurfNum) - RefAirTemp);
                }

            } // End of check if window

            thisAirRpt.SumHADTsurfs +=
                state.dataHeatBalSurf->SurfHConvInt(SurfNum) * Area * (state.dataHeatBalSurf->SurfTempInTmp(SurfNum) - RefAirTemp);

            // Accumulate Zone Phase Change Material Melting/Freezing Enthalpy output variables
            if (state.dataSurface->Surface(SurfNum).HeatTransferAlgorithm == DataSurfaces::HeatTransferModel::CondFD) {
                thisAirRpt.SumEnthalpyM += state.dataHeatBalFiniteDiffMgr->SurfaceFD(SurfNum).EnthalpyM;
                thisAirRpt.SumEnthalpyH += state.dataHeatBalFiniteDiffMgr->SurfaceFD(SurfNum).EnthalpyF;
            }
        }
    }
    // now calculate air energy storage source term.
    // capacitance is volume * density * heat capacity
    Real64 CpAir = Psychrometrics::PsyCpAirFnW(thisHB->airHumRat);
    Real64 RhoAir = Psychrometrics::PsyRhoAirFnPbTdbW(state, state.dataEnvrn->OutBaroPress, thisHB->MAT, thisHB->airHumRat);

    switch (state.dataHeatBal->ZoneAirSolutionAlgo) {
    case DataHeatBalance::SolutionAlgo::ThirdOrder: {
        thisAirRpt.CzdTdt = RhoAir * CpAir * thisZone.Volume * thisZone.ZoneVolCapMultpSens * (thisHB->MAT - thisHB->ZTM[0]) / TimeStepSysSec;
        // Exact solution
    } break;
    case DataHeatBalance::SolutionAlgo::AnalyticalSolution: {
        thisAirRpt.CzdTdt = thisHB->TempIndCoef - thisHB->TempDepCoef * thisHB->MAT;
    } break;
    case DataHeatBalance::SolutionAlgo::EulerMethod: {
        thisAirRpt.CzdTdt = thisHB->AirPowerCap * (thisHB->MAT - thisHB->T1);
    } break;
    default:
        break;
    }

    if (state.dataGlobal->DisplayZoneAirHeatBalanceOffBalance) {
        thisAirRpt.imBalance = thisAirRpt.SumIntGains + thisAirRpt.SumHADTsurfs + thisAirRpt.SumMCpDTzones + thisAirRpt.SumMCpDtInfil +
                               thisAirRpt.SumMCpDTsystem + thisAirRpt.SumNonAirSystem - thisAirRpt.CzdTdt;

        // throw warning if seriously out of balance (this may need to be removed if too noisy... )
        // formulate dynamic threshold value based on 20% of quadrature sum of components
        Real64 Threshold = 0.2 * std::sqrt(pow_2(thisAirRpt.SumIntGains) + pow_2(thisAirRpt.SumHADTsurfs) + pow_2(thisAirRpt.SumMCpDTzones) +
                                           pow_2(thisAirRpt.SumMCpDtInfil) + pow_2(thisAirRpt.SumMCpDTsystem) + pow_2(thisAirRpt.SumNonAirSystem) +
                                           pow_2(thisAirRpt.CzdTdt));
        if ((std::abs(thisAirRpt.imBalance) > Threshold) && (!state.dataGlobal->WarmupFlag) &&
            (!state.dataGlobal->DoingSizing)) { // air balance is out by more than threshold
            if (thisZone.AirHBimBalanceErrIndex == 0) {
                ShowWarningMessage(state, format("Zone Air Heat Balance is out of balance for zone named {}", thisZone.Name));
                ShowContinueError(state, format("Zone Air Heat Balance Deviation Rate is more than {:.1R} {{W}}", Threshold));
                if (state.dataHVACGlobal->TurnFansOn) {
                    ShowContinueError(state, "Night cycle fan operation may be causing above error");
                }

                ShowContinueErrorTimeStamp(state, " Occurrence info:");
            }
            ShowRecurringWarningErrorAtEnd(state,
                                           format("Zone Air Heat Balance is out of balance ... zone named {}", thisZone.Name),
                                           thisZone.AirHBimBalanceErrIndex,
                                           std::abs(thisAirRpt.imBalance) - Threshold,
                                           std::abs(thisAirRpt.imBalance) - Threshold,
                                           _,
                                           "{W}",
                                           "{W}");
        }
    }
}

bool VerifyThermostatInZone(EnergyPlusData &state, std::string const &ZoneName) // Zone to verify
{

    // FUNCTION INFORMATION:
    //       AUTHOR         Linda Lawrie
    //       DATE WRITTEN   Feb 2005

    // PURPOSE OF THIS FUNCTION:
    // This function verifies that a zone (by name) has a Zone Control:Thermostatic object entered.

    if (state.dataZoneCtrls->GetZoneAirStatsInputFlag) {
        GetZoneAirSetPoints(state);
        state.dataZoneCtrls->GetZoneAirStatsInputFlag = false;
    }
    if (state.dataZoneCtrls->NumTempControlledZones > 0) {
        if (UtilityRoutines::FindItemInList(ZoneName, state.dataZoneCtrls->TempControlledZone, &DataZoneControls::ZoneTempControls::ZoneName) > 0) {
            return true;
        } else {
            return false;
        }
    }
    return false;
}

bool VerifyControlledZoneForThermostat(EnergyPlusData &state, std::string const &ZoneName) // Zone to verify
{

    // FUNCTION INFORMATION:
    //       AUTHOR         Linda Lawrie
    //       DATE WRITTEN   Mar 2007

    // PURPOSE OF THIS FUNCTION:
    // This function verifies that a zone (by name) has a ZoneHVAC:EquipmentConnections object entered.

    return (UtilityRoutines::FindItemInList(ZoneName, state.dataZoneEquip->ZoneEquipConfig, &DataZoneEquipment::EquipConfiguration::ZoneName) > 0);
}

void DetectOscillatingZoneTemp(EnergyPlusData &state)
{
    // SUBROUTINE INFORMATION:
    //       AUTHOR         Jason Glazer
    //       DATE WRITTEN   August 2005

    // PURPOSE OF THIS SUBROUTINE:
    // Oscillating temperatures between HVAC timesteps indicate that the
    // simulation may be poor. Code is trying to be fast since the purpose
    // is to see the impact on oscillating by trying longer time steps in
    // an attempt to speed up the simulation.
    // Note that the OscillateMagnitude threshold must be less than
    // MaxZoneTempDiff since ManageHVAC keeps shortening the timestep
    // until that is reached unless it goes to less than the
    // MinTimeStepSys.

    // first time run allocate arrays and setup output variable
    if (state.dataZoneTempPredictorCorrector->SetupOscillationOutputFlag) {
        state.dataZoneTempPredictorCorrector->ZoneTempHist.allocate(4, state.dataGlobal->NumOfZones);
        state.dataZoneTempPredictorCorrector->ZoneTempHist = 0.0;
        state.dataZoneTempPredictorCorrector->ZoneTempOscillate.dimension(state.dataGlobal->NumOfZones, 0.0);
        state.dataZoneTempPredictorCorrector->ZoneTempOscillateDuringOccupancy.dimension(state.dataGlobal->NumOfZones, 0.0);
        state.dataZoneTempPredictorCorrector->ZoneTempOscillateInDeadband.dimension(state.dataGlobal->NumOfZones, 0.0);
        // set up zone by zone variables, CurrentModuleObject='Zone'
        for (int iZone = 1; iZone <= state.dataGlobal->NumOfZones; ++iZone) {
            auto &zone = state.dataHeatBal->Zone(iZone);
            SetupOutputVariable(state,
                                "Zone Oscillating Temperatures Time",
                                Constant::Units::hr,
                                state.dataZoneTempPredictorCorrector->ZoneTempOscillate(iZone),
                                OutputProcessor::SOVTimeStepType::System,
                                OutputProcessor::SOVStoreType::Summed,
                                zone.Name);
            SetupOutputVariable(state,
                                "Zone Oscillating Temperatures During Occupancy Time",
                                Constant::Units::hr,
                                state.dataZoneTempPredictorCorrector->ZoneTempOscillateDuringOccupancy(iZone),
                                OutputProcessor::SOVTimeStepType::System,
                                OutputProcessor::SOVStoreType::Summed,
                                zone.Name);
            SetupOutputVariable(state,
                                "Zone Oscillating Temperatures in Deadband Time",
                                Constant::Units::hr,
                                state.dataZoneTempPredictorCorrector->ZoneTempOscillateInDeadband(iZone),
                                OutputProcessor::SOVTimeStepType::System,
                                OutputProcessor::SOVStoreType::Summed,
                                zone.Name);
        }
        // set up a variable covering all zones
        SetupOutputVariable(state,
                            "Facility Any Zone Oscillating Temperatures Time",
                            Constant::Units::hr,
                            state.dataZoneTempPredictorCorrector->AnyZoneTempOscillate,
                            OutputProcessor::SOVTimeStepType::System,
                            OutputProcessor::SOVStoreType::Summed,
                            "Facility");
        SetupOutputVariable(state,
                            "Facility Any Zone Oscillating Temperatures During Occupancy Time",
                            Constant::Units::hr,
                            state.dataZoneTempPredictorCorrector->AnyZoneTempOscillateDuringOccupancy,
                            OutputProcessor::SOVTimeStepType::System,
                            OutputProcessor::SOVStoreType::Summed,
                            "Facility");
        SetupOutputVariable(state,
                            "Facility Any Zone Oscillating Temperatures in Deadband Time",
                            Constant::Units::hr,
                            state.dataZoneTempPredictorCorrector->AnyZoneTempOscillateInDeadband,
                            OutputProcessor::SOVTimeStepType::System,
                            OutputProcessor::SOVStoreType::Summed,
                            "Facility");
        // test if the oscillation variables are even used
        if (ReportingThisVariable(state, "Zone Oscillating Temperatures Time") ||
            ReportingThisVariable(state, "Zone Oscillating Temperatures During Occupancy Time") ||
            ReportingThisVariable(state, "Zone Oscillating Temperatures in Deadband Time") ||
            ReportingThisVariable(state, "Facility Any Zone Oscillating Temperatures Time") ||
            ReportingThisVariable(state, "Facility Any Zone Oscillating Temperatures During Occupancy Time") ||
            ReportingThisVariable(state, "Facility Any Zone Oscillating Temperatures in Deadband Time")) {
            state.dataZoneTempPredictorCorrector->OscillationVariablesNeeded = true;
        }
        state.dataZoneTempPredictorCorrector->SetupOscillationOutputFlag = false;
    }

    Real64 TimeStepSys = state.dataHVACGlobal->TimeStepSys;
    if (state.dataZoneTempPredictorCorrector->OscillationVariablesNeeded) {
        // precalc the negative value for performance
        Real64 NegOscillateMagnitude = -DataHVACGlobals::OscillateMagnitude;
        // assume no zone is oscillating
        bool isAnyZoneOscillating = false;
        bool isAnyZoneOscillatingDuringOccupancy = false;
        bool isAnyZoneOscillatingInDeadband = false;

        for (int iZone = 1; iZone <= state.dataGlobal->NumOfZones; ++iZone) {
            bool isOscillate = false;
            state.dataZoneTempPredictorCorrector->ZoneTempHist(4, iZone) = state.dataZoneTempPredictorCorrector->ZoneTempHist(3, iZone);
            state.dataZoneTempPredictorCorrector->ZoneTempHist(3, iZone) = state.dataZoneTempPredictorCorrector->ZoneTempHist(2, iZone);
            state.dataZoneTempPredictorCorrector->ZoneTempHist(2, iZone) = state.dataZoneTempPredictorCorrector->ZoneTempHist(1, iZone);
            state.dataZoneTempPredictorCorrector->ZoneTempHist(1, iZone) = state.dataZoneTempPredictorCorrector->zoneHeatBalance(iZone).ZT;
            Real64 Diff34 =
                state.dataZoneTempPredictorCorrector->ZoneTempHist(3, iZone) - state.dataZoneTempPredictorCorrector->ZoneTempHist(4, iZone);
            Real64 Diff23 =
                state.dataZoneTempPredictorCorrector->ZoneTempHist(2, iZone) - state.dataZoneTempPredictorCorrector->ZoneTempHist(3, iZone);
            Real64 Diff12 =
                state.dataZoneTempPredictorCorrector->ZoneTempHist(1, iZone) - state.dataZoneTempPredictorCorrector->ZoneTempHist(2, iZone);
            // roll out the conditionals for increased performance
            if (Diff12 > DataHVACGlobals::OscillateMagnitude) {
                if (Diff23 < NegOscillateMagnitude) {
                    if (Diff34 > DataHVACGlobals::OscillateMagnitude) {
                        isOscillate = true;
                    }
                }
            }
            // now try the opposite sequence of swings
            if (Diff12 < NegOscillateMagnitude) {
                if (Diff23 > DataHVACGlobals::OscillateMagnitude) {
                    if (Diff34 < NegOscillateMagnitude) {
                        isOscillate = true;
                    }
                }
            }
            state.dataZoneTempPredictorCorrector->ZoneTempOscillateDuringOccupancy(iZone) = 0.0;
            state.dataZoneTempPredictorCorrector->ZoneTempOscillateInDeadband(iZone) = 0.0;
            if (isOscillate) {
                state.dataZoneTempPredictorCorrector->ZoneTempOscillate(iZone) = TimeStepSys;
                isAnyZoneOscillating = true;
                if (allocated(state.dataThermalComforts->ThermalComfortInASH55)) {
                    if (state.dataThermalComforts->ThermalComfortInASH55(iZone).ZoneIsOccupied) {
                        state.dataZoneTempPredictorCorrector->ZoneTempOscillateDuringOccupancy(iZone) = TimeStepSys;
                        isAnyZoneOscillatingDuringOccupancy = true;
                    }
                }
                if (state.dataZoneEnergyDemand->CurDeadBandOrSetback(iZone)) {
                    state.dataZoneTempPredictorCorrector->ZoneTempOscillateInDeadband(iZone) = TimeStepSys;
                    isAnyZoneOscillatingInDeadband = true;
                }
            } else {
                state.dataZoneTempPredictorCorrector->ZoneTempOscillate(iZone) = 0.0;
            }
        }
        // any zone variable
        state.dataZoneTempPredictorCorrector->AnyZoneTempOscillate = (isAnyZoneOscillating) ? TimeStepSys : 0.0;
        state.dataZoneTempPredictorCorrector->AnyZoneTempOscillateDuringOccupancy = (isAnyZoneOscillatingDuringOccupancy) ? TimeStepSys : 0.0;
        state.dataZoneTempPredictorCorrector->AnyZoneTempOscillateInDeadband = (isAnyZoneOscillatingInDeadband) ? TimeStepSys : 0.0;

        // annual/runperiod sum for _perflog.csv file
        state.dataZoneTempPredictorCorrector->AnnualAnyZoneTempOscillate += state.dataZoneTempPredictorCorrector->AnyZoneTempOscillate;
        state.dataZoneTempPredictorCorrector->AnnualAnyZoneTempOscillateDuringOccupancy +=
            state.dataZoneTempPredictorCorrector->AnyZoneTempOscillateDuringOccupancy;
        state.dataZoneTempPredictorCorrector->AnnualAnyZoneTempOscillateInDeadband +=
            state.dataZoneTempPredictorCorrector->AnyZoneTempOscillateInDeadband;
    }
}

void AdjustAirSetPointsforOpTempCntrl(EnergyPlusData &state, int const TempControlledZoneID, int const ActualZoneNum, Real64 &ZoneAirSetPoint)
{

    // SUBROUTINE INFORMATION:
    //       AUTHOR         B. Griffith
    //       DATE WRITTEN   June 2006

    // PURPOSE OF THIS SUBROUTINE:
    // This subroutine modifies the air temperature setpoint to effect operative temperature control

    // SUBROUTINE LOCAL VARIABLE DECLARATIONS:
    Real64 thisMRTFraction; // local variable for fraction that MRT is in Op Temp definition

    if (!(state.dataZoneCtrls->AnyOpTempControl)) return; // do nothing to setpoint

    auto &tempControlledZone = state.dataZoneCtrls->TempControlledZone(TempControlledZoneID);
    if (!(tempControlledZone.OperativeTempControl)) return; // do nothing to setpoint

    // is operative temp radiative fraction scheduled or fixed?
    thisMRTFraction = (tempControlledZone.OpTempCntrlModeScheduled)
                          ? ScheduleManager::GetCurrentScheduleValue(state, tempControlledZone.OpTempRadiativeFractionSched)
                          : tempControlledZone.FixedRadiativeFraction;

    // get mean radiant temperature for zone
    Real64 thisMRT = state.dataHeatBal->ZoneMRT(ActualZoneNum);

    // modify setpoint for operative temperature control
    //  traping for MRT fractions between 0.0 and 0.9 during get input, so shouldn't be able to divide by zero here.
    ZoneAirSetPoint = (ZoneAirSetPoint - thisMRTFraction * thisMRT) / (1.0 - thisMRTFraction);
}

void AdjustOperativeSetPointsforAdapComfort(EnergyPlusData &state, int const TempControlledZoneID, Real64 &ZoneAirSetPoint)
{
    // SUBROUTINE INFORMATION:
    //       AUTHOR         Xuan Luo
    //       DATE WRITTEN   Jan 2017

    // PURPOSE OF THIS SUBROUTINE:
    // This routine adjust the operative setpoints for each controlled adaptive thermal comfort models.

    auto &tempControlledZone = state.dataZoneCtrls->TempControlledZone(TempControlledZoneID);
    auto &AdapComfortDailySetPointSchedule = state.dataZoneTempPredictorCorrector->AdapComfortDailySetPointSchedule;

    // SUBROUTINE LOCAL VARIABLE DECLARATIONS:
    int originZoneAirSetPoint = ZoneAirSetPoint;
    int AdaptiveComfortModelTypeIndex = tempControlledZone.AdaptiveComfortModelTypeIndex;

    // adjust zone operative setpoint
    if (!(tempControlledZone.AdaptiveComfortTempControl)) return; // do nothing to setpoint
    if ((state.dataWeatherManager->Environment(state.dataWeatherManager->Envrn).KindOfEnvrn != Constant::KindOfSim::DesignDay) &&
        (state.dataWeatherManager->Environment(state.dataWeatherManager->Envrn).KindOfEnvrn != Constant::KindOfSim::HVACSizeDesignDay)) {
        // Adjust run period cooling set point
        switch (AdaptiveComfortModelTypeIndex) {
        case static_cast<int>(AdaptiveComfortModel::ASH55_CENTRAL):
            ZoneAirSetPoint = AdapComfortDailySetPointSchedule.ThermalComfortAdaptiveASH55_Central(state.dataEnvrn->DayOfYear);
            break;
        case static_cast<int>(AdaptiveComfortModel::ASH55_UPPER_90):
            ZoneAirSetPoint = AdapComfortDailySetPointSchedule.ThermalComfortAdaptiveASH55_Upper_90(state.dataEnvrn->DayOfYear);
            break;
        case static_cast<int>(AdaptiveComfortModel::ASH55_UPPER_80):
            ZoneAirSetPoint = AdapComfortDailySetPointSchedule.ThermalComfortAdaptiveASH55_Upper_80(state.dataEnvrn->DayOfYear);
            break;
        case static_cast<int>(AdaptiveComfortModel::CEN15251_CENTRAL):
            ZoneAirSetPoint = AdapComfortDailySetPointSchedule.ThermalComfortAdaptiveCEN15251_Central(state.dataEnvrn->DayOfYear);
            break;
        case static_cast<int>(AdaptiveComfortModel::CEN15251_UPPER_I):
            ZoneAirSetPoint = AdapComfortDailySetPointSchedule.ThermalComfortAdaptiveCEN15251_Upper_I(state.dataEnvrn->DayOfYear);
            break;
        case static_cast<int>(AdaptiveComfortModel::CEN15251_UPPER_II):
            ZoneAirSetPoint = AdapComfortDailySetPointSchedule.ThermalComfortAdaptiveCEN15251_Upper_II(state.dataEnvrn->DayOfYear);
            break;
        case static_cast<int>(AdaptiveComfortModel::CEN15251_UPPER_III):
            ZoneAirSetPoint = AdapComfortDailySetPointSchedule.ThermalComfortAdaptiveCEN15251_Upper_III(state.dataEnvrn->DayOfYear);
            break;
        default:
            break;
        }
    } else {
        int const envrnDayNum(state.dataWeatherManager->Environment(state.dataWeatherManager->Envrn).DesignDayNum);
        int constexpr summerDesignDayTypeIndex(9);
        // Adjust summer design day set point
        if (state.dataWeatherManager->DesDayInput(envrnDayNum).DayType == summerDesignDayTypeIndex) {
            ZoneAirSetPoint = state.dataZoneTempPredictorCorrector->AdapComfortSetPointSummerDesDay[AdaptiveComfortModelTypeIndex - 2];
        }
    }
    // If adaptive operative temperature not applicable, set back
    if (ZoneAirSetPoint < originZoneAirSetPoint) {
        ZoneAirSetPoint = originZoneAirSetPoint;
    }
    // If meet fault flag, set back
    if (ZoneAirSetPoint == -1) {
        ZoneAirSetPoint = originZoneAirSetPoint;
    }
}

void CalcZoneAirComfortSetPoints(EnergyPlusData &state)
{

    // SUBROUTINE INFORMATION:
    //       AUTHOR         Lixing Gu
    //       DATE WRITTEN   May 2006

    // PURPOSE OF THIS SUBROUTINE:
    // This routine sets the thermal comfort setpoints for each controlled zone based on air tempeature obtained from thermal comfort models.

    // SUBROUTINE LOCAL VARIABLE DECLARATIONS:
    Real64 SetPointLo = 0.0;
    Real64 SetPointHi = 0.0;
    Real64 Tset = 0.0;
    int PeopleNum = 0;
    int ObjectCount = 0;
    Real64 PeopleCount = 0.0;
    int SetPointComfortSchedIndex = 0;
    int SchedTypeIndex = 0;

    // Call thermal comfort module to read zone control comfort object
    if (state.dataZoneTempPredictorCorrector->CalcZoneAirComfortSetPointsFirstTimeFlag) {
        ThermalComfort::ManageThermalComfort(state, true);
        state.dataZoneTempPredictorCorrector->CalcZoneAirComfortSetPointsFirstTimeFlag = false;
    }

    state.dataHeatBalFanSys->ComfortControlType = DataHVACGlobals::ThermostatType::Uncontrolled; // Default

    for (int RelativeZoneNum = 1; RelativeZoneNum <= state.dataZoneCtrls->NumComfortControlledZones; ++RelativeZoneNum) {

        auto &comfortControlledZone = state.dataZoneCtrls->ComfortControlledZone(RelativeZoneNum);
        int ActualZoneNum = comfortControlledZone.ActualZoneNum;
        auto &zone = state.dataHeatBal->Zone(ActualZoneNum);
        auto &comfortControlType = state.dataHeatBalFanSys->ComfortControlType(ActualZoneNum);
        auto &comfortControlTypeRpt = state.dataHeatBalFanSys->ComfortControlTypeRpt(ActualZoneNum);
        auto &tempZoneThermostatSetPoint = state.dataHeatBalFanSys->TempZoneThermostatSetPoint(ActualZoneNum);
        auto &zoneComfortControlsFanger = state.dataHeatBalFanSys->ZoneComfortControlsFanger(ActualZoneNum);
        comfortControlType =
            static_cast<DataHVACGlobals::ThermostatType>(ScheduleManager::GetCurrentScheduleValue(state, comfortControlledZone.ComfortSchedIndex));
        comfortControlTypeRpt = static_cast<int>(comfortControlType);

        // Get PMV values
        switch (comfortControlType) {
        case DataHVACGlobals::ThermostatType::Uncontrolled:
            zoneComfortControlsFanger.LowPMV = -999.0;
            zoneComfortControlsFanger.HighPMV = -999.0;
            break;
        case DataHVACGlobals::ThermostatType::SingleHeating:
            zoneComfortControlsFanger.FangerType = static_cast<int>(DataHVACGlobals::ThermostatType::SingleHeating);
            zoneComfortControlsFanger.LowPMV = ScheduleManager::GetCurrentScheduleValue(
                state,
                state.dataZoneTempPredictorCorrector
                    ->SetPointSingleHeatingFanger(comfortControlledZone.ControlTypeSchIndx(comfortControlledZone.SchIndx_SingleHeating))
                    .PMVSchedIndex);
            zoneComfortControlsFanger.HighPMV = -999.0;
            break;
        case DataHVACGlobals::ThermostatType::SingleCooling:
            zoneComfortControlsFanger.FangerType = static_cast<int>(DataHVACGlobals::ThermostatType::SingleCooling);
            zoneComfortControlsFanger.LowPMV = -999.0;
            zoneComfortControlsFanger.HighPMV = ScheduleManager::GetCurrentScheduleValue(
                state,
                state.dataZoneTempPredictorCorrector
                    ->SetPointSingleCoolingFanger(comfortControlledZone.ControlTypeSchIndx(comfortControlledZone.SchIndx_SingleCooling))
                    .PMVSchedIndex);
            break;
        case DataHVACGlobals::ThermostatType::SingleHeatCool:
            SetPointComfortSchedIndex =
                state.dataZoneTempPredictorCorrector
                    ->SetPointSingleHeatCoolFanger(comfortControlledZone.ControlTypeSchIndx(comfortControlledZone.SchIndx_SingleHeatCool))
                    .PMVSchedIndex;
            zoneComfortControlsFanger.FangerType = static_cast<int>(DataHVACGlobals::ThermostatType::SingleHeatCool);
            zoneComfortControlsFanger.LowPMV = ScheduleManager::GetCurrentScheduleValue(state, SetPointComfortSchedIndex);
            zoneComfortControlsFanger.HighPMV = ScheduleManager::GetCurrentScheduleValue(state, SetPointComfortSchedIndex);
            break;
        case DataHVACGlobals::ThermostatType::DualSetPointWithDeadBand:
            SchedTypeIndex = comfortControlledZone.ControlTypeSchIndx(comfortControlledZone.SchIndx_DualSetPointWithDeadBand);
            zoneComfortControlsFanger.FangerType = static_cast<int>(DataHVACGlobals::ThermostatType::DualSetPointWithDeadBand);
            zoneComfortControlsFanger.LowPMV = ScheduleManager::GetCurrentScheduleValue(
                state, state.dataZoneTempPredictorCorrector->SetPointDualHeatCoolFanger(SchedTypeIndex).HeatPMVSchedIndex);
            zoneComfortControlsFanger.HighPMV = ScheduleManager::GetCurrentScheduleValue(
                state, state.dataZoneTempPredictorCorrector->SetPointDualHeatCoolFanger(SchedTypeIndex).CoolPMVSchedIndex);
            if (zoneComfortControlsFanger.LowPMV > zoneComfortControlsFanger.HighPMV) {
                ++zoneComfortControlsFanger.DualPMVErrCount;
                if (zoneComfortControlsFanger.DualPMVErrCount < 2) {
                    ShowWarningError(state,
                                     format("ThermostatSetpoint:ThermalComfort:Fanger:DualSetpoint: The heating PMV setpoint is above the "
                                            "cooling PMV setpoint in {}",
                                            state.dataZoneTempPredictorCorrector->SetPointDualHeatCoolFanger(SchedTypeIndex).Name));
                    ShowContinueError(state, "The zone dual heating PMV setpoint is set to the dual cooling PMV setpoint.");
                    ShowContinueErrorTimeStamp(state, "Occurrence info:");
                } else {
                    ShowRecurringWarningErrorAtEnd(state,
                                                   "The heating PMV setpoint is still above the cooling PMV setpoint",
                                                   zoneComfortControlsFanger.DualPMVErrIndex,
                                                   zoneComfortControlsFanger.LowPMV,
                                                   zoneComfortControlsFanger.LowPMV);
                }
                zoneComfortControlsFanger.LowPMV = zoneComfortControlsFanger.HighPMV;
            }
            break;
        default:
            ShowSevereError(state,
                            format("CalcZoneAirTempSetpoints: Illegal thermal control control type for Zone={}, Found value={}, in Schedule={}",
                                   zone.Name,
                                   comfortControlTypeRpt,
                                   comfortControlledZone.ControlTypeSchedName));
            break;
        }

        // Check Average method
        switch (comfortControlledZone.AverageMethod) {
        case DataZoneControls::AverageMethod::NO:
            PeopleNum = comfortControlledZone.SpecificObjectNum;
            if (comfortControlType == DataHVACGlobals::ThermostatType::SingleCooling) {
                GetComfortSetPoints(state, PeopleNum, RelativeZoneNum, zoneComfortControlsFanger.HighPMV, SetPointLo);
            } else {
                GetComfortSetPoints(state, PeopleNum, RelativeZoneNum, zoneComfortControlsFanger.LowPMV, SetPointLo);
            }
            if (comfortControlType == DataHVACGlobals::ThermostatType::DualSetPointWithDeadBand)
                GetComfortSetPoints(state, PeopleNum, RelativeZoneNum, zoneComfortControlsFanger.HighPMV, SetPointHi);
            break;
        case DataZoneControls::AverageMethod::SPE:
            PeopleNum = comfortControlledZone.SpecificObjectNum;
            if (comfortControlType == DataHVACGlobals::ThermostatType::SingleCooling) {
                GetComfortSetPoints(state, PeopleNum, RelativeZoneNum, zoneComfortControlsFanger.HighPMV, SetPointLo);
            } else {
                GetComfortSetPoints(state, PeopleNum, RelativeZoneNum, zoneComfortControlsFanger.LowPMV, SetPointLo);
            }
            if (comfortControlType == DataHVACGlobals::ThermostatType::DualSetPointWithDeadBand)
                GetComfortSetPoints(state, PeopleNum, RelativeZoneNum, zoneComfortControlsFanger.HighPMV, SetPointHi);
            break;
        case DataZoneControls::AverageMethod::OBJ:
            SetPointLo = 0.0;
            SetPointHi = 0.0;
            for (int PeopleNum = 1; PeopleNum <= state.dataHeatBal->TotPeople; ++PeopleNum) {
                if (ActualZoneNum == state.dataHeatBal->People(PeopleNum).ZonePtr) {
                    ++ObjectCount;
                    GetComfortSetPoints(state, PeopleNum, RelativeZoneNum, zoneComfortControlsFanger.LowPMV, Tset);
                    SetPointLo += Tset;
                    if (comfortControlType == DataHVACGlobals::ThermostatType::DualSetPointWithDeadBand) {
                        GetComfortSetPoints(state, PeopleNum, RelativeZoneNum, zoneComfortControlsFanger.HighPMV, Tset);
                        SetPointHi += Tset;
                    }
                }
            }
            SetPointLo /= ObjectCount;
            if (comfortControlType == DataHVACGlobals::ThermostatType::DualSetPointWithDeadBand) SetPointHi /= ObjectCount;
            break;
        case DataZoneControls::AverageMethod::PEO:
            SetPointLo = 0.0;
            SetPointHi = 0.0;
            for (int PeopleNum = 1; PeopleNum <= state.dataHeatBal->TotPeople; ++PeopleNum) {
                if (ActualZoneNum == state.dataHeatBal->People(PeopleNum).ZonePtr) {
                    int NumberOccupants = state.dataHeatBal->People(PeopleNum).NumberOfPeople *
                                          ScheduleManager::GetCurrentScheduleValue(state, state.dataHeatBal->People(PeopleNum).NumberOfPeoplePtr);
                    PeopleCount += NumberOccupants;
                    GetComfortSetPoints(state, PeopleNum, RelativeZoneNum, zoneComfortControlsFanger.LowPMV, Tset);
                    SetPointLo += Tset * NumberOccupants;
                    if (comfortControlType == DataHVACGlobals::ThermostatType::DualSetPointWithDeadBand) {
                        GetComfortSetPoints(state, PeopleNum, RelativeZoneNum, zoneComfortControlsFanger.HighPMV, Tset);
                        SetPointHi += Tset * NumberOccupants;
                    }
                }
            }
            if (PeopleCount > 0) {
                SetPointLo /= PeopleCount;
                if (comfortControlType == DataHVACGlobals::ThermostatType::DualSetPointWithDeadBand) SetPointHi /= PeopleCount;
            } else {
                if (comfortControlledZone.PeopleAverageErrIndex == 0) {
                    ShowWarningMessage(state,
                                       format("ZoneControl:Thermostat:ThermalComfort: The total number of people in Zone = {} is zero. The People "
                                              "Average option is not used.",
                                              zone.Name));
                    ShowContinueError(state, "The Object Average option is used instead. Simulation continues .....");
                    ShowContinueErrorTimeStamp(state, "Occurrence info:");
                }
                ShowRecurringWarningErrorAtEnd(state,
                                               "ZoneControl:Thermostat:ThermalComfort: The total number of people in Zone = " + zone.Name +
                                                   " is still zero. The People Average option is not used",
                                               comfortControlledZone.PeopleAverageErrIndex,
                                               PeopleCount,
                                               PeopleCount);
                SetPointLo = 0.0;
                SetPointHi = 0.0;
                for (int PeopleNum = 1; PeopleNum <= state.dataHeatBal->TotPeople; ++PeopleNum) {
                    if (ActualZoneNum == state.dataHeatBal->People(PeopleNum).ZonePtr) {
                        ++ObjectCount;
                        GetComfortSetPoints(state, PeopleNum, RelativeZoneNum, zoneComfortControlsFanger.LowPMV, Tset);
                        SetPointLo += Tset;
                        if (comfortControlType == DataHVACGlobals::ThermostatType::DualSetPointWithDeadBand) {
                            GetComfortSetPoints(state, PeopleNum, RelativeZoneNum, zoneComfortControlsFanger.HighPMV, Tset);
                            SetPointHi += Tset;
                        }
                    }
                }
                SetPointLo /= ObjectCount;
                if (comfortControlType == DataHVACGlobals::ThermostatType::DualSetPointWithDeadBand) SetPointHi /= ObjectCount;
            }
            break;
        default:
            break;
        }

        // Assign setpoint
        switch (comfortControlType) {
        case DataHVACGlobals::ThermostatType::Uncontrolled:
            switch (state.dataHeatBalFanSys->TempControlType(ActualZoneNum)) {
            case DataHVACGlobals::ThermostatType::SingleHeating:
                state.dataHeatBalFanSys->ZoneThermostatSetPointHi(ActualZoneNum) = 0.0;
                break;
            case DataHVACGlobals::ThermostatType::SingleCooling:
                state.dataHeatBalFanSys->ZoneThermostatSetPointLo(ActualZoneNum) = 0.0;
                break;
            default:
                break;
            }
            break;
        case DataHVACGlobals::ThermostatType::SingleHeating:
            if (SetPointLo < comfortControlledZone.TdbMinSetPoint) {
                SetPointLo = comfortControlledZone.TdbMinSetPoint;
                if (comfortControlledZone.TdbMinErrIndex < 2) {
                    ShowWarningMessage(state,
                                       format("ThermostatSetpoint:ThermalComfort:Fanger:SingleHeating temperature is below the Minimum dry-bulb "
                                              "temperature setpoint {}",
                                              comfortControlledZone.Name));
                    ShowContinueError(state, "The zone heating setpoint is set to the Minimum dry-bulb temperature setpoint");
                    ShowContinueErrorTimeStamp(state, "Occurrence info:");
                }
                ShowRecurringWarningErrorAtEnd(state,
                                               "ThermostatSetpoint:ThermalComfort:Fanger:SingleHeating temperature is still below the "
                                               "Minimum dry-bulb temperature setpoint ...",
                                               comfortControlledZone.TdbMinErrIndex,
                                               SetPointLo,
                                               SetPointLo);
            }
            tempZoneThermostatSetPoint = SetPointLo;
            state.dataHeatBalFanSys->ZoneThermostatSetPointLo(ActualZoneNum) = tempZoneThermostatSetPoint;
            state.dataHeatBalFanSys->TempControlType(ActualZoneNum) = DataHVACGlobals::ThermostatType::SingleHeating;
            state.dataHeatBalFanSys->TempControlTypeRpt(ActualZoneNum) = static_cast<int>(state.dataHeatBalFanSys->TempControlType(ActualZoneNum));
            break;
        case DataHVACGlobals::ThermostatType::SingleCooling:
            if (SetPointLo > comfortControlledZone.TdbMaxSetPoint) {
                SetPointLo = comfortControlledZone.TdbMaxSetPoint;
                if (comfortControlledZone.TdbMaxErrIndex == 0) {
                    ShowWarningMessage(state,
                                       format("ThermostatSetpoint:ThermalComfort:Fanger:SingleCooling temperature is above the Maximum dry-bulb "
                                              "temperature setpoint {}",
                                              comfortControlledZone.Name));
                    ShowContinueError(state, "The zone cooling setpoint is set to the Maximum dry-bulb temperature setpoint");
                    ShowContinueErrorTimeStamp(state, "Occurrence info:");
                }
                ShowRecurringWarningErrorAtEnd(state,
                                               "ThermostatSetpoint:ThermalComfort:Fanger:SingleCooling temperature is still above the "
                                               "Maximum dry-bulb temperature setpoint ...",
                                               comfortControlledZone.TdbMaxErrIndex,
                                               SetPointLo,
                                               SetPointLo);
            }
            tempZoneThermostatSetPoint = SetPointLo;
            state.dataHeatBalFanSys->ZoneThermostatSetPointHi(ActualZoneNum) = tempZoneThermostatSetPoint;
            state.dataHeatBalFanSys->TempControlType(ActualZoneNum) = DataHVACGlobals::ThermostatType::SingleCooling;
            state.dataHeatBalFanSys->TempControlTypeRpt(ActualZoneNum) = static_cast<int>(state.dataHeatBalFanSys->TempControlType(ActualZoneNum));
            break;
        case DataHVACGlobals::ThermostatType::SingleHeatCool:
            if (comfortControlledZone.TdbMaxSetPoint == comfortControlledZone.TdbMinSetPoint) {
                SetPointLo = comfortControlledZone.TdbMaxSetPoint;
            }
            if (SetPointLo > comfortControlledZone.TdbMaxSetPoint) SetPointLo = comfortControlledZone.TdbMaxSetPoint;
            if (SetPointLo < comfortControlledZone.TdbMinSetPoint) SetPointLo = comfortControlledZone.TdbMinSetPoint;
            if (SetPointLo < comfortControlledZone.TdbMinSetPoint || SetPointLo > comfortControlledZone.TdbMaxSetPoint) {
                if (comfortControlledZone.TdbHCErrIndex == 0) {
                    ShowWarningMessage(state,
                                       format("ThermostatSetpoint:ThermalComfort:Fanger:SingleHeatingOrCooling temperature is above the Maximum or "
                                              "below the Minimum dry-bulb temperature setpoint {}",
                                              comfortControlledZone.Name));
                    ShowContinueError(state,
                                      "The zone setpoint is set to the Maximum dry-bulb temperature setpoint if above or the Minimum "
                                      "dry-bulb temperature setpoint if below");
                    ShowContinueErrorTimeStamp(state, "Occurrence info:");
                }
                ShowRecurringWarningErrorAtEnd(state,
                                               "ThermostatSetpoint:ThermalComfort:Fanger:SingleHeatingOrCooling temperature is still beyond "
                                               "the range between Maximum and Minimum dry-bulb temperature setpoint ...",
                                               comfortControlledZone.TdbHCErrIndex,
                                               SetPointLo,
                                               SetPointLo);
            }
            tempZoneThermostatSetPoint = SetPointLo;
            state.dataHeatBalFanSys->ZoneThermostatSetPointHi(ActualZoneNum) = tempZoneThermostatSetPoint;
            state.dataHeatBalFanSys->ZoneThermostatSetPointLo(ActualZoneNum) = tempZoneThermostatSetPoint;
            state.dataHeatBalFanSys->TempControlType(ActualZoneNum) = DataHVACGlobals::ThermostatType::SingleHeatCool;
            state.dataHeatBalFanSys->TempControlTypeRpt(ActualZoneNum) = static_cast<int>(state.dataHeatBalFanSys->TempControlType(ActualZoneNum));
            break;
        case DataHVACGlobals::ThermostatType::DualSetPointWithDeadBand:
            if (SetPointLo < comfortControlledZone.TdbMinSetPoint) {
                SetPointLo = comfortControlledZone.TdbMinSetPoint;

                if (comfortControlledZone.TdbDualMinErrIndex == 0) {
                    ShowWarningMessage(state,
                                       format("ThermostatSetpoint:ThermalComfort:Fanger:DualSetpoint temperature is below the Minimum dry-bulb "
                                              "temperature setpoint {}",
                                              comfortControlledZone.Name));
                    ShowContinueError(state, "The zone dual heating setpoint is set to the Minimum dry-bulb temperature setpoint");
                    ShowContinueErrorTimeStamp(state, "Occurrence info:");
                }
                ShowRecurringWarningErrorAtEnd(state,
                                               "ThermostatSetpoint:ThermalComfort:Fanger:DualSetpoint temperature is still below the Minimum "
                                               "dry-bulb temperature setpoint ...",
                                               comfortControlledZone.TdbDualMinErrIndex,
                                               SetPointLo,
                                               SetPointLo);
            }
            if (SetPointHi > comfortControlledZone.TdbMaxSetPoint) {
                SetPointHi = comfortControlledZone.TdbMaxSetPoint;
                if (comfortControlledZone.TdbDualMaxErrIndex == 0) {
                    ShowWarningMessage(state,
                                       format("ThermostatSetpoint:ThermalComfort:Fanger:DualSetpoint temperature is above the Maximum dry-bulb "
                                              "temperature setpoint in zone = {}",
                                              comfortControlledZone.Name));
                    ShowContinueError(state, "The zone dual cooling setpoint is set to the Maximum dry-bulb temperature setpoint");
                    ShowContinueErrorTimeStamp(state, "Occurrence info:");
                }
                ShowRecurringWarningErrorAtEnd(state,
                                               "ThermostatSetpoint:ThermalComfort:Fanger:DualSetpoint temperature is still above the Maximum "
                                               "dry-bulb temperature setpoint ...",
                                               comfortControlledZone.TdbDualMaxErrIndex,
                                               SetPointLo,
                                               SetPointLo);
            }

            state.dataHeatBalFanSys->ZoneThermostatSetPointLo(ActualZoneNum) = SetPointLo;
            state.dataHeatBalFanSys->ZoneThermostatSetPointHi(ActualZoneNum) = SetPointHi;
            state.dataHeatBalFanSys->TempControlType(ActualZoneNum) = DataHVACGlobals::ThermostatType::DualSetPointWithDeadBand;
            state.dataHeatBalFanSys->TempControlTypeRpt(ActualZoneNum) = static_cast<int>(state.dataHeatBalFanSys->TempControlType(ActualZoneNum));
            break;
        default:
            ShowSevereError(state,
                            format("CalcZoneAirComfortSetpoints: Illegal thermal control control type for Zone={}, Found value={}, in Schedule={}",
                                   zone.Name,
                                   comfortControlTypeRpt,
                                   comfortControlledZone.ControlTypeSchedName));
        }
    }
}

void GetComfortSetPoints(EnergyPlusData &state,
                         int const PeopleNum,
                         int const ComfortControlNum,
                         Real64 const PMVSet,
                         Real64 &Tset // drybulb setpoint temperature for a given PMV value
)
{

    // SUBROUTINE INFORMATION:
    //       AUTHOR         Lixing Gu
    //       DATE WRITTEN   May, 2006
    // PURPOSE OF THIS SUBROUTINE:
    // This routine sets what the thermal comfort setpoints for each controlled zone should be based on air temperature
    // obtained from thermal comfort models. This is called each time step.

    // SUBROUTINE ARGUMENT DEFINITIONS:
    // 0 = Solution; 1 = Set to Min; 2 Set to Max

    // SUBROUTINE PARAMETER DEFINITIONS:
    Real64 constexpr Acc(0.001); // accuracy control for SolveRoot
    int constexpr MaxIter(500);  // iteration control for SolveRoot

    // SUBROUTINE LOCAL VARIABLE DECLARATIONS:
    Real64 PMVResult = 0.0; // Calculated PMV value
    int SolFla = 0;         // feed back flag from SolveRoot

    auto &comfortControlledZone = state.dataZoneCtrls->ComfortControlledZone(ComfortControlNum);
    Real64 Tmin = comfortControlledZone.TdbMinSetPoint;
    Real64 Tmax = comfortControlledZone.TdbMaxSetPoint;

    ThermalComfort::CalcThermalComfortFanger(state, PeopleNum, Tmin, PMVResult);
    Real64 PMVMin = PMVResult;
    ThermalComfort::CalcThermalComfortFanger(state, PeopleNum, Tmax, PMVResult);
    Real64 PMVMax = PMVResult;
    if (PMVSet > PMVMin && PMVSet < PMVMax) {

        auto f = [&state, PMVSet, PeopleNum](Real64 Tset) {
            Real64 PMVresult = 0.0; // resulting PMV values
            ThermalComfort::CalcThermalComfortFanger(state, PeopleNum, Tset, PMVresult);
            return (PMVSet - PMVresult);
        };

        General::SolveRoot(state, Acc, MaxIter, SolFla, Tset, f, Tmin, Tmax);
        if (SolFla == -1) {
            if (!state.dataGlobal->WarmupFlag) {
                ++state.dataZoneTempPredictorCorrector->IterLimitExceededNum1;
                if (state.dataZoneTempPredictorCorrector->IterLimitExceededNum1 == 1) {
                    ShowWarningError(
                        state,
                        format("{}: Iteration limit exceeded calculating thermal comfort Fanger setpoint and non-converged setpoint is used",
                               comfortControlledZone.Name));
                } else {
                    ShowRecurringWarningErrorAtEnd(state,
                                                   comfortControlledZone.Name + ":  Iteration limit exceeded calculating thermal comfort setpoint.",
                                                   state.dataZoneTempPredictorCorrector->IterLimitErrIndex1,
                                                   Tset,
                                                   Tset);
                }
            }
        } else if (SolFla == -2) {
            if (!state.dataGlobal->WarmupFlag) {
                ++state.dataZoneTempPredictorCorrector->IterLimitExceededNum2;
                if (state.dataZoneTempPredictorCorrector->IterLimitExceededNum2 == 1) {
                    ShowWarningError(
                        state,
                        format("{}: Solution is not found in calculating thermal comfort Fanger setpoint and the minimum setpoint is used",
                               comfortControlledZone.Name));
                } else {
                    ShowRecurringWarningErrorAtEnd(
                        state,
                        format("{}:  Solution is not found in  calculating thermal comfort Fanger setpoint.", comfortControlledZone.Name),
                        state.dataZoneTempPredictorCorrector->IterLimitErrIndex2,
                        Tset,
                        Tset);
                }
            }
        }
    } else if (PMVSet < PMVMin) {
        Tset = Tmin;
    } else if (PMVSet > PMVMax) {
        Tset = Tmax;
    }
}

void AdjustCoolingSetPointforTempAndHumidityControl(EnergyPlusData &state,
                                                    int const TempControlledZoneID,
                                                    int const ActualZoneNum // controlled zone actual zone number
)
{
    // SUBROUTINE INFORMATION:
    //       AUTHOR         Bereket A Nigusse, FSEC/UCF
    //       DATE WRITTEN   Nov 2010

    // PURPOSE OF THIS SUBROUTINE:
    //  This subroutine modifies the air cooling setpoint temperature to effect zone air Temperature and humidity control
    //  Alter the zone air cooling setpoint if the zone air relative humidity value exceeds the the zone dehumidifying relative humidity setpoint.

    Real64 ZoneOvercoolRange = 0.0;
    auto &tempControlledZone = state.dataZoneCtrls->TempControlledZone(TempControlledZoneID);

    if (!(state.dataZoneCtrls->AnyZoneTempAndHumidityControl)) return; // do nothing to setpoint
    if (!(tempControlledZone.ZoneOvercoolControl)) return;             // do nothing to setpoint

    if (tempControlledZone.OvercoolCntrlModeScheduled) {
        ZoneOvercoolRange = ScheduleManager::GetCurrentScheduleValue(state, tempControlledZone.ZoneOvercoolRangeSchedIndex);
    } else {
        ZoneOvercoolRange = tempControlledZone.ZoneOvercoolConstRange;
    }
    Real64 ZoneOvercoolControlRatio = tempControlledZone.ZoneOvercoolControlRatio;

    // For Dual Setpoint thermostat the overcool range is limited by the temperature difference between cooling and heating setpoints
    Real64 MaxAllowedOvercoolRange =
        state.dataHeatBalFanSys->ZoneThermostatSetPointHi(ActualZoneNum) - state.dataHeatBalFanSys->ZoneThermostatSetPointLo(ActualZoneNum);
    if (MaxAllowedOvercoolRange > 0.0) {
        ZoneOvercoolRange = min(ZoneOvercoolRange, MaxAllowedOvercoolRange);
    }
    // Calculate difference between zone air relative humidity and the dehumidifying setpoint
    Real64 RelativeHumidityDiff = state.dataZoneTempPredictorCorrector->zoneHeatBalance(ActualZoneNum).airRelHum -
                                  ScheduleManager::GetCurrentScheduleValue(state, tempControlledZone.DehumidifyingSchedIndex);
    if (RelativeHumidityDiff > 0.0 && ZoneOvercoolControlRatio > 0.0) {
        // proportionally reset the cooling setpoint temperature downward (zone Overcool)
        ZoneOvercoolRange = min(ZoneOvercoolRange, RelativeHumidityDiff / ZoneOvercoolControlRatio);
        state.dataHeatBalFanSys->ZoneThermostatSetPointHi(ActualZoneNum) -= ZoneOvercoolRange;
    }
}

void OverrideAirSetPointsforEMSCntrl(EnergyPlusData &state)
{

    // SUBROUTINE INFORMATION:
    //       AUTHOR         L. Gu
    //       DATE WRITTEN   June 2017

    // PURPOSE OF THIS SUBROUTINE:
    // This subroutine overrides the air temperature setpoint based on EMS

    auto &ZoneThermostatSetPointLo = state.dataHeatBalFanSys->ZoneThermostatSetPointLo;
    auto &ZoneThermostatSetPointHi = state.dataHeatBalFanSys->ZoneThermostatSetPointHi;

    for (int Loop = 1; Loop <= state.dataZoneCtrls->NumTempControlledZones; ++Loop) {
        auto &tempControlledZone = state.dataZoneCtrls->TempControlledZone(Loop);
        if (tempControlledZone.EMSOverrideHeatingSetPointOn) {
            int ZoneNum = tempControlledZone.ActualZoneNum;

            switch (state.dataHeatBalFanSys->TempControlType(ZoneNum)) {
            case DataHVACGlobals::ThermostatType::SingleHeating:
                state.dataHeatBalFanSys->TempZoneThermostatSetPoint(ZoneNum) = tempControlledZone.EMSOverrideHeatingSetPointValue;
                ZoneThermostatSetPointLo(ZoneNum) = tempControlledZone.EMSOverrideHeatingSetPointValue;
                break;
            case DataHVACGlobals::ThermostatType::SingleHeatCool:
                state.dataHeatBalFanSys->TempZoneThermostatSetPoint(ZoneNum) = tempControlledZone.EMSOverrideHeatingSetPointValue;
                ZoneThermostatSetPointLo(ZoneNum) = tempControlledZone.EMSOverrideHeatingSetPointValue;
                break;
            case DataHVACGlobals::ThermostatType::DualSetPointWithDeadBand:
                ZoneThermostatSetPointLo(ZoneNum) = tempControlledZone.EMSOverrideHeatingSetPointValue;
                break;
            default:
                break;
            }
        }
        if (tempControlledZone.EMSOverrideCoolingSetPointOn) {
            int ZoneNum = tempControlledZone.ActualZoneNum;

            switch (state.dataHeatBalFanSys->TempControlType(ZoneNum)) {
            case DataHVACGlobals::ThermostatType::SingleCooling:
                state.dataHeatBalFanSys->TempZoneThermostatSetPoint(ZoneNum) = tempControlledZone.EMSOverrideCoolingSetPointValue;
                ZoneThermostatSetPointHi(ZoneNum) = tempControlledZone.EMSOverrideCoolingSetPointValue;
                break;
            case DataHVACGlobals::ThermostatType::SingleHeatCool:
                state.dataHeatBalFanSys->TempZoneThermostatSetPoint(ZoneNum) = tempControlledZone.EMSOverrideCoolingSetPointValue;
                ZoneThermostatSetPointHi(ZoneNum) = tempControlledZone.EMSOverrideCoolingSetPointValue;
                break;
            case DataHVACGlobals::ThermostatType::DualSetPointWithDeadBand:
                ZoneThermostatSetPointHi(ZoneNum) = tempControlledZone.EMSOverrideCoolingSetPointValue;
                break;
            default:
                break;
            }
        }
    }

    for (int Loop = 1; Loop <= state.dataZoneCtrls->NumComfortControlledZones; ++Loop) {
        auto &comfortControlledZone = state.dataZoneCtrls->ComfortControlledZone(Loop);
        if (comfortControlledZone.EMSOverrideHeatingSetPointOn) {
            int ZoneNum = comfortControlledZone.ActualZoneNum;
            switch (state.dataHeatBalFanSys->ComfortControlType(ZoneNum)) {
            case DataHVACGlobals::ThermostatType::SingleHeating:
                state.dataHeatBalFanSys->TempZoneThermostatSetPoint(ZoneNum) = comfortControlledZone.EMSOverrideHeatingSetPointValue;
                ZoneThermostatSetPointLo(ZoneNum) = comfortControlledZone.EMSOverrideHeatingSetPointValue;
                break;
            case DataHVACGlobals::ThermostatType::SingleHeatCool:
                state.dataHeatBalFanSys->TempZoneThermostatSetPoint(ZoneNum) = comfortControlledZone.EMSOverrideHeatingSetPointValue;
                ZoneThermostatSetPointLo(ZoneNum) = comfortControlledZone.EMSOverrideHeatingSetPointValue;
                break;
            case DataHVACGlobals::ThermostatType::DualSetPointWithDeadBand:
                ZoneThermostatSetPointLo(ZoneNum) = comfortControlledZone.EMSOverrideHeatingSetPointValue;
                break;
            default:
                break;
            }
        }

        if (comfortControlledZone.EMSOverrideCoolingSetPointOn) {
            int ZoneNum = comfortControlledZone.ActualZoneNum;
            switch (static_cast<DataHVACGlobals::ThermostatType>(state.dataHeatBalFanSys->ComfortControlType(ZoneNum))) {
            case DataHVACGlobals::ThermostatType::SingleCooling:
                state.dataHeatBalFanSys->TempZoneThermostatSetPoint(ZoneNum) = comfortControlledZone.EMSOverrideCoolingSetPointValue;
                ZoneThermostatSetPointHi(ZoneNum) = comfortControlledZone.EMSOverrideCoolingSetPointValue;
                break;
            case DataHVACGlobals::ThermostatType::SingleHeatCool:
                state.dataHeatBalFanSys->TempZoneThermostatSetPoint(ZoneNum) = comfortControlledZone.EMSOverrideCoolingSetPointValue;
                ZoneThermostatSetPointHi(ZoneNum) = comfortControlledZone.EMSOverrideCoolingSetPointValue;
                break;
            case DataHVACGlobals::ThermostatType::DualSetPointWithDeadBand:
                ZoneThermostatSetPointHi(ZoneNum) = comfortControlledZone.EMSOverrideCoolingSetPointValue;
                break;
            default:
                break;
            }
        }
    }
}

// add values to the LEED tabular report related to schedules used by the thermostat objects
void FillPredefinedTableOnThermostatSetpoints(EnergyPlusData &state)
{
    // J.Glazer - Aug 2017
    using namespace OutputReportPredefined;
    std::vector<int> uniqSch;
    uniqSch.reserve(
        state.dataZoneTempPredictorCorrector->NumSingleTempHeatingControls + state.dataZoneTempPredictorCorrector->NumSingleTempCoolingControls +
        state.dataZoneTempPredictorCorrector->NumSingleTempHeatCoolControls + state.dataZoneTempPredictorCorrector->NumDualTempHeatCoolControls * 2);
    Real64 setPointAt11;
    Real64 setPointAt23;
    int numDays;
    std::string monthAssumed;
    std::string monthAssumed2;
    constexpr int wednesday = 4;

    for (int idx = 1; idx <= state.dataZoneTempPredictorCorrector->NumSingleTempHeatingControls; ++idx) {
        auto &singleHtgSetpoint = state.dataZoneTempPredictorCorrector->SetPointSingleHeating(idx);
        if (std::find(uniqSch.begin(), uniqSch.end(), singleHtgSetpoint.TempSchedIndex) == uniqSch.end()) {
            uniqSch.emplace_back(singleHtgSetpoint.TempSchedIndex);
            PreDefTableEntry(state, state.dataOutRptPredefined->pdChLeedSchStPtFirstObjUsed, singleHtgSetpoint.TempSchedName, singleHtgSetpoint.Name);

            std::tie(setPointAt11, numDays, monthAssumed) = temperatureAndCountInSch(state, singleHtgSetpoint.TempSchedIndex, false, wednesday, 11);
            PreDefTableEntry(state, state.dataOutRptPredefined->pdchLeedSchStPt11amWednesday, singleHtgSetpoint.TempSchedName, setPointAt11);
            PreDefTableEntry(state, state.dataOutRptPredefined->pdchLeedSchStPt11amWedCnt, singleHtgSetpoint.TempSchedName, numDays);

            std::tie(setPointAt23, numDays, monthAssumed) = temperatureAndCountInSch(state, singleHtgSetpoint.TempSchedIndex, false, wednesday, 23);
            PreDefTableEntry(state, state.dataOutRptPredefined->pdchLeedSchStPt11pmWednesday, singleHtgSetpoint.TempSchedName, setPointAt23);
            PreDefTableEntry(state, state.dataOutRptPredefined->pdchLeedSchStPt11pmWedCnt, singleHtgSetpoint.TempSchedName, numDays);

            PreDefTableEntry(state, state.dataOutRptPredefined->pdChLeedSchStPtMonthUsed, singleHtgSetpoint.TempSchedName, monthAssumed);
        }
    }
    for (int idx = 1; idx <= state.dataZoneTempPredictorCorrector->NumSingleTempCoolingControls; ++idx) {
        auto &singleClgSetpoint = state.dataZoneTempPredictorCorrector->SetPointSingleCooling(idx);
        if (std::find(uniqSch.begin(), uniqSch.end(), singleClgSetpoint.TempSchedIndex) == uniqSch.end()) {
            uniqSch.emplace_back(singleClgSetpoint.TempSchedIndex);
            PreDefTableEntry(state, state.dataOutRptPredefined->pdChLeedSchStPtFirstObjUsed, singleClgSetpoint.TempSchedName, singleClgSetpoint.Name);

            std::tie(setPointAt11, numDays, monthAssumed) = temperatureAndCountInSch(state, singleClgSetpoint.TempSchedIndex, true, wednesday, 11);
            PreDefTableEntry(state, state.dataOutRptPredefined->pdchLeedSchStPt11amWednesday, singleClgSetpoint.TempSchedName, setPointAt11);
            PreDefTableEntry(state, state.dataOutRptPredefined->pdchLeedSchStPt11amWedCnt, singleClgSetpoint.TempSchedName, numDays);

            std::tie(setPointAt23, numDays, monthAssumed) = temperatureAndCountInSch(state, singleClgSetpoint.TempSchedIndex, true, wednesday, 23);
            PreDefTableEntry(state, state.dataOutRptPredefined->pdchLeedSchStPt11pmWednesday, singleClgSetpoint.TempSchedName, setPointAt23);
            PreDefTableEntry(state, state.dataOutRptPredefined->pdchLeedSchStPt11pmWedCnt, singleClgSetpoint.TempSchedName, numDays);

            PreDefTableEntry(state, state.dataOutRptPredefined->pdChLeedSchStPtMonthUsed, singleClgSetpoint.TempSchedName, monthAssumed);
        }
    }
    for (int idx = 1; idx <= state.dataZoneTempPredictorCorrector->NumSingleTempHeatCoolControls; ++idx) {
        auto &singleHeatCoolSetpoint = state.dataZoneTempPredictorCorrector->SetPointSingleHeatCool(idx);
        if (std::find(uniqSch.begin(), uniqSch.end(), singleHeatCoolSetpoint.TempSchedIndex) == uniqSch.end()) {
            uniqSch.emplace_back(singleHeatCoolSetpoint.TempSchedIndex);
            PreDefTableEntry(
                state, state.dataOutRptPredefined->pdChLeedSchStPtFirstObjUsed, singleHeatCoolSetpoint.TempSchedName, singleHeatCoolSetpoint.Name);

            std::string schNm = singleHeatCoolSetpoint.TempSchedName + " (summer)";
            std::tie(setPointAt11, numDays, monthAssumed) =
                temperatureAndCountInSch(state, singleHeatCoolSetpoint.TempSchedIndex, true, wednesday, 11);
            PreDefTableEntry(state, state.dataOutRptPredefined->pdchLeedSchStPt11amWednesday, schNm, setPointAt11);
            PreDefTableEntry(state, state.dataOutRptPredefined->pdchLeedSchStPt11amWedCnt, schNm, numDays);

            std::tie(setPointAt23, numDays, monthAssumed) =
                temperatureAndCountInSch(state, singleHeatCoolSetpoint.TempSchedIndex, true, wednesday, 23);
            PreDefTableEntry(state, state.dataOutRptPredefined->pdchLeedSchStPt11pmWednesday, schNm, setPointAt23);
            PreDefTableEntry(state, state.dataOutRptPredefined->pdchLeedSchStPt11pmWedCnt, schNm, numDays);

            schNm = singleHeatCoolSetpoint.TempSchedName + " (winter)";
            std::tie(setPointAt11, numDays, monthAssumed2) =
                temperatureAndCountInSch(state, singleHeatCoolSetpoint.TempSchedIndex, false, wednesday, 11);
            PreDefTableEntry(state, state.dataOutRptPredefined->pdchLeedSchStPt11amWednesday, schNm, setPointAt11);
            PreDefTableEntry(state, state.dataOutRptPredefined->pdchLeedSchStPt11amWedCnt, schNm, numDays);

            std::tie(setPointAt23, numDays, monthAssumed2) =
                temperatureAndCountInSch(state, singleHeatCoolSetpoint.TempSchedIndex, false, wednesday, 23);
            PreDefTableEntry(state, state.dataOutRptPredefined->pdchLeedSchStPt11pmWednesday, schNm, setPointAt23);
            PreDefTableEntry(state, state.dataOutRptPredefined->pdchLeedSchStPt11pmWedCnt, schNm, numDays);

            PreDefTableEntry(state,
                             state.dataOutRptPredefined->pdChLeedSchStPtMonthUsed,
                             singleHeatCoolSetpoint.TempSchedName,
                             monthAssumed + " and " + monthAssumed2);
        }
    }
    for (int idx = 1; idx <= state.dataZoneTempPredictorCorrector->NumDualTempHeatCoolControls; ++idx) {
        auto &dualHeatCoolSetpoint = state.dataZoneTempPredictorCorrector->SetPointDualHeatCool(idx);
        if (std::find(uniqSch.begin(), uniqSch.end(), dualHeatCoolSetpoint.HeatTempSchedIndex) == uniqSch.end()) {
            uniqSch.emplace_back(dualHeatCoolSetpoint.HeatTempSchedIndex);
            PreDefTableEntry(state,
                             state.dataOutRptPredefined->pdChLeedSchStPtFirstObjUsed,
                             dualHeatCoolSetpoint.HeatTempSetptSchedName,
                             dualHeatCoolSetpoint.Name);

            std::tie(setPointAt11, numDays, monthAssumed) =
                temperatureAndCountInSch(state, dualHeatCoolSetpoint.HeatTempSchedIndex, false, wednesday, 11);
            PreDefTableEntry(
                state, state.dataOutRptPredefined->pdchLeedSchStPt11amWednesday, dualHeatCoolSetpoint.HeatTempSetptSchedName, setPointAt11);
            PreDefTableEntry(state, state.dataOutRptPredefined->pdchLeedSchStPt11amWedCnt, dualHeatCoolSetpoint.HeatTempSetptSchedName, numDays);

            std::tie(setPointAt23, numDays, monthAssumed) =
                temperatureAndCountInSch(state, dualHeatCoolSetpoint.HeatTempSchedIndex, false, wednesday, 23);
            PreDefTableEntry(
                state, state.dataOutRptPredefined->pdchLeedSchStPt11pmWednesday, dualHeatCoolSetpoint.HeatTempSetptSchedName, setPointAt23);
            PreDefTableEntry(state, state.dataOutRptPredefined->pdchLeedSchStPt11pmWedCnt, dualHeatCoolSetpoint.HeatTempSetptSchedName, numDays);

            PreDefTableEntry(state, state.dataOutRptPredefined->pdChLeedSchStPtMonthUsed, dualHeatCoolSetpoint.HeatTempSetptSchedName, monthAssumed);
        }
        if (std::find(uniqSch.begin(), uniqSch.end(), dualHeatCoolSetpoint.CoolTempSchedIndex) == uniqSch.end()) {
            uniqSch.emplace_back(dualHeatCoolSetpoint.CoolTempSchedIndex);
            PreDefTableEntry(state,
                             state.dataOutRptPredefined->pdChLeedSchStPtFirstObjUsed,
                             dualHeatCoolSetpoint.CoolTempSetptSchedName,
                             dualHeatCoolSetpoint.Name);

            std::tie(setPointAt11, numDays, monthAssumed) =
                temperatureAndCountInSch(state, dualHeatCoolSetpoint.CoolTempSchedIndex, true, wednesday, 11);
            PreDefTableEntry(
                state, state.dataOutRptPredefined->pdchLeedSchStPt11amWednesday, dualHeatCoolSetpoint.CoolTempSetptSchedName, setPointAt11);
            PreDefTableEntry(state, state.dataOutRptPredefined->pdchLeedSchStPt11amWedCnt, dualHeatCoolSetpoint.CoolTempSetptSchedName, numDays);

            std::tie(setPointAt23, numDays, monthAssumed) =
                temperatureAndCountInSch(state, dualHeatCoolSetpoint.CoolTempSchedIndex, true, wednesday, 23);
            PreDefTableEntry(
                state, state.dataOutRptPredefined->pdchLeedSchStPt11pmWednesday, dualHeatCoolSetpoint.CoolTempSetptSchedName, setPointAt23);
            PreDefTableEntry(state, state.dataOutRptPredefined->pdchLeedSchStPt11pmWedCnt, dualHeatCoolSetpoint.CoolTempSetptSchedName, numDays);

            PreDefTableEntry(state, state.dataOutRptPredefined->pdChLeedSchStPtMonthUsed, dualHeatCoolSetpoint.CoolTempSetptSchedName, monthAssumed);
        }
    }
}

// returns the temperature value from a schedule at a certain time for the first day of the week in either January or July
std::tuple<Real64, int, std::string>
temperatureAndCountInSch(EnergyPlusData &state, int const scheduleIndex, bool const isSummer, int const dayOfWeek, int const hourOfDay)
{
    // J.Glazer - Aug 2017

    // determine month to use based on hemiphere and season
    int monthToUse;
    if (isSummer) {
        if (state.dataEnvrn->Latitude > 0.) {
            monthToUse = 7; // July - summer in northern hemisphere
        } else {
            monthToUse = 1; // January - summer in southern hemisphere
        }
    } else {
        if (state.dataEnvrn->Latitude > 0.) {
            monthToUse = 1; // January - winter in northern hemisphere
        } else {
            monthToUse = 7; // July - winter in southern hemisphere
        }
    }
    std::string monthName;
    if (monthToUse == 1) {
        monthName = "January";
    } else {
        monthName = "July";
    }

    int jdateSelect = General::nthDayOfWeekOfMonth(state, dayOfWeek, 1, monthToUse);

    // determine number of days in year
    int DaysInYear;
    if (state.dataEnvrn->CurrentYearIsLeapYear) {
        DaysInYear = 366;
    } else {
        DaysInYear = 365;
    }

    // should adjust date if lands on a holiday but for now assume that it does not

    // adjust time of day for daylight savings time
    int hourSelect = hourOfDay + state.dataWeatherManager->DSTIndex(jdateSelect);

    // get the value at the selected time
    int constexpr firstTimeStep = 1;
    int weekSchIndexSelect = state.dataScheduleMgr->Schedule(scheduleIndex).WeekSchedulePointer(jdateSelect);
    int daySchIndexSelect = state.dataScheduleMgr->WeekSchedule(weekSchIndexSelect).DaySchedulePointer(dayOfWeek);
    Real64 valueAtSelectTime = state.dataScheduleMgr->DaySchedule(daySchIndexSelect).TSValue(firstTimeStep, hourSelect);
    int countOfSame = 0;

    // count the number of times with that same value
    for (int jdateOfYear = 1; jdateOfYear <= DaysInYear; ++jdateOfYear) {
        int wkSch = state.dataScheduleMgr->Schedule(scheduleIndex).WeekSchedulePointer(jdateOfYear);
        if (wkSch == weekSchIndexSelect) { // if same week schedule can short circuit rest of testing and increment counter
            ++countOfSame;
        } else {
            int daySch = state.dataScheduleMgr->WeekSchedule(wkSch).DaySchedulePointer(dayOfWeek);
            if (daySch == daySchIndexSelect) { // if same day schedule can short circuit rest of testing and increment counter
                ++countOfSame;
            } else {
                Real64 valueAt = state.dataScheduleMgr->DaySchedule(daySch).TSValue(firstTimeStep, hourSelect);
                if (valueAt == valueAtSelectTime) {
                    ++countOfSame;
                }
            }
        }
    }

    return std::make_tuple(valueAtSelectTime, countOfSame, monthName);
}

void ZoneSpaceHeatBalanceData::updateTemperatures(EnergyPlusData &state,
                                                  bool const ShortenTimeStepSys,
                                                  bool const UseZoneTimeStepHistory,
                                                  Real64 const PriorTimeStep,
                                                  int const zoneNum,
                                                  int const spaceNum)
{
    assert(zoneNum > 0);
    if (ShortenTimeStepSys) {
        // timestep has just shifted from full zone timestep to a new shorter system timestep
        // throw away last updates in corrector and rewind for resimulating smaller timestep
        if (spaceNum == 0) {
            if (state.dataHeatBal->Zone(zoneNum).SystemZoneNodeNumber > 0) { // roll back result for zone air node,
                auto &zoneNode = state.dataLoopNodes->Node(state.dataHeatBal->Zone(zoneNum).SystemZoneNodeNumber);
                zoneNode.Temp = this->XMAT[0];
                state.dataHeatBalFanSys->TempTstatAir(zoneNum) = this->XMAT[0];
                zoneNode.HumRat = this->WPrevZoneTS[0];
                zoneNode.Enthalpy = Psychrometrics::PsyHFnTdbW(this->XMAT[0], this->WPrevZoneTS[0]);
            }
        } else {
            if (state.dataHeatBal->space(spaceNum).SystemZoneNodeNumber > 0) { // roll back result for space air node,
                auto &spaceNode = state.dataLoopNodes->Node(state.dataHeatBal->space(spaceNum).SystemZoneNodeNumber);
                spaceNode.Temp = this->XMAT[0];
                state.dataHeatBalFanSys->TempTstatAir(zoneNum) = this->XMAT[0];
                spaceNode.HumRat = this->WPrevZoneTS[0];
                spaceNode.Enthalpy = Psychrometrics::PsyHFnTdbW(this->XMAT[0], this->WPrevZoneTS[0]);
            }
        }

        if (state.dataHVACGlobal->NumOfSysTimeSteps !=
            state.dataHVACGlobal->NumOfSysTimeStepsLastZoneTimeStep) { // cannot reuse existing DS data, interpolate from zone time
            Real64 TimeStepSys = state.dataHVACGlobal->TimeStepSys;
            this->MAT = DownInterpolate4HistoryValues(PriorTimeStep, TimeStepSys, this->XMAT, this->DSXMAT);
            this->airHumRat = DownInterpolate4HistoryValues(PriorTimeStep, TimeStepSys, this->WPrevZoneTS, this->DSWPrevZoneTS);

            if (spaceNum == 0 && state.dataRoomAir->anyNonMixingRoomAirModel) {
                if (state.dataRoomAir->IsZoneDispVent3Node(zoneNum) || state.dataRoomAir->IsZoneUFAD(zoneNum)) {

                    state.dataRoomAir->MATFloor(zoneNum) = DownInterpolate4HistoryValues(
                        PriorTimeStep, TimeStepSys, state.dataRoomAir->XMATFloor(zoneNum), state.dataRoomAir->DSXMATFloor(zoneNum));
                    state.dataRoomAir->MATOC(zoneNum) = DownInterpolate4HistoryValues(
                        PriorTimeStep, TimeStepSys, state.dataRoomAir->XMATOC(zoneNum), state.dataRoomAir->DSXMATOC(zoneNum));
                    state.dataRoomAir->MATMX(zoneNum) = DownInterpolate4HistoryValues(
                        PriorTimeStep, TimeStepSys, state.dataRoomAir->XMATMX(zoneNum), state.dataRoomAir->DSXMATMX(zoneNum));
                }
                if (state.dataRoomAir->AirModel(zoneNum).AirModel == RoomAir::RoomAirModel::AirflowNetwork) {
                    for (auto &afnNode : state.dataRoomAir->AFNZoneInfo(zoneNum).Node) {
                        afnNode.AirTemp = DownInterpolate4HistoryValues(PriorTimeStep, TimeStepSys, afnNode.AirTempX, afnNode.AirTempDSX);

                        afnNode.HumRat = DownInterpolate4HistoryValues(PriorTimeStep, TimeStepSys, afnNode.HumRatX, afnNode.HumRatDSX);
                    }
                }
            }
        } else { // reuse history data in DS terms from last zone time step to preserve information that would be lost
                 // do nothing because DS history would have been pushed prior and should be ready
        }
    }
    // now update the variables actually used in the balance equations.
    if (UseZoneTimeStepHistory) {
        this->ZTM = this->XMAT;
        this->WPrevZoneTSTemp = this->WPrevZoneTS;
    } else { // use down-stepped history
        this->ZTM = this->DSXMAT;
        this->WPrevZoneTSTemp = this->DSWPrevZoneTS;
    }
}

void ZoneSpaceHeatBalanceData::calcPredictedSystemLoad(EnergyPlusData &state, Real64 const RAFNFrac, int const zoneNum, int const spaceNum)
{
    // Calculate the predicted system load for a time step.

    assert(zoneNum > 0);
    auto const &thisZone = state.dataHeatBal->Zone(zoneNum);
    Real64 const thisTempZoneThermostatSetPoint = state.dataHeatBalFanSys->TempZoneThermostatSetPoint(zoneNum);
    Real64 const thisZoneThermostatSetPointLo = state.dataHeatBalFanSys->ZoneThermostatSetPointLo(zoneNum);
    Real64 const thisZoneThermostatSetPointHi = state.dataHeatBalFanSys->ZoneThermostatSetPointHi(zoneNum);

    bool thisDeadBandOrSetBack = false;
    Real64 ZoneSetPoint = 0.0;
    Real64 totalLoad = 0.0;
    Real64 LoadToHeatingSetPoint = 0.0;
    Real64 LoadToCoolingSetPoint = 0.0;

    int zoneNodeNum = thisZone.SystemZoneNodeNumber;
    if (spaceNum > 0) {
        zoneNodeNum = state.dataHeatBal->space(spaceNum).SystemZoneNodeNumber;
    }

    switch (state.dataHeatBalFanSys->TempControlType(zoneNum)) {
    case DataHVACGlobals::ThermostatType::Uncontrolled:
        // Uncontrolled Zone
        LoadToHeatingSetPoint = 0.0;
        LoadToCoolingSetPoint = 0.0;
        totalLoad = 0.0;
        break;
    case DataHVACGlobals::ThermostatType::SingleHeating:
        switch (state.dataHeatBal->ZoneAirSolutionAlgo) {
        case DataHeatBalance::SolutionAlgo::ThirdOrder: {
            LoadToHeatingSetPoint = (this->tempDepLoad * thisTempZoneThermostatSetPoint - this->tempIndLoad);
            break;
        }
        case DataHeatBalance::SolutionAlgo::AnalyticalSolution: {
            if (this->tempDepLoad == 0.0) { // B=0
                LoadToHeatingSetPoint = this->AirPowerCap * (thisTempZoneThermostatSetPoint - this->T1) - this->tempIndLoad;
            } else {
                Real64 const exp_700_TA(std::exp(min(700.0, -this->tempDepLoad / this->AirPowerCap)));
                LoadToHeatingSetPoint =
                    this->tempDepLoad * (thisTempZoneThermostatSetPoint - this->T1 * exp_700_TA) / (1.0 - exp_700_TA) - this->tempIndLoad;
            }
            break;
        }
        case DataHeatBalance::SolutionAlgo::EulerMethod: {
            LoadToHeatingSetPoint = this->AirPowerCap * (thisTempZoneThermostatSetPoint - this->T1) +
                                    this->tempDepLoad * (thisTempZoneThermostatSetPoint) - this->tempIndLoad;
            break;
        }
        default: {
            assert(false);
        }
        }
        if (RAFNFrac > 0.0) LoadToHeatingSetPoint = LoadToHeatingSetPoint / RAFNFrac;
        totalLoad = LoadToHeatingSetPoint;
        ZoneSetPoint = thisTempZoneThermostatSetPoint;
        LoadToCoolingSetPoint = LoadToHeatingSetPoint;
        // for consistency with the other cases, use LE instead of LT and don't subtract 1.0 Watt as a way of pushing the zero load
        // case over the threshold
        if ((totalLoad) <= 0.0) thisDeadBandOrSetBack = true;

        break;
    case DataHVACGlobals::ThermostatType::SingleCooling:
        switch (state.dataHeatBal->ZoneAirSolutionAlgo) {
        case DataHeatBalance::SolutionAlgo::ThirdOrder: {
            LoadToCoolingSetPoint = this->tempDepLoad * thisTempZoneThermostatSetPoint - this->tempIndLoad;
            break;
        }
        case DataHeatBalance::SolutionAlgo::AnalyticalSolution: {
            if (this->tempDepLoad == 0.0) { // B=0
                LoadToCoolingSetPoint = this->AirPowerCap * (thisTempZoneThermostatSetPoint - this->T1) - this->tempIndLoad;
            } else {
                Real64 const exp_700_TA(std::exp(min(700.0, -this->tempDepLoad / this->AirPowerCap)));
                LoadToCoolingSetPoint =
                    this->tempDepLoad * (thisTempZoneThermostatSetPoint - this->T1 * exp_700_TA) / (1.0 - exp_700_TA) - this->tempIndLoad;
            }
            break;
        }
        case DataHeatBalance::SolutionAlgo::EulerMethod: {
            LoadToCoolingSetPoint = this->AirPowerCap * (thisTempZoneThermostatSetPoint - this->T1) +
                                    this->tempDepLoad * thisTempZoneThermostatSetPoint - this->tempIndLoad;
            break;
        }
        default: {
            assert(false);
        }
        }
        if (RAFNFrac > 0.0) LoadToHeatingSetPoint = LoadToHeatingSetPoint / RAFNFrac;
        if (thisZone.HasAdjustedReturnTempByITE && !(state.dataGlobal->BeginSimFlag)) {
            LoadToCoolingSetPoint = this->tempDepLoad * thisZone.AdjustedReturnTempByITE - this->tempIndLoad;
        }
        totalLoad = LoadToCoolingSetPoint;
        ZoneSetPoint = thisTempZoneThermostatSetPoint;
        LoadToHeatingSetPoint = LoadToCoolingSetPoint;
        // for consistency with the other cases, use GE instead of GT and don't add 1.0 Watt as a way of pushing the zero load
        // case over the threshold
        if ((totalLoad) >= 0.0) thisDeadBandOrSetBack = true;
        break;
    case DataHVACGlobals::ThermostatType::SingleHeatCool:
        switch (state.dataHeatBal->ZoneAirSolutionAlgo) {
        case DataHeatBalance::SolutionAlgo::ThirdOrder: {
            LoadToHeatingSetPoint = (this->tempDepLoad * (thisTempZoneThermostatSetPoint) - this->tempIndLoad);
            LoadToCoolingSetPoint = (this->tempDepLoad * (thisTempZoneThermostatSetPoint) - this->tempIndLoad);
            break;
        }
        case DataHeatBalance::SolutionAlgo::AnalyticalSolution: {
            if (this->tempDepLoad == 0.0) { // B=0
                LoadToHeatingSetPoint = this->AirPowerCap * (thisTempZoneThermostatSetPoint - this->T1) - this->tempIndLoad;
                LoadToCoolingSetPoint = this->AirPowerCap * (thisTempZoneThermostatSetPoint - this->T1) - this->tempIndLoad;
            } else {
                Real64 const exp_700_TA(std::exp(min(700.0, -this->tempDepLoad / this->AirPowerCap)));
                LoadToHeatingSetPoint =
                    this->tempDepLoad * (thisTempZoneThermostatSetPoint - this->T1 * exp_700_TA) / (1.0 - exp_700_TA) - this->tempIndLoad;
                LoadToCoolingSetPoint =
                    this->tempDepLoad * (thisTempZoneThermostatSetPoint - this->T1 * exp_700_TA) / (1.0 - exp_700_TA) - this->tempIndLoad;
            }
            break;
        }
        case DataHeatBalance::SolutionAlgo::EulerMethod: {
            LoadToHeatingSetPoint = this->AirPowerCap * (thisTempZoneThermostatSetPoint - this->T1) +
                                    this->tempDepLoad * thisTempZoneThermostatSetPoint - this->tempIndLoad;
            LoadToCoolingSetPoint = this->AirPowerCap * (thisTempZoneThermostatSetPoint - this->T1) +
                                    this->tempDepLoad * thisTempZoneThermostatSetPoint - this->tempIndLoad;
            break;
        }
        default: {
            assert(false);
        }
        }
        ZoneSetPoint = thisTempZoneThermostatSetPoint;
        if (RAFNFrac > 0.0) LoadToHeatingSetPoint = LoadToHeatingSetPoint / RAFNFrac;
        if (RAFNFrac > 0.0) LoadToCoolingSetPoint = LoadToCoolingSetPoint / RAFNFrac;

        if (thisZone.HasAdjustedReturnTempByITE && !(state.dataGlobal->BeginSimFlag)) {
            LoadToCoolingSetPoint = this->tempDepLoad * thisZone.AdjustedReturnTempByITE - this->tempIndLoad;
        }

        // Note that LoadToHeatingSetPoint is generally not equal to LoadToCoolingSetPoint
        // when the heating and cooling set-points are equal if the zone is unmixed,
        // e.g. displacement ventilation or UFAD, since the stratification is generally not the same in heating and cooling modes

        // Possible combinations:
        // 1/  LoadToHeatingSetPoint > 0 & LoadToCoolingSetPoint > 0 -->  Heating required
        // 2/  LoadToHeatingSetPoint  >  LoadToCoolingSetPoint       -->  Possible in the unmixed case but should be trapped
        //                                                                 as a poor choice of set-points
        // 3/  LoadToHeatingSetPoint < 0 & LoadToCoolingSetPoint < 0 -->  Cooling Required
        // 4/  LoadToHeatingSetPoint <=0 & LoadToCoolingSetPoint >=0 -->  Dead Band Operation ! includes zero load cases
        // First trap bad set-points
        if (LoadToHeatingSetPoint > LoadToCoolingSetPoint) {
            ShowSevereError(
                state,
                "DataHVACGlobals::ThermostatType::SingleHeatCool: Effective heating set-point higher than effective cooling set-point - use "
                "DualSetPointWithDeadBand if using unmixed air model");
            ShowContinueErrorTimeStamp(state, format("occurs in Zone={}", thisZone.Name));
            ShowContinueError(state,
                              format("LoadToHeatingSetPoint={:.3R}, LoadToCoolingSetPoint={:.3R}", LoadToHeatingSetPoint, LoadToCoolingSetPoint));
            ShowContinueError(state, format("Zone TempDepZnLd={:.2R}", this->tempDepLoad));
            ShowContinueError(state, format("Zone TempIndZnLd={:.2R}", this->tempIndLoad));
            ShowContinueError(state, format("Zone ThermostatSetPoint={:.2R}", thisTempZoneThermostatSetPoint));
            ShowFatalError(state, "Program terminates due to above conditions.");
        }

        if (LoadToHeatingSetPoint > 0.0 && LoadToCoolingSetPoint > 0.0) {
            totalLoad = LoadToHeatingSetPoint;
        } else if (LoadToHeatingSetPoint < 0.0 && LoadToCoolingSetPoint < 0.0) {
            totalLoad = LoadToCoolingSetPoint;
        } else if (LoadToHeatingSetPoint <= 0.0 && LoadToCoolingSetPoint >= 0.0) { // deadband includes zero loads
            totalLoad = 0.0;
            if (zoneNodeNum > 0) {
                ZoneSetPoint = state.dataLoopNodes->Node(zoneNodeNum).Temp;
                ZoneSetPoint = max(ZoneSetPoint, thisZoneThermostatSetPointLo); // trap out of deadband
                ZoneSetPoint = min(ZoneSetPoint, thisZoneThermostatSetPointHi); // trap out of deadband
            }
            thisDeadBandOrSetBack = true;
        } else { // this should never occur!
            ShowSevereError(state,
                            "SingleHeatCoolSetPoint: Unanticipated combination of heating and cooling loads - report to EnergyPlus Development Team");
            ShowContinueErrorTimeStamp(state, format("occurs in Zone={}", thisZone.Name));
            ShowContinueError(state,
                              format("LoadToHeatingSetPoint={:.3R}, LoadToCoolingSetPoint={:.3R}", LoadToHeatingSetPoint, LoadToCoolingSetPoint));
            ShowContinueError(state, format("Zone TempDepZnLd={:.2R}", this->tempDepLoad));
            ShowContinueError(state, format("Zone TempIndZnLd={:.2R}", this->tempIndLoad));
            ShowContinueError(state, format("Zone ThermostatSetPoint={:.2R}", thisTempZoneThermostatSetPoint));
            ShowFatalError(state, "Program terminates due to above conditions.");
        }
        break;
    case DataHVACGlobals::ThermostatType::DualSetPointWithDeadBand:
        switch (state.dataHeatBal->ZoneAirSolutionAlgo) {
        case DataHeatBalance::SolutionAlgo::ThirdOrder: {
            LoadToHeatingSetPoint = (this->tempDepLoad * (thisZoneThermostatSetPointLo) - this->tempIndLoad);
            LoadToCoolingSetPoint = (this->tempDepLoad * (thisZoneThermostatSetPointHi) - this->tempIndLoad);
            break;
        }
        case DataHeatBalance::SolutionAlgo::AnalyticalSolution: {
            if (this->tempDepLoad == 0.0) { // B=0
                LoadToHeatingSetPoint = this->AirPowerCap * (thisZoneThermostatSetPointLo - this->T1) - this->tempIndLoad;
                LoadToCoolingSetPoint = this->AirPowerCap * (thisZoneThermostatSetPointHi - this->T1) - this->tempIndLoad;
            } else {
                Real64 const exp_700_TA(std::exp(min(700.0, -this->tempDepLoad / this->AirPowerCap)));
                LoadToHeatingSetPoint =
                    this->tempDepLoad * (thisZoneThermostatSetPointLo - this->T1 * exp_700_TA) / (1.0 - exp_700_TA) - this->tempIndLoad;
                LoadToCoolingSetPoint =
                    this->tempDepLoad * (thisZoneThermostatSetPointHi - this->T1 * exp_700_TA) / (1.0 - exp_700_TA) - this->tempIndLoad;
            }
            break;
        }
        case DataHeatBalance::SolutionAlgo::EulerMethod: {
            LoadToHeatingSetPoint =
                this->AirPowerCap * (thisZoneThermostatSetPointLo - this->T1) + this->tempDepLoad * thisZoneThermostatSetPointLo - this->tempIndLoad;
            LoadToCoolingSetPoint =
                this->AirPowerCap * (thisZoneThermostatSetPointHi - this->T1) + this->tempDepLoad * thisZoneThermostatSetPointHi - this->tempIndLoad;
            break;
        }
        default: {
            assert(false);
        }
        }
        if (RAFNFrac > 0.0) LoadToHeatingSetPoint = LoadToHeatingSetPoint / RAFNFrac;
        if (RAFNFrac > 0.0) LoadToCoolingSetPoint = LoadToCoolingSetPoint / RAFNFrac;

        if (thisZone.HasAdjustedReturnTempByITE && !(state.dataGlobal->BeginSimFlag)) {
            LoadToCoolingSetPoint = this->tempDepLoad * thisZone.AdjustedReturnTempByITE - this->tempIndLoad;
        }

        // Possible combinations:
        // 1/  LoadToHeatingSetPoint > 0 & LoadToCoolingSetPoint > 0 -->  Heating required
        // 2/  LoadToHeatingSetPoint  >  LoadToCoolingSetPoint       -->  Possible in the unmixed case but should be trapped
        //                                                                  as a poor choice of set-points
        // 3/  LoadToHeatingSetPoint < 0 & LoadToCoolingSetPoint < 0 -->  Cooling Required
        // 4/  LoadToHeatingSetPoint <=0 & LoadToCoolingSetPoint >=0 -->  Dead Band Operation - includes zero load cases
        // First trap bad set-points
        if (LoadToHeatingSetPoint > LoadToCoolingSetPoint) {
            ShowSevereError(state,
                            "DualSetPointWithDeadBand: Effective heating set-point higher than effective cooling set-point - increase "
                            "deadband if using unmixed air model");
            ShowContinueErrorTimeStamp(state, format("occurs in Zone={}", thisZone.Name));
            ShowContinueError(state,
                              format("LoadToHeatingSetPoint={:.3R}, LoadToCoolingSetPoint={:.3R}", LoadToHeatingSetPoint, LoadToCoolingSetPoint));
            ShowContinueError(state, format("Zone TempDepZnLd={:.2R}", this->tempDepLoad));
            ShowContinueError(state, format("Zone TempIndZnLd={:.2R}", this->tempIndLoad));
            ShowContinueError(state, format("Zone Heating ThermostatSetPoint={:.2R}", thisZoneThermostatSetPointLo));
            ShowContinueError(state, format("Zone Cooling ThermostatSetPoint={:.2R}", thisZoneThermostatSetPointHi));
            ShowFatalError(state, "Program terminates due to above conditions.");
        }

        if (LoadToHeatingSetPoint > 0.0 && LoadToCoolingSetPoint > 0.0) {
            totalLoad = LoadToHeatingSetPoint;
            ZoneSetPoint = thisZoneThermostatSetPointLo;
        } else if (LoadToHeatingSetPoint < 0.0 && LoadToCoolingSetPoint < 0.0) {
            totalLoad = LoadToCoolingSetPoint;
            ZoneSetPoint = thisZoneThermostatSetPointHi;
        } else if (LoadToHeatingSetPoint <= 0.0 && LoadToCoolingSetPoint >= 0.0) { // deadband includes zero loads
            // this turns out to cause instabilities sometimes? that lead to setpoint errors if predictor is off.
            totalLoad = 0.0;
            if (zoneNodeNum > 0) {
                ZoneSetPoint = state.dataLoopNodes->Node(zoneNodeNum).Temp;
                ZoneSetPoint = max(ZoneSetPoint, thisZoneThermostatSetPointLo); // trap out of deadband
                ZoneSetPoint = min(ZoneSetPoint, thisZoneThermostatSetPointHi); // trap out of deadband
            }
            thisDeadBandOrSetBack = true;
        } else { // this should never occur!
            ShowSevereError(
                state, "DualSetPointWithDeadBand: Unanticipated combination of heating and cooling loads - report to EnergyPlus Development Team");
            ShowContinueErrorTimeStamp(state, format("occurs in Zone={}", thisZone.Name));
            ShowContinueError(state,
                              format("LoadToHeatingSetPoint={:.3R}, LoadToCoolingSetPoint={:.3R}", LoadToHeatingSetPoint, LoadToCoolingSetPoint));
            ShowContinueError(state, format("Zone Heating Set-point={:.2R}", thisZoneThermostatSetPointLo));
            ShowContinueError(state, format("Zone Cooling Set-point={:.2R}", thisZoneThermostatSetPointHi));
            ShowContinueError(state, format("Zone TempDepZnLd={:.2R}", this->tempDepLoad));
            ShowContinueError(state, format("Zone TempIndZnLd={:.2R}", this->tempIndLoad));
            ShowContinueError(state, format("Zone ThermostatSetPoint={:.2R}", thisTempZoneThermostatSetPoint));

            ShowFatalError(state, "Program terminates due to above conditions.");
        }
        break;
    default:
        break;
    }

    int systemNodeNumber = 0;
    int stageNum = 0;
    if (spaceNum > 0) {
        systemNodeNumber = state.dataHeatBal->space(spaceNum).SystemZoneNodeNumber;
        stageNum = state.dataZoneEnergyDemand->spaceSysEnergyDemand(spaceNum).StageNum;
        assert(stageNum == state.dataZoneEnergyDemand->ZoneSysEnergyDemand(zoneNum).StageNum);
    } else {
        systemNodeNumber = thisZone.SystemZoneNodeNumber;
        stageNum = state.dataZoneEnergyDemand->ZoneSysEnergyDemand(zoneNum).StageNum;
    }
    // Staged control zone
    if (state.dataZoneTempPredictorCorrector->NumStageCtrZone > 0) {
        if (state.dataZoneCtrls->StageZoneLogic(zoneNum)) {
            if (stageNum == 0) { // No load
                LoadToHeatingSetPoint = 0.0;
                LoadToCoolingSetPoint = 0.0;
                totalLoad = 0.0;
                if (systemNodeNumber > 0) {
                    ZoneSetPoint = state.dataLoopNodes->Node(systemNodeNumber).Temp;
                    ZoneSetPoint = max(ZoneSetPoint, thisZoneThermostatSetPointLo); // trap out of deadband
                    ZoneSetPoint = min(ZoneSetPoint, thisZoneThermostatSetPointHi); // trap out of deadband
                }
                thisDeadBandOrSetBack = true;
            } else if (stageNum < 0) { // Cooling load
                switch (state.dataHeatBal->ZoneAirSolutionAlgo) {
                case DataHeatBalance::SolutionAlgo::ThirdOrder: {
                    LoadToCoolingSetPoint = (this->tempDepLoad * (thisZoneThermostatSetPointHi) - this->tempIndLoad);
                    break;
                }
                case DataHeatBalance::SolutionAlgo::AnalyticalSolution: {
                    if (this->tempDepLoad == 0.0) { // B=0
                        LoadToCoolingSetPoint = this->AirPowerCap * (thisZoneThermostatSetPointHi - this->T1) - this->tempIndLoad;
                    } else {
                        Real64 const exp_700_TA(std::exp(min(700.0, -this->tempDepLoad / this->AirPowerCap)));
                        LoadToCoolingSetPoint =
                            this->tempDepLoad * (thisZoneThermostatSetPointHi - this->T1 * exp_700_TA) / (1.0 - exp_700_TA) - this->tempIndLoad;
                    }
                    break;
                }
                case DataHeatBalance::SolutionAlgo::EulerMethod: {
                    LoadToCoolingSetPoint = this->AirPowerCap * (thisZoneThermostatSetPointHi - this->T1) +
                                            this->tempDepLoad * thisZoneThermostatSetPointHi - this->tempIndLoad;
                    break;
                }
                default: {
                    assert(false);
                }
                }
                totalLoad = LoadToCoolingSetPoint;
                ZoneSetPoint = thisZoneThermostatSetPointHi;
                LoadToHeatingSetPoint = LoadToCoolingSetPoint;
                if ((totalLoad) >= 0.0) thisDeadBandOrSetBack = true;
            } else { // Heating load
                switch (state.dataHeatBal->ZoneAirSolutionAlgo) {
                case DataHeatBalance::SolutionAlgo::ThirdOrder: {
                    LoadToHeatingSetPoint = (this->tempDepLoad * thisZoneThermostatSetPointLo - this->tempIndLoad);
                    break;
                }
                case DataHeatBalance::SolutionAlgo::AnalyticalSolution: {
                    if (this->tempDepLoad == 0.0) { // B=0
                        LoadToHeatingSetPoint = this->AirPowerCap * (thisZoneThermostatSetPointLo - this->T1) - this->tempIndLoad;
                    } else {
                        Real64 const exp_700_TA(std::exp(min(700.0, -this->tempDepLoad / this->AirPowerCap)));
                        LoadToHeatingSetPoint =
                            this->tempDepLoad * (thisZoneThermostatSetPointLo - this->T1 * exp_700_TA) / (1.0 - exp_700_TA) - this->tempIndLoad;
                    }
                    break;
                }
                case DataHeatBalance::SolutionAlgo::EulerMethod: {
                    LoadToHeatingSetPoint = this->AirPowerCap * (thisZoneThermostatSetPointLo - this->T1) +
                                            this->tempDepLoad * (thisZoneThermostatSetPointLo) - this->tempIndLoad;
                    break;
                }
                default: {
                    assert(false);
                }
                }
                totalLoad = LoadToHeatingSetPoint;
                ZoneSetPoint = thisZoneThermostatSetPointLo;
                LoadToCoolingSetPoint = LoadToHeatingSetPoint;
                if ((totalLoad) <= 0.0) thisDeadBandOrSetBack = true;
            }
        }
    }

    // If the ZoneNodeNum has been set for a Controlled Zone, then the zone setpoint is placed on the node.
    if (zoneNodeNum > 0) {
        state.dataLoopNodes->Node(zoneNodeNum).TempSetPoint = ZoneSetPoint;
    }

    state.dataZoneEnergyDemand->Setback(zoneNum) = (ZoneSetPoint > this->setPointLast);

    this->setPointLast = ZoneSetPoint;
    state.dataHeatBalFanSys->TempZoneThermostatSetPoint(zoneNum) = ZoneSetPoint; // needed to fix Issue # 5048
    state.dataZoneEnergyDemand->DeadBandOrSetback(zoneNum) = thisDeadBandOrSetBack;
    state.dataZoneEnergyDemand->CurDeadBandOrSetback(zoneNum) = thisDeadBandOrSetBack;

    // Apply the Zone Multiplier and Load Correction factor as needed
    if (spaceNum > 0) {
        state.dataZoneEnergyDemand->spaceSysEnergyDemand(spaceNum).reportSensibleLoadsZoneMultiplier(
            state, zoneNum, totalLoad, LoadToHeatingSetPoint, LoadToCoolingSetPoint);
    } else {
        state.dataZoneEnergyDemand->ZoneSysEnergyDemand(zoneNum).reportSensibleLoadsZoneMultiplier(
            state, zoneNum, totalLoad, LoadToHeatingSetPoint, LoadToCoolingSetPoint);
    }
}
} // namespace EnergyPlus::ZoneTempPredictorCorrector<|MERGE_RESOLUTION|>--- conflicted
+++ resolved
@@ -3270,25 +3270,15 @@
                         name);
     SetupOutputVariable(state,
                         format("{} Air Humidity Ratio", prefix),
-<<<<<<< HEAD
                         Constant::Units::None,
-                        this->ZoneAirHumRat,
-=======
-                        OutputProcessor::Unit::None,
                         this->airHumRat,
->>>>>>> 9c03e1c5
                         OutputProcessor::SOVTimeStepType::System,
                         OutputProcessor::SOVStoreType::Average,
                         name);
     SetupOutputVariable(state,
                         format("{} Air Relative Humidity", prefix),
-<<<<<<< HEAD
                         Constant::Units::Perc,
-                        this->ZoneAirRelHum,
-=======
-                        OutputProcessor::Unit::Perc,
                         this->airRelHum,
->>>>>>> 9c03e1c5
                         OutputProcessor::SOVTimeStepType::System,
                         OutputProcessor::SOVStoreType::Average,
                         name);
