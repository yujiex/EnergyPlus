--- conflicted
+++ resolved
@@ -1003,7 +1003,6 @@
                                     "Zone",
                                     "State",
                                     Surface(SurfNum).Name);
-<<<<<<< HEAD
                 SetupOutputVariable(state, "CondFD Phase Change Node Conductivity " + TrimSigDigits(Lay) + "",
                                     OutputProcessor::Unit::W_mK,
                                     SurfaceFD(SurfNum).condNodeReport(Lay),
@@ -1016,10 +1015,7 @@
                                     "Zone",
                                     "State",
                                     Surface(SurfNum).Name);
-                if (DisplayAdvancedReportVariables) {
-=======
                 if (state.dataGlobal->DisplayAdvancedReportVariables) {
->>>>>>> 4c52948d
                     SetupOutputVariable(state, "CondFD Surface Heat Capacitance Outer Half Node " + TrimSigDigits(Lay) + "",
                                         OutputProcessor::Unit::W_m2K,
                                         SurfaceFD(SurfNum).CpDelXRhoS1(Lay),
@@ -1039,7 +1035,7 @@
 
         ReportFiniteDiffInits(state); // Report the results from the Finite Diff Inits
 
-        if (!DataGlobals::eplusRunningViaAPI) {
+        if (!state.dataGlobal->eplusRunningViaAPI) {
             EnergyPlus::PluginManagement::condFDReadyFlag = true;
         }
     }
