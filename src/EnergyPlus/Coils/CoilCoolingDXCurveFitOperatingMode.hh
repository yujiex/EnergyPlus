#ifndef ENERGYPLUS_COILS_COILCOOLINGDXCURVEFITOPERATINGMODE
#define ENERGYPLUS_COILS_COILCOOLINGDXCURVEFITOPERATINGMODE

#include <string>
#include <vector>

#include <Coils/CoilCoolingDXCurveFitSpeed.hh>
#include <DataLoopNode.hh>
#include <EnergyPlus.hh>

namespace EnergyPlus {

class CoilCoolingDXCurveFitOperatingModeInputSpecification
{

public:
    std::string name;
    Real64 gross_rated_total_cooling_capacity;
    Real64 rated_evaporator_air_flow_rate;
    Real64 rated_condenser_air_flow_rate;
    Real64 maximum_cycling_rate;
    Real64 ratio_of_initial_moisture_evaporation_rate_and_steady_state_latent_capacity;
    Real64 latent_capacity_time_constant;
    Real64 nominal_time_for_condensate_removal_to_begin;
    std::string apply_latent_degradation_to_speeds_greater_than_1;
    std::string condenser_type;
    Real64 nominal_evap_condenser_pump_power;
    Real64 nominal_speed_number;
    std::vector<std::string> speed_data_names;
};

class CoilCoolingDXCurveFitOperatingMode
{
    std::string object_name = "Coil:Cooling:DX:CurveFit:OperatingMode";

public:
    void instantiateFromInputSpec(CoilCoolingDXCurveFitOperatingModeInputSpecification input_data);

    void sizeOperatingMode();

    CoilCoolingDXCurveFitOperatingModeInputSpecification original_input_specs;

    CoilCoolingDXCurveFitOperatingMode() = default;

    explicit CoilCoolingDXCurveFitOperatingMode(std::string name_to_find);

    std::string name;
    Real64 ratedGrossTotalCap = 0.0;
    Real64 ratedEvapAirFlowRate = 0.0;
    Real64 ratedCondAirFlowRate = 0.0;

    // Latent degradation model
    Real64 maxCyclingRate = 0.0;
    Real64 evapRateRatio = 0.0;
    Real64 latentTimeConst = 0.0;
    Real64 timeForCondensateRemoval = 0.0;

    // results from coil model at speed
    Real64 OpModeOutletTemp = 0.0;
    Real64 OpModeOutletHumRat = 0.0;
    Real64 OpModeOutletEnth = 0.0;
    Real64 OpModePower = 0.0;
    Real64 OpModeRTF = 0.0;

    Real64 nominalEvaporativePumpPower = 0.0;
    int nominalSpeedNum = 0;

    enum CondenserType
    {
        AIRCOOLED,
        EVAPCOOLED
    };
<<<<<<< HEAD
    CondenserType condenserType = CondenserType::AIRCOOLED;
=======
    CondenserType condenserType;
    Real64 condInletTemp; // condenser inlet node temp or outdoor temp if no condenser node {C}

    Real64 nominalEvaporativePumpPower;
>>>>>>> f4875d65


    std::vector<CoilCoolingDXCurveFitSpeed> speeds;

    void CalcOperatingMode(const DataLoopNode::NodeData &inletNode,
                           DataLoopNode::NodeData &outletNode,
                           Real64 &PLR,
                           int &speedNum,
                           Real64 &speedRatio,
<<<<<<< HEAD
                           int &fanOpMode);

    Real64 getCurrentEvapCondPumpPower(int speedNum);

=======
                           int &fanOpMode,
                           DataLoopNode::NodeData &condInletNode,
                           DataLoopNode::NodeData &condOutletNode);
>>>>>>> f4875d65
};

} // namespace EnergyPlus

#endif // ENERGYPLUS_COILS_COILCOOLINGDXCURVEFITOPERATINGMODE<|MERGE_RESOLUTION|>--- conflicted
+++ resolved
@@ -42,7 +42,7 @@
 
     CoilCoolingDXCurveFitOperatingMode() = default;
 
-    explicit CoilCoolingDXCurveFitOperatingMode(std::string name_to_find);
+    explicit CoilCoolingDXCurveFitOperatingMode(const std::string& name_to_find);
 
     std::string name;
     Real64 ratedGrossTotalCap = 0.0;
@@ -70,15 +70,9 @@
         AIRCOOLED,
         EVAPCOOLED
     };
-<<<<<<< HEAD
     CondenserType condenserType = CondenserType::AIRCOOLED;
-=======
-    CondenserType condenserType;
-    Real64 condInletTemp; // condenser inlet node temp or outdoor temp if no condenser node {C}
 
-    Real64 nominalEvaporativePumpPower;
->>>>>>> f4875d65
-
+    Real64 condInletTemp = 0.0; // condenser inlet node temp or outdoor temp if no condenser node {C}
 
     std::vector<CoilCoolingDXCurveFitSpeed> speeds;
 
@@ -87,16 +81,12 @@
                            Real64 &PLR,
                            int &speedNum,
                            Real64 &speedRatio,
-<<<<<<< HEAD
-                           int &fanOpMode);
+                           int &fanOpMode,
+                           DataLoopNode::NodeData &condInletNode,
+                           DataLoopNode::NodeData &condOutletNode);
 
     Real64 getCurrentEvapCondPumpPower(int speedNum);
 
-=======
-                           int &fanOpMode,
-                           DataLoopNode::NodeData &condInletNode,
-                           DataLoopNode::NodeData &condOutletNode);
->>>>>>> f4875d65
 };
 
 } // namespace EnergyPlus
