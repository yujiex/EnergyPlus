--- conflicted
+++ resolved
@@ -68,11 +68,7 @@
 namespace EnergyPlus {
     // Forward declarations
     struct EnergyPlusData;
-<<<<<<< HEAD
-    struct ZonePlenumData;
-=======
     struct ZoneTempPredictorCorrectorData;
->>>>>>> a4139e46
 
 namespace OutputReportTabular {
 
@@ -799,11 +795,7 @@
                                    int const colNum             // Column number
     );
 
-<<<<<<< HEAD
     void FillRemainingPredefinedEntries(EnergyPlusData &state);
-=======
-    void FillRemainingPredefinedEntries(EnergyPlus::EnergyPlusData &state);
->>>>>>> a4139e46
 
     void WriteMonthlyTables();
 
