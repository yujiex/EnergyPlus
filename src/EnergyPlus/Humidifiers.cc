// EnergyPlus, Copyright (c) 1996-2020, The Board of Trustees of the University of Illinois,
// The Regents of the University of California, through Lawrence Berkeley National Laboratory
// (subject to receipt of any required approvals from the U.S. Dept. of Energy), Oak Ridge
// National Laboratory, managed by UT-Battelle, Alliance for Sustainable Energy, LLC, and other
// contributors. All rights reserved.
//
// NOTICE: This Software was developed under funding from the U.S. Department of Energy and the
// U.S. Government consequently retains certain rights. As such, the U.S. Government has been
// granted for itself and others acting on its behalf a paid-up, nonexclusive, irrevocable,
// worldwide license in the Software to reproduce, distribute copies to the public, prepare
// derivative works, and perform publicly and display publicly, and to permit others to do so.
//
// Redistribution and use in source and binary forms, with or without modification, are permitted
// provided that the following conditions are met:
//
// (1) Redistributions of source code must retain the above copyright notice, this list of
//     conditions and the following disclaimer.
//
// (2) Redistributions in binary form must reproduce the above copyright notice, this list of
//     conditions and the following disclaimer in the documentation and/or other materials
//     provided with the distribution.
//
// (3) Neither the name of the University of California, Lawrence Berkeley National Laboratory,
//     the University of Illinois, U.S. Dept. of Energy nor the names of its contributors may be
//     used to endorse or promote products derived from this software without specific prior
//     written permission.
//
// (4) Use of EnergyPlus(TM) Name. If Licensee (i) distributes the software in stand-alone form
//     without changes from the version obtained under this License, or (ii) Licensee makes a
//     reference solely to the software portion of its product, Licensee must refer to the
//     software as "EnergyPlus version X" software, where "X" is the version number Licensee
//     obtained under this License and may not use a different name for the software. Except as
//     specifically required in this Section (4), Licensee shall not use in a company name, a
//     product name, in advertising, publicity, or other promotional activities any name, trade
//     name, trademark, logo, or other designation of "EnergyPlus", "E+", "e+" or confusingly
//     similar designation, without the U.S. Department of Energy's prior written consent.
//
// THIS SOFTWARE IS PROVIDED BY THE COPYRIGHT HOLDERS AND CONTRIBUTORS "AS IS" AND ANY EXPRESS OR
// IMPLIED WARRANTIES, INCLUDING, BUT NOT LIMITED TO, THE IMPLIED WARRANTIES OF MERCHANTABILITY
// AND FITNESS FOR A PARTICULAR PURPOSE ARE DISCLAIMED. IN NO EVENT SHALL THE COPYRIGHT OWNER OR
// CONTRIBUTORS BE LIABLE FOR ANY DIRECT, INDIRECT, INCIDENTAL, SPECIAL, EXEMPLARY, OR
// CONSEQUENTIAL DAMAGES (INCLUDING, BUT NOT LIMITED TO, PROCUREMENT OF SUBSTITUTE GOODS OR
// SERVICES; LOSS OF USE, DATA, OR PROFITS; OR BUSINESS INTERRUPTION) HOWEVER CAUSED AND ON ANY
// THEORY OF LIABILITY, WHETHER IN CONTRACT, STRICT LIABILITY, OR TORT (INCLUDING NEGLIGENCE OR
// OTHERWISE) ARISING IN ANY WAY OUT OF THE USE OF THIS SOFTWARE, EVEN IF ADVISED OF THE
// POSSIBILITY OF SUCH DAMAGE.

// ObjexxFCL Headers
#include <ObjexxFCL/Fmath.hh>

// EnergyPlus Headers
#include <EnergyPlus/BranchNodeConnections.hh>
#include <EnergyPlus/CurveManager.hh>
#include <EnergyPlus/DataContaminantBalance.hh>
#include <EnergyPlus/DataEnvironment.hh>
#include <EnergyPlus/DataHVACGlobals.hh>
#include <EnergyPlus/DataIPShortCuts.hh>
#include <EnergyPlus/DataLoopNode.hh>
#include <EnergyPlus/DataPrecisionGlobals.hh>
#include <EnergyPlus/DataSizing.hh>
#include <EnergyPlus/DataWater.hh>
#include <EnergyPlus/Data/EnergyPlusData.hh>
#include <EnergyPlus/EMSManager.hh>
#include <EnergyPlus/FluidProperties.hh>
#include <EnergyPlus/General.hh>
#include <EnergyPlus/GeneralRoutines.hh>
#include <EnergyPlus/GlobalNames.hh>
#include <EnergyPlus/Humidifiers.hh>
#include <EnergyPlus/InputProcessing/InputProcessor.hh>
#include <EnergyPlus/NodeInputManager.hh>
#include <EnergyPlus/OutputProcessor.hh>
#include <EnergyPlus/Psychrometrics.hh>
#include <EnergyPlus/ReportSizingManager.hh>
#include <EnergyPlus/ScheduleManager.hh>
#include <EnergyPlus/UtilityRoutines.hh>
#include <EnergyPlus/WaterManager.hh>

namespace EnergyPlus {

namespace Humidifiers {

    // Module containing the routines dealing with humidifiers

    // MODULE INFORMATION:
    //       AUTHOR         Fred Buhl
    //       DATE WRITTEN   September 2000
    //       MODIFIED       B Griffith, Aug. 2006 added water system interactions
    //						February 2015, B.Nigusse, FSEC, - transitioned the code
    //						to object oriented approach and Added gas fired humidifier
    //       RE-ENGINEERED  na

    // PURPOSE OF THIS MODULE:
    // To encapsulate the data and routines required to model humidifier
    // components in the EnergyPlus HVAC simulation

    // METHODOLOGY EMPLOYED:
    // The humidifier encompasses not just the component but also its
    // control. The humidifier adds moisture to its air inlet to meet
    // the HumRatMin setpoint at its exit node. The HumRatMin is set by
    // an external setpoint manager.

    // REFERENCES: ASHRAE HVAC 2 Toolkit, page 4-112

    // Using/Aliasing
    using namespace DataPrecisionGlobals;
    using DataGlobals::BeginEnvrnFlag;
    using DataGlobals::DisplayExtraWarnings;
    using DataGlobals::ScheduleAlwaysOn;
    using DataGlobals::SecInHour;
    using DataGlobals::SysSizingCalc;
    using namespace DataLoopNode;
    using DataEnvironment::OutBaroPress;
    using DataEnvironment::OutDryBulbTemp;
    using DataEnvironment::OutHumRat;
    using DataHVACGlobals::SetPointErrorFlag;
    using DataHVACGlobals::SmallMassFlow;
    using namespace ScheduleManager;

    // MODULE PARAMETER DEFINITIONS
    int const Humidifier_Steam_Electric(1);
    int const Humidifier_Steam_Gas(2);

    Array1D_string const HumidifierType(2, {"Humidifier:Steam:Electric", "Humidifier:Steam:Gas"});

    static std::string const fluidNameSteam("STEAM");
    static std::string const fluidNameWater("WATER");

    // MODULE VARIABLE DECLARATIONS:
    int NumHumidifiers(0);   // number of humidifiers of all types
    int NumElecSteamHums(0); // number of electric steam humidifiers
    int NumGasSteamHums(0);  // number of electric steam humidifiers
    Array1D_bool CheckEquipName;

    // Humidifier normalized thermal efficiency curve types
    int const Linear(1);
    int const Quadratic(2);
    int const Cubic(3);
    int const FixedInletWaterTemperature(1);
    int const VariableInletWaterTemperature(2);

    bool GetInputFlag = true; // moved up from a static function variable

    // Object Data
    Array1D<HumidifierData> Humidifier;
    std::unordered_map<std::string, std::string> HumidifierUniqueNames;

    // Clears the global data in Humidifiers.
    // Needed for unit tests, should not be normally called.
    void clear_state()
    {
        NumHumidifiers = 0;
        NumElecSteamHums = 0;
        NumGasSteamHums = 0;
        CheckEquipName.deallocate();
        Humidifier.deallocate();
        HumidifierUniqueNames.clear();
        GetInputFlag = true;
    }

<<<<<<< HEAD
    void SimHumidifier(EnergyPlusData &state, std::string const &CompName,              // name of the humidifier unit
=======
    void SimHumidifier(EnergyPlusData &state,
                       std::string const &CompName,              // name of the humidifier unit
>>>>>>> 42d84720
                       bool const EP_UNUSED(FirstHVACIteration), // TRUE if 1st HVAC simulation of system timestep
                       int &CompIndex                            // Pointer to Humidifier Unit
    )
    {

        // SUBROUTINE INFORMATION:
        //       AUTHOR         Fred Buhl
        //       DATE WRITTEN   September 2000
        //       MODIFIED       February 2015, B. Nigusse, FSEC, - Added gas fired humidifier
        //       RE-ENGINEERED  na

        // PURPOSE OF THIS SUBROUTINE:
        // Manage the simulation of an air humidifier

        // Using/Aliasing
        using General::TrimSigDigits;

        // SUBROUTINE LOCAL VARIABLE DECLARATIONS:
        int HumNum;            // index of humidifier unit being simulated
        Real64 WaterAddNeeded; // output in kg/s needed from humidifier to meet humidity setpoint

        if (GetInputFlag) {
            GetHumidifierInput(state);
            GetInputFlag = false;
        }

        // Get the humidifier unit index
        if (CompIndex == 0) {
            HumNum = UtilityRoutines::FindItemInList(CompName, Humidifier);
            if (HumNum == 0) {
                ShowFatalError("SimHumidifier: Unit not found=" + CompName);
            }
            CompIndex = HumNum;
        } else {
            HumNum = CompIndex;
            if (HumNum > NumHumidifiers || HumNum < 1) {
                ShowFatalError("SimHumidifier: Invalid CompIndex passed=" + TrimSigDigits(HumNum) +
                               ", Number of Units=" + TrimSigDigits(NumHumidifiers) + ", Entered Unit name=" + CompName);
            }
            if (CheckEquipName(HumNum)) {
                if (CompName != Humidifier(HumNum).Name) {
                    ShowFatalError("SimHumidifier: Invalid CompIndex passed=" + TrimSigDigits(HumNum) + ", Unit name=" + CompName +
                                   ", stored Unit Name for that index=" + Humidifier(HumNum).Name);
                }
                CheckEquipName(HumNum) = false;
            }
        }
        if (HumNum <= 0) {
            ShowFatalError("SimHumidifier: Unit not found=" + CompName);
        }

        auto &thisHum(Humidifier(HumNum));

        thisHum.InitHumidifier();

        thisHum.ControlHumidifier(WaterAddNeeded);

        // call the correct humidifier calculation routine
        {
            auto const SELECT_CASE_var(thisHum.HumType_Code);

            if (SELECT_CASE_var == Humidifier_Steam_Electric) { // 'HUMIDIFIER:STEAM:ELECTRIC'

                thisHum.CalcElecSteamHumidifier(WaterAddNeeded);

            } else if (SELECT_CASE_var == Humidifier_Steam_Gas) { // 'HUMIDIFIER:STEAM:GAS'

                thisHum.CalcGasSteamHumidifier(state, WaterAddNeeded);

            } else {
                ShowSevereError("SimHumidifier: Invalid Humidifier Type Code=" + TrimSigDigits(thisHum.HumType_Code));
                ShowContinueError("...Component Name=[" + CompName + "].");
                ShowFatalError("Preceding Condition causes termination.");
            }
        }

        thisHum.UpdateReportWaterSystem();

        thisHum.UpdateHumidifier();

        thisHum.ReportHumidifier();
    }

    void GetHumidifierInput(EnergyPlusData &state)
    {

        // SUBROUTINE INFORMATION:
        //       AUTHOR         Fred Buhl
        //       DATE WRITTEN   September 2000
        //       MODIFIED       February 2015, B. Nigusse, FSEC, - Added gas fired humidifier
        //       RE-ENGINEERED  na

        // PURPOSE OF THIS SUBROUTINE:
        // Obtains input data for humidifiers and stores it in humidifier data structures.

        // METHODOLOGY EMPLOYED:
        // Uses InputProcessor "Get" routines to obtain data.

        // Using/Aliasing
        using BranchNodeConnections::TestCompSet;
        using NodeInputManager::GetOnlySingleNode;
        using WaterManager::SetupTankDemandComponent;
        using WaterManager::SetupTankSupplyComponent;
        using namespace DataIPShortCuts;
        using CurveManager::GetCurveIndex;

        // SUBROUTINE PARAMETER DEFINITIONS:
        static std::string const RoutineName("GetHumidifierInputs: "); // include trailing blank space

        // SUBROUTINE LOCAL VARIABLE DECLARATIONS:
        int HumidifierIndex;             // loop index
        int HumNum;                      // current humidifier number
        int NumAlphas;                   // Number of Alphas for each GetObjectItem call
        int NumNumbers;                  // Number of Numbers for each GetObjectItem call
        int MaxNums;                     // maximum Number of Numbers for each GetObjectItem call
        int MaxAlphas;                   // maximum Number of Numbers for each GetObjectItem call
        int IOStatus;                    // Used in GetObjectItem
        static bool ErrorsFound(false);  // Set to true if errors in input, fatal at end of routine
        std::string CurrentModuleObject; // for ease in getting objects
        Array1D_string Alphas;           // Alpha input items for object
        Array1D_string cAlphaFields;     // Alpha field names
        Array1D_string cNumericFields;   // Numeric field names
        Array1D<Real64> Numbers;         // Numeric input items for object
        Array1D_bool lAlphaBlanks;       // Logical array, alpha field input BLANK = .TRUE.
        Array1D_bool lNumericBlanks;     // Logical array, numeric field input BLANK = .TRUE.
        static int TotalArgs(0);         // Total number of alpha and numeric arguments (max) for a
        //  certain object in the input file

        CurrentModuleObject = "Humidifier:Steam:Electric";
        NumElecSteamHums = inputProcessor->getNumObjectsFound(CurrentModuleObject);
        inputProcessor->getObjectDefMaxArgs(CurrentModuleObject, TotalArgs, NumAlphas, NumNumbers);
        MaxNums = NumNumbers;
        MaxAlphas = NumAlphas;
        CurrentModuleObject = "Humidifier:Steam:Gas";
        NumGasSteamHums = inputProcessor->getNumObjectsFound(CurrentModuleObject);
        NumHumidifiers = NumElecSteamHums + NumGasSteamHums;
        inputProcessor->getObjectDefMaxArgs(CurrentModuleObject, TotalArgs, NumAlphas, NumNumbers);
        MaxNums = max(MaxNums, NumNumbers);
        MaxAlphas = max(MaxAlphas, NumAlphas);

        // allocate the data array
        Humidifier.allocate(NumHumidifiers);
        HumidifierUniqueNames.reserve(static_cast<unsigned>(NumHumidifiers));
        CheckEquipName.dimension(NumHumidifiers, true);

        Alphas.allocate(MaxAlphas);
        cAlphaFields.allocate(MaxAlphas);
        cNumericFields.allocate(MaxNums);
        Numbers.dimension(MaxNums, 0.0);
        lAlphaBlanks.dimension(MaxAlphas, true);
        lNumericBlanks.dimension(MaxAlphas, true);

        // loop over electric steam humidifiers and load the input data
        CurrentModuleObject = "Humidifier:Steam:Electric";
        for (HumidifierIndex = 1; HumidifierIndex <= NumElecSteamHums; ++HumidifierIndex) {
            inputProcessor->getObjectItem(CurrentModuleObject,
                                          HumidifierIndex,
                                          Alphas,
                                          NumAlphas,
                                          Numbers,
                                          NumNumbers,
                                          IOStatus,
                                          lNumericBlanks,
                                          lAlphaBlanks,
                                          cAlphaFields,
                                          cNumericFields);
            HumNum = HumidifierIndex;
            GlobalNames::VerifyUniqueInterObjectName(HumidifierUniqueNames, Alphas(1), CurrentModuleObject, cAlphaFields(1), ErrorsFound);
            Humidifier(HumNum).Name = Alphas(1);
            //    Humidifier(HumNum)%HumType = TRIM(CurrentModuleObject)
            Humidifier(HumNum).HumType_Code = Humidifier_Steam_Electric;
            Humidifier(HumNum).Sched = Alphas(2);
            if (lAlphaBlanks(2)) {
                Humidifier(HumNum).SchedPtr = ScheduleAlwaysOn;
            } else {
                Humidifier(HumNum).SchedPtr = GetScheduleIndex(Alphas(2)); // convert schedule name to pointer
                if (Humidifier(HumNum).SchedPtr == 0) {
                    ShowSevereError(RoutineName + CurrentModuleObject + ": invalid " + cAlphaFields(2) + " entered =" + Alphas(2) + " for " +
                                    cAlphaFields(1) + '=' + Alphas(1));
                    ErrorsFound = true;
                }
            }
            Humidifier(HumNum).NomCapVol = Numbers(1);
            Humidifier(HumNum).NomPower = Numbers(2);
            Humidifier(HumNum).FanPower = Numbers(3);
            Humidifier(HumNum).StandbyPower = Numbers(4);
            Humidifier(HumNum).AirInNode = GetOnlySingleNode(
                Alphas(3), ErrorsFound, CurrentModuleObject, Alphas(1), NodeType_Air, NodeConnectionType_Inlet, 1, ObjectIsNotParent);
            Humidifier(HumNum).AirOutNode = GetOnlySingleNode(
                Alphas(4), ErrorsFound, CurrentModuleObject, Alphas(1), NodeType_Air, NodeConnectionType_Outlet, 1, ObjectIsNotParent);
            TestCompSet(CurrentModuleObject, Alphas(1), Alphas(3), Alphas(4), "Air Nodes");

            //  A5; \field Name of Water Storage Tank
            if (lAlphaBlanks(5)) {
                Humidifier(HumNum).SuppliedByWaterSystem = false;
            } else { // water from storage tank
                SetupTankDemandComponent(state, 
                    Alphas(1), CurrentModuleObject, Alphas(5), ErrorsFound, Humidifier(HumNum).WaterTankID, Humidifier(HumNum).WaterTankDemandARRID);
                Humidifier(HumNum).SuppliedByWaterSystem = true;
            }
        }

        // loop over gas fired steam humidifiers and load the input data
        CurrentModuleObject = "Humidifier:Steam:Gas";
        for (HumidifierIndex = 1; HumidifierIndex <= NumGasSteamHums; ++HumidifierIndex) {
            inputProcessor->getObjectItem(CurrentModuleObject,
                                          HumidifierIndex,
                                          Alphas,
                                          NumAlphas,
                                          Numbers,
                                          NumNumbers,
                                          IOStatus,
                                          lNumericBlanks,
                                          lAlphaBlanks,
                                          cAlphaFields,
                                          cNumericFields);
            HumNum = NumElecSteamHums + HumidifierIndex;
            GlobalNames::VerifyUniqueInterObjectName(HumidifierUniqueNames, Alphas(1), CurrentModuleObject, cAlphaFields(1), ErrorsFound);
            Humidifier(HumNum).Name = Alphas(1);
            Humidifier(HumNum).HumType_Code = Humidifier_Steam_Gas;
            Humidifier(HumNum).Sched = Alphas(2);
            if (lAlphaBlanks(2)) {
                Humidifier(HumNum).SchedPtr = ScheduleAlwaysOn;
            } else {
                Humidifier(HumNum).SchedPtr = GetScheduleIndex(Alphas(2)); // convert schedule name to pointer
                if (Humidifier(HumNum).SchedPtr == 0) {
                    ShowSevereError(RoutineName + CurrentModuleObject + ": invalid " + cAlphaFields(2) + " entered =" + Alphas(2) + " for " +
                                    cAlphaFields(1) + '=' + Alphas(1));
                    ErrorsFound = true;
                }
            }
            Humidifier(HumNum).NomCapVol = Numbers(1);
            Humidifier(HumNum).NomPower = Numbers(2); // nominal gas use rate for gas fired steam humidifier
            Humidifier(HumNum).ThermalEffRated = Numbers(3);
            Humidifier(HumNum).FanPower = Numbers(4);
            Humidifier(HumNum).StandbyPower = Numbers(5);
            Humidifier(HumNum).AirInNode = GetOnlySingleNode(
                Alphas(4), ErrorsFound, CurrentModuleObject, Alphas(1), NodeType_Air, NodeConnectionType_Inlet, 1, ObjectIsNotParent);
            Humidifier(HumNum).AirOutNode = GetOnlySingleNode(
                Alphas(5), ErrorsFound, CurrentModuleObject, Alphas(1), NodeType_Air, NodeConnectionType_Outlet, 1, ObjectIsNotParent);
            TestCompSet(CurrentModuleObject, Alphas(1), Alphas(4), Alphas(5), "Air Nodes");

            Humidifier(HumNum).EfficiencyCurvePtr = GetCurveIndex(state, Alphas(3));
            if (Humidifier(HumNum).EfficiencyCurvePtr > 0) {
                ErrorsFound |= CurveManager::CheckCurveDims(state,
                    Humidifier(HumNum).EfficiencyCurvePtr,   // Curve index
                    {1},                            // Valid dimensions
                    RoutineName,                    // Routine name
                    CurrentModuleObject,            // Object Type
                    Humidifier(HumNum).Name,        // Object Name
                    cAlphaFields(3));               // Field Name
            } else if (!lAlphaBlanks(3)) {
                ShowSevereError(RoutineName + CurrentModuleObject + "=\"" + Alphas(1) + "\",");
                ShowContinueError("Invalid " + cAlphaFields(3) + '=' + Alphas(3));
                ShowSevereError("..." + cAlphaFields(3) + " not found.");
                ErrorsFound = true;
            }

            //  A6; \field Name of Water Storage Tank
            if (lAlphaBlanks(6)) {
                Humidifier(HumNum).SuppliedByWaterSystem = false;
            } else { // water from storage tank
                SetupTankDemandComponent(state, 
                    Alphas(1), CurrentModuleObject, Alphas(6), ErrorsFound, Humidifier(HumNum).WaterTankID, Humidifier(HumNum).WaterTankDemandARRID);
                SetupTankSupplyComponent(state,
                    Alphas(1), CurrentModuleObject, Alphas(6), ErrorsFound, Humidifier(HumNum).WaterTankID, Humidifier(HumNum).TankSupplyID);
                Humidifier(HumNum).SuppliedByWaterSystem = true;
            }

            // A7; \field Inlet Water Temperature Option
            if (lAlphaBlanks(7)) {
                Humidifier(HumNum).InletWaterTempOption = FixedInletWaterTemperature;
            } else { // water from storage tank
                if (Alphas(7) == "FixedInletWaterTemperature") {
                    Humidifier(HumNum).InletWaterTempOption = FixedInletWaterTemperature;
                } else if (Alphas(7) == "VariableInletWaterTemperature") {
                    Humidifier(HumNum).InletWaterTempOption = VariableInletWaterTemperature;
                } else {
                    Humidifier(HumNum).InletWaterTempOption = FixedInletWaterTemperature;
                }
            }
        }

        for (HumNum = 1; HumNum <= NumHumidifiers; ++HumNum) {
            // Setup Report variables for the Humidifiers
            if (Humidifier(HumNum).SuppliedByWaterSystem) {
                SetupOutputVariable("Humidifier Water Volume Flow Rate",
                                    OutputProcessor::Unit::m3_s,
                                    Humidifier(HumNum).WaterConsRate,
                                    "System",
                                    "Average",
                                    Humidifier(HumNum).Name);
                SetupOutputVariable(
                    "Humidifier Water Volume", OutputProcessor::Unit::m3, Humidifier(HumNum).WaterCons, "System", "Sum", Humidifier(HumNum).Name);
                SetupOutputVariable("Humidifier Storage Tank Water Volume Flow Rate",
                                    OutputProcessor::Unit::m3_s,
                                    Humidifier(HumNum).TankSupplyVdot,
                                    "System",
                                    "Average",
                                    Humidifier(HumNum).Name);
                SetupOutputVariable("Humidifier Storage Tank Water Volume",
                                    OutputProcessor::Unit::m3,
                                    Humidifier(HumNum).TankSupplyVol,
                                    "System",
                                    "Sum",
                                    Humidifier(HumNum).Name,
                                    _,
                                    "Water",
                                    "HUMIDIFIER",
                                    _,
                                    "SYSTEM");
                SetupOutputVariable("Humidifier Starved Storage Tank Water Volume Flow Rate",
                                    OutputProcessor::Unit::m3_s,
                                    Humidifier(HumNum).StarvedSupplyVdot,
                                    "System",
                                    "Average",
                                    Humidifier(HumNum).Name);
                SetupOutputVariable("Humidifier Starved Storage Tank Water Volume",
                                    OutputProcessor::Unit::m3,
                                    Humidifier(HumNum).StarvedSupplyVol,
                                    "System",
                                    "Sum",
                                    Humidifier(HumNum).Name,
                                    _,
                                    "Water",
                                    "HUMIDIFIER",
                                    _,
                                    "SYSTEM");
                SetupOutputVariable("Humidifier Mains Water Volume",
                                    OutputProcessor::Unit::m3,
                                    Humidifier(HumNum).StarvedSupplyVol,
                                    "System",
                                    "Sum",
                                    Humidifier(HumNum).Name,
                                    _,
                                    "MainsWater",
                                    "HUMIDIFIER",
                                    _,
                                    "SYSTEM");

            } else {
                SetupOutputVariable("Humidifier Water Volume Flow Rate",
                                    OutputProcessor::Unit::m3_s,
                                    Humidifier(HumNum).WaterConsRate,
                                    "System",
                                    "Average",
                                    Humidifier(HumNum).Name);
                SetupOutputVariable("Humidifier Water Volume",
                                    OutputProcessor::Unit::m3,
                                    Humidifier(HumNum).WaterCons,
                                    "System",
                                    "Sum",
                                    Humidifier(HumNum).Name,
                                    _,
                                    "WATER",
                                    "HUMIDIFIER",
                                    _,
                                    "System");
                SetupOutputVariable("Humidifier Mains Water Volume",
                                    OutputProcessor::Unit::m3,
                                    Humidifier(HumNum).WaterCons,
                                    "System",
                                    "Sum",
                                    Humidifier(HumNum).Name,
                                    _,
                                    "MAINSWATER",
                                    "HUMIDIFIER",
                                    _,
                                    "System");
            }
            if (Humidifier(HumNum).HumType_Code == Humidifier_Steam_Electric) {
                SetupOutputVariable("Humidifier Electricity Rate",
                                    OutputProcessor::Unit::W,
                                    Humidifier(HumNum).ElecUseRate,
                                    "System",
                                    "Average",
                                    Humidifier(HumNum).Name);
                SetupOutputVariable("Humidifier Electricity Energy",
                                    OutputProcessor::Unit::J,
                                    Humidifier(HumNum).ElecUseEnergy,
                                    "System",
                                    "Sum",
                                    Humidifier(HumNum).Name,
                                    _,
                                    "ELECTRICITY",
                                    "HUMIDIFIER",
                                    _,
                                    "System");
            } else if (Humidifier(HumNum).HumType_Code == Humidifier_Steam_Gas) {
                SetupOutputVariable("Humidifier NaturalGas Use Thermal Efficiency",
                                    OutputProcessor::Unit::None,
                                    Humidifier(HumNum).ThermalEff,
                                    "System",
                                    "Average",
                                    Humidifier(HumNum).Name);
                SetupOutputVariable(
                    "Humidifier NaturalGas Rate", OutputProcessor::Unit::W, Humidifier(HumNum).GasUseRate, "System", "Average", Humidifier(HumNum).Name);
                SetupOutputVariable("Humidifier NaturalGas Energy",
                                    OutputProcessor::Unit::J,
                                    Humidifier(HumNum).GasUseEnergy,
                                    "System",
                                    "Sum",
                                    Humidifier(HumNum).Name,
                                    _,
                                    "NATURALGAS",
                                    "HUMIDIFIER",
                                    _,
                                    "System");
                SetupOutputVariable("Humidifier Auxiliary Electricity Rate",
                                    OutputProcessor::Unit::W,
                                    Humidifier(HumNum).AuxElecUseRate,
                                    "System",
                                    "Average",
                                    Humidifier(HumNum).Name);
                SetupOutputVariable("Humidifier Auxiliary Electricity Energy",
                                    OutputProcessor::Unit::J,
                                    Humidifier(HumNum).AuxElecUseEnergy,
                                    "System",
                                    "Sum",
                                    Humidifier(HumNum).Name,
                                    _,
                                    "ELECTRICITY",
                                    "HUMIDIFIER",
                                    _,
                                    "System");
            }
        }

        Alphas.deallocate();
        cAlphaFields.deallocate();
        cNumericFields.deallocate();
        Numbers.deallocate();
        lAlphaBlanks.deallocate();
        lNumericBlanks.deallocate();

        if (ErrorsFound) {
            ShowFatalError(RoutineName + "Errors found in input.");
        }
    }

    void HumidifierData::InitHumidifier() // number of the current humidifier being simulated
    {

        // SUBROUTINE INFORMATION:
        //       AUTHOR         Fred Buhl
        //       DATE WRITTEN   September 2000
        //       MODIFIED       February 2015, B. Nigusse, FSEC, - Added gas fired humidifier
        //       RE-ENGINEERED  na

        // PURPOSE OF THIS SUBROUTINE:
        // This subroutine is for initializations of the Humidifier Components.

        // METHODOLOGY EMPLOYED:
        // Uses the status flags to trigger initializations.

        // REFERENCES:
        // na

        // Using/Aliasing
        using DataGlobals::AnyEnergyManagementSystemInModel;
        using DataHVACGlobals::DoSetPointTest;
        using EMSManager::CheckIfNodeSetPointManagedByEMS;
        using EMSManager::iHumidityRatioMinSetPoint;

        // Locals
        // SUBROUTINE ARGUMENT DEFINITIONS:

        // SUBROUTINE PARAMETER DEFINITIONS:
        static std::string const CalledFrom("Humidifier:InitHumidifier");

        // INTERFACE BLOCK SPECIFICATIONS
        // na

        // DERIVED TYPE DEFINITIONS
        // na

        // SUBROUTINE LOCAL VARIABLE DECLARATIONS:

        // static bool MySetPointCheckFlag( true );

        // do sizing calculation once
        if (MySizeFlag) {
            SizeHumidifier();
            MySizeFlag = false;
        }

        if (!SysSizingCalc && MySetPointCheckFlag && DoSetPointTest) {
            if (AirOutNode > 0) {
                if (Node(AirOutNode).HumRatMin == SensedNodeFlagValue) {
                    if (!AnyEnergyManagementSystemInModel) {
                        ShowSevereError("Humidifiers: Missing humidity setpoint for " + HumidifierType(HumType_Code) + " = " + Name);
                        ShowContinueError("  use a Setpoint Manager with Control Variable = \"MinimumHumidityRatio\" to establish a setpoint at the "
                                          "humidifier outlet node.");
                        ShowContinueError("  expecting it on Node=\"" + NodeID(AirOutNode) + "\".");
                        SetPointErrorFlag = true;
                    } else {
                        CheckIfNodeSetPointManagedByEMS(AirOutNode, iHumidityRatioMinSetPoint, SetPointErrorFlag);
                        if (SetPointErrorFlag) {
                            ShowSevereError("Humidifiers: Missing humidity setpoint for " + HumidifierType(HumType_Code) + " = " + Name);
                            ShowContinueError("  use a Setpoint Manager with Control Variable = \"MinimumHumidityRatio\" to establish a setpoint at "
                                              "the humidifier outlet node.");
                            ShowContinueError("  expecting it on Node=\"" + NodeID(AirOutNode) + "\".");
                            ShowContinueError(
                                "  or use an EMS actuator to control minimum humidity ratio to establish a setpoint at the humidifier outlet node.");
                        }
                    }
                }
            }
            MySetPointCheckFlag = false;
        }

        if (!BeginEnvrnFlag) {
            MyEnvrnFlag = true;
        }

        // do these initializations every HVAC time step
        HumRatSet = Node(AirOutNode).HumRatMin;
        AirInTemp = Node(AirInNode).Temp;
        AirInHumRat = Node(AirInNode).HumRat;
        AirInEnthalpy = Node(AirInNode).Enthalpy;
        AirInMassFlowRate = Node(AirInNode).MassFlowRate;

        WaterAdd = 0.0;
        ElecUseEnergy = 0.0;
        ElecUseRate = 0.0;
        WaterCons = 0.0;
        WaterConsRate = 0.0;
        ThermalEff = 0.0;
        GasUseRate = 0.0;
        GasUseEnergy = 0.0;
        AuxElecUseRate = 0.0;
        AuxElecUseEnergy = 0.0;
    }

    void HumidifierData::SizeHumidifier() // number of the current humidifier being sized
    {

        // SUBROUTINE INFORMATION:
        //       AUTHOR         Bereket Nigusse, UCF/FSEC,
        //       DATE WRITTEN   March, 2012
        //       MODIFIED       May 2014, Daeho Kang, PNNL - Added additional sizing field
        //				        February 2015, B. Nigusse, FSEC, - Added gas fired humidifier
        //       RE-ENGINEERED  na

        // PURPOSE OF THIS SUBROUTINE:
        // This subroutine is for for sizing electric steam humidifier nominal electric power.

        // METHODOLOGY EMPLOYED:
        // Uses user specified nominal capacity in m3/s and water enthalpy change required to
        // vaporize water from a reference temperature of 20.0C. to steam at 100.0C.
        //  m_dot = Nominal Capacity [m3/s] * Density of water at 5.05 [kg/m3]
        //  Nominal Capacity =  m_dot [kg/s] * delta_enthalpy [J/kg]

        // REFERENCES:
        // na

        // Using/Aliasing
        using DataHVACGlobals::Cooling;
        using DataHVACGlobals::Heating;
        using DataHVACGlobals::Main;
        using DataHVACGlobals::Other;
        using DataSizing::AutoSize;
        using DataSizing::AutoVsHardSizingThreshold;
        using DataSizing::CurDuctType;
        using DataSizing::CurOASysNum;
        using DataSizing::CurSysNum;
        using DataSizing::CurZoneEqNum;
        using DataSizing::FinalSysSizing;
        using DataSizing::FinalZoneSizing;
        using DataSizing::SysSizingRunDone;
        using DataSizing::ZoneSizingRunDone;
        using FluidProperties::FindGlycol;
        using FluidProperties::FindRefrigerant;
        using FluidProperties::GetSatEnthalpyRefrig;
        using FluidProperties::GetSpecificHeatGlycol;
        using General::RoundSigDigits;
        using Psychrometrics::PsyRhoAirFnPbTdbW;
        using Psychrometrics::RhoH2O;
        using ReportSizingManager::ReportSizingOutput;

        // Locals
        // SUBROUTINE ARGUMENT DEFINITIONS:

        // SUBROUTINE PARAMETER DEFINITIONS:
        static std::string const CalledFrom("Humidifier:SizeHumidifier");
        Real64 const Tref(20.0);    // Reference temp of water for rated capacity calcs [C]
        Real64 const TSteam(100.0); // saturated steam temperature generated by Humidifier [C]

        // INTERFACE BLOCK SPECIFICATIONS
        // na

        // DERIVED TYPE DEFINITIONS
        // na

        // SUBROUTINE LOCAL VARIABLE DECLARATIONS:
        std::string ModuleObjectType;   // for ease in getting objects
        int RefrigerantIndex;           // refrigerant index
        int WaterIndex;                 // fluid type index
        Real64 NominalPower;            // Nominal power input to humidifier, W
        Real64 WaterSpecHeatAvg;        // specific heat of water, J/kgK
        Real64 SteamSatEnthalpy;        // enthalpy of saturated steam at 100C, J/kg
        Real64 WaterSatEnthalpy;        // enthalpy of saturated water at 100C, J/kg
        bool IsAutoSize;                // Indicator to autosize
        bool HardSizeNoDesRun;          // Indicator to a hard-sized field with no design sizing data
        static bool ErrorsFound(false); // TRUE if errors detected in input
        Real64 NomPowerDes;             // Autosized nominal power for reporting
        Real64 NomPowerUser;            // Hardsized nominal power for reporting
        Real64 MassFlowDes;             // Design air mass flow rate
        Real64 InletHumRatDes;          // Design inlet humidity ratio
        Real64 OutletHumRatDes;         // Design outlet humidity ratio
        Real64 NomCapVolDes;            // Autosized Nominal capacity volume for reporting
        Real64 NomCapVolUser;           // HardSized nominal capacity volume for reporting
        Real64 AirVolFlow;              // Design air volume flow rate
        Real64 AirDensity;              // Density of air

        if (HumType_Code == Humidifier_Steam_Electric || HumType_Code == Humidifier_Steam_Gas) {
            IsAutoSize = false;
            HardSizeNoDesRun = false;
            NomPowerDes = 0.0;
            NomPowerUser = 0.0;

            if (HumType_Code == Humidifier_Steam_Electric) {
                ModuleObjectType = "electric";
            } else if (HumType_Code == Humidifier_Steam_Gas) {
                ModuleObjectType = "gas";
            }
            if (NomCapVol == AutoSize) {
                IsAutoSize = true;
            }
            if (CurZoneEqNum > 0) {
                if (!IsAutoSize && !ZoneSizingRunDone) { // Hardsize with no sizing run
                    HardSizeNoDesRun = true;
                    if (NomCapVol > 0.0) {
                        ReportSizingOutput(HumidifierType(HumType_Code), Name, "User-Specified Nominal Capacity Volume [m3/s]", NomCapVol);
                    }
                } else { // Sizing run done

                    CheckZoneSizing("Humidifier:SizeHumidifier", Name);
                    AirDensity = FinalZoneSizing(CurZoneEqNum).DesCoolDens;
                    MassFlowDes = max(FinalZoneSizing(CurZoneEqNum).DesCoolVolFlow, FinalZoneSizing(CurZoneEqNum).DesHeatVolFlow) * AirDensity;
                    InletHumRatDes = std::min(FinalZoneSizing(CurZoneEqNum).OutHumRatAtHeatPeak, FinalZoneSizing(CurZoneEqNum).OutHumRatAtCoolPeak);
                    OutletHumRatDes =
                        std::max(FinalZoneSizing(CurZoneEqNum).ZoneHumRatAtHeatPeak, FinalZoneSizing(CurZoneEqNum).ZoneHumRatAtCoolPeak);
                }
            } else if (CurSysNum > 0) {
                if (!IsAutoSize && !SysSizingRunDone) {
                    HardSizeNoDesRun = true;
                    if (NomCapVol > 0.0) {
                        ReportSizingOutput(HumidifierType(HumType_Code), Name, "User-Specified Nominal Capacity Volume [m3/s]", NomCapVol);
                    }
                } else {
                    CheckSysSizing("Humidifier:SizeHumidifier", Name);
                    if (CurOASysNum > 0) {
                        // size to outdoor air volume flow rate if available
                        if (FinalSysSizing(CurSysNum).DesOutAirVolFlow > 0.0) {
                            AirDensity = PsyRhoAirFnPbTdbW(OutBaroPress, OutDryBulbTemp, OutHumRat, CalledFrom);
                            MassFlowDes = FinalSysSizing(CurSysNum).DesOutAirVolFlow * AirDensity;
                            InletHumRatDes = std::min(FinalSysSizing(CurSysNum).OutHumRatAtCoolPeak, FinalSysSizing(CurSysNum).HeatOutHumRat);
                            OutletHumRatDes = std::max(FinalSysSizing(CurSysNum).CoolSupHumRat, FinalSysSizing(CurSysNum).HeatSupHumRat);
                        } else { // ELSE size to supply air duct flow rate
                            auto const SELECT_CASE_var(CurDuctType);
                            if (SELECT_CASE_var == Main) {
                                AirVolFlow = FinalSysSizing(CurSysNum).DesMainVolFlow;
                            } else if (SELECT_CASE_var == Cooling) {
                                AirVolFlow = FinalSysSizing(CurSysNum).DesCoolVolFlow;
                            } else if (SELECT_CASE_var == Heating) {
                                AirVolFlow = FinalSysSizing(CurSysNum).DesHeatVolFlow;
                            } else if (SELECT_CASE_var == Other) {
                                AirVolFlow = FinalSysSizing(CurSysNum).DesMainVolFlow;
                            } else {
                                AirVolFlow = FinalSysSizing(CurSysNum).DesMainVolFlow;
                            }
                            AirDensity = PsyRhoAirFnPbTdbW(
                                OutBaroPress, FinalSysSizing(CurSysNum).MixTempAtCoolPeak, FinalSysSizing(CurSysNum).MixHumRatAtCoolPeak, CalledFrom);
                            MassFlowDes = AirVolFlow * AirDensity;
                            InletHumRatDes = min(FinalSysSizing(CurSysNum).MixHumRatAtCoolPeak, FinalSysSizing(CurSysNum).HeatMixHumRat);
                            OutletHumRatDes = max(FinalSysSizing(CurSysNum).CoolSupHumRat, FinalSysSizing(CurSysNum).HeatSupHumRat);
                        }
                    } else {
                        auto const SELECT_CASE_var(CurDuctType);
                        if (SELECT_CASE_var == Main) {
                            AirVolFlow = FinalSysSizing(CurSysNum).DesMainVolFlow;
                        } else if (SELECT_CASE_var == Cooling) {
                            AirVolFlow = FinalSysSizing(CurSysNum).DesCoolVolFlow;
                        } else if (SELECT_CASE_var == Heating) {
                            AirVolFlow = FinalSysSizing(CurSysNum).DesHeatVolFlow;
                        } else if (SELECT_CASE_var == Other) {
                            AirVolFlow = FinalSysSizing(CurSysNum).DesMainVolFlow;
                        } else {
                            AirVolFlow = FinalSysSizing(CurSysNum).DesMainVolFlow;
                        }
                        AirDensity = PsyRhoAirFnPbTdbW(
                            OutBaroPress, FinalSysSizing(CurSysNum).MixTempAtCoolPeak, FinalSysSizing(CurSysNum).MixHumRatAtCoolPeak, CalledFrom);
                        MassFlowDes = AirVolFlow * AirDensity;
                        InletHumRatDes = std::min(FinalSysSizing(CurSysNum).MixHumRatAtCoolPeak, FinalSysSizing(CurSysNum).HeatMixHumRat);
                        OutletHumRatDes = std::max(FinalSysSizing(CurSysNum).CoolSupHumRat, FinalSysSizing(CurSysNum).HeatSupHumRat);
                    }
                }
            }

            if (!HardSizeNoDesRun) {
                NomCapVolDes = MassFlowDes * (OutletHumRatDes - InletHumRatDes) / RhoH2O(DataGlobals::InitConvTemp);
                if (NomCapVolDes < 0.0) NomCapVolDes = 0.0; // No humidity demand

                if (IsAutoSize) {
                    NomCapVol = NomCapVolDes;
                    ReportSizingOutput(HumidifierType(HumType_Code), Name, "Design Size Nominal Capacity Volume [m3/s]", NomCapVolDes);
                } else {
                    if (NomCapVol > 0.0) {
                        NomCapVolUser = NomCapVol;
                        ReportSizingOutput(HumidifierType(HumType_Code),
                                           Name,
                                           "Design Size Nominal Capacity Volume [m3/s]",
                                           NomCapVolDes,
                                           "User-Specified Nominal Capacity Volume [m3/s]",
                                           NomCapVolUser);
                        if (DisplayExtraWarnings) {
                            if ((std::abs(NomCapVolDes - NomCapVolUser) / NomCapVolUser) > AutoVsHardSizingThreshold) {
                                ShowMessage("SizeHumidifier: Potential issue with equipment sizing for " + HumidifierType(HumType_Code) + " = \"" +
                                            Name + "\".");
                                ShowContinueError("User-Specified Nominal Capacity Volume of " + RoundSigDigits(NomCapVolUser, 2) + " [Wm3/s]");
                                ShowContinueError("differs from Design Size Nominal Capacity Volume of " + RoundSigDigits(NomCapVolDes, 2) +
                                                  " [m3/s]");
                                ShowContinueError("This may, or may not, indicate mismatched component sizes.");
                                ShowContinueError("Verify that the value entered is intended and is consistent with other components.");
                            }
                        }
                    }
                }
            }

            NomCap = RhoH2O(DataGlobals::InitConvTemp) * NomCapVol;
            RefrigerantIndex = FindRefrigerant(fluidNameSteam);
            WaterIndex = FindGlycol(fluidNameWater);
            SteamSatEnthalpy = GetSatEnthalpyRefrig(fluidNameSteam, TSteam, 1.0, RefrigerantIndex, CalledFrom);
            WaterSatEnthalpy = GetSatEnthalpyRefrig(fluidNameSteam, TSteam, 0.0, RefrigerantIndex, CalledFrom);
            WaterSpecHeatAvg = 0.5 * (GetSpecificHeatGlycol(fluidNameWater, TSteam, WaterIndex, CalledFrom) +
                                      GetSpecificHeatGlycol(fluidNameWater, Tref, WaterIndex, CalledFrom));
            NominalPower = NomCap * ((SteamSatEnthalpy - WaterSatEnthalpy) + WaterSpecHeatAvg * (TSteam - Tref));

            if (NomPower == AutoSize) {
                IsAutoSize = true;
            }

            if (HumType_Code == Humidifier_Steam_Gas) {

                if (!IsAutoSize) {
                    // override user specified rated thermal efficiency
                    if (NomPower >= NominalPower) {
                        ThermalEffRated = NominalPower / NomPower;
                    } else {
                        ShowMessage(CalledFrom + ": capacity and thermal efficiency mismatch for " + HumidifierType(HumType_Code) + " =\"" + Name +
                                    "\".");
                        ShowContinueError("User-Specified Rated Gas Use Rate of " + RoundSigDigits(NomPower, 2) + " [W]");
                        ShowContinueError("User-Specified or Autosized Rated Capacity of " + RoundSigDigits(NomCapVol, 2) + " [m3/s]");
                        ShowContinueError("Rated Gas Use Rate at the Rated Capacity of " + RoundSigDigits(NomCapVol, 2) + " [m3/s]" +
                                          " must be greater than the ideal, i.e., 100% thermal efficiency gas use rate of " +
                                          RoundSigDigits(NomPowerDes, 2) + " [W]");
                        ShowContinueError("Resize the Rated Gas Use Rate by dividing the ideal gas use rate with expected thermal efficiency. ");
                        // Changing this from a hard-stop condition to just a limiting condition of eta=1.0
                        // ErrorsFound = true;
                        ThermalEffRated = 1.0;
                    }
                } else {
                    if (ThermalEffRated > 0.0) {
                        NominalPower = NominalPower / ThermalEffRated;
                    }
                }

                // gas fired steam humidifier's nominal gas use rate is always autosized
                IsAutoSize = true;
            }

            NomPowerDes = NominalPower;
            if (IsAutoSize) {
                NomPower = NomPowerDes;
                ReportSizingOutput(HumidifierType(HumType_Code), Name, "Design Size Rated Power [W]", NomPowerDes);
            } else {
                if (NomPower >= 0.0 && NomCap > 0.0) {
                    NomPowerUser = NomPower;
                    ReportSizingOutput(HumidifierType(HumType_Code),
                                       Name,
                                       "Design Size Rated Power [W]",
                                       NomPowerDes,
                                       "User-Specified Rated Power [W]",
                                       NomPowerUser);
                    if (DisplayExtraWarnings) {
                        if ((std::abs(NomPowerDes - NomPowerUser) / NomPowerUser) > AutoVsHardSizingThreshold) {
                            ShowMessage("SizeHumidifier: Potential issue with equipment sizing for " + HumidifierType(HumType_Code) + " =\"" + Name +
                                        "\".");
                            ShowContinueError("User-Specified Rated Power of " + RoundSigDigits(NomPowerUser, 2) + " [W]");
                            ShowContinueError("differs from Design Size Rated Power of " + RoundSigDigits(NomPowerDes, 2) + " [W]");
                            ShowContinueError("This may, or may not, indicate mismatched component sizes.");
                            ShowContinueError("Verify that the value entered is intended and is consistent with other components.");
                        }
                    }
                    if (NomPower < NominalPower) {
                        ShowWarningError(HumidifierType(HumType_Code) + ": specified Rated Power is less than nominal Rated Power for " +
                                         ModuleObjectType + " steam humidifier = " + Name + ". ");
                        ShowContinueError(" specified Rated Power = " + RoundSigDigits(NomPower, 2));
                        ShowContinueError(" while expecting a minimum Rated Power = " + RoundSigDigits(NominalPower, 2));
                    }
                } else {
                    ShowWarningError(HumidifierType(HumType_Code) + ": specified nominal capacity is zero for " + ModuleObjectType +
                                     " steam humidifier = " + Name + ". ");
                    ShowContinueError(" For zero nominal capacity humidifier the rated power is zero.");
                }
            }
        }

        if (ErrorsFound) {
            ShowFatalError(CalledFrom +
                           ": Mismatch was found in the Rated Gas Use Rate and Thermal Efficiency for gas fired steam humidifier = " + Name + ". ");
        }
    }

    void HumidifierData::ControlHumidifier(Real64 &WaterAddNeeded // moisture addition rate needed to meet minimum humidity ratio setpoint [kg/s]
    )
    {

        // SUBROUTINE INFORMATION:
        //       AUTHOR         Fred Buhl
        //       DATE WRITTEN   September 2000
        //       MODIFIED       February 2015, B. Nigusse, FSEC, - transitioned the code to OO approach
        //       RE-ENGINEERED  na

        // PURPOSE OF THIS SUBROUTINE:
        // This subroutine sets the output required from the humidifier

        // METHODOLOGY EMPLOYED:
        // Uses a minimum humidity setpoint and water mass balance to calculate moisture addition needed

        // REFERENCES:
        // na

        // Using/Aliasing
        using Psychrometrics::PsyWFnTdbRhPb;

        // Locals
        // SUBROUTINE ARGUMENT DEFINITIONS:
        static std::string const RoutineName("ControlHumidifier");

        // SUBROUTINE PARAMETER DEFINITIONS:
        // na

        // INTERFACE BLOCK SPECIFICATIONS
        // na

        // DERIVED TYPE DEFINITIONS
        // na

        // SUBROUTINE LOCAL VARIABLE DECLARATIONS:
        bool UnitOn;        // unit on flag
        Real64 HumRatSatIn; // humidity ratio at saturation at the inlet temperature [kgWater/kgDryAir]

        UnitOn = true;
        if (HumRatSet <= 0.0) UnitOn = false;
        if (AirInMassFlowRate <= SmallMassFlow) UnitOn = false;
        if (GetCurrentScheduleValue(SchedPtr) <= 0.0) UnitOn = false;
        if (AirInHumRat >= HumRatSet) UnitOn = false;
        HumRatSatIn = PsyWFnTdbRhPb(AirInTemp, 1.0, OutBaroPress, RoutineName);
        if (AirInHumRat >= HumRatSatIn) UnitOn = false;
        if (UnitOn) {
            // AirMassFlowRate*AirInHumRat + WaterAddNeeded = AirMassFlowRate*HumRatSet
            WaterAddNeeded = AirInMassFlowRate * (HumRatSet - AirInHumRat);
        } else {
            WaterAddNeeded = 0.0;
        }
    }

    void HumidifierData::CalcElecSteamHumidifier(Real64 const WaterAddNeeded // moisture addition rate set by controller [kg/s]
    )
    {

        // SUBROUTINE INFORMATION:
        //       AUTHOR         Fred Buhl
        //       DATE WRITTEN   September 2000
        //       MODIFIED       February 2015, B. Nigusse, FSEC, - transitioned the code to OO approach
        //       RE-ENGINEERED  na

        // PURPOSE OF THIS SUBROUTINE:
        // Calculate the electricity consumption and the outlet conditions for an electric steam
        // humidifier, given the inlet conditions and the steam addition rate.

        // METHODOLOGY EMPLOYED:
        // Uses energy and mass balance as well as pschrometric relations.

        // REFERENCES:
        // ASHRAE HVAC 2 Toolkit, page 4-112
        // 1997 ASHRAE Handbook Fundamentals, page 6.18

        // Using/Aliasing
        using Psychrometrics::PsyHFnTdbW;
        using Psychrometrics::PsyTdbFnHW;
        using Psychrometrics::PsyWFnTdbRhPb;
        using Psychrometrics::RhoH2O;

        // Locals
        // SUBROUTINE ARGUMENT DEFINITIONS:

        // SUBROUTINE PARAMETER DEFINITIONS:
        static std::string const RoutineName("CalcElecSteamHumidifier");

        // INTERFACE BLOCK SPECIFICATIONS
        // na

        // DERIVED TYPE DEFINITIONS
        // na

        // SUBROUTINE LOCAL VARIABLE DECLARATIONS:

        Real64 HumRatSatOut;      // humidity ratio at saturation at the outlet temperature [kgWater/kgDryAir]
        Real64 HumRatSatIn;       // humidity ratio at saturation at the inlet temperature [kgWater/kgDryAir]
        Real64 WaterAddNeededMax; // moisture addition rate set by controller, limited by humidifier capacity
        Real64 WaterInEnthalpy;   // enthalpy of the inlet steam [J/kg]
        Real64 HumRatSatApp;      // the approximate humidity ratio where the line drawn between inlet and desired outlet conditions
        // crosses the saturation line.
        Real64 WaterDens; // density of liquid water [kg/m3]

        HumRatSatIn = PsyWFnTdbRhPb(AirInTemp, 1.0, OutBaroPress, RoutineName);
        HumRatSatOut = 0.0;
        HumRatSatApp = 0.0;
        WaterInEnthalpy = 2676125.0; // At 100 C
        WaterDens = RhoH2O(DataGlobals::InitConvTemp);
        WaterAddNeededMax = min(WaterAddNeeded, NomCap);
        if (WaterAddNeededMax > 0.0) {
            //   ma*W1 + mw = ma*W2
            //   ma*h1 + mw*hw = ma*h2
            // where ma is air mass flow rate; h1,W1 are the inlet enthalpy and humidity ratio; h2 and W2 are
            // the outlet enthalpy and humidity ratio; mw is the steam mass flow rate; hw is the steam enthalpy.
            // Setting mw equal to the desired water addition rate, use the above 2 equations to calculate the
            // outlet conditions
            AirOutEnthalpy = (AirInMassFlowRate * AirInEnthalpy + WaterAddNeededMax * WaterInEnthalpy) / AirInMassFlowRate;
            AirOutHumRat = (AirInMassFlowRate * AirInHumRat + WaterAddNeededMax) / AirInMassFlowRate;
            AirOutTemp = PsyTdbFnHW(AirOutEnthalpy, AirOutHumRat);
            HumRatSatOut = PsyWFnTdbRhPb(AirOutTemp, 1.0, OutBaroPress, RoutineName);
            if (AirOutHumRat <= HumRatSatOut) {
                // If the outlet condition is below the saturation curve, the desired moisture addition rate can be met.
                WaterAdd = WaterAddNeededMax;
            } else {
                // The desired moisture addition rate results in an outlet state above the saturation curve. We need to
                // find the point where the line drawn between state 1 (inlet) and state 2 (our desired outlet) crosses
                // the saturation curve. This will be the new outlet condition. Rather than iterate to obtain this point,
                // we find it approximately by solving for the point where 2 lines cross: the first drawn from
                // state 1 to state 2, the second from T1, W1s to T2, W2s; where T1 is the inlet temperature, W1s is
                // the humidity ratio at saturation at temperature T1; and T2 is the desired outlet temperature, W2s
                // is the humidity ratio at saturation at temperature T2. The 2 lines are given by the equations:
                //   W = W1 + ((W2-W1)/(T2-T1))*(T-T1)
                //   W = W1s + ((W2s-W1s)/(T2-T1))*(T-T1)
                // Solving for the point where the line cross (T3,W3):
                //   W3 = W1 + ((W2-W1)*(W1s-W1))/(W2-W2s + W1s-W1)
                //   T3 = T1 + (W3-W1)*((T2-T1)/(W2-W1))  ! "T1 +" added by Shirey 8/12/04  That's correct! [WFB 9/29/2004]
                HumRatSatApp = AirInHumRat +
                               (AirOutHumRat - AirInHumRat) * (HumRatSatIn - AirInHumRat) / (AirOutHumRat - HumRatSatOut + HumRatSatIn - AirInHumRat);
                AirOutTemp = AirInTemp + (HumRatSatApp - AirInHumRat) * ((AirOutTemp - AirInTemp) / (AirOutHumRat - AirInHumRat));
                // This point isn't quite on the saturation curve since we made a linear approximation of the curve,
                // but the temperature should be very close to the correct outlet temperature. We will use this temperature
                // as the outlet temperature and move to the saturation curve for the outlet humidity and enthalpy
                AirOutHumRat = PsyWFnTdbRhPb(AirOutTemp, 1.0, OutBaroPress, RoutineName);
                AirOutEnthalpy = PsyHFnTdbW(AirOutTemp, AirOutHumRat);
                WaterAdd = AirInMassFlowRate * (AirOutHumRat - AirInHumRat);
            }

        } else {
            WaterAdd = 0.0;
            AirOutEnthalpy = AirInEnthalpy;
            AirOutTemp = AirInTemp;
            AirOutHumRat = AirInHumRat;
        }
        if (WaterAdd > 0.0) {
            ElecUseRate = (WaterAdd / NomCap) * NomPower + FanPower + StandbyPower;
        } else if (GetCurrentScheduleValue(SchedPtr) > 0.0) {
            ElecUseRate = StandbyPower;
        } else {
            ElecUseRate = 0.0;
        }
        WaterConsRate = WaterAdd / WaterDens;
        AirOutMassFlowRate = AirInMassFlowRate;
    }

    void HumidifierData::CalcGasSteamHumidifier(EnergyPlusData &state, Real64 const WaterAddNeeded // moisture addition rate set by controller [kg/s]
    )
    {

        // SUBROUTINE INFORMATION:
        //       AUTHOR         Bereket Nigusse, FSEC/UCF
        //       DATE WRITTEN   February 2015
        //       MODIFIED       na
        //       RE-ENGINEERED  na

        // PURPOSE OF THIS SUBROUTINE:
        // Calculate the gas consumption and the outlet conditions for a gas fired steam
        // humidifier, given the inlet conditions and the steam addition rate.

        // METHODOLOGY EMPLOYED:
        // Uses energy and mass balance as well as pschrometric relations. Adopted
        // from routine CalcElecSteamHumidifier by Fred Buhl

        // Using/Aliasing
        using CurveManager::CurveValue;
        using DataEnvironment::WaterMainsTemp;
        using DataWater::WaterStorage;
        using FluidProperties::FindGlycol;
        using FluidProperties::FindRefrigerant;
        using FluidProperties::GetSatEnthalpyRefrig;
        using FluidProperties::GetSpecificHeatGlycol;
        using Psychrometrics::PsyHFnTdbW;
        using Psychrometrics::PsyTdbFnHW;
        using Psychrometrics::PsyWFnTdbRhPb;
        using Psychrometrics::RhoH2O;

        // SUBROUTINE PARAMETER DEFINITIONS:
        static std::string const RoutineName("CalcGasSteamHumidifier");
        Real64 const TSteam(100.0); // saturated steam temperature generated by Humidifier [C]

        // SUBROUTINE LOCAL VARIABLE DECLARATIONS:

        Real64 HumRatSatOut;      // humidity ratio at saturation at the outlet temperature [kgWater/kgDryAir]
        Real64 HumRatSatIn;       // humidity ratio at saturation at the inlet temperature [kgWater/kgDryAir]
        Real64 WaterAddNeededMax; // moisture addition rate set by controller, limited by humidifier capacity
        Real64 WaterInEnthalpy;   // enthalpy of the inlet steam [J/kg]
        Real64 HumRatSatApp;      // the approximate humidity ratio where the line drawn between inlet and desired outlet conditions
        // crosses the saturation line.
        Real64 WaterDens;               // density of liquid water [kg/m3]
        Real64 ThermEffCurveOutput(0);  // thermal efficiency modifier normalized curve output value [-]
        Real64 PartLoadRatio;           // gas fired humidifier part load ratio [-]
        Real64 GasUseRateAtRatedEff(0); // gas use rate at rated thermal efficiency [W]
        Real64 WaterSpecHeatAvg;        // specific heat of water [J/kgK]
        Real64 SteamSatEnthalpy;        // enthalpy of saturated steam at 100C [J/kg]
        Real64 WaterSatEnthalpy;        // enthalpy of saturated water at 100C [J/kg]
        Real64 Tref;                    // humidifier entering water temperature [C]
        int RefrigerantIndex;           // refiferant index
        int WaterIndex;                 // fluid type index

        HumRatSatIn = PsyWFnTdbRhPb(AirInTemp, 1.0, OutBaroPress, RoutineName);
        HumRatSatOut = 0.0;
        HumRatSatApp = 0.0;
        WaterInEnthalpy = 2676125.0; // At 100 C
        WaterDens = RhoH2O(DataGlobals::InitConvTemp);
        WaterAddNeededMax = min(WaterAddNeeded, NomCap);
        if (WaterAddNeededMax > 0.0) {
            //   ma*W1 + mw = ma*W2
            //   ma*h1 + mw*hw = ma*h2
            // where ma is air mass flow rate; h1,W1 are the inlet enthalpy and humidity ratio; h2 and W2 are
            // the outlet enthalpy and humidity ratio; mw is the steam mass flow rate; hw is the steam enthalpy.
            // Setting mw equal to the desired water addition rate, use the above 2 equations to calculate the
            // outlet conditions
            AirOutEnthalpy = (AirInMassFlowRate * AirInEnthalpy + WaterAddNeededMax * WaterInEnthalpy) / AirInMassFlowRate;
            AirOutHumRat = (AirInMassFlowRate * AirInHumRat + WaterAddNeededMax) / AirInMassFlowRate;
            AirOutTemp = PsyTdbFnHW(AirOutEnthalpy, AirOutHumRat);
            HumRatSatOut = PsyWFnTdbRhPb(AirOutTemp, 1.0, OutBaroPress, RoutineName);
            if (AirOutHumRat <= HumRatSatOut) {
                // If the outlet condition is below the saturation curve, the desired moisture addition rate can be met.
                WaterAdd = WaterAddNeededMax;
            } else {
                // The desired moisture addition rate results in an outlet state above the saturation curve. We need to
                // find the point where the line drawn between state 1 (inlet) and state 2 (our desired outlet) crosses
                // the saturation curve. This will be the new outlet condition. Rather than iterate to obtain this point,
                // we find it approximately by solving for the point where 2 lines cross: the first drawn from
                // state 1 to state 2, the second from T1, W1s to T2, W2s; where T1 is the inlet temperature, W1s is
                // the humidity ratio at saturation at temperature T1; and T2 is the desired outlet temperature, W2s
                // is the humidity ratio at saturation at temperature T2. The 2 lines are given by the equations:
                //   W = W1 + ((W2-W1)/(T2-T1))*(T-T1)
                //   W = W1s + ((W2s-W1s)/(T2-T1))*(T-T1)
                // Solving for the point where the line cross (T3,W3):
                //   W3 = W1 + ((W2-W1)*(W1s-W1))/(W2-W2s + W1s-W1)
                //   T3 = T1 + (W3-W1)*((T2-T1)/(W2-W1))  ! "T1 +" added by Shirey 8/12/04  That's correct! [WFB 9/29/2004]
                HumRatSatApp = AirInHumRat +
                               (AirOutHumRat - AirInHumRat) * (HumRatSatIn - AirInHumRat) / (AirOutHumRat - HumRatSatOut + HumRatSatIn - AirInHumRat);
                AirOutTemp = AirInTemp + (HumRatSatApp - AirInHumRat) * ((AirOutTemp - AirInTemp) / (AirOutHumRat - AirInHumRat));
                // This point isn't quite on the saturation curve since we made a linear approximation of the curve,
                // but the temperature should be very close to the correct outlet temperature. We will use this temperature
                // as the outlet temperature and move to the saturation curve for the outlet humidity and enthalpy
                AirOutHumRat = PsyWFnTdbRhPb(AirOutTemp, 1.0, OutBaroPress, RoutineName);
                AirOutEnthalpy = PsyHFnTdbW(AirOutTemp, AirOutHumRat);
                WaterAdd = AirInMassFlowRate * (AirOutHumRat - AirInHumRat);
            }

        } else {
            WaterAdd = 0.0;
            AirOutEnthalpy = AirInEnthalpy;
            AirOutTemp = AirInTemp;
            AirOutHumRat = AirInHumRat;
        }
        if (WaterAdd > 0.0) {
            if (InletWaterTempOption == FixedInletWaterTemperature) {
                GasUseRateAtRatedEff = (WaterAdd / NomCap) * NomPower;
            } else if (InletWaterTempOption == VariableInletWaterTemperature) {
                if (SuppliedByWaterSystem) { // use water use storage tank supply temperature
                    CurMakeupWaterTemp = WaterStorage(WaterTankID).TwaterSupply(TankSupplyID);
                } else { // use water main temperature
                    CurMakeupWaterTemp = WaterMainsTemp;
                }
                Tref = CurMakeupWaterTemp;
                RefrigerantIndex = FindRefrigerant(fluidNameSteam);
                WaterIndex = FindGlycol(fluidNameWater);
                SteamSatEnthalpy = GetSatEnthalpyRefrig(fluidNameSteam, TSteam, 1.0, RefrigerantIndex, RoutineName);
                WaterSatEnthalpy = GetSatEnthalpyRefrig(fluidNameSteam, TSteam, 0.0, RefrigerantIndex, RoutineName);
                WaterSpecHeatAvg = 0.5 * (GetSpecificHeatGlycol(fluidNameWater, TSteam, WaterIndex, RoutineName) +
                                          GetSpecificHeatGlycol(fluidNameWater, Tref, WaterIndex, RoutineName));
                GasUseRateAtRatedEff = WaterAdd * ((SteamSatEnthalpy - WaterSatEnthalpy) + WaterSpecHeatAvg * (TSteam - Tref)) / ThermalEffRated;
            }
            PartLoadRatio = GasUseRateAtRatedEff / NomPower;
            if (EfficiencyCurvePtr > 0) { // calculate normalized thermal efficiency based on curve object type
                ThermEffCurveOutput = CurveValue(state, EfficiencyCurvePtr, PartLoadRatio);
            } else {
                ThermEffCurveOutput = 1.0;
            }
            ThermalEff = ThermalEffRated * ThermEffCurveOutput;
            if (ThermEffCurveOutput != 0.0) {
                GasUseRate = GasUseRateAtRatedEff / ThermEffCurveOutput;
            }
            AuxElecUseRate = FanPower + StandbyPower;

        } else if (GetCurrentScheduleValue(SchedPtr) > 0.0) {
            AuxElecUseRate = StandbyPower;
        } else {
            AuxElecUseRate = 0.0;
        }
        WaterConsRate = WaterAdd / WaterDens;
        AirOutMassFlowRate = AirInMassFlowRate;
    }

    void HumidifierData::UpdateReportWaterSystem() // number of the current humidifier being simulated
    {

        // SUBROUTINE INFORMATION:
        //       AUTHOR         B. Griffith
        //       DATE WRITTEN   Aug. 2006
        //       MODIFIED       na
        //       RE-ENGINEERED  na

        // PURPOSE OF THIS SUBROUTINE:
        // collect water system calculations , update and report them

        // METHODOLOGY EMPLOYED:
        // <description>

        // REFERENCES:
        // na

        // Using/Aliasing
        using DataGlobals::BeginTimeStepFlag;
        using DataGlobals::SecInHour;
        using DataHVACGlobals::TimeStepSys;
        using DataWater::WaterStorage;

        // Locals
        // SUBROUTINE ARGUMENT DEFINITIONS:

        // SUBROUTINE PARAMETER DEFINITIONS:
        // na

        // INTERFACE BLOCK SPECIFICATIONS:
        // na

        // DERIVED TYPE DEFINITIONS:
        // na

        // SUBROUTINE LOCAL VARIABLE DECLARATIONS:
        Real64 AvailTankVdot;
        Real64 TankSupplyVdot;
        Real64 StarvedVdot;

        // set demand request in WaterStorage if needed.
        if (SuppliedByWaterSystem) {
            WaterStorage(WaterTankID).VdotRequestDemand(WaterTankDemandARRID) = WaterConsRate;

            AvailTankVdot = WaterStorage(WaterTankID).VdotAvailDemand(WaterTankDemandARRID); // check what tank can currently provide

            StarvedVdot = 0.0;
            TankSupplyVdot = WaterConsRate;                                  // init
            if ((AvailTankVdot < WaterConsRate) && (!(BeginTimeStepFlag))) { // calculate starved flow
                StarvedVdot = WaterConsRate - AvailTankVdot;
                TankSupplyVdot = AvailTankVdot;
            }

            TankSupplyVol = TankSupplyVdot * (TimeStepSys * SecInHour);
            StarvedSupplyVdot = StarvedVdot;
            StarvedSupplyVol = StarvedVdot * (TimeStepSys * SecInHour);
        }
    }

    void HumidifierData::UpdateHumidifier() // number of the current humidifier being simulated
    {

        // SUBROUTINE INFORMATION:
        //       AUTHOR         Fred Buhl
        //       DATE WRITTEN   September 2000
        //       MODIFIED       na
        //       RE-ENGINEERED  na

        // PURPOSE OF THIS SUBROUTINE:
        // Moves humidifier output to the outlet nodes.

        // METHODOLOGY EMPLOYED:
        // NA

        // REFERENCES:
        // na

        // Using/Aliasing
        using DataContaminantBalance::Contaminant;

        // Locals
        // SUBROUTINE ARGUMENT DEFINITIONS:

        // SUBROUTINE PARAMETER DEFINITIONS:
        // na

        // INTERFACE BLOCK SPECIFICATIONS
        // na

        // DERIVED TYPE DEFINITIONS
        // na

        // SUBROUTINE LOCAL VARIABLE DECLARATIONS:

        // Set the outlet air node of the humidifier
        Node(AirOutNode).MassFlowRate = AirOutMassFlowRate;
        Node(AirOutNode).Temp = AirOutTemp;
        Node(AirOutNode).HumRat = AirOutHumRat;
        Node(AirOutNode).Enthalpy = AirOutEnthalpy;

        // Set the outlet nodes for properties that just pass through & not used
        Node(AirOutNode).Quality = Node(AirInNode).Quality;
        Node(AirOutNode).Press = Node(AirInNode).Press;
        Node(AirOutNode).MassFlowRateMin = Node(AirInNode).MassFlowRateMin;
        Node(AirOutNode).MassFlowRateMax = Node(AirInNode).MassFlowRateMax;
        Node(AirOutNode).MassFlowRateMinAvail = Node(AirInNode).MassFlowRateMinAvail;
        Node(AirOutNode).MassFlowRateMaxAvail = Node(AirInNode).MassFlowRateMaxAvail;

        if (Contaminant.CO2Simulation) {
            Node(AirOutNode).CO2 = Node(AirInNode).CO2;
        }
        if (Contaminant.GenericContamSimulation) {
            Node(AirOutNode).GenContam = Node(AirInNode).GenContam;
        }
    }

    void HumidifierData::ReportHumidifier() // number of the current humidifier being simulated
    {

        // SUBROUTINE INFORMATION:
        //       AUTHOR         Fred Buhl
        //       DATE WRITTEN   September 2000
        //       MODIFIED       na
        //       RE-ENGINEERED  na

        // PURPOSE OF THIS SUBROUTINE:
        // Fill remaining report variables

        // METHODOLOGY EMPLOYED:
        // na

        // REFERENCES:
        // na

        // Using/Aliasing
        using DataHVACGlobals::TimeStepSys;

        // Locals
        // SUBROUTINE ARGUMENT DEFINITIONS:

        // SUBROUTINE PARAMETER DEFINITIONS:
        // na

        // INTERFACE BLOCK SPECIFICATIONS
        // na

        // DERIVED TYPE DEFINITIONS
        // na

        // SUBROUTINE LOCAL VARIABLE DECLARATIONS:
        // na

        ElecUseEnergy = ElecUseRate * TimeStepSys * SecInHour;
        WaterCons = WaterConsRate * TimeStepSys * SecInHour;
        GasUseEnergy = GasUseRate * TimeStepSys * SecInHour;
        AuxElecUseEnergy = AuxElecUseRate * TimeStepSys * SecInHour;
    }

<<<<<<< HEAD
    int GetAirInletNodeNum(EnergyPlusData &state, std::string const &HumidifierName,
        bool &ErrorsFound
=======
    int GetAirInletNodeNum(EnergyPlusData &state,
                           std::string const &HumidifierName,
                           bool &ErrorsFound
>>>>>>> 42d84720
    )
    {
        // FUNCTION INFORMATION:
        //       AUTHOR         Lixing Gu
        //       DATE WRITTEN   May 2019
        //       MODIFIED       na
        //       RE-ENGINEERED  na

        // PURPOSE OF THIS FUNCTION:
        // This function looks up the given humidifier and returns the air inlet node number.
        // If incorrect humidifier name is given, ErrorsFound is returned as true and node number as zero.

        // Return value
        int NodeNum; // node number returned

                     // FUNCTION LOCAL VARIABLE DECLARATIONS:
        int WhichHumidifier;

        // Obtains and Allocates heat exchanger related parameters from input file
        if (GetInputFlag) {
            GetHumidifierInput(state);
            GetInputFlag = false;
        }

        WhichHumidifier = UtilityRoutines::FindItemInList(HumidifierName, Humidifier);
        if (WhichHumidifier != 0) {
            NodeNum = Humidifier(WhichHumidifier).AirInNode;
        } else {
            ShowSevereError("GetAirInletNodeNum: Could not find Humidifier = \"" + HumidifierName + "\"");
            ErrorsFound = true;
            NodeNum = 0;
        }

        return NodeNum;
    }

    int GetAirOutletNodeNum(EnergyPlusData &state, std::string const &HumidifierName,
        bool &ErrorsFound
    )
    {
        // PURPOSE OF THIS FUNCTION:
        // This function looks up the given humidifier and returns the air outlet node number.
        // If incorrect humidifier name is given, ErrorsFound is returned as true and node number as zero.

        if (GetInputFlag) {
            GetHumidifierInput(state);
            GetInputFlag = false;
        }

        int WhichHumidifier = UtilityRoutines::FindItemInList(HumidifierName, Humidifier);
        if (WhichHumidifier != 0) {
            return Humidifier(WhichHumidifier).AirOutNode;
        } else {
            ShowSevereError("GetAirInletNodeNum: Could not find Humidifier = \"" + HumidifierName + "\"");
            ErrorsFound = true;
            return 0;
        }
    }

} // namespace Humidifiers

} // namespace EnergyPlus<|MERGE_RESOLUTION|>--- conflicted
+++ resolved
@@ -157,12 +157,8 @@
         GetInputFlag = true;
     }
 
-<<<<<<< HEAD
-    void SimHumidifier(EnergyPlusData &state, std::string const &CompName,              // name of the humidifier unit
-=======
     void SimHumidifier(EnergyPlusData &state,
                        std::string const &CompName,              // name of the humidifier unit
->>>>>>> 42d84720
                        bool const EP_UNUSED(FirstHVACIteration), // TRUE if 1st HVAC simulation of system timestep
                        int &CompIndex                            // Pointer to Humidifier Unit
     )
@@ -1445,14 +1441,9 @@
         AuxElecUseEnergy = AuxElecUseRate * TimeStepSys * SecInHour;
     }
 
-<<<<<<< HEAD
-    int GetAirInletNodeNum(EnergyPlusData &state, std::string const &HumidifierName,
-        bool &ErrorsFound
-=======
     int GetAirInletNodeNum(EnergyPlusData &state,
                            std::string const &HumidifierName,
                            bool &ErrorsFound
->>>>>>> 42d84720
     )
     {
         // FUNCTION INFORMATION:
