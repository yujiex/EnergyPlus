--- conflicted
+++ resolved
@@ -196,49 +196,29 @@
 
                     SetupOutputVariable(state,
                                         "RoomAirflowNetwork Node NonAirSystemResponse",
-<<<<<<< HEAD
                                         Constant::Units::W,
-                                        state.dataRoomAirMod->RoomAirflowNetworkZoneInfo(LoopZone).Node(LoopAirNode).NonAirSystemResponse,
-=======
-                                        OutputProcessor::Unit::W,
                                         afnNode.NonAirSystemResponse,
->>>>>>> 9c03e1c5
                                         OutputProcessor::SOVTimeStepType::HVAC,
                                         OutputProcessor::SOVStoreType::Average,
                                         afnNode.Name);
                     SetupOutputVariable(state,
                                         "RoomAirflowNetwork Node SysDepZoneLoadsLagged",
-<<<<<<< HEAD
                                         Constant::Units::W,
-                                        state.dataRoomAirMod->RoomAirflowNetworkZoneInfo(LoopZone).Node(LoopAirNode).SysDepZoneLoadsLagged,
-=======
-                                        OutputProcessor::Unit::W,
                                         afnNode.SysDepZoneLoadsLagged,
->>>>>>> 9c03e1c5
                                         OutputProcessor::SOVTimeStepType::HVAC,
                                         OutputProcessor::SOVStoreType::Average,
                                         afnNode.Name);
                     SetupOutputVariable(state,
                                         "RoomAirflowNetwork Node SumIntSensibleGain",
-<<<<<<< HEAD
                                         Constant::Units::W,
-                                        state.dataRoomAirMod->RoomAirflowNetworkZoneInfo(LoopZone).Node(LoopAirNode).SumIntSensibleGain,
-=======
-                                        OutputProcessor::Unit::W,
                                         afnNode.SumIntSensibleGain,
->>>>>>> 9c03e1c5
                                         OutputProcessor::SOVTimeStepType::HVAC,
                                         OutputProcessor::SOVStoreType::Average,
                                         afnNode.Name);
                     SetupOutputVariable(state,
                                         "RoomAirflowNetwork Node SumIntLatentGain",
-<<<<<<< HEAD
                                         Constant::Units::W,
-                                        state.dataRoomAirMod->RoomAirflowNetworkZoneInfo(LoopZone).Node(LoopAirNode).SumIntLatentGain,
-=======
-                                        OutputProcessor::Unit::W,
                                         afnNode.SumIntLatentGain,
->>>>>>> 9c03e1c5
                                         OutputProcessor::SOVTimeStepType::HVAC,
                                         OutputProcessor::SOVStoreType::Average,
                                         afnNode.Name);
@@ -358,39 +338,20 @@
                                     }
                                 }
                             }
-<<<<<<< HEAD
-                            SetupOutputVariable(
-                                state,
-                                "RoomAirflowNetwork Node HVAC Supply Fraction",
-                                Constant::Units::None,
-                                state.dataRoomAirMod->RoomAirflowNetworkZoneInfo(LoopZone).Node(LoopAirNode).HVAC(EquipLoop).SupplyFraction,
-                                OutputProcessor::SOVTimeStepType::HVAC,
-                                OutputProcessor::SOVStoreType::Average,
-                                state.dataRoomAirMod->RoomAirflowNetworkZoneInfo(LoopZone).Node(LoopAirNode).HVAC(EquipLoop).Name);
-                            SetupOutputVariable(
-                                state,
-                                "RoomAirflowNetwork Node HVAC Return Fraction",
-                                Constant::Units::None,
-                                state.dataRoomAirMod->RoomAirflowNetworkZoneInfo(LoopZone).Node(LoopAirNode).HVAC(EquipLoop).ReturnFraction,
-                                OutputProcessor::SOVTimeStepType::HVAC,
-                                OutputProcessor::SOVStoreType::Average,
-                                state.dataRoomAirMod->RoomAirflowNetworkZoneInfo(LoopZone).Node(LoopAirNode).HVAC(EquipLoop).Name);
-=======
                             SetupOutputVariable(state,
                                                 "RoomAirflowNetwork Node HVAC Supply Fraction",
-                                                OutputProcessor::Unit::None,
+                                                Constant::Units::None,
                                                 afnHVAC.SupplyFraction,
                                                 OutputProcessor::SOVTimeStepType::HVAC,
                                                 OutputProcessor::SOVStoreType::Average,
                                                 afnHVAC.Name);
                             SetupOutputVariable(state,
                                                 "RoomAirflowNetwork Node HVAC Return Fraction",
-                                                OutputProcessor::Unit::None,
+                                                Constant::Units::None,
                                                 afnHVAC.ReturnFraction,
                                                 OutputProcessor::SOVTimeStepType::HVAC,
                                                 OutputProcessor::SOVStoreType::Average,
                                                 afnHVAC.Name);
->>>>>>> 9c03e1c5
                         }
                     }
                     // Count node with.TRUE.
