--- conflicted
+++ resolved
@@ -274,12 +274,8 @@
                                                            Real64 &speedRatio,
                                                            int  const fanOpMode,
                                                            DataLoopNode::NodeData &condInletNode,
-<<<<<<< HEAD
-                                                           DataLoopNode::NodeData &EP_UNUSED(condOutletNode),
-                                                           bool const singleMode)
-=======
-                                                           [[maybe_unused]] DataLoopNode::NodeData &condOutletNode)
->>>>>>> 1a0f1a71
+                                                           [[maybe_unused]] DataLoopNode::NodeData &condOutletNode,
+                                                           [[maybe_unused]] bool const singleMode)
 {
 
     std::string RoutineName = "CoilCoolingDXCurveFitOperatingMode::calcOperatingMode";
