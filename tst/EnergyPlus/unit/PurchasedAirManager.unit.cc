// EnergyPlus, Copyright (c) 1996-2021, The Board of Trustees of the University of Illinois,
// The Regents of the University of California, through Lawrence Berkeley National Laboratory
// (subject to receipt of any required approvals from the U.S. Dept. of Energy), Oak Ridge
// National Laboratory, managed by UT-Battelle, Alliance for Sustainable Energy, LLC, and other
// contributors. All rights reserved.
//
// NOTICE: This Software was developed under funding from the U.S. Department of Energy and the
// U.S. Government consequently retains certain rights. As such, the U.S. Government has been
// granted for itself and others acting on its behalf a paid-up, nonexclusive, irrevocable,
// worldwide license in the Software to reproduce, distribute copies to the public, prepare
// derivative works, and perform publicly and display publicly, and to permit others to do so.
//
// Redistribution and use in source and binary forms, with or without modification, are permitted
// provided that the following conditions are met:
//
// (1) Redistributions of source code must retain the above copyright notice, this list of
//     conditions and the following disclaimer.
//
// (2) Redistributions in binary form must reproduce the above copyright notice, this list of
//     conditions and the following disclaimer in the documentation and/or other materials
//     provided with the distribution.
//
// (3) Neither the name of the University of California, Lawrence Berkeley National Laboratory,
//     the University of Illinois, U.S. Dept. of Energy nor the names of its contributors may be
//     used to endorse or promote products derived from this software without specific prior
//     written permission.
//
// (4) Use of EnergyPlus(TM) Name. If Licensee (i) distributes the software in stand-alone form
//     without changes from the version obtained under this License, or (ii) Licensee makes a
//     reference solely to the software portion of its product, Licensee must refer to the
//     software as "EnergyPlus version X" software, where "X" is the version number Licensee
//     obtained under this License and may not use a different name for the software. Except as
//     specifically required in this Section (4), Licensee shall not use in a company name, a
//     product name, in advertising, publicity, or other promotional activities any name, trade
//     name, trademark, logo, or other designation of "EnergyPlus", "E+", "e+" or confusingly
//     similar designation, without the U.S. Department of Energy's prior written consent.
//
// THIS SOFTWARE IS PROVIDED BY THE COPYRIGHT HOLDERS AND CONTRIBUTORS "AS IS" AND ANY EXPRESS OR
// IMPLIED WARRANTIES, INCLUDING, BUT NOT LIMITED TO, THE IMPLIED WARRANTIES OF MERCHANTABILITY
// AND FITNESS FOR A PARTICULAR PURPOSE ARE DISCLAIMED. IN NO EVENT SHALL THE COPYRIGHT OWNER OR
// CONTRIBUTORS BE LIABLE FOR ANY DIRECT, INDIRECT, INCIDENTAL, SPECIAL, EXEMPLARY, OR
// CONSEQUENTIAL DAMAGES (INCLUDING, BUT NOT LIMITED TO, PROCUREMENT OF SUBSTITUTE GOODS OR
// SERVICES; LOSS OF USE, DATA, OR PROFITS; OR BUSINESS INTERRUPTION) HOWEVER CAUSED AND ON ANY
// THEORY OF LIABILITY, WHETHER IN CONTRACT, STRICT LIABILITY, OR TORT (INCLUDING NEGLIGENCE OR
// OTHERWISE) ARISING IN ANY WAY OUT OF THE USE OF THIS SOFTWARE, EVEN IF ADVISED OF THE
// POSSIBILITY OF SUCH DAMAGE.

// EnergyPlus::PurchasedAirManager (Ideal Loads) Unit Tests

// Google Test Headers
#include <gtest/gtest.h>

// EnergyPlus Headers
#include "Fixtures/EnergyPlusFixture.hh"
#include <EnergyPlus/Data/EnergyPlusData.hh>
#include <EnergyPlus/DataEnvironment.hh>
#include <EnergyPlus/DataHVACGlobals.hh>
#include <EnergyPlus/DataHeatBalFanSys.hh>
#include <EnergyPlus/DataHeatBalance.hh>
#include <EnergyPlus/DataLoopNode.hh>
#include <EnergyPlus/DataRuntimeLanguage.hh>
#include <EnergyPlus/DataSizing.hh>
#include <EnergyPlus/DataSurfaces.hh>
#include <EnergyPlus/DataZoneEnergyDemands.hh>
#include <EnergyPlus/DataZoneEquipment.hh>
#include <EnergyPlus/EMSManager.hh>
#include <EnergyPlus/HeatBalanceManager.hh>
#include <EnergyPlus/Psychrometrics.hh>
#include <EnergyPlus/PurchasedAirManager.hh>
#include <EnergyPlus/RuntimeLanguageProcessor.hh>
#include <EnergyPlus/ScheduleManager.hh>
#include <EnergyPlus/ZoneEquipmentManager.hh>
#include <EnergyPlus/ZonePlenum.hh>
#include <EnergyPlus/SizingManager.hh>

using namespace EnergyPlus;
using namespace ObjexxFCL;
using namespace EnergyPlus::DataHeatBalance;
using namespace EnergyPlus::DataHeatBalFanSys;
using namespace EnergyPlus::DataHVACGlobals;
using namespace EnergyPlus::DataLoopNode;
using namespace EnergyPlus::DataSizing;
using namespace EnergyPlus::DataSurfaces;
using namespace EnergyPlus::DataZoneEnergyDemands;
using namespace EnergyPlus::DataZoneEquipment;
using namespace EnergyPlus::HeatBalanceManager;
using namespace EnergyPlus::PurchasedAirManager;
using namespace EnergyPlus::ZoneEquipmentManager;
using namespace EnergyPlus::ZonePlenum;

class ZoneIdealLoadsTest : public EnergyPlusFixture
{
public:
    int IdealLoadsSysNum = 1;
    int NumNodes = 1; // number of zone inlet and zone exhaust nodes
    bool ErrorsFound = false;

protected:
    virtual void SetUp()
    {
        EnergyPlusFixture::SetUp(); // Sets up the base fixture first.

        DataHeatBalFanSys::ZoneThermostatSetPointHi.allocate(1);
        DataHeatBalFanSys::ZoneThermostatSetPointHi(1) = 23.9; // 75F
        DataHeatBalFanSys::ZoneThermostatSetPointLo.allocate(1);
        DataHeatBalFanSys::ZoneThermostatSetPointLo(1) = 23.0; // 73.4F

        FinalZoneSizing.allocate(1);
        ZoneEqSizing.allocate(1);
        CurZoneEqNum = 1;
        CurSysNum = 0;
        ZoneEqSizing(CurZoneEqNum).SizingMethod.allocate(25);
        ZoneSizingRunDone = true;

        state->dataZoneEnergyDemand->ZoneSysEnergyDemand.allocate(1);
        state->dataZoneEnergyDemand->ZoneSysEnergyDemand(1).TotalOutputRequired = 1000.0;
        state->dataZoneEnergyDemand->ZoneSysEnergyDemand(1).OutputRequiredToHeatingSP = 1000.0;
        state->dataZoneEnergyDemand->ZoneSysEnergyDemand(1).OutputRequiredToCoolingSP = 2000.0;
        state->dataZoneEnergyDemand->ZoneSysMoistureDemand.allocate(1);
        NonAirSystemResponse.allocate(1);
        SysDepZoneLoads.allocate(1);
        state->dataHeatBal->MassConservation.allocate(1);
        state->dataHeatBal->ZoneIntGain.allocate(1);
        SurfaceWindow.allocate(1);
        state->dataHeatBal->RefrigCaseCredit.allocate(1);
        ZoneLatentGain.allocate(1);

        TempControlType.allocate(1);
        TempControlType(1) = DataHVACGlobals::SingleHeatingSetPoint;
        state->dataZoneEnergyDemand->CurDeadBandOrSetback.allocate(1);
        state->dataZoneEnergyDemand->DeadBandOrSetback.allocate(1);
        state->dataZoneEnergyDemand->DeadBandOrSetback(1) = false;

        ZoneAirHumRat.allocate(1);
        ZoneAirHumRat(1) = 0.07;

        state->dataZoneEquip->ZoneEquipInputsFilled = false;
    }

    virtual void TearDown()
    {
        EnergyPlusFixture::TearDown(); // Remember to tear down the base fixture after cleaning up derived fixture!
    }
};

TEST_F(EnergyPlusFixture, SizePurchasedAirTest_Test1)
{

    int PurchAirNum = 1;
    ZoneEqSizing.allocate(1);
    CurZoneEqNum = 1;
    state->dataEnvrn->StdRhoAir = 1.0; // Prevent divide by zero in Sizer
    ZoneEqSizing(CurZoneEqNum).SizingMethod.allocate(24);
    CurSysNum = 0;

    FinalZoneSizing.allocate(1);
    FinalZoneSizing(CurZoneEqNum).MinOA = 0.0;
    FinalZoneSizing(CurZoneEqNum).OutTempAtHeatPeak = 5.0;
    FinalZoneSizing(CurZoneEqNum).DesHeatVolFlow = 1.0;
    FinalZoneSizing(CurZoneEqNum).DesHeatCoilInTemp = 30.0;
    FinalZoneSizing(CurZoneEqNum).ZoneTempAtHeatPeak = 30.0;
    FinalZoneSizing(CurZoneEqNum).HeatDesTemp = 80.0;
    FinalZoneSizing(CurZoneEqNum).HeatDesHumRat = 0.008;
    FinalZoneSizing(CurZoneEqNum).DesHeatMassFlow = FinalZoneSizing(CurZoneEqNum).DesHeatVolFlow * state->dataEnvrn->StdRhoAir;

    FinalZoneSizing(CurZoneEqNum).DesCoolVolFlow = 2.0;
    FinalZoneSizing(CurZoneEqNum).DesCoolCoilInTemp = 60.0;
    FinalZoneSizing(CurZoneEqNum).OutTempAtCoolPeak = 70.0;
    FinalZoneSizing(CurZoneEqNum).CoolDesTemp = 50.0;
    FinalZoneSizing(CurZoneEqNum).CoolDesHumRat = 0.008;
    FinalZoneSizing(CurZoneEqNum).DesCoolCoilInHumRat = 0.010;
    FinalZoneSizing(CurZoneEqNum).DesCoolMassFlow = FinalZoneSizing(CurZoneEqNum).DesCoolVolFlow * state->dataEnvrn->StdRhoAir;

    state->dataPurchasedAirMgr->PurchAir.allocate(10);
    state->dataPurchasedAirMgr->PurchAirNumericFields.allocate(10);
    state->dataPurchasedAirMgr->PurchAirNumericFields(PurchAirNum).FieldNames.allocate(8);
    state->dataPurchasedAirMgr->PurchAirNumericFields(PurchAirNum).FieldNames(5) = "Maximum Heating Air Flow Rate";
    state->dataPurchasedAirMgr->PurchAirNumericFields(PurchAirNum).FieldNames(6) = "Maximum Sensible Heating Capacity";
    state->dataPurchasedAirMgr->PurchAirNumericFields(PurchAirNum).FieldNames(7) = "Maximum Cooling Air Flow Rate";
    state->dataPurchasedAirMgr->PurchAirNumericFields(PurchAirNum).FieldNames(8) = "Maximum Total Cooling Capacity";

    ZoneSizingRunDone = true;

    state->dataPurchasedAirMgr->PurchAir(PurchAirNum).HeatingLimit = LimitType::LimitFlowRateAndCapacity;
    state->dataPurchasedAirMgr->PurchAir(PurchAirNum).MaxHeatVolFlowRate = AutoSize;
    state->dataPurchasedAirMgr->PurchAir(PurchAirNum).MaxHeatSensCap = AutoSize;
    state->dataPurchasedAirMgr->PurchAir(PurchAirNum).CoolingLimit = LimitType::LimitFlowRateAndCapacity;
    state->dataPurchasedAirMgr->PurchAir(PurchAirNum).MaxCoolVolFlowRate = AutoSize;
    state->dataPurchasedAirMgr->PurchAir(PurchAirNum).MaxCoolTotCap = AutoSize;
    state->dataPurchasedAirMgr->PurchAir(PurchAirNum).cObjectName = "ZONEHVAC:IDEALLOADSAIRSYSTEM";
    state->dataPurchasedAirMgr->PurchAir(PurchAirNum).Name = "Ideal Loads 1";

    SizePurchasedAir(*state, PurchAirNum);
    EXPECT_DOUBLE_EQ(1.0, state->dataPurchasedAirMgr->PurchAir(PurchAirNum).MaxHeatVolFlowRate);
    EXPECT_NEAR(50985.58, state->dataPurchasedAirMgr->PurchAir(PurchAirNum).MaxHeatSensCap, 0.1);
    EXPECT_DOUBLE_EQ(2.0, state->dataPurchasedAirMgr->PurchAir(PurchAirNum).MaxCoolVolFlowRate);
    EXPECT_NEAR(30844.14, state->dataPurchasedAirMgr->PurchAir(PurchAirNum).MaxCoolTotCap, 0.1);
}

TEST_F(EnergyPlusFixture, SizePurchasedAirTest_Test2)
{

    int PurchAirNum = 1;
    ZoneEqSizing.allocate(1);
    CurZoneEqNum = 1;
    state->dataEnvrn->StdRhoAir = 1.0; // Prevent divide by zero in Sizer
    ZoneEqSizing(CurZoneEqNum).SizingMethod.allocate(24);
    CurSysNum = 0;

    FinalZoneSizing.allocate(1);
    FinalZoneSizing(CurZoneEqNum).MinOA = 0.5;
    FinalZoneSizing(CurZoneEqNum).OutTempAtHeatPeak = 5.0;
    FinalZoneSizing(CurZoneEqNum).DesHeatVolFlow = 1.0;
    FinalZoneSizing(CurZoneEqNum).DesHeatCoilInTemp = 30.0; // this isn't used so don't change it
    FinalZoneSizing(CurZoneEqNum).ZoneTempAtHeatPeak = 30.0;
    FinalZoneSizing(CurZoneEqNum).HeatDesTemp = 80.0;
    FinalZoneSizing(CurZoneEqNum).HeatDesHumRat = 0.008;
    FinalZoneSizing(CurZoneEqNum).DesHeatMassFlow = FinalZoneSizing(CurZoneEqNum).DesHeatVolFlow * state->dataEnvrn->StdRhoAir;

    FinalZoneSizing(CurZoneEqNum).DesCoolVolFlow = 2.0;
    FinalZoneSizing(CurZoneEqNum).DesCoolCoilInTemp = 65.0; // this is used, so make it higher
    FinalZoneSizing(CurZoneEqNum).OutTempAtCoolPeak = 70.0; // this is not currently used for cooling
    FinalZoneSizing(CurZoneEqNum).CoolDesTemp = 50.0;
    FinalZoneSizing(CurZoneEqNum).CoolDesHumRat = 0.008;
    FinalZoneSizing(CurZoneEqNum).DesCoolCoilInHumRat = 0.010;
    FinalZoneSizing(CurZoneEqNum).DesCoolMassFlow = FinalZoneSizing(CurZoneEqNum).DesCoolVolFlow * state->dataEnvrn->StdRhoAir;

    state->dataPurchasedAirMgr->PurchAir.allocate(10);
    state->dataPurchasedAirMgr->PurchAirNumericFields.allocate(10);
    state->dataPurchasedAirMgr->PurchAirNumericFields(PurchAirNum).FieldNames.allocate(8);
    state->dataPurchasedAirMgr->PurchAirNumericFields(PurchAirNum).FieldNames(5) = "Maximum Heating Air Flow Rate";
    state->dataPurchasedAirMgr->PurchAirNumericFields(PurchAirNum).FieldNames(6) = "Maximum Sensible Heating Capacity";
    state->dataPurchasedAirMgr->PurchAirNumericFields(PurchAirNum).FieldNames(7) = "Maximum Cooling Air Flow Rate";
    state->dataPurchasedAirMgr->PurchAirNumericFields(PurchAirNum).FieldNames(8) = "Maximum Total Cooling Capacity";

    ZoneSizingRunDone = true;

    state->dataPurchasedAirMgr->PurchAir(PurchAirNum).HeatingLimit = LimitType::LimitFlowRateAndCapacity;
    state->dataPurchasedAirMgr->PurchAir(PurchAirNum).MaxHeatVolFlowRate = AutoSize;
    state->dataPurchasedAirMgr->PurchAir(PurchAirNum).MaxHeatSensCap = AutoSize;
    state->dataPurchasedAirMgr->PurchAir(PurchAirNum).CoolingLimit = LimitType::LimitFlowRateAndCapacity;
    state->dataPurchasedAirMgr->PurchAir(PurchAirNum).MaxCoolVolFlowRate = AutoSize;
    state->dataPurchasedAirMgr->PurchAir(PurchAirNum).MaxCoolTotCap = AutoSize;
    state->dataPurchasedAirMgr->PurchAir(PurchAirNum).cObjectName = "ZONEHVAC:IDEALLOADSAIRSYSTEM";
    state->dataPurchasedAirMgr->PurchAir(PurchAirNum).Name = "Ideal Loads 1";

    SizePurchasedAir(*state, PurchAirNum);
    EXPECT_DOUBLE_EQ(1.0, state->dataPurchasedAirMgr->PurchAir(PurchAirNum).MaxHeatVolFlowRate);
    EXPECT_NEAR(63731.97, state->dataPurchasedAirMgr->PurchAir(PurchAirNum).MaxHeatSensCap, 0.1); // larger than test 1 above
    EXPECT_DOUBLE_EQ(2.0, state->dataPurchasedAirMgr->PurchAir(PurchAirNum).MaxCoolVolFlowRate);
    EXPECT_NEAR(41078.43, state->dataPurchasedAirMgr->PurchAir(PurchAirNum).MaxCoolTotCap, 0.1); // larger than test1 above
}

TEST_F(EnergyPlusFixture, IdealLoadsAirSystem_GetInput)
{
    std::string const idf_objects = delimited_string({
        "ZoneHVAC:IdealLoadsAirSystem,",
        "ZONE 1 Ideal Loads, !- Name",
        ", !- Availability Schedule Name",
        "ZONE 1 INLETS, !- Zone Supply Air Node Name",
        ", !- Zone Exhaust Air Node Name",
        ", !- System Inlet Air Node Name",
        "50, !- Maximum Heating Supply Air Temperature{ C }",
        "13, !- Minimum Cooling Supply Air Temperature{ C }",
        "0.015, !- Maximum Heating Supply Air Humidity Ratio{ kgWater / kgDryAir }",
        "0.009, !- Minimum Cooling Supply Air Humidity Ratio{ kgWater / kgDryAir }",
        "NoLimit, !- Heating Limit",
        "autosize, !- Maximum Heating Air Flow Rate{ m3 / s }",
        ", !- Maximum Sensible Heating Capacity{ W }",
        "NoLimit, !- Cooling Limit",
        "autosize, !- Maximum Cooling Air Flow Rate{ m3 / s }",
        ", !- Maximum Total Cooling Capacity{ W }",
        ", !- Heating Availability Schedule Name",
        ", !- Cooling Availability Schedule Name",
        "ConstantSupplyHumidityRatio, !- Dehumidification Control Type",
        ", !- Cooling Sensible Heat Ratio{ dimensionless }",
        "ConstantSupplyHumidityRatio, !- Humidification Control Type",
        ", !- Design Specification Outdoor Air Object Name",
        ", !- Outdoor Air Inlet Node Name",
        ", !- Demand Controlled Ventilation Type",
        ", !- Outdoor Air Economizer Type",
        ", !- Heat Recovery Type",
        ", !- Sensible Heat Recovery Effectiveness{ dimensionless }",
        "; !- Latent Heat Recovery Effectiveness{ dimensionless }",
    });

    ASSERT_TRUE(process_idf(idf_objects));

    state->dataGlobal->DoWeathSim = true;

    GetPurchasedAir(*state);

    auto & PurchAir(state->dataPurchasedAirMgr->PurchAir);
    EXPECT_EQ(PurchAir.size(), 1u);
    EXPECT_EQ(PurchAir(1).Name, "ZONE 1 IDEAL LOADS");
    EXPECT_EQ(PurchAir(1).MaxHeatSuppAirTemp, 50.0);
    EXPECT_EQ(PurchAir(1).MinCoolSuppAirTemp, 13.0);
    EXPECT_EQ(PurchAir(1).MaxHeatSuppAirHumRat, 0.015);
    EXPECT_EQ(PurchAir(1).MinCoolSuppAirHumRat, 0.009);
    EXPECT_EQ(PurchAir(1).HeatingLimit, LimitType::NoLimit);
    EXPECT_EQ(PurchAir(1).CoolingLimit, LimitType::NoLimit);
    EXPECT_EQ(PurchAir(1).DehumidCtrlType, HumControl::ConstantSupplyHumidityRatio);
    EXPECT_EQ(PurchAir(1).HumidCtrlType, HumControl::ConstantSupplyHumidityRatio);
}

TEST_F(ZoneIdealLoadsTest, IdealLoads_PlenumTest)
{

    std::string const idf_objects = delimited_string({

        "Zone,",
        "  EAST ZONE,                      !- Name",
        "  0,                              !- Direction of Relative North{ deg }",
        "  0,                              !- X Origin{ m }",
        "  0,                              !- Y Origin{ m }",
        "  0,                              !- Z Origin{ m }",
        "  1,                              !- Type",
        "  1,                              !- Multiplier",
        "  autocalculate,                  !- Ceiling Height{ m }",
        "  autocalculate;                  !- Volume{ m3 }",

        "Zone,",
        "  PLENUM ZONE,                    !- Name",
        "  0,                              !- Direction of Relative North{ deg }",
        "  0,                              !- X Origin{ m }",
        "  0,                              !- Y Origin{ m }",
        "  0,                              !- Z Origin{ m }",
        "  1,                              !- Type",
        "  1,                              !- Multiplier",
        "  autocalculate,                  !- Ceiling Height{ m }",
        "  autocalculate;                  !- Volume{ m3 }",

        "ZoneHVAC:IdealLoadsAirSystem,",
        "  ZONE 1 IDEAL LOADS,             !- Name",
        "  ,                               !- Availability Schedule Name",
        "  Zone Inlet Node,                !- Zone Supply Air Node Name",
        "  Zone Exhaust Node,              !- Zone Exhaust Air Node Name",
        "  Plenum Outlet Node,             !- System Inlet Air Node Name",
        "  50,                             !- Maximum Heating Supply Air Temperature{ C }",
        "  13,                             !- Minimum Cooling Supply Air Temperature{ C }",
        "  0.015,                          !- Maximum Heating Supply Air Humidity Ratio{ kgWater / kgDryAir }",
        "  0.009,                          !- Minimum Cooling Supply Air Humidity Ratio{ kgWater / kgDryAir }",
        "  NoLimit,                        !- Heating Limit",
        "  autosize,                       !- Maximum Heating Air Flow Rate{ m3 / s }",
        "  ,                               !- Maximum Sensible Heating Capacity{ W }",
        "  NoLimit,                        !- Cooling Limit",
        "  autosize,                       !- Maximum Cooling Air Flow Rate{ m3 / s }",
        "  ,                               !- Maximum Total Cooling Capacity{ W }",
        "  ,                               !- Heating Availability Schedule Name",
        "  ,                               !- Cooling Availability Schedule Name",
        "  ConstantSupplyHumidityRatio,    !- Dehumidification Control Type",
        "  ,                               !- Cooling Sensible Heat Ratio{ dimensionless }",
        "  ConstantSupplyHumidityRatio,    !- Humidification Control Type",
        "  ,                               !- Design Specification Outdoor Air Object Name",
        "  ,                               !- Outdoor Air Inlet Node Name",
        "  ,                               !- Demand Controlled Ventilation Type",
        "  ,                               !- Outdoor Air Economizer Type",
        "  ,                               !- Heat Recovery Type",
        "  ,                               !- Sensible Heat Recovery Effectiveness{ dimensionless }",
        "  ;                               !- Latent Heat Recovery Effectiveness{ dimensionless }",

        "ZoneHVAC:EquipmentConnections,",
        "  EAST ZONE,                      !- Zone Name",
        "  ZoneEquipment,                  !- Zone Conditioning Equipment List Name",
        "  Zone Inlet Node,                !- Zone Air Inlet Node or NodeList Name",
        "  Zone Exhaust Node,              !- Zone Air Exhaust Node or NodeList Name",
        "  Zone Node,                      !- Zone Air Node Name",
        "  Zone Outlet Node;               !- Zone Return Air Node Name",

        "ZoneHVAC:EquipmentList,",
        "  ZoneEquipment,                  !- Name",
        "  SequentialLoad,                 !- Load Distribution Scheme",
        "  ZoneHVAC:IdealLoadsAirSystem,   !- Zone Equipment 1 Object Type",
        "  ZONE 1 IDEAL LOADS,             !- Zone Equipment 1 Name",
        "  1,                              !- Zone Equipment 1 Cooling Sequence",
        "  1;                              !- Zone Equipment 1 Heating or No - Load Sequence",

        "AirLoopHVAC:ReturnPlenum,",
        "  DOAS Zone Return Plenum,        !- Name",
        "  PLENUM ZONE,                    !- Zone Name",
        "  Plenum Node,                    !- Zone Node Name", // illegal use of non-unique zone node name
        "  Plenum Outlet Node,             !- Outlet Node Name",
        "  ,                               !- Induced Air Outlet Node or NodeList Name",
        "  Zone Exhaust Node;              !- Inlet 1 Node Name",

    });

    ASSERT_TRUE(process_idf(idf_objects)); // read idf objects

    state->dataGlobal->DoWeathSim = true;

    bool ErrorsFound = false;
    GetZoneData(*state, ErrorsFound);
<<<<<<< HEAD
    Zone(1).HTSurfaceFirst = 1;
    Zone(1).HTSurfaceLast = 1;
=======
    state->dataHeatBal->Zone(1).SurfaceFirst = 1;
    state->dataHeatBal->Zone(1).SurfaceLast = 1;
>>>>>>> a43f5448
    ScheduleManager::Schedule.allocate(1);
    AllocateHeatBalArrays(*state);
    EXPECT_FALSE(ErrorsFound); // expect no errors

    bool FirstHVACIteration(true);
    bool SimZone(true);
    bool SimAir(false);
    ManageZoneEquipment(*state,
                        FirstHVACIteration,
                        SimZone,
                        SimAir); // read zone equipment configuration and list objects and simulate ideal loads air system
    auto & PurchAir(state->dataPurchasedAirMgr->PurchAir);
    EXPECT_EQ(PurchAir(1).Name, "ZONE 1 IDEAL LOADS");
    // Ideal loads air system found the plenum it is attached to
    EXPECT_EQ(PurchAir(1).ReturnPlenumIndex, 1);
    // The ideal loads air system inlet air node is equal to the zone return plenum outlet node
    EXPECT_EQ(PurchAir(1).PlenumExhaustAirNodeNum, state->dataZonePlenum->ZoneRetPlenCond(1).OutletNode);
    // The ideal loads air system ZoneSupplyAirNodeNum is equal to the zone air inlet node
    EXPECT_EQ(PurchAir(1).ZoneSupplyAirNodeNum, state->dataZoneEquip->ZoneEquipConfig(1).InletNode(1));
    // The ideal loads air system ZoneExhaustAirNodeNum is equal to the zone exhaust air node num
    EXPECT_EQ(PurchAir(1).ZoneExhaustAirNodeNum, state->dataZoneEquip->ZoneEquipConfig(1).ExhaustNode(1));
    // The zone exhaust air node is equal to the zone return plenum inlet air node
    EXPECT_EQ(state->dataZoneEquip->ZoneEquipConfig(1).ExhaustNode(1), state->dataZonePlenum->ZoneRetPlenCond(1).InletNode(1));
    // The ideal loads air system has a non-zero mass flow rate
    EXPECT_GT(PurchAir(1).SupplyAirMassFlowRate, 0.0);
    // The ideal loads air system mass flow rate is equal to all nodes attached to this system
    EXPECT_EQ(PurchAir(1).SupplyAirMassFlowRate, Node(PurchAir(1).ZoneSupplyAirNodeNum).MassFlowRate);
    EXPECT_EQ(PurchAir(1).SupplyAirMassFlowRate, Node(PurchAir(1).ZoneExhaustAirNodeNum).MassFlowRate);
    EXPECT_EQ(PurchAir(1).SupplyAirMassFlowRate, Node(PurchAir(1).PlenumExhaustAirNodeNum).MassFlowRate);
}

TEST_F(ZoneIdealLoadsTest, IdealLoads_ExhaustNodeTest)
{

    std::string const idf_objects = delimited_string({

        "Zone,",
        "  EAST ZONE,                      !- Name",
        "  0,                              !- Direction of Relative North{ deg }",
        "  0,                              !- X Origin{ m }",
        "  0,                              !- Y Origin{ m }",
        "  0,                              !- Z Origin{ m }",
        "  1,                              !- Type",
        "  1,                              !- Multiplier",
        "  autocalculate,                  !- Ceiling Height{ m }",
        "  autocalculate;                  !- Volume{ m3 }",

        "ZoneHVAC:IdealLoadsAirSystem,",
        "  ZONE 1 IDEAL LOADS,             !- Name",
        "  ,                               !- Availability Schedule Name",
        "  Zone Inlet Node,                !- Zone Supply Air Node Name",
        "  Zone Exhaust Node,              !- Zone Exhaust Air Node Name",
        "  ,             !- System Inlet Air Node Name",
        "  50,                             !- Maximum Heating Supply Air Temperature{ C }",
        "  13,                             !- Minimum Cooling Supply Air Temperature{ C }",
        "  0.015,                          !- Maximum Heating Supply Air Humidity Ratio{ kgWater / kgDryAir }",
        "  0.009,                          !- Minimum Cooling Supply Air Humidity Ratio{ kgWater / kgDryAir }",
        "  NoLimit,                        !- Heating Limit",
        "  autosize,                       !- Maximum Heating Air Flow Rate{ m3 / s }",
        "  ,                               !- Maximum Sensible Heating Capacity{ W }",
        "  NoLimit,                        !- Cooling Limit",
        "  autosize,                       !- Maximum Cooling Air Flow Rate{ m3 / s }",
        "  ,                               !- Maximum Total Cooling Capacity{ W }",
        "  ,                               !- Heating Availability Schedule Name",
        "  ,                               !- Cooling Availability Schedule Name",
        "  ConstantSupplyHumidityRatio,    !- Dehumidification Control Type",
        "  ,                               !- Cooling Sensible Heat Ratio{ dimensionless }",
        "  ConstantSupplyHumidityRatio,    !- Humidification Control Type",
        "  ,                               !- Design Specification Outdoor Air Object Name",
        "  ,                               !- Outdoor Air Inlet Node Name",
        "  ,                               !- Demand Controlled Ventilation Type",
        "  ,                               !- Outdoor Air Economizer Type",
        "  ,                               !- Heat Recovery Type",
        "  ,                               !- Sensible Heat Recovery Effectiveness{ dimensionless }",
        "  ;                               !- Latent Heat Recovery Effectiveness{ dimensionless }",

        "ZoneHVAC:EquipmentConnections,",
        "  EAST ZONE,                      !- Zone Name",
        "  ZoneEquipment,                  !- Zone Conditioning Equipment List Name",
        "  Zone Inlet Node,                !- Zone Air Inlet Node or NodeList Name",
        "  Zone Exhaust Node,              !- Zone Air Exhaust Node or NodeList Name",
        "  Zone Node,                      !- Zone Air Node Name",
        "  Zone Outlet Node;               !- Zone Return Air Node Name",

        "ZoneHVAC:EquipmentList,",
        "  ZoneEquipment,                  !- Name",
        "  SequentialLoad,                 !- Load Distribution Scheme",
        "  ZoneHVAC:IdealLoadsAirSystem,   !- Zone Equipment 1 Object Type",
        "  ZONE 1 IDEAL LOADS,             !- Zone Equipment 1 Name",
        "  1,                              !- Zone Equipment 1 Cooling Sequence",
        "  1;                              !- Zone Equipment 1 Heating or No - Load Sequence",

        "AirLoopHVAC:ReturnPlenum,",
        "  DOAS Zone Return Plenum,        !- Name",
        "  PLENUM ZONE,                    !- Zone Name",
        "  Plenum Node,                    !- Zone Node Name", // illegal use of non-unique zone node name
        "  Plenum Outlet Node,             !- Outlet Node Name",
        "  ,                               !- Induced Air Outlet Node or NodeList Name",
        "  Zone Exhaust Node;              !- Inlet 1 Node Name",

    });

    ASSERT_TRUE(process_idf(idf_objects)); // read idf objects

    state->dataGlobal->DoWeathSim = true;

    bool ErrorsFound = false;
    GetZoneData(*state, ErrorsFound);
<<<<<<< HEAD
    Zone(1).HTSurfaceFirst = 1;
    Zone(1).HTSurfaceLast = 1;
=======
    state->dataHeatBal->Zone(1).SurfaceFirst = 1;
    state->dataHeatBal->Zone(1).SurfaceLast = 1;
>>>>>>> a43f5448
    ScheduleManager::Schedule.allocate(1);
    AllocateHeatBalArrays(*state);
    EXPECT_FALSE(ErrorsFound); // expect no errors

    bool FirstHVACIteration(true);
    bool SimZone(true);
    bool SimAir(false);
    ManageZoneEquipment(*state,
                        FirstHVACIteration,
                        SimZone,
                        SimAir); // read zone equipment configuration and list objects and simulate ideal loads air system

    auto & PurchAir(state->dataPurchasedAirMgr->PurchAir);
    EXPECT_EQ(PurchAir(1).Name, "ZONE 1 IDEAL LOADS");
    // Ideal loads air system found the plenum it is attached to
    EXPECT_EQ(PurchAir(1).SupplyAirMassFlowRate, Node(PurchAir(1).ZoneSupplyAirNodeNum).MassFlowRate);
    EXPECT_EQ(PurchAir(1).SupplyAirMassFlowRate, Node(PurchAir(1).ZoneExhaustAirNodeNum).MassFlowRate);
}

TEST_F(ZoneIdealLoadsTest, IdealLoads_IntermediateOutputVarsTest)
{

    std::string const idf_objects = delimited_string({

     "Zone,",
     "  EAST ZONE,                      !- Name",
     "  0,                              !- Direction of Relative North{ deg }",
     "  0,                              !- X Origin{ m }",
     "  0,                              !- Y Origin{ m }",
     "  0,                              !- Z Origin{ m }",
     "  1,                              !- Type",
     "  1,                              !- Multiplier",
     "  autocalculate,                  !- Ceiling Height{ m }",
     "  autocalculate;                  !- Volume{ m3 }",

     "ZoneHVAC:IdealLoadsAirSystem,",
     "  ZONE 1 IDEAL LOADS,             !- Name",
     "  ,                               !- Availability Schedule Name",
     "  Zone Inlet Node,                !- Zone Supply Air Node Name",
     "  Zone Exhaust Node,              !- Zone Exhaust Air Node Name",
     "  ,                               !- System Inlet Air Node Name",
     "  50,                             !- Maximum Heating Supply Air Temperature{ C }",
     "  13,                             !- Minimum Cooling Supply Air Temperature{ C }",
     "  0.015,                          !- Maximum Heating Supply Air Humidity Ratio{ kgWater / kgDryAir }",
     "  0.009,                          !- Minimum Cooling Supply Air Humidity Ratio{ kgWater / kgDryAir }",
     "  NoLimit,                        !- Heating Limit",
     "  autosize,                       !- Maximum Heating Air Flow Rate{ m3 / s }",
     "  ,                               !- Maximum Sensible Heating Capacity{ W }",
     "  NoLimit,                        !- Cooling Limit",
     "  autosize,                       !- Maximum Cooling Air Flow Rate{ m3 / s }",
     "  ,                               !- Maximum Total Cooling Capacity{ W }",
     "  ,                               !- Heating Availability Schedule Name",
     "  ,                               !- Cooling Availability Schedule Name",
     "  ConstantSupplyHumidityRatio,    !- Dehumidification Control Type",
     "  ,                               !- Cooling Sensible Heat Ratio{ dimensionless }",
     "  ConstantSupplyHumidityRatio,    !- Humidification Control Type",
     "  Office Outdoor Air Spec,        !- Design Specification Outdoor Air Object Name",
     "  ,                               !- Outdoor Air Inlet Node Name",
     "  ,                               !- Demand Controlled Ventilation Type",
     "  NoEconomizer,                   !- Outdoor Air Economizer Type",
     "  Sensible,                       !- Heat Recovery Type",
     "  0.7,                            !- Sensible Heat Recovery Effectiveness{ dimensionless }",
     "  0.65;                           !- Latent Heat Recovery Effectiveness{ dimensionless }",

     "DesignSpecification:OutdoorAir,",
     "  Office Outdoor Air Spec,        !- Name",
     "  Flow/Zone,                      !- Outdoor Air Method",
     "  0.0,                            !- Outdoor Air Flow per Person {m3/s-person}",
     "  0.00305,                        !- Outdoor Air Flow per Zone Floor Area {m3/s-m2}",
     "  0.0,                            !- Outdoor Air Flow per Zone {m3/s}",
     "  0.0,                            !- Outdoor Air Flow Air Changes per Hour {1/hr}",
     "  Min OA Sched;                   !- Outdoor Air Schedule Name",

     "Schedule:Compact,",
     "  Min OA Sched,                   !- Name",
     "  Fraction,                       !- Schedule Type Limits Name",
     "  Through: 12/31,                 !- Field 1",
     "  For: WeekDays CustomDay1 CustomDay2, !- Field 2",
     "  Until: 8:00,0.0,                !- Field 3",
     "  Until: 21:00,1.0,               !- Field 5",
     "  Until: 24:00,0.0,               !- Field 7",
     "  For: Weekends Holiday,          !- Field 9",
     "  Until: 24:00,0.0,               !- Field 10",
     "  For: SummerDesignDay,           !- Field 12",
     "  Until: 24:00,1.0,               !- Field 13",
     "  For: WinterDesignDay,           !- Field 15",
     "  Until: 24:00,1.0;               !- Field 16",

     "ZoneHVAC:EquipmentConnections,",
     "  EAST ZONE,                      !- Zone Name",
     "  ZoneEquipment,                  !- Zone Conditioning Equipment List Name",
     "  Zone Inlet Node,                !- Zone Air Inlet Node or NodeList Name",
     "  Zone Exhaust Node,              !- Zone Air Exhaust Node or NodeList Name",
     "  Zone Node,                      !- Zone Air Node Name",
     "  Zone Outlet Node;               !- Zone Return Air Node Name",

     "ZoneHVAC:EquipmentList,",
     "  ZoneEquipment,                  !- Name",
     "  SequentialLoad,                 !- Load Distribution Scheme",
     "  ZoneHVAC:IdealLoadsAirSystem,   !- Zone Equipment 1 Object Type",
     "  ZONE 1 IDEAL LOADS,             !- Zone Equipment 1 Name",
     "  1,                              !- Zone Equipment 1 Cooling Sequence",
     "  1;                              !- Zone Equipment 1 Heating or No - Load Sequence",

     "AirLoopHVAC:ReturnPlenum,",
     "  DOAS Zone Return Plenum,        !- Name",
     "  PLENUM ZONE,                    !- Zone Name",
     "  Plenum Node,                    !- Zone Node Name", // illegal use of non-unique zone node name
     "  Plenum Outlet Node,             !- Outlet Node Name",
     "  ,                               !- Induced Air Outlet Node or NodeList Name",
     "  Zone Exhaust Node;              !- Inlet 1 Node Name",

     });

    ASSERT_TRUE(process_idf(idf_objects)); // read idf objects

    state->dataGlobal->DoWeathSim = true;

    bool ErrorsFound = false;
    GetZoneData(*state, ErrorsFound);
<<<<<<< HEAD
    Zone(1).HTSurfaceFirst = 1;
    Zone(1).HTSurfaceLast = 1;
=======
    state->dataHeatBal->Zone(1).SurfaceFirst = 1;
    state->dataHeatBal->Zone(1).SurfaceLast = 1;
>>>>>>> a43f5448
    ScheduleManager::Schedule.allocate(1);
    AllocateHeatBalArrays(*state);
    EXPECT_FALSE(ErrorsFound); // expect no errors
    auto & PurchAir(state->dataPurchasedAirMgr->PurchAir);


    bool FirstHVACIteration(true);
    bool SimZone(true);
    bool SimAir(false);

    EnergyPlus::SizingManager::GetOARequirements(*state);
    ManageZoneEquipment(*state,
                        FirstHVACIteration,
                        SimZone,
                        SimAir); // read zone equipment configuration and list objects and simulate ideal loads air system


    EXPECT_EQ(PurchAir(1).Name, "ZONE 1 IDEAL LOADS");
    // Expecting SupplyTemp to be the same as Zone supply temp
    EXPECT_EQ(PurchAir(1).SupplyTemp, Node(PurchAir(1).ZoneSupplyAirNodeNum).Temp);
    EXPECT_EQ(PurchAir(1).SupplyHumRat, Node(PurchAir(1).ZoneSupplyAirNodeNum).HumRat);

    // Test for intermediate variables, MixedAirTemp, MixedAirHumRat
    Node(PurchAir(1).ZoneRecircAirNodeNum).Temp = 24;
    Node(PurchAir(1).ZoneRecircAirNodeNum).HumRat = 0.00929;
    Node(PurchAir(1).ZoneRecircAirNodeNum).Enthalpy =  Psychrometrics::PsyHFnTdbW(
                                                                    Node(PurchAir(1).ZoneRecircAirNodeNum).Temp,
                                                                    Node(PurchAir(1).ZoneRecircAirNodeNum).HumRat
                                                                    );
    Node(PurchAir(1).OutdoorAirNodeNum).Temp = 3;
    Node(PurchAir(1).OutdoorAirNodeNum).HumRat = 0.004586;
    Node(PurchAir(1).OutdoorAirNodeNum).Enthalpy =  Psychrometrics::PsyHFnTdbW(
                                                                    Node(PurchAir(1).OutdoorAirNodeNum).Temp,
                                                                    Node(PurchAir(1).OutdoorAirNodeNum).HumRat
                                                                    );
    PurchAir(1).MixedAirTemp = 0;
    PurchAir(1).MixedAirHumRat = 0;
    Real64 MixedAirEnthalpy = 0;
    Real64 OAMassFlowRate = 10;
    Real64 SupplyMassFlowRate = 11;
    CalcPurchAirMixedAir(*state,
                         1,                                 // index to ideal loads unit
                         OAMassFlowRate,                                // outside air mass flow rate [kg/s]
                         SupplyMassFlowRate,                            // supply air mass flow rate [kg/s]
                         PurchAir(1).MixedAirTemp,                // Mixed air dry bulb temperature [C]
                         PurchAir(1).MixedAirHumRat,              // Mixed air humidity ratio [kgWater/kgDryAir]
                         MixedAirEnthalpy,                           // Mixed air enthalpy [J/kg]
                         OpMode::Cool                      // current operating mode, Off, Heating, Cooling, or DeadBand
                         );
// Calculations:
// Stream 1: Recirc stream:         T1: 24 C; W1: 0.00929 kg/kg; h1: 47764.36 J/kg; m_dot1: 11 kg/s
// Stream 2: Outdoor Air stream:    T2:  3 C; W2:0.004586 kg/kg; h2: 14509.40 J/kg; m_dot2: 10 kg/s

// Mixed stream:
// When SupplyMassFlowRate > OAMassFlowRate
// RecircMassFlowRate = SupplyMassFlowRate - OAMassFlowRate = 1 kg/s
// h_mix_stream = (RecircMassFlowRate X h_Recirc + m_dotOA X h_OA)/SupplyFlowRate = 17532.58 J/kg
// W_mix_stream = (RecircMassFlowRate X W_Recirc + m_dotOA X W_OA)/SupplyFlowRate = 0.005013 kg/kg
// T_mix_stream = T as fn (h_mix_stream,W_mix_stream) = 4.924 C

    EXPECT_EQ(PurchAir(1).MixedAirTemp,4.9240554165264818);
    EXPECT_EQ(PurchAir(1).MixedAirHumRat,0.0050136363636363633);
}

TEST_F(ZoneIdealLoadsTest, IdealLoads_EMSOverrideTest)
{

    std::string const idf_objects = delimited_string({
        "Zone,",
        "  EAST ZONE,                      !- Name",
        "  0,                              !- Direction of Relative North{ deg }",
        "  0,                              !- X Origin{ m }",
        "  0,                              !- Y Origin{ m }",
        "  0,                              !- Z Origin{ m }",
        "  1,                              !- Type",
        "  1,                              !- Multiplier",
        "  autocalculate,                  !- Ceiling Height{ m }",
        "  autocalculate;                  !- Volume{ m3 }",

        "ZoneHVAC:IdealLoadsAirSystem,",
        "  ZONE 1 IDEAL LOADS,             !- Name",
        "  ,                               !- Availability Schedule Name",
        "  Zone Inlet Node,                !- Zone Supply Air Node Name",
        "  Zone Exhaust Node,              !- Zone Exhaust Air Node Name",
        "  ,             !- System Inlet Air Node Name",
        "  50,                             !- Maximum Heating Supply Air Temperature{ C }",
        "  13,                             !- Minimum Cooling Supply Air Temperature{ C }",
        "  0.015,                          !- Maximum Heating Supply Air Humidity Ratio{ kgWater / kgDryAir }",
        "  0.009,                          !- Minimum Cooling Supply Air Humidity Ratio{ kgWater / kgDryAir }",
        "  NoLimit,                        !- Heating Limit",
        "  autosize,                       !- Maximum Heating Air Flow Rate{ m3 / s }",
        "  ,                               !- Maximum Sensible Heating Capacity{ W }",
        "  NoLimit,                        !- Cooling Limit",
        "  autosize,                       !- Maximum Cooling Air Flow Rate{ m3 / s }",
        "  ,                               !- Maximum Total Cooling Capacity{ W }",
        "  ,                               !- Heating Availability Schedule Name",
        "  ,                               !- Cooling Availability Schedule Name",
        "  ConstantSupplyHumidityRatio,    !- Dehumidification Control Type",
        "  ,                               !- Cooling Sensible Heat Ratio{ dimensionless }",
        "  ConstantSupplyHumidityRatio,    !- Humidification Control Type",
        "  ,                               !- Design Specification Outdoor Air Object Name",
        "  ,                               !- Outdoor Air Inlet Node Name",
        "  ,                               !- Demand Controlled Ventilation Type",
        "  ,                               !- Outdoor Air Economizer Type",
        "  ,                               !- Heat Recovery Type",
        "  ,                               !- Sensible Heat Recovery Effectiveness{ dimensionless }",
        "  ;                               !- Latent Heat Recovery Effectiveness{ dimensionless }",

        "ZoneHVAC:EquipmentConnections,",
        "  EAST ZONE,                      !- Zone Name",
        "  ZoneEquipment,                  !- Zone Conditioning Equipment List Name",
        "  Zone Inlet Node,                !- Zone Air Inlet Node or NodeList Name",
        "  Zone Exhaust Node,              !- Zone Air Exhaust Node or NodeList Name",
        "  Zone Node,                      !- Zone Air Node Name",
        "  Zone Outlet Node;               !- Zone Return Air Node Name",

        "ZoneHVAC:EquipmentList,",
        "  ZoneEquipment,                  !- Name",
        "  SequentialLoad,                 !- Load Distribution Scheme",
        "  ZoneHVAC:IdealLoadsAirSystem,   !- Zone Equipment 1 Object Type",
        "  ZONE 1 IDEAL LOADS,             !- Zone Equipment 1 Name",
        "  1,                              !- Zone Equipment 1 Cooling Sequence",
        "  1;                              !- Zone Equipment 1 Heating or No - Load Sequence",

        "  Output:EnergyManagementSystem,                                                                ",
        "    Verbose,                 !- Actuator Availability Dictionary Reporting                      ",
        "    Verbose,                 !- Internal Variable Availability Dictionary Reporting             ",
        "    Verbose;                 !- EMS Runtime Language Debug Output Level                         ",

        "EnergyManagementSystem:Actuator,",
        "Mdot,",
        "ZONE 1 IDEAL LOADS,",
        "Ideal Loads Air System,",
        "Air Mass Flow Rate;",

        "EnergyManagementSystem:Actuator,",
        "Tsupply,",
        "ZONE 1 IDEAL LOADS,",
        "Ideal Loads Air System,",
        "Air TEMPERATURE;",

        "EnergyManagementSystem:Sensor,",
        "ZoneAirTemp,",
        "EAST ZONE,",
        "Zone Mean Air Temperature;",

        "EnergyManagementSystem:OutputVariable,",
        "MassstromIdealLoad_EMS, ! - Name",
        "Mdot, ! - EMS Variable Name",
        "Averaged, ! - Type of Data in Variable",
        "SystemTimeStep; ! - Update Frequency",

        "EnergyManagementSystem:OutputVariable,",
        "SupplyTempIdealLoad_EMS, ! - Name",
        "Tsupply, ! - EMS Variable Name",
        "Averaged, ! - Type of Data in Variable",
        "SystemTimeStep; ! - Update Frequency",

        "EnergyManagementSystem:ProgramCallingManager,",
        "Test inside HVAC system iteration Loop,",
        "InsideHVACSystemIterationLoop,",
        "Test_InsideHVACSystemIterationLoop;",

        "EnergyManagementSystem:Program,",
        "Test_InsideHVACSystemIterationLoop,",
        "set Mdot = 0.1;",
    });

    ASSERT_TRUE(process_idf(idf_objects)); // read idf objects

    state->dataGlobal->DoWeathSim = true;

    bool ErrorsFound = false;
    GetZoneData(*state, ErrorsFound);
<<<<<<< HEAD
    Zone(1).HTSurfaceFirst = 1;
    Zone(1).HTSurfaceLast = 1;
=======
    state->dataHeatBal->Zone(1).SurfaceFirst = 1;
    state->dataHeatBal->Zone(1).SurfaceLast = 1;
>>>>>>> a43f5448
    ScheduleManager::Schedule.allocate(1);
    AllocateHeatBalArrays(*state);
    EXPECT_FALSE(ErrorsFound); // expect no errors
    state->dataZoneEquip->ZoneEquipConfig.allocate(1);

    state->dataZoneEquip->ZoneEquipConfig(1).IsControlled = true;
    state->dataZoneEquip->ZoneEquipConfig(1).NumInletNodes = 1;
    state->dataZoneEquip->ZoneEquipConfig(1).InletNode.allocate(1);
    state->dataZoneEquip->ZoneEquipConfig(1).InletNode(1) = 1;

    state->dataZoneEquip->ZoneEquipConfig(1).ExhaustNode.allocate(1);
    state->dataZoneEquip->ZoneEquipConfig(1).NumExhaustNodes = 1;
    state->dataZoneEquip->ZoneEquipConfig(1).ExhaustNode(1) = 2;
    state->dataGlobal->TimeStepZone = 0.25;

    EMSManager::CheckIfAnyEMS(*state); // get EMS input
    EMSManager::GetEMSInput(*state);
    state->dataEMSMgr->FinishProcessingUserInput = true;

    bool FirstHVACIteration(true);

    if (state->dataPurchasedAirMgr->GetPurchAirInputFlag) {
        GetPurchasedAir(*state);
        state->dataPurchasedAirMgr->GetPurchAirInputFlag = false;
    }

    state->dataPurchasedAirMgr->PurchAir(1).EMSOverrideMdotOn = true;
    state->dataPurchasedAirMgr->PurchAir(1).EMSOverrideSupplyTempOn = true;
    DataLoopNode::Node(2).Temp = 25.0;
    DataLoopNode::Node(2).HumRat = 0.001;

    InitPurchasedAir(*state, 1, FirstHVACIteration, 1, 1);
    Real64 SysOutputProvided;
    Real64 MoistOutputProvided;

    CalcPurchAirLoads(*state, 1, SysOutputProvided, MoistOutputProvided, 1, 1);

    EXPECT_EQ(state->dataPurchasedAirMgr->PurchAir(1).EMSValueMassFlowRate, 0.0);
    EXPECT_EQ(state->dataPurchasedAirMgr->PurchAir(1).EMSValueSupplyTemp, 0.0);
}

TEST_F(ZoneIdealLoadsTest, IdealLoads_NoCapacityTest)
{

    std::string const idf_objects = delimited_string({
        "Zone,",
        "  EAST ZONE,                      !- Name",
        "  0,                              !- Direction of Relative North{ deg }",
        "  0,                              !- X Origin{ m }",
        "  0,                              !- Y Origin{ m }",
        "  0,                              !- Z Origin{ m }",
        "  1,                              !- Type",
        "  1,                              !- Multiplier",
        "  autocalculate,                  !- Ceiling Height{ m }",
        "  autocalculate;                  !- Volume{ m3 }",

        "ZoneHVAC:IdealLoadsAirSystem,",
        "  ZONE 1 IDEAL LOADS,             !- Name",
        "  ,                               !- Availability Schedule Name",
        "  Zone Inlet Node,                !- Zone Supply Air Node Name",
        "  Zone Exhaust Node,              !- Zone Exhaust Air Node Name",
        "  ,                               !- System Inlet Air Node Name",
        "  50,                             !- Maximum Heating Supply Air Temperature{ C }",
        "  13,                             !- Minimum Cooling Supply Air Temperature{ C }",
        "  0.015,                          !- Maximum Heating Supply Air Humidity Ratio{ kgWater / kgDryAir }",
        "  0.009,                          !- Minimum Cooling Supply Air Humidity Ratio{ kgWater / kgDryAir }",
        "  LimitCapacity,                  !- Heating Limit",
        "  ,                               !- Maximum Heating Air Flow Rate{ m3 / s }",
        "  0,                              !- Maximum Sensible Heating Capacity{ W }",
        "  NoLimit,                        !- Cooling Limit",
        "  ,                               !- Maximum Cooling Air Flow Rate{ m3 / s }",
        "  ,                               !- Maximum Total Cooling Capacity{ W }",
        "  ,                               !- Heating Availability Schedule Name",
        "  ,                               !- Cooling Availability Schedule Name",
        "  ConstantSupplyHumidityRatio,    !- Dehumidification Control Type",
        "  ,                               !- Cooling Sensible Heat Ratio{ dimensionless }",
        "  ConstantSupplyHumidityRatio,    !- Humidification Control Type",
        "  ,                               !- Design Specification Outdoor Air Object Name",
        "  ,                               !- Outdoor Air Inlet Node Name",
        "  ,                               !- Demand Controlled Ventilation Type",
        "  ,                               !- Outdoor Air Economizer Type",
        "  ,                               !- Heat Recovery Type",
        "  ,                               !- Sensible Heat Recovery Effectiveness{ dimensionless }",
        "  ;                               !- Latent Heat Recovery Effectiveness{ dimensionless }",

        "ZoneHVAC:EquipmentConnections,",
        "  EAST ZONE,                      !- Zone Name",
        "  ZoneEquipment,                  !- Zone Conditioning Equipment List Name",
        "  Zone Inlet Node,                !- Zone Air Inlet Node or NodeList Name",
        "  Zone Exhaust Node,              !- Zone Air Exhaust Node or NodeList Name",
        "  Zone Node,                      !- Zone Air Node Name",
        "  Zone Outlet Node;               !- Zone Return Air Node Name",

        "ZoneHVAC:EquipmentList,",
        "  ZoneEquipment,                  !- Name",
        "  SequentialLoad,                 !- Load Distribution Scheme",
        "  ZoneHVAC:IdealLoadsAirSystem,   !- Zone Equipment 1 Object Type",
        "  ZONE 1 IDEAL LOADS,             !- Zone Equipment 1 Name",
        "  1,                              !- Zone Equipment 1 Cooling Sequence",
        "  1;                              !- Zone Equipment 1 Heating or No - Load Sequence",
    });

    ASSERT_TRUE(process_idf(idf_objects)); // read idf objects

    state->dataGlobal->DoWeathSim = true;

    bool ErrorsFound = false;
    GetZoneData(*state, ErrorsFound);
<<<<<<< HEAD
    Zone(1).HTSurfaceFirst = 1;
    Zone(1).HTSurfaceLast = 1;
=======
    state->dataHeatBal->Zone(1).SurfaceFirst = 1;
    state->dataHeatBal->Zone(1).SurfaceLast = 1;
>>>>>>> a43f5448
    ScheduleManager::Schedule.allocate(1);
    AllocateHeatBalArrays(*state);
    EXPECT_FALSE(ErrorsFound); // expect no errors

    bool FirstHVACIteration(true);
    bool SimZone(true);
    bool SimAir(false);

    ManageZoneEquipment(*state,
                        FirstHVACIteration,
                        SimZone,
                        SimAir); // read zone equipment configuration and list objects and simulate ideal loads air system


    if (state->dataPurchasedAirMgr->GetPurchAirInputFlag) {
        GetPurchasedAir(*state);
        state->dataPurchasedAirMgr->GetPurchAirInputFlag = false;
    }

    InitPurchasedAir(*state, 1, FirstHVACIteration, 1, 1);
    Real64 SysOutputProvided;
    Real64 MoistOutputProvided;

    CalcPurchAirLoads(*state, 1, SysOutputProvided, MoistOutputProvided, 1, 1);

    EXPECT_EQ(SysOutputProvided, 0.0);
    // #8365 Supply air mass flow rate should be zero during heating mode when capacity is limited to zero
    EXPECT_EQ(state->dataPurchasedAirMgr->PurchAir(1).SupplyAirMassFlowRate, 0.0);
}<|MERGE_RESOLUTION|>--- conflicted
+++ resolved
@@ -391,13 +391,8 @@
 
     bool ErrorsFound = false;
     GetZoneData(*state, ErrorsFound);
-<<<<<<< HEAD
-    Zone(1).HTSurfaceFirst = 1;
-    Zone(1).HTSurfaceLast = 1;
-=======
-    state->dataHeatBal->Zone(1).SurfaceFirst = 1;
-    state->dataHeatBal->Zone(1).SurfaceLast = 1;
->>>>>>> a43f5448
+    state->dataHeatBal->Zone(1).HTSurfaceFirst = 1;
+    state->dataHeatBal->Zone(1).HTSurfaceLast = 1;
     ScheduleManager::Schedule.allocate(1);
     AllocateHeatBalArrays(*state);
     EXPECT_FALSE(ErrorsFound); // expect no errors
@@ -506,13 +501,8 @@
 
     bool ErrorsFound = false;
     GetZoneData(*state, ErrorsFound);
-<<<<<<< HEAD
-    Zone(1).HTSurfaceFirst = 1;
-    Zone(1).HTSurfaceLast = 1;
-=======
-    state->dataHeatBal->Zone(1).SurfaceFirst = 1;
-    state->dataHeatBal->Zone(1).SurfaceLast = 1;
->>>>>>> a43f5448
+    state->dataHeatBal->Zone(1).HTSurfaceFirst = 1;
+    state->dataHeatBal->Zone(1).HTSurfaceLast = 1;
     ScheduleManager::Schedule.allocate(1);
     AllocateHeatBalArrays(*state);
     EXPECT_FALSE(ErrorsFound); // expect no errors
@@ -633,13 +623,8 @@
 
     bool ErrorsFound = false;
     GetZoneData(*state, ErrorsFound);
-<<<<<<< HEAD
-    Zone(1).HTSurfaceFirst = 1;
-    Zone(1).HTSurfaceLast = 1;
-=======
-    state->dataHeatBal->Zone(1).SurfaceFirst = 1;
-    state->dataHeatBal->Zone(1).SurfaceLast = 1;
->>>>>>> a43f5448
+    state->dataHeatBal->Zone(1).HTSurfaceFirst = 1;
+    state->dataHeatBal->Zone(1).HTSurfaceLast = 1;
     ScheduleManager::Schedule.allocate(1);
     AllocateHeatBalArrays(*state);
     EXPECT_FALSE(ErrorsFound); // expect no errors
@@ -814,13 +799,8 @@
 
     bool ErrorsFound = false;
     GetZoneData(*state, ErrorsFound);
-<<<<<<< HEAD
-    Zone(1).HTSurfaceFirst = 1;
-    Zone(1).HTSurfaceLast = 1;
-=======
-    state->dataHeatBal->Zone(1).SurfaceFirst = 1;
-    state->dataHeatBal->Zone(1).SurfaceLast = 1;
->>>>>>> a43f5448
+    state->dataHeatBal->Zone(1).HTSurfaceFirst = 1;
+    state->dataHeatBal->Zone(1).HTSurfaceLast = 1;
     ScheduleManager::Schedule.allocate(1);
     AllocateHeatBalArrays(*state);
     EXPECT_FALSE(ErrorsFound); // expect no errors
@@ -929,13 +909,8 @@
 
     bool ErrorsFound = false;
     GetZoneData(*state, ErrorsFound);
-<<<<<<< HEAD
-    Zone(1).HTSurfaceFirst = 1;
-    Zone(1).HTSurfaceLast = 1;
-=======
-    state->dataHeatBal->Zone(1).SurfaceFirst = 1;
-    state->dataHeatBal->Zone(1).SurfaceLast = 1;
->>>>>>> a43f5448
+    state->dataHeatBal->Zone(1).HTSurfaceFirst = 1;
+    state->dataHeatBal->Zone(1).HTSurfaceLast = 1;
     ScheduleManager::Schedule.allocate(1);
     AllocateHeatBalArrays(*state);
     EXPECT_FALSE(ErrorsFound); // expect no errors
