--- conflicted
+++ resolved
@@ -205,42 +205,22 @@
 
     extern Array1D<Real64> SurfOpaqInsFaceBeamSolAbsorbed; // Opaque surface inside face absorbed beam solar,
     // for reporting (W)
-<<<<<<< HEAD
-    extern Array1D<Real64> SurfTempSurfOut; // Temperature of the Outside Surface for each heat transfer surface
-=======
     extern Array1D<Real64> SurfTempOut; // Temperature of the Outside Surface for each heat transfer surface
->>>>>>> 014dc8c7
     // used for reporting purposes only.  Ref: TH(x,1,1)
     extern Array1D<Real64> SurfQRadSWOutMvIns; // Short wave radiation absorbed on outside of movable insulation
     // unusedREAL(r64), ALLOCATABLE, DIMENSION(:) :: QBV                 !Beam solar absorbed by interior shades in a zone, plus
     // diffuse from beam not absorbed in zone, plus
     // beam absorbed at inside surfaces
-<<<<<<< HEAD
-    extern Array1D<Real64> ZoneQC; // Short-Wave Radiation Converted Direct To Convection
-    extern Array1D<Real64> ZoneQD; // Diffuse solar radiation in a zone from sky and ground diffuse entering
-    // through exterior windows and reflecting from interior surfaces,
-    // beam from exterior windows reflecting from interior surfaces,
-    // and beam entering through interior windows (considered diffuse)
-    extern Array1D<Real64> ZoneQDforDaylight; // Diffuse solar radiation in a zone from sky and ground diffuse entering
-=======
     extern Array1D<Real64> EnclSolQD; // Diffuse solar radiation in a zone from sky and ground diffuse entering
     // through exterior windows and reflecting from interior surfaces,
     // beam from exterior windows reflecting from interior surfaces,
     // and beam entering through interior windows (considered diffuse)
     extern Array1D<Real64> EnclSolQDforDaylight; // Diffuse solar radiation in a zone from sky and ground diffuse entering
->>>>>>> 014dc8c7
     // through exterior windows, beam from exterior windows reflecting
     // from interior surfaces, and beam entering through interior windows
     //(considered diffuse)
     // Originally QD, now used only for QSDifSol calc for daylighting
-<<<<<<< HEAD
-    extern Array1D<Real64> ZoneQDV; // Diffuse solar radiation in a zone from sky and ground diffuse entering
-    // through exterior windows
-    extern Array1D<Real64> ZoneVMULT;             // 1/(Sum Of A Zone's Inside Surfaces Area*Absorptance)
-    extern Array1D<Real64> ZoneVCONV;             // Fraction Of Short-Wave Radiation From Lights Converted To Convection
-=======
     extern Array1D<Real64> EnclSolVMULT;             // 1/(Sum Of A Zone's Inside Surfaces Area*Absorptance)
->>>>>>> 014dc8c7
     extern Array1D<Real64> SurfNetLWRadToSurf;    // Net interior long wavelength radiation to a surface from other surfaces
     extern Array1D<Real64> ZoneMRT;           // Zone Mean Radiant Temperature
     extern Array1D<Real64> SurfOpaqQRadSWLightsInAbs; // Short wave from Lights radiation absorbed on inside of opaque surface
