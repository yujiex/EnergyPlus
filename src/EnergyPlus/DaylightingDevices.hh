// EnergyPlus, Copyright (c) 1996-2021, The Board of Trustees of the University of Illinois,
// The Regents of the University of California, through Lawrence Berkeley National Laboratory
// (subject to receipt of any required approvals from the U.S. Dept. of Energy), Oak Ridge
// National Laboratory, managed by UT-Battelle, Alliance for Sustainable Energy, LLC, and other
// contributors. All rights reserved.
//
// NOTICE: This Software was developed under funding from the U.S. Department of Energy and the
// U.S. Government consequently retains certain rights. As such, the U.S. Government has been
// granted for itself and others acting on its behalf a paid-up, nonexclusive, irrevocable,
// worldwide license in the Software to reproduce, distribute copies to the public, prepare
// derivative works, and perform publicly and display publicly, and to permit others to do so.
//
// Redistribution and use in source and binary forms, with or without modification, are permitted
// provided that the following conditions are met:
//
// (1) Redistributions of source code must retain the above copyright notice, this list of
//     conditions and the following disclaimer.
//
// (2) Redistributions in binary form must reproduce the above copyright notice, this list of
//     conditions and the following disclaimer in the documentation and/or other materials
//     provided with the distribution.
//
// (3) Neither the name of the University of California, Lawrence Berkeley National Laboratory,
//     the University of Illinois, U.S. Dept. of Energy nor the names of its contributors may be
//     used to endorse or promote products derived from this software without specific prior
//     written permission.
//
// (4) Use of EnergyPlus(TM) Name. If Licensee (i) distributes the software in stand-alone form
//     without changes from the version obtained under this License, or (ii) Licensee makes a
//     reference solely to the software portion of its product, Licensee must refer to the
//     software as "EnergyPlus version X" software, where "X" is the version number Licensee
//     obtained under this License and may not use a different name for the software. Except as
//     specifically required in this Section (4), Licensee shall not use in a company name, a
//     product name, in advertising, publicity, or other promotional activities any name, trade
//     name, trademark, logo, or other designation of "EnergyPlus", "E+", "e+" or confusingly
//     similar designation, without the U.S. Department of Energy's prior written consent.
//
// THIS SOFTWARE IS PROVIDED BY THE COPYRIGHT HOLDERS AND CONTRIBUTORS "AS IS" AND ANY EXPRESS OR
// IMPLIED WARRANTIES, INCLUDING, BUT NOT LIMITED TO, THE IMPLIED WARRANTIES OF MERCHANTABILITY
// AND FITNESS FOR A PARTICULAR PURPOSE ARE DISCLAIMED. IN NO EVENT SHALL THE COPYRIGHT OWNER OR
// CONTRIBUTORS BE LIABLE FOR ANY DIRECT, INDIRECT, INCIDENTAL, SPECIAL, EXEMPLARY, OR
// CONSEQUENTIAL DAMAGES (INCLUDING, BUT NOT LIMITED TO, PROCUREMENT OF SUBSTITUTE GOODS OR
// SERVICES; LOSS OF USE, DATA, OR PROFITS; OR BUSINESS INTERRUPTION) HOWEVER CAUSED AND ON ANY
// THEORY OF LIABILITY, WHETHER IN CONTRACT, STRICT LIABILITY, OR TORT (INCLUDING NEGLIGENCE OR
// OTHERWISE) ARISING IN ANY WAY OUT OF THE USE OF THIS SOFTWARE, EVEN IF ADVISED OF THE
// POSSIBILITY OF SUCH DAMAGE.

#ifndef DaylightingDevices_hh_INCLUDED
#define DaylightingDevices_hh_INCLUDED

// EnergyPlus Headers
#include <EnergyPlus/DataDaylightingDevices.hh>
#include <EnergyPlus/EnergyPlus.hh>

namespace EnergyPlus {

// Forward declarations
struct EnergyPlusData;

namespace DaylightingDevices {

    void InitDaylightingDevices(EnergyPlusData &state);

    void GetTDDInput(EnergyPlusData &state);

    void GetShelfInput(EnergyPlusData &state);

    Real64 CalcPipeTransBeam(Real64 const R,    // Reflectance of surface, constant (can be made R = f(theta) later)
                             Real64 const A,    // Aspect ratio, L / d
                             Real64 const Theta // Angle of entry in radians
    );

    Real64 CalcTDDTransSolIso(EnergyPlusData &state, int const PipeNum); // TDD pipe object number

    Real64 CalcTDDTransSolHorizon(EnergyPlusData &state, int const PipeNum); // TDD pipe object number

    Real64 CalcTDDTransSolAniso(EnergyPlusData &state,
                                int const PipeNum, // TDD pipe object number
                                Real64 const COSI  // Cosine of the incident angle
    );

    Real64 TransTDD(EnergyPlusData &state,
                    int const PipeNum,      // TDD pipe object number
                    Real64 const COSI,      // Cosine of the incident angle
                    DataDaylightingDevices::iRadType const RadiationType // Radiation type flag
    );

    Real64 InterpolatePipeTransBeam(EnergyPlusData &state,
                                    Real64 const COSI,               // Cosine of the incident angle
                                    const Array1D<Real64> &transBeam // Table of beam transmittance vs. cosine angle
    );

    int FindTDDPipe(EnergyPlusData &state, int const WinNum);

    void DistributeTDDAbsorbedSolar(EnergyPlusData &state);

    void CalcViewFactorToShelf(EnergyPlusData &state, int const ShelfNum); // Daylighting shelf object number

    void FigureTDDZoneGains(EnergyPlusData &state);

} // namespace DaylightingDevices

struct DaylightingDevicesData : BaseGlobalStruct {

    Array1D<Real64> COSAngle = Array1D<Real64>(DataDaylightingDevices::NumOfAngles); // List of cosines of incident angle
    bool ShelfReported = false;
<<<<<<< HEAD
    bool GetTDDInputErrorsFound = false; // Set to true if errors in input, fatal at end of routine
    bool GetShelfInputErrorsFound = false; // Set to true if errors in input, fatal at end of routine
=======
    bool MyEnvrnFlag = true;
>>>>>>> ec596b6c

    void clear_state() override
    {
        this->COSAngle = Array1D<Real64>(DataDaylightingDevices::NumOfAngles);
        this->ShelfReported = false;
<<<<<<< HEAD
        this->GetTDDInputErrorsFound = false;
        this->GetShelfInputErrorsFound = false;
=======
        this->MyEnvrnFlag = true;
>>>>>>> ec596b6c
    }
};

} // namespace EnergyPlus

#endif<|MERGE_RESOLUTION|>--- conflicted
+++ resolved
@@ -104,23 +104,17 @@
 
     Array1D<Real64> COSAngle = Array1D<Real64>(DataDaylightingDevices::NumOfAngles); // List of cosines of incident angle
     bool ShelfReported = false;
-<<<<<<< HEAD
     bool GetTDDInputErrorsFound = false; // Set to true if errors in input, fatal at end of routine
     bool GetShelfInputErrorsFound = false; // Set to true if errors in input, fatal at end of routine
-=======
     bool MyEnvrnFlag = true;
->>>>>>> ec596b6c
 
     void clear_state() override
     {
         this->COSAngle = Array1D<Real64>(DataDaylightingDevices::NumOfAngles);
         this->ShelfReported = false;
-<<<<<<< HEAD
         this->GetTDDInputErrorsFound = false;
         this->GetShelfInputErrorsFound = false;
-=======
         this->MyEnvrnFlag = true;
->>>>>>> ec596b6c
     }
 };
 
