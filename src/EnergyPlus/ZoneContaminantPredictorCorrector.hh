--- conflicted
+++ resolved
@@ -52,11 +52,7 @@
 #include <EnergyPlus/EnergyPlus.hh>
 
 namespace EnergyPlus {
-<<<<<<< HEAD
-    // Forward declarations
-=======
     //forward declarations
->>>>>>> a4139e46
     struct ZonePlenumData;
 
 namespace ZoneContaminantPredictorCorrector {
