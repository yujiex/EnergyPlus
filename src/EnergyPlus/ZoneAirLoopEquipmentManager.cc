--- conflicted
+++ resolved
@@ -667,25 +667,13 @@
 
         bool ProvideSysOutput;
         int AirDistCompNum;
-<<<<<<< HEAD
         int InNodeNum;                      // air distribution unit inlet node
         int OutNodeNum;                     // air distribution unit outlet node
         Real64 MassFlowRateMaxAvail;        // max avail mass flow rate excluding leaks [kg/s]
         Real64 MassFlowRateMinAvail;        // min avail mass flow rate excluding leaks [kg/s]
         Real64 MassFlowRateUpStreamLeakMax; // max upstream leak flow rate [kg/s]
         Real64 SpecHumOut(0.0);             // Specific humidity ratio of outlet air (kg moisture / kg moist air)
-        Real64 SpecHumIn(0.0);              // Specific humidity ratio of inlet air (kg moisture / kg moist air)
-=======
-        int InNodeNum;  // air distribution unit inlet node
-        int OutNodeNum; // air distribution unit outlet node
-        // int AirLoopNum(0);                  // index of air loop
-        Real64 MassFlowRateMaxAvail;        // max avail mass flow rate excluding leaks [kg/s]
-        Real64 MassFlowRateMinAvail;        // min avail mass flow rate excluding leaks [kg/s]
-        Real64 MassFlowRateUpStreamLeakMax; // max upstream leak flow rate [kg/s]
-        // Real64 DesFlowRatio(0.0);           // ratio of system to sum of zones design flow rate
-        Real64 SpecHumOut(0.0); // Specific humidity ratio of outlet air (kg moisture / kg moist air)
-        Real64 SpecHumIn(0.0);  // Specific humidity ratio of inlet air (kg moisture / kg moist air)
->>>>>>> 4eb23503
+        Real64 SpecHumIn(0.0);              // Specific humidity ratio of inlet air (kg moisture / kg moist air)																												
 
         ProvideSysOutput = true;
         for (AirDistCompNum = 1; AirDistCompNum <= state.dataDefineEquipment->AirDistUnit(AirDistUnitNum).NumComponents; ++AirDistCompNum) {
@@ -700,6 +688,7 @@
                 if (InNodeNum > 0) {
                     MassFlowRateMaxAvail = state.dataLoopNodes->Node(InNodeNum).MassFlowRateMaxAvail;
                     MassFlowRateMinAvail = state.dataLoopNodes->Node(InNodeNum).MassFlowRateMinAvail;
+
                     MassFlowRateUpStreamLeakMax =
                         max(state.dataDefineEquipment->AirDistUnit(AirDistUnitNum).UpStreamLeakFrac * MassFlowRateMaxAvail, 0.0);
                     if (MassFlowRateMaxAvail > MassFlowRateUpStreamLeakMax) {
