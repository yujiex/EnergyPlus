// EnergyPlus, Copyright (c) 1996-2020, The Board of Trustees of the University of Illinois,
// The Regents of the University of California, through Lawrence Berkeley National Laboratory
// (subject to receipt of any required approvals from the U.S. Dept. of Energy), Oak Ridge
// National Laboratory, managed by UT-Battelle, Alliance for Sustainable Energy, LLC, and other
// contributors. All rights reserved.
//
// NOTICE: This Software was developed under funding from the U.S. Department of Energy and the
// U.S. Government consequently retains certain rights. As such, the U.S. Government has been
// granted for itself and others acting on its behalf a paid-up, nonexclusive, irrevocable,
// worldwide license in the Software to reproduce, distribute copies to the public, prepare
// derivative works, and perform publicly and display publicly, and to permit others to do so.
//
// Redistribution and use in source and binary forms, with or without modification, are permitted
// provided that the following conditions are met:
//
// (1) Redistributions of source code must retain the above copyright notice, this list of
//     conditions and the following disclaimer.
//
// (2) Redistributions in binary form must reproduce the above copyright notice, this list of
//     conditions and the following disclaimer in the documentation and/or other materials
//     provided with the distribution.
//
// (3) Neither the name of the University of California, Lawrence Berkeley National Laboratory,
//     the University of Illinois, U.S. Dept. of Energy nor the names of its contributors may be
//     used to endorse or promote products derived from this software without specific prior
//     written permission.
//
// (4) Use of EnergyPlus(TM) Name. If Licensee (i) distributes the software in stand-alone form
//     without changes from the version obtained under this License, or (ii) Licensee makes a
//     reference solely to the software portion of its product, Licensee must refer to the
//     software as "EnergyPlus version X" software, where "X" is the version number Licensee
//     obtained under this License and may not use a different name for the software. Except as
//     specifically required in this Section (4), Licensee shall not use in a company name, a
//     product name, in advertising, publicity, or other promotional activities any name, trade
//     name, trademark, logo, or other designation of "EnergyPlus", "E+", "e+" or confusingly
//     similar designation, without the U.S. Department of Energy's prior written consent.
//
// THIS SOFTWARE IS PROVIDED BY THE COPYRIGHT HOLDERS AND CONTRIBUTORS "AS IS" AND ANY EXPRESS OR
// IMPLIED WARRANTIES, INCLUDING, BUT NOT LIMITED TO, THE IMPLIED WARRANTIES OF MERCHANTABILITY
// AND FITNESS FOR A PARTICULAR PURPOSE ARE DISCLAIMED. IN NO EVENT SHALL THE COPYRIGHT OWNER OR
// CONTRIBUTORS BE LIABLE FOR ANY DIRECT, INDIRECT, INCIDENTAL, SPECIAL, EXEMPLARY, OR
// CONSEQUENTIAL DAMAGES (INCLUDING, BUT NOT LIMITED TO, PROCUREMENT OF SUBSTITUTE GOODS OR
// SERVICES; LOSS OF USE, DATA, OR PROFITS; OR BUSINESS INTERRUPTION) HOWEVER CAUSED AND ON ANY
// THEORY OF LIABILITY, WHETHER IN CONTRACT, STRICT LIABILITY, OR TORT (INCLUDING NEGLIGENCE OR
// OTHERWISE) ARISING IN ANY WAY OUT OF THE USE OF THIS SOFTWARE, EVEN IF ADVISED OF THE
// POSSIBILITY OF SUCH DAMAGE.

#ifndef HWBaseboardRadiator_hh_INCLUDED
#define HWBaseboardRadiator_hh_INCLUDED

// ObjexxFCL Headers
#include <ObjexxFCL/Array1D.hh>

// EnergyPlus Headers
#include <EnergyPlus/DataGlobals.hh>
#include <EnergyPlus/EnergyPlus.hh>

namespace EnergyPlus {
    // Forward declarations
    struct EnergyPlusData;
    struct ZoneTempPredictorCorrectorData;

    // Forward Declarations
    struct EnergyPlusData;
    struct WindowManagerData;

namespace HWBaseboardRadiator {

    // Using/Aliasing

    // Data
    // MODULE PARAMETER DEFINITIONS

    extern std::string const cCMO_BBRadiator_Water;

    // DERIVED TYPE DEFINITIONS

    // MODULE VARIABLE DECLARATIONS:
    extern int NumHWBaseboards;
    extern Array1D<Real64> QBBRadSource;         // Need to keep the last value in case we are still iterating
    extern Array1D<Real64> QBBRadSrcAvg;         // Need to keep the last value in case we are still iterating
    extern Array1D<Real64> ZeroSourceSumHATsurf; // Equal to the SumHATsurf for all the walls in a zone with no source

    // Record keeping variables used to calculate QBBRadSrcAvg locally
    extern Array1D<Real64> LastQBBRadSrc;      // Need to keep the last value in case we are still iterating
    extern Array1D<Real64> LastSysTimeElapsed; // Need to keep the last value in case we are still iterating
    extern Array1D<Real64> LastTimeStepSys;    // Need to keep the last value in case we are still iterating
    extern Array1D_bool MySizeFlag;
    extern Array1D_bool CheckEquipName;
    extern Array1D_bool SetLoopIndexFlag; // get loop number flag

    // SUBROUTINE SPECIFICATIONS FOR MODULE BaseboardRadiator

    // Types

    struct HWBaseboardParams
    {
        // Members
        std::string EquipID;
        int EquipType;
        std::string Schedule;
        Array1D_string SurfaceName;
        Array1D_int SurfacePtr;
        int ZonePtr;
        int SchedPtr;
        int WaterInletNode;
        int WaterOutletNode;
        int TotSurfToDistrib;
        int ControlCompTypeNum;
        int CompErrIndex;
        Real64 AirMassFlowRate;
        Real64 AirMassFlowRateStd;
        Real64 WaterTempAvg;
        Real64 RatedCapacity;
        Real64 UA;
        Real64 Offset;
        Real64 WaterMassFlowRate;
        Real64 WaterMassFlowRateMax;
        Real64 WaterMassFlowRateStd;
        Real64 WaterVolFlowRateMax;
        Real64 WaterInletTempStd;
        Real64 WaterInletTemp;
        Real64 WaterInletEnthalpy;
        Real64 WaterOutletTempStd;
        Real64 WaterOutletTemp;
        Real64 WaterOutletEnthalpy;
        Real64 AirInletTempStd;
        Real64 AirInletTemp;
        Real64 AirOutletTemp;
        Real64 AirInletHumRat;
        Real64 AirOutletTempStd;
        Real64 FracRadiant;
        Real64 FracConvect;
        Real64 FracDistribPerson;
        Array1D<Real64> FracDistribToSurf;
        Real64 TotPower;
        Real64 Power;
        Real64 ConvPower;
        Real64 RadPower;
        Real64 TotEnergy;
        Real64 Energy;
        Real64 ConvEnergy;
        Real64 RadEnergy;
        int LoopNum;     // plant loop index
        int LoopSideNum; // plant loop side index
        int BranchNum;   // plant loop branch index
        int CompNum;     // plant loop component index
        int BBLoadReSimIndex;
        int BBMassFlowReSimIndex;
        int BBInletTempFlowReSimIndex;
        int HeatingCapMethod;         // - Method for heating capacity scaledsizing calculation (HeatingDesignCapacity, CapacityPerFloorArea,
                                      // FracOfAutosizedHeatingCapacity)
        Real64 ScaledHeatingCapacity; // - scaled maximum heating capacity {W} or scalable variable of zone HVAC equipment, {-}, or {W/m2}

        // Default Constructor
        HWBaseboardParams()
            : EquipType(0), ZonePtr(0), SchedPtr(0), WaterInletNode(0), WaterOutletNode(0), TotSurfToDistrib(0), ControlCompTypeNum(0),
              CompErrIndex(0), AirMassFlowRate(0.0), AirMassFlowRateStd(0.0), WaterTempAvg(0.0), RatedCapacity(0.0), UA(0.0), Offset(0.0),
              WaterMassFlowRate(0.0), WaterMassFlowRateMax(0.0), WaterMassFlowRateStd(0.0), WaterVolFlowRateMax(0.0), WaterInletTempStd(0.0),
              WaterInletTemp(0.0), WaterInletEnthalpy(0.0), WaterOutletTempStd(0.0), WaterOutletTemp(0.0), WaterOutletEnthalpy(0.0),
              AirInletTempStd(0.0), AirInletTemp(0.0), AirOutletTemp(0.0), AirInletHumRat(0.0), AirOutletTempStd(0.0), FracRadiant(0.0),
              FracConvect(0.0), FracDistribPerson(0.0), TotPower(0.0), Power(0.0), ConvPower(0.0), RadPower(0.0), TotEnergy(0.0), Energy(0.0),
              ConvEnergy(0.0), RadEnergy(0.0), LoopNum(0), LoopSideNum(0), BranchNum(0), CompNum(0), BBLoadReSimIndex(0), BBMassFlowReSimIndex(0),
              BBInletTempFlowReSimIndex(0), HeatingCapMethod(0), ScaledHeatingCapacity(0.0)
        {
        }
    };

    struct HWBaseboardNumericFieldData
    {
        // Members
        Array1D_string FieldNames;

        // Default Constructor
        HWBaseboardNumericFieldData()
        {
        }
    };

    // Object Data
    extern Array1D<HWBaseboardParams> HWBaseboard;
    extern Array1D<HWBaseboardNumericFieldData> HWBaseboardNumericFields;

    // Functions

    void SimHWBaseboard(EnergyPlusData &state, std::string const &EquipName,
                        int const ActualZoneNum,
                        int const ControlledZoneNum,
                        bool const FirstHVACIteration,
                        Real64 &PowerMet,
                        int &CompIndex);

    void GetHWBaseboardInput();

    void InitHWBaseboard(EnergyPlusData &state, int const BaseboardNum, int const ControlledZoneNumSub, bool const FirstHVACIteration);

    void SizeHWBaseboard(EnergyPlusData &state, int const BaseboardNum);

<<<<<<< HEAD
    void CalcHWBaseboard(WindowManagerData &dataWindowManager, int &BaseboardNum, Real64 &LoadMet);
=======
    void CalcHWBaseboard(ZoneTempPredictorCorrectorData &dataZoneTempPredictorCorrector, int &BaseboardNum, Real64 &LoadMet);
>>>>>>> 4b7fa19a

    void UpdateHWBaseboard(int const BaseboardNum);

    void UpdateBBRadSourceValAvg(bool &HWBaseboardSysOn); // .TRUE. if the radiant system has run this zone time step

    void DistributeBBRadGains();

    void ReportHWBaseboard(int const BaseboardNum);

    Real64 SumHATsurf(int const ZoneNum); // Zone number

    void UpdateHWBaseboardPlantConnection(int const BaseboardTypeNum,       // type index
                                          std::string const &BaseboardName, // component name
                                          int const EquipFlowCtrl,          // Flow control mode for the equipment
                                          int const LoopNum,                // Plant loop index for where called from
                                          int const LoopSide,               // Plant loop side index for where called from
                                          int &CompIndex,                   // Chiller number pointer
                                          bool const FirstHVACIteration,
                                          bool &InitLoopEquip // If not zero, calculate the max load for operating conditions
    );

    //*****************************************************************************************

} // namespace HWBaseboardRadiator

} // namespace EnergyPlus

#endif<|MERGE_RESOLUTION|>--- conflicted
+++ resolved
@@ -196,11 +196,7 @@
 
     void SizeHWBaseboard(EnergyPlusData &state, int const BaseboardNum);
 
-<<<<<<< HEAD
-    void CalcHWBaseboard(WindowManagerData &dataWindowManager, int &BaseboardNum, Real64 &LoadMet);
-=======
-    void CalcHWBaseboard(ZoneTempPredictorCorrectorData &dataZoneTempPredictorCorrector, int &BaseboardNum, Real64 &LoadMet);
->>>>>>> 4b7fa19a
+    void CalcHWBaseboard(EnergyPlusData &state, int &BaseboardNum, Real64 &LoadMet);
 
     void UpdateHWBaseboard(int const BaseboardNum);
 
