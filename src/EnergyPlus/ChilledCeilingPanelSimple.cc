// EnergyPlus, Copyright (c) 1996-2020, The Board of Trustees of the University of Illinois,
// The Regents of the University of California, through Lawrence Berkeley National Laboratory
// (subject to receipt of any required approvals from the U.S. Dept. of Energy), Oak Ridge
// National Laboratory, managed by UT-Battelle, Alliance for Sustainable Energy, LLC, and other
// contributors. All rights reserved.
//
// NOTICE: This Software was developed under funding from the U.S. Department of Energy and the
// U.S. Government consequently retains certain rights. As such, the U.S. Government has been
// granted for itself and others acting on its behalf a paid-up, nonexclusive, irrevocable,
// worldwide license in the Software to reproduce, distribute copies to the public, prepare
// derivative works, and perform publicly and display publicly, and to permit others to do so.
//
// Redistribution and use in source and binary forms, with or without modification, are permitted
// provided that the following conditions are met:
//
// (1) Redistributions of source code must retain the above copyright notice, this list of
//     conditions and the following disclaimer.
//
// (2) Redistributions in binary form must reproduce the above copyright notice, this list of
//     conditions and the following disclaimer in the documentation and/or other materials
//     provided with the distribution.
//
// (3) Neither the name of the University of California, Lawrence Berkeley National Laboratory,
//     the University of Illinois, U.S. Dept. of Energy nor the names of its contributors may be
//     used to endorse or promote products derived from this software without specific prior
//     written permission.
//
// (4) Use of EnergyPlus(TM) Name. If Licensee (i) distributes the software in stand-alone form
//     without changes from the version obtained under this License, or (ii) Licensee makes a
//     reference solely to the software portion of its product, Licensee must refer to the
//     software as "EnergyPlus version X" software, where "X" is the version number Licensee
//     obtained under this License and may not use a different name for the software. Except as
//     specifically required in this Section (4), Licensee shall not use in a company name, a
//     product name, in advertising, publicity, or other promotional activities any name, trade
//     name, trademark, logo, or other designation of "EnergyPlus", "E+", "e+" or confusingly
//     similar designation, without the U.S. Department of Energy's prior written consent.
//
// THIS SOFTWARE IS PROVIDED BY THE COPYRIGHT HOLDERS AND CONTRIBUTORS "AS IS" AND ANY EXPRESS OR
// IMPLIED WARRANTIES, INCLUDING, BUT NOT LIMITED TO, THE IMPLIED WARRANTIES OF MERCHANTABILITY
// AND FITNESS FOR A PARTICULAR PURPOSE ARE DISCLAIMED. IN NO EVENT SHALL THE COPYRIGHT OWNER OR
// CONTRIBUTORS BE LIABLE FOR ANY DIRECT, INDIRECT, INCIDENTAL, SPECIAL, EXEMPLARY, OR
// CONSEQUENTIAL DAMAGES (INCLUDING, BUT NOT LIMITED TO, PROCUREMENT OF SUBSTITUTE GOODS OR
// SERVICES; LOSS OF USE, DATA, OR PROFITS; OR BUSINESS INTERRUPTION) HOWEVER CAUSED AND ON ANY
// THEORY OF LIABILITY, WHETHER IN CONTRACT, STRICT LIABILITY, OR TORT (INCLUDING NEGLIGENCE OR
// OTHERWISE) ARISING IN ANY WAY OUT OF THE USE OF THIS SOFTWARE, EVEN IF ADVISED OF THE
// POSSIBILITY OF SUCH DAMAGE.

// C++ Headers
#include <cmath>

// ObjexxFCL Headers
#include <ObjexxFCL/Array.functions.hh>
#include <ObjexxFCL/Fmath.hh>

// EnergyPlus Headers
#include <EnergyPlus/BranchNodeConnections.hh>
#include <EnergyPlus/ChilledCeilingPanelSimple.hh>
#include <EnergyPlus/DataEnvironment.hh>
#include <EnergyPlus/DataHVACGlobals.hh>
#include <EnergyPlus/DataHeatBalFanSys.hh>
#include <EnergyPlus/DataHeatBalSurface.hh>
#include <EnergyPlus/DataHeatBalance.hh>
#include <EnergyPlus/DataIPShortCuts.hh>
#include <EnergyPlus/Plant/DataPlant.hh>
#include <EnergyPlus/DataSizing.hh>
#include <EnergyPlus/DataSurfaces.hh>
#include <EnergyPlus/DataZoneEnergyDemands.hh>
#include <EnergyPlus/DataZoneEquipment.hh>
#include <EnergyPlus/FluidProperties.hh>
#include <EnergyPlus/General.hh>
#include <EnergyPlus/GeneralRoutines.hh>
#include <EnergyPlus/Data/EnergyPlusData.hh>
#include <EnergyPlus/HeatBalanceIntRadExchange.hh>
#include <EnergyPlus/HeatBalanceSurfaceManager.hh>
#include <EnergyPlus/InputProcessing/InputProcessor.hh>
#include <EnergyPlus/NodeInputManager.hh>
#include <EnergyPlus/OutputProcessor.hh>
#include <EnergyPlus/PlantUtilities.hh>
#include <EnergyPlus/Psychrometrics.hh>
#include <EnergyPlus/ReportSizingManager.hh>
#include <EnergyPlus/ScheduleManager.hh>

namespace EnergyPlus {

namespace CoolingPanelSimple {

    // Module -- (ref: Object: ZoneHVAC:CoolingPanel:RadiantConvective:Water)

    // Module containing the routines dealing with the simple (chilled ceiling) cooling panels

    // MODULE INFORMATION:
    //       AUTHOR         Rick Strand
    //       DATE WRITTEN   Aug 2014

    // PURPOSE OF THIS MODULE:
    // The purpose of this module is to simulate simple chilled ceiling panels.  It is similar to
    // hot water radiant/convective baseboard units and the code for this model used that model as
    // a starting point.

    // REFERENCES:
    // Existing code for hot water baseboard models (radiant-convective variety)

    // USE STATEMENTS:
    using namespace DataGlobals;

    // MODULE PARAMETER DEFINITIONS
    std::string const cCMO_CoolingPanel_Simple("ZoneHVAC:CoolingPanel:RadiantConvective:Water");

    void SimCoolingPanel(EnergyPlusData &state, std::string const &EquipName,
                         int const ActualZoneNum,
                         int const ControlledZoneNum,
                         bool const FirstHVACIteration,
                         Real64 &PowerMet,
                         int &CompIndex)
    {

        // SUBROUTINE INFORMATION:
        //       AUTHOR         Rick Strand
        //       DATE WRITTEN   Aug 2014

        // PURPOSE OF THIS SUBROUTINE:
        // This subroutine simulates the simple cooling (chilled ceiling) panel.  It borrows heavily
        // from the hot water radiant-convective baseboard model code.

        // REFERENCES:
        // Existing code for hot water baseboard models (radiant-convective variety)

        // Using/Aliasing
        using DataLoopNode::Node;
        using DataPlant::TypeOf_CoolingPanel_Simple;
        using DataZoneEnergyDemands::ZoneSysEnergyDemand;
        using General::TrimSigDigits;

        // SUBROUTINE LOCAL VARIABLE DECLARATIONS:
        int CoolingPanelNum; // Index of unit in baseboard array
        Real64 QZnReq;       // Zone load not yet satisfied
        Real64 MaxWaterFlow;
        Real64 MinWaterFlow;

        if (state.dataChilledCeilingPanelSimple.GetInputFlag) {
            GetCoolingPanelInput(state.dataChilledCeilingPanelSimple);
            state.dataChilledCeilingPanelSimple.GetInputFlag = false;
        }

        // Find the correct Baseboard Equipment
        if (CompIndex == 0) {
            CoolingPanelNum = UtilityRoutines::FindItemInList(EquipName, state.dataChilledCeilingPanelSimple.CoolingPanel, &CoolingPanelParams::EquipID, state.dataChilledCeilingPanelSimple.NumCoolingPanels);
            if (CoolingPanelNum == 0) {
                ShowFatalError("SimCoolingPanelSimple: Unit not found=" + EquipName);
            }
            CompIndex = CoolingPanelNum;
        } else {
            CoolingPanelNum = CompIndex;
            if (CoolingPanelNum > state.dataChilledCeilingPanelSimple.NumCoolingPanels || CoolingPanelNum < 1) {
                ShowFatalError("SimCoolingPanelSimple:  Invalid CompIndex passed=" + TrimSigDigits(CoolingPanelNum) +
                               ", Number of Units=" + TrimSigDigits(state.dataChilledCeilingPanelSimple.NumCoolingPanels) + ", Entered Unit name=" + EquipName);
            }
            if (state.dataChilledCeilingPanelSimple.CheckEquipName(CoolingPanelNum)) {
                if (EquipName != state.dataChilledCeilingPanelSimple.CoolingPanel(CoolingPanelNum).EquipID) {
                    ShowFatalError("SimCoolingPanelSimple: Invalid CompIndex passed=" + TrimSigDigits(CoolingPanelNum) + ", Unit name=" + EquipName +
                                   ", stored Unit Name for that index=" + state.dataChilledCeilingPanelSimple.CoolingPanel(CoolingPanelNum).EquipID);
                }
                state.dataChilledCeilingPanelSimple.CheckEquipName(CoolingPanelNum) = false;
            }
        }

        if (CompIndex > 0) {

            auto &ThisCP(state.dataChilledCeilingPanelSimple.CoolingPanel(CoolingPanelNum));

            InitCoolingPanel(state, CoolingPanelNum, ControlledZoneNum, FirstHVACIteration);

            QZnReq = ZoneSysEnergyDemand(ActualZoneNum).RemainingOutputReqToCoolSP;

            // On the first HVAC iteration the system values are given to the controller, but after that
            // the demand limits are in place and there needs to be feedback to the Zone Equipment
            if (FirstHVACIteration) {
                MaxWaterFlow = ThisCP.WaterMassFlowRateMax;
                MinWaterFlow = 0.0;
            } else {
                MaxWaterFlow = Node(ThisCP.WaterInletNode).MassFlowRateMaxAvail;
                MinWaterFlow = Node(ThisCP.WaterInletNode).MassFlowRateMinAvail;
            }

            {
                auto const SELECT_CASE_var(ThisCP.EquipType);
                if (SELECT_CASE_var == TypeOf_CoolingPanel_Simple) { // 'ZoneHVAC:CoolingPanel:RadiantConvective:Water'
<<<<<<< HEAD
                    ThisCP.CalcCoolingPanel(state, CoolingPanelNum);
=======
                    ThisCP.CalcCoolingPanel(state.dataChilledCeilingPanelSimple, state.dataZoneTempPredictorCorrector, CoolingPanelNum);
>>>>>>> 686ceeb8
                } else {
                    ShowSevereError("SimCoolingPanelSimple: Errors in CoolingPanel=" + state.dataChilledCeilingPanelSimple.CoolingPanel(CoolingPanelNum).EquipID);
                    ShowContinueError("Invalid or unimplemented equipment type=" + TrimSigDigits(state.dataChilledCeilingPanelSimple.CoolingPanel(CoolingPanelNum).EquipType));
                    ShowFatalError("Preceding condition causes termination.");
                }
            }

            PowerMet = ThisCP.TotPower;

            UpdateCoolingPanel(state.dataChilledCeilingPanelSimple, CoolingPanelNum);

            state.dataChilledCeilingPanelSimple.CoolingPanel(CoolingPanelNum).ReportCoolingPanel();

        } else {
            ShowFatalError("SimCoolingPanelSimple: Unit not found=" + EquipName);
        }
    }

    void GetCoolingPanelInput(ChilledCeilingPanelSimpleData &dataChilledCeilingPanelSimple)
    {

        // SUBROUTINE INFORMATION:
        //       AUTHOR         Rick Strand
        //       DATE WRITTEN   Aug 2014

        // PURPOSE OF THIS SUBROUTINE:
        // This subroutine gets the input for the simple cooling panel units.

        // METHODOLOGY EMPLOYED:
        // Standard input processor calls--started from Daeho's radiant-convective water baseboard model.

        // Using/Aliasing
        using BranchNodeConnections::TestCompSet;
        using DataLoopNode::NodeConnectionType_Inlet;
        using DataLoopNode::NodeConnectionType_Outlet;
        using DataLoopNode::NodeType_Water;
        using DataLoopNode::ObjectIsNotParent;
        using DataPlant::TypeOf_CoolingPanel_Simple;
        using DataSurfaces::Surface;
        using General::RoundSigDigits;
        using General::TrimSigDigits;
        using NodeInputManager::GetOnlySingleNode;
        using ScheduleManager::GetScheduleIndex;
        using namespace DataIPShortCuts;

        // SUBROUTINE PARAMETER DEFINITIONS:
        static std::string const RoutineName("GetCoolingPanelInput:");
        Real64 const MaxFraction(1.0);
        Real64 const MinFraction(0.0);
        Real64 const MaxWaterTempAvg(30.0);       // Maximum limit of average water temperature in degree C
        Real64 const MinWaterTempAvg(0.0);        // Minimum limit of average water temperature in degree C
        Real64 const MaxWaterFlowRate(10.0);      // Maximum limit of water volume flow rate in m3/s
        Real64 const MinWaterFlowRate(0.00001);   // Minimum limit of water volume flow rate in m3/s
        Real64 const WaterMassFlowDefault(0.063); // Default water mass flow rate in kg/s
        int const MinDistribSurfaces(1);          // Minimum number of surfaces that a baseboard heater can radiate to
        Real64 const MinThrottlingRange(0.5);     // Smallest throttling range allowed in degrees Celsius
        static std::string const MeanAirTemperature("MeanAirTemperature");
        static std::string const MeanRadiantTemperature("MeanRadiantTemperature");
        static std::string const OperativeTemperature("OperativeTemperature");
        static std::string const OutsideAirDryBulbTemperature("OutdoorDryBulbTemperature");
        static std::string const OutsideAirWetBulbTemperature("OutdoorWetBulbTemperature");
        static std::string const ZoneTotalLoad("ZoneTotalLoad");
        static std::string const ZoneConvectiveLoad("ZoneConvectiveLoad");
        static std::string const Off("Off");
        static std::string const SimpleOff("SimpleOff");
        static std::string const VariableOff("VariableOff");

        // SUBROUTINE LOCAL VARIABLE DECLARATIONS:
        Real64 AllFracsSummed; // Sum of the fractions radiant
        int CoolingPanelNum;   // Cooling panel number
        int CoolPanelNumI;     // For loop index
        int NumAlphas;         // Number of Alphas for each GetobjectItem call
        int NumNumbers;        // Number of Numbers for each GetobjectItem call
        int SurfNum;           // Surface number Do loop counter
        int IOStat;
        static bool ErrorsFound(false); // If errors detected in input

        dataChilledCeilingPanelSimple.NumCoolingPanels = inputProcessor->getNumObjectsFound(cCMO_CoolingPanel_Simple);

        // Count total number of baseboard units

        dataChilledCeilingPanelSimple.CoolingPanel.allocate(dataChilledCeilingPanelSimple.NumCoolingPanels);
        dataChilledCeilingPanelSimple.CoolingPanelSysNumericFields.allocate(dataChilledCeilingPanelSimple.NumCoolingPanels);
        dataChilledCeilingPanelSimple.CheckEquipName.allocate(dataChilledCeilingPanelSimple.NumCoolingPanels);
        dataChilledCeilingPanelSimple.CheckEquipName = true;

        // Get the data from the user input related to cooling panels
        for (CoolingPanelNum = 1; CoolingPanelNum <= dataChilledCeilingPanelSimple.NumCoolingPanels; ++CoolingPanelNum) {

            inputProcessor->getObjectItem(cCMO_CoolingPanel_Simple,
                                          CoolingPanelNum,
                                          cAlphaArgs,
                                          NumAlphas,
                                          rNumericArgs,
                                          NumNumbers,
                                          IOStat,
                                          lNumericFieldBlanks,
                                          lAlphaFieldBlanks,
                                          cAlphaFieldNames,
                                          cNumericFieldNames);
            UtilityRoutines::IsNameEmpty(cAlphaArgs(1), cCurrentModuleObject, ErrorsFound);

            dataChilledCeilingPanelSimple.CoolingPanelSysNumericFields(CoolingPanelNum).FieldNames.allocate(NumNumbers);
            dataChilledCeilingPanelSimple.CoolingPanelSysNumericFields(CoolingPanelNum).FieldNames = "";
            dataChilledCeilingPanelSimple.CoolingPanelSysNumericFields(CoolingPanelNum).FieldNames = cNumericFieldNames;

            if (CoolingPanelNum > 1) {
                for (CoolPanelNumI = 2; CoolPanelNumI <= dataChilledCeilingPanelSimple.NumCoolingPanels; ++CoolPanelNumI) {
                    if (cAlphaArgs(1) == dataChilledCeilingPanelSimple.CoolingPanel(CoolPanelNumI).EquipID) {
                        ErrorsFound = true;
                        ShowSevereError(cAlphaArgs(1) + " is used as a name for more than one simple COOLING PANEL.");
                        ShowContinueError("This is not allowed.");
                    }
                }
            }

            auto &ThisCP(dataChilledCeilingPanelSimple.CoolingPanel(CoolingPanelNum));
            ThisCP.EquipID = cAlphaArgs(1);                // Name of this simple cooling panel
            ThisCP.EquipType = TypeOf_CoolingPanel_Simple; //'ZoneHVAC:CoolingPanel:RadiantConvective:Water'

            // Get schedule
            ThisCP.Schedule = cAlphaArgs(2);
            if (lAlphaFieldBlanks(2)) {
                ThisCP.SchedPtr = ScheduleAlwaysOn;
            } else {
                ThisCP.SchedPtr = GetScheduleIndex(cAlphaArgs(2));
                if (ThisCP.SchedPtr == 0) {
                    ShowSevereError(RoutineName + cCMO_CoolingPanel_Simple + "=\"" + cAlphaArgs(1) + "\", " + cAlphaFieldNames(2) + "=\"" +
                                    cAlphaArgs(2) + "\" not found.");
                    ErrorsFound = true;
                }
            }

            // Get inlet node number
            ThisCP.WaterInletNode = GetOnlySingleNode(
                cAlphaArgs(3), ErrorsFound, cCMO_CoolingPanel_Simple, cAlphaArgs(1), NodeType_Water, NodeConnectionType_Inlet, 1, ObjectIsNotParent);

            // Get outlet node number
            ThisCP.WaterOutletNode = GetOnlySingleNode(
                cAlphaArgs(4), ErrorsFound, cCMO_CoolingPanel_Simple, cAlphaArgs(1), NodeType_Water, NodeConnectionType_Outlet, 1, ObjectIsNotParent);
            TestCompSet(cCMO_CoolingPanel_Simple, cAlphaArgs(1), cAlphaArgs(3), cAlphaArgs(4), "Chilled Water Nodes");

            ThisCP.RatedWaterTemp = rNumericArgs(1);
            if (ThisCP.RatedWaterTemp > MaxWaterTempAvg + 0.001) {
                ShowWarningError(RoutineName + cCMO_CoolingPanel_Simple + "=\"" + cAlphaArgs(1) + "\", " + cNumericFieldNames(1) +
                                 " was higher than the allowable maximum.");
                ShowContinueError("...reset to maximum value=[" + RoundSigDigits(MaxWaterTempAvg, 2) + "].");
                ThisCP.RatedWaterTemp = MaxWaterTempAvg;
            } else if (ThisCP.RatedWaterTemp < MinWaterTempAvg - 0.001) {
                ShowWarningError(RoutineName + cCMO_CoolingPanel_Simple + "=\"" + cAlphaArgs(1) + "\", " + cNumericFieldNames(1) +
                                 " was lower than the allowable minimum.");
                ShowContinueError("...reset to minimum value=[" + RoundSigDigits(MinWaterTempAvg, 2) + "].");
                ThisCP.RatedWaterTemp = MinWaterTempAvg;
            }

            ThisCP.RatedZoneAirTemp = rNumericArgs(2);
            if (ThisCP.RatedZoneAirTemp > MaxWaterTempAvg + 0.001) {
                ShowWarningError(RoutineName + cCMO_CoolingPanel_Simple + "=\"" + cAlphaArgs(1) + "\", " + cNumericFieldNames(2) +
                                 " was higher than the allowable maximum.");
                ShowContinueError("...reset to maximum value=[" + RoundSigDigits(MaxWaterTempAvg, 2) + "].");
                ThisCP.RatedZoneAirTemp = MaxWaterTempAvg;
            } else if (ThisCP.RatedZoneAirTemp < MinWaterTempAvg - 0.001) {
                ShowWarningError(RoutineName + cCMO_CoolingPanel_Simple + "=\"" + cAlphaArgs(1) + "\", " + cNumericFieldNames(2) +
                                 " was lower than the allowable minimum.");
                ShowContinueError("...reset to minimum value=[" + RoundSigDigits(MinWaterTempAvg, 2) + "].");
                ThisCP.RatedZoneAirTemp = MinWaterTempAvg;
            }

            ThisCP.RatedWaterFlowRate = rNumericArgs(3);
            if (ThisCP.RatedWaterFlowRate < 0.00001 || ThisCP.RatedWaterFlowRate > 10.0) {
                ShowWarningError(RoutineName + cCMO_CoolingPanel_Simple + "=\"" + cAlphaArgs(1) + "\", " + cNumericFieldNames(2) +
                                 " is an invalid Standard Water mass flow rate.");
                ShowContinueError("...reset to a default value=[" + RoundSigDigits(WaterMassFlowDefault, 1) + "].");
                ThisCP.RatedWaterFlowRate = WaterMassFlowDefault;
            }

            if (UtilityRoutines::SameString(cAlphaArgs(5), "CoolingDesignCapacity")) {
                ThisCP.CoolingCapMethod = DataSizing::CoolingDesignCapacity;
                if (!lNumericFieldBlanks(4)) {
                    ThisCP.ScaledCoolingCapacity = rNumericArgs(4);
                    if (ThisCP.ScaledCoolingCapacity < 0.0 && ThisCP.ScaledCoolingCapacity != DataSizing::AutoSize) {
                        ShowSevereError(cCMO_CoolingPanel_Simple + " = " + ThisCP.EquipID);
                        ShowContinueError("Illegal " + cNumericFieldNames(4) + " = " + TrimSigDigits(rNumericArgs(4), 7));
                        ErrorsFound = true;
                    }
                } else {
                    if ((!lAlphaFieldBlanks(6)) || (!lAlphaFieldBlanks(7))) {
                        ShowSevereError(cCMO_CoolingPanel_Simple + " = " + ThisCP.EquipID);
                        ShowContinueError("Input for " + cAlphaFieldNames(5) + " = " + cAlphaArgs(5));
                        ShowContinueError("Blank field not allowed for " + cNumericFieldNames(4));
                        ErrorsFound = true;
                    }
                }
            } else if (UtilityRoutines::SameString(cAlphaArgs(5), "CapacityPerFloorArea")) {
                ThisCP.CoolingCapMethod = DataSizing::CapacityPerFloorArea;
                if (!lNumericFieldBlanks(5)) {
                    ThisCP.ScaledCoolingCapacity = rNumericArgs(5);
                    if (ThisCP.CoolingCapMethod <= 0.0) {
                        ShowSevereError(cCMO_CoolingPanel_Simple + " = " + ThisCP.EquipID);
                        ShowContinueError("Input for " + cAlphaFieldNames(5) + " = " + cAlphaArgs(5));
                        ShowContinueError("Illegal " + cNumericFieldNames(5) + " = " + TrimSigDigits(rNumericArgs(5), 7));
                        ErrorsFound = true;
                    } else if (ThisCP.ScaledCoolingCapacity == DataSizing::AutoSize) {
                        ShowSevereError(cCMO_CoolingPanel_Simple + " = " + ThisCP.EquipID);
                        ShowContinueError("Input for " + cAlphaFieldNames(5) + " = " + cAlphaArgs(5));
                        ShowContinueError("Illegal " + cNumericFieldNames(5) + " = Autosize");
                        ErrorsFound = true;
                    }
                } else {
                    ShowSevereError(cCMO_CoolingPanel_Simple + " = " + ThisCP.EquipID);
                    ShowContinueError("Input for " + cAlphaFieldNames(5) + " = " + cAlphaArgs(5));
                    ShowContinueError("Blank field not allowed for " + cNumericFieldNames(5));
                    ErrorsFound = true;
                }
            } else if (UtilityRoutines::SameString(cAlphaArgs(5), "FractionOfAutosizedCoolingCapacity")) {
                ThisCP.CoolingCapMethod = DataSizing::FractionOfAutosizedCoolingCapacity;
                if (!lNumericFieldBlanks(6)) {
                    ThisCP.ScaledCoolingCapacity = rNumericArgs(6);
                    if (ThisCP.ScaledCoolingCapacity < 0.0) {
                        ShowSevereError(cCMO_CoolingPanel_Simple + " = " + ThisCP.EquipID);
                        ShowContinueError("Illegal " + cNumericFieldNames(6) + " = " + TrimSigDigits(rNumericArgs(6), 7));
                        ErrorsFound = true;
                    }
                } else {
                    ShowSevereError(cCMO_CoolingPanel_Simple + " = " + ThisCP.EquipID);
                    ShowContinueError("Input for " + cAlphaFieldNames(5) + " = " + cAlphaArgs(5));
                    ShowContinueError("Blank field not allowed for " + cNumericFieldNames(6));
                    ErrorsFound = true;
                }
            } else {
                ShowSevereError(cCMO_CoolingPanel_Simple + " = " + ThisCP.EquipID);
                ShowContinueError("Illegal " + cAlphaFieldNames(5) + " = " + cAlphaArgs(5));
                ErrorsFound = true;
            }

            ThisCP.WaterVolFlowRateMax = rNumericArgs(7);
            if ((ThisCP.WaterVolFlowRateMax <= MinWaterFlowRate) && ThisCP.WaterVolFlowRateMax != DataSizing::AutoSize) {
                ShowWarningError(RoutineName + cCMO_CoolingPanel_Simple + "=\"" + cAlphaArgs(1) + "\", " + cNumericFieldNames(7) +
                                 " was less than the allowable minimum.");
                ShowContinueError("...reset to minimum value=[" + RoundSigDigits(MinWaterFlowRate, 2) + "].");
                ThisCP.WaterVolFlowRateMax = MinWaterFlowRate;
            } else if (ThisCP.WaterVolFlowRateMax > MaxWaterFlowRate) {
                ShowWarningError(RoutineName + cCMO_CoolingPanel_Simple + "=\"" + cAlphaArgs(1) + "\", " + cNumericFieldNames(7) +
                                 " was higher than the allowable maximum.");
                ShowContinueError("...reset to maximum value=[" + RoundSigDigits(MaxWaterFlowRate, 2) + "].");
                ThisCP.WaterVolFlowRateMax = MaxWaterFlowRate;
            }

            // Process the temperature control type
            if (UtilityRoutines::SameString(cAlphaArgs(6), MeanAirTemperature)) {
                ThisCP.ControlType = Control::MAT;
            } else if (UtilityRoutines::SameString(cAlphaArgs(6), MeanRadiantTemperature)) {
                ThisCP.ControlType = Control::MRT;
            } else if (UtilityRoutines::SameString(cAlphaArgs(6), OperativeTemperature)) {
                ThisCP.ControlType = Control::Operative;
            } else if (UtilityRoutines::SameString(cAlphaArgs(6), OutsideAirDryBulbTemperature)) {
                ThisCP.ControlType = Control::ODB;
            } else if (UtilityRoutines::SameString(cAlphaArgs(6), OutsideAirWetBulbTemperature)) {
                ThisCP.ControlType = Control::OWB;
            } else if (UtilityRoutines::SameString(cAlphaArgs(6), ZoneTotalLoad)) {
                ThisCP.ControlType = Control::ZoneTotalLoad;
            } else if (UtilityRoutines::SameString(cAlphaArgs(6), ZoneConvectiveLoad)) {
                ThisCP.ControlType = Control::ZoneConvectiveLoad;
            } else {
                ShowWarningError("Invalid " + cAlphaFieldNames(6) + " =" + cAlphaArgs(6));
                ShowContinueError("Occurs in " + RoutineName + " = " + cAlphaArgs(1));
                ShowContinueError("Control reset to MAT control for this Simple Cooling Panel.");
                ThisCP.ControlType = Control::MAT;
            }

            ThisCP.ColdThrottlRange = rNumericArgs(8);
            if (ThisCP.ColdThrottlRange < MinThrottlingRange) {
                ShowWarningError(cCMO_CoolingPanel_Simple + "Cooling throttling range too small, reset to 0.5");
                ShowContinueError("Occurs in Cooling Panel=" + ThisCP.EquipID);
                ThisCP.ColdThrottlRange = MinThrottlingRange;
            }

            ThisCP.ColdSetptSched = cAlphaArgs(7);
            ThisCP.ColdSetptSchedPtr = GetScheduleIndex(ThisCP.ColdSetptSched);
            if ((ThisCP.ColdSetptSchedPtr == 0) && (!lAlphaFieldBlanks(7))) {
                ShowSevereError(cAlphaFieldNames(7) + " not found: " + ThisCP.ColdSetptSched);
                ShowContinueError("Occurs in " + RoutineName + " = " + cAlphaArgs(1));
                ErrorsFound = true;
            }

            if (UtilityRoutines::SameString(cAlphaArgs(8), Off)) {
                ThisCP.CondCtrlType = CondCtrl::NONE;
            } else if (UtilityRoutines::SameString(cAlphaArgs(8), SimpleOff)) {
                ThisCP.CondCtrlType = CondCtrl::SIMPLEOFF;
            } else if (UtilityRoutines::SameString(cAlphaArgs(8), VariableOff)) {
                ThisCP.CondCtrlType = CondCtrl::VARIEDOFF;
            } else {
                ThisCP.CondCtrlType = CondCtrl::SIMPLEOFF;
            }

            ThisCP.CondDewPtDeltaT = rNumericArgs(9);

            ThisCP.FracRadiant = rNumericArgs(10);
            if (ThisCP.FracRadiant < MinFraction) {
                ShowWarningError(RoutineName + cCMO_CoolingPanel_Simple + "=\"" + cAlphaArgs(1) + "\", " + cNumericFieldNames(10) +
                                 " was lower than the allowable minimum.");
                ShowContinueError("...reset to minimum value=[" + RoundSigDigits(MinFraction, 2) + "].");
                ThisCP.FracRadiant = MinFraction;
            }
            if (ThisCP.FracRadiant > MaxFraction) {
                ShowWarningError(RoutineName + cCMO_CoolingPanel_Simple + "=\"" + cAlphaArgs(1) + "\", " + cNumericFieldNames(10) +
                                 " was higher than the allowable maximum.");
                ShowContinueError("...reset to maximum value=[" + RoundSigDigits(MaxFraction, 2) + "].");
                ThisCP.FracRadiant = MaxFraction;
            }

            // Remaining fraction is added to the zone as convective heat transfer
            AllFracsSummed = ThisCP.FracRadiant;
            if (AllFracsSummed > MaxFraction) {
                ShowWarningError(RoutineName + cCMO_CoolingPanel_Simple + "=\"" + cAlphaArgs(1) +
                                 "\", Fraction Radiant was higher than the allowable maximum.");
                ThisCP.FracRadiant = MaxFraction;
                ThisCP.FracConvect = 0.0;
            } else {
                ThisCP.FracConvect = 1.0 - AllFracsSummed;
            }

            ThisCP.FracDistribPerson = rNumericArgs(11);
            if (ThisCP.FracDistribPerson < MinFraction) {
                ShowWarningError(RoutineName + cCMO_CoolingPanel_Simple + "=\"" + cAlphaArgs(1) + "\", " + cNumericFieldNames(11) +
                                 " was lower than the allowable minimum.");
                ShowContinueError("...reset to minimum value=[" + RoundSigDigits(MinFraction, 3) + "].");
                ThisCP.FracDistribPerson = MinFraction;
            }
            if (ThisCP.FracDistribPerson > MaxFraction) {
                ShowWarningError(RoutineName + cCMO_CoolingPanel_Simple + "=\"" + cAlphaArgs(1) + "\", " + cNumericFieldNames(11) +
                                 " was higher than the allowable maximum.");
                ShowContinueError("...reset to maximum value=[" + RoundSigDigits(MaxFraction, 3) + "].");
                ThisCP.FracDistribPerson = MaxFraction;
            }

            ThisCP.TotSurfToDistrib = NumNumbers - 11;
            if ((ThisCP.TotSurfToDistrib < MinDistribSurfaces) && (ThisCP.FracRadiant > MinFraction)) {
                ShowSevereError(RoutineName + cCMO_CoolingPanel_Simple + "=\"" + cAlphaArgs(1) +
                                "\", the number of surface/radiant fraction groups entered was less than the allowable minimum.");
                ShowContinueError("...the minimum that must be entered=[" + RoundSigDigits(MinDistribSurfaces) + "].");
                ErrorsFound = true;
                ThisCP.TotSurfToDistrib = 0; // error
            }

            ThisCP.SurfaceName.allocate(ThisCP.TotSurfToDistrib);
            ThisCP.SurfaceName = "";
            ThisCP.SurfacePtr.allocate(ThisCP.TotSurfToDistrib);
            ThisCP.SurfacePtr = 0;
            ThisCP.FracDistribToSurf.allocate(ThisCP.TotSurfToDistrib);
            ThisCP.FracDistribToSurf = 0.0;

            // search zone equipment list structure for zone index
            for (int ctrlZone = 1; ctrlZone <= DataGlobals::NumOfZones; ++ctrlZone) {
                for (int zoneEquipTypeNum = 1; zoneEquipTypeNum <= DataZoneEquipment::ZoneEquipList(ctrlZone).NumOfEquipTypes; ++zoneEquipTypeNum) {
                    if (DataZoneEquipment::ZoneEquipList(ctrlZone).EquipType_Num(zoneEquipTypeNum) == DataZoneEquipment::CoolingPanel_Num &&
                        DataZoneEquipment::ZoneEquipList(ctrlZone).EquipName(zoneEquipTypeNum) == ThisCP.EquipID) {
                        ThisCP.ZonePtr = ctrlZone;
                    }
                }
            }
            if (ThisCP.ZonePtr <= 0) {
                ShowSevereError(RoutineName + cCMO_CoolingPanel_Simple + "=\"" + ThisCP.EquipID +
                    "\" is not on any ZoneHVAC:EquipmentList.");
                ErrorsFound = true;
                continue;
            }

            AllFracsSummed = ThisCP.FracDistribPerson;
            for (SurfNum = 1; SurfNum <= ThisCP.TotSurfToDistrib; ++SurfNum) {
                ThisCP.SurfaceName(SurfNum) = cAlphaArgs(SurfNum + 8);
                ThisCP.SurfacePtr(SurfNum) = HeatBalanceIntRadExchange::GetRadiantSystemSurface(
                    cCMO_CoolingPanel_Simple, ThisCP.EquipID, ThisCP.ZonePtr, ThisCP.SurfaceName(SurfNum), ErrorsFound);
                ThisCP.FracDistribToSurf(SurfNum) = rNumericArgs(SurfNum + 11);
                if (ThisCP.FracDistribToSurf(SurfNum) > MaxFraction) {
                    ShowWarningError(RoutineName + cCMO_CoolingPanel_Simple + "=\"" + cAlphaArgs(1) + "\", " + cNumericFieldNames(SurfNum + 8) +
                                     "was greater than the allowable maximum.");
                    ShowContinueError("...reset to maximum value=[" + RoundSigDigits(MaxFraction, 2) + "].");
                    ThisCP.TotSurfToDistrib = MaxFraction;
                }
                if (ThisCP.FracDistribToSurf(SurfNum) < MinFraction) {
                    ShowWarningError(RoutineName + cCMO_CoolingPanel_Simple + "=\"" + cAlphaArgs(1) + "\", " + cNumericFieldNames(SurfNum + 8) +
                                     "was less than the allowable minimum.");
                    ShowContinueError("...reset to maximum value=[" + RoundSigDigits(MinFraction, 2) + "].");
                    ThisCP.TotSurfToDistrib = MinFraction;
                }
                if (ThisCP.SurfacePtr(SurfNum) != 0) {
                    Surface(ThisCP.SurfacePtr(SurfNum)).IntConvSurfGetsRadiantHeat = true;
                }

                AllFracsSummed += ThisCP.FracDistribToSurf(SurfNum);
            } // Surfaces

            if (AllFracsSummed > (MaxFraction + 0.01)) {
                ShowSevereError(RoutineName + cCMO_CoolingPanel_Simple + "=\"" + cAlphaArgs(1) +
                                "\", Summed radiant fractions for people + surface groups > 1.0");
                ErrorsFound = true;
            }
            if ((AllFracsSummed < (MaxFraction - 0.01)) &&
                (ThisCP.FracRadiant > MinFraction)) { // User didn't distribute all of the | radiation warn that some will be lost
                ShowSevereError(RoutineName + cCMO_CoolingPanel_Simple + "=\"" + cAlphaArgs(1) +
                                "\", Summed radiant fractions for people + surface groups < 1.0");
                ShowContinueError("This would result in some of the radiant energy delivered by the high temp radiant heater being lost.");
                ShowContinueError("The sum of all radiation fractions to surfaces = " +
                                  TrimSigDigits((AllFracsSummed - ThisCP.FracDistribPerson), 5));
                ShowContinueError("The radiant fraction to people = " + TrimSigDigits(ThisCP.FracDistribPerson, 5));
                ShowContinueError("So, all radiant fractions including surfaces and people = " + TrimSigDigits(AllFracsSummed, 5));
                ShowContinueError(
                    "This means that the fraction of radiant energy that would be lost from the high temperature radiant heater would be = " +
                    TrimSigDigits((1.0 - AllFracsSummed), 5));
                ShowContinueError("Please check and correct this so that all radiant energy is accounted for in " + cCMO_CoolingPanel_Simple + " = " +
                                  cAlphaArgs(1));
                ErrorsFound = true;
            }
        }

        if (ErrorsFound) {
            ShowFatalError(RoutineName + cCMO_CoolingPanel_Simple + "Errors found getting input. Program terminates.");
        }

        // Setup Report variables for the Coils
        for (CoolingPanelNum = 1; CoolingPanelNum <= dataChilledCeilingPanelSimple.NumCoolingPanels; ++CoolingPanelNum) {
            // CurrentModuleObject='ZoneHVAC:CoolingPanel:RadiantConvective:Water'
            SetupOutputVariable("Cooling Panel Total Cooling Rate",
                                OutputProcessor::Unit::W,
                                dataChilledCeilingPanelSimple.CoolingPanel(CoolingPanelNum).Power,
                                "System",
                                "Average",
                                dataChilledCeilingPanelSimple.CoolingPanel(CoolingPanelNum).EquipID);
            SetupOutputVariable("Cooling Panel Total System Cooling Rate",
                                OutputProcessor::Unit::W,
                                dataChilledCeilingPanelSimple.CoolingPanel(CoolingPanelNum).TotPower,
                                "System",
                                "Average",
                                dataChilledCeilingPanelSimple.CoolingPanel(CoolingPanelNum).EquipID);
            SetupOutputVariable("Cooling Panel Convective Cooling Rate",
                                OutputProcessor::Unit::W,
                                dataChilledCeilingPanelSimple.CoolingPanel(CoolingPanelNum).ConvPower,
                                "System",
                                "Average",
                                dataChilledCeilingPanelSimple.CoolingPanel(CoolingPanelNum).EquipID);
            SetupOutputVariable("Cooling Panel Radiant Cooling Rate",
                                OutputProcessor::Unit::W,
                                dataChilledCeilingPanelSimple.CoolingPanel(CoolingPanelNum).RadPower,
                                "System",
                                "Average",
                                dataChilledCeilingPanelSimple.CoolingPanel(CoolingPanelNum).EquipID);

            SetupOutputVariable("Cooling Panel Total Cooling Energy",
                                OutputProcessor::Unit::J,
                                dataChilledCeilingPanelSimple.CoolingPanel(CoolingPanelNum).Energy,
                                "System",
                                "Sum",
                                dataChilledCeilingPanelSimple.CoolingPanel(CoolingPanelNum).EquipID,
                                _,
                                "ENERGYTRANSFER",
                                "COOLINGPANEL",
                                _,
                                "System");
            SetupOutputVariable("Cooling Panel Total System Cooling Energy",
                                OutputProcessor::Unit::J,
                                dataChilledCeilingPanelSimple.CoolingPanel(CoolingPanelNum).TotEnergy,
                                "System",
                                "Sum",
                                dataChilledCeilingPanelSimple.CoolingPanel(CoolingPanelNum).EquipID,
                                _,
                                "ENERGYTRANSFER",
                                "COOLINGPANEL",
                                _,
                                "System");
            SetupOutputVariable("Cooling Panel Convective Cooling Energy",
                                OutputProcessor::Unit::J,
                                dataChilledCeilingPanelSimple.CoolingPanel(CoolingPanelNum).ConvEnergy,
                                "System",
                                "Sum",
                                dataChilledCeilingPanelSimple.CoolingPanel(CoolingPanelNum).EquipID);
            SetupOutputVariable("Cooling Panel Radiant Cooling Energy",
                                OutputProcessor::Unit::J,
                                dataChilledCeilingPanelSimple.CoolingPanel(CoolingPanelNum).RadEnergy,
                                "System",
                                "Sum",
                                dataChilledCeilingPanelSimple.CoolingPanel(CoolingPanelNum).EquipID);

            SetupOutputVariable("Cooling Panel Water Mass Flow Rate",
                                OutputProcessor::Unit::kg_s,
                                dataChilledCeilingPanelSimple.CoolingPanel(CoolingPanelNum).WaterMassFlowRate,
                                "System",
                                "Average",
                                dataChilledCeilingPanelSimple.CoolingPanel(CoolingPanelNum).EquipID);
            SetupOutputVariable("Cooling Panel Water Inlet Temperature",
                                OutputProcessor::Unit::C,
                                dataChilledCeilingPanelSimple.CoolingPanel(CoolingPanelNum).WaterInletTemp,
                                "System",
                                "Average",
                                dataChilledCeilingPanelSimple.CoolingPanel(CoolingPanelNum).EquipID);
            SetupOutputVariable("Cooling Panel Water Outlet Temperature",
                                OutputProcessor::Unit::C,
                                dataChilledCeilingPanelSimple.CoolingPanel(CoolingPanelNum).WaterOutletTemp,
                                "System",
                                "Average",
                                dataChilledCeilingPanelSimple.CoolingPanel(CoolingPanelNum).EquipID);
        }
    }

    void InitCoolingPanel(EnergyPlusData &state, int const CoolingPanelNum, int const ControlledZoneNumSub, bool const FirstHVACIteration)
    {

        // SUBROUTINE INFORMATION:
        //       AUTHOR         Rick Strand
        //       DATE WRITTEN   Sept 2014

        // PURPOSE OF THIS SUBROUTINE:
        // This subroutine initializes the cooling panel units, and determines the UA values during simulation.

        // METHODOLOGY EMPLOYED:
        // The initialization subrotines borrowed from other sources and heat exchanger formulation for cooling panel.

        // REFERENCES:
        // Incropera and DeWitt, Fundamentals of Heat and Mass Transfer

        // Using/Aliasing
        using DataGlobals::BeginEnvrnFlag;
        using DataLoopNode::Node;
        using DataPlant::PlantLoop;
        using DataZoneEquipment::CheckZoneEquipmentList;
        using DataZoneEquipment::ZoneEquipConfig;
        using DataZoneEquipment::ZoneEquipInputsFilled;
        using FluidProperties::GetDensityGlycol;
        using FluidProperties::GetSpecificHeatGlycol;
        using PlantUtilities::InitComponentNodes;
        using PlantUtilities::ScanPlantLoopsForObject;

        // SUBROUTINE PARAMETER DEFINITIONS:
        static std::string const RoutineName("ChilledCeilingPanelSimple:InitCoolingPanel");

        // SUBROUTINE LOCAL VARIABLE DECLARATIONS:
        static bool ZoneEquipmentListChecked(false);
        static Array1D_bool MyEnvrnFlag;
        int Loop;
        int ZoneNode;
        int ZoneNum;
        Real64 rho; // local fluid density
        Real64 Cp;  // local fluid specific heat
        bool errFlag;

        // Do the one time initializations
        if (state.dataChilledCeilingPanelSimple.MyOneTimeFlag) {

            // Initialize the environment and sizing flags
            MyEnvrnFlag.allocate(state.dataChilledCeilingPanelSimple.NumCoolingPanels);
            state.dataChilledCeilingPanelSimple.ZeroSourceSumHATsurf.allocate(NumOfZones);
            state.dataChilledCeilingPanelSimple.ZeroSourceSumHATsurf = 0.0;
            state.dataChilledCeilingPanelSimple.CoolingPanelSource.allocate(state.dataChilledCeilingPanelSimple.NumCoolingPanels);
            state.dataChilledCeilingPanelSimple.CoolingPanelSource = 0.0;
            state.dataChilledCeilingPanelSimple.CoolingPanelSrcAvg.allocate(state.dataChilledCeilingPanelSimple.NumCoolingPanels);
            state.dataChilledCeilingPanelSimple.CoolingPanelSrcAvg = 0.0;
            state.dataChilledCeilingPanelSimple.LastCoolingPanelSrc.allocate(state.dataChilledCeilingPanelSimple.NumCoolingPanels);
            state.dataChilledCeilingPanelSimple.LastCoolingPanelSrc = 0.0;
            state.dataChilledCeilingPanelSimple.LastSysTimeElapsed.allocate(state.dataChilledCeilingPanelSimple.NumCoolingPanels);
            state.dataChilledCeilingPanelSimple.LastSysTimeElapsed = 0.0;
            state.dataChilledCeilingPanelSimple.LastTimeStepSys.allocate(state.dataChilledCeilingPanelSimple.NumCoolingPanels);
            state.dataChilledCeilingPanelSimple.LastTimeStepSys = 0.0;
            state.dataChilledCeilingPanelSimple.SetLoopIndexFlag.allocate(state.dataChilledCeilingPanelSimple.NumCoolingPanels);
            state.dataChilledCeilingPanelSimple.MySizeFlagCoolPanel.allocate(state.dataChilledCeilingPanelSimple.NumCoolingPanels);
            state.dataChilledCeilingPanelSimple.MySizeFlagCoolPanel = true;
            MyEnvrnFlag = true;
            state.dataChilledCeilingPanelSimple.MyOneTimeFlag = false;
            state.dataChilledCeilingPanelSimple.SetLoopIndexFlag = true;
        }

        auto &ThisCP(state.dataChilledCeilingPanelSimple.CoolingPanel(CoolingPanelNum));
        auto &ThisInNode(Node(ThisCP.WaterInletNode));

        if (ThisCP.ZonePtr <= 0) ThisCP.ZonePtr = ZoneEquipConfig(ControlledZoneNumSub).ActualZoneNum;

        // Need to check all units to see if they are on ZoneHVAC:EquipmentList or issue warning
        if (!ZoneEquipmentListChecked && ZoneEquipInputsFilled) {
            ZoneEquipmentListChecked = true;
            for (Loop = 1; Loop <= state.dataChilledCeilingPanelSimple.NumCoolingPanels; ++Loop) {
                if (CheckZoneEquipmentList(cCMO_CoolingPanel_Simple, ThisCP.EquipID)) continue;
                ShowSevereError("InitCoolingPanel: Unit=[" + cCMO_CoolingPanel_Simple + ',' + ThisCP.EquipID +
                                "] is not on any ZoneHVAC:EquipmentList.  It will not be simulated.");
            }
        }

        if (state.dataChilledCeilingPanelSimple.SetLoopIndexFlag(CoolingPanelNum)) {
            if (allocated(PlantLoop)) {
                errFlag = false;
                ScanPlantLoopsForObject(state.dataBranchInputManager,
                    ThisCP.EquipID, ThisCP.EquipType, ThisCP.LoopNum, ThisCP.LoopSideNum, ThisCP.BranchNum, ThisCP.CompNum, errFlag, _, _, _, _, _);
                if (errFlag) {
                    ShowFatalError("InitCoolingPanel: Program terminated for previous conditions.");
                }
                state.dataChilledCeilingPanelSimple.SetLoopIndexFlag(CoolingPanelNum) = false;
            }
        }

        if (!SysSizingCalc) {
            if (state.dataChilledCeilingPanelSimple.MySizeFlagCoolPanel(CoolingPanelNum) && !state.dataChilledCeilingPanelSimple.SetLoopIndexFlag(CoolingPanelNum)) {
                // for each cooling panel do the sizing once.
                SizeCoolingPanel(state, CoolingPanelNum);
                state.dataChilledCeilingPanelSimple.MySizeFlagCoolPanel(CoolingPanelNum) = false;

                // set design mass flow rates
                if (ThisCP.WaterInletNode > 0) {
                    rho = GetDensityGlycol(
                        PlantLoop(ThisCP.LoopNum).FluidName, DataGlobals::CWInitConvTemp, PlantLoop(ThisCP.LoopNum).FluidIndex, RoutineName);
                    ThisCP.WaterMassFlowRateMax = rho * ThisCP.WaterVolFlowRateMax;
                    InitComponentNodes(0.0,
                                       ThisCP.WaterMassFlowRateMax,
                                       ThisCP.WaterInletNode,
                                       ThisCP.WaterOutletNode,
                                       ThisCP.LoopNum,
                                       ThisCP.LoopSideNum,
                                       ThisCP.BranchNum,
                                       ThisCP.CompNum);
                }
            }
        }

        // Do the Begin Environment initializations
        if (BeginEnvrnFlag && MyEnvrnFlag(CoolingPanelNum)) {
            // Initialize

            rho = GetDensityGlycol(PlantLoop(ThisCP.LoopNum).FluidName, InitConvTemp, PlantLoop(ThisCP.LoopNum).FluidIndex, RoutineName);

            ThisCP.WaterMassFlowRateMax = rho * ThisCP.WaterVolFlowRateMax;

            InitComponentNodes(0.0,
                               ThisCP.WaterMassFlowRateMax,
                               ThisCP.WaterInletNode,
                               ThisCP.WaterOutletNode,
                               ThisCP.LoopNum,
                               ThisCP.LoopSideNum,
                               ThisCP.BranchNum,
                               ThisCP.CompNum);

            ThisInNode.Temp = 7.0;

            Cp = GetSpecificHeatGlycol(PlantLoop(ThisCP.LoopNum).FluidName, ThisInNode.Temp, PlantLoop(ThisCP.LoopNum).FluidIndex, RoutineName);

            ThisInNode.Enthalpy = Cp * ThisInNode.Temp;
            ThisInNode.Quality = 0.0;
            ThisInNode.Press = 0.0;
            ThisInNode.HumRat = 0.0;

            state.dataChilledCeilingPanelSimple.ZeroSourceSumHATsurf = 0.0;
            state.dataChilledCeilingPanelSimple.CoolingPanelSource = 0.0;
            state.dataChilledCeilingPanelSimple.CoolingPanelSrcAvg = 0.0;
            state.dataChilledCeilingPanelSimple.LastCoolingPanelSrc = 0.0;
            state.dataChilledCeilingPanelSimple.LastSysTimeElapsed = 0.0;
            state.dataChilledCeilingPanelSimple.LastTimeStepSys = 0.0;

            MyEnvrnFlag(CoolingPanelNum) = false;
        }

        if (!BeginEnvrnFlag) {
            MyEnvrnFlag(CoolingPanelNum) = true;
        }

        if (BeginTimeStepFlag && FirstHVACIteration) {
            ZoneNum = ThisCP.ZonePtr;
            state.dataChilledCeilingPanelSimple.ZeroSourceSumHATsurf(ZoneNum) = SumHATsurf(ZoneNum);
            state.dataChilledCeilingPanelSimple.CoolingPanelSrcAvg(CoolingPanelNum) = 0.0;
            state.dataChilledCeilingPanelSimple.LastCoolingPanelSrc(CoolingPanelNum) = 0.0;
            state.dataChilledCeilingPanelSimple.LastSysTimeElapsed(CoolingPanelNum) = 0.0;
            state.dataChilledCeilingPanelSimple.LastTimeStepSys(CoolingPanelNum) = 0.0;
        }

        // Do the every time step initializations
        ZoneNode = ZoneEquipConfig(ControlledZoneNumSub).ZoneNode;
        ThisCP.WaterMassFlowRate = ThisInNode.MassFlowRate;
        ThisCP.WaterInletTemp = ThisInNode.Temp;
        ThisCP.WaterInletEnthalpy = ThisInNode.Enthalpy;
        ThisCP.TotPower = 0.0;
        ThisCP.Power = 0.0;
        ThisCP.ConvPower = 0.0;
        ThisCP.RadPower = 0.0;
        ThisCP.TotEnergy = 0.0;
        ThisCP.Energy = 0.0;
        ThisCP.ConvEnergy = 0.0;
        ThisCP.RadEnergy = 0.0;
    }

    void SizeCoolingPanel(EnergyPlusData &state, int const CoolingPanelNum)
    {
        // SUBROUTINE INFORMATION:
        //       AUTHOR         Rick Strand
        //       DATE WRITTEN   Sept 2016

        // PURPOSE OF THIS SUBROUTINE:
        // This subroutine sizes the simple chilled ceiling panel.  The process used here
        // was derived from the low temperature radiant system model and adapted for
        // cooling only.

        using DataHVACGlobals::AutoCalculateSizing;
        using DataHVACGlobals::CoolingCapacitySizing;
        using DataHVACGlobals::SmallLoad;
        using DataPlant::PlantLoop;
        using DataSizing::AutoSize;
        using DataSizing::AutoVsHardSizingThreshold;
        using DataSizing::CapacityPerFloorArea;
        using DataSizing::CoolingDesignCapacity;
        using DataSizing::CurZoneEqNum;
        using DataSizing::DataConstantUsedForSizing;
        using DataSizing::DataFractionUsedForSizing;
        using DataSizing::DataScalableCapSizingON;
        using DataSizing::FinalZoneSizing;
        using DataSizing::FractionOfAutosizedCoolingCapacity;
        using DataSizing::PlantSizData;
        using DataSizing::ZoneEqSizing;
        using DataSizing::ZoneSizingRunDone;

        using DataHeatBalance::Zone;
        using FluidProperties::GetDensityGlycol;
        using FluidProperties::GetSpecificHeatGlycol;
        using General::RoundSigDigits;
        using PlantUtilities::MyPlantSizingIndex;
        using PlantUtilities::RegisterPlantCompDesignFlow;
        using ReportSizingManager::ReportSizingOutput;
        using ReportSizingManager::RequestSizing;

        // SUBROUTINE PARAMETER DEFINITIONS:
        static std::string const RoutineName("SizeCoolingPanel");

        // SUBROUTINE LOCAL VARIABLE DECLARATIONS:
        bool ErrorsFound(false);  // If errors detected in input
        std::string CompName;     // component name
        std::string CompType;     // component type
        bool IsAutoSize(false);   // Indicator to autosize
        Real64 DesCoilLoad;       // design autosized or user specified capacity
        int SizingMethod;         // Integer representation of sizing method name (e.g. CoolingCapacitySizing, HeatingCapacitySizing)
        int FieldNum = 1;         // IDD numeric field number where input field description is found
        bool PrintFlag;           // TRUE when sizing information is reported in the eio file
        std::string SizingString; // input field sizing description (e.g., Nominal Capacity)
        Real64 TempSize;          // autosized value of coil input field
        int CapSizingMethod(0);   // capacity sizing methods (HeatingDesignCapacity, CapacityPerFloorArea, FractionOfAutosizedCoolingCapacity, and
                                  // FractionOfAutosizedHeatingCapacity )
        int PltSizCoolNum(0);     // index of plant sizing object for 1st cooling loop
        Real64 rho;
        Real64 Cp;
        Real64 WaterVolFlowMaxCoolDes(0.0);  // Design chilled water flow for reporting
        Real64 WaterVolFlowMaxCoolUser(0.0); // User hard-sized chilled water flow for reporting

        DesCoilLoad = 0.0;
        DataScalableCapSizingON = false;

        auto &ThisCP(state.dataChilledCeilingPanelSimple.CoolingPanel(CoolingPanelNum));

        CompType = "ZoneHVAC:CoolingPanel:RadiantConvective:Water";
        CompName = ThisCP.EquipID;

        IsAutoSize = false;
        if (ThisCP.ScaledCoolingCapacity == AutoSize) {
            IsAutoSize = true;
        }

        if (CurZoneEqNum > 0) {

            SizingMethod = CoolingCapacitySizing;
            FieldNum = 4;
            PrintFlag = true;
            SizingString = state.dataChilledCeilingPanelSimple.CoolingPanelSysNumericFields(CoolingPanelNum).FieldNames(FieldNum) + " [W]";
            CapSizingMethod = ThisCP.CoolingCapMethod;
            ZoneEqSizing(CurZoneEqNum).SizingMethod(SizingMethod) = CapSizingMethod;

            if (!IsAutoSize && !ZoneSizingRunDone) { // simulation continue
                if (CapSizingMethod == CoolingDesignCapacity && ThisCP.ScaledCoolingCapacity > 0.0) {
                    TempSize = ThisCP.ScaledCoolingCapacity;
                    RequestSizing(state, CompType, CompName, SizingMethod, SizingString, TempSize, PrintFlag, RoutineName);
                    DesCoilLoad = TempSize;
                } else if (CapSizingMethod == CapacityPerFloorArea) {
                    DataScalableCapSizingON = true;
                    TempSize = ThisCP.ScaledCoolingCapacity * Zone(ThisCP.ZonePtr).FloorArea;
                    RequestSizing(state, CompType, CompName, SizingMethod, SizingString, TempSize, PrintFlag, RoutineName);
                    DesCoilLoad = TempSize;
                    DataScalableCapSizingON = false;
                } else if (CapSizingMethod == FractionOfAutosizedCoolingCapacity) {
                    if (ThisCP.WaterVolFlowRateMax == AutoSize) {
                        ShowSevereError(RoutineName + ": auto-sizing cannot be done for " + CompType + " = " + ThisCP.EquipID + "\".");
                        ShowContinueError("The \"SimulationControl\" object must have the field \"Do Zone Sizing Calculation\" set to Yes when the "
                                          "Cooling Design Capacity Method = \"FractionOfAutosizedCoolingCapacity\".");
                        ErrorsFound = true;
                    }
                }
            } else { // Autosize or hard-size with sizing run
                if (CapSizingMethod == CoolingDesignCapacity || CapSizingMethod == CapacityPerFloorArea ||
                    CapSizingMethod == FractionOfAutosizedCoolingCapacity) {
                    if (CapSizingMethod == CoolingDesignCapacity) {
                        if (ZoneSizingRunDone) {
                            CheckZoneSizing(CompType, CompName);
                            SizingMethod = AutoCalculateSizing;
                            DataConstantUsedForSizing = FinalZoneSizing(CurZoneEqNum).NonAirSysDesCoolLoad;
                            DataFractionUsedForSizing = 1.0;
                        }
                        if (ThisCP.ScaledCoolingCapacity == AutoSize) {
                            TempSize = AutoSize;
                        } else {
                            TempSize = ThisCP.ScaledCoolingCapacity;
                        }
                    } else if (CapSizingMethod == CapacityPerFloorArea) {
                        if (ZoneSizingRunDone) {
                            CheckZoneSizing(CompType, CompName);
                            ZoneEqSizing(CurZoneEqNum).CoolingCapacity = true;
                            ZoneEqSizing(CurZoneEqNum).DesCoolingLoad = FinalZoneSizing(CurZoneEqNum).NonAirSysDesCoolLoad;
                        }
                        TempSize = ThisCP.ScaledCoolingCapacity * Zone(ThisCP.ZonePtr).FloorArea;
                        DataScalableCapSizingON = true;
                    } else if (CapSizingMethod == FractionOfAutosizedCoolingCapacity) {
                        CheckZoneSizing(CompType, CompName);
                        ZoneEqSizing(CurZoneEqNum).CoolingCapacity = true;
                        ZoneEqSizing(CurZoneEqNum).DesCoolingLoad = FinalZoneSizing(CurZoneEqNum).NonAirSysDesCoolLoad;
                        TempSize = ZoneEqSizing(CurZoneEqNum).DesCoolingLoad * ThisCP.ScaledCoolingCapacity;
                        DataScalableCapSizingON = true;

                    } else {
                        TempSize = ThisCP.ScaledCoolingCapacity;
                    }
                    RequestSizing(state, CompType, CompName, SizingMethod, SizingString, TempSize, PrintFlag, RoutineName);
                    DesCoilLoad = TempSize;
                    DataConstantUsedForSizing = 0.0;
                    DataFractionUsedForSizing = 0.0;
                    DataScalableCapSizingON = false;
                } else {
                    DesCoilLoad = 0.0;
                }
            }
            // finally cooling capacity is saved in this variable
            ThisCP.ScaledCoolingCapacity = DesCoilLoad;
        }

        IsAutoSize = false;
        if (ThisCP.WaterVolFlowRateMax == AutoSize) {
            IsAutoSize = true;
        }
        if (CurZoneEqNum > 0) {
            if (!IsAutoSize && !ZoneSizingRunDone) { // simulation continue
                if (ThisCP.WaterVolFlowRateMax > 0.0) {
                    ReportSizingOutput(CompType, ThisCP.EquipID, "User-Specified Maximum Cold Water Flow [m3/s]", ThisCP.WaterVolFlowRateMax);
                }
            } else { // Autosize or hard-size with sizing run
                if (ThisCP.WaterInletNode > 0 && ThisCP.WaterOutletNode > 0) {
                    PltSizCoolNum = MyPlantSizingIndex(CompType, ThisCP.EquipID, ThisCP.WaterInletNode, ThisCP.WaterOutletNode, ErrorsFound);
                    if (PltSizCoolNum > 0) {
                        if (DesCoilLoad >= SmallLoad) {
                            rho = GetDensityGlycol(PlantLoop(ThisCP.LoopNum).FluidName, 5., PlantLoop(ThisCP.LoopNum).FluidIndex, RoutineName);
                            Cp = GetSpecificHeatGlycol(PlantLoop(ThisCP.LoopNum).FluidName, 5.0, PlantLoop(ThisCP.LoopNum).FluidIndex, RoutineName);
                            WaterVolFlowMaxCoolDes = DesCoilLoad / (PlantSizData(PltSizCoolNum).DeltaT * Cp * rho);
                        } else {
                            WaterVolFlowMaxCoolDes = 0.0;
                        }
                    } else {
                        ShowSevereError("Autosizing of water flow requires a cooling loop Sizing:Plant object");
                        ShowContinueError("Occurs in ZoneHVAC:CoolingPanel:RadiantConvective:Water Object=" + ThisCP.EquipID);
                        ErrorsFound = true;
                    }
                }

                if (IsAutoSize) {
                    ThisCP.WaterVolFlowRateMax = WaterVolFlowMaxCoolDes;
                    ReportSizingOutput(CompType, ThisCP.EquipID, "Design Size Maximum Cold Water Flow [m3/s]", WaterVolFlowMaxCoolDes);
                } else { // hard-size with sizing data
                    if (ThisCP.WaterVolFlowRateMax > 0.0 && WaterVolFlowMaxCoolDes > 0.0) {
                        WaterVolFlowMaxCoolUser = ThisCP.WaterVolFlowRateMax;
                        ReportSizingOutput(CompType,
                                           ThisCP.EquipID,
                                           "Design Size Maximum Cold Water Flow [m3/s]",
                                           WaterVolFlowMaxCoolDes,
                                           "User-Specified Maximum Cold Water Flow [m3/s]",
                                           WaterVolFlowMaxCoolUser);
                        if (DisplayExtraWarnings) {
                            if ((std::abs(WaterVolFlowMaxCoolDes - WaterVolFlowMaxCoolUser) / WaterVolFlowMaxCoolUser) > AutoVsHardSizingThreshold) {
                                ShowMessage(
                                    "SizeCoolingPanel: Potential issue with equipment sizing for ZoneHVAC:CoolingPanel:RadiantConvective:Water = \"" +
                                    ThisCP.EquipID + "\".");
                                ShowContinueError("User-Specified Maximum Cool Water Flow of " + RoundSigDigits(WaterVolFlowMaxCoolUser, 5) +
                                                  " [m3/s]");
                                ShowContinueError("differs from Design Size Maximum Cool Water Flow of " + RoundSigDigits(WaterVolFlowMaxCoolDes, 5) +
                                                  " [m3/s]");
                                ShowContinueError("This may, or may not, indicate mismatched component sizes.");
                                ShowContinueError("Verify that the value entered is intended and is consistent with other components.");
                            }
                        }
                    }
                }
            }
        }

        RegisterPlantCompDesignFlow(ThisCP.WaterInletNode, ThisCP.WaterVolFlowRateMax);

        bool SizeCoolingPanelUASuccess;
        SizeCoolingPanelUASuccess = ThisCP.SizeCoolingPanelUA();
        if (!SizeCoolingPanelUASuccess) ShowFatalError("SizeCoolingPanelUA: Program terminated for previous conditions.");
    }

    bool CoolingPanelParams::SizeCoolingPanelUA()
    {

        // SUBROUTINE INFORMATION:
        //       AUTHOR         Rick Strand
        //       DATE WRITTEN   June 2017

        // PURPOSE OF THIS SUBROUTINE:
        // This subroutine sizes UA value for the simple chilled ceiling panel.

        // Return value
        bool SizeCoolingPanelUA;

        // These initializations are mainly the calculation of the UA value for the heat exchanger formulation of the simple cooling panel
        Real64 Cp;
        Real64 MDot;
        Real64 MDotXCp;
        Real64 Qrated;
        Real64 Tinletr;
        Real64 Tzoner;
        Real64 RatCapToTheoMax; // Ratio of unit capacity to theoretical maximum output based on rated parameters

        SizeCoolingPanelUA = true;
        Cp = 4120.0; // Just an approximation, don't need to get an exact number
        MDot = this->RatedWaterFlowRate;
        MDotXCp = Cp * MDot;
        Qrated = this->ScaledCoolingCapacity;
        Tinletr = this->RatedWaterTemp;
        Tzoner = this->RatedZoneAirTemp;
        if (std::abs(Tinletr - Tzoner) < 0.5) {
            RatCapToTheoMax = std::abs(Qrated) / (MDotXCp * 0.5); // Avoid a divide by zero error
        } else {
            RatCapToTheoMax = std::abs(Qrated) / (MDotXCp * std::abs(Tinletr - Tzoner));
        }
        if ((RatCapToTheoMax < 1.1) && (RatCapToTheoMax > 0.9999)) {
            // close to unity with some graciousness given in case the approximation of Cp causes a problem
            RatCapToTheoMax = 0.9999;
        } else if (RatCapToTheoMax >= 1.1) {
            ShowSevereError("SizeCoolingPanelUA: Unit=[" + cCMO_CoolingPanel_Simple + ',' + this->EquipID +
                            "] has a cooling capacity that is greater than the maximum possible value.");
            ShowContinueError("The result of this is that a UA value is impossible to calculate.");
            ShowContinueError("Check the rated input for temperatures, flow, and capacity for this unit.");
            ShowContinueError("The ratio of the capacity to the rated theoretical maximum must be less than unity.");
            ShowContinueError("The most likely cause for this is probably either the capacity (whether autosized or hardwired) being too high, the "
                              "rated flow being too low, rated temperatures being too close to each other, or all of those reasons.");
            ShowContinueError("Compare the rated capacity in your input to the product of the rated mass flow rate, Cp of water, and the difference "
                              "between the rated temperatures.");
            ShowContinueError(
                "If the rated capacity is higher than this product, then the cooling panel would violate the Second Law of Thermodynamics.");
            SizeCoolingPanelUA = false;
            this->UA = 1.0;
        }
        if (Tinletr >= Tzoner) {
            ShowSevereError("SizeCoolingPanelUA: Unit=[" + cCMO_CoolingPanel_Simple + ',' + this->EquipID +
                            "] has a rated water temperature that is higher than the rated zone temperature.");
            ShowContinueError("Such a situation would not lead to cooling and thus the rated water or zone temperature or both should be adjusted.");
            SizeCoolingPanelUA = false;
            this->UA = 1.0;
        } else {
            this->UA = -MDotXCp * log(1.0 - RatCapToTheoMax);
            if (this->UA <= 0.0) {
                ShowSevereError("SizeCoolingPanelUA: Unit=[" + cCMO_CoolingPanel_Simple + ',' + this->EquipID +
                                "] has a zero or negative calculated UA value.");
                ShowContinueError(
                    "This is not allowed.  Please check the rated input parameters for this device to ensure that the values are correct.");
                SizeCoolingPanelUA = false;
            }
        }

        return SizeCoolingPanelUA;
    }

<<<<<<< HEAD
    void CoolingPanelParams::CalcCoolingPanel(EnergyPlusData &state, int const CoolingPanelNum)
=======
    void CoolingPanelParams::CalcCoolingPanel(ChilledCeilingPanelSimpleData &dataChilledCeilingPanelSimple,
                                              ZoneTempPredictorCorrectorData &dataZoneTempPredictorCorrector,
                                              int const CoolingPanelNum)
>>>>>>> 686ceeb8
    {
        // SUBROUTINE INFORMATION:
        //       AUTHOR         Rick Strand
        //       DATE WRITTEN   Sept 2014

        // PURPOSE OF THIS SUBROUTINE:
        // This subroutine calculates both the convective and radiant heat transfer rate
        // for the simple cooling panel.  The process used here was derived from the hot
        // water baseboard radiant/convective heater and adapted for cooling.

        // REFERENCES:
        // Existing code for hot water baseboard models (radiant-convective variety)
        // Incropera and DeWitt, Fundamentals of Heat and Mass Transfer

        // Using/Aliasing
        using DataEnvironment::OutBaroPress;
        using DataHeatBalance::MRT;
        using DataHeatBalFanSys::MAT;
        using DataHeatBalFanSys::ZoneAirHumRat;
        using DataHVACGlobals::SmallLoad;
        using DataLoopNode::Node;
        using DataPlant::PlantLoop;
        using DataZoneEnergyDemands::CurDeadBandOrSetback;
        using DataZoneEnergyDemands::ZoneSysEnergyDemand;
        using FluidProperties::GetSpecificHeatGlycol;
        using General::RoundSigDigits;
        using PlantUtilities::SetComponentFlowRate;
        using Psychrometrics::PsyTdpFnWPb;
        using ScheduleManager::GetCurrentScheduleValue;

        // SUBROUTINE PARAMETER DEFINITIONS:
        Real64 const MinFrac(0.0005); // Minimum fraction that delivers radiant heats to surfaces
        int const Maxiter(20);        // Maximum number of iterations to achieve tolerance
        Real64 const IterTol(0.005);  // Tolerance of 0.5%
        static std::string const RoutineName("CalcCoolingPanel");

        // SUBROUTINE LOCAL VARIABLE DECLARATIONS:
        int ZoneNum;
        int iter;
        Real64 RadHeat;
        Real64 CoolingPanelCool;
        Real64 waterInletTemp;
        Real64 waterOutletTemp;
        Real64 waterMassFlowRate;
        Real64 waterMassFlowRateMax;
        Real64 CapacitanceWater;
        Real64 NTU;
        Real64 Effectiveness;
        Real64 QZnReq;
        Real64 Cp;
        Real64 Tzone;
        Real64 Xr;
        Real64 MCpEpsAct;
        Real64 MCpEpsLow;
        Real64 MCpEpsHigh;
        Real64 MdotLow;
        Real64 MdotHigh;
        Real64 FracGuess;
        Real64 MdotGuess;
        Real64 MCpEpsGuess;
        Real64 ControlTemp;
        Real64 SetPointTemp;
        Real64 OffTempCool;
        Real64 FullOnTempCool;
        Real64 MassFlowFrac;
        Real64 DewPointTemp;
        Real64 LoadMet;
        bool CoolingPanelOn;
        bool ModifiedWaterInletTemp;

        ModifiedWaterInletTemp = false;
        ZoneNum = this->ZonePtr;
        QZnReq = ZoneSysEnergyDemand(ZoneNum).RemainingOutputReqToCoolSP;
        waterInletTemp = this->WaterInletTemp;
        waterOutletTemp = waterInletTemp;
        waterMassFlowRateMax = this->WaterMassFlowRateMax;
        Xr = this->FracRadiant;

        if (GetCurrentScheduleValue(this->SchedPtr) > 0) {
            CoolingPanelOn = true;
        } else {
            CoolingPanelOn = false;
        }
        // Calculate the "zone" temperature for determining the output of the cooling panel
        Tzone = Xr * MRT(ZoneNum) + ((1.0 - Xr) * MAT(ZoneNum));

        // Logical controls: if the WaterInletTemperature is higher than Tzone, do not run the panel
        if (waterInletTemp >= Tzone) CoolingPanelOn = false;

        // Condensation Controls based on dewpoint temperature of the zone.
        // The assumption here is that condensation might take place if the inlet water temperature
        // is below the dewpoint temperature of the space.  This assumption is made because we are
        // probably dealing with a metal panel and the surface temperature of the panel will be very
        // close to the inlet water temperature in certain places.  Thus, if the water inlet temperature
        // is below the dewpoint temperature, then we might have condensation.  We need to deal with this
        // possibility based on the user selected method.  The good news here is that we don't have to
        // iterate like in the low temperature radiant systems because the inlet water condition is known
        // not calculated.  So, we can deal with this upfront rather than after calculation and then more
        // iteration.
        DewPointTemp = PsyTdpFnWPb(ZoneAirHumRat(ZoneNum), OutBaroPress);

        if (waterInletTemp < (DewPointTemp + this->CondDewPtDeltaT) && (CoolingPanelOn)) {

            // Condensation is possible so invoke the three possible ways of handling this based on the user's choice...

            if (this->CondCtrlType == CondCtrl::NONE) {
                // Condensation control is "off" which means don't do anything, simply let it run and ignore condensation
            } else if (this->CondCtrlType == CondCtrl::SIMPLEOFF) {
                // For "simple off", simply turn the simple cooling panel off to avoid condensation
                waterMassFlowRate = 0.0;
                CoolingPanelOn = false;
                // Produce a warning message so that user knows the system was shut-off due to potential for condensation
                if (!WarmupFlag) {
                    if (this->CondErrIndex == 0) { // allow errors up to number of radiant systems
                        ShowWarningMessage(cCMO_CoolingPanel_Simple + " [" + this->EquipID +
                                           "] inlet water temperature below dew-point temperature--potential for condensation exists");
                        ShowContinueError("Flow to the simple cooling panel will be shut-off to avoid condensation");
                        ShowContinueError("Water inlet temperature = " + RoundSigDigits(waterInletTemp, 2));
                        ShowContinueError("Zone dew-point temperature + safety delta T= " + RoundSigDigits(DewPointTemp + this->CondDewPtDeltaT, 2));
                        ShowContinueErrorTimeStamp("");
                        ShowContinueError("Note that a " + RoundSigDigits(this->CondDewPtDeltaT, 4) +
                                          " C safety was chosen in the input for the shut-off criteria");
                    }
                    ShowRecurringWarningErrorAtEnd(cCMO_CoolingPanel_Simple + " [" + this->EquipID + "] condensation shut-off occurrence continues.",
                                                   this->CondErrIndex,
                                                   DewPointTemp,
                                                   DewPointTemp,
                                                   _,
                                                   "C",
                                                   "C");
                }

            } else if (this->CondCtrlType == CondCtrl::VARIEDOFF) {
                // Varied off is the most complex because it tries to run by reducing the inlet temperature
                // As a result of this, there is some bypass/recirculation that has to take place.
                // We might not have enough flow rate to meet whatever load we have, but at least
                // the system is still running at some partial load and avoiding condensation.
                waterInletTemp = DewPointTemp + this->CondDewPtDeltaT;
                ModifiedWaterInletTemp = true;
            }
        }

        // The next IF block is to find the mass flow rate based on what type of control the user has requested.  Load based controls
        // vary the flow to meet the zone load calculated by the user-defined thermostat.  Temperature based controls vary the flow
        // based on a comparison between the control temperature and the setpoint schedule and throttling range.

        if ((this->ControlType == Control::ZoneTotalLoad) || (this->ControlType == Control::ZoneConvectiveLoad)) {

            if (QZnReq < -SmallLoad && !CurDeadBandOrSetback(ZoneNum) && (CoolingPanelOn)) {

                Cp = GetSpecificHeatGlycol(PlantLoop(this->LoopNum).FluidName, waterInletTemp, PlantLoop(this->LoopNum).FluidIndex, RoutineName);

                // Find the actual load: this parameter modifies what the response of the system should be.  For total load control, the system tries
                // to meet the QZnReq.  For convective load control, the convective output of the device equals QZnReq which means that the load on
                // the panel is higher as is its output.  Total load control will miss the setpoint temperature but will likely get there with time.
                // Convective load control will hit the setpoint short term better but will result in overcooling in the long run probably.
                if (this->ControlType == Control::ZoneConvectiveLoad) {
                    QZnReq = QZnReq / this->FracConvect;
                }

                // Now for a small amount of iteration.  Try to find the value of mass flow rate that will come the closest to giving
                // the proper value for MCpEpsAct.  Limit iterations to avoid too much time wasting.
                MCpEpsAct = QZnReq / (waterInletTemp - Tzone);
                MCpEpsLow = 0.0;
                MdotLow = 0.0;
                MCpEpsHigh = waterMassFlowRateMax * Cp * (1.0 - exp(-this->UA / (waterMassFlowRateMax * Cp)));
                MdotHigh = waterMassFlowRateMax;
                if (MCpEpsAct <= MCpEpsLow) {
                    MCpEpsAct = MCpEpsLow;
                    waterMassFlowRate = 0.0;
                    Node(this->WaterInletNode).MassFlowRate = 0.0;
                    CoolingPanelOn = false;
                } else if (MCpEpsAct >= MCpEpsHigh) {
                    MCpEpsAct = MCpEpsHigh;
                    waterMassFlowRate = waterMassFlowRateMax;
                    Node(this->WaterInletNode).MassFlowRate = waterMassFlowRateMax;
                } else {
                    for (iter = 1; iter <= Maxiter; ++iter) {
                        FracGuess = (MCpEpsAct - MCpEpsLow) / (MCpEpsHigh - MCpEpsLow);
                        MdotGuess = MdotHigh * FracGuess;
                        MCpEpsGuess = MdotGuess * Cp * (1.0 - exp(-this->UA / (MdotGuess * Cp)));
                        if (MCpEpsGuess <= MCpEpsAct) {
                            MCpEpsLow = MCpEpsGuess;
                            MdotLow = MdotGuess;
                        } else { // MCpEpsGuess > MCpEpsAct
                            MCpEpsHigh = MCpEpsGuess;
                            MdotHigh = MdotGuess;
                        }
                        if (((MCpEpsAct - MCpEpsGuess) / MCpEpsAct) <= IterTol) {
                            waterMassFlowRate = MdotGuess;
                            Node(this->WaterInletNode).MassFlowRate = waterMassFlowRate;
                            break;
                        }
                    }
                }

            } else {
                CoolingPanelOn = false;
            }

        } else { // temperature control rather than zone load control

            if (CoolingPanelOn) {

                this->SetCoolingPanelControlTemp(ControlTemp, ZoneNum);

                SetPointTemp = GetCurrentScheduleValue(this->ColdSetptSchedPtr);
                OffTempCool = SetPointTemp - 0.5 * this->ColdThrottlRange;
                FullOnTempCool = SetPointTemp + 0.5 * this->ColdThrottlRange;

                if (ControlTemp <= OffTempCool) {
                    MassFlowFrac = 0.0;
                    CoolingPanelOn = false;
                } else if (ControlTemp >= FullOnTempCool) {
                    MassFlowFrac = 1.0;
                } else {
                    MassFlowFrac = (ControlTemp - OffTempCool) / this->ColdThrottlRange;
                    if (MassFlowFrac < MinFrac) MassFlowFrac = MinFrac;
                }

                waterMassFlowRate = MassFlowFrac * waterMassFlowRateMax;
            }
        }

        if (CoolingPanelOn) {
            SetComponentFlowRate(
                waterMassFlowRate, this->WaterInletNode, this->WaterOutletNode, this->LoopNum, this->LoopSideNum, this->BranchNum, this->CompNum);
            if (waterMassFlowRate <= 0.0) CoolingPanelOn = false;
        }

        if (CoolingPanelOn) {
            // Now simulate the system...
            Cp = GetSpecificHeatGlycol(PlantLoop(this->LoopNum).FluidName, waterInletTemp, PlantLoop(this->LoopNum).FluidIndex, RoutineName);
            Effectiveness = 1.0 - exp(-this->UA / (waterMassFlowRate * Cp));
            if (Effectiveness <= 0.0) {
                Effectiveness = 0.0;
            } else if (Effectiveness >= 1.0) {
                Effectiveness = 1.0;
            }
            CoolingPanelCool = (Effectiveness)*waterMassFlowRate * Cp * (waterInletTemp - Tzone);
            waterOutletTemp = this->WaterInletTemp - (CoolingPanelCool / (waterMassFlowRate * Cp));
            RadHeat = CoolingPanelCool * this->FracRadiant;
            dataChilledCeilingPanelSimple.CoolingPanelSource(CoolingPanelNum) = RadHeat;

            if (this->FracRadiant <= MinFrac) {
                LoadMet = CoolingPanelCool;
            } else {

                // Now, distribute the radiant energy of all systems to the appropriate surfaces, to people, and the air
                DistributeCoolingPanelRadGains(dataChilledCeilingPanelSimple);
                // Now "simulate" the system by recalculating the heat balances
                HeatBalanceSurfaceManager::CalcHeatBalanceOutsideSurf(ZoneNum);

                HeatBalanceSurfaceManager::CalcHeatBalanceInsideSurf(state, ZoneNum);

                // Here an assumption is made regarding radiant heat transfer to people.
                // While the radiant heat transfer to people array will be used by the thermal comfort
                // routines, the energy transfer to people would get lost from the perspective
                // of the heat balance.  So, to avoid this net loss of energy which clearly
                // gets added to the zones, we must account for it somehow.  This assumption
                // that all energy radiated to people is converted to convective energy is
                // not very precise, but at least it conserves energy. The system impact to heat balance
                // should include this.
                LoadMet = (SumHATsurf(ZoneNum) - dataChilledCeilingPanelSimple.ZeroSourceSumHATsurf(ZoneNum)) + (CoolingPanelCool * this->FracConvect) +
                          (RadHeat * this->FracDistribPerson);
            }
            this->WaterOutletEnthalpy = this->WaterInletEnthalpy - CoolingPanelCool / waterMassFlowRate;

        } else { // cooling panel off
            CapacitanceWater = 0.0;
            NTU = 0.0;
            Effectiveness = 0.0;
            waterOutletTemp = waterInletTemp;
            CoolingPanelCool = 0.0;
            LoadMet = 0.0;
            RadHeat = 0.0;
            waterMassFlowRate = 0.0;
            dataChilledCeilingPanelSimple.CoolingPanelSource(CoolingPanelNum) = 0.0;
            this->WaterOutletEnthalpy = this->WaterInletEnthalpy;
        }

        this->WaterOutletTemp = waterOutletTemp;
        this->WaterMassFlowRate = waterMassFlowRate;
        this->TotPower = LoadMet;
        this->Power = CoolingPanelCool;
        this->ConvPower = CoolingPanelCool - RadHeat;
        this->RadPower = RadHeat;
    }

    void CoolingPanelParams::SetCoolingPanelControlTemp(Real64 &ControlTemp, int const ZoneNum)
    {

        // SUBROUTINE INFORMATION:
        //       AUTHOR         Rick Strand
        //       DATE WRITTEN   July 2016

        // METHODOLOGY EMPLOYED:
        // This subroutine sets the control temperature for the simple cooling panel.

        // Using/Aliasing
        using DataHeatBalance::MRT;
        using DataHeatBalance::Zone;
        using DataHeatBalFanSys::MAT;

        {
            auto const SELECT_CASE_var(this->ControlType);
            if (SELECT_CASE_var == Control::MAT) {
                ControlTemp = MAT(ZoneNum);
            } else if (SELECT_CASE_var == Control::MRT) {
                ControlTemp = MRT(ZoneNum);
            } else if (SELECT_CASE_var == Control::Operative) {
                ControlTemp = 0.5 * (MAT(ZoneNum) + MRT(ZoneNum));
            } else if (SELECT_CASE_var == Control::ODB) {
                ControlTemp = Zone(ZoneNum).OutDryBulbTemp;
            } else if (SELECT_CASE_var == Control::OWB) {
                ControlTemp = Zone(ZoneNum).OutWetBulbTemp;
            } else { // Should never get here
                ControlTemp = MAT(ZoneNum);
                ShowSevereError("Illegal control type in cooling panel system: " + this->EquipID);
                ShowFatalError("Preceding condition causes termination.");
            }
        }
    }

    void UpdateCoolingPanel(ChilledCeilingPanelSimpleData &dataChilledCeilingPanelSimple, int const CoolingPanelNum)
    {

        // SUBROUTINE INFORMATION:
        //       AUTHOR         Rick Strand
        //       DATE WRITTEN   Sept 2014
        //                      February 2001
        //       MODIFIED       Aug 2007 Daeho Kang (Add the update of radiant source)

        // REFERENCES:
        // Existing code for hot water baseboard models (radiant-convective variety)

        // Using/Aliasing
        using DataGlobals::BeginEnvrnFlag;
        using DataGlobals::TimeStepZone;
        using DataHVACGlobals::SysTimeElapsed;
        using DataHVACGlobals::TimeStepSys;
        using DataLoopNode::Node;
        using PlantUtilities::SafeCopyPlantNode;

        // SUBROUTINE LOCAL VARIABLE DECLARATIONS:
        int WaterInletNode;
        int WaterOutletNode;
        static int Iter(0);
        static bool MyEnvrnFlag(true);

        if (BeginEnvrnFlag && MyEnvrnFlag) {
            Iter = 0;
            MyEnvrnFlag = false;
        }
        if (!BeginEnvrnFlag) {
            MyEnvrnFlag = true;
        }

        // First, update the running average if necessary...
        if (dataChilledCeilingPanelSimple.LastSysTimeElapsed(CoolingPanelNum) == SysTimeElapsed) {
            dataChilledCeilingPanelSimple.CoolingPanelSrcAvg(CoolingPanelNum) -= dataChilledCeilingPanelSimple.LastCoolingPanelSrc(CoolingPanelNum) * dataChilledCeilingPanelSimple.LastTimeStepSys(CoolingPanelNum) / TimeStepZone;
        }
        // Update the running average and the "last" values with the current values of the appropriate variables
        dataChilledCeilingPanelSimple.CoolingPanelSrcAvg(CoolingPanelNum) += dataChilledCeilingPanelSimple.CoolingPanelSource(CoolingPanelNum) * TimeStepSys / TimeStepZone;

        dataChilledCeilingPanelSimple.LastCoolingPanelSrc(CoolingPanelNum) = dataChilledCeilingPanelSimple.CoolingPanelSource(CoolingPanelNum);
        dataChilledCeilingPanelSimple.LastSysTimeElapsed(CoolingPanelNum) = SysTimeElapsed;
        dataChilledCeilingPanelSimple.LastTimeStepSys(CoolingPanelNum) = TimeStepSys;

        auto &ThisCP(dataChilledCeilingPanelSimple.CoolingPanel(CoolingPanelNum));

        WaterInletNode = ThisCP.WaterInletNode;
        WaterOutletNode = ThisCP.WaterOutletNode;

        auto &ThisInNode(Node(WaterInletNode));
        auto &ThisOutNode(Node(WaterOutletNode));

        // Set the outlet water nodes for the panel
        SafeCopyPlantNode(WaterInletNode, WaterOutletNode);
        ThisOutNode.Temp = ThisCP.WaterOutletTemp;
        ThisOutNode.Enthalpy = ThisCP.WaterOutletEnthalpy;
        ThisInNode.MassFlowRate = ThisCP.WaterMassFlowRate;
        ThisOutNode.MassFlowRate = ThisCP.WaterMassFlowRate;
        ThisInNode.MassFlowRateMax = ThisCP.WaterMassFlowRateMax;
        ThisOutNode.MassFlowRateMax = ThisCP.WaterMassFlowRateMax;
    }

    void UpdateCoolingPanelSourceValAvg(ChilledCeilingPanelSimpleData &dataChilledCeilingPanelSimple,
                                        bool &CoolingPanelSysOn) // .TRUE. if the radiant system has run this zone time step
    {

        // SUBROUTINE INFORMATION:
        //       AUTHOR         Rick Strand
        //       DATE WRITTEN   Sept 2014

        // PURPOSE OF THIS SUBROUTINE:
        // To transfer the average value of the heat source over the entire
        // zone time step back to the heat balance routines so that the heat
        // balance algorithms can simulate one last time with the average source
        // to maintain some reasonable amount of continuity and energy balance
        // in the temperature and flux histories.

        // METHODOLOGY EMPLOYED:
        // All of the record keeping for the average term is done in the Update
        // routine so the only other thing that this subroutine does is check to
        // see if the system was even on.  If any average term is non-zero, then
        // one or more of the radiant systems was running.

        // REFERENCES:
        // Existing code for hot water baseboard models (radiant-convective variety)

        // SUBROUTINE LOCAL VARIABLE DECLARATIONS:
        int CoolingPanelNum; // DO loop counter for surface index

        // FLOW:
        CoolingPanelSysOn = false;

        // If this was never allocated, then there are no radiant systems in this input file (just RETURN)
        if (!allocated(dataChilledCeilingPanelSimple.CoolingPanelSrcAvg)) return;

        // If it was allocated, then we have to check to see if this was running at all...
        for (CoolingPanelNum = 1; CoolingPanelNum <= dataChilledCeilingPanelSimple.NumCoolingPanels; ++CoolingPanelNum) {
            if (dataChilledCeilingPanelSimple.CoolingPanelSrcAvg(CoolingPanelNum) != 0.0) {
                CoolingPanelSysOn = true;
                break; // DO loop
            }
        }

        dataChilledCeilingPanelSimple.CoolingPanelSource = dataChilledCeilingPanelSimple.CoolingPanelSrcAvg;

        DistributeCoolingPanelRadGains(dataChilledCeilingPanelSimple); // CoolingPanelRadSource has been modified so we need to redistribute gains
    }

    void DistributeCoolingPanelRadGains(ChilledCeilingPanelSimpleData &dataChilledCeilingPanelSimple)
    {

        // SUBROUTINE INFORMATION:
        //       AUTHOR         Rick Strand
        //       DATE WRITTEN   Sept 2014

        // PURPOSE OF THIS SUBROUTINE:
        // To distribute the gains from the hot water basebaord heater
        // as specified in the user input file.  This includes distribution
        // of long wavelength radiant gains to surfaces and "people."

        // METHODOLOGY EMPLOYED:
        // We must cycle through all of the radiant systems because each
        // surface could feel the effect of more than one radiant system.
        // Note that the energy radiated to people is assumed to affect them
        // but them it is assumed to be convected to the air.

        // REFERENCES:
        // Existing code for hot water baseboard models (radiant-convective variety)

        // Using/Aliasing
        using DataHeatBalFanSys::MaxRadHeatFlux;
        using DataHeatBalFanSys::QCoolingPanelSurf;
        using DataHeatBalFanSys::QCoolingPanelToPerson;
        using DataSurfaces::Surface;
        using General::RoundSigDigits;

        // SUBROUTINE PARAMETER DEFINITIONS:
        Real64 const SmallestArea(0.001); // Smallest area in meters squared (to avoid a divide by zero)

        // SUBROUTINE LOCAL VARIABLE DECLARATIONS:
        int RadSurfNum;           // Counter for surfaces receiving radiation from radiant heater
        int CoolingPanelNum;      // Counter for the baseboard
        int SurfNum;              // Pointer to the Surface derived type
        int ZoneNum;              // Pointer to the Zone derived type
        Real64 ThisSurfIntensity; // temporary for W/m2 term for rad on a surface

        // FLOW:
        // Initialize arrays
        QCoolingPanelSurf = 0.0;
        QCoolingPanelToPerson = 0.0;

        for (CoolingPanelNum = 1; CoolingPanelNum <= dataChilledCeilingPanelSimple.NumCoolingPanels; ++CoolingPanelNum) {

            auto &ThisCP(dataChilledCeilingPanelSimple.CoolingPanel(CoolingPanelNum));

            ZoneNum = ThisCP.ZonePtr;
            if (ZoneNum <= 0) continue;
            QCoolingPanelToPerson(ZoneNum) += dataChilledCeilingPanelSimple.CoolingPanelSource(CoolingPanelNum) * ThisCP.FracDistribPerson;

            for (RadSurfNum = 1; RadSurfNum <= ThisCP.TotSurfToDistrib; ++RadSurfNum) {
                SurfNum = ThisCP.SurfacePtr(RadSurfNum);
                auto &ThisSurf(Surface(SurfNum));
                if (ThisSurf.Area > SmallestArea) {
                    ThisSurfIntensity = (dataChilledCeilingPanelSimple.CoolingPanelSource(CoolingPanelNum) * ThisCP.FracDistribToSurf(RadSurfNum) / ThisSurf.Area);
                    QCoolingPanelSurf(SurfNum) += ThisSurfIntensity;
                    // CR 8074, trap for excessive intensity (throws off surface balance )
                    if (ThisSurfIntensity > MaxRadHeatFlux) {
                        ShowSevereError("DistributeCoolingPanelRadGains:  excessive thermal radiation heat flux intensity detected");
                        ShowContinueError("Surface = " + ThisSurf.Name);
                        ShowContinueError("Surface area = " + RoundSigDigits(ThisSurf.Area, 3) + " [m2]");
                        ShowContinueError("Occurs in " + cCMO_CoolingPanel_Simple + " = " + ThisCP.EquipID);
                        ShowContinueError("Radiation intensity = " + RoundSigDigits(ThisSurfIntensity, 2) + " [W/m2]");
                        ShowContinueError("Assign a larger surface area or more surfaces in " + cCMO_CoolingPanel_Simple);
                        ShowFatalError("DistributeCoolingPanelRadGains:  excessive thermal radiation heat flux intensity detected");
                    }
                } else {
                    ShowSevereError("DistributeCoolingPanelRadGains:  surface not large enough to receive thermal radiation heat flux");
                    ShowContinueError("Surface = " + ThisSurf.Name);
                    ShowContinueError("Surface area = " + RoundSigDigits(ThisSurf.Area, 3) + " [m2]");
                    ShowContinueError("Occurs in " + cCMO_CoolingPanel_Simple + " = " + ThisCP.EquipID);
                    ShowContinueError("Assign a larger surface area or more surfaces in " + cCMO_CoolingPanel_Simple);
                    ShowFatalError("DistributeCoolingPanelRadGains:  surface not large enough to receive thermal radiation heat flux");
                }
            }
        }
    }

    void CoolingPanelParams::ReportCoolingPanel()
    {

        // SUBROUTINE INFORMATION:
        //       AUTHOR         Rick Strand
        //       DATE WRITTEN   Aug 2014

        // REFERENCES:
        // Existing code for hot water baseboard models (radiant-convective variety)

        using DataHVACGlobals::TimeStepSys;

        // All of the power numbers are negative for cooling.  This is because they will have a negative
        // or cooling impact on the surfaces/zones.  However, the output variables are noted as cooling.
        // So, their sign should be positive if actually cooling and we need to reverse the sign here.
        // This should not have an impact on any of the internal variables or the heat balances because
        // those use other variables.
        this->TotPower = -this->TotPower;
        this->Power = -this->Power;
        this->ConvPower = -this->ConvPower;
        this->RadPower = -this->RadPower;

        this->TotEnergy = this->TotPower * TimeStepSys * SecInHour;
        this->Energy = this->Power * TimeStepSys * SecInHour;
        this->ConvEnergy = this->ConvPower * TimeStepSys * SecInHour;
        this->RadEnergy = this->RadPower * TimeStepSys * SecInHour;
    }

    Real64 SumHATsurf(int const ZoneNum) // Zone number
    {

        // FUNCTION INFORMATION:
        //       AUTHOR         Rick Strand
        //       DATE WRITTEN   Aug 2014

        // PURPOSE OF THIS FUNCTION:
        // This function calculates the zone sum of Hc*Area*Tsurf.  It replaces the old SUMHAT.
        // The SumHATsurf code below is also in the CalcZoneSums subroutine in ZoneTempPredictorCorrector
        // and should be updated accordingly.

        // REFERENCES:
        // Existing code for hot water baseboard models (radiant-convective variety)

        // Using/Aliasing
        using DataHeatBalance::HConvIn;
        using DataHeatBalance::Zone;
        using DataHeatBalSurface::TempSurfInTmp;
        using DataSurfaces::IntBlindOn;
        using DataSurfaces::IntShadeOn;
        using DataSurfaces::Surface;
        using DataSurfaces::SurfaceClass_Window;
        using DataSurfaces::SurfaceWindow;

        // Return value
        Real64 SumHATsurf;

        // FUNCTION LOCAL VARIABLE DECLARATIONS:
        int SurfNum; // Surface number
        Real64 Area; // Effective surface area

        // FLOW:
        SumHATsurf = 0.0;

        for (SurfNum = Zone(ZoneNum).SurfaceFirst; SurfNum <= Zone(ZoneNum).SurfaceLast; ++SurfNum) {

            auto &ThisSurf(Surface(SurfNum));

            if (!ThisSurf.HeatTransSurf) continue; // Skip non-heat transfer surfaces

            Area = ThisSurf.Area;

            if (ThisSurf.Class == SurfaceClass_Window) {

                auto &ThisSurfWin(SurfaceWindow(SurfNum));

                if (ThisSurfWin.ShadingFlag == IntShadeOn || SurfaceWindow(SurfNum).ShadingFlag == IntBlindOn) {
                    // The area is the shade or blind area = the sum of the glazing area and the divider area (which is zero if no divider)
                    Area += ThisSurfWin.DividerArea;
                }

                if (ThisSurfWin.FrameArea > 0.0) {
                    // Window frame contribution
                    SumHATsurf += HConvIn(SurfNum) * ThisSurfWin.FrameArea * (1.0 + ThisSurfWin.ProjCorrFrIn) * ThisSurfWin.FrameTempSurfIn;
                }

                if (ThisSurfWin.DividerArea > 0.0 && ThisSurfWin.ShadingFlag != IntShadeOn && ThisSurfWin.ShadingFlag != IntBlindOn) {
                    // Window divider contribution (only from shade or blind for window with divider and interior shade or blind)
                    SumHATsurf +=
                        HConvIn(SurfNum) * ThisSurfWin.DividerArea * (1.0 + 2.0 * ThisSurfWin.ProjCorrDivIn) * ThisSurfWin.DividerTempSurfIn;
                }
            }

            SumHATsurf += HConvIn(SurfNum) * Area * TempSurfInTmp(SurfNum);
        }

        return SumHATsurf;
    }

} // namespace CoolingPanelSimple

} // namespace EnergyPlus<|MERGE_RESOLUTION|>--- conflicted
+++ resolved
@@ -185,11 +185,7 @@
             {
                 auto const SELECT_CASE_var(ThisCP.EquipType);
                 if (SELECT_CASE_var == TypeOf_CoolingPanel_Simple) { // 'ZoneHVAC:CoolingPanel:RadiantConvective:Water'
-<<<<<<< HEAD
                     ThisCP.CalcCoolingPanel(state, CoolingPanelNum);
-=======
-                    ThisCP.CalcCoolingPanel(state.dataChilledCeilingPanelSimple, state.dataZoneTempPredictorCorrector, CoolingPanelNum);
->>>>>>> 686ceeb8
                 } else {
                     ShowSevereError("SimCoolingPanelSimple: Errors in CoolingPanel=" + state.dataChilledCeilingPanelSimple.CoolingPanel(CoolingPanelNum).EquipID);
                     ShowContinueError("Invalid or unimplemented equipment type=" + TrimSigDigits(state.dataChilledCeilingPanelSimple.CoolingPanel(CoolingPanelNum).EquipType));
@@ -1157,13 +1153,7 @@
         return SizeCoolingPanelUA;
     }
 
-<<<<<<< HEAD
     void CoolingPanelParams::CalcCoolingPanel(EnergyPlusData &state, int const CoolingPanelNum)
-=======
-    void CoolingPanelParams::CalcCoolingPanel(ChilledCeilingPanelSimpleData &dataChilledCeilingPanelSimple,
-                                              ZoneTempPredictorCorrectorData &dataZoneTempPredictorCorrector,
-                                              int const CoolingPanelNum)
->>>>>>> 686ceeb8
     {
         // SUBROUTINE INFORMATION:
         //       AUTHOR         Rick Strand
@@ -1406,14 +1396,14 @@
             CoolingPanelCool = (Effectiveness)*waterMassFlowRate * Cp * (waterInletTemp - Tzone);
             waterOutletTemp = this->WaterInletTemp - (CoolingPanelCool / (waterMassFlowRate * Cp));
             RadHeat = CoolingPanelCool * this->FracRadiant;
-            dataChilledCeilingPanelSimple.CoolingPanelSource(CoolingPanelNum) = RadHeat;
+            state.dataChilledCeilingPanelSimple.CoolingPanelSource(CoolingPanelNum) = RadHeat;
 
             if (this->FracRadiant <= MinFrac) {
                 LoadMet = CoolingPanelCool;
             } else {
 
                 // Now, distribute the radiant energy of all systems to the appropriate surfaces, to people, and the air
-                DistributeCoolingPanelRadGains(dataChilledCeilingPanelSimple);
+                DistributeCoolingPanelRadGains(state.dataChilledCeilingPanelSimple);
                 // Now "simulate" the system by recalculating the heat balances
                 HeatBalanceSurfaceManager::CalcHeatBalanceOutsideSurf(ZoneNum);
 
@@ -1427,7 +1417,7 @@
                 // that all energy radiated to people is converted to convective energy is
                 // not very precise, but at least it conserves energy. The system impact to heat balance
                 // should include this.
-                LoadMet = (SumHATsurf(ZoneNum) - dataChilledCeilingPanelSimple.ZeroSourceSumHATsurf(ZoneNum)) + (CoolingPanelCool * this->FracConvect) +
+                LoadMet = (SumHATsurf(ZoneNum) - state.dataChilledCeilingPanelSimple.ZeroSourceSumHATsurf(ZoneNum)) + (CoolingPanelCool * this->FracConvect) +
                           (RadHeat * this->FracDistribPerson);
             }
             this->WaterOutletEnthalpy = this->WaterInletEnthalpy - CoolingPanelCool / waterMassFlowRate;
@@ -1441,7 +1431,7 @@
             LoadMet = 0.0;
             RadHeat = 0.0;
             waterMassFlowRate = 0.0;
-            dataChilledCeilingPanelSimple.CoolingPanelSource(CoolingPanelNum) = 0.0;
+            state.dataChilledCeilingPanelSimple.CoolingPanelSource(CoolingPanelNum) = 0.0;
             this->WaterOutletEnthalpy = this->WaterInletEnthalpy;
         }
 
