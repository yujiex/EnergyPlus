// EnergyPlus, Copyright (c) 1996-2021, The Board of Trustees of the University of Illinois,
// The Regents of the University of California, through Lawrence Berkeley National Laboratory
// (subject to receipt of any required approvals from the U.S. Dept. of Energy), Oak Ridge
// National Laboratory, managed by UT-Battelle, Alliance for Sustainable Energy, LLC, and other
// contributors. All rights reserved.
//
// NOTICE: This Software was developed under funding from the U.S. Department of Energy and the
// U.S. Government consequently retains certain rights. As such, the U.S. Government has been
// granted for itself and others acting on its behalf a paid-up, nonexclusive, irrevocable,
// worldwide license in the Software to reproduce, distribute copies to the public, prepare
// derivative works, and perform publicly and display publicly, and to permit others to do so.
//
// Redistribution and use in source and binary forms, with or without modification, are permitted
// provided that the following conditions are met:
//
// (1) Redistributions of source code must retain the above copyright notice, this list of
//     conditions and the following disclaimer.
//
// (2) Redistributions in binary form must reproduce the above copyright notice, this list of
//     conditions and the following disclaimer in the documentation and/or other materials
//     provided with the distribution.
//
// (3) Neither the name of the University of California, Lawrence Berkeley National Laboratory,
//     the University of Illinois, U.S. Dept. of Energy nor the names of its contributors may be
//     used to endorse or promote products derived from this software without specific prior
//     written permission.
//
// (4) Use of EnergyPlus(TM) Name. If Licensee (i) distributes the software in stand-alone form
//     without changes from the version obtained under this License, or (ii) Licensee makes a
//     reference solely to the software portion of its product, Licensee must refer to the
//     software as "EnergyPlus version X" software, where "X" is the version number Licensee
//     obtained under this License and may not use a different name for the software. Except as
//     specifically required in this Section (4), Licensee shall not use in a company name, a
//     product name, in advertising, publicity, or other promotional activities any name, trade
//     name, trademark, logo, or other designation of "EnergyPlus", "E+", "e+" or confusingly
//     similar designation, without the U.S. Department of Energy's prior written consent.
//
// THIS SOFTWARE IS PROVIDED BY THE COPYRIGHT HOLDERS AND CONTRIBUTORS "AS IS" AND ANY EXPRESS OR
// IMPLIED WARRANTIES, INCLUDING, BUT NOT LIMITED TO, THE IMPLIED WARRANTIES OF MERCHANTABILITY
// AND FITNESS FOR A PARTICULAR PURPOSE ARE DISCLAIMED. IN NO EVENT SHALL THE COPYRIGHT OWNER OR
// CONTRIBUTORS BE LIABLE FOR ANY DIRECT, INDIRECT, INCIDENTAL, SPECIAL, EXEMPLARY, OR
// CONSEQUENTIAL DAMAGES (INCLUDING, BUT NOT LIMITED TO, PROCUREMENT OF SUBSTITUTE GOODS OR
// SERVICES; LOSS OF USE, DATA, OR PROFITS; OR BUSINESS INTERRUPTION) HOWEVER CAUSED AND ON ANY
// THEORY OF LIABILITY, WHETHER IN CONTRACT, STRICT LIABILITY, OR TORT (INCLUDING NEGLIGENCE OR
// OTHERWISE) ARISING IN ANY WAY OUT OF THE USE OF THIS SOFTWARE, EVEN IF ADVISED OF THE
// POSSIBILITY OF SUCH DAMAGE.

// EnergyPlus::Evaporative Cooler Unit Tests

// Google Test Headers
#include <gtest/gtest.h>

// EnergyPlus Headers
#include <EnergyPlus/CurveManager.hh>
#include <EnergyPlus/Data/EnergyPlusData.hh>
#include <EnergyPlus/DataAirLoop.hh>
#include <EnergyPlus/DataAirSystems.hh>
#include <EnergyPlus/DataEnvironment.hh>
#include <EnergyPlus/DataGlobalConstants.hh>
#include <EnergyPlus/DataLoopNode.hh>
#include <EnergyPlus/DataSizing.hh>
#include <EnergyPlus/EvaporativeCoolers.hh>
#include <EnergyPlus/Psychrometrics.hh>
#include <EnergyPlus/SimAirServingZones.hh>

#include "Fixtures/EnergyPlusFixture.hh"

using namespace EnergyPlus;
using namespace EnergyPlus::CurveManager;
using namespace EnergyPlus::DataEnvironment;
using namespace EnergyPlus::Psychrometrics;
using namespace EnergyPlus::DataSizing;
using namespace EnergyPlus::DataAirSystems;
using namespace EnergyPlus::EvaporativeCoolers;

namespace EnergyPlus {

TEST_F(EnergyPlusFixture, EvapCoolers_SecondaryAirOutletCondition)
{
    auto &EvapCond(state->dataEvapCoolers->EvapCond);

    EvapCond.allocate(1);
    int const EvapCoolNum(1);
    EvapCond(EvapCoolNum).SecInletEnthalpy = 42000.0;

    // set up arguments
    OperatingMode OperatingMode(EvaporativeCoolers::OperatingMode::None);
    Real64 AirMassFlowSec(0.0);
    Real64 const EDBTSec(20.0);
    Real64 const EWBTSec(15.0);
    Real64 const EHumRatSec(0.0085);
    Real64 QHXTotal(0.0);
    Real64 QHXLatent(0.0);

    // make the call for zero secondary air flow rate
    CalcSecondaryAirOutletCondition(*state, EvapCoolNum, OperatingMode, AirMassFlowSec, EDBTSec, EWBTSec, EHumRatSec, QHXTotal, QHXLatent);

    // check outputs for evap cooler set off
    EXPECT_DOUBLE_EQ(EvapCond(EvapCoolNum).SecOutletEnthalpy, EvapCond(EvapCoolNum).SecInletEnthalpy);
    EXPECT_DOUBLE_EQ(0.0, QHXLatent);

    // dry operating mode and non zero secondary air flow rate
    OperatingMode = EvaporativeCoolers::OperatingMode::DryFull;
    AirMassFlowSec = 2.0;
    QHXTotal = 10206.410750000941;

    InitializePsychRoutines();

    // make the call for dry operating mode
    CalcSecondaryAirOutletCondition(*state, EvapCoolNum, OperatingMode, AirMassFlowSec, EDBTSec, EWBTSec, EHumRatSec, QHXTotal, QHXLatent);

    // check outputs for dry operating condition
    EXPECT_NEAR(25.0, EvapCond(EvapCoolNum).SecOutletTemp, 0.000001);
    EXPECT_DOUBLE_EQ(0.0, QHXLatent);

    // wet operating mode and non zero secondary air flow rate
    OperatingMode = EvaporativeCoolers::OperatingMode::WetFull;
    AirMassFlowSec = 2.0;
    QHXTotal = 10206.410750000941;

    // make the call for wet operating condition
    CalcSecondaryAirOutletCondition(*state, EvapCoolNum, OperatingMode, AirMassFlowSec, EDBTSec, EWBTSec, EHumRatSec, QHXTotal, QHXLatent);

    // check outputs for wet operating condition
    EXPECT_DOUBLE_EQ(20.0, EvapCond(EvapCoolNum).SecOutletTemp);
    EXPECT_DOUBLE_EQ(47103.205375000471, EvapCond(EvapCoolNum).SecOutletEnthalpy);
    EXPECT_DOUBLE_EQ(QHXTotal, QHXLatent);

    EvapCond.deallocate();
}

TEST_F(EnergyPlusFixture, EvapCoolers_IndEvapCoolerOutletTemp)
{
    auto &EvapCond(state->dataEvapCoolers->EvapCond);

    int const EvapCoolNum(1);
    EvapCond.allocate(EvapCoolNum);

    state->dataEnvrn->OutBaroPress = 101325.0;
    EvapCond(EvapCoolNum).InletMassFlowRate = 1.0;
    EvapCond(EvapCoolNum).InletTemp = 24.0;
    EvapCond(EvapCoolNum).InletHumRat = 0.013;
    EvapCond(EvapCoolNum).DryCoilMaxEfficiency = 0.8;

    // set up arguments
    OperatingMode DryOrWetOperatingMode(EvaporativeCoolers::OperatingMode::DryFull);
    Real64 const AirMassFlowSec(1.0);
    Real64 const EDBTSec(14.0);
    Real64 const EWBTSec(11.0);
    Real64 const EHumRatSec(0.0075);

    // testing full capacity in dry operating mode
    CalcIndirectRDDEvapCoolerOutletTemp(*state, EvapCoolNum, DryOrWetOperatingMode, AirMassFlowSec, EDBTSec, EWBTSec, EHumRatSec);

    EXPECT_DOUBLE_EQ(16.0, EvapCond(EvapCoolNum).OutletTemp);

    // testing full capacity in wet operating mode
    DryOrWetOperatingMode = EvaporativeCoolers::OperatingMode::WetFull;
    EvapCond(EvapCoolNum).WetCoilMaxEfficiency = 0.75;

    CalcIndirectRDDEvapCoolerOutletTemp(*state, EvapCoolNum, DryOrWetOperatingMode, AirMassFlowSec, EDBTSec, EWBTSec, EHumRatSec);

    EXPECT_DOUBLE_EQ(14.25, EvapCond(EvapCoolNum).OutletTemp);

    EvapCond.deallocate();
}

TEST_F(EnergyPlusFixture, EvapCoolers_SizeIndEvapCoolerTest)
{
    auto &EvapCond(state->dataEvapCoolers->EvapCond);

    int const EvapCoolNum(1);
    Real64 PrimaryAirDesignFlow(0.0);
    Real64 SecondaryAirDesignFlow(0.0);

    state->dataSize->SysSizingRunDone = true;
    state->dataSize->NumSysSizInput = 1;
    state->dataSize->SysSizInput.allocate(1);
    state->dataSize->SysSizInput(1).AirLoopNum = 1;

    // allocate
    state->dataSize->CurSysNum = 1;
    state->dataSize->FinalSysSizing.allocate(state->dataSize->CurSysNum);
    state->dataSize->FinalSysSizing(1).DesMainVolFlow = 1.0;
    state->dataSize->FinalSysSizing(1).DesOutAirVolFlow = 0.4;
    state->dataAirSystemsData->PrimaryAirSystems.allocate(state->dataSize->CurSysNum);
    state->dataAirSystemsData->PrimaryAirSystems(state->dataSize->CurSysNum).Branch.allocate(1);
    state->dataAirSystemsData->PrimaryAirSystems(state->dataSize->CurSysNum).Branch(1).Comp.allocate(1);
    state->dataAirSystemsData->PrimaryAirSystems(1).Branch(1).Comp(1).Name = "INDRDD EVAP COOLER";

    // Set Primary Air Data
    state->dataAirSystemsData->PrimaryAirSystems(state->dataSize->CurSysNum).NumBranches = 1;
    state->dataAirSystemsData->PrimaryAirSystems(state->dataSize->CurSysNum).Branch(1).TotalComponents = 1;

    std::string const idf_objects = delimited_string({
        "	EvaporativeCooler:Indirect:ResearchSpecial,",
        "	IndRDD Evap Cooler,  !- Name",
        "	,			         !- Availability Schedule Name",
        "	0.750,				 !- Cooler Wetbulb Design Effectiveness",
        "	,					 !- Wetbulb Effectiveness Flow Ratio Modifier Curve Name",
        "	,					 !- Cooler Drybulb Design Effectiveness",
        "	,					 !- Drybulb Effectiveness Flow Ratio Modifier Curve Name",
        "	30.0,				 !- Recirculating Water Pump Design Power { W }",
        "	,					 !- Water Pump Power Sizing Factor",
        "	,					 !- Water Pump Power Modifier Curve Name",
        "	autosize,			 !- Secondary Air Design Flow Rate { m3 / s }",
        "	1.2,				 !- Secondary Air Flow Sizing Factor",
        "	autosize,			 !- Secondary Air Fan Design Power",
        "	207.6,				 !- Secondary Air Fan Sizing Specific Power",
        "	,					 !- Secondary Fan Power Modifier Curve Name",
        "	PriAir Inlet Node,	 !- Primary Air Inlet Node Name",
        "	PriAir Outlet Node,	 !- Primary Air Outlet Node Name",
        "	autosize,			 !- Primary Air Design Air Flow Rate",
        "	0.90,				 !- Dewpoint Effectiveness Factor",
        "	SecAir Inlet Node,   !- Secondary Air Inlet Node Name",
        "	SecAir Outlet Node,  !- Secondary Air Outlet Node Name",
        "	PriAir Outlet Node,	 !- Sensor Node Name",
        "	,					 !- Relief Air Inlet Node Name",
        "	,					 !- Water Supply Storage Tank Name",
        "	0.0,				 !- Drift Loss Fraction",
        "	3;                   !- Blowdown Concentration Ratio",
    });

    ASSERT_TRUE(process_idf(idf_objects));

    GetEvapInput(*state);

    // Set Parameters for Evap Cooler on Main Air Loop System
    state->dataAirSystemsData->PrimaryAirSystems(state->dataSize->CurSysNum).Branch(1).Comp(1).Name = EvapCond(EvapCoolNum).EvapCoolerName;
    EvapCond(EvapCoolNum).DesVolFlowRate = DataSizing::AutoSize;
    EvapCond(EvapCoolNum).IndirectVolFlowRate = DataSizing::AutoSize;
    state->dataSize->FinalSysSizing(state->dataSize->CurSysNum).DesMainVolFlow = 1.0;
    state->dataSize->FinalSysSizing(state->dataSize->CurSysNum).DesOutAirVolFlow = 0.2;
    PrimaryAirDesignFlow = state->dataSize->FinalSysSizing(state->dataSize->CurSysNum).DesMainVolFlow;
    SecondaryAirDesignFlow = PrimaryAirDesignFlow * EvapCond(EvapCoolNum).IndirectVolFlowScalingFactor;

    // Test Indirect Evaporative Cooler Primary/Secondary Air Design Flow Rate on Main Air Loop
    SizeEvapCooler(*state, EvapCoolNum);
    EXPECT_EQ(PrimaryAirDesignFlow, EvapCond(EvapCoolNum).DesVolFlowRate);
    EXPECT_EQ(SecondaryAirDesignFlow, EvapCond(EvapCoolNum).IndirectVolFlowRate);

    // Set Parameters for Evap Cooler on OA System
    EvapCond(EvapCoolNum).EvapCoolerName = "EvapCool On OA System", EvapCond(EvapCoolNum).DesVolFlowRate = DataSizing::AutoSize;
    EvapCond(EvapCoolNum).IndirectVolFlowRate = DataSizing::AutoSize;
    state->dataSize->FinalSysSizing(state->dataSize->CurSysNum).DesMainVolFlow = 1.0;
    state->dataSize->FinalSysSizing(state->dataSize->CurSysNum).DesOutAirVolFlow = 0.2;
    PrimaryAirDesignFlow = state->dataSize->FinalSysSizing(state->dataSize->CurSysNum).DesOutAirVolFlow;
    SecondaryAirDesignFlow = max(PrimaryAirDesignFlow, 0.5 * state->dataSize->FinalSysSizing(state->dataSize->CurSysNum).DesMainVolFlow);
    SecondaryAirDesignFlow = SecondaryAirDesignFlow * EvapCond(EvapCoolNum).IndirectVolFlowScalingFactor;

    // Test Indirect Evaporative Cooler Primary/Secondary Air Design Flow Rate on OA System
    SizeEvapCooler(*state, EvapCoolNum);
    EXPECT_EQ(0.5, EvapCond(EvapCoolNum).DesVolFlowRate);
    EXPECT_EQ(SecondaryAirDesignFlow, EvapCond(EvapCoolNum).IndirectVolFlowRate);

    EvapCond.deallocate();
    state->dataAirSystemsData->PrimaryAirSystems.deallocate();
    state->dataSize->FinalSysSizing.deallocate();
}

TEST_F(EnergyPlusFixture, EvapCoolers_SizeDirEvapCoolerTest)
{
    auto &EvapCond(state->dataEvapCoolers->EvapCond);

    int const EvapCoolNum(1);
    Real64 PrimaryAirDesignFlow(0.0);
    Real64 RecirWaterPumpDesignPower(0.0);

    state->dataSize->SysSizingRunDone = true;
    state->dataSize->NumSysSizInput = 1;
    state->dataSize->SysSizInput.allocate(1);
    state->dataSize->SysSizInput(1).AirLoopNum = 1;

    state->dataSize->CurSysNum = 1;
    state->dataSize->FinalSysSizing.allocate(state->dataSize->CurSysNum);
    state->dataSize->FinalSysSizing(1).DesMainVolFlow = 1.0;
    state->dataSize->FinalSysSizing(1).DesOutAirVolFlow = 0.4;
    state->dataAirSystemsData->PrimaryAirSystems.allocate(state->dataSize->CurSysNum);
    state->dataAirSystemsData->PrimaryAirSystems(state->dataSize->CurSysNum).Branch.allocate(1);
    state->dataAirSystemsData->PrimaryAirSystems(state->dataSize->CurSysNum).Branch(1).Comp.allocate(1);
    state->dataAirSystemsData->PrimaryAirSystems(1).Branch(1).Comp(1).Name = "DIRECTEVAPCOOLER";

    // Set Primary Air Data
    state->dataAirSystemsData->PrimaryAirSystems(state->dataSize->CurSysNum).NumBranches = 1;
    state->dataAirSystemsData->PrimaryAirSystems(state->dataSize->CurSysNum).Branch(1).TotalComponents = 1;

    std::string const idf_objects = delimited_string({
        "	EvaporativeCooler:Direct:ResearchSpecial,",
        "	DirectEvapCooler,    !- Name",
        "	,			         !- Availability Schedule Name",
        "	0.7,				 !- Cooler Design Effectiveness",
        "	,					 !- Effectiveness Flow Ratio Modifier Curve Name",
        "	autosize,			 !- Primary Air Design Flow Rate",
        "	autosize,			 !- Recirculating Water Pump Power Consumption { W }",
        "	55.0,				 !- Water Pump Power Sizing Factor",
        "	,					 !- Water Pump Power Modifier Curve Name",
        "	Fan Outlet Node,     !- Air Inlet Node Name",
        "	Zone Inlet Node,	 !- Air Outlet Node Name",
        "	Zone Inlet Node,	 !- Sensor Node Name",
        "	,					 !- Water Supply Storage Tank Name",
        "	0.0,				 !- Drift Loss Fraction",
        "	3;                   !- Blowdown Concentration Ratio",
    });

    ASSERT_TRUE(process_idf(idf_objects));

    GetEvapInput(*state);
    // check autosized input fields from idf snippet read
    EXPECT_EQ(DataSizing::AutoSize, EvapCond(EvapCoolNum).DesVolFlowRate);
    EXPECT_EQ(DataSizing::AutoSize, EvapCond(EvapCoolNum).RecircPumpPower);

    state->dataAirSystemsData->PrimaryAirSystems(state->dataSize->CurSysNum).Branch(1).Comp(1).Name = EvapCond(EvapCoolNum).EvapCoolerName;
    state->dataSize->FinalSysSizing(state->dataSize->CurSysNum).DesMainVolFlow = 0.50;
    PrimaryAirDesignFlow = state->dataSize->FinalSysSizing(state->dataSize->CurSysNum).DesMainVolFlow;
    RecirWaterPumpDesignPower = PrimaryAirDesignFlow * EvapCond(EvapCoolNum).RecircPumpSizingFactor;

    // Test Direct Evaporative Cooler Primary Air Design Flow Rate sizing
    SizeEvapCooler(*state, 1);
    EXPECT_EQ(PrimaryAirDesignFlow, EvapCond(EvapCoolNum).DesVolFlowRate);

    EXPECT_EQ(RecirWaterPumpDesignPower, EvapCond(EvapCoolNum).RecircPumpPower);

    EvapCond.deallocate();
    state->dataAirSystemsData->PrimaryAirSystems.deallocate();
    state->dataSize->FinalSysSizing.deallocate();
}

TEST_F(EnergyPlusFixture, EvaporativeCoolers_CalcSecondaryAirOutletCondition)
{
    auto &EvapCond(state->dataEvapCoolers->EvapCond);

    EvapCond.allocate(1);
    int const EvapCoolNum(1);
    EvapCond(EvapCoolNum).SecInletEnthalpy = 42000.0;

    // set up arguments
    OperatingMode OperatingMode(EvaporativeCoolers::OperatingMode::None);
    Real64 AirMassFlowSec(0.0);
    Real64 const EDBTSec(20.0);
    Real64 const EWBTSec(15.0);
    Real64 const EHumRatSec(0.0085);
    Real64 QHXTotal(0.0);
    Real64 QHXLatent(0.0);

    // make the call for zero secondary air flow rate
    EvaporativeCoolers::CalcSecondaryAirOutletCondition(*state,
        EvapCoolNum, OperatingMode, AirMassFlowSec, EDBTSec, EWBTSec, EHumRatSec, QHXTotal, QHXLatent);

    // check outputs for evap cooler set off
    EXPECT_DOUBLE_EQ(EvapCond(EvapCoolNum).SecOutletEnthalpy, EvapCond(EvapCoolNum).SecInletEnthalpy);
    EXPECT_DOUBLE_EQ(0.0, QHXLatent);

    // dry operating mode and non zero secondary air flow rate
    OperatingMode = EvaporativeCoolers::OperatingMode::DryFull;
    AirMassFlowSec = 2.0;
    QHXTotal = 10206.410750000941;

    InitializePsychRoutines();

    // make the call for dry operating mode
    EvaporativeCoolers::CalcSecondaryAirOutletCondition(*state,
        EvapCoolNum, OperatingMode, AirMassFlowSec, EDBTSec, EWBTSec, EHumRatSec, QHXTotal, QHXLatent);

    // check outputs for dry operating condition
    EXPECT_NEAR(25.0, EvapCond(EvapCoolNum).SecOutletTemp, 0.000001);
    EXPECT_DOUBLE_EQ(0.0, QHXLatent);

    // wet operating mode and non zero secondary air flow rate
    OperatingMode = EvaporativeCoolers::OperatingMode::WetFull;
    AirMassFlowSec = 2.0;
    QHXTotal = 10206.410750000941;

    // make the call for wet operating condition
    EvaporativeCoolers::CalcSecondaryAirOutletCondition(*state,
        EvapCoolNum, OperatingMode, AirMassFlowSec, EDBTSec, EWBTSec, EHumRatSec, QHXTotal, QHXLatent);

    // check outputs for wet operating condition
    EXPECT_DOUBLE_EQ(20.0, EvapCond(EvapCoolNum).SecOutletTemp);
    EXPECT_DOUBLE_EQ(47103.205375000471, EvapCond(EvapCoolNum).SecOutletEnthalpy);
    EXPECT_DOUBLE_EQ(QHXTotal, QHXLatent);

    EvapCond.deallocate();
}

TEST_F(EnergyPlusFixture, EvaporativeCoolers_CalcIndirectRDDEvapCoolerOutletTemp)
{
    auto &EvapCond(state->dataEvapCoolers->EvapCond);

    state->dataEnvrn->OutBaroPress = 101325.0;
    EvapCond.allocate(1);
    int const EvapCoolNum(1);
    EvapCond(EvapCoolNum).InletMassFlowRate = 1.0;
    EvapCond(EvapCoolNum).InletTemp = 24.0;
    EvapCond(EvapCoolNum).InletHumRat = 0.013;
    EvapCond(EvapCoolNum).DryCoilMaxEfficiency = 0.8;

    // set up arguments
    OperatingMode DryOrWetOperatingMode(EvaporativeCoolers::OperatingMode::DryFull);
    Real64 const AirMassFlowSec(1.0);
    Real64 const EDBTSec(14.0);
    Real64 const EWBTSec(11.0);
    Real64 const EHumRatSec(0.0075);

    // testing full capacity in dry operating mode
    EvaporativeCoolers::CalcIndirectRDDEvapCoolerOutletTemp(*state, EvapCoolNum, DryOrWetOperatingMode, AirMassFlowSec, EDBTSec, EWBTSec, EHumRatSec);

    EXPECT_DOUBLE_EQ(16.0, EvapCond(EvapCoolNum).OutletTemp);

    // testing full capacity in wet operating mode
    DryOrWetOperatingMode = EvaporativeCoolers::OperatingMode::WetFull;
    EvapCond(EvapCoolNum).WetCoilMaxEfficiency = 0.75;

    EvaporativeCoolers::CalcIndirectRDDEvapCoolerOutletTemp(*state, EvapCoolNum, DryOrWetOperatingMode, AirMassFlowSec, EDBTSec, EWBTSec, EHumRatSec);

    EXPECT_DOUBLE_EQ(14.25, EvapCond(EvapCoolNum).OutletTemp);

    EvapCond.deallocate();
}

TEST_F(EnergyPlusFixture, EvaporativeCoolers_IndEvapCoolerPower)
{
    auto &EvapCond(state->dataEvapCoolers->EvapCond);

    int CurveNum;

    EvapCond.allocate(1);
    int const EvapCoolNum(1);
    EvapCond(EvapCoolNum).IndirectFanPower = 200.0;
    EvapCond(EvapCoolNum).IndirectRecircPumpPower = 100.0;

    // set up arguments
    OperatingMode DryWetMode(EvaporativeCoolers::OperatingMode::DryFull);
    Real64 FlowRatio(1.0);

    CurveNum = 1;
    EvapCond(EvapCoolNum).FanPowerModifierCurveIndex = CurveNum;

    state->dataCurveManager->NumCurves = 1;
    state->dataCurveManager->PerfCurve.allocate(1);
    state->dataCurveManager->PerfCurve(CurveNum).CurveType = CurveTypeEnum::Quadratic;
    state->dataCurveManager->PerfCurve(CurveNum).ObjectType = "Curve:Quadratic";
    state->dataCurveManager->PerfCurve(CurveNum).InterpolationType = InterpTypeEnum::EvaluateCurveToLimits;
    state->dataCurveManager->PerfCurve(CurveNum).Coeff1 = 0.0;
    state->dataCurveManager->PerfCurve(CurveNum).Coeff2 = 1.0;
    state->dataCurveManager->PerfCurve(CurveNum).Coeff3 = 0.0;
    state->dataCurveManager->PerfCurve(CurveNum).Coeff4 = 0.0;
    state->dataCurveManager->PerfCurve(CurveNum).Coeff5 = 0.0;
    state->dataCurveManager->PerfCurve(CurveNum).Coeff6 = 0.0;
    state->dataCurveManager->PerfCurve(CurveNum).Var1Min = 0.0;
    state->dataCurveManager->PerfCurve(CurveNum).Var1Max = 1.0;
    state->dataCurveManager->PerfCurve(CurveNum).Var2Min = 0;
    state->dataCurveManager->PerfCurve(CurveNum).Var2Max = 0;

    // make the call for dry full load operating condition
    EvapCond(EvapCoolNum).EvapCoolerPower = EvaporativeCoolers::IndEvapCoolerPower(*state, EvapCoolNum, DryWetMode, FlowRatio);

    // check outputs for dry full load operating condition
    EXPECT_EQ(200.0, EvapCond(EvapCoolNum).EvapCoolerPower);

    // set up arguments for wet modulated operating condition
    DryWetMode = EvaporativeCoolers::OperatingMode::WetModulated;
    FlowRatio = 0.8;
    EvapCond(EvapCoolNum).PartLoadFract = 0.5;

    // make the call for wet modulated operating condition
    EvapCond(EvapCoolNum).EvapCoolerPower = EvaporativeCoolers::IndEvapCoolerPower(*state, EvapCoolNum, DryWetMode, FlowRatio);

    // check outputs for wet modulated operating condition
    // Power expected = curved fan power + linear scaled pump power
    EXPECT_EQ(200 * 0.8 + 100 * 0.8 * 0.5, EvapCond(EvapCoolNum).EvapCoolerPower);

    EvapCond.deallocate();
    state->dataCurveManager->PerfCurve.deallocate();
}

TEST_F(EnergyPlusFixture, EvaporativeCoolers_SizeEvapCooler)
{
    auto &EvapCond(state->dataEvapCoolers->EvapCond);

    // one-time setup of evap cooler instance
    int const EvapCoolNum(1);
    EvapCond.allocate(EvapCoolNum);
    auto &thisEvapCooler = EvapCond(EvapCoolNum);

    // set up sizing stuff
    state->dataSize->SysSizingRunDone = true;
    state->dataSize->ZoneSizingRunDone = false;
    state->dataSize->CurSysNum = 1;
    state->dataSize->NumSysSizInput = 1;
    state->dataSize->SysSizInput.allocate(1);
    state->dataSize->SysSizInput(1).AirLoopNum = 1;
    state->dataAirSystemsData->PrimaryAirSystems.allocate(1);
    state->dataAirSystemsData->PrimaryAirSystems(1).NumBranches = 1;
    state->dataAirSystemsData->PrimaryAirSystems(1).Branch.allocate(1);
    state->dataAirSystemsData->PrimaryAirSystems(1).Branch(1).TotalComponents = 1;
    state->dataAirSystemsData->PrimaryAirSystems(1).Branch(1).Comp.allocate(1);
    state->dataAirSystemsData->PrimaryAirSystems(1).Branch(1).Comp(1).Name = "MyEvapCooler";
    thisEvapCooler.EvapCoolerName = "MyEvapCooler";
    state->dataSize->FinalSysSizing.allocate(1);
    state->dataSize->FinalSysSizing(1).DesMainVolFlow = 1.0;
    state->dataSize->FinalSysSizing(1).DesOutAirVolFlow = 0.4;

    // set up the structure to size the flow rates for an RDDSpecial
    thisEvapCooler.evapCoolerType = EvapCoolerType::IndirectRDDSpecial;
    thisEvapCooler.DesVolFlowRate = DataSizing::AutoSize;
    thisEvapCooler.PadArea = 0.0;
    thisEvapCooler.PadDepth = 0.0;
    thisEvapCooler.IndirectPadArea = 0.0;
    thisEvapCooler.IndirectPadDepth = 0.0;
    thisEvapCooler.IndirectVolFlowRate = DataSizing::AutoSize;
    thisEvapCooler.IndirectVolFlowScalingFactor = 0.3;

    // make the call for sizing the flow rates
    EvaporativeCoolers::SizeEvapCooler(*state, EvapCoolNum);
    EXPECT_NEAR(0.3, thisEvapCooler.IndirectVolFlowRate, 0.0001);
    EXPECT_NEAR(1.0, thisEvapCooler.DesVolFlowRate, 0.0001);

    // now let's try to size some of the pad properties
    thisEvapCooler.evapCoolerType = EvapCoolerType::DirectCELDEKPAD;
    thisEvapCooler.DesVolFlowRate = 1.0;
    thisEvapCooler.PadArea = DataSizing::AutoSize;
    thisEvapCooler.PadDepth = DataSizing::AutoSize;
    thisEvapCooler.IndirectPadArea = 0.0;
    thisEvapCooler.IndirectPadDepth = 0.0;
    thisEvapCooler.IndirectVolFlowRate = 1.0;

    // make the call for sizing the pad properties
    EvaporativeCoolers::SizeEvapCooler(*state, EvapCoolNum);
    EXPECT_NEAR(0.333333, thisEvapCooler.PadArea, 0.0001);
    EXPECT_NEAR(0.17382, thisEvapCooler.PadDepth, 0.0001);

    // now let's try 'not' finding it on the air loop; thus it is in the OA path
    state->dataAirSystemsData->PrimaryAirSystems(1).Branch(1).Comp(1).Name = "NOT-MyEvapCooler";

    // set up the structure to size the flow rates for an indirect celdekpad
    thisEvapCooler.evapCoolerType = EvapCoolerType::IndirectCELDEKPAD;
    thisEvapCooler.DesVolFlowRate = DataSizing::AutoSize;
    thisEvapCooler.PadArea = 0.0;
    thisEvapCooler.PadDepth = 0.0;
    thisEvapCooler.IndirectPadArea = 0.0;
    thisEvapCooler.IndirectPadDepth = 0.0;
    thisEvapCooler.IndirectVolFlowRate = DataSizing::AutoSize;
    thisEvapCooler.IndirectVolFlowScalingFactor = 0.3;

    // make the call for sizing the flow rates
    EvaporativeCoolers::SizeEvapCooler(*state, EvapCoolNum);
    EXPECT_NEAR(0.5, thisEvapCooler.IndirectVolFlowRate, 0.0001);
    EXPECT_NEAR(0.5, thisEvapCooler.DesVolFlowRate, 0.0001);

    // clean up
<<<<<<< HEAD
    EvaporativeCoolers::EvapCond.deallocate();
    state->dataSize->FinalSysSizing.deallocate();
=======
    EvapCond.deallocate();
    DataSizing::FinalSysSizing.deallocate();
>>>>>>> b856da67
    state->dataAirSystemsData->PrimaryAirSystems.deallocate();
    state->dataSize->SysSizInput.deallocate();
}

TEST_F(EnergyPlusFixture, DefaultAutosizeIndEvapCoolerTest)
{

    int const EvapCoolNum(1);
    Real64 PrimaryAirDesignFlow(0.0);
    Real64 SecondaryAirDesignFlow(0.0);
    Real64 SecondaryFanPower(0.0);
    Real64 RecirculatingWaterPumpPower(0.0);

    state->dataSize->SysSizingRunDone = true;
    state->dataSize->NumSysSizInput = 1;
    state->dataSize->SysSizInput.allocate(1);
    state->dataSize->SysSizInput(1).AirLoopNum = 1;

    // allocate
    state->dataSize->CurSysNum = 1;
    state->dataSize->FinalSysSizing.allocate(state->dataSize->CurSysNum);
    state->dataSize->FinalSysSizing(1).DesMainVolFlow = 1.0;
    state->dataSize->FinalSysSizing(1).DesOutAirVolFlow = 0.4;
    state->dataAirSystemsData->PrimaryAirSystems.allocate(state->dataSize->CurSysNum);
    state->dataAirSystemsData->PrimaryAirSystems(state->dataSize->CurSysNum).Branch.allocate(1);
    state->dataAirSystemsData->PrimaryAirSystems(state->dataSize->CurSysNum).Branch(1).Comp.allocate(1);
    state->dataAirSystemsData->PrimaryAirSystems(1).Branch(1).Comp(1).Name = "INDRDD EVAP COOLER";

    // Set Primary Air Data
    state->dataAirSystemsData->PrimaryAirSystems(state->dataSize->CurSysNum).NumBranches = 1;
    state->dataAirSystemsData->PrimaryAirSystems(state->dataSize->CurSysNum).Branch(1).TotalComponents = 1;

    std::string const idf_objects = delimited_string({
        "	EvaporativeCooler:Indirect:ResearchSpecial,",
        "	IndRDD Evap Cooler,  !- Name",
        "	,			         !- Availability Schedule Name",
        "	0.750,				 !- Cooler Wetbulb Design Effectiveness",
        "	,					 !- Wetbulb Effectiveness Flow Ratio Modifier Curve Name",
        "	,					 !- Cooler Drybulb Design Effectiveness",
        "	,					 !- Drybulb Effectiveness Flow Ratio Modifier Curve Name",
        "	,   				 !- Recirculating Water Pump Design Power { W }",
        "	,					 !- Water Pump Power Sizing Factor",
        "	,					 !- Water Pump Power Modifier Curve Name",
        "	,        			 !- Secondary Air Design Flow Rate { m3 / s }",
        "	1.2,				 !- Secondary Air Flow Sizing Factor",
        "	,        			 !- Secondary Air Fan Design Power",
        "	207.6,				 !- Secondary Air Fan Sizing Specific Power",
        "	,					 !- Secondary Fan Power Modifier Curve Name",
        "	PriAir Inlet Node,	 !- Primary Air Inlet Node Name",
        "	PriAir Outlet Node,	 !- Primary Air Outlet Node Name",
        "	,       			 !- Primary Air Design Air Flow Rate",
        "	0.90,				 !- Dewpoint Effectiveness Factor",
        "	SecAir Inlet Node,   !- Secondary Air Inlet Node Name",
        "	SecAir Outlet Node,  !- Secondary Air Outlet Node Name",
        "	PriAir Outlet Node,	 !- Sensor Node Name",
        "	,					 !- Relief Air Inlet Node Name",
        "	,					 !- Water Supply Storage Tank Name",
        "	0.0,				 !- Drift Loss Fraction",
        "	3;                   !- Blowdown Concentration Ratio",

        "Schedule:Constant,",
        "  ALWAYS_ON,    !- Name",
        "  ,             !- Schedule Type Limits Name",
        "  1.0;          !- Hourly Value",
    });

    ASSERT_TRUE(process_idf(idf_objects));

    GetEvapInput(*state);

    auto &EvapCond(state->dataEvapCoolers->EvapCond);

    // check blank autosizable input fields default to autosize
    EXPECT_EQ(DataSizing::AutoSize, EvapCond(EvapCoolNum).DesVolFlowRate);
    EXPECT_EQ(DataSizing::AutoSize, EvapCond(EvapCoolNum).IndirectVolFlowRate);
    EXPECT_EQ(DataSizing::AutoSize, EvapCond(EvapCoolNum).IndirectFanPower);
    EXPECT_EQ(DataSizing::AutoSize, EvapCond(EvapCoolNum).IndirectRecircPumpPower);

    // Set Parameters for Evap Cooler on Main Air Loop System
    state->dataAirSystemsData->PrimaryAirSystems(state->dataSize->CurSysNum).Branch(1).Comp(1).Name = EvapCond(EvapCoolNum).EvapCoolerName;
    state->dataSize->FinalSysSizing(state->dataSize->CurSysNum).DesMainVolFlow = 1.0;
    state->dataSize->FinalSysSizing(state->dataSize->CurSysNum).DesOutAirVolFlow = 0.2;
    PrimaryAirDesignFlow = state->dataSize->FinalSysSizing(state->dataSize->CurSysNum).DesMainVolFlow;
    SecondaryAirDesignFlow = PrimaryAirDesignFlow * EvapCond(EvapCoolNum).IndirectVolFlowScalingFactor;

    // Test Indirect Evaporative Cooler Primary/Secondary Air Design Flow Rate on Main Air Loop
    SizeEvapCooler(*state, EvapCoolNum);
    EXPECT_EQ(PrimaryAirDesignFlow, EvapCond(EvapCoolNum).DesVolFlowRate);
    EXPECT_EQ(SecondaryAirDesignFlow, EvapCond(EvapCoolNum).IndirectVolFlowRate);
    // Test Secondary Fan Power and reciculating water pump power
    SecondaryFanPower = SecondaryAirDesignFlow * EvapCond(EvapCoolNum).FanSizingSpecificPower;
    RecirculatingWaterPumpPower = SecondaryAirDesignFlow * EvapCond(EvapCoolNum).RecircPumpSizingFactor;

    // SizeEvapCooler(*state,  EvapCoolNum );
    EXPECT_EQ(SecondaryFanPower, EvapCond(EvapCoolNum).IndirectFanPower);
    EXPECT_EQ(RecirculatingWaterPumpPower, EvapCond(EvapCoolNum).IndirectRecircPumpPower);

    EvapCond.deallocate();
    state->dataAirSystemsData->PrimaryAirSystems.deallocate();
    state->dataSize->FinalSysSizing.deallocate();
}

TEST_F(EnergyPlusFixture, DefaultAutosizeDirEvapCoolerTest)
{

    int const EvapCoolNum(1);
    Real64 PrimaryAirDesignFlow(0.0);
    Real64 RecirWaterPumpDesignPower(0.0);

    state->dataSize->SysSizingRunDone = true;
    state->dataSize->NumSysSizInput = 1;
    state->dataSize->SysSizInput.allocate(1);
    state->dataSize->SysSizInput(1).AirLoopNum = 1;

    state->dataSize->CurSysNum = 1;
    state->dataSize->FinalSysSizing.allocate(state->dataSize->CurSysNum);
    state->dataSize->FinalSysSizing(1).DesMainVolFlow = 1.0;
    state->dataSize->FinalSysSizing(1).DesOutAirVolFlow = 0.4;
    state->dataAirSystemsData->PrimaryAirSystems.allocate(state->dataSize->CurSysNum);
    state->dataAirSystemsData->PrimaryAirSystems(state->dataSize->CurSysNum).Branch.allocate(1);
    state->dataAirSystemsData->PrimaryAirSystems(state->dataSize->CurSysNum).Branch(1).Comp.allocate(1);
    state->dataAirSystemsData->PrimaryAirSystems(1).Branch(1).Comp(1).Name = "DIRECTEVAPCOOLER";

    // Set Primary Air Data
    state->dataAirSystemsData->PrimaryAirSystems(state->dataSize->CurSysNum).NumBranches = 1;
    state->dataAirSystemsData->PrimaryAirSystems(state->dataSize->CurSysNum).Branch(1).TotalComponents = 1;

    std::string const idf_objects = delimited_string({
        "	EvaporativeCooler:Direct:ResearchSpecial,",
        "	DirectEvapCooler,    !- Name",
        "	,			         !- Availability Schedule Name",
        "	0.7,				 !- Cooler Design Effectiveness",
        "	,					 !- Effectiveness Flow Ratio Modifier Curve Name",
        "	,          			 !- Primary Air Design Flow Rate",
        "	,               	 !- Recirculating Water Pump Power Consumption { W }",
        "	55.0,				 !- Water Pump Power Sizing Factor",
        "	,					 !- Water Pump Power Modifier Curve Name",
        "	Fan Outlet Node,     !- Air Inlet Node Name",
        "	Zone Inlet Node,	 !- Air Outlet Node Name",
        "	Zone Inlet Node,	 !- Sensor Node Name",
        "	,					 !- Water Supply Storage Tank Name",
        "	0.0,				 !- Drift Loss Fraction",
        "	3;                   !- Blowdown Concentration Ratio",
    });

    ASSERT_TRUE(process_idf(idf_objects));

    GetEvapInput(*state);

    auto &EvapCond(state->dataEvapCoolers->EvapCond);

    // check blank autosizable input fields default to autosize
    EXPECT_EQ(DataSizing::AutoSize, EvapCond(EvapCoolNum).DesVolFlowRate);
    EXPECT_EQ(DataSizing::AutoSize, EvapCond(EvapCoolNum).RecircPumpPower);

    // do local sizing calculations
    state->dataAirSystemsData->PrimaryAirSystems(state->dataSize->CurSysNum).Branch(1).Comp(1).Name = EvapCond(EvapCoolNum).EvapCoolerName;
    state->dataSize->FinalSysSizing(state->dataSize->CurSysNum).DesMainVolFlow = 0.50;
    PrimaryAirDesignFlow = state->dataSize->FinalSysSizing(state->dataSize->CurSysNum).DesMainVolFlow;
    RecirWaterPumpDesignPower = PrimaryAirDesignFlow * EvapCond(EvapCoolNum).RecircPumpSizingFactor;

    // Test Direct Evaporative Cooler Primary Air Design Flow Rate sizing
    SizeEvapCooler(*state, 1);
    EXPECT_EQ(PrimaryAirDesignFlow, EvapCond(EvapCoolNum).DesVolFlowRate);
    EXPECT_EQ(RecirWaterPumpDesignPower, EvapCond(EvapCoolNum).RecircPumpPower);

    EvapCond.deallocate();
    state->dataAirSystemsData->PrimaryAirSystems.deallocate();
    state->dataSize->FinalSysSizing.deallocate();
}

TEST_F(EnergyPlusFixture, DirectEvapCoolerResearchSpecialCalcTest)
{
    auto &EvapCond(state->dataEvapCoolers->EvapCond);

    // one-time setup of evap cooler instance
    int const EvapCoolNum(1);
    EvapCond.allocate(EvapCoolNum);
    DataLoopNode::Node.allocate(2);
    auto &thisEvapCooler = EvapCond(EvapCoolNum);
    state->dataEnvrn->OutBaroPress = 101325.0;

    int const CurveNum = 1;
    state->dataCurveManager->NumCurves = 1;
    state->dataCurveManager->PerfCurve.allocate(1);
    state->dataCurveManager->PerfCurve(CurveNum).CurveType = CurveTypeEnum::Quadratic;
    state->dataCurveManager->PerfCurve(CurveNum).ObjectType = "Curve:Linear";
    state->dataCurveManager->PerfCurve(CurveNum).InterpolationType = InterpTypeEnum::EvaluateCurveToLimits;
    state->dataCurveManager->PerfCurve(CurveNum).Coeff1 = 0.0;
    state->dataCurveManager->PerfCurve(CurveNum).Coeff2 = 1.0;
    state->dataCurveManager->PerfCurve(CurveNum).Var1Min = 0.0;
    state->dataCurveManager->PerfCurve(CurveNum).Var1Max = 1.0;

    // set up the flow rates for a direct RDDSpecial
    thisEvapCooler.evapCoolerType = EvapCoolerType::DirectResearchSpecial;
    thisEvapCooler.EvapCoolerName = "MyDirectEvapCoolerRS";
    thisEvapCooler.SchedPtr = DataGlobalConstants::ScheduleAlwaysOn;
    thisEvapCooler.PumpPowerModifierCurveIndex = CurveNum;
    thisEvapCooler.DirectEffectiveness = 0.75;
    thisEvapCooler.DesVolFlowRate = 1.0;
    thisEvapCooler.InletNode = 1;
    thisEvapCooler.InletTemp = 25.0;
    thisEvapCooler.InletWetBulbTemp = 21.0;
    thisEvapCooler.InletHumRat = PsyWFnTdbTwbPb(*state, thisEvapCooler.InletTemp, thisEvapCooler.InletWetBulbTemp, state->dataEnvrn->OutBaroPress);

    // set full flow rate test condition
    DataLoopNode::Node(thisEvapCooler.InletNode).MassFlowRateMax = 1.0;
    thisEvapCooler.InletMassFlowRate = 1.0;
    thisEvapCooler.RecircPumpPower = 200.0;
    thisEvapCooler.PartLoadFract = 1.0;

    // check water pump power at full primary air flow
    EvaporativeCoolers::CalcDirectResearchSpecialEvapCooler(*state, EvapCoolNum);
    EXPECT_DOUBLE_EQ(200.0, thisEvapCooler.RecircPumpPower);
    EXPECT_DOUBLE_EQ(200.0, thisEvapCooler.EvapCoolerPower);

    // reduce primary air flow rate by half
    thisEvapCooler.InletMassFlowRate = 0.5;
    // check water pump power at half primary air flow
    EvaporativeCoolers::CalcDirectResearchSpecialEvapCooler(*state, EvapCoolNum);
    EXPECT_DOUBLE_EQ(200.0, thisEvapCooler.RecircPumpPower);
    EXPECT_DOUBLE_EQ(100.0, thisEvapCooler.EvapCoolerPower);
}

TEST_F(EnergyPlusFixture, EvaporativeCoolers_IndirectRDDEvapCoolerOperatingMode)
{
    auto &EvapCond(state->dataEvapCoolers->EvapCond);

    state->dataEnvrn->OutBaroPress = 101325.0;
    int const EvapCoolNum(1);
    EvapCond.allocate(EvapCoolNum);
    auto &thisEvapCooler = EvapCond(EvapCoolNum);
    // model inputs
    thisEvapCooler.InletMassFlowRate = 1.0;
    thisEvapCooler.SecInletMassFlowRate = 1.0;
    thisEvapCooler.MinOATDBEvapCooler = -99.0;
    thisEvapCooler.MaxOATDBEvapCooler = 99.0;
    thisEvapCooler.MaxOATWBEvapCooler = 99.0;
    thisEvapCooler.WetCoilMaxEfficiency = 0.8;
    thisEvapCooler.InletTemp = 25.5;
    thisEvapCooler.InletHumRat = 0.0140;
    thisEvapCooler.InletWetBulbTemp = PsyTwbFnTdbWPb(*state, EvapCond(EvapCoolNum).InletTemp, EvapCond(EvapCoolNum).InletHumRat, state->dataEnvrn->OutBaroPress);
    thisEvapCooler.SecInletTemp = thisEvapCooler.InletTemp;
    thisEvapCooler.SecInletHumRat = thisEvapCooler.InletHumRat;
    thisEvapCooler.SecInletWetBulbTemp = thisEvapCooler.InletWetBulbTemp;
    // set up arguments
    Real64 const TdbOutSysWetMin(22.0);
    Real64 const TdbOutSysDryMin(25.5);
    // set desired outlet teperature below the wet operation
    // minimum temperature to force it to wet full operation
    thisEvapCooler.DesiredOutletTemp = 21.0;

    // determine operating mode
    OperatingMode Result_WetFullOperatingMode = EvaporativeCoolers::IndirectResearchSpecialEvapCoolerOperatingMode(
        *state, EvapCoolNum, thisEvapCooler.SecInletTemp, thisEvapCooler.SecInletWetBulbTemp, TdbOutSysWetMin, TdbOutSysDryMin);
    // check operating mode
    EXPECT_EQ(Result_WetFullOperatingMode, EvaporativeCoolers::OperatingMode::WetFull);
    // get outlet temperature in full wet operating mode
    EvaporativeCoolers::CalcIndirectRDDEvapCoolerOutletTemp(*state, EvapCoolNum,
                                                            Result_WetFullOperatingMode,
                                                            thisEvapCooler.SecInletMassFlowRate,
                                                            thisEvapCooler.SecInletTemp,
                                                            thisEvapCooler.SecInletWetBulbTemp,
                                                            thisEvapCooler.SecInletHumRat);
    // test outlet temperature in full wet operating mode
    EXPECT_NEAR(22.036, thisEvapCooler.OutletTemp, 0.001);
}

TEST_F(EnergyPlusFixture, DirectEvapCoolerAutosizeWithoutSysSizingRunDone)
{

    int const EvapCoolNum(1);
    state->dataSize->NumSysSizInput = 1;
    state->dataSize->SysSizInput.allocate(1);
    state->dataSize->SysSizInput(1).AirLoopNum = 1;

    state->dataSize->CurSysNum = 1;
    state->dataAirSystemsData->PrimaryAirSystems.allocate(state->dataSize->CurSysNum);
    state->dataAirSystemsData->PrimaryAirSystems(state->dataSize->CurSysNum).Branch.allocate(1);
    state->dataAirSystemsData->PrimaryAirSystems(state->dataSize->CurSysNum).Branch(1).Comp.allocate(1);
    state->dataAirSystemsData->PrimaryAirSystems(1).Branch(1).Comp(1).Name = "DIRECTEVAPCOOLER";

    // Set Primary Air Data
    state->dataAirSystemsData->PrimaryAirSystems(state->dataSize->CurSysNum).NumBranches = 1;
    state->dataAirSystemsData->PrimaryAirSystems(state->dataSize->CurSysNum).Branch(1).TotalComponents = 1;

    std::string const idf_objects = delimited_string({
        "	EvaporativeCooler:Direct:ResearchSpecial,",
        "	DirectEvapCooler,    !- Name",
        "	,			         !- Availability Schedule Name",
        "	0.7,				 !- Cooler Design Effectiveness",
        "	,					 !- Effectiveness Flow Ratio Modifier Curve Name",
        "	,          			 !- Primary Air Design Flow Rate",
        "	440,               	 !- Recirculating Water Pump Power Consumption { W }",
        "	1.0,     			 !- Water Pump Power Sizing Factor",
        "	,					 !- Water Pump Power Modifier Curve Name",
        "	Fan Outlet Node,     !- Air Inlet Node Name",
        "	Zone Inlet Node,	 !- Air Outlet Node Name",
        "	Zone Inlet Node,	 !- Sensor Node Name",
        "	,					 !- Water Supply Storage Tank Name",
        "	0.0,				 !- Drift Loss Fraction",
        "	3;                   !- Blowdown Concentration Ratio",
    });

    ASSERT_TRUE(process_idf(idf_objects));

    GetEvapInput(*state);
    
    auto &EvapCond(state->dataEvapCoolers->EvapCond);

    // check blank autosizable input fields default to autosize
    EXPECT_EQ(DataSizing::AutoSize, EvapCond(EvapCoolNum).DesVolFlowRate);

    // set component name on primary air branch
    state->dataAirSystemsData->PrimaryAirSystems(state->dataSize->CurSysNum).Branch(1).Comp(1).Name = EvapCond(EvapCoolNum).EvapCoolerName;
    state->dataSize->SysSizingRunDone = false;

    // catch Primary Air Design Flow Rate autosize fatal error message
    ASSERT_THROW(EvaporativeCoolers::SizeEvapCooler(*state, 1), std::runtime_error);

    std::string const error_string = delimited_string({
        "   ** Severe  ** For autosizing of EvaporativeCooler:Direct:ResearchSpecial DIRECTEVAPCOOLER, a system sizing run must be done.",
        "   **   ~~~   ** The \"SimulationControl\" object did not have the field \"Do System Sizing Calculation\" set to Yes.",
        "   **  Fatal  ** Program terminates due to previously shown condition(s).",
        "   ...Summary of Errors that led to program termination:",
        "   ..... Reference severe error count=1",
        "   ..... Last severe error=For autosizing of EvaporativeCooler:Direct:ResearchSpecial DIRECTEVAPCOOLER, a system sizing run must be done.",
    });

    EXPECT_TRUE(compare_err_stream(error_string, true));
}

TEST_F(EnergyPlusFixture, EvapCoolerAirLoopPumpCycling)
{

    bool ErrorsFound = false;

    std::string const idf_objects = delimited_string({

        " EvaporativeCooler:Direct:CelDekPad,",
        "    Direct CelDekPad EvapCooler, !- Name",
        "    ,                            !- Availability Schedule Name",
        "    0.6,                         !- Direct Pad Area {m2}",
        "    0.17,                        !- Direct Pad Depth {m}",
        "    60,                          !- Recirculating Water Pump Power Consumption {W}",
        "    ZoneEvapCool Fan outlet,     !- Air Inlet Node Name",
        "    ZoneEvapCool Inlet Node,     !- Air Outlet Node Name",
        "    ;                            !- Control Type",

    });

    ASSERT_TRUE(process_idf(idf_objects));

    EvaporativeCoolers::GetEvapInput(*state);
    ASSERT_FALSE(ErrorsFound);

    auto &EvapCond(state->dataEvapCoolers->EvapCond);

    int AirLoopNum = 1;
    int EvapCoolNum = 1;
    int Evap_Cooler_CompType = 18;
    state->dataEnvrn->OutBaroPress = 101325.0;

    // Air loop fan PLR
    state->dataAirLoop->AirLoopFlow.allocate(AirLoopNum);
    state->dataAirLoop->AirLoopControlInfo.allocate(AirLoopNum);
    state->dataAirLoop->AirLoopFlow(1).FanPLR = 0.8;

    // Evap cooler conditions
    DataLoopNode::Node(EvapCond(EvapCoolNum).InletNode).MassFlowRate = 0.5;
    DataLoopNode::Node(EvapCond(EvapCoolNum).InletNode).Temp = 28.0;
    DataLoopNode::Node(EvapCond(EvapCoolNum).InletNode).HumRat = 0.001;
    DataLoopNode::Node(EvapCond(EvapCoolNum).InletNode).Press = state->dataEnvrn->OutBaroPress;

    state->dataGlobal->BeginEnvrnFlag = true;

    // Simulate air loop component calls SimEvapCooler
    // SimEvapCooler calls InitEvapCooler(EvapCoolNum) and CalcDirectEvapCooler
    SimAirServingZones::SimAirLoopComponent(*state, EvapCond(EvapCoolNum).EvapCoolerName, Evap_Cooler_CompType, false, AirLoopNum, EvapCoolNum, 0);

    // air loop FanPLR successfully passed for pump power calculation
    EXPECT_EQ(EvapCond(EvapCoolNum).EvapCoolerPower, 60 * 0.8);
}

} // namespace EnergyPlus<|MERGE_RESOLUTION|>--- conflicted
+++ resolved
@@ -548,13 +548,8 @@
     EXPECT_NEAR(0.5, thisEvapCooler.DesVolFlowRate, 0.0001);
 
     // clean up
-<<<<<<< HEAD
-    EvaporativeCoolers::EvapCond.deallocate();
+    EvapCond.deallocate();
     state->dataSize->FinalSysSizing.deallocate();
-=======
-    EvapCond.deallocate();
-    DataSizing::FinalSysSizing.deallocate();
->>>>>>> b856da67
     state->dataAirSystemsData->PrimaryAirSystems.deallocate();
     state->dataSize->SysSizInput.deallocate();
 }
@@ -862,7 +857,7 @@
     ASSERT_TRUE(process_idf(idf_objects));
 
     GetEvapInput(*state);
-    
+
     auto &EvapCond(state->dataEvapCoolers->EvapCond);
 
     // check blank autosizable input fields default to autosize
