// EnergyPlus, Copyright (c) 1996-2022, The Board of Trustees of the University of Illinois,
// The Regents of the University of California, through Lawrence Berkeley National Laboratory
// (subject to receipt of any required approvals from the U.S. Dept. of Energy), Oak Ridge
// National Laboratory, managed by UT-Battelle, Alliance for Sustainable Energy, LLC, and other
// contributors. All rights reserved.
//
// NOTICE: This Software was developed under funding from the U.S. Department of Energy and the
// U.S. Government consequently retains certain rights. As such, the U.S. Government has been
// granted for itself and others acting on its behalf a paid-up, nonexclusive, irrevocable,
// worldwide license in the Software to reproduce, distribute copies to the public, prepare
// derivative works, and perform publicly and display publicly, and to permit others to do so.
//
// Redistribution and use in source and binary forms, with or without modification, are permitted
// provided that the following conditions are met:
//
// (1) Redistributions of source code must retain the above copyright notice, this list of
//     conditions and the following disclaimer.
//
// (2) Redistributions in binary form must reproduce the above copyright notice, this list of
//     conditions and the following disclaimer in the documentation and/or other materials
//     provided with the distribution.
//
// (3) Neither the name of the University of California, Lawrence Berkeley National Laboratory,
//     the University of Illinois, U.S. Dept. of Energy nor the names of its contributors may be
//     used to endorse or promote products derived from this software without specific prior
//     written permission.
//
// (4) Use of EnergyPlus(TM) Name. If Licensee (i) distributes the software in stand-alone form
//     without changes from the version obtained under this License, or (ii) Licensee makes a
//     reference solely to the software portion of its product, Licensee must refer to the
//     software as "EnergyPlus version X" software, where "X" is the version number Licensee
//     obtained under this License and may not use a different name for the software. Except as
//     specifically required in this Section (4), Licensee shall not use in a company name, a
//     product name, in advertising, publicity, or other promotional activities any name, trade
//     name, trademark, logo, or other designation of "EnergyPlus", "E+", "e+" or confusingly
//     similar designation, without the U.S. Department of Energy's prior written consent.
//
// THIS SOFTWARE IS PROVIDED BY THE COPYRIGHT HOLDERS AND CONTRIBUTORS "AS IS" AND ANY EXPRESS OR
// IMPLIED WARRANTIES, INCLUDING, BUT NOT LIMITED TO, THE IMPLIED WARRANTIES OF MERCHANTABILITY
// AND FITNESS FOR A PARTICULAR PURPOSE ARE DISCLAIMED. IN NO EVENT SHALL THE COPYRIGHT OWNER OR
// CONTRIBUTORS BE LIABLE FOR ANY DIRECT, INDIRECT, INCIDENTAL, SPECIAL, EXEMPLARY, OR
// CONSEQUENTIAL DAMAGES (INCLUDING, BUT NOT LIMITED TO, PROCUREMENT OF SUBSTITUTE GOODS OR
// SERVICES; LOSS OF USE, DATA, OR PROFITS; OR BUSINESS INTERRUPTION) HOWEVER CAUSED AND ON ANY
// THEORY OF LIABILITY, WHETHER IN CONTRACT, STRICT LIABILITY, OR TORT (INCLUDING NEGLIGENCE OR
// OTHERWISE) ARISING IN ANY WAY OUT OF THE USE OF THIS SOFTWARE, EVEN IF ADVISED OF THE
// POSSIBILITY OF SUCH DAMAGE.

#ifndef ChillerReformulatedEIR_hh_INCLUDED
#define ChillerReformulatedEIR_hh_INCLUDED

// ObjexxFCL Headers
#include <ObjexxFCL/Array1D.hh>

// EnergyPlus Headers
#include <EnergyPlus/Data/BaseData.hh>
#include <EnergyPlus/DataGlobals.hh>
#include <EnergyPlus/EnergyPlus.hh>
#include <EnergyPlus/Plant/DataPlant.hh>
#include <EnergyPlus/PlantComponent.hh>

namespace EnergyPlus {

// Forward declarations
struct EnergyPlusData;

namespace ChillerReformulatedEIR {

    enum class PLR
    {
        Invalid = -1,
        LeavingCondenserWaterTemperature, // Type 1_LeavingCondenserWaterTemperature
        Lift,                             // Type 2_Lift
        Num
    };

    struct ReformulatedEIRChillerSpecs : PlantComponent
    {
        // Members
        std::string Name;                       // User identifier
        int TypeNum;                            // plant loop type identifier
        std::string CAPFTName;                  // CAPFT curve name
        std::string EIRFTName;                  // EIRFT curve name
        std::string EIRFPLRName;                // EIRPLR curve name
        DataPlant::CondenserType CondenserType; // Type of Condenser. Water Cooled is the only available option for now
        PLR PartLoadCurveType;                  // Part Load Ratio Curve Type: 1_LeavingCondenserWaterTemperature; 2_Lift
        Real64 RefCap;                          // Reference capacity of the chiller [W]
        bool RefCapWasAutoSized;                // reference capacity was autosized on input
        Real64 RefCOP;                          // Reference coefficient of performance [W/W]
        DataPlant::FlowMode FlowMode;           // one of 3 modes for component flow during operation
        bool ModulatedFlowSetToLoop;            // True if the setpoint is missing at the outlet node
        bool ModulatedFlowErrDone;              // true if setpoint warning issued
        Real64 EvapVolFlowRate;                 // Reference water volumetric flow rate through the evaporator [m3/s]
        bool EvapVolFlowRateWasAutoSized;       // true if previous was autosize input
        Real64 EvapMassFlowRateMax;             // Reference water mass flow rate through evaporator [kg/s]
        Real64 CondVolFlowRate;                 // Reference water volumetric flow rate through the condenser [m3/s]
        bool CondVolFlowRateWasAutoSized;       // true if previous was set to autosize on input
        Real64 CondMassFlowRateMax;             // Reference water mass flow rate through condenser [kg/s]
        Real64 CompPowerToCondenserFrac;        // Fraction of compressor electric power rejected by condenser [0 to 1]
        int EvapInletNodeNum;                   // Node number on the inlet side of the plant (evaporator side)
        int EvapOutletNodeNum;                  // Node number on the outlet side of the plant (evaporator side)
        int CondInletNodeNum;                   // Node number on the inlet side of the condenser
        int CondOutletNodeNum;                  // Node number on the outlet side of the condenser
        Real64 MinPartLoadRat;                  // Minimum allowed operating fraction of full load
        Real64 MaxPartLoadRat;                  // Maximum allowed operating fraction of full load
        Real64 OptPartLoadRat;                  // Optimal operating fraction of full load
        Real64 MinUnloadRat;                    // Minimum unloading ratio
        Real64 TempRefCondIn;                   // The reference secondary loop fluid temperature at the
        // chiller condenser side inlet for the reformulated chiller [C]
        Real64 TempRefCondOut; // The reference secondary loop fluid temperature at the
        // chiller condenser side outlet for the reformulated chiller [C]
        Real64 TempRefEvapOut; // The reference primary loop fluid
        // temperature at the chiller evaporator side outlet [C]
        Real64 TempLowLimitEvapOut;                // Low temperature shut off [C]
        Real64 DesignHeatRecVolFlowRate;           // Design water volumetric flow rate through heat recovery loop [m3/s]
        bool DesignHeatRecVolFlowRateWasAutoSized; // true if previous input was autosize
        Real64 DesignHeatRecMassFlowRate;          // Design water mass flow rate through heat recovery loop [kg/s]
        Real64 SizFac;                             // sizing factor
        bool HeatRecActive;                        // True when entered Heat Rec Vol Flow Rate > 0
        int HeatRecInletNodeNum;                   // Node number for the heat recovery inlet side of the condenser
        int HeatRecOutletNodeNum;                  // Node number for the heat recovery outlet side of the condenser
        Real64 HeatRecCapacityFraction;            // user input for heat recovery capacity fraction []
        Real64 HeatRecMaxCapacityLimit;            // Capacity limit for Heat recovery, one time calc [W]
        int HeatRecSetPointNodeNum;                // index for system node with the heat recover leaving setpoint
        int HeatRecInletLimitSchedNum;             // index for schedule for the inlet high limit for heat recovery operation
        int ChillerCapFTIndex;                     // Index for the total cooling capacity modifier curve
        // (function of leaving evaporator and condenser water temperatures)
        int ChillerEIRFTIndex; // Index for the energy input ratio modifier curve
        // (function of leaving evaporator and condenser water temperatures)
        int ChillerEIRFPLRIndex; // Index for the energy input ratio vs part-load ratio curve
        // (function of leaving condenser water temperature and part-load ratio)
<<<<<<< HEAD
        int ChillerCapFTError;         // Used for negative capacity as a function of temp warnings
        int ChillerCapFTErrorIndex;    // Used for negative capacity as a function of temp warnings
        int ChillerEIRFTError;         // Used for negative EIR as a function of temp warnings
        int ChillerEIRFTErrorIndex;    // Used for negative EIR as a function of temp warnings
        int ChillerEIRFPLRError;       // Used for negative EIR as a function of PLR warnings
        int ChillerEIRFPLRErrorIndex;  // Used for negative EIR as a function of PLR warnings
        Real64 ChillerCAPFTXTempMin;   // Minimum value of CAPFT curve X variable [C]
        Real64 ChillerCAPFTXTempMax;   // Maximum value of CAPFT curve X variable [C]
        Real64 ChillerCAPFTYTempMin;   // Minimum value of CAPFT curve Y variable [C]
        Real64 ChillerCAPFTYTempMax;   // Maximum value of CAPFT curve Y variable [C]
        Real64 ChillerEIRFTXTempMin;   // Minimum value of EIRFT curve X variable [C]
        Real64 ChillerEIRFTXTempMax;   // Maximum value of EIRFT curve X variable [C]
        Real64 ChillerEIRFTYTempMin;   // Minimum value of EIRFT curve Y variable [C]
        Real64 ChillerEIRFTYTempMax;   // Maximum value of EIRFT curve Y variable [C]
        Real64 ChillerEIRFPLRTempMin;  // Minimum value of EIRFPLR curve condenser outlet temperature [C]
        Real64 ChillerEIRFPLRTempMax;  // Maximum value of EIRFPLR curve condenser outlet temperature [C]
        Real64 ChillerEIRFPLRPLRMin;   // Minimum value of EIRFPLR curve part-load ratio
        Real64 ChillerEIRFPLRPLRMax;   // Maximum value of EIRFPLR curve part-load ratio
        Real64 ChillerLiftNomMin;      // Minimum value of EIRFPLR curve Normalized Chiller lift
        Real64 ChillerLiftNomMax;      // Maximum value of EIRFPLR curve Normalized Chiller lift
        Real64 ChillerTdevNomMin;      // Minimum value of EIRFPLR curve Normalized Tdev
        Real64 ChillerTdevNomMax;      // Maximum value of EIRFPLR curve Normalized Tdev
        int CAPFTXIter;                // Iteration counter for evaporator outlet temperature CAPFT warning messages
        int CAPFTXIterIndex;           // Index for evaporator outlet temperature CAPFT warning messages
        int CAPFTYIter;                // Iteration counter for condenser outlet temperature CAPFT warning messages
        int CAPFTYIterIndex;           // Index for condenser outlet temperature CAPFT warning messages
        int EIRFTXIter;                // Iteration counter for evaporator outlet temperature EIRFT warning messages
        int EIRFTXIterIndex;           // Index for evaporator outlet temperature EIRFT warning messages
        int EIRFTYIter;                // Iteration counter for condenser outlet temperature EIRFT warning messages
        int EIRFTYIterIndex;           // Index for condenser outlet temperature EIRFT warning messages
        int EIRFPLRTIter;              // Iteration counter for condenser outlet temperature EIRFPLR warning messages
        int EIRFPLRTIterIndex;         // Index for condenser outlet temperature EIRFPLR warning messages
        int EIRFPLRPLRIter;            // Iteration counter for part-load ratio EIRFPLR warning messages
        int EIRFPLRPLRIterIndex;       // Index for part-load ratio EIRFPLR warning messages
        bool FaultyChillerSWTFlag;     // True if the chiller has SWT sensor fault
        int FaultyChillerSWTIndex;     // Index of the fault object corresponding to the chiller
        Real64 FaultyChillerSWTOffset; // Chiller SWT sensor offset
        int IterLimitExceededNum;      // Iteration limit exceeded for RegulaFalsi routine
        int IterLimitErrIndex;         // Index to iteration limit warning for RegulaFalsi routine
        int IterFailed;                // Iteration limit failed for RegulaFalsi routine
        int IterFailedIndex;           // Index to iteration limit failed for RegulaFalsi routine
        int DeltaTErrCount;            // Evaporator delta T equals 0 for variable flow chiller warning messages
        int DeltaTErrCountIndex;       // Index to evaporator delta T = 0 for variable flow chiller warning messages
        PlantLocation CWPlantLoc;                 // chilled water plant loop component index
        PlantLocation CDPlantLoc;                 // condenser water plant loop component index
        PlantLocation HRPlantLoc;                 // heat recovery water plant loop component index
=======
        int ChillerCapFTError;                     // Used for negative capacity as a function of temp warnings
        int ChillerCapFTErrorIndex;                // Used for negative capacity as a function of temp warnings
        int ChillerEIRFTError;                     // Used for negative EIR as a function of temp warnings
        int ChillerEIRFTErrorIndex;                // Used for negative EIR as a function of temp warnings
        int ChillerEIRFPLRError;                   // Used for negative EIR as a function of PLR warnings
        int ChillerEIRFPLRErrorIndex;              // Used for negative EIR as a function of PLR warnings
        Real64 ChillerCAPFTXTempMin;               // Minimum value of CAPFT curve X variable [C]
        Real64 ChillerCAPFTXTempMax;               // Maximum value of CAPFT curve X variable [C]
        Real64 ChillerCAPFTYTempMin;               // Minimum value of CAPFT curve Y variable [C]
        Real64 ChillerCAPFTYTempMax;               // Maximum value of CAPFT curve Y variable [C]
        Real64 ChillerEIRFTXTempMin;               // Minimum value of EIRFT curve X variable [C]
        Real64 ChillerEIRFTXTempMax;               // Maximum value of EIRFT curve X variable [C]
        Real64 ChillerEIRFTYTempMin;               // Minimum value of EIRFT curve Y variable [C]
        Real64 ChillerEIRFTYTempMax;               // Maximum value of EIRFT curve Y variable [C]
        Real64 ChillerEIRFPLRTempMin;              // Minimum value of EIRFPLR curve condenser outlet temperature [C]
        Real64 ChillerEIRFPLRTempMax;              // Maximum value of EIRFPLR curve condenser outlet temperature [C]
        Real64 ChillerEIRFPLRPLRMin;               // Minimum value of EIRFPLR curve part-load ratio
        Real64 ChillerEIRFPLRPLRMax;               // Maximum value of EIRFPLR curve part-load ratio
        Real64 ChillerLiftNomMin;                  // Minimum value of EIRFPLR curve Normalized Chiller lift
        Real64 ChillerLiftNomMax;                  // Maximum value of EIRFPLR curve Normalized Chiller lift
        Real64 ChillerTdevNomMin;                  // Minimum value of EIRFPLR curve Normalized Tdev
        Real64 ChillerTdevNomMax;                  // Maximum value of EIRFPLR curve Normalized Tdev
        int CAPFTXIter;                            // Iteration counter for evaporator outlet temperature CAPFT warning messages
        int CAPFTXIterIndex;                       // Index for evaporator outlet temperature CAPFT warning messages
        int CAPFTYIter;                            // Iteration counter for condenser outlet temperature CAPFT warning messages
        int CAPFTYIterIndex;                       // Index for condenser outlet temperature CAPFT warning messages
        int EIRFTXIter;                            // Iteration counter for evaporator outlet temperature EIRFT warning messages
        int EIRFTXIterIndex;                       // Index for evaporator outlet temperature EIRFT warning messages
        int EIRFTYIter;                            // Iteration counter for condenser outlet temperature EIRFT warning messages
        int EIRFTYIterIndex;                       // Index for condenser outlet temperature EIRFT warning messages
        int EIRFPLRTIter;                          // Iteration counter for condenser outlet temperature EIRFPLR warning messages
        int EIRFPLRTIterIndex;                     // Index for condenser outlet temperature EIRFPLR warning messages
        int EIRFPLRPLRIter;                        // Iteration counter for part-load ratio EIRFPLR warning messages
        int EIRFPLRPLRIterIndex;                   // Index for part-load ratio EIRFPLR warning messages
        bool FaultyChillerSWTFlag;                 // True if the chiller has SWT sensor fault
        int FaultyChillerSWTIndex;                 // Index of the fault object corresponding to the chiller
        Real64 FaultyChillerSWTOffset;             // Chiller SWT sensor offset
        int IterLimitExceededNum;                  // Iteration limit exceeded for RegulaFalsi routine
        int IterLimitErrIndex;                     // Index to iteration limit warning for RegulaFalsi routine
        int IterFailed;                            // Iteration limit failed for RegulaFalsi routine
        int IterFailedIndex;                       // Index to iteration limit failed for RegulaFalsi routine
        int DeltaTErrCount;                        // Evaporator delta T equals 0 for variable flow chiller warning messages
        int DeltaTErrCountIndex;                   // Index to evaporator delta T = 0 for variable flow chiller warning messages
        int CWLoopNum;                             // chilled water plant loop index number
        DataPlant::LoopSideLocation CWLoopSideNum; // chilled water plant loop side index
        int CWBranchNum;                           // chilled water plant loop branch index
        int CWCompNum;                             // chilled water plant loop component index
        int CDLoopNum;                             // condenser water plant loop index number
        DataPlant::LoopSideLocation CDLoopSideNum; // condenser water plant loop side index
        int CDBranchNum;                           // condenser water plant loop branch index
        int CDCompNum;                             // condenser water plant loop component index
        int HRLoopNum;                             // heat recovery water plant loop index
        DataPlant::LoopSideLocation HRLoopSideNum; // heat recovery water plant loop side index
        int HRBranchNum;                           // heat recovery water plant loop branch index
        int HRCompNum;                             // heat recovery water plant loop component index
>>>>>>> 96bedded
        int CondMassFlowIndex;
        bool PossibleSubcooling; // flag to indicate chiller is doing less cooling that requested
        // Operational fault parameters
        bool FaultyChillerFoulingFlag;     // True if the chiller has fouling fault
        int FaultyChillerFoulingIndex;     // Index of the fault object corresponding to the chiller
        Real64 FaultyChillerFoulingFactor; // Chiller fouling factor
        std::string EndUseSubcategory;     // identifier use for the end use subcategory
        bool MyEnvrnFlag;
        bool MyInitFlag;
        bool MySizeFlag;
        Real64 ChillerCondAvgTemp;   // average condenser temp for curves with Heat recovery [C]
        Real64 ChillerFalseLoadRate; // Chiller false load over and above water side load [J]
        Real64 ChillerCyclingRatio;  // Chiller cycling ratio (time on/time step)
        Real64 ChillerPartLoadRatio; // Chiller PLR (Load/Capacity)
        Real64 ChillerEIRFPLR;       // Chiller EIRFPLR curve output value
        Real64 ChillerEIRFT;         // Chiller EIRFT curve output value
        Real64 ChillerCapFT;         // Chiller capacity curve output value
        Real64 HeatRecOutletTemp;
        Real64 QHeatRecovery; // Heat recovered from water-cooled condenser [W]
        Real64 QCondenser;
        Real64 QEvaporator;        // Evaporator heat transfer rate [W]
        Real64 Power;              // Chiller power [W]
        Real64 EvapOutletTemp;     // Evaporator outlet temperature [C]
        Real64 CondOutletTemp;     // Condenser outlet temperature [C]
        Real64 EvapMassFlowRate;   // Evaporator mass flow rate [kg/s]
        Real64 CondMassFlowRate;   // Condenser mass flow rate [kg/s]
        Real64 ChillerFalseLoad;   // Chiller false load over and above water side load [W]
        Real64 Energy;             // Chiller electric consumption [J]
        Real64 EvapEnergy;         // Evaporator heat transfer energy [J]
        Real64 CondEnergy;         // Condenser heat transfer energy [J]
        Real64 CondInletTemp;      // Condenser inlet temperature [C]
        Real64 EvapInletTemp;      // Evaporator inlet temperature [C]
        Real64 ActualCOP;          // Coefficient of performance
        Real64 EnergyHeatRecovery; // Energy recovered from water-cooled condenser [J]
        Real64 HeatRecInletTemp;   // Heat reclaim inlet temperature [C]
        Real64 HeatRecMassFlow;    // Heat reclaim mass flow rate [kg/s]
        DataBranchAirLoopPlant::ControlType EquipFlowCtrl;

        // Default Constructor
        ReformulatedEIRChillerSpecs()
            : TypeNum(0), CondenserType(DataPlant::CondenserType::Invalid), PartLoadCurveType(PLR::Invalid), RefCap(0.0), RefCapWasAutoSized(false),
              RefCOP(0.0), FlowMode(DataPlant::FlowMode::Invalid), ModulatedFlowSetToLoop(false), ModulatedFlowErrDone(false), EvapVolFlowRate(0.0),
              EvapVolFlowRateWasAutoSized(false), EvapMassFlowRateMax(0.0), CondVolFlowRate(0.0), CondVolFlowRateWasAutoSized(false),
              CondMassFlowRateMax(0.0), CompPowerToCondenserFrac(0.0), EvapInletNodeNum(0), EvapOutletNodeNum(0), CondInletNodeNum(0),
              CondOutletNodeNum(0), MinPartLoadRat(0.0), MaxPartLoadRat(0.0), OptPartLoadRat(0.0), MinUnloadRat(0.0), TempRefCondIn(0.0),
              TempRefCondOut(0.0), TempRefEvapOut(0.0), TempLowLimitEvapOut(0.0), DesignHeatRecVolFlowRate(0.0),
              DesignHeatRecVolFlowRateWasAutoSized(false), DesignHeatRecMassFlowRate(0.0), SizFac(0.0), HeatRecActive(false), HeatRecInletNodeNum(0),
              HeatRecOutletNodeNum(0), HeatRecCapacityFraction(0.0), HeatRecMaxCapacityLimit(0.0), HeatRecSetPointNodeNum(0),
              HeatRecInletLimitSchedNum(0), ChillerCapFTIndex(0), ChillerEIRFTIndex(0), ChillerEIRFPLRIndex(0), ChillerCapFTError(0),
              ChillerCapFTErrorIndex(0), ChillerEIRFTError(0), ChillerEIRFTErrorIndex(0), ChillerEIRFPLRError(0), ChillerEIRFPLRErrorIndex(0),
              ChillerCAPFTXTempMin(0.0), ChillerCAPFTXTempMax(0.0), ChillerCAPFTYTempMin(0.0), ChillerCAPFTYTempMax(0.0), ChillerEIRFTXTempMin(0.0),
              ChillerEIRFTXTempMax(0.0), ChillerEIRFTYTempMin(0.0), ChillerEIRFTYTempMax(0.0), ChillerEIRFPLRTempMin(0.0), ChillerEIRFPLRTempMax(0.0),
              ChillerEIRFPLRPLRMin(0.0), ChillerEIRFPLRPLRMax(0.0), ChillerLiftNomMin(0.0), ChillerLiftNomMax(10.0), ChillerTdevNomMin(0.0),
              ChillerTdevNomMax(10.0), CAPFTXIter(0), CAPFTXIterIndex(0), CAPFTYIter(0), CAPFTYIterIndex(0), EIRFTXIter(0), EIRFTXIterIndex(0),
              EIRFTYIter(0), EIRFTYIterIndex(0), EIRFPLRTIter(0), EIRFPLRTIterIndex(0), EIRFPLRPLRIter(0), EIRFPLRPLRIterIndex(0),
              FaultyChillerSWTFlag(false), FaultyChillerSWTIndex(0), FaultyChillerSWTOffset(0.0), IterLimitExceededNum(0), IterLimitErrIndex(0),
<<<<<<< HEAD
              IterFailed(0), IterFailedIndex(0), DeltaTErrCount(0), DeltaTErrCountIndex(0), CWPlantLoc{}, CDPlantLoc{}, HRPlantLoc{},
              CondMassFlowIndex(0), PossibleSubcooling(false), FaultyChillerFoulingFlag(false), FaultyChillerFoulingIndex(0),
              FaultyChillerFoulingFactor(1.0), MyEnvrnFlag(true), MyInitFlag(true), MySizeFlag(true), ChillerCondAvgTemp(0.0),
              ChillerFalseLoadRate(0.0), ChillerCyclingRatio(0.0), ChillerPartLoadRatio(0.0), ChillerEIRFPLR(0.0), ChillerEIRFT(0.0),
              ChillerCapFT(0.0), HeatRecOutletTemp(0.0), QHeatRecovery(0.0), QCondenser(0.0), QEvaporator(0.0), Power(0.0), EvapOutletTemp(0.0),
              CondOutletTemp(0.0), EvapMassFlowRate(0.0), CondMassFlowRate(0.0), ChillerFalseLoad(0.0), Energy(0.0), EvapEnergy(0.0), CondEnergy(0.0),
              CondInletTemp(0.0), EvapInletTemp(0.0), ActualCOP(0.0), EnergyHeatRecovery(0.0), HeatRecInletTemp(0.0), HeatRecMassFlow(0.0),
              EquipFlowCtrl(DataBranchAirLoopPlant::ControlType::Invalid)
=======
              IterFailed(0), IterFailedIndex(0), DeltaTErrCount(0), DeltaTErrCountIndex(0), CWLoopNum(0),
              CWLoopSideNum(DataPlant::LoopSideLocation::Invalid), CWBranchNum(0), CWCompNum(0), CDLoopNum(0),
              CDLoopSideNum(DataPlant::LoopSideLocation::Invalid), CDBranchNum(0), CDCompNum(0), HRLoopNum(0),
              HRLoopSideNum(DataPlant::LoopSideLocation::Invalid), HRBranchNum(0), HRCompNum(0), CondMassFlowIndex(0), PossibleSubcooling(false),
              FaultyChillerFoulingFlag(false), FaultyChillerFoulingIndex(0), FaultyChillerFoulingFactor(1.0), MyEnvrnFlag(true), MyInitFlag(true),
              MySizeFlag(true), ChillerCondAvgTemp(0.0), ChillerFalseLoadRate(0.0), ChillerCyclingRatio(0.0), ChillerPartLoadRatio(0.0),
              ChillerEIRFPLR(0.0), ChillerEIRFT(0.0), ChillerCapFT(0.0), HeatRecOutletTemp(0.0), QHeatRecovery(0.0), QCondenser(0.0),
              QEvaporator(0.0), Power(0.0), EvapOutletTemp(0.0), CondOutletTemp(0.0), EvapMassFlowRate(0.0), CondMassFlowRate(0.0),
              ChillerFalseLoad(0.0), Energy(0.0), EvapEnergy(0.0), CondEnergy(0.0), CondInletTemp(0.0), EvapInletTemp(0.0), ActualCOP(0.0),
              EnergyHeatRecovery(0.0), HeatRecInletTemp(0.0), HeatRecMassFlow(0.0), EquipFlowCtrl(DataBranchAirLoopPlant::ControlType::Invalid)
>>>>>>> 96bedded
        {
        }

        static PlantComponent *factory(EnergyPlusData &state, std::string const &objectName);

        void simulate([[maybe_unused]] EnergyPlusData &state,
                      const PlantLocation &calledFromLocation,
                      bool FirstHVACIteration,
                      Real64 &CurLoad,
                      bool RunFlag) override;

        void getDesignCapacities(
            EnergyPlusData &state, const PlantLocation &calledFromLocation, Real64 &MaxLoad, Real64 &MinLoad, Real64 &OptLoad) override;

        void getDesignTemperatures(Real64 &TempDesCondIn, Real64 &TempDesEvapOut) override;

        void getSizingFactor(Real64 &sizFac) override;

        void onInitLoopEquip([[maybe_unused]] EnergyPlusData &state, const PlantLocation &calledFromLocation) override;

        void oneTimeInit(EnergyPlusData &state) override;

        void initialize(EnergyPlusData &state, bool RunFlag, Real64 MyLoad);

        void setupOutputVars(EnergyPlusData &state);

        void size(EnergyPlusData &state);

        void control(EnergyPlusData &state, Real64 &MyLoad, bool RunFlag, bool FirstIteration);

        void calculate(EnergyPlusData &state, Real64 &MyLoad, bool RunFlag, Real64 FalsiCondOutTemp);

        void calcHeatRecovery(EnergyPlusData &state, Real64 &QCond, Real64 CondMassFlow, Real64 condInletTemp, Real64 &QHeatRec);

        void update(EnergyPlusData &state, Real64 MyLoad, bool RunFlag);

        void checkMinMaxCurveBoundaries(EnergyPlusData &state, bool FirstIteration);

        Real64 condOutTempResidual(EnergyPlusData &state, Real64 FalsiCondOutTemp, std::array<Real64, 4> const &Par);
    };

    void GetElecReformEIRChillerInput(EnergyPlusData &state);

} // namespace ChillerReformulatedEIR

struct ChillerReformulatedEIRData : BaseGlobalStruct
{
    int NumElecReformEIRChillers = 0;
    bool GetInputREIR = true;
    Array1D<ChillerReformulatedEIR::ReformulatedEIRChillerSpecs> ElecReformEIRChiller;

    void clear_state() override
    {
        this->NumElecReformEIRChillers = 0;
        this->GetInputREIR = true;
        this->ElecReformEIRChiller.deallocate();
    }
};

} // namespace EnergyPlus

#endif<|MERGE_RESOLUTION|>--- conflicted
+++ resolved
@@ -128,54 +128,6 @@
         // (function of leaving evaporator and condenser water temperatures)
         int ChillerEIRFPLRIndex; // Index for the energy input ratio vs part-load ratio curve
         // (function of leaving condenser water temperature and part-load ratio)
-<<<<<<< HEAD
-        int ChillerCapFTError;         // Used for negative capacity as a function of temp warnings
-        int ChillerCapFTErrorIndex;    // Used for negative capacity as a function of temp warnings
-        int ChillerEIRFTError;         // Used for negative EIR as a function of temp warnings
-        int ChillerEIRFTErrorIndex;    // Used for negative EIR as a function of temp warnings
-        int ChillerEIRFPLRError;       // Used for negative EIR as a function of PLR warnings
-        int ChillerEIRFPLRErrorIndex;  // Used for negative EIR as a function of PLR warnings
-        Real64 ChillerCAPFTXTempMin;   // Minimum value of CAPFT curve X variable [C]
-        Real64 ChillerCAPFTXTempMax;   // Maximum value of CAPFT curve X variable [C]
-        Real64 ChillerCAPFTYTempMin;   // Minimum value of CAPFT curve Y variable [C]
-        Real64 ChillerCAPFTYTempMax;   // Maximum value of CAPFT curve Y variable [C]
-        Real64 ChillerEIRFTXTempMin;   // Minimum value of EIRFT curve X variable [C]
-        Real64 ChillerEIRFTXTempMax;   // Maximum value of EIRFT curve X variable [C]
-        Real64 ChillerEIRFTYTempMin;   // Minimum value of EIRFT curve Y variable [C]
-        Real64 ChillerEIRFTYTempMax;   // Maximum value of EIRFT curve Y variable [C]
-        Real64 ChillerEIRFPLRTempMin;  // Minimum value of EIRFPLR curve condenser outlet temperature [C]
-        Real64 ChillerEIRFPLRTempMax;  // Maximum value of EIRFPLR curve condenser outlet temperature [C]
-        Real64 ChillerEIRFPLRPLRMin;   // Minimum value of EIRFPLR curve part-load ratio
-        Real64 ChillerEIRFPLRPLRMax;   // Maximum value of EIRFPLR curve part-load ratio
-        Real64 ChillerLiftNomMin;      // Minimum value of EIRFPLR curve Normalized Chiller lift
-        Real64 ChillerLiftNomMax;      // Maximum value of EIRFPLR curve Normalized Chiller lift
-        Real64 ChillerTdevNomMin;      // Minimum value of EIRFPLR curve Normalized Tdev
-        Real64 ChillerTdevNomMax;      // Maximum value of EIRFPLR curve Normalized Tdev
-        int CAPFTXIter;                // Iteration counter for evaporator outlet temperature CAPFT warning messages
-        int CAPFTXIterIndex;           // Index for evaporator outlet temperature CAPFT warning messages
-        int CAPFTYIter;                // Iteration counter for condenser outlet temperature CAPFT warning messages
-        int CAPFTYIterIndex;           // Index for condenser outlet temperature CAPFT warning messages
-        int EIRFTXIter;                // Iteration counter for evaporator outlet temperature EIRFT warning messages
-        int EIRFTXIterIndex;           // Index for evaporator outlet temperature EIRFT warning messages
-        int EIRFTYIter;                // Iteration counter for condenser outlet temperature EIRFT warning messages
-        int EIRFTYIterIndex;           // Index for condenser outlet temperature EIRFT warning messages
-        int EIRFPLRTIter;              // Iteration counter for condenser outlet temperature EIRFPLR warning messages
-        int EIRFPLRTIterIndex;         // Index for condenser outlet temperature EIRFPLR warning messages
-        int EIRFPLRPLRIter;            // Iteration counter for part-load ratio EIRFPLR warning messages
-        int EIRFPLRPLRIterIndex;       // Index for part-load ratio EIRFPLR warning messages
-        bool FaultyChillerSWTFlag;     // True if the chiller has SWT sensor fault
-        int FaultyChillerSWTIndex;     // Index of the fault object corresponding to the chiller
-        Real64 FaultyChillerSWTOffset; // Chiller SWT sensor offset
-        int IterLimitExceededNum;      // Iteration limit exceeded for RegulaFalsi routine
-        int IterLimitErrIndex;         // Index to iteration limit warning for RegulaFalsi routine
-        int IterFailed;                // Iteration limit failed for RegulaFalsi routine
-        int IterFailedIndex;           // Index to iteration limit failed for RegulaFalsi routine
-        int DeltaTErrCount;            // Evaporator delta T equals 0 for variable flow chiller warning messages
-        int DeltaTErrCountIndex;       // Index to evaporator delta T = 0 for variable flow chiller warning messages
-        PlantLocation CWPlantLoc;                 // chilled water plant loop component index
-        PlantLocation CDPlantLoc;                 // condenser water plant loop component index
-        PlantLocation HRPlantLoc;                 // heat recovery water plant loop component index
-=======
         int ChillerCapFTError;                     // Used for negative capacity as a function of temp warnings
         int ChillerCapFTErrorIndex;                // Used for negative capacity as a function of temp warnings
         int ChillerEIRFTError;                     // Used for negative EIR as a function of temp warnings
@@ -219,19 +171,9 @@
         int IterFailedIndex;                       // Index to iteration limit failed for RegulaFalsi routine
         int DeltaTErrCount;                        // Evaporator delta T equals 0 for variable flow chiller warning messages
         int DeltaTErrCountIndex;                   // Index to evaporator delta T = 0 for variable flow chiller warning messages
-        int CWLoopNum;                             // chilled water plant loop index number
-        DataPlant::LoopSideLocation CWLoopSideNum; // chilled water plant loop side index
-        int CWBranchNum;                           // chilled water plant loop branch index
-        int CWCompNum;                             // chilled water plant loop component index
-        int CDLoopNum;                             // condenser water plant loop index number
-        DataPlant::LoopSideLocation CDLoopSideNum; // condenser water plant loop side index
-        int CDBranchNum;                           // condenser water plant loop branch index
-        int CDCompNum;                             // condenser water plant loop component index
-        int HRLoopNum;                             // heat recovery water plant loop index
-        DataPlant::LoopSideLocation HRLoopSideNum; // heat recovery water plant loop side index
-        int HRBranchNum;                           // heat recovery water plant loop branch index
-        int HRCompNum;                             // heat recovery water plant loop component index
->>>>>>> 96bedded
+        PlantLocation CWPlantLoc;                             // chilled water plant loop component index
+        PlantLocation CDPlantLoc;                             // condenser water plant loop component index
+        PlantLocation HRPlantLoc;                             // heat recovery water plant loop component index
         int CondMassFlowIndex;
         bool PossibleSubcooling; // flag to indicate chiller is doing less cooling that requested
         // Operational fault parameters
@@ -288,7 +230,6 @@
               ChillerTdevNomMax(10.0), CAPFTXIter(0), CAPFTXIterIndex(0), CAPFTYIter(0), CAPFTYIterIndex(0), EIRFTXIter(0), EIRFTXIterIndex(0),
               EIRFTYIter(0), EIRFTYIterIndex(0), EIRFPLRTIter(0), EIRFPLRTIterIndex(0), EIRFPLRPLRIter(0), EIRFPLRPLRIterIndex(0),
               FaultyChillerSWTFlag(false), FaultyChillerSWTIndex(0), FaultyChillerSWTOffset(0.0), IterLimitExceededNum(0), IterLimitErrIndex(0),
-<<<<<<< HEAD
               IterFailed(0), IterFailedIndex(0), DeltaTErrCount(0), DeltaTErrCountIndex(0), CWPlantLoc{}, CDPlantLoc{}, HRPlantLoc{},
               CondMassFlowIndex(0), PossibleSubcooling(false), FaultyChillerFoulingFlag(false), FaultyChillerFoulingIndex(0),
               FaultyChillerFoulingFactor(1.0), MyEnvrnFlag(true), MyInitFlag(true), MySizeFlag(true), ChillerCondAvgTemp(0.0),
@@ -297,18 +238,6 @@
               CondOutletTemp(0.0), EvapMassFlowRate(0.0), CondMassFlowRate(0.0), ChillerFalseLoad(0.0), Energy(0.0), EvapEnergy(0.0), CondEnergy(0.0),
               CondInletTemp(0.0), EvapInletTemp(0.0), ActualCOP(0.0), EnergyHeatRecovery(0.0), HeatRecInletTemp(0.0), HeatRecMassFlow(0.0),
               EquipFlowCtrl(DataBranchAirLoopPlant::ControlType::Invalid)
-=======
-              IterFailed(0), IterFailedIndex(0), DeltaTErrCount(0), DeltaTErrCountIndex(0), CWLoopNum(0),
-              CWLoopSideNum(DataPlant::LoopSideLocation::Invalid), CWBranchNum(0), CWCompNum(0), CDLoopNum(0),
-              CDLoopSideNum(DataPlant::LoopSideLocation::Invalid), CDBranchNum(0), CDCompNum(0), HRLoopNum(0),
-              HRLoopSideNum(DataPlant::LoopSideLocation::Invalid), HRBranchNum(0), HRCompNum(0), CondMassFlowIndex(0), PossibleSubcooling(false),
-              FaultyChillerFoulingFlag(false), FaultyChillerFoulingIndex(0), FaultyChillerFoulingFactor(1.0), MyEnvrnFlag(true), MyInitFlag(true),
-              MySizeFlag(true), ChillerCondAvgTemp(0.0), ChillerFalseLoadRate(0.0), ChillerCyclingRatio(0.0), ChillerPartLoadRatio(0.0),
-              ChillerEIRFPLR(0.0), ChillerEIRFT(0.0), ChillerCapFT(0.0), HeatRecOutletTemp(0.0), QHeatRecovery(0.0), QCondenser(0.0),
-              QEvaporator(0.0), Power(0.0), EvapOutletTemp(0.0), CondOutletTemp(0.0), EvapMassFlowRate(0.0), CondMassFlowRate(0.0),
-              ChillerFalseLoad(0.0), Energy(0.0), EvapEnergy(0.0), CondEnergy(0.0), CondInletTemp(0.0), EvapInletTemp(0.0), ActualCOP(0.0),
-              EnergyHeatRecovery(0.0), HeatRecInletTemp(0.0), HeatRecMassFlow(0.0), EquipFlowCtrl(DataBranchAirLoopPlant::ControlType::Invalid)
->>>>>>> 96bedded
         {
         }
 
