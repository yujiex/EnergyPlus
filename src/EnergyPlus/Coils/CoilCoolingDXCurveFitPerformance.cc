// EnergyPlus, Copyright (c) 1996-2021, The Board of Trustees of the University of Illinois,
// The Regents of the University of California, through Lawrence Berkeley National Laboratory
// (subject to receipt of any required approvals from the U.S. Dept. of Energy), Oak Ridge
// National Laboratory, managed by UT-Battelle, Alliance for Sustainable Energy, LLC, and other
// contributors. All rights reserved.
//
// NOTICE: This Software was developed under funding from the U.S. Department of Energy and the
// U.S. Government consequently retains certain rights. As such, the U.S. Government has been
// granted for itself and others acting on its behalf a paid-up, nonexclusive, irrevocable,
// worldwide license in the Software to reproduce, distribute copies to the public, prepare
// derivative works, and perform publicly and display publicly, and to permit others to do so.
//
// Redistribution and use in source and binary forms, with or without modification, are permitted
// provided that the following conditions are met:
//
// (1) Redistributions of source code must retain the above copyright notice, this list of
//     conditions and the following disclaimer.
//
// (2) Redistributions in binary form must reproduce the above copyright notice, this list of
//     conditions and the following disclaimer in the documentation and/or other materials
//     provided with the distribution.
//
// (3) Neither the name of the University of California, Lawrence Berkeley National Laboratory,
//     the University of Illinois, U.S. Dept. of Energy nor the names of its contributors may be
//     used to endorse or promote products derived from this software without specific prior
//     written permission.
//
// (4) Use of EnergyPlus(TM) Name. If Licensee (i) distributes the software in stand-alone form
//     without changes from the version obtained under this License, or (ii) Licensee makes a
//     reference solely to the software portion of its product, Licensee must refer to the
//     software as "EnergyPlus version X" software, where "X" is the version number Licensee
//     obtained under this License and may not use a different name for the software. Except as
//     specifically required in this Section (4), Licensee shall not use in a company name, a
//     product name, in advertising, publicity, or other promotional activities any name, trade
//     name, trademark, logo, or other designation of "EnergyPlus", "E+", "e+" or confusingly
//     similar designation, without the U.S. Department of Energy's prior written consent.
//
// THIS SOFTWARE IS PROVIDED BY THE COPYRIGHT HOLDERS AND CONTRIBUTORS "AS IS" AND ANY EXPRESS OR
// IMPLIED WARRANTIES, INCLUDING, BUT NOT LIMITED TO, THE IMPLIED WARRANTIES OF MERCHANTABILITY
// AND FITNESS FOR A PARTICULAR PURPOSE ARE DISCLAIMED. IN NO EVENT SHALL THE COPYRIGHT OWNER OR
// CONTRIBUTORS BE LIABLE FOR ANY DIRECT, INDIRECT, INCIDENTAL, SPECIAL, EXEMPLARY, OR
// CONSEQUENTIAL DAMAGES (INCLUDING, BUT NOT LIMITED TO, PROCUREMENT OF SUBSTITUTE GOODS OR
// SERVICES; LOSS OF USE, DATA, OR PROFITS; OR BUSINESS INTERRUPTION) HOWEVER CAUSED AND ON ANY
// THEORY OF LIABILITY, WHETHER IN CONTRACT, STRICT LIABILITY, OR TORT (INCLUDING NEGLIGENCE OR
// OTHERWISE) ARISING IN ANY WAY OUT OF THE USE OF THIS SOFTWARE, EVEN IF ADVISED OF THE
// POSSIBILITY OF SUCH DAMAGE.

#include <EnergyPlus/Coils/CoilCoolingDXCurveFitPerformance.hh>
#include <EnergyPlus/CurveManager.hh>
#include <EnergyPlus/Data/EnergyPlusData.hh>
#include <EnergyPlus/DataEnvironment.hh>
#include <EnergyPlus/DataGlobalConstants.hh>
#include <EnergyPlus/DataHVACGlobals.hh>
#include <EnergyPlus/DataIPShortCuts.hh>
#include <EnergyPlus/Fans.hh>
#include <EnergyPlus/GeneralRoutines.hh>
#include <EnergyPlus/HVACFan.hh>
#include <EnergyPlus/InputProcessing/InputProcessor.hh>
#include <EnergyPlus/OutputReportPredefined.hh>
#include <EnergyPlus/Psychrometrics.hh>
#include <EnergyPlus/ScheduleManager.hh>
#include <EnergyPlus/TempSolveRoot.hh>
#include <EnergyPlus/UtilityRoutines.hh>

using namespace EnergyPlus;
using namespace DataIPShortCuts;

void CoilCoolingDXCurveFitPerformance::instantiateFromInputSpec(EnergyPlus::EnergyPlusData &state, const CoilCoolingDXCurveFitPerformanceInputSpecification &input_data)
{
    static const std::string routineName("CoilCoolingDXCurveFitOperatingMode::instantiateFromInputSpec: ");
    bool errorsFound(false);
    this->original_input_specs = input_data;
    this->name = input_data.name;
    this->minOutdoorDrybulb = input_data.minimum_outdoor_dry_bulb_temperature_for_compressor_operation;
    this->maxOutdoorDrybulbForBasin = input_data.maximum_outdoor_dry_bulb_temperature_for_crankcase_heater_operation;
    this->crankcaseHeaterCap = input_data.crankcase_heater_capacity;
    this->normalMode = CoilCoolingDXCurveFitOperatingMode(state, input_data.base_operating_mode_name);
    this->normalMode.oneTimeInit(state); // oneTimeInit does not need to be delayed in this use case
    if (UtilityRoutines::SameString(input_data.capacity_control, "CONTINUOUS")) {
        this->capControlMethod = CapControlMethod::CONTINUOUS;
    } else if (UtilityRoutines::SameString(input_data.capacity_control, "DISCRETE")) {
        this->capControlMethod = CapControlMethod::DISCRETE;
    } else {
        ShowSevereError(state, routineName + this->object_name + "=\"" + this->name + "\", invalid");
        ShowContinueError(state, "...Capacity Control Method=\"" + input_data.capacity_control + "\":");
        ShowContinueError(state, "...must be Discrete or Continuous.");
        errorsFound = true;
    }
    this->evapCondBasinHeatCap = input_data.basin_heater_capacity;
    this->evapCondBasinHeatSetpoint = input_data.basin_heater_setpoint_temperature;
    if (input_data.basin_heater_operating_schedule_name.empty()) {
        this->evapCondBasinHeatSchedulIndex = DataGlobalConstants::ScheduleAlwaysOn;
    } else {
        this->evapCondBasinHeatSchedulIndex = ScheduleManager::GetScheduleIndex(state, input_data.basin_heater_operating_schedule_name);
    }
    if (this->evapCondBasinHeatSchedulIndex == 0) {
        ShowSevereError(state, routineName + this->object_name + "=\"" + this->name + "\", invalid");
        ShowContinueError(state, "...Evaporative Condenser Basin Heater Operating Schedule Name=\"" + input_data.basin_heater_operating_schedule_name +
                          "\".");
        errorsFound = true;
    }

    if (!input_data.alternate_operating_mode_name.empty() && input_data.alternate_operating_mode2_name.empty()) {
        this->hasAlternateMode = DataHVACGlobals::coilEnhancedMode;
        this->alternateMode = CoilCoolingDXCurveFitOperatingMode(state, input_data.alternate_operating_mode_name);
        this->alternateMode.oneTimeInit(state); // oneTimeInit does not need to be delayed in this use case
    }
    // Validate fuel type input
    bool fuelTypeError(false);
    UtilityRoutines::ValidateFuelTypeWithAssignResourceTypeNum(
        input_data.compressor_fuel_type, this->compressorFuelTypeForOutput, this->compressorFuelType, fuelTypeError);
    if (fuelTypeError) {
        ShowSevereError(state, routineName + this->object_name + "=\"" + this->name + "\", invalid");
        ShowContinueError(state, "...Compressor Fuel Type=\"" + input_data.compressor_fuel_type + "\".");
        errorsFound = true;
        fuelTypeError = false;
    }

    if (!input_data.alternate_operating_mode2_name.empty() && !input_data.alternate_operating_mode_name.empty()) {
        this->hasAlternateMode = DataHVACGlobals::coilSubcoolReheatMode;
        this->alternateMode = CoilCoolingDXCurveFitOperatingMode(state, input_data.alternate_operating_mode_name);
        this->alternateMode2 = CoilCoolingDXCurveFitOperatingMode(state, input_data.alternate_operating_mode2_name);
        setOperMode(state, this->normalMode, 1);
        setOperMode(state, this->alternateMode, 2);
        setOperMode(state, this->alternateMode2, 3);
    }

    if (errorsFound) {
        ShowFatalError(state, routineName + "Errors found in getting " + this->object_name + " input. Preceding condition(s) causes termination.");
    }
}

CoilCoolingDXCurveFitPerformance::CoilCoolingDXCurveFitPerformance(EnergyPlus::EnergyPlusData &state, const std::string &name_to_find)
{
    int numPerformances = inputProcessor->getNumObjectsFound(state, CoilCoolingDXCurveFitPerformance::object_name);
    if (numPerformances <= 0) {
        // error
    }
    bool found_it = false;
    for (int perfNum = 1; perfNum <= numPerformances; ++perfNum) {
        int NumAlphas;  // Number of Alphas for each GetObjectItem call
        int NumNumbers; // Number of Numbers for each GetObjectItem call
        int IOStatus;
        inputProcessor->getObjectItem(
            state, CoilCoolingDXCurveFitPerformance::object_name, perfNum, cAlphaArgs, NumAlphas, rNumericArgs, NumNumbers, IOStatus, _, lAlphaFieldBlanks);
        if (!UtilityRoutines::SameString(name_to_find, cAlphaArgs(1))) {
            continue;
        }
        found_it = true;

        CoilCoolingDXCurveFitPerformanceInputSpecification input_specs;

        input_specs.name = cAlphaArgs(1);
        input_specs.crankcase_heater_capacity = rNumericArgs(1);
        input_specs.minimum_outdoor_dry_bulb_temperature_for_compressor_operation = rNumericArgs(2);
        input_specs.maximum_outdoor_dry_bulb_temperature_for_crankcase_heater_operation = rNumericArgs(3);
        if (lNumericFieldBlanks(4)) {
            input_specs.unit_internal_static_air_pressure = 0.0;
        } else {
            input_specs.unit_internal_static_air_pressure = rNumericArgs(4);
        }
        input_specs.capacity_control = cAlphaArgs(2);
        input_specs.basin_heater_capacity = rNumericArgs(5);
        input_specs.basin_heater_setpoint_temperature = rNumericArgs(6);
        input_specs.basin_heater_operating_schedule_name = cAlphaArgs(3);
        input_specs.compressor_fuel_type = cAlphaArgs(4);
        input_specs.base_operating_mode_name = cAlphaArgs(5);
        if (!lAlphaFieldBlanks(6)) {
            input_specs.alternate_operating_mode_name = cAlphaArgs(6);
        }
        if (!lAlphaFieldBlanks(7)) {
            input_specs.alternate_operating_mode2_name = cAlphaArgs(7);
        }

        this->instantiateFromInputSpec(state, input_specs);
        break;
    }

    if (!found_it) {
        ShowFatalError(state, "Could not find Coil:Cooling:DX:Performance object with name: " + name_to_find);
    }
}

void CoilCoolingDXCurveFitPerformance::simulate(EnergyPlus::EnergyPlusData &state, const DataLoopNode::NodeData &inletNode,
                                                DataLoopNode::NodeData &outletNode,
                                                int useAlternateMode,
                                                Real64 &PLR,
                                                int &speedNum,
                                                Real64 &speedRatio,
                                                int const fanOpMode,
                                                DataLoopNode::NodeData &condInletNode,
                                                DataLoopNode::NodeData &condOutletNode,
                                                bool const singleMode,
                                                Real64 LoadSHR)
{
<<<<<<< HEAD
    Real64 reportingConstant = DataHVACGlobals::TimeStepSys * DataGlobalConstants::SecInHour;
    this->recoveredEnergyRate = 0.0;
    this->NormalSHR = 0.0;
=======
    Real64 reportingConstant = state.dataHVACGlobal->TimeStepSys * DataGlobalConstants::SecInHour;
>>>>>>> fb71ea35

    if (useAlternateMode == DataHVACGlobals::coilSubcoolReheatMode) {
        Real64 totalCoolingRate;
        Real64 sensNorRate;
        Real64 sensSubRate;
        Real64 sensRehRate;
        Real64 latRate;
        Real64 SysNorSHR;
        Real64 SysSubSHR;
        Real64 SysRehSHR;
        Real64 HumRatNorOut;
        Real64 TempNorOut;
        Real64 EnthalpyNorOut;
        Real64 modeRatio;

        this->calculate(
            state, this->normalMode, inletNode, outletNode, PLR, speedNum, speedRatio, fanOpMode, condInletNode, condOutletNode, singleMode);

        // this->OperatingMode = 1;
        CalcComponentSensibleLatentOutput(
            outletNode.MassFlowRate, inletNode.Temp, inletNode.HumRat, outletNode.Temp, outletNode.HumRat, sensNorRate, latRate, totalCoolingRate);
        if (totalCoolingRate > 1.0E-10) {
            this->OperatingMode = 1;
            this->NormalSHR = sensNorRate / totalCoolingRate;
            this->powerUse = this->normalMode.OpModePower;
            this->RTF = this->normalMode.OpModeRTF;
            this->wasteHeatRate = this->normalMode.OpModeWasteHeat;
        }

        if ((PLR != 0.0) && (LoadSHR != 0.0)) {
            if (totalCoolingRate == 0.0) {
                SysNorSHR = 1.0;
            } else {
                SysNorSHR = sensNorRate / totalCoolingRate;
            }
            HumRatNorOut = outletNode.HumRat;
            TempNorOut = outletNode.Temp;
            EnthalpyNorOut = outletNode.Enthalpy;
            this->recoveredEnergyRate = sensNorRate;

            if (LoadSHR < SysNorSHR) {
                outletNode.MassFlowRate = inletNode.MassFlowRate;
                this->calculate(state,
                                this->alternateMode,
                                inletNode,
                                outletNode,
                                PLR,
                                speedNum,
                                speedRatio,
                                fanOpMode,
                                condInletNode,
                                condOutletNode,
                                singleMode);
                CalcComponentSensibleLatentOutput(outletNode.MassFlowRate,
                                                  inletNode.Temp,
                                                  inletNode.HumRat,
                                                  outletNode.Temp,
                                                  outletNode.HumRat,
                                                  sensSubRate,
                                                  latRate,
                                                  totalCoolingRate);
                SysSubSHR = sensSubRate / totalCoolingRate;
                if (LoadSHR < SysSubSHR) {
                    outletNode.MassFlowRate = inletNode.MassFlowRate;
                    this->calculate(state,
                                    this->alternateMode2,
                                    inletNode,
                                    outletNode,
                                    PLR,
                                    speedNum,
                                    speedRatio,
                                    fanOpMode,
                                    condInletNode,
                                    condOutletNode,
                                    singleMode);
                    CalcComponentSensibleLatentOutput(outletNode.MassFlowRate,
                                                      inletNode.Temp,
                                                      inletNode.HumRat,
                                                      outletNode.Temp,
                                                      outletNode.HumRat,
                                                      sensRehRate,
                                                      latRate,
                                                      totalCoolingRate);
                    SysRehSHR = sensRehRate / totalCoolingRate;
                    if (LoadSHR > SysRehSHR) {
                        modeRatio = (LoadSHR - SysNorSHR) / (SysRehSHR - SysNorSHR);
                        this->OperatingMode = 3;
                        outletNode.HumRat = HumRatNorOut * (1.0 - modeRatio) + modeRatio * outletNode.HumRat;
                        outletNode.Enthalpy = EnthalpyNorOut * (1.0 - modeRatio) + modeRatio * outletNode.Enthalpy;
                        outletNode.Temp = Psychrometrics::PsyTdbFnHW(outletNode.Enthalpy, outletNode.HumRat);
                        this->ModeRatio = modeRatio;
                        // update other reporting terms
                        this->powerUse = this->normalMode.OpModePower * (1.0 - modeRatio) + modeRatio * this->alternateMode2.OpModePower;
                        this->RTF = this->normalMode.OpModeRTF * (1.0 - modeRatio) + modeRatio * this->alternateMode2.OpModeRTF;
                        this->wasteHeatRate = this->normalMode.OpModeWasteHeat * (1.0 - modeRatio) + modeRatio * this->alternateMode2.OpModeWasteHeat;
                        this->recoveredEnergyRate = (this->recoveredEnergyRate - sensRehRate) * this->ModeRatio;
                    } else {
                        this->ModeRatio = 1.0;
                        this->OperatingMode = 3;
                        this->recoveredEnergyRate = (this->recoveredEnergyRate - sensRehRate) * this->ModeRatio;
                    }
                } else {
                    modeRatio = (LoadSHR - SysNorSHR) / (SysSubSHR - SysNorSHR);
                    this->OperatingMode = 2;
                    // process outlet conditions and total output
                    outletNode.HumRat = HumRatNorOut * (1.0 - modeRatio) + modeRatio * outletNode.HumRat;
                    outletNode.Enthalpy = EnthalpyNorOut * (1.0 - modeRatio) + modeRatio * outletNode.Enthalpy;
                    outletNode.Temp = Psychrometrics::PsyTdbFnHW(outletNode.Enthalpy, outletNode.HumRat);
                    this->ModeRatio = modeRatio;
                    // update other reporting terms
                    this->powerUse = this->normalMode.OpModePower * (1.0 - modeRatio) + modeRatio * this->alternateMode.OpModePower;
                    this->RTF = this->normalMode.OpModeRTF * (1.0 - modeRatio) + modeRatio * this->alternateMode.OpModeRTF;
                    this->wasteHeatRate = this->normalMode.OpModeWasteHeat * (1.0 - modeRatio) + modeRatio * this->alternateMode.OpModeWasteHeat;
                    this->recoveredEnergyRate = (this->recoveredEnergyRate - sensSubRate) * this->ModeRatio;
                }
            } else {
                this->ModeRatio = 0.0;
                this->OperatingMode = 1;
                this->recoveredEnergyRate = 0.0;
            }
        }
    } else if (useAlternateMode == DataHVACGlobals::coilEnhancedMode) {
        this->calculate(
            state, this->alternateMode, inletNode, outletNode, PLR, speedNum, speedRatio, fanOpMode, condInletNode, condOutletNode, singleMode);
        this->OperatingMode = 2;
        this->powerUse = this->alternateMode.OpModePower;
        this->RTF = this->alternateMode.OpModeRTF;
        this->wasteHeatRate = this->alternateMode.OpModeWasteHeat;
    } else {
        this->calculate(
            state, this->normalMode, inletNode, outletNode, PLR, speedNum, speedRatio, fanOpMode, condInletNode, condOutletNode, singleMode);
        this->OperatingMode = 1;
        this->powerUse = this->normalMode.OpModePower;
        this->RTF = this->normalMode.OpModeRTF;
        this->wasteHeatRate = this->normalMode.OpModeWasteHeat;
    }
<<<<<<< HEAD
=======
}

void CoilCoolingDXCurveFitPerformance::calculate(EnergyPlus::EnergyPlusData &state,
                                                 CoilCoolingDXCurveFitOperatingMode &currentMode,
                                                 const DataLoopNode::NodeData &inletNode,
                                                 DataLoopNode::NodeData &outletNode,
                                                 Real64 &PLR,
                                                 int &speedNum,
                                                 Real64 &speedRatio,
                                                 int &fanOpMode,
                                                 DataLoopNode::NodeData &condInletNode,
                                                 DataLoopNode::NodeData &condOutletNode)
{

    // calculate the performance at this mode/speed
    currentMode.CalcOperatingMode(state, inletNode, outletNode, PLR, speedNum, speedRatio, fanOpMode, condInletNode, condOutletNode);

    // scaling term to get rate into consumptions
    Real64 reportingConstant = state.dataHVACGlobal->TimeStepSys * DataGlobalConstants::SecInHour;
>>>>>>> fb71ea35

    // calculate crankcase heater operation
    if (state.dataEnvrn->OutDryBulbTemp < this->maxOutdoorDrybulbForBasin) {
        this->crankcaseHeaterPower = this->crankcaseHeaterCap;
    } else {
        this->crankcaseHeaterPower = 0.0;
    }
    this->crankcaseHeaterPower = this->crankcaseHeaterPower * (1.0 - this->RTF);
    this->crankcaseHeaterElectricityConsumption = this->crankcaseHeaterPower * reportingConstant;

    // basin heater
    if (this->evapCondBasinHeatSchedulIndex > 0) {
        Real64 currentBasinHeaterAvail = ScheduleManager::GetCurrentScheduleValue(state, this->evapCondBasinHeatSchedulIndex);
        if (this->evapCondBasinHeatCap > 0.0 && currentBasinHeaterAvail > 0.0) {
            this->basinHeaterPower = max(0.0, this->evapCondBasinHeatCap * (this->evapCondBasinHeatSetpoint - state.dataEnvrn->OutDryBulbTemp));
        }
    } else {
        // If schedule does not exist, basin heater operates anytime outdoor dry-bulb temp is below setpoint
        if (this->evapCondBasinHeatCap > 0.0) {
            this->basinHeaterPower = max(0.0, this->evapCondBasinHeatCap * (this->evapCondBasinHeatSetpoint - state.dataEnvrn->OutDryBulbTemp));
        }
    }
    this->basinHeaterPower *= (1.0 - this->RTF);
    this->electricityConsumption = this->powerUse * reportingConstant;

    if (this->compressorFuelType != DataGlobalConstants::ResourceType::Electricity) {
        this->compressorFuelRate = this->powerUse;
        this->compressorFuelConsumption = this->electricityConsumption;

        // check this after adding parasitic loads
        this->powerUse = 0.0;
        this->electricityConsumption = 0.0;
    }
}

void CoilCoolingDXCurveFitPerformance::size(EnergyPlus::EnergyPlusData &state)
{
    if (!state.dataGlobal->SysSizingCalc && this->mySizeFlag) {
        this->normalMode.parentName = this->parentName;
        this->normalMode.size(state);
        if (this->hasAlternateMode == DataHVACGlobals::coilEnhancedMode) {
            this->alternateMode.size(state);
        }
        if (this->hasAlternateMode == DataHVACGlobals::coilSubcoolReheatMode) {
            this->alternateMode.size(state);
            this->alternateMode2.size(state);
        }
        this->mySizeFlag = false;
    }
}

void CoilCoolingDXCurveFitPerformance::calculate(EnergyPlus::EnergyPlusData &state,
                                                 CoilCoolingDXCurveFitOperatingMode &currentMode,
                                                 const DataLoopNode::NodeData &inletNode,
                                                 DataLoopNode::NodeData &outletNode,
                                                 Real64 &PLR,
                                                 int &speedNum,
                                                 Real64 &speedRatio,
                                                 int const fanOpMode,
                                                 DataLoopNode::NodeData &condInletNode,
                                                 DataLoopNode::NodeData &condOutletNode,
                                                 bool const singleMode)
{

    // calculate the performance at this mode/speed
    currentMode.CalcOperatingMode(state, inletNode, outletNode, PLR, speedNum, speedRatio, fanOpMode, condInletNode, condOutletNode, singleMode);
}

void CoilCoolingDXCurveFitPerformance::calcStandardRatings210240(EnergyPlus::EnergyPlusData& state) {

    // for now this will provide standard ratings for the coil at the normal mode at speed N
    // future iterations will extend the inputs to give the user the flexibility to select different standards to
    // apply and such

    int const NumOfReducedCap(4); // Number of reduced capacity test conditions (100%,75%,50%,and 25%)

    // SUBROUTINE LOCAL VARIABLE DECLARATIONS:
    Real64 TotCapFlowModFac(0.0);          // Total capacity modifier f(actual flow vs rated flow) for each speed [-]
    Real64 EIRFlowModFac(0.0);             // EIR modifier f(actual supply air flow vs rated flow) for each speed [-]
    Real64 TotCapTempModFac(0.0);          // Total capacity modifier (function of entering wetbulb, outside drybulb) [-]
    Real64 EIRTempModFac(0.0);             // EIR modifier (function of entering wetbulb, outside drybulb) [-]
    Real64 TotCoolingCapAHRI(0.0);         // Total Cooling Coil capacity (gross) at AHRI test conditions [W]
    Real64 NetCoolingCapAHRI(0.0);         // Net Cooling Coil capacity at AHRI TestB conditions, accounting for fan heat [W]
    Real64 TotalElecPower(0.0);            // Net power consumption (Cond Fan+Compressor+Indoor Fan) at AHRI test conditions [W]
    Real64 TotalElecPowerRated(0.0);       // Net power consumption (Cond Fan+Compressor+Indoor Fan) at Rated test conditions [W]
    Real64 EIR(0.0);                       // Energy Efficiency Ratio at AHRI test conditions for SEER [-]
    Real64 PartLoadFactor(0.0);            // Part load factor, accounts for thermal lag at compressor startup [-]
    Real64 EERReduced(0.0);                // EER at reduced capacity test conditions (100%, 75%, 50%, and 25%)
    Real64 ElecPowerReducedCap(0.0);       // Net power consumption (Cond Fan+Compressor) at reduced test condition [W]
    Real64 NetCoolingCapReduced(0.0);      // Net Cooling Coil capacity at reduced conditions, accounting for supply fan heat [W]
    Real64 LoadFactor(0.0);                // Fractional "on" time for last stage at the desired reduced capacity, (dimensionless)
    Real64 DegradationCoeff(0.0);          // Degradation coeficient, (dimenssionless)
    Real64 OutdoorUnitInletAirDryBulbTempReduced; // Outdoor unit entering air dry-bulb temperature at reduced capacity [C]
    int RedCapNum;                                // Integer counter for reduced capacity

    // *** SOME CONSTANTS FROM THE STANDARD
    // The AHRI standard specifies a nominal/default fan electric power consumption per rated air
    // volume flow rate to account for indoor fan electric power consumption
    // when the standard tests are conducted on units that do not have an
    // indoor air circulating fan. Used if user doesn't enter a specific value.
    Real64 const DefaultFanPowerPerEvapAirFlowRate(773.3); // 365 W/1000 scfm or 773.3 W/(m3/s).
    // AHRI Standard 210/240-2008 Performance Test Conditions for Unitary Air-to-Air Air-Conditioning and Heat Pump Equipment
    Real64 const CoolingCoilInletAirWetBulbTempRated(19.44); // 19.44C (67F)  Tests A and B
    Real64 const OutdoorUnitInletAirDryBulbTemp(27.78);      // 27.78C (82F)  Test B (for SEER)
    Real64 const OutdoorUnitInletAirDryBulbTempRated(35.0);  // 35.00C (95F)  Test A (rated capacity)
    Real64 const AirMassFlowRatioRated(1.0);                 // AHRI test is at the design flow rate so AirMassFlowRatio is 1.0
    Real64 const PLRforSEER(0.5);                                 // Part-load ratio for SEER calculation (single speed DX cooling coils)
    Array1D<Real64> const ReducedPLR(4, {1.0, 0.75, 0.50, 0.25}); // Reduced Capacity part-load conditions
    Array1D<Real64> const IEERWeightingFactor(4, {0.020, 0.617, 0.238, 0.125}); // EER Weighting factors (IEER)
    Real64 const OADBTempLowReducedCapacityTest(18.3);                          // Outdoor air dry-bulb temp in degrees C (65F)

    // some conveniences
    auto & mode = this->normalMode;
    auto & speed = mode.speeds.back();

    Real64 FanPowerPerEvapAirFlowRate = DefaultFanPowerPerEvapAirFlowRate;
    if (speed.rated_evap_fan_power_per_volume_flow_rate > 0.0) {
        FanPowerPerEvapAirFlowRate = speed.rated_evap_fan_power_per_volume_flow_rate;
    }

    if (mode.ratedGrossTotalCap > 0.0) {
        // SEER calculations:
        TotCapFlowModFac = CurveManager::CurveValue(state, speed.indexCapFFF, AirMassFlowRatioRated);
        TotCapTempModFac = CurveManager::CurveValue(state, speed.indexCapFT, CoolingCoilInletAirWetBulbTempRated, OutdoorUnitInletAirDryBulbTemp);
        TotCoolingCapAHRI = mode.ratedGrossTotalCap * TotCapTempModFac * TotCapFlowModFac;
        EIRTempModFac = CurveManager::CurveValue(state, speed.indexEIRFT, CoolingCoilInletAirWetBulbTempRated, OutdoorUnitInletAirDryBulbTemp);
        EIRFlowModFac = CurveManager::CurveValue(state, speed.indexEIRFFF, AirMassFlowRatioRated);
        if (speed.ratedCOP > 0.0) { // RatedCOP <= 0.0 is trapped in GetInput, but keep this as "safety"
            EIR = EIRTempModFac * EIRFlowModFac / speed.ratedCOP;
        } else {
            EIR = 0.0;
        }

        // Calculate net cooling capacity
        NetCoolingCapAHRI = TotCoolingCapAHRI - FanPowerPerEvapAirFlowRate * mode.ratedEvapAirFlowRate;
        TotalElecPower = EIR * TotCoolingCapAHRI + FanPowerPerEvapAirFlowRate * mode.ratedEvapAirFlowRate;
        // Calculate SEER value from the Energy Efficiency Ratio (EER) at the AHRI test conditions and the part load factor.
        // First evaluate the Part Load Factor curve at PLR = 0.5 (AHRI Standard 210/240)
        PartLoadFactor = CurveManager::CurveValue(state, speed.indexPLRFPLF, PLRforSEER);
        if (TotalElecPower > 0.0) {
            this->standardRatingSEER = (NetCoolingCapAHRI / TotalElecPower) * PartLoadFactor;
        } else {
            this->standardRatingSEER = 0.0;
        }

        // EER calculations:
        // Calculate the net cooling capacity at the rated conditions (19.44C WB and 35.0C DB )
        TotCapTempModFac = CurveManager::CurveValue(state, speed.indexCapFT, CoolingCoilInletAirWetBulbTempRated, OutdoorUnitInletAirDryBulbTempRated);
        this->standardRatingCoolingCapacity = mode.ratedGrossTotalCap * TotCapTempModFac * TotCapFlowModFac - FanPowerPerEvapAirFlowRate * mode.ratedEvapAirFlowRate;
        // Calculate Energy Efficiency Ratio (EER) at (19.44C WB and 35.0C DB ), ANSI/AHRI Std. 340/360
        EIRTempModFac = CurveManager::CurveValue(state, speed.indexEIRFT, CoolingCoilInletAirWetBulbTempRated, OutdoorUnitInletAirDryBulbTempRated);
        if (speed.ratedCOP > 0.0) {
            // RatedCOP <= 0.0 is trapped in GetInput, but keep this as "safety"
            EIR = EIRTempModFac * EIRFlowModFac / speed.ratedCOP;
        } else {
            EIR = 0.0;
        }
        TotalElecPowerRated = EIR * (mode.ratedGrossTotalCap * TotCapTempModFac * TotCapFlowModFac) + FanPowerPerEvapAirFlowRate * mode.ratedEvapAirFlowRate;
        if (TotalElecPowerRated > 0.0) {
            this->standardRatingEER = this->standardRatingCoolingCapacity / TotalElecPowerRated;
        } else {
            this->standardRatingEER = 0.0;
        }

        // IEER calculations:
        this->standardRatingIEER = 0.0;
        // Calculate the net cooling capacity at the rated conditions (19.44C WB and 35.0C DB )
        TotCapTempModFac = CurveManager::CurveValue(state, speed.indexCapFT, CoolingCoilInletAirWetBulbTempRated, OutdoorUnitInletAirDryBulbTempRated);
        this->standardRatingCoolingCapacity = mode.ratedGrossTotalCap * TotCapTempModFac * TotCapFlowModFac - FanPowerPerEvapAirFlowRate * mode.ratedEvapAirFlowRate;
        for (RedCapNum = 1; RedCapNum <= NumOfReducedCap; ++RedCapNum) {
            // get the outdoor air dry bulb temperature for the reduced capacity test conditions
            if (ReducedPLR(RedCapNum) > 0.444) {
                OutdoorUnitInletAirDryBulbTempReduced = 5.0 + 30.0 * ReducedPLR(RedCapNum);
            } else {
                OutdoorUnitInletAirDryBulbTempReduced = OADBTempLowReducedCapacityTest;
            }
            TotCapTempModFac = CurveManager::CurveValue(state, speed.indexCapFT, CoolingCoilInletAirWetBulbTempRated, OutdoorUnitInletAirDryBulbTempReduced);
            NetCoolingCapReduced = mode.ratedGrossTotalCap * TotCapTempModFac * TotCapFlowModFac - FanPowerPerEvapAirFlowRate * mode.ratedEvapAirFlowRate;
            EIRTempModFac = CurveManager::CurveValue(state, speed.indexEIRFT, CoolingCoilInletAirWetBulbTempRated, OutdoorUnitInletAirDryBulbTempReduced);
            if (speed.ratedCOP > 0.0) {
                EIR = EIRTempModFac * EIRFlowModFac / speed.ratedCOP;
            } else {
                EIR = 0.0;
            }
            if (NetCoolingCapReduced > 0.0) {
                LoadFactor = ReducedPLR(RedCapNum) * this->standardRatingCoolingCapacity / NetCoolingCapReduced;
            } else {
                LoadFactor = 1.0;
            }
            DegradationCoeff = 1.130 - 0.130 * LoadFactor;
            ElecPowerReducedCap = DegradationCoeff * EIR * (mode.ratedGrossTotalCap * TotCapTempModFac * TotCapFlowModFac);
            EERReduced =
                    (LoadFactor * NetCoolingCapReduced) / (LoadFactor * ElecPowerReducedCap + FanPowerPerEvapAirFlowRate * mode.ratedEvapAirFlowRate);
            this->standardRatingIEER += IEERWeightingFactor(RedCapNum) * EERReduced;
        }

    } else {
        ShowSevereError(state, "Standard Ratings: Coil:Cooling:DX " + this->name +  // TODO: Use dynamic COIL TYPE and COIL INSTANCE name later
                        " has zero rated total cooling capacity. Standard ratings cannot be calculated.");
    }
}
void CoilCoolingDXCurveFitPerformance::setOperMode(EnergyPlusData &state, CoilCoolingDXCurveFitOperatingMode &currentMode, int const mode)
{
    // set parent mode for each speed
    int numSpeeds;
    bool errorsFound = false;

    numSpeeds = (int)currentMode.speeds.size();
    for (int speedNum = 0; speedNum < numSpeeds; speedNum++) {
        currentMode.speeds[speedNum].parentOperatingMode = mode;
        if (mode == 2) {
            if (currentMode.speeds[speedNum].indexSHRFT == 0) {
                ShowSevereError(state, currentMode.speeds[speedNum].object_name + "=\"" + currentMode.speeds[speedNum].name + "\", Curve check:");
                ShowContinueError(state,
                                  "The input of Sensible Heat Ratio Modifier Function of Temperature Curve Name is required, but not available for "
                                  "SubcoolReheat mode. Please input");
                errorsFound = true;
            }
            if (currentMode.speeds[speedNum].indexSHRFFF == 0) {
                ShowSevereError(state, currentMode.speeds[speedNum].object_name + "=\"" + currentMode.speeds[speedNum].name + "\", Curve check:");
                ShowContinueError(state,
                                  "The input of Sensible Heat Ratio Modifier Function of Flow Fraction Curve Name is required, but not available for "
                                  "SubcoolReheat mode. Please input");
                errorsFound = true;
            }
        }
        if (mode == 3) {
            if (currentMode.speeds[speedNum].indexSHRFT == 0) {
                ShowSevereError(state, currentMode.speeds[speedNum].object_name + "=\"" + currentMode.speeds[speedNum].name + "\", Curve check:");
                ShowContinueError(state,
                                  "The input of Sensible Heat Ratio Modifier Function of Temperature Curve Name is required, but not available for "
                                  "SubcoolReheat mode. Please input");
                errorsFound = true;
            }
            if (currentMode.speeds[speedNum].indexSHRFFF == 0) {
                ShowSevereError(state, currentMode.speeds[speedNum].object_name + "=\"" + currentMode.speeds[speedNum].name + "\", Curve check:");
                ShowContinueError(state,
                                  "The input of Sensible Heat Ratio Modifier Function of Flow Fraction Curve Name is required, but not available for "
                                  "SubcoolReheat mode. Please input");
                errorsFound = true;
            }
        }
    }
    if (errorsFound) {
        ShowFatalError(state,
                       "CoilCoolingDXCurveFitPerformance: Errors found in getting " + this->object_name +
                           " input. Preceding condition(s) causes termination.");
    }
}<|MERGE_RESOLUTION|>--- conflicted
+++ resolved
@@ -193,13 +193,9 @@
                                                 bool const singleMode,
                                                 Real64 LoadSHR)
 {
-<<<<<<< HEAD
-    Real64 reportingConstant = DataHVACGlobals::TimeStepSys * DataGlobalConstants::SecInHour;
+    Real64 reportingConstant = state.dataHVACGlobal->TimeStepSys * DataGlobalConstants::SecInHour;
     this->recoveredEnergyRate = 0.0;
     this->NormalSHR = 0.0;
-=======
-    Real64 reportingConstant = state.dataHVACGlobal->TimeStepSys * DataGlobalConstants::SecInHour;
->>>>>>> fb71ea35
 
     if (useAlternateMode == DataHVACGlobals::coilSubcoolReheatMode) {
         Real64 totalCoolingRate;
@@ -336,28 +332,6 @@
         this->RTF = this->normalMode.OpModeRTF;
         this->wasteHeatRate = this->normalMode.OpModeWasteHeat;
     }
-<<<<<<< HEAD
-=======
-}
-
-void CoilCoolingDXCurveFitPerformance::calculate(EnergyPlus::EnergyPlusData &state,
-                                                 CoilCoolingDXCurveFitOperatingMode &currentMode,
-                                                 const DataLoopNode::NodeData &inletNode,
-                                                 DataLoopNode::NodeData &outletNode,
-                                                 Real64 &PLR,
-                                                 int &speedNum,
-                                                 Real64 &speedRatio,
-                                                 int &fanOpMode,
-                                                 DataLoopNode::NodeData &condInletNode,
-                                                 DataLoopNode::NodeData &condOutletNode)
-{
-
-    // calculate the performance at this mode/speed
-    currentMode.CalcOperatingMode(state, inletNode, outletNode, PLR, speedNum, speedRatio, fanOpMode, condInletNode, condOutletNode);
-
-    // scaling term to get rate into consumptions
-    Real64 reportingConstant = state.dataHVACGlobal->TimeStepSys * DataGlobalConstants::SecInHour;
->>>>>>> fb71ea35
 
     // calculate crankcase heater operation
     if (state.dataEnvrn->OutDryBulbTemp < this->maxOutdoorDrybulbForBasin) {
