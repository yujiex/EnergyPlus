--- conflicted
+++ resolved
@@ -284,11 +284,7 @@
                                      SteamBaseboard(BaseboardNum).LoopSideNum,
                                      SteamBaseboard(BaseboardNum).BranchNum,
                                      SteamBaseboard(BaseboardNum).CompNum);
-<<<<<<< HEAD
-                CalcSteamBaseboard(state.dataConvectionCoefficients, BaseboardNum, PowerMet);
-=======
-                CalcSteamBaseboard(state.dataZoneTempPredictorCorrector, BaseboardNum, PowerMet);
->>>>>>> 4f18c328
+                CalcSteamBaseboard(state.dataConvectionCoefficients, state.dataZoneTempPredictorCorrector, BaseboardNum, PowerMet);
             }
 
             UpdateSteamBaseboard(BaseboardNum);
@@ -1095,11 +1091,9 @@
         }
     }
 
-<<<<<<< HEAD
-    void CalcSteamBaseboard(ConvectionCoefficientsData &dataConvectionCoefficients, int &BaseboardNum, Real64 &LoadMet)
-=======
-    void CalcSteamBaseboard(ZoneTempPredictorCorrectorData &dataZoneTempPredictorCorrector, int &BaseboardNum, Real64 &LoadMet)
->>>>>>> 4f18c328
+    void CalcSteamBaseboard(ConvectionCoefficientsData &dataConvectionCoefficients,
+                            ZoneTempPredictorCorrectorData &dataZoneTempPredictorCorrector,
+                            int &BaseboardNum, Real64 &LoadMet)
     {
         // SUBROUTINE INFORMATION:
         //       AUTHOR         Daeho Kang
@@ -1176,13 +1170,8 @@
             // Now, distribute the radiant energy of all systems to the appropriate surfaces, to people, and the air
             DistributeBBSteamRadGains();
             // Now "simulate" the system by recalculating the heat balances
-<<<<<<< HEAD
             HeatBalanceSurfaceManager::CalcHeatBalanceOutsideSurf(dataConvectionCoefficients, ZoneNum);
-            HeatBalanceSurfaceManager::CalcHeatBalanceInsideSurf(dataConvectionCoefficients, ZoneNum);
-=======
-            HeatBalanceSurfaceManager::CalcHeatBalanceOutsideSurf(ZoneNum);
-            HeatBalanceSurfaceManager::CalcHeatBalanceInsideSurf(dataZoneTempPredictorCorrector, ZoneNum);
->>>>>>> 4f18c328
+            HeatBalanceSurfaceManager::CalcHeatBalanceInsideSurf(dataConvectionCoefficients, dataZoneTempPredictorCorrector, ZoneNum);
 
             // Here an assumption is made regarding radiant heat transfer to people.
             // While the radiant heat transfer to people array will be used by the thermal comfort
