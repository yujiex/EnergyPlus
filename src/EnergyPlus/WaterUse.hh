// EnergyPlus, Copyright (c) 1996-2022, The Board of Trustees of the University of Illinois,
// The Regents of the University of California, through Lawrence Berkeley National Laboratory
// (subject to receipt of any required approvals from the U.S. Dept. of Energy), Oak Ridge
// National Laboratory, managed by UT-Battelle, Alliance for Sustainable Energy, LLC, and other
// contributors. All rights reserved.
//
// NOTICE: This Software was developed under funding from the U.S. Department of Energy and the
// U.S. Government consequently retains certain rights. As such, the U.S. Government has been
// granted for itself and others acting on its behalf a paid-up, nonexclusive, irrevocable,
// worldwide license in the Software to reproduce, distribute copies to the public, prepare
// derivative works, and perform publicly and display publicly, and to permit others to do so.
//
// Redistribution and use in source and binary forms, with or without modification, are permitted
// provided that the following conditions are met:
//
// (1) Redistributions of source code must retain the above copyright notice, this list of
//     conditions and the following disclaimer.
//
// (2) Redistributions in binary form must reproduce the above copyright notice, this list of
//     conditions and the following disclaimer in the documentation and/or other materials
//     provided with the distribution.
//
// (3) Neither the name of the University of California, Lawrence Berkeley National Laboratory,
//     the University of Illinois, U.S. Dept. of Energy nor the names of its contributors may be
//     used to endorse or promote products derived from this software without specific prior
//     written permission.
//
// (4) Use of EnergyPlus(TM) Name. If Licensee (i) distributes the software in stand-alone form
//     without changes from the version obtained under this License, or (ii) Licensee makes a
//     reference solely to the software portion of its product, Licensee must refer to the
//     software as "EnergyPlus version X" software, where "X" is the version number Licensee
//     obtained under this License and may not use a different name for the software. Except as
//     specifically required in this Section (4), Licensee shall not use in a company name, a
//     product name, in advertising, publicity, or other promotional activities any name, trade
//     name, trademark, logo, or other designation of "EnergyPlus", "E+", "e+" or confusingly
//     similar designation, without the U.S. Department of Energy's prior written consent.
//
// THIS SOFTWARE IS PROVIDED BY THE COPYRIGHT HOLDERS AND CONTRIBUTORS "AS IS" AND ANY EXPRESS OR
// IMPLIED WARRANTIES, INCLUDING, BUT NOT LIMITED TO, THE IMPLIED WARRANTIES OF MERCHANTABILITY
// AND FITNESS FOR A PARTICULAR PURPOSE ARE DISCLAIMED. IN NO EVENT SHALL THE COPYRIGHT OWNER OR
// CONTRIBUTORS BE LIABLE FOR ANY DIRECT, INDIRECT, INCIDENTAL, SPECIAL, EXEMPLARY, OR
// CONSEQUENTIAL DAMAGES (INCLUDING, BUT NOT LIMITED TO, PROCUREMENT OF SUBSTITUTE GOODS OR
// SERVICES; LOSS OF USE, DATA, OR PROFITS; OR BUSINESS INTERRUPTION) HOWEVER CAUSED AND ON ANY
// THEORY OF LIABILITY, WHETHER IN CONTRACT, STRICT LIABILITY, OR TORT (INCLUDING NEGLIGENCE OR
// OTHERWISE) ARISING IN ANY WAY OUT OF THE USE OF THIS SOFTWARE, EVEN IF ADVISED OF THE
// POSSIBILITY OF SUCH DAMAGE.

#ifndef WaterUse_hh_INCLUDED
#define WaterUse_hh_INCLUDED

// ObjexxFCL Headers
#include <ObjexxFCL/Array1D.hh>

// EnergyPlus Headers
#include <EnergyPlus/Data/BaseData.hh>
#include <EnergyPlus/DataGlobals.hh>
#include <EnergyPlus/EnergyPlus.hh>
#include <EnergyPlus/PlantComponent.hh>
#include <EnergyPlus/Plant/PlantLocation.hh>

namespace EnergyPlus {

// Forward declarations
struct EnergyPlusData;

namespace WaterUse {

    enum struct HeatRecoveryHXEnum
    {
        Ideal,
        CounterFlow,
        CrossFlow
    };

    enum struct HeatRecoveryConfigEnum
    {
        Plant,
        Equipment,
        PlantAndEquip
    };

    struct WaterEquipmentType
    {
        std::string Name; // Name of DHW
        std::string EndUseSubcatName;
        int Connections;          // Index for WATER USE CONNECTIONS object
        Real64 PeakVolFlowRate;   // Peak volumetric flow rate, also water consumption rate (m3/s)
        int FlowRateFracSchedule; // Pointer to schedule object
        Real64 ColdVolFlowRate;
        Real64 HotVolFlowRate;
        Real64 TotalVolFlowRate; // Volumetric flow rate, also water consumption rate (m3/s)
        Real64 ColdMassFlowRate;
        Real64 HotMassFlowRate;
        Real64 TotalMassFlowRate; // Mass flow rate (kg/s)
        Real64 DrainMassFlowRate;
        int ColdTempSchedule;   // Index for schedule object
        int HotTempSchedule;    // Index for schedule object
        int TargetTempSchedule; // Index for schedule object
        Real64 ColdTemp;        // Cold supply water temperature (C)
        Real64 HotTemp;         // Hot supply water temperature (C)
        Real64 TargetTemp;      // Target (mixed) water temperature (C)
        Real64 MixedTemp;       // Actual outlet (mixed) water temperature (C)
        Real64 DrainTemp;
        int CWHWTempErrorCount;     // - counter if hot water temp is less than cold water temp
        int CWHWTempErrIndex;       // - index to recurring error structure for hot water temp
        int TargetHWTempErrorCount; // - counter for target water temp error
        int TargetHWTempErrIndex;   // - index to recurring error structure for target water temp
        int TargetCWTempErrorCount; // - counter for target water temp error
        int TargetCWTempErrIndex;   // - index to recurring error structure for target water temp
        int Zone;                   // Index for zone object
        int SensibleFracSchedule;   // Pointer to schedule object
        Real64 SensibleRate;
        Real64 SensibleEnergy;
        Real64 SensibleRateNoMultiplier;
        int LatentFracSchedule; // Pointer to schedule object
        Real64 LatentRate;
        Real64 LatentEnergy;
        Real64 LatentRateNoMultiplier;
        Real64 MoistureRate;
        Real64 MoistureMass;
        Real64 ColdVolume;  // Water consumption (m3)
        Real64 HotVolume;   // Water consumption (m3)
        Real64 TotalVolume; // Water consumption (m3)
        Real64 Power;       // Heating rate required to meet the mixed water temperature (W)
        Real64 Energy;      // Heating energy required to meet the mixed water temperature (J)
        bool setupMyOutputVars;

        WaterEquipmentType()
            : Connections(0), PeakVolFlowRate(0.0), FlowRateFracSchedule(0), ColdVolFlowRate(0.0), HotVolFlowRate(0.0), TotalVolFlowRate(0.0),
              ColdMassFlowRate(0.0), HotMassFlowRate(0.0), TotalMassFlowRate(0.0), DrainMassFlowRate(0.0), ColdTempSchedule(0), HotTempSchedule(0),
              TargetTempSchedule(0), ColdTemp(0.0), HotTemp(0.0), TargetTemp(0.0), MixedTemp(0.0), DrainTemp(0.0), CWHWTempErrorCount(0.0),
              CWHWTempErrIndex(0.0), TargetHWTempErrorCount(0.0), TargetHWTempErrIndex(0.0), TargetCWTempErrorCount(0.0), TargetCWTempErrIndex(0.0),
              Zone(0), SensibleFracSchedule(0), SensibleRate(0.0), SensibleEnergy(0.0), SensibleRateNoMultiplier(0.0), LatentFracSchedule(0),
              LatentRate(0.0), LatentEnergy(0.0), LatentRateNoMultiplier(0.0), MoistureRate(0.0), MoistureMass(0.0), ColdVolume(0.0), HotVolume(0.0),
              TotalVolume(0.0), Power(0.0), Energy(0.0), setupMyOutputVars(true)
        {
        }

        // Reset Some Values to Zeros
        void reset()
        {
            SensibleRate = 0.0;
            SensibleEnergy = 0.0;
            LatentRate = 0.0;
            LatentEnergy = 0.0;
            MixedTemp = 0.0;
            TotalMassFlowRate = 0.0;
            DrainTemp = 0.0;
        }

        void CalcEquipmentFlowRates(EnergyPlusData &state);

        void CalcEquipmentDrainTemp(EnergyPlusData &state);

        void setupOutputVars(EnergyPlusData &state);
    };

    struct WaterConnectionsType : PlantComponent
    {
        std::string Name; // Name of DHW
        bool Init;        // Flag for initialization:  TRUE means do the init
        bool InitSizing;  // Flag for initialization of plant sizing
        bool StandAlone;  // Flag for operation with no plant connections
        int InletNode;    // Hot water demand node
        int OutletNode;   // Cold water supply node
        int SupplyTankNum;
        int RecoveryTankNum;
        int TankDemandID; // array to request flow from supply tank
        int TankSupplyID; // array to send flow to recovery tank
        bool HeatRecovery;
        HeatRecoveryHXEnum HeatRecoveryHX;
        HeatRecoveryConfigEnum HeatRecoveryConfig;
        Real64 HXUA;
        Real64 Effectiveness;
        Real64 RecoveryRate;
        Real64 RecoveryEnergy;
        Real64 MainsMassFlowRate; // Mass flow rate (kg/s)
        Real64 TankMassFlowRate;  // Mass flow rate (kg/s)
        Real64 ColdMassFlowRate;  // Mass flow rate (kg/s)  cold = mains + tank
        Real64 HotMassFlowRate;   // Mass flow rate (kg/s)
        Real64 TotalMassFlowRate; // Mass flow rate (kg/s) total = cold + hot
        Real64 DrainMassFlowRate;
        Real64 RecoveryMassFlowRate;
        Real64 PeakVolFlowRate;  // Volumetric flow rate, also water consumption rate (m3/s)
        Real64 MainsVolFlowRate; // Volumetric flow rate, also water consumption rate (m3/s)
        Real64 TankVolFlowRate;  // Volumetric flow rate, also water consumption rate (m3/s)
        Real64 ColdVolFlowRate;  // Volumetric flow rate, also water consumption rate (m3/s)
        Real64 HotVolFlowRate;   // Volumetric flow rate, also water consumption rate (m3/s)
        Real64 TotalVolFlowRate; // Volumetric flow rate, also water consumption rate (m3/s)
        Real64 DrainVolFlowRate;
        Real64 PeakMassFlowRate; // Peak Mass flow rate for MassFlowRateMax
        int ColdTempSchedule;    // Index for schedule object
        int HotTempSchedule;     // Index for schedule object
        Real64 MainsTemp;        // Cold supply water temperature (C)
        Real64 TankTemp;         // Cold supply water temperature (C)
        Real64 ColdSupplyTemp;   // cold from mains, schedule, or tank, depending
        Real64 ColdTemp;         // Cold supply water temperature (C)  actual cold (could be reheated)
        Real64 HotTemp;          // Hot supply water temperature (C)
        Real64 DrainTemp;
        Real64 RecoveryTemp;
        Real64 ReturnTemp;
        Real64 WasteTemp;
        Real64 TempError;
        Real64 MainsVolume; // Water consumption (m3)
        Real64 TankVolume;  // Water consumption (m3)
        Real64 ColdVolume;  // Water consumption (m3)
        Real64 HotVolume;   // Water consumption (m3)
        Real64 TotalVolume; // Water consumption (m3)
        Real64 Power;       // Heating rate required to raise temperature from cold to hot (W)
        Real64 Energy;      // Heating energy required to raise temperature from cold to hot (J)
        int NumWaterEquipment;
        int MaxIterationsErrorIndex; // recurring error index
        Array1D_int myWaterEquipArr;
        PlantLocation plantLoc{};
        bool MyEnvrnFlag;

        WaterConnectionsType()
            : Init(true), InitSizing(true), StandAlone(false), InletNode(0), OutletNode(0), SupplyTankNum(0), RecoveryTankNum(0), TankDemandID(0),
              TankSupplyID(0), HeatRecovery(false), HeatRecoveryHX(HeatRecoveryHXEnum::Ideal), HeatRecoveryConfig(HeatRecoveryConfigEnum::Plant),
              HXUA(0.0), Effectiveness(0.0), RecoveryRate(0.0), RecoveryEnergy(0.0), MainsMassFlowRate(0.0), TankMassFlowRate(0.0),
              ColdMassFlowRate(0.0), HotMassFlowRate(0.0), TotalMassFlowRate(0.0), DrainMassFlowRate(0.0), RecoveryMassFlowRate(0.0),
              PeakVolFlowRate(0.0), MainsVolFlowRate(0.0), TankVolFlowRate(0.0), ColdVolFlowRate(0.0), HotVolFlowRate(0.0), TotalVolFlowRate(0.0),
              DrainVolFlowRate(0.0), PeakMassFlowRate(0.0), ColdTempSchedule(0), HotTempSchedule(0), MainsTemp(0.0), TankTemp(0.0),
              ColdSupplyTemp(0.0), ColdTemp(0.0), HotTemp(0.0), DrainTemp(0.0), RecoveryTemp(0.0), ReturnTemp(0.0), WasteTemp(0.0), TempError(0.0),
              MainsVolume(0.0), TankVolume(0.0), ColdVolume(0.0), HotVolume(0.0), TotalVolume(0.0), Power(0.0), Energy(0.0), NumWaterEquipment(0),
<<<<<<< HEAD
              MaxIterationsErrorIndex(0), MyEnvrnFlag(true)
=======
              MaxIterationsErrorIndex(0), PlantLoopNum(0), PlantLoopSide(DataPlant::LoopSideLocation::Invalid), PlantLoopBranchNum(0),
              PlantLoopCompNum(0), MyEnvrnFlag(true)
>>>>>>> e9805f76
        {
        }

        static PlantComponent *factory(EnergyPlusData &state, std::string const &objectName);

        void simulate([[maybe_unused]] EnergyPlusData &state,
                      const PlantLocation &calledFromLocation,
                      bool FirstHVACIteration,
                      Real64 &CurLoad,
                      bool RunFlag) override;

        void InitConnections(EnergyPlusData &state);

        void CalcConnectionsFlowRates(EnergyPlusData &state, bool FirstHVACIteration);

        void CalcConnectionsDrainTemp(EnergyPlusData &state);

        void CalcConnectionsHeatRecovery(EnergyPlusData &state);

        void UpdateWaterConnections(EnergyPlusData &state);

        void ReportWaterUse(EnergyPlusData &state);

        void setupOutputVars([[maybe_unused]] EnergyPlusData &state);

        void oneTimeInit(EnergyPlusData &state) override;

        void oneTimeInit_new(EnergyPlusData &state) override;
    };

    void SimulateWaterUse(EnergyPlusData &state, bool FirstHVACIteration);

    void GetWaterUseInput(EnergyPlusData &state);

    void ReportStandAloneWaterUse(EnergyPlusData &state);

    void CalcWaterUseZoneGains(EnergyPlusData &state);

} // namespace WaterUse

struct WaterUseData : BaseGlobalStruct
{

    int numWaterEquipment;
    int numWaterConnections;
    bool getWaterUseInputFlag;
    bool MyEnvrnFlagLocal;
    Array1D_bool CheckEquipName;
    Array1D<WaterUse::WaterEquipmentType> WaterEquipment;
    EPVector<WaterUse::WaterConnectionsType> WaterConnections;

    void clear_state() override
    {
        this->numWaterEquipment = 0;
        this->numWaterConnections = 0;
        this->getWaterUseInputFlag = true;
        this->MyEnvrnFlagLocal = true;
        this->CheckEquipName.deallocate();
        this->WaterEquipment.deallocate();
        this->WaterConnections.deallocate();
    }

    // Default Constructor
    WaterUseData() : numWaterEquipment(0), numWaterConnections(0), getWaterUseInputFlag(true), MyEnvrnFlagLocal(true)
    {
    }
};

} // namespace EnergyPlus

#endif<|MERGE_RESOLUTION|>--- conflicted
+++ resolved
@@ -223,12 +223,7 @@
               DrainVolFlowRate(0.0), PeakMassFlowRate(0.0), ColdTempSchedule(0), HotTempSchedule(0), MainsTemp(0.0), TankTemp(0.0),
               ColdSupplyTemp(0.0), ColdTemp(0.0), HotTemp(0.0), DrainTemp(0.0), RecoveryTemp(0.0), ReturnTemp(0.0), WasteTemp(0.0), TempError(0.0),
               MainsVolume(0.0), TankVolume(0.0), ColdVolume(0.0), HotVolume(0.0), TotalVolume(0.0), Power(0.0), Energy(0.0), NumWaterEquipment(0),
-<<<<<<< HEAD
               MaxIterationsErrorIndex(0), MyEnvrnFlag(true)
-=======
-              MaxIterationsErrorIndex(0), PlantLoopNum(0), PlantLoopSide(DataPlant::LoopSideLocation::Invalid), PlantLoopBranchNum(0),
-              PlantLoopCompNum(0), MyEnvrnFlag(true)
->>>>>>> e9805f76
         {
         }
 
