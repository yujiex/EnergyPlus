// EnergyPlus, Copyright (c) 1996-2020, The Board of Trustees of the University of Illinois,
// The Regents of the University of California, through Lawrence Berkeley National Laboratory
// (subject to receipt of any required approvals from the U.S. Dept. of Energy), Oak Ridge
// National Laboratory, managed by UT-Battelle, Alliance for Sustainable Energy, LLC, and other
// contributors. All rights reserved.
//
// NOTICE: This Software was developed under funding from the U.S. Department of Energy and the
// U.S. Government consequently retains certain rights. As such, the U.S. Government has been
// granted for itself and others acting on its behalf a paid-up, nonexclusive, irrevocable,
// worldwide license in the Software to reproduce, distribute copies to the public, prepare
// derivative works, and perform publicly and display publicly, and to permit others to do so.
//
// Redistribution and use in source and binary forms, with or without modification, are permitted
// provided that the following conditions are met:
//
// (1) Redistributions of source code must retain the above copyright notice, this list of
//     conditions and the following disclaimer.
//
// (2) Redistributions in binary form must reproduce the above copyright notice, this list of
//     conditions and the following disclaimer in the documentation and/or other materials
//     provided with the distribution.
//
// (3) Neither the name of the University of California, Lawrence Berkeley National Laboratory,
//     the University of Illinois, U.S. Dept. of Energy nor the names of its contributors may be
//     used to endorse or promote products derived from this software without specific prior
//     written permission.
//
// (4) Use of EnergyPlus(TM) Name. If Licensee (i) distributes the software in stand-alone form
//     without changes from the version obtained under this License, or (ii) Licensee makes a
//     reference solely to the software portion of its product, Licensee must refer to the
//     software as "EnergyPlus version X" software, where "X" is the version number Licensee
//     obtained under this License and may not use a different name for the software. Except as
//     specifically required in this Section (4), Licensee shall not use in a company name, a
//     product name, in advertising, publicity, or other promotional activities any name, trade
//     name, trademark, logo, or other designation of "EnergyPlus", "E+", "e+" or confusingly
//     similar designation, without the U.S. Department of Energy's prior written consent.
//
// THIS SOFTWARE IS PROVIDED BY THE COPYRIGHT HOLDERS AND CONTRIBUTORS "AS IS" AND ANY EXPRESS OR
// IMPLIED WARRANTIES, INCLUDING, BUT NOT LIMITED TO, THE IMPLIED WARRANTIES OF MERCHANTABILITY
// AND FITNESS FOR A PARTICULAR PURPOSE ARE DISCLAIMED. IN NO EVENT SHALL THE COPYRIGHT OWNER OR
// CONTRIBUTORS BE LIABLE FOR ANY DIRECT, INDIRECT, INCIDENTAL, SPECIAL, EXEMPLARY, OR
// CONSEQUENTIAL DAMAGES (INCLUDING, BUT NOT LIMITED TO, PROCUREMENT OF SUBSTITUTE GOODS OR
// SERVICES; LOSS OF USE, DATA, OR PROFITS; OR BUSINESS INTERRUPTION) HOWEVER CAUSED AND ON ANY
// THEORY OF LIABILITY, WHETHER IN CONTRACT, STRICT LIABILITY, OR TORT (INCLUDING NEGLIGENCE OR
// OTHERWISE) ARISING IN ANY WAY OUT OF THE USE OF THIS SOFTWARE, EVEN IF ADVISED OF THE
// POSSIBILITY OF SUCH DAMAGE.

// C++ Headers
#include <cmath>

// ObjexxFCL Headers
#include <ObjexxFCL/Array.functions.hh>
#include <ObjexxFCL/Fmath.hh>

// EnergyPlus Headers
#include <EnergyPlus/BranchNodeConnections.hh>
#include <EnergyPlus/DXCoils.hh>
#include <EnergyPlus/DataAirSystems.hh>
#include <EnergyPlus/DataEnvironment.hh>
#include <EnergyPlus/DataHVACGlobals.hh>
#include <EnergyPlus/DataHeatBalFanSys.hh>
#include <EnergyPlus/DataHeatBalance.hh>
#include <EnergyPlus/DataLoopNode.hh>
#include <EnergyPlus/Plant/DataPlant.hh>
#include <EnergyPlus/DataSizing.hh>
#include <EnergyPlus/DataSurfaceLists.hh>
#include <EnergyPlus/DataZoneEnergyDemands.hh>
#include <EnergyPlus/DataZoneEquipment.hh>
#include <EnergyPlus/DesiccantDehumidifiers.hh>
#include <EnergyPlus/EMSManager.hh>
#include <EnergyPlus/Fans.hh>
#include <EnergyPlus/FluidProperties.hh>
#include <EnergyPlus/General.hh>
#include <EnergyPlus/GeneralRoutines.hh>
#include <EnergyPlus/GlobalNames.hh>
#include <EnergyPlus/Data/EnergyPlusData.hh>
#include <EnergyPlus/HVACDXHeatPumpSystem.hh>
#include <EnergyPlus/HVACDXSystem.hh>
#include <EnergyPlus/HVACFan.hh>
#include <EnergyPlus/HVACHXAssistedCoolingCoil.hh>
#include <EnergyPlus/HeatRecovery.hh>
#include <EnergyPlus/HeatingCoils.hh>
#include <EnergyPlus/InputProcessing/InputProcessor.hh>
#include <EnergyPlus/NodeInputManager.hh>
#include <EnergyPlus/OutAirNodeManager.hh>
#include <EnergyPlus/OutdoorAirUnit.hh>
#include <EnergyPlus/OutputProcessor.hh>
#include <EnergyPlus/PlantUtilities.hh>
#include <EnergyPlus/Psychrometrics.hh>
#include <EnergyPlus/ReportSizingManager.hh>
#include <EnergyPlus/ScheduleManager.hh>
#include <EnergyPlus/SimAirServingZones.hh>
#include <EnergyPlus/SteamCoils.hh>
#include <EnergyPlus/UnitarySystem.hh>
#include <EnergyPlus/UtilityRoutines.hh>
#include <EnergyPlus/WaterCoils.hh>

namespace EnergyPlus {

namespace OutdoorAirUnit {
    // Module containing the routines dealing with the outdoor air unit

    // MODULE INFORMATION:
    //       AUTHOR         Young Tae Chae, Rick Strand
    //       DATE WRITTEN   AUG. 2009
    //       MODIFIED
    //                      Feb 2013 Bereket Nigusse, FSEC
    //                        Added DX Coil Model For 100% OA systems
    //       RE-ENGINEERED  na

    // PURPOSE OF THIS MODULE:
    // Simulate zone outdooor air unit.

    // METHODOLOGY EMPLOYED:
    // Systems are modeled as a collection of components:
    // fan, heat recovery, dehumidifier, heating coil and/or cooling coil plus an integrated control
    // algorithm that adjusts the hot or cold water flow to meet the setpoint
    // condition.

    // Using/Aliasing
    using namespace DataLoopNode;
    using DataGlobals::BeginDayFlag;
    using DataGlobals::BeginEnvrnFlag;
    using DataGlobals::BeginTimeStepFlag;
    using DataGlobals::DisplayExtraWarnings;
    using DataGlobals::SysSizingCalc;
    using DataGlobals::WarmupFlag;
    using DataGlobals::ZoneSizingCalc;
    using DataHVACGlobals::BlowThru;
    using DataHVACGlobals::ContFanCycCoil;
    using DataHVACGlobals::DrawThru;
    using DataHVACGlobals::SmallAirVolFlow;
    using DataHVACGlobals::SmallLoad;
    using DataHVACGlobals::SmallMassFlow;
    using DataSizing::ZoneEqOutdoorAirUnit;
    using namespace ScheduleManager;
    using namespace Psychrometrics;
    using namespace FluidProperties;
    using General::TrimSigDigits;

    // component types addressed by this module
    std::string const cMO_OutdoorAirUnit("ZoneHVAC:OutdoorAirUnit");

    int const WaterCoil_SimpleCool(1);
    int const WaterCoil_Cooling(2);
    int const WaterCoil_SimpleHeat(3);
    int const SteamCoil_AirHeat(4);
    int const WaterCoil_DetailedCool(5);
    int const WaterCoil_CoolingHXAsst(6);
    int const Coil_ElectricHeat(7);
    int const Coil_GasHeat(8);
    int const DXSystem(9);
    int const HeatXchngr(10);
    int const Desiccant(11);
    int const DXHeatPumpSystem(12);
    int const UnitarySystemModel(13);

    //  Control Types
    int const Neutral(1);       // Controls system using zone mean air temperature
    int const Unconditioned(2); // Controls system when outdoor air temperature is identified with control temperature
    int const Temperature(3);   // Controls system using temperature band

    // Operating Options
    int const HeatingMode(1); // normal heating coil operation
    int const CoolingMode(2); // normal cooling coil operation
    int const NeutralMode(3); // signal coil shouldn't run

    Array1D_string const CurrentModuleObjects(2, {"ZoneHVAC:OutdoorAirUnit", "ZoneHVAC:OutdoorAirUnit:EquipmentList"});

    static std::string const fluidNameSteam("STEAM");
    static std::string const fluidNameWater("WATER");
    static std::string const BlankString;

    // Parameters below (CO - Current module Object.  used primarily in Get Inputs)
    // Multiple Get Input routines in this module or these would be in individual routines.
    int const CO_OAUnit(1);
    int const CO_OAEqList(2);

    // DERIVED TYPE DEFINITIONS

    // MODULE VARIABLE DECLARATIONS:
    int NumOfOAUnits(0);                   // Number of outdoor air unit in the input file
    Real64 OAMassFlowRate(0.0);            // Outside air mass flow rate for the zone outdoor air unit
    bool GetOutdoorAirUnitInputFlag(true); // Flag set to make sure you get input once

    // Autosizing variables
    Array1D_bool MySizeFlag;
    Array1D_bool CheckEquipName;
    Array1D_bool MyOneTimeErrorFlag;

    // SUBROUTINE SPECIFICATIONS FOR MODULE OUTDOOR AIR UNIT
    // PRIVATE UpdateOutdoorAirUnit
    // PUBLIC GetOutAirCoilOutletTemp

    // Object Data
    Array1D<OAUnitData> OutAirUnit;
    std::unordered_set<std::string> SupplyFanUniqueNames;
    std::unordered_set<std::string> ExhaustFanUniqueNames;
    std::unordered_set<std::string> ComponentListUniqueNames;

    namespace {
        bool MyOneTimeFlag(true);
        bool ZoneEquipmentListChecked(false);
    } // namespace

    // Functions

    void clear_state()
    {
        NumOfOAUnits = 0;
        OAMassFlowRate = 0.0;
        GetOutdoorAirUnitInputFlag = true;
        MySizeFlag.deallocate();
        CheckEquipName.deallocate();
        MyOneTimeErrorFlag.deallocate();
        OutAirUnit.deallocate();
        SupplyFanUniqueNames.clear();
        ExhaustFanUniqueNames.clear();
        ComponentListUniqueNames.clear();
        MyOneTimeFlag = true;
        ZoneEquipmentListChecked = false;
    }

    void SimOutdoorAirUnit(EnergyPlusData &state, std::string const &CompName,   // name of the outdoor air unit
                           int const ZoneNum,             // number of zone being served
                           bool const FirstHVACIteration, // TRUE if 1st HVAC simulation of system timestep
                           Real64 &PowerMet,              // Sensible power supplied (W)
                           Real64 &LatOutputProvided,     // Latent add/removal supplied by window AC (kg/s), dehumid = negative
                           int &CompIndex)
    {

        // SUBROUTINE INFORMATION:
        //       AUTHOR         Rick Strand
        //       DATE WRITTEN   May 2000
        //       MODIFIED       na
        //       RE-ENGINEERED
        // This is re-engineered by Rick Strand and Young T. Chae for OutdoorAirUnit (July, 2009)

        // PURPOSE OF THIS SUBROUTINE:
        // This is the main driver subroutine for the outdoor air control unit simulation.

        // METHODOLOGY EMPLOYED:
        // Standard EnergyPlus methodology.

        // Using/Aliasing
        using General::TrimSigDigits;

        // SUBROUTINE LOCAL VARIABLE DECLARATIONS:
        int OAUnitNum; // index of outdoor air unit being simulated

        // FLOW:
        if (GetOutdoorAirUnitInputFlag) {
            GetOutdoorAirUnitInputs(state);
            GetOutdoorAirUnitInputFlag = false;
        }

        // Find the correct Outdoor Air Unit

        if (CompIndex == 0) {
            OAUnitNum = UtilityRoutines::FindItemInList(CompName, OutAirUnit);
            if (OAUnitNum == 0) {
                ShowFatalError("ZoneHVAC:OutdoorAirUnit not found=" + CompName);
            }
            CompIndex = OAUnitNum;
        } else {
            OAUnitNum = CompIndex;
            if (OAUnitNum > NumOfOAUnits || OAUnitNum < 1) {
                ShowFatalError("SimOutdoorAirUnit:  Invalid CompIndex passed=" + TrimSigDigits(OAUnitNum) +
                               ", Number of Units=" + TrimSigDigits(NumOfOAUnits) + ", Entered Unit name=" + CompName);
            }
            if (CheckEquipName(OAUnitNum)) {
                if (CompName != OutAirUnit(OAUnitNum).Name) {
                    ShowFatalError("SimOutdoorAirUnit: Invalid CompIndex passed=" + TrimSigDigits(OAUnitNum) + ", Unit name=" + CompName +
                                   ", stored Unit Name for that index=" + OutAirUnit(OAUnitNum).Name);
                }
                CheckEquipName(OAUnitNum) = false;
            }
        }

        ZoneEqOutdoorAirUnit = true;

        if (ZoneSizingCalc || SysSizingCalc) return;

        InitOutdoorAirUnit(state, OAUnitNum, ZoneNum, FirstHVACIteration);

        CalcOutdoorAirUnit(state, OAUnitNum, ZoneNum, FirstHVACIteration, PowerMet, LatOutputProvided);

        // CALL UpdateOutdoorAirUnit(OAUnitNum, FirstHVACIteration)

        ReportOutdoorAirUnit(OAUnitNum);

        ZoneEqOutdoorAirUnit = false;
    }

    void GetOutdoorAirUnitInputs(EnergyPlusData &state)
    {

        // SUBROUTINE INFORMATION:
        //       AUTHOR         Young Tae Chae, Rick Strand
        //       DATE WRITTEN   July 2009
        //       MODIFIED       July 2012, Chandan Sharma - FSEC: Added zone sys avail managers
        //       RE-ENGINEERED  na

        // PURPOSE OF THIS SUBROUTINE:
        // This subroutine obtains the input for the outdoor air control unit and sets
        // up the appropriate derived type.

        // METHODOLOGY EMPLOYED:
        // Standard EnergyPlus methodology.

        // REFERENCES:
        // Fred Buhl's fan coil module (FanCoilUnits.cc)
        // Kwang Ho Lee's Unit Ventilator Module (UnitVentilator.cc)
        // Young Tae Chae's Ventilated Slab System (VentilatedSlab.cc)
        // Mixed Air.cc

        // Using/Aliasing
        using BranchNodeConnections::SetUpCompSets;
        using BranchNodeConnections::TestCompSet;
        using NodeInputManager::GetOnlySingleNode;
        auto &GetWaterCoilMaxFlowRate(WaterCoils::GetCoilMaxWaterFlowRate);
        using DataGlobals::ScheduleAlwaysOn;
        using DataHeatBalance::Zone;
        using FluidProperties::FindRefrigerant;
        using ScheduleManager::GetScheduleIndex;
        using SteamCoils::GetCoilAirInletNode;
        using SteamCoils::GetCoilAirOutletNode;
        using SteamCoils::GetCoilMaxSteamFlowRate;
        using SteamCoils::GetCoilSteamInletNode;
        using SteamCoils::GetCoilSteamOutletNode;
        using SteamCoils::GetSteamCoilIndex;
        using WaterCoils::CheckWaterCoilSchedule;
        using namespace DataLoopNode;
        using namespace DataSurfaceLists;
        using OutAirNodeManager::CheckAndAddAirNodeNumber;
        using WaterCoils::GetCoilWaterInletNode;
        using WaterCoils::GetWaterCoilIndex;
        auto &GetWCoilInletNode(WaterCoils::GetCoilInletNode);
        auto &GetWCoilOutletNode(WaterCoils::GetCoilOutletNode);
        using HeatingCoils::GetCoilInletNode;
        using HeatingCoils::GetCoilOutletNode;
        using WaterCoils::GetCoilWaterOutletNode;
        auto &GetHeatingCoilIndex(HeatingCoils::GetCoilIndex);
        auto &GetElecCoilInletNode(HeatingCoils::GetCoilInletNode);
        auto &GetElecCoilOutletNode(HeatingCoils::GetCoilOutletNode);
        auto &GetHXAssistedCoilFlowRate(HVACHXAssistedCoolingCoil::GetCoilMaxWaterFlowRate);
        auto &GetWHXCoilInletNode(HVACHXAssistedCoolingCoil::GetCoilInletNode);
        auto &GetWHXCoilOutletNode(HVACHXAssistedCoolingCoil::GetCoilOutletNode);
        using DataHVACGlobals::cFanTypes;
        using DataPlant::TypeOf_CoilSteamAirHeating;
        using DataPlant::TypeOf_CoilWaterCooling;
        using DataPlant::TypeOf_CoilWaterDetailedFlatCooling;
        using DataPlant::TypeOf_CoilWaterSimpleHeating;
        using Fans::GetFanAvailSchPtr;
        using Fans::GetFanDesignVolumeFlowRate;
        using Fans::GetFanIndex;
        using Fans::GetFanType;
        using HVACDXSystem::CheckDXCoolingCoilInOASysExists;

        // SUBROUTINE PARAMETER DEFINITIONS:
        static std::string const RoutineName("GetOutdoorAirUnitInputs: "); // include trailing blank space

        // SUBROUTINE LOCAL VARIABLE DECLARATIONS:

        int NumNums;   // Number of real numbers returned by GetObjectItem
        int NumAlphas; // Number of alphanumerics returned by GetObjectItem
        int IOStat;
        int OAUnitNum;
        int CompNum;
        std::string ComponentListName;
        int NumInList;
        int InListNum;
        int ListNum;
        static bool ErrorsFound(false);
        static int MaxNums(0);           // Maximum number of numeric input fields
        static int MaxAlphas(0);         // Maximum number of alpha input fields
        static int TotalArgs(0);         // Total number of alpha and numeric arguments (max) for a
        bool IsValid;                    // Set for outside air node check
        Array1D_string cAlphaArgs;       // Alpha input items for object
        std::string CurrentModuleObject; // Object type for getting and messages
        Array1D_string cAlphaFields;     // Alpha field names
        Array1D_string cNumericFields;   // Numeric field names
        Array1D_bool lAlphaBlanks;       // Logical array, alpha field input BLANK = .TRUE.
        Array1D_bool lNumericBlanks;     // Logical array, numeric field input BLANK = .TRUE.
        Array1D<Real64> NumArray;
        Array1D_string AlphArray;
        static bool errFlag(false);

        // FLOW:
        // Figure out how many outdoor air units there are in the input file

        if (!GetOutdoorAirUnitInputFlag) return;

        inputProcessor->getObjectDefMaxArgs(CurrentModuleObjects(CO_OAUnit), TotalArgs, NumAlphas, NumNums);
        MaxNums = max(MaxNums, NumNums);
        MaxAlphas = max(MaxAlphas, NumAlphas);
        inputProcessor->getObjectDefMaxArgs(CurrentModuleObjects(CO_OAEqList), TotalArgs, NumAlphas, NumNums);
        MaxNums = max(MaxNums, NumNums);
        MaxAlphas = max(MaxAlphas, NumAlphas);

        AlphArray.allocate(MaxAlphas);
        cAlphaFields.allocate(MaxAlphas);
        NumArray.dimension(MaxNums, 0.0);
        cNumericFields.allocate(MaxNums);
        lAlphaBlanks.dimension(MaxAlphas, true);
        lNumericBlanks.dimension(MaxNums, true);
        cAlphaArgs.allocate(NumAlphas);

        CurrentModuleObject = CurrentModuleObjects(CO_OAUnit);
        NumOfOAUnits = inputProcessor->getNumObjectsFound(CurrentModuleObject);

        OutAirUnit.allocate(NumOfOAUnits);
        SupplyFanUniqueNames.reserve(static_cast<unsigned>(NumOfOAUnits));
        ExhaustFanUniqueNames.reserve(static_cast<unsigned>(NumOfOAUnits));
        ComponentListUniqueNames.reserve(static_cast<unsigned>(NumOfOAUnits));
        MyOneTimeErrorFlag.dimension(NumOfOAUnits, true);
        CheckEquipName.dimension(NumOfOAUnits, true);

        for (OAUnitNum = 1; OAUnitNum <= NumOfOAUnits; ++OAUnitNum) {

            inputProcessor->getObjectItem(CurrentModuleObject,
                                          OAUnitNum,
                                          cAlphaArgs,
                                          NumAlphas,
                                          NumArray,
                                          NumNums,
                                          IOStat,
                                          lNumericBlanks,
                                          lAlphaBlanks,
                                          cAlphaFields,
                                          cNumericFields);
            UtilityRoutines::IsNameEmpty(cAlphaArgs(1), CurrentModuleObject, ErrorsFound);

            // A1
            OutAirUnit(OAUnitNum).Name = cAlphaArgs(1);

            // A2
            OutAirUnit(OAUnitNum).SchedName = cAlphaArgs(2);
            if (lAlphaBlanks(2)) {
                OutAirUnit(OAUnitNum).SchedPtr = ScheduleAlwaysOn;
            } else {
                OutAirUnit(OAUnitNum).SchedPtr = GetScheduleIndex(cAlphaArgs(2)); // convert schedule name to pointer
                if (OutAirUnit(OAUnitNum).SchedPtr == 0) {
                    ShowSevereError(CurrentModuleObject + "=\"" + cAlphaArgs(1) + "\" invalid " + cAlphaArgs(2) + "=\"" + cAlphaArgs(2) +
                                    "\" not found.");
                    ErrorsFound = true;
                }
            }

            // A3
            OutAirUnit(OAUnitNum).ZoneName = cAlphaArgs(3);
            OutAirUnit(OAUnitNum).ZonePtr = UtilityRoutines::FindItemInList(cAlphaArgs(3), Zone);

            if (OutAirUnit(OAUnitNum).ZonePtr == 0) {
                if (lAlphaBlanks(3)) {
                    ShowSevereError(CurrentModuleObject + "=\"" + cAlphaArgs(1) + "\" invalid " + cAlphaArgs(3) + " is required but input is blank.");
                } else {
                    ShowSevereError(CurrentModuleObject + "=\"" + cAlphaArgs(1) + "\" invalid " + cAlphaArgs(3) + "=\"" + cAlphaArgs(3) +
                                    "\" not found.");
                }
                ErrorsFound = true;
            }
            OutAirUnit(OAUnitNum).ZoneNodeNum = Zone(OutAirUnit(OAUnitNum).ZonePtr).SystemZoneNodeNumber;
            // Outside air information:
            // N1
            OutAirUnit(OAUnitNum).OutAirVolFlow = NumArray(1);
            // A4
            OutAirUnit(OAUnitNum).OutAirSchedName = cAlphaArgs(4);
            // convert schedule name to pointer
            OutAirUnit(OAUnitNum).OutAirSchedPtr = GetScheduleIndex(OutAirUnit(OAUnitNum).OutAirSchedName);
            if (OutAirUnit(OAUnitNum).OutAirSchedPtr == 0) {
                ShowSevereError(CurrentModuleObject + "=\"" + cAlphaArgs(1) + "\" invalid " + cAlphaFields(4) + "=\"" + cAlphaArgs(4) +
                                "\" not found.");
                ErrorsFound = true;
            }

            // A5
            OutAirUnit(OAUnitNum).SFanName = cAlphaArgs(5);
            GlobalNames::IntraObjUniquenessCheck(cAlphaArgs(5), CurrentModuleObject, cAlphaFields(5), SupplyFanUniqueNames, ErrorsFound);
            errFlag = false;
            if (HVACFan::checkIfFanNameIsAFanSystem(OutAirUnit(OAUnitNum).SFanName)) { // no object type in input, so check if Fan:SystemModel
                OutAirUnit(OAUnitNum).SFanType = DataHVACGlobals::FanType_SystemModelObject;
<<<<<<< HEAD
                HVACFan::fanObjs.emplace_back(new HVACFan::FanSystem(state.files, OutAirUnit(OAUnitNum).SFanName)); // call constructor
=======
                HVACFan::fanObjs.emplace_back(new HVACFan::FanSystem(state, OutAirUnit(OAUnitNum).SFanName)); // call constructor
>>>>>>> b3ea0f9b
                OutAirUnit(OAUnitNum).SFan_Index = HVACFan::getFanObjectVectorIndex(OutAirUnit(OAUnitNum).SFanName);
                OutAirUnit(OAUnitNum).SFanMaxAirVolFlow = HVACFan::fanObjs[OutAirUnit(OAUnitNum).SFan_Index]->designAirVolFlowRate;
                OutAirUnit(OAUnitNum).SFanAvailSchedPtr = HVACFan::fanObjs[OutAirUnit(OAUnitNum).SFan_Index]->availSchedIndex;
            } else {
<<<<<<< HEAD
                GetFanType(state.fans, state.files, OutAirUnit(OAUnitNum).SFanName, OutAirUnit(OAUnitNum).SFanType, errFlag, CurrentModuleObject, OutAirUnit(OAUnitNum).Name);

                OutAirUnit(OAUnitNum).SFanMaxAirVolFlow =
                    GetFanDesignVolumeFlowRate(state.fans, state.files, cFanTypes(OutAirUnit(OAUnitNum).SFanType), OutAirUnit(OAUnitNum).SFanName, errFlag);
                if (!errFlag) {
                    OutAirUnit(OAUnitNum).SFanAvailSchedPtr =
                        GetFanAvailSchPtr(state.fans, state.files, cFanTypes(OutAirUnit(OAUnitNum).SFanType), OutAirUnit(OAUnitNum).SFanName, errFlag);
                    // get fan index
                    GetFanIndex(state.fans,
                                state.files,
                                OutAirUnit(OAUnitNum).SFanName,
                                OutAirUnit(OAUnitNum).SFan_Index,
                                ErrorsFound,
                                ObjexxFCL::Optional_string_const());
=======
                GetFanType(state, state.fans, OutAirUnit(OAUnitNum).SFanName, OutAirUnit(OAUnitNum).SFanType, errFlag, CurrentModuleObject, OutAirUnit(OAUnitNum).Name);

                OutAirUnit(OAUnitNum).SFanMaxAirVolFlow =
                    GetFanDesignVolumeFlowRate(state, state.fans, cFanTypes(OutAirUnit(OAUnitNum).SFanType), OutAirUnit(OAUnitNum).SFanName, errFlag);
                if (!errFlag) {
                    OutAirUnit(OAUnitNum).SFanAvailSchedPtr =
                        GetFanAvailSchPtr(state, state.fans, cFanTypes(OutAirUnit(OAUnitNum).SFanType), OutAirUnit(OAUnitNum).SFanName, errFlag);
                    // get fan index
                    GetFanIndex(state, state.fans, OutAirUnit(OAUnitNum).SFanName, OutAirUnit(OAUnitNum).SFan_Index, ErrorsFound);
>>>>>>> b3ea0f9b
                } else {
                    ErrorsFound = true;
                }
            }
            // A6 :Fan Place
            if (UtilityRoutines::SameString(cAlphaArgs(6), "BlowThrough")) OutAirUnit(OAUnitNum).FanPlace = BlowThru;
            if (UtilityRoutines::SameString(cAlphaArgs(6), "DrawThrough")) OutAirUnit(OAUnitNum).FanPlace = DrawThru;
            if (OutAirUnit(OAUnitNum).FanPlace == 0) {
                ShowSevereError("Invalid " + cAlphaFields(6) + " = " + cAlphaArgs(6));
                ShowContinueError("Occurs in " + CurrentModuleObject + " = " + cAlphaArgs(1));
                ErrorsFound = true;
            }

            // A7

            if (lAlphaBlanks(7)) {
                OutAirUnit(OAUnitNum).ExtFan = false;
                if (!DataHeatBalance::ZoneAirMassFlow.EnforceZoneMassBalance) {
                    ShowWarningError(CurrentModuleObject + "=\"" + cAlphaArgs(1) + "\", " + cAlphaFields(7) + " is blank.");
                    ShowContinueError("Unbalanced mass flow rates between supply from outdoor air and exhaust from zone air will be introduced.");
                }
            } else if (!lAlphaBlanks(7)) {
                OutAirUnit(OAUnitNum).ExtFanName = cAlphaArgs(7);
                GlobalNames::IntraObjUniquenessCheck(cAlphaArgs(7), CurrentModuleObject, cAlphaFields(7), ExhaustFanUniqueNames, ErrorsFound);
                errFlag = false;
                if (HVACFan::checkIfFanNameIsAFanSystem(OutAirUnit(OAUnitNum).ExtFanName)) { // no object type in input, so check if Fan:SystemModel
                    OutAirUnit(OAUnitNum).ExtFanType = DataHVACGlobals::FanType_SystemModelObject;
<<<<<<< HEAD
                    HVACFan::fanObjs.emplace_back(new HVACFan::FanSystem(state.files, OutAirUnit(OAUnitNum).ExtFanName)); // call constructor
=======
                    HVACFan::fanObjs.emplace_back(new HVACFan::FanSystem(state, OutAirUnit(OAUnitNum).ExtFanName)); // call constructor
>>>>>>> b3ea0f9b
                    OutAirUnit(OAUnitNum).ExtFan_Index = HVACFan::getFanObjectVectorIndex(OutAirUnit(OAUnitNum).ExtFanName);
                    OutAirUnit(OAUnitNum).EFanMaxAirVolFlow = HVACFan::fanObjs[OutAirUnit(OAUnitNum).ExtFan_Index]->designAirVolFlowRate;
                    OutAirUnit(OAUnitNum).ExtFanAvailSchedPtr = HVACFan::fanObjs[OutAirUnit(OAUnitNum).ExtFan_Index]->availSchedIndex;
                } else {
<<<<<<< HEAD
                    GetFanType(state.fans, state.files,
                        OutAirUnit(OAUnitNum).ExtFanName, OutAirUnit(OAUnitNum).ExtFanType, errFlag, CurrentModuleObject, OutAirUnit(OAUnitNum).Name);
                    OutAirUnit(OAUnitNum).EFanMaxAirVolFlow =
                        GetFanDesignVolumeFlowRate(state.fans, state.files, cFanTypes(OutAirUnit(OAUnitNum).ExtFanType), OutAirUnit(OAUnitNum).ExtFanName, errFlag);
                    if (!errFlag) {
                        OutAirUnit(OAUnitNum).ExtFanAvailSchedPtr =
                            GetFanAvailSchPtr(state.fans, state.files, cFanTypes(OutAirUnit(OAUnitNum).ExtFanType), OutAirUnit(OAUnitNum).ExtFanName, errFlag);
                        // get fan index
                        GetFanIndex(state.fans,
                                    state.files,
                                    OutAirUnit(OAUnitNum).ExtFanName,
                                    OutAirUnit(OAUnitNum).ExtFan_Index,
                                    ErrorsFound,
                                    ObjexxFCL::Optional_string_const());
=======
                    GetFanType(state, state.fans,
                        OutAirUnit(OAUnitNum).ExtFanName, OutAirUnit(OAUnitNum).ExtFanType, errFlag, CurrentModuleObject, OutAirUnit(OAUnitNum).Name);
                    OutAirUnit(OAUnitNum).EFanMaxAirVolFlow =
                        GetFanDesignVolumeFlowRate(state, state.fans, cFanTypes(OutAirUnit(OAUnitNum).ExtFanType), OutAirUnit(OAUnitNum).ExtFanName, errFlag);
                    if (!errFlag) {
                        OutAirUnit(OAUnitNum).ExtFanAvailSchedPtr =
                            GetFanAvailSchPtr(state, state.fans, cFanTypes(OutAirUnit(OAUnitNum).ExtFanType), OutAirUnit(OAUnitNum).ExtFanName, errFlag);
                        // get fan index
                        GetFanIndex(state, state.fans, OutAirUnit(OAUnitNum).ExtFanName, OutAirUnit(OAUnitNum).ExtFan_Index, ErrorsFound);
>>>>>>> b3ea0f9b
                    } else {
                        ErrorsFound = true;
                    }
                }
                OutAirUnit(OAUnitNum).ExtFan = true;
            }

            // N2
            OutAirUnit(OAUnitNum).ExtAirVolFlow = NumArray(2);
            if ((OutAirUnit(OAUnitNum).ExtFan) && (!DataHeatBalance::ZoneAirMassFlow.EnforceZoneMassBalance)) {
                if (NumArray(2) != NumArray(1)) {
                    ShowWarningError(CurrentModuleObject + "=\"" + cAlphaArgs(1) + "\", " + cNumericFields(1) + " and " + cNumericFields(2) +
                                     " are not equal. This may cause unbalanced flow.");
                    ShowContinueError(cNumericFields(1) + "=" + General::RoundSigDigits(NumArray(1), 3) + " and " + cNumericFields(2) + "=" +
                                      General::RoundSigDigits(NumArray(2), 3));
                }
            }
            // A8
            OutAirUnit(OAUnitNum).ExtAirSchedName = cAlphaArgs(8);
            // convert schedule name to pointer
            OutAirUnit(OAUnitNum).ExtOutAirSchedPtr = GetScheduleIndex(OutAirUnit(OAUnitNum).ExtAirSchedName);
            if (OutAirUnit(OAUnitNum).ExtFan) {
                if ((OutAirUnit(OAUnitNum).ExtOutAirSchedPtr == 0) || (lNumericBlanks(2))) {
                    ShowSevereError(CurrentModuleObject + "=\"" + cAlphaArgs(1) + "\" invalid " + cAlphaFields(8) + "=\"" + cAlphaArgs(8) +
                                    "\" not found.");
                    ErrorsFound = true;
                } else {
                    if ((OutAirUnit(OAUnitNum).ExtOutAirSchedPtr != OutAirUnit(OAUnitNum).OutAirSchedPtr) &&
                        (!DataHeatBalance::ZoneAirMassFlow.EnforceZoneMassBalance)) {
                        ShowWarningError(CurrentModuleObject + "=\"" + cAlphaArgs(1) +
                                         "\", different schedule inputs for outdoor air and exhaust air schedules may cause unbalanced mass flow.");
                        ShowContinueError(cAlphaFields(4) + "=" + cAlphaArgs(4) + " and " + cAlphaFields(8) + "=" + cAlphaArgs(8));
                    }
                }
            }

            if (OutAirUnit(OAUnitNum).ExtFan) {
                SetUpCompSets(CurrentModuleObject, OutAirUnit(OAUnitNum).Name, "UNDEFINED", cAlphaArgs(7), "UNDEFINED", "UNDEFINED");
            }

            // Process the unit control type

            if (!lAlphaBlanks(9)) {
                {
                    auto const SELECT_CASE_var(cAlphaArgs(9));
                    if (SELECT_CASE_var == "NEUTRALCONTROL") {
                        OutAirUnit(OAUnitNum).ControlType = Neutral;
                    } else if (SELECT_CASE_var == "TEMPERATURECONTROL") {
                        OutAirUnit(OAUnitNum).ControlType = Temperature;
                    }
                }
            } else {
                ShowSevereError(CurrentModuleObject + "=\"" + cAlphaArgs(1) + "\" invalid " + cAlphaFields(9) + "=\"" + cAlphaArgs(9) + "\".");
                ShowContinueError("Control reset to Unconditioned Control.");
                OutAirUnit(OAUnitNum).ControlType = Neutral;
            }

            // A10:High Control Temp :
            OutAirUnit(OAUnitNum).HiCtrlTempSched = cAlphaArgs(10);
            OutAirUnit(OAUnitNum).HiCtrlTempSchedPtr = GetScheduleIndex(cAlphaArgs(10));
            if ((OutAirUnit(OAUnitNum).HiCtrlTempSchedPtr == 0) && (!lAlphaBlanks(10))) {
                ShowSevereError(CurrentModuleObject + "=\"" + cAlphaArgs(1) + "\" invalid " + cAlphaFields(10) + "=\"" + cAlphaArgs(9) +
                                "\" not found.");
                ErrorsFound = true;
            }

            // A11:Low Control Temp :
            OutAirUnit(OAUnitNum).LoCtrlTempSched = cAlphaArgs(11);
            OutAirUnit(OAUnitNum).LoCtrlTempSchedPtr = GetScheduleIndex(cAlphaArgs(11));
            if ((OutAirUnit(OAUnitNum).LoCtrlTempSchedPtr == 0) && (!lAlphaBlanks(11))) {
                ShowSevereError(CurrentModuleObject + "=\"" + cAlphaArgs(1) + "\" invalid " + cAlphaFields(11) + "=\"" + cAlphaArgs(10) +
                                "\" not found.");
                ErrorsFound = true;
            }

            OutAirUnit(OAUnitNum).CompOutSetTemp = 0.0;

            // A12~A15 : Node Condition

            // Main air nodes (except outside air node):

            OutAirUnit(OAUnitNum).AirOutletNode = GetOnlySingleNode(
                cAlphaArgs(13), ErrorsFound, CurrentModuleObject, cAlphaArgs(1), NodeType_Air, NodeConnectionType_Outlet, 1, ObjectIsParent);
            if (!lAlphaBlanks(14)) {
                OutAirUnit(OAUnitNum).AirInletNode = GetOnlySingleNode(
                    cAlphaArgs(14), ErrorsFound, CurrentModuleObject, cAlphaArgs(1), NodeType_Air, NodeConnectionType_Inlet, 1, ObjectIsParent);
            } else {
                if (OutAirUnit(OAUnitNum).ExtFan) {
                    ShowSevereError(CurrentModuleObject + "=\"" + cAlphaArgs(1) + "\" invalid " + cAlphaFields(14) +
                                    " cannot be blank when there is an exhaust fan.");
                    ErrorsFound = true;
                }
            }

            OutAirUnit(OAUnitNum).SFanOutletNode = GetOnlySingleNode(
                cAlphaArgs(15), ErrorsFound, CurrentModuleObject, cAlphaArgs(1), NodeType_Air, NodeConnectionType_Internal, 1, ObjectIsNotParent);

            //  Set connection type to 'OutdoorAir', because this is hardwired to OA conditions
            OutAirUnit(OAUnitNum).OutsideAirNode = GetOnlySingleNode(cAlphaArgs(12),
                                                                     ErrorsFound,
                                                                     CurrentModuleObject,
                                                                     cAlphaArgs(1),
                                                                     NodeType_Air,
                                                                     NodeConnectionType_OutsideAirReference,
                                                                     1,
                                                                     ObjectIsNotParent);

            if (!lAlphaBlanks(12)) {
                CheckAndAddAirNodeNumber(OutAirUnit(OAUnitNum).OutsideAirNode, IsValid);
                if (!IsValid) {
                    ShowWarningError(CurrentModuleObject + "=\"" + cAlphaArgs(1) + "\", Adding OutdoorAir:Node=" + cAlphaArgs(12));
                }
            }

            // When the fan position is "BlowThru", Each node is set up

            if (OutAirUnit(OAUnitNum).FanPlace == BlowThru) {
                SetUpCompSets(CurrentModuleObject, OutAirUnit(OAUnitNum).Name, "UNDEFINED", cAlphaArgs(5), cAlphaArgs(12), cAlphaArgs(15));
            }

            // A16 : component list

            GlobalNames::IntraObjUniquenessCheck(cAlphaArgs(16), CurrentModuleObject, cAlphaFields(16), ComponentListUniqueNames, ErrorsFound);
            ComponentListName = cAlphaArgs(16);
            OutAirUnit(OAUnitNum).ComponentListName = ComponentListName;
            if (!lAlphaBlanks(16)) {
                ListNum = inputProcessor->getObjectItemNum(CurrentModuleObjects(CO_OAEqList), ComponentListName);
                if (ListNum > 0) {
                    inputProcessor->getObjectItem(CurrentModuleObjects(CO_OAEqList), ListNum, AlphArray, NumAlphas, NumArray, NumNums, IOStat);
                    NumInList = (NumAlphas - 1) / 2; // potential problem if puts in type but not name
                    if (mod(NumAlphas - 1, 2) != 0) ++NumInList;
                    OutAirUnit(OAUnitNum).NumComponents = NumInList;
                    OutAirUnit(OAUnitNum).OAEquip.allocate(NumInList);

                    // Get information of component
                    for (InListNum = 1; InListNum <= NumInList; ++InListNum) {
                        OutAirUnit(OAUnitNum).OAEquip(InListNum).ComponentName = AlphArray(InListNum * 2 + 1);
                        OutAirUnit(OAUnitNum).OAEquip(InListNum).ComponentType = AlphArray(InListNum * 2);
                        CompNum = InListNum;
                        {
                            auto const SELECT_CASE_var(UtilityRoutines::MakeUPPERCase(OutAirUnit(OAUnitNum).OAEquip(CompNum).ComponentType));
                            // Coil Types
                            if (SELECT_CASE_var == "COIL:COOLING:WATER") {
                                OutAirUnit(OAUnitNum).OAEquip(CompNum).ComponentType_Num = WaterCoil_Cooling;
                                OutAirUnit(OAUnitNum).OAEquip(CompNum).CoilPlantTypeOfNum = TypeOf_CoilWaterCooling;
                                OutAirUnit(OAUnitNum).OAEquip(CompNum).ComponentIndex =
                                    GetWaterCoilIndex(OutAirUnit(OAUnitNum).OAEquip(CompNum).ComponentType,
                                                      OutAirUnit(OAUnitNum).OAEquip(CompNum).ComponentName,
                                                      ErrorsFound);
                                OutAirUnit(OAUnitNum).OAEquip(CompNum).CoilAirInletNode =
                                    GetWCoilInletNode(state, OutAirUnit(OAUnitNum).OAEquip(CompNum).ComponentType,
                                                      OutAirUnit(OAUnitNum).OAEquip(CompNum).ComponentName,
                                                      ErrorsFound);
                                OutAirUnit(OAUnitNum).OAEquip(CompNum).CoilAirOutletNode =
                                    GetWCoilOutletNode(state, OutAirUnit(OAUnitNum).OAEquip(CompNum).ComponentType,
                                                       OutAirUnit(OAUnitNum).OAEquip(CompNum).ComponentName,
                                                       ErrorsFound);
                                OutAirUnit(OAUnitNum).OAEquip(CompNum).CoilWaterInletNode =
                                    GetCoilWaterInletNode(OutAirUnit(OAUnitNum).OAEquip(CompNum).ComponentType,
                                                          OutAirUnit(OAUnitNum).OAEquip(CompNum).ComponentName,
                                                          ErrorsFound);
                                OutAirUnit(OAUnitNum).OAEquip(CompNum).CoilWaterOutletNode =
                                    GetCoilWaterOutletNode(OutAirUnit(OAUnitNum).OAEquip(CompNum).ComponentType,
                                                           OutAirUnit(OAUnitNum).OAEquip(CompNum).ComponentName,
                                                           ErrorsFound);
                                OutAirUnit(OAUnitNum).OAEquip(CompNum).MaxVolWaterFlow =
                                    GetWaterCoilMaxFlowRate(OutAirUnit(OAUnitNum).OAEquip(CompNum).ComponentType,
                                                            OutAirUnit(OAUnitNum).OAEquip(CompNum).ComponentName,
                                                            ErrorsFound);
                                OutAirUnit(OAUnitNum).OAEquip(CompNum).MinVolWaterFlow = 0.0;

                            } else if (SELECT_CASE_var == "COIL:HEATING:WATER") {
                                OutAirUnit(OAUnitNum).OAEquip(CompNum).ComponentType_Num = WaterCoil_SimpleHeat;
                                OutAirUnit(OAUnitNum).OAEquip(CompNum).CoilPlantTypeOfNum = TypeOf_CoilWaterSimpleHeating;
                                OutAirUnit(OAUnitNum).OAEquip(CompNum).ComponentIndex =
                                    GetWaterCoilIndex(OutAirUnit(OAUnitNum).OAEquip(CompNum).ComponentType,
                                                      OutAirUnit(OAUnitNum).OAEquip(CompNum).ComponentName,
                                                      ErrorsFound);
                                OutAirUnit(OAUnitNum).OAEquip(CompNum).CoilAirInletNode =
                                    GetWCoilInletNode(state, OutAirUnit(OAUnitNum).OAEquip(CompNum).ComponentType,
                                                      OutAirUnit(OAUnitNum).OAEquip(CompNum).ComponentName,
                                                      ErrorsFound);
                                OutAirUnit(OAUnitNum).OAEquip(CompNum).CoilAirOutletNode =
                                    GetWCoilOutletNode(state, "Coil:Heating:Water", OutAirUnit(OAUnitNum).OAEquip(CompNum).ComponentName, ErrorsFound);
                                OutAirUnit(OAUnitNum).OAEquip(CompNum).CoilWaterInletNode =
                                    GetCoilWaterInletNode(OutAirUnit(OAUnitNum).OAEquip(CompNum).ComponentType,
                                                          OutAirUnit(OAUnitNum).OAEquip(CompNum).ComponentName,
                                                          ErrorsFound);
                                OutAirUnit(OAUnitNum).OAEquip(CompNum).CoilWaterOutletNode =
                                    GetCoilWaterOutletNode(OutAirUnit(OAUnitNum).OAEquip(CompNum).ComponentType,
                                                           OutAirUnit(OAUnitNum).OAEquip(CompNum).ComponentName,
                                                           ErrorsFound);
                                OutAirUnit(OAUnitNum).OAEquip(CompNum).MaxVolWaterFlow =
                                    GetWaterCoilMaxFlowRate("Coil:Heating:Water", OutAirUnit(OAUnitNum).OAEquip(CompNum).ComponentName, ErrorsFound);
                                OutAirUnit(OAUnitNum).OAEquip(CompNum).MinVolWaterFlow = 0.0;

                            } else if (SELECT_CASE_var == "COIL:HEATING:STEAM") {
                                OutAirUnit(OAUnitNum).OAEquip(CompNum).ComponentType_Num = SteamCoil_AirHeat;
                                OutAirUnit(OAUnitNum).OAEquip(CompNum).CoilPlantTypeOfNum = TypeOf_CoilSteamAirHeating;
                                OutAirUnit(OAUnitNum).OAEquip(CompNum).ComponentIndex =
                                    GetSteamCoilIndex(OutAirUnit(OAUnitNum).OAEquip(CompNum).ComponentType,
                                                      OutAirUnit(OAUnitNum).OAEquip(CompNum).ComponentName,
                                                      ErrorsFound);
                                OutAirUnit(OAUnitNum).OAEquip(CompNum).CoilAirInletNode =
                                    GetCoilAirInletNode(OutAirUnit(OAUnitNum).OAEquip(CompNum).ComponentIndex,
                                                        OutAirUnit(OAUnitNum).OAEquip(CompNum).ComponentName,
                                                        ErrorsFound);
                                OutAirUnit(OAUnitNum).OAEquip(CompNum).CoilAirOutletNode =
                                    GetCoilAirOutletNode(OutAirUnit(OAUnitNum).OAEquip(CompNum).ComponentIndex,
                                                         OutAirUnit(OAUnitNum).OAEquip(CompNum).ComponentName,
                                                         ErrorsFound);
                                OutAirUnit(OAUnitNum).OAEquip(CompNum).CoilWaterInletNode =
                                    GetCoilSteamInletNode(OutAirUnit(OAUnitNum).OAEquip(CompNum).ComponentIndex,
                                                          OutAirUnit(OAUnitNum).OAEquip(CompNum).ComponentName,
                                                          ErrorsFound);
                                OutAirUnit(OAUnitNum).OAEquip(CompNum).CoilWaterOutletNode =
                                    GetCoilSteamOutletNode(OutAirUnit(OAUnitNum).OAEquip(CompNum).ComponentType,
                                                           OutAirUnit(OAUnitNum).OAEquip(CompNum).ComponentName,
                                                           ErrorsFound);

                                OutAirUnit(OAUnitNum).OAEquip(CompNum).MaxVolWaterFlow =
                                    GetCoilMaxSteamFlowRate(OutAirUnit(OAUnitNum).OAEquip(CompNum).ComponentIndex, ErrorsFound);
                                OutAirUnit(OAUnitNum).OAEquip(CompNum).MinVolWaterFlow = 0.0;
                                // below: no extra error needed if steam properties not in input
                                // file because getting the steam coil will have done that.
                                OutAirUnit(OAUnitNum).OAEquip(CompNum).FluidIndex = FindRefrigerant("Steam");

                            } else if (SELECT_CASE_var == "COIL:COOLING:WATER:DETAILEDGEOMETRY") {
                                OutAirUnit(OAUnitNum).OAEquip(CompNum).ComponentType_Num = WaterCoil_DetailedCool;
                                OutAirUnit(OAUnitNum).OAEquip(CompNum).ComponentIndex =
                                    GetWaterCoilIndex(OutAirUnit(OAUnitNum).OAEquip(CompNum).ComponentType,
                                                      OutAirUnit(OAUnitNum).OAEquip(CompNum).ComponentName,
                                                      ErrorsFound);
                                OutAirUnit(OAUnitNum).OAEquip(CompNum).CoilPlantTypeOfNum = TypeOf_CoilWaterDetailedFlatCooling;
                                OutAirUnit(OAUnitNum).OAEquip(CompNum).CoilAirInletNode =
                                    GetWCoilInletNode(state, OutAirUnit(OAUnitNum).OAEquip(CompNum).ComponentType,
                                                      OutAirUnit(OAUnitNum).OAEquip(CompNum).ComponentName,
                                                      ErrorsFound);
                                OutAirUnit(OAUnitNum).OAEquip(CompNum).CoilAirOutletNode =
                                    GetWCoilOutletNode(state, OutAirUnit(OAUnitNum).OAEquip(CompNum).ComponentType,
                                                       OutAirUnit(OAUnitNum).OAEquip(CompNum).ComponentName,
                                                       ErrorsFound);
                                OutAirUnit(OAUnitNum).OAEquip(CompNum).CoilWaterInletNode =
                                    GetCoilWaterInletNode(OutAirUnit(OAUnitNum).OAEquip(CompNum).ComponentType,
                                                          OutAirUnit(OAUnitNum).OAEquip(CompNum).ComponentName,
                                                          ErrorsFound);
                                OutAirUnit(OAUnitNum).OAEquip(CompNum).CoilWaterOutletNode =
                                    GetCoilWaterOutletNode(OutAirUnit(OAUnitNum).OAEquip(CompNum).ComponentType,
                                                           OutAirUnit(OAUnitNum).OAEquip(CompNum).ComponentName,
                                                           ErrorsFound);
                                OutAirUnit(OAUnitNum).OAEquip(CompNum).MaxVolWaterFlow =
                                    GetWaterCoilMaxFlowRate(OutAirUnit(OAUnitNum).OAEquip(CompNum).ComponentType,
                                                            OutAirUnit(OAUnitNum).OAEquip(CompNum).ComponentName,
                                                            ErrorsFound);
                                OutAirUnit(OAUnitNum).OAEquip(CompNum).MinVolWaterFlow = 0.0;

                            } else if (SELECT_CASE_var == "COILSYSTEM:COOLING:WATER:HEATEXCHANGERASSISTED") {
                                OutAirUnit(OAUnitNum).OAEquip(CompNum).ComponentType_Num = WaterCoil_CoolingHXAsst;
                                OutAirUnit(OAUnitNum).OAEquip(CompNum).CoilAirInletNode =
                                    GetWHXCoilInletNode(state, OutAirUnit(OAUnitNum).OAEquip(CompNum).ComponentType,
                                                        OutAirUnit(OAUnitNum).OAEquip(CompNum).ComponentName,
                                                        ErrorsFound);
                                OutAirUnit(OAUnitNum).OAEquip(CompNum).CoilAirOutletNode =
                                    GetWHXCoilOutletNode(state, OutAirUnit(OAUnitNum).OAEquip(CompNum).ComponentType,
                                                         OutAirUnit(OAUnitNum).OAEquip(CompNum).ComponentName,
                                                         ErrorsFound);
                                OutAirUnit(OAUnitNum).OAEquip(CompNum).CoilWaterInletNode =
                                    GetCoilWaterInletNode(OutAirUnit(OAUnitNum).OAEquip(CompNum).ComponentType,
                                                          OutAirUnit(OAUnitNum).OAEquip(CompNum).ComponentName,
                                                          ErrorsFound);
                                OutAirUnit(OAUnitNum).OAEquip(CompNum).CoilWaterOutletNode =
                                    GetCoilWaterOutletNode(OutAirUnit(OAUnitNum).OAEquip(CompNum).ComponentType,
                                                           OutAirUnit(OAUnitNum).OAEquip(CompNum).ComponentName,
                                                           ErrorsFound);
                                OutAirUnit(OAUnitNum).OAEquip(CompNum).MaxVolWaterFlow =
                                    GetHXAssistedCoilFlowRate(state, OutAirUnit(OAUnitNum).OAEquip(CompNum).ComponentType,
                                                              OutAirUnit(OAUnitNum).OAEquip(CompNum).ComponentName,
                                                              ErrorsFound);
                                OutAirUnit(OAUnitNum).OAEquip(CompNum).MinVolWaterFlow = 0.0;

                            } else if (SELECT_CASE_var == "COIL:HEATING:ELECTRIC") {
                                OutAirUnit(OAUnitNum).OAEquip(CompNum).ComponentType_Num = Coil_ElectricHeat;
                                // Get OutAirUnit( OAUnitNum ).OAEquip( CompNum ).ComponentIndex, 2 types of mining functions to choose from
                                GetHeatingCoilIndex(state, OutAirUnit(OAUnitNum).OAEquip(CompNum).ComponentName,
                                                    OutAirUnit(OAUnitNum).OAEquip(CompNum).ComponentIndex,
                                                    ErrorsFound);
                                OutAirUnit(OAUnitNum).OAEquip(CompNum).CoilAirInletNode =
                                    GetElecCoilInletNode(state, OutAirUnit(OAUnitNum).OAEquip(CompNum).ComponentType,
                                                         OutAirUnit(OAUnitNum).OAEquip(CompNum).ComponentName,
                                                         ErrorsFound);
                                OutAirUnit(OAUnitNum).OAEquip(CompNum).CoilAirOutletNode =
                                    GetElecCoilOutletNode(state, OutAirUnit(OAUnitNum).OAEquip(CompNum).ComponentType,
                                                          OutAirUnit(OAUnitNum).OAEquip(CompNum).ComponentName,
                                                          ErrorsFound);

                            } else if (SELECT_CASE_var == "COIL:HEATING:FUEL") {
                                OutAirUnit(OAUnitNum).OAEquip(CompNum).ComponentType_Num = Coil_GasHeat;
                                // Get OutAirUnit( OAUnitNum ).OAEquip( CompNum ).ComponentIndex, 2 types of mining functions to choose from
                                GetHeatingCoilIndex(state, OutAirUnit(OAUnitNum).OAEquip(CompNum).ComponentName,
                                                    OutAirUnit(OAUnitNum).OAEquip(CompNum).ComponentIndex,
                                                    ErrorsFound);
                                OutAirUnit(OAUnitNum).OAEquip(CompNum).CoilAirInletNode =
                                    GetCoilInletNode(state, OutAirUnit(OAUnitNum).OAEquip(CompNum).ComponentType,
                                                     OutAirUnit(OAUnitNum).OAEquip(CompNum).ComponentName,
                                                     ErrorsFound);
                                OutAirUnit(OAUnitNum).OAEquip(CompNum).CoilAirOutletNode =
                                    GetCoilOutletNode(state, OutAirUnit(OAUnitNum).OAEquip(CompNum).ComponentType,
                                                      OutAirUnit(OAUnitNum).OAEquip(CompNum).ComponentName,
                                                      ErrorsFound);

                            } else if (SELECT_CASE_var == "COILSYSTEM:COOLING:DX") {
                                OutAirUnit(OAUnitNum).OAEquip(CompNum).ComponentType_Num = DXSystem;
                                // set the data for 100% DOAS DX cooling coil
                                CheckDXCoolingCoilInOASysExists(state, OutAirUnit(OAUnitNum).OAEquip(CompNum).ComponentName);

                            } else if (SELECT_CASE_var == "COILSYSTEM:HEATING:DX") {
                                OutAirUnit(OAUnitNum).OAEquip(CompNum).ComponentType_Num = DXHeatPumpSystem;

                            } else if (SELECT_CASE_var == "AIRLOOPHVAC:UNITARYSYSTEM") {
                                OutAirUnit(OAUnitNum).OAEquip(CompNum).ComponentType_Num = UnitarySystemModel;
                                UnitarySystems::UnitarySys thisSys;
                                OutAirUnit(OAUnitNum).OAEquip(CompNum).compPointer = thisSys.factory(state,
                                    DataHVACGlobals::UnitarySys_AnyCoilType, OutAirUnit(OAUnitNum).OAEquip(CompNum).ComponentName, false, OAUnitNum);
                                UnitarySystems::UnitarySys::checkUnitarySysCoilInOASysExists(state, OutAirUnit(OAUnitNum).OAEquip(CompNum).ComponentName,
                                                                                             OAUnitNum);

                                // Heat recovery
                            } else if (SELECT_CASE_var == "HEATEXCHANGER:AIRTOAIR:FLATPLATE") {
                                OutAirUnit(OAUnitNum).OAEquip(CompNum).ComponentType_Num = HeatXchngr;

                            } else if (SELECT_CASE_var == "HEATEXCHANGER:AIRTOAIR:SENSIBLEANDLATENT") {
                                OutAirUnit(OAUnitNum).OAEquip(CompNum).ComponentType_Num = HeatXchngr;
                                //        CASE('HEATEXCHANGER:DESICCANT:BALANCEDFLOW')
                                //          OutAirUnit(OAUnitNum)%OAEquip(CompNum)%ComponentType_Num= HeatXchngr

                                // Desiccant Dehumidifier
                            } else if (SELECT_CASE_var == "DEHUMIDIFIER:DESICCANT:NOFANS") {
                                OutAirUnit(OAUnitNum).OAEquip(CompNum).ComponentType_Num = Desiccant;
                                // Futher Enhancement
                                //        CASE('DEHUMIDIFIER:DESICCANT:SYSTEM')
                                //          OutAirUnit(OAUnitNum)%OAEquip(CompNum)%ComponentType_Num= Desiccant

                            } else {
                                ShowSevereError(CurrentModuleObject + " = \"" + AlphArray(1) + "\" invalid Outside Air Component=\"" +
                                                OutAirUnit(OAUnitNum).OAEquip(CompNum).ComponentType + "\".");
                                ErrorsFound = true;
                            }
                        }
                        // Add equipment to component sets array
                        // Node set up
                        if (OutAirUnit(OAUnitNum).FanPlace == BlowThru) {
                            if (InListNum == 1) { // the component is the first one
                                SetUpCompSets("ZoneHVAC:OutdoorAirUnit",
                                              OutAirUnit(OAUnitNum).Name,
                                              OutAirUnit(OAUnitNum).OAEquip(InListNum).ComponentType,
                                              OutAirUnit(OAUnitNum).OAEquip(InListNum).ComponentName,
                                              cAlphaArgs(15),
                                              "UNDEFINED");
                            } else if (InListNum != NumInList) { // the component is placed in b/w components
                                SetUpCompSets("ZoneHVAC:OutdoorAirUnit",
                                              OutAirUnit(OAUnitNum).Name,
                                              OutAirUnit(OAUnitNum).OAEquip(InListNum).ComponentType,
                                              OutAirUnit(OAUnitNum).OAEquip(InListNum).ComponentName,
                                              "UNDEFINED",
                                              "UNDEFINED");
                            } else if (InListNum == NumInList) { // the component is the last one
                                SetUpCompSets("ZoneHVAC:OutdoorAirUnit",
                                              OutAirUnit(OAUnitNum).Name,
                                              OutAirUnit(OAUnitNum).OAEquip(InListNum).ComponentType,
                                              OutAirUnit(OAUnitNum).OAEquip(InListNum).ComponentName,
                                              "UNDEFINED",
                                              cAlphaArgs(13));
                            }
                            // If fan is on the end of equipment.
                        } else if (OutAirUnit(OAUnitNum).FanPlace == DrawThru) {
                            if (InListNum == 1) {
                                SetUpCompSets("ZoneHVAC:OutdoorAirUnit",
                                              OutAirUnit(OAUnitNum).Name,
                                              OutAirUnit(OAUnitNum).OAEquip(InListNum).ComponentType,
                                              OutAirUnit(OAUnitNum).OAEquip(InListNum).ComponentName,
                                              cAlphaArgs(12),
                                              "UNDEFINED");
                            } else if (InListNum != NumInList) {
                                SetUpCompSets("ZoneHVAC:OutdoorAirUnit",
                                              OutAirUnit(OAUnitNum).Name,
                                              OutAirUnit(OAUnitNum).OAEquip(InListNum).ComponentType,
                                              OutAirUnit(OAUnitNum).OAEquip(InListNum).ComponentName,
                                              "UNDEFINED",
                                              "UNDEFINED");
                            } else if (InListNum == NumInList) {
                                SetUpCompSets("ZoneHVAC:OutdoorAirUnit",
                                              OutAirUnit(OAUnitNum).Name,
                                              OutAirUnit(OAUnitNum).OAEquip(InListNum).ComponentType,
                                              OutAirUnit(OAUnitNum).OAEquip(InListNum).ComponentName,
                                              "UNDEFINED",
                                              "UNDEFINED");
                            }
                        }
                    } // End Inlist

                    // In case of draw through, the last component is linked with the zone air supply node
                    if (OutAirUnit(OAUnitNum).FanPlace == DrawThru) {
                        SetUpCompSets(CurrentModuleObject, OutAirUnit(OAUnitNum).Name, "UNDEFINED", cAlphaArgs(5), "UNDEFINED", cAlphaArgs(13));
                    }

                } else { // when ListNum<0
                    ShowSevereError(CurrentModuleObject + " = \"" + cAlphaArgs(1) + "\" invalid " + cAlphaFields(16) + "=\"" + cAlphaArgs(16) +
                                    "\" not found.");
                    ErrorsFound = true;
                }
            } else { // when Equipment list is left blanked
                ShowSevereError(CurrentModuleObject + " = \"" + cAlphaArgs(1) + "\" invalid " + cAlphaFields(16) + " is blank and must be entered.");
                ErrorsFound = true;
            }
            if (!lAlphaBlanks(17)) {
                OutAirUnit(OAUnitNum).AvailManagerListName = cAlphaArgs(17);
            }
        }

        if (ErrorsFound) {
            ShowFatalError(RoutineName + "Errors found in getting " + CurrentModuleObject + '.');
        }

        AlphArray.deallocate();
        cAlphaFields.deallocate();
        NumArray.deallocate();
        cNumericFields.deallocate();
        lAlphaBlanks.deallocate();
        lNumericBlanks.deallocate();

        GetOutdoorAirUnitInputFlag = false;

        // Setup Report variables for the zone outdoor air unit CurrentModuleObject='ZoneHVAC:OutdoorAirUnit'
        for (OAUnitNum = 1; OAUnitNum <= NumOfOAUnits; ++OAUnitNum) {
            SetupOutputVariable("Zone Outdoor Air Unit Total Heating Rate",
                                OutputProcessor::Unit::W,
                                OutAirUnit(OAUnitNum).TotHeatingRate,
                                "System",
                                "Average",
                                OutAirUnit(OAUnitNum).Name);
            SetupOutputVariable("Zone Outdoor Air Unit Total Heating Energy",
                                OutputProcessor::Unit::J,
                                OutAirUnit(OAUnitNum).TotHeatingEnergy,
                                "System",
                                "Sum",
                                OutAirUnit(OAUnitNum).Name);
            SetupOutputVariable("Zone Outdoor Air Unit Sensible Heating Rate",
                                OutputProcessor::Unit::W,
                                OutAirUnit(OAUnitNum).SensHeatingRate,
                                "System",
                                "Average",
                                OutAirUnit(OAUnitNum).Name);
            SetupOutputVariable("Zone Outdoor Air Unit Sensible Heating Energy",
                                OutputProcessor::Unit::J,
                                OutAirUnit(OAUnitNum).SensHeatingEnergy,
                                "System",
                                "Sum",
                                OutAirUnit(OAUnitNum).Name);
            SetupOutputVariable("Zone Outdoor Air Unit Latent Heating Rate",
                                OutputProcessor::Unit::W,
                                OutAirUnit(OAUnitNum).LatHeatingRate,
                                "System",
                                "Average",
                                OutAirUnit(OAUnitNum).Name);
            SetupOutputVariable("Zone Outdoor Air Unit Latent Heating Energy",
                                OutputProcessor::Unit::J,
                                OutAirUnit(OAUnitNum).LatHeatingEnergy,
                                "System",
                                "Sum",
                                OutAirUnit(OAUnitNum).Name);
            SetupOutputVariable("Zone Outdoor Air Unit Total Cooling Rate",
                                OutputProcessor::Unit::W,
                                OutAirUnit(OAUnitNum).TotCoolingRate,
                                "System",
                                "Average",
                                OutAirUnit(OAUnitNum).Name);
            SetupOutputVariable("Zone Outdoor Air Unit Total Cooling Energy",
                                OutputProcessor::Unit::J,
                                OutAirUnit(OAUnitNum).TotCoolingEnergy,
                                "System",
                                "Sum",
                                OutAirUnit(OAUnitNum).Name);
            SetupOutputVariable("Zone Outdoor Air Unit Sensible Cooling Rate",
                                OutputProcessor::Unit::W,
                                OutAirUnit(OAUnitNum).SensCoolingRate,
                                "System",
                                "Average",
                                OutAirUnit(OAUnitNum).Name);
            SetupOutputVariable("Zone Outdoor Air Unit Sensible Cooling Energy",
                                OutputProcessor::Unit::J,
                                OutAirUnit(OAUnitNum).SensCoolingEnergy,
                                "System",
                                "Sum",
                                OutAirUnit(OAUnitNum).Name);
            SetupOutputVariable("Zone Outdoor Air Unit Latent Cooling Rate",
                                OutputProcessor::Unit::W,
                                OutAirUnit(OAUnitNum).LatCoolingRate,
                                "System",
                                "Average",
                                OutAirUnit(OAUnitNum).Name);
            SetupOutputVariable("Zone Outdoor Air Unit Latent Cooling Energy",
                                OutputProcessor::Unit::J,
                                OutAirUnit(OAUnitNum).LatCoolingEnergy,
                                "System",
                                "Sum",
                                OutAirUnit(OAUnitNum).Name);
            SetupOutputVariable("Zone Outdoor Air Unit Air Mass Flow Rate",
                                OutputProcessor::Unit::kg_s,
                                OutAirUnit(OAUnitNum).AirMassFlow,
                                "System",
                                "Average",
                                OutAirUnit(OAUnitNum).Name);
            SetupOutputVariable("Zone Outdoor Air Unit Fan Electric Power",
                                OutputProcessor::Unit::W,
                                OutAirUnit(OAUnitNum).ElecFanRate,
                                "System",
                                "Average",
                                OutAirUnit(OAUnitNum).Name);
            SetupOutputVariable("Zone Outdoor Air Unit Fan Electric Energy",
                                OutputProcessor::Unit::J,
                                OutAirUnit(OAUnitNum).ElecFanEnergy,
                                "System",
                                "Sum",
                                OutAirUnit(OAUnitNum).Name);
            SetupOutputVariable("Zone Outdoor Air Unit Fan Availability Status",
                                OutputProcessor::Unit::None,
                                OutAirUnit(OAUnitNum).AvailStatus,
                                "System",
                                "Average",
                                OutAirUnit(OAUnitNum).Name);
            //! Note that the outdoor air unit fan electric is NOT metered because this value is already metered through the fan component
        }
    }

    void InitOutdoorAirUnit(EnergyPlusData &state, int const OAUnitNum,          // index for the current outdoor air unit
                            int const ZoneNum,            // number of zone being served
                            bool const FirstHVACIteration // TRUE if 1st HVAC simulation of system timestep
    )
    {

        // SUBROUTINE INFORMATION:
        //       AUTHOR         Young Tae Chae, Rick Strand
        //       DATE WRITTEN   July 2009
        //       MODIFIED       July 2012, Chandan Sharma - FSEC: Added zone sys avail managers
        //       RE-ENGINEERED  na

        // PURPOSE OF THIS SUBROUTINE:
        // This subroutine initializes all of the data elements which are necessary
        // to simulate a zone outdoor air control unit.

        // METHODOLOGY EMPLOYED:
        // Uses the status flags to trigger initializations.

        // REFERENCES:
        // na

        // Using/Aliasing
        using DataEnvironment::OutBaroPress;
        using DataEnvironment::OutHumRat;
        using DataEnvironment::StdRhoAir;
        using DataGlobals::AnyPlantInModel;
        using DataHeatBalFanSys::MAT;
        using DataHeatBalFanSys::ZoneAirHumRat;
        using DataHVACGlobals::ShortenTimeStepSys;
        using DataHVACGlobals::ZoneComp;
        using DataHVACGlobals::ZoneCompTurnFansOff;
        using DataHVACGlobals::ZoneCompTurnFansOn;
        using DataLoopNode::Node;
        using DataPlant::PlantLoop;
        using DataPlant::TypeOf_CoilSteamAirHeating;
        using DataPlant::TypeOf_CoilWaterCooling;
        using DataPlant::TypeOf_CoilWaterDetailedFlatCooling;
        using DataPlant::TypeOf_CoilWaterSimpleHeating;
        using DataZoneEquipment::CheckZoneEquipmentList;
        using DataZoneEquipment::OutdoorAirUnit_Num;
        using DataZoneEquipment::ZoneEquipInputsFilled;
        using FluidProperties::GetDensityGlycol;
        using PlantUtilities::InitComponentNodes;
        using PlantUtilities::ScanPlantLoopsForObject;
        using ScheduleManager::GetCurrentScheduleValue;
        auto &GetWaterCoilMaxFlowRate(WaterCoils::GetCoilMaxWaterFlowRate);
        using HVACHXAssistedCoolingCoil::SimHXAssistedCoolingCoil;
        using SteamCoils::GetCoilMaxSteamFlowRate;
        using WaterCoils::SimulateWaterCoilComponents;

        // Locals
        // SUBROUTINE ARGUMENT DEFINITIONS:

        // SUBROUTINE PARAMETER DEFINITIONS:
        static std::string const CurrentModuleObject("ZoneHVAC:OutdoorAirUnit");
        static std::string const RoutineName("SizeOutdoorAirUnit");

        // INTERFACE BLOCK SPECIFICATIONS
        // na

        // DERIVED TYPE DEFINITIONS
        // na

        // SUBROUTINE LOCAL VARIABLE DECLARATIONS:
        int Loop;
        //////////// hoisted into namespace ////////////////////////////////////////////////
        // static bool MyOneTimeFlag( true );
        // static bool ZoneEquipmentListChecked( false ); // True after the Zone Equipment List has been checked for items
        ////////////////////////////////////////////////////////////////////////////////////
        static Array1D_bool MyEnvrnFlag;
        static Array1D_bool MyPlantScanFlag;
        static Array1D_bool MyZoneEqFlag; // used to set up zone equipment availability managers
        int InNode;                       // inlet node number in outdoor air unit
        int OutNode;                      // outlet node number in outdoor air unit
        int OutsideAirNode;               // outside air node number outdoor air unit
        Real64 OAFrac;                    // possible outside air fraction
        Real64 EAFrac;                    // possible exhaust air fraction
        Real64 RhoAir;                    // air density at InNode
        int compLoop;                     // local do loop index
        Real64 rho;
        bool errFlag;

        // FLOW:
        // Do the one time initializations

        if (MyOneTimeFlag) {

            MyEnvrnFlag.allocate(NumOfOAUnits);
            MySizeFlag.allocate(NumOfOAUnits);
            MyPlantScanFlag.allocate(NumOfOAUnits);
            MyZoneEqFlag.allocate(NumOfOAUnits);
            MyEnvrnFlag = true;
            MySizeFlag = true;
            MyPlantScanFlag = true;
            MyZoneEqFlag = true;
            MyOneTimeFlag = false;
        }

        if (allocated(ZoneComp)) {
            if (MyZoneEqFlag(OAUnitNum)) { // initialize the name of each availability manager list and zone number
                ZoneComp(OutdoorAirUnit_Num).ZoneCompAvailMgrs(OAUnitNum).AvailManagerListName = OutAirUnit(OAUnitNum).AvailManagerListName;
                ZoneComp(OutdoorAirUnit_Num).ZoneCompAvailMgrs(OAUnitNum).ZoneNum = ZoneNum;
                MyZoneEqFlag(OAUnitNum) = false;
            }
            OutAirUnit(OAUnitNum).AvailStatus = ZoneComp(OutdoorAirUnit_Num).ZoneCompAvailMgrs(OAUnitNum).AvailStatus;
        }

        if (MyPlantScanFlag(OAUnitNum) && allocated(PlantLoop)) {
            for (compLoop = 1; compLoop <= OutAirUnit(OAUnitNum).NumComponents; ++compLoop) {
                if ((OutAirUnit(OAUnitNum).OAEquip(compLoop).CoilPlantTypeOfNum == TypeOf_CoilWaterCooling) ||
                    (OutAirUnit(OAUnitNum).OAEquip(compLoop).CoilPlantTypeOfNum == TypeOf_CoilWaterDetailedFlatCooling) ||
                    (OutAirUnit(OAUnitNum).OAEquip(compLoop).CoilPlantTypeOfNum == TypeOf_CoilWaterSimpleHeating) ||
                    (OutAirUnit(OAUnitNum).OAEquip(compLoop).CoilPlantTypeOfNum == TypeOf_CoilSteamAirHeating)) {

                    errFlag = false;
                    ScanPlantLoopsForObject(state.dataBranchInputManager,
                                            OutAirUnit(OAUnitNum).OAEquip(compLoop).ComponentName,
                                            OutAirUnit(OAUnitNum).OAEquip(compLoop).CoilPlantTypeOfNum,
                                            OutAirUnit(OAUnitNum).OAEquip(compLoop).LoopNum,
                                            OutAirUnit(OAUnitNum).OAEquip(compLoop).LoopSideNum,
                                            OutAirUnit(OAUnitNum).OAEquip(compLoop).BranchNum,
                                            OutAirUnit(OAUnitNum).OAEquip(compLoop).CompNum,
                                            errFlag,
                                            _,
                                            _,
                                            _,
                                            _,
                                            _);
                    if (errFlag) {
                        ShowFatalError("InitOutdoorAirUnit: Program terminated for previous conditions.");
                    }
                }
            }

            MyPlantScanFlag(OAUnitNum) = false;
        } else if (MyPlantScanFlag(OAUnitNum) && !AnyPlantInModel) {
            MyPlantScanFlag(OAUnitNum) = false;
        }

        // need to check all zone outdoor air control units to see if they are on Zone Equipment List or issue warning
        if (!ZoneEquipmentListChecked && ZoneEquipInputsFilled) {
            ZoneEquipmentListChecked = true;
            for (Loop = 1; Loop <= NumOfOAUnits; ++Loop) {
                if (CheckZoneEquipmentList(CurrentModuleObject, OutAirUnit(Loop).Name)) continue;
                ShowSevereError("InitOutdoorAirUnit: Zone Outdoor Air Unit=[" + CurrentModuleObject + ',' + OutAirUnit(Loop).Name +
                                "] is not on any ZoneHVAC:EquipmentList.  It will not be simulated.");
            }
        }

        if (!SysSizingCalc && MySizeFlag(OAUnitNum) && !MyPlantScanFlag(OAUnitNum)) {

            SizeOutdoorAirUnit(state, OAUnitNum);

            MySizeFlag(OAUnitNum) = false;
        }

        // Do the one time initializations
        if (BeginEnvrnFlag && MyEnvrnFlag(OAUnitNum)) {
            // Node Conditions

            OutNode = OutAirUnit(OAUnitNum).AirOutletNode;
            OutsideAirNode = OutAirUnit(OAUnitNum).OutsideAirNode;
            // Outdoor Air flow rate conditions
            RhoAir = StdRhoAir;
            OAFrac = GetCurrentScheduleValue(OutAirUnit(OAUnitNum).OutAirSchedPtr);
            OutAirUnit(OAUnitNum).OutAirMassFlow = RhoAir * OAFrac * OutAirUnit(OAUnitNum).OutAirVolFlow;
            OutAirUnit(OAUnitNum).SMaxAirMassFlow = RhoAir * OAFrac * OutAirUnit(OAUnitNum).SFanMaxAirVolFlow;

            if (OutAirUnit(OAUnitNum).ExtFan) {
                InNode = OutAirUnit(OAUnitNum).AirInletNode;
                // set the exhaust air mass flow rate from input
                if (OutAirUnit(OAUnitNum).ExtFan) {
                    EAFrac = GetCurrentScheduleValue(OutAirUnit(OAUnitNum).ExtOutAirSchedPtr);
                    OutAirUnit(OAUnitNum).ExtAirMassFlow = RhoAir * EAFrac * OutAirUnit(OAUnitNum).ExtAirVolFlow;
                    OutAirUnit(OAUnitNum).EMaxAirMassFlow = RhoAir * EAFrac * OutAirUnit(OAUnitNum).EFanMaxAirVolFlow;
                } else if (!OutAirUnit(OAUnitNum).ExtFan) {
                    OutAirUnit(OAUnitNum).ExtAirMassFlow = OutAirUnit(OAUnitNum).OutAirMassFlow;
                    OutAirUnit(OAUnitNum).EMaxAirMassFlow = OutAirUnit(OAUnitNum).SMaxAirMassFlow;
                }
                Node(InNode).MassFlowRateMax = OutAirUnit(OAUnitNum).EMaxAirMassFlow;
                Node(InNode).MassFlowRateMin = 0.0;
            }
            // set the node max and min mass flow rates
            Node(OutsideAirNode).MassFlowRateMax = OutAirUnit(OAUnitNum).SMaxAirMassFlow;
            Node(OutsideAirNode).MassFlowRateMin = 0.0;
            Node(OutNode).MassFlowRate = OutAirUnit(OAUnitNum).EMaxAirMassFlow;

            if (!MyPlantScanFlag(OAUnitNum)) {
                for (compLoop = 1; compLoop <= OutAirUnit(OAUnitNum).NumComponents; ++compLoop) {
                    if ((OutAirUnit(OAUnitNum).OAEquip(compLoop).CoilPlantTypeOfNum == TypeOf_CoilWaterCooling) ||
                        (OutAirUnit(OAUnitNum).OAEquip(compLoop).CoilPlantTypeOfNum == TypeOf_CoilWaterDetailedFlatCooling)) {
                        OutAirUnit(OAUnitNum).OAEquip(compLoop).MaxVolWaterFlow = GetWaterCoilMaxFlowRate(
                            OutAirUnit(OAUnitNum).OAEquip(compLoop).ComponentType, OutAirUnit(OAUnitNum).OAEquip(compLoop).ComponentName, errFlag);
                        rho = GetDensityGlycol(PlantLoop(OutAirUnit(OAUnitNum).OAEquip(compLoop).LoopNum).FluidName,
                                               DataGlobals::CWInitConvTemp,
                                               PlantLoop(OutAirUnit(OAUnitNum).OAEquip(compLoop).LoopNum).FluidIndex,
                                               RoutineName);
                        OutAirUnit(OAUnitNum).OAEquip(compLoop).MaxWaterMassFlow = rho * OutAirUnit(OAUnitNum).OAEquip(compLoop).MaxVolWaterFlow;
                        OutAirUnit(OAUnitNum).OAEquip(compLoop).MinWaterMassFlow = rho * OutAirUnit(OAUnitNum).OAEquip(compLoop).MinVolWaterFlow;
                        InitComponentNodes(OutAirUnit(OAUnitNum).OAEquip(compLoop).MinWaterMassFlow,
                                           OutAirUnit(OAUnitNum).OAEquip(compLoop).MaxWaterMassFlow,
                                           OutAirUnit(OAUnitNum).OAEquip(compLoop).CoilWaterInletNode,
                                           OutAirUnit(OAUnitNum).OAEquip(compLoop).CoilWaterOutletNode,
                                           OutAirUnit(OAUnitNum).OAEquip(compLoop).LoopNum,
                                           OutAirUnit(OAUnitNum).OAEquip(compLoop).LoopSideNum,
                                           OutAirUnit(OAUnitNum).OAEquip(compLoop).BranchNum,
                                           OutAirUnit(OAUnitNum).OAEquip(compLoop).CompNum);
                    }

                    if (OutAirUnit(OAUnitNum).OAEquip(compLoop).CoilPlantTypeOfNum == TypeOf_CoilWaterSimpleHeating) {
                        OutAirUnit(OAUnitNum).OAEquip(compLoop).MaxVolWaterFlow = GetWaterCoilMaxFlowRate(
                            OutAirUnit(OAUnitNum).OAEquip(compLoop).ComponentType, OutAirUnit(OAUnitNum).OAEquip(compLoop).ComponentName, errFlag);
                        rho = GetDensityGlycol(PlantLoop(OutAirUnit(OAUnitNum).OAEquip(compLoop).LoopNum).FluidName,
                                               DataGlobals::HWInitConvTemp,
                                               PlantLoop(OutAirUnit(OAUnitNum).OAEquip(compLoop).LoopNum).FluidIndex,
                                               RoutineName);
                        OutAirUnit(OAUnitNum).OAEquip(compLoop).MaxWaterMassFlow = rho * OutAirUnit(OAUnitNum).OAEquip(compLoop).MaxVolWaterFlow;
                        OutAirUnit(OAUnitNum).OAEquip(compLoop).MinWaterMassFlow = rho * OutAirUnit(OAUnitNum).OAEquip(compLoop).MinVolWaterFlow;
                        InitComponentNodes(OutAirUnit(OAUnitNum).OAEquip(compLoop).MinWaterMassFlow,
                                           OutAirUnit(OAUnitNum).OAEquip(compLoop).MaxWaterMassFlow,
                                           OutAirUnit(OAUnitNum).OAEquip(compLoop).CoilWaterInletNode,
                                           OutAirUnit(OAUnitNum).OAEquip(compLoop).CoilWaterOutletNode,
                                           OutAirUnit(OAUnitNum).OAEquip(compLoop).LoopNum,
                                           OutAirUnit(OAUnitNum).OAEquip(compLoop).LoopSideNum,
                                           OutAirUnit(OAUnitNum).OAEquip(compLoop).BranchNum,
                                           OutAirUnit(OAUnitNum).OAEquip(compLoop).CompNum);
                    }
                    if (OutAirUnit(OAUnitNum).OAEquip(compLoop).CoilPlantTypeOfNum == TypeOf_CoilSteamAirHeating) {
                        OutAirUnit(OAUnitNum).OAEquip(compLoop).MaxVolWaterFlow =
                            GetCoilMaxSteamFlowRate(OutAirUnit(OAUnitNum).OAEquip(compLoop).ComponentIndex, errFlag);
                        Real64 rho = GetSatDensityRefrig(PlantLoop(OutAirUnit(OAUnitNum).OAEquip(compLoop).LoopNum).FluidName,
                                                         DataGlobals::SteamInitConvTemp,
                                                         1.0,
                                                         PlantLoop(OutAirUnit(OAUnitNum).OAEquip(compLoop).LoopNum).FluidIndex,
                                                         RoutineName);
                        OutAirUnit(OAUnitNum).OAEquip(compLoop).MaxWaterMassFlow = rho * OutAirUnit(OAUnitNum).OAEquip(compLoop).MaxVolWaterFlow;
                        OutAirUnit(OAUnitNum).OAEquip(compLoop).MinWaterMassFlow = rho * OutAirUnit(OAUnitNum).OAEquip(compLoop).MinVolWaterFlow;
                        InitComponentNodes(OutAirUnit(OAUnitNum).OAEquip(compLoop).MinWaterMassFlow,
                                           OutAirUnit(OAUnitNum).OAEquip(compLoop).MaxWaterMassFlow,
                                           OutAirUnit(OAUnitNum).OAEquip(compLoop).CoilWaterInletNode,
                                           OutAirUnit(OAUnitNum).OAEquip(compLoop).CoilWaterOutletNode,
                                           OutAirUnit(OAUnitNum).OAEquip(compLoop).LoopNum,
                                           OutAirUnit(OAUnitNum).OAEquip(compLoop).LoopSideNum,
                                           OutAirUnit(OAUnitNum).OAEquip(compLoop).BranchNum,
                                           OutAirUnit(OAUnitNum).OAEquip(compLoop).CompNum);
                    }
                    if (OutAirUnit(OAUnitNum).OAEquip(compLoop).CoilPlantTypeOfNum == WaterCoil_CoolingHXAsst) {
                        OutAirUnit(OAUnitNum).OAEquip(compLoop).MaxVolWaterFlow = GetWaterCoilMaxFlowRate(
                            OutAirUnit(OAUnitNum).OAEquip(compLoop).ComponentType, OutAirUnit(OAUnitNum).OAEquip(compLoop).ComponentName, errFlag);
                        rho = GetDensityGlycol(PlantLoop(OutAirUnit(OAUnitNum).OAEquip(compLoop).LoopNum).FluidName,
                                               DataGlobals::CWInitConvTemp,
                                               PlantLoop(OutAirUnit(OAUnitNum).OAEquip(compLoop).LoopNum).FluidIndex,
                                               RoutineName);
                        OutAirUnit(OAUnitNum).OAEquip(compLoop).MaxWaterMassFlow = rho * OutAirUnit(OAUnitNum).OAEquip(compLoop).MaxVolWaterFlow;
                        OutAirUnit(OAUnitNum).OAEquip(compLoop).MinWaterMassFlow = rho * OutAirUnit(OAUnitNum).OAEquip(compLoop).MinVolWaterFlow;
                        InitComponentNodes(OutAirUnit(OAUnitNum).OAEquip(compLoop).MinWaterMassFlow,
                                           OutAirUnit(OAUnitNum).OAEquip(compLoop).MaxWaterMassFlow,
                                           OutAirUnit(OAUnitNum).OAEquip(compLoop).CoilWaterInletNode,
                                           OutAirUnit(OAUnitNum).OAEquip(compLoop).CoilWaterOutletNode,
                                           OutAirUnit(OAUnitNum).OAEquip(compLoop).LoopNum,
                                           OutAirUnit(OAUnitNum).OAEquip(compLoop).LoopSideNum,
                                           OutAirUnit(OAUnitNum).OAEquip(compLoop).BranchNum,
                                           OutAirUnit(OAUnitNum).OAEquip(compLoop).CompNum);
                    }
                }
            }
            MyEnvrnFlag(OAUnitNum) = false;

        } // ...end start of environment inits

        if (!BeginEnvrnFlag) MyEnvrnFlag(OAUnitNum) = true;

        // These initializations are done every iteration...
        // Set all the output variable
        OutAirUnit(OAUnitNum).TotHeatingRate = 0.0;
        OutAirUnit(OAUnitNum).SensHeatingRate = 0.0;
        OutAirUnit(OAUnitNum).LatHeatingRate = 0.0;
        OutAirUnit(OAUnitNum).TotCoolingRate = 0.0;
        OutAirUnit(OAUnitNum).SensCoolingRate = 0.0;
        OutAirUnit(OAUnitNum).LatCoolingRate = 0.0;
        OutAirUnit(OAUnitNum).AirMassFlow = 0.0;
        OutAirUnit(OAUnitNum).ElecFanRate = 0.0;
        // Node Set

        OutNode = OutAirUnit(OAUnitNum).AirOutletNode;
        OutsideAirNode = OutAirUnit(OAUnitNum).OutsideAirNode;
        RhoAir = StdRhoAir;
        OAFrac = GetCurrentScheduleValue(OutAirUnit(OAUnitNum).OutAirSchedPtr);

        // set the mass flow rates from the input volume flow rates
        if (OAFrac > 0.0 || (ZoneCompTurnFansOn && !ZoneCompTurnFansOff)) { // fan is available
            OutAirUnit(OAUnitNum).OutAirMassFlow = RhoAir * OAFrac * OutAirUnit(OAUnitNum).OutAirVolFlow;
        } else {
            OutAirUnit(OAUnitNum).OutAirMassFlow = 0.0;
        }

        // set the exhaust air mass flow rate from input
        if (OutAirUnit(OAUnitNum).ExtFan) {
            InNode = OutAirUnit(OAUnitNum).AirInletNode;
            EAFrac = GetCurrentScheduleValue(OutAirUnit(OAUnitNum).ExtOutAirSchedPtr);
            if (OutAirUnit(OAUnitNum).ExtFanAvailSchedPtr > 0.0) {
                OutAirUnit(OAUnitNum).ExtAirMassFlow = RhoAir * EAFrac * OutAirUnit(OAUnitNum).ExtAirVolFlow;
            } else {
                OutAirUnit(OAUnitNum).ExtAirMassFlow = 0.0;
            }
            Node(InNode).MassFlowRate = OutAirUnit(OAUnitNum).ExtAirMassFlow;
            Node(InNode).MassFlowRateMaxAvail = OutAirUnit(OAUnitNum).ExtAirMassFlow;
            Node(InNode).MassFlowRateMinAvail = 0.0;
        } else if (!OutAirUnit(OAUnitNum).ExtFan) {
            OutAirUnit(OAUnitNum).ExtAirMassFlow = 0.0;
        }

        // First, set the flow conditions up so that there is flow through the unit

        Node(OutNode).MassFlowRate = OutAirUnit(OAUnitNum).OutAirMassFlow;
        Node(OutNode).MassFlowRateMaxAvail = OutAirUnit(OAUnitNum).OutAirMassFlow;
        Node(OutNode).MassFlowRateMinAvail = 0.0;
        Node(OutsideAirNode).MassFlowRate = OutAirUnit(OAUnitNum).OutAirMassFlow;
        Node(OutsideAirNode).MassFlowRateMaxAvail = OutAirUnit(OAUnitNum).OutAirMassFlow;
        Node(OutsideAirNode).MassFlowRateMinAvail = 0.0;

        // Just in case the system is off and conditions do not get sent through
        // the system for some reason, set the outlet conditions equal to the inlet
        // conditions of the zone outdoor air control unit
        if (OutAirUnit(OAUnitNum).ExtFan) {
            Node(OutNode).Temp = Node(InNode).Temp;
            Node(OutNode).Press = Node(InNode).Press;
            Node(OutNode).HumRat = Node(InNode).HumRat;
            Node(OutNode).Enthalpy = Node(InNode).Enthalpy;
        } else {
            Node(OutNode).Temp = Node(OutsideAirNode).Temp;
            Node(OutNode).Press = Node(OutsideAirNode).Press;
            Node(OutNode).HumRat = Node(OutsideAirNode).HumRat;
            Node(OutNode).Enthalpy = Node(OutsideAirNode).Enthalpy;
        }
        // These initializations only need to be done once at the start of the iterations...
        if (FirstHVACIteration || ShortenTimeStepSys) {
            // Initialize the outside air conditions...
            Node(OutsideAirNode).Temp = Node(OutsideAirNode).OutAirDryBulb;
            Node(OutsideAirNode).HumRat = OutHumRat;
            Node(OutsideAirNode).Press = OutBaroPress;
        }
    }

    void SizeOutdoorAirUnit(EnergyPlusData &state, int const OAUnitNum)
    {

        // SUBROUTINE INFORMATION:
        //       AUTHOR         Young Tae Chae, Rick Strand
        //       DATE WRITTEN   July 2009
        //       MODIFIED       Brent Griffith, March 2010, autosize OA flow rate
        //                      August 2013 Daeho Kang, add component sizing table entries
        //       RE-ENGINEERED  na

        // PURPOSE OF THIS SUBROUTINE:
        // This subroutine is for sizing zoen outdoor air control unit components for which flow rates have not been
        // specified in the input.

        // METHODOLOGY EMPLOYED:
        // Obtains flow rates from the zone sizing arrays and plant sizing data.

        // Using/Aliasing
        using namespace DataSizing;
        using DataEnvironment::StdRhoAir;
        using DataHVACGlobals::cFanTypes;
        using DataPlant::PlantLoop;
        using DataPlant::TypeOf_CoilSteamAirHeating;
        using DataPlant::TypeOf_CoilWaterCooling;
        using DataPlant::TypeOf_CoilWaterDetailedFlatCooling;
        using DataPlant::TypeOf_CoilWaterSimpleHeating;
        using Fans::GetFanDesignVolumeFlowRate;
        using General::RoundSigDigits;
        using HVACHXAssistedCoolingCoil::SimHXAssistedCoolingCoil;
        using PlantUtilities::MyPlantSizingIndex;
        using ReportSizingManager::ReportSizingOutput;
        using SteamCoils::SimulateSteamCoilComponents;
        using WaterCoils::SimulateWaterCoilComponents;

        // SUBROUTINE PARAMETER DEFINITIONS:
        static std::string const RoutineName("SizeOutdoorAirUnit");

        // SUBROUTINE LOCAL VARIABLE DECLARATIONS:
        int PltSizHeatNum; // index of plant sizing object for 1st heating loop
        int PltSizCoolNum; // index of plant sizing object for 1st cooling loop
        bool ErrorsFound;
        Real64 RhoAir;
        int CompNum;
        bool IsAutoSize;            // Indicator to autosize
        Real64 OutAirVolFlowDes;    // Autosized outdoor air flow for reporting
        Real64 OutAirVolFlowUser;   // Hardsized outdoor air flow for reporting
        Real64 ExtAirVolFlowDes;    // Autosized exhaust air flow for reporting
        Real64 ExtAirVolFlowUser;   // Hardsized exhaust air flow for reporting
        Real64 MaxVolWaterFlowDes;  // Autosized maximum water flow for reporting
        Real64 MaxVolWaterFlowUser; // Hardsized maximum water flow for reporting

        PltSizCoolNum = 0;
        PltSizHeatNum = 0;
        ErrorsFound = false;
        RhoAir = StdRhoAir;
        IsAutoSize = false;
        OutAirVolFlowDes = 0.0;
        OutAirVolFlowUser = 0.0;
        ExtAirVolFlowDes = 0.0;
        ExtAirVolFlowUser = 0.0;
        MaxVolWaterFlowDes = 0.0;
        MaxVolWaterFlowUser = 0.0;
        if (OutAirUnit(OAUnitNum).SFanType == DataHVACGlobals::FanType_SystemModelObject) {
            DataSizing::DataFanEnumType = DataAirSystems::objectVectorOOFanSystemModel;
        } else {
            DataSizing::DataFanEnumType = DataAirSystems::structArrayLegacyFanModels;
        }
        DataSizing::DataFanIndex = OutAirUnit(OAUnitNum).SFan_Index;
        if (OutAirUnit(OAUnitNum).FanPlace == BlowThru) {
            DataSizing::DataFanPlacement = DataSizing::zoneFanPlacement::zoneBlowThru;
        } else if (OutAirUnit(OAUnitNum).FanPlace == DrawThru) {
            DataSizing::DataFanPlacement = DataSizing::zoneFanPlacement::zoneDrawThru;
        }

        if (OutAirUnit(OAUnitNum).OutAirVolFlow == AutoSize) {
            IsAutoSize = true;
        }

        if (CurZoneEqNum > 0) {
            if (!IsAutoSize && !ZoneSizingRunDone) { // Simulation continue
                if (OutAirUnit(OAUnitNum).OutAirVolFlow > 0.0) {
                    ReportSizingOutput(CurrentModuleObjects(1),
                                       OutAirUnit(OAUnitNum).Name,
                                       "User-Specified Outdoor Air Flow Rate [m3/s]",
                                       OutAirUnit(OAUnitNum).OutAirVolFlow);
                }
            } else {
                CheckZoneSizing(CurrentModuleObjects(1), OutAirUnit(OAUnitNum).Name);
                OutAirVolFlowDes = FinalZoneSizing(CurZoneEqNum).MinOA;
                if (OutAirVolFlowDes < SmallAirVolFlow) {
                    OutAirVolFlowDes = 0.0;
                }
                if (IsAutoSize) {
                    OutAirUnit(OAUnitNum).OutAirVolFlow = OutAirVolFlowDes;
                    ReportSizingOutput(
                        CurrentModuleObjects(1), OutAirUnit(OAUnitNum).Name, "Design Size Outdoor Air Flow Rate [m3/s]", OutAirVolFlowDes);
                } else {
                    if (OutAirUnit(OAUnitNum).OutAirVolFlow > 0.0 && OutAirVolFlowDes > 0.0) {
                        OutAirVolFlowUser = OutAirUnit(OAUnitNum).OutAirVolFlow;
                        ReportSizingOutput(
                            CurrentModuleObjects(1), OutAirUnit(OAUnitNum).Name, "User-Specified Outdoor Air Flow Rate [m3/s]", OutAirVolFlowUser);
                        if (DisplayExtraWarnings) {
                            if ((std::abs(OutAirVolFlowDes - OutAirVolFlowUser) / OutAirVolFlowUser) > AutoVsHardSizingThreshold) {
                                ReportSizingOutput(CurrentModuleObjects(1),
                                                   OutAirUnit(OAUnitNum).Name,
                                                   "Design Size Outdoor Air Flow Rate [m3/s]",
                                                   OutAirVolFlowDes);
                                ShowMessage("SizeOutdoorAirUnit: Potential issue with equipment sizing for ZoneHVAC:OutdoorAirUnit " +
                                            OutAirUnit(OAUnitNum).Name);
                                ShowContinueError("User-Specified Outdoor Air Flow Rate of " + RoundSigDigits(OutAirVolFlowUser, 5) + " [m3/s]");
                                ShowContinueError("differs from Design Size Outdoor Air Flow Rate of " + RoundSigDigits(OutAirVolFlowDes, 5) +
                                                  " [m3/s]");
                                ShowContinueError("This may, or may not, indicate mismatched component sizes.");
                                ShowContinueError("Verify that the value entered is intended and is consistent with other components.");
                            }
                        }
                    }
                }
            }
        }

        IsAutoSize = false;
        if (OutAirUnit(OAUnitNum).ExtAirVolFlow == AutoSize) {
            IsAutoSize = true;
        }
        if (CurZoneEqNum > 0) {
            if (!IsAutoSize && !ZoneSizingRunDone) { // Simulation continue
                if (OutAirUnit(OAUnitNum).ExtAirVolFlow > 0.0) {
                    ReportSizingOutput(CurrentModuleObjects(1),
                                       OutAirUnit(OAUnitNum).Name,
                                       "User-Specified Exhaust Air Flow Rate [m3/s]",
                                       OutAirUnit(OAUnitNum).ExtAirVolFlow);
                }
            } else {
                // set exhaust flow equal to the oa inlet flow
                ExtAirVolFlowDes = OutAirUnit(OAUnitNum).OutAirVolFlow;
                if (IsAutoSize) {
                    OutAirUnit(OAUnitNum).ExtAirVolFlow = ExtAirVolFlowDes;
                    ReportSizingOutput(
                        CurrentModuleObjects(1), OutAirUnit(OAUnitNum).Name, "Design Size Exhaust Air Flow Rate [m3/s]", ExtAirVolFlowDes);
                } else {
                    if (OutAirUnit(OAUnitNum).ExtAirVolFlow > 0.0 && ExtAirVolFlowDes > 0.0) {
                        ExtAirVolFlowUser = OutAirUnit(OAUnitNum).ExtAirVolFlow;
                        ReportSizingOutput(
                            CurrentModuleObjects(1), OutAirUnit(OAUnitNum).Name, "User-Specified Exhaust Air Flow Rate [m3/s]", ExtAirVolFlowUser);
                        if (DisplayExtraWarnings) {
                            if ((std::abs(ExtAirVolFlowDes - ExtAirVolFlowUser) / ExtAirVolFlowUser) > AutoVsHardSizingThreshold) {
                                ReportSizingOutput(CurrentModuleObjects(1),
                                                   OutAirUnit(OAUnitNum).Name,
                                                   "Design Size Exhaust Air Flow Rate [m3/s]",
                                                   ExtAirVolFlowDes);
                                ShowMessage("SizeOutdoorAirUnit: Potential issue with equipment sizing for ZoneHVAC:OutdoorAirUnit " +
                                            OutAirUnit(OAUnitNum).Name);
                                ShowContinueError("User-Specified Exhaust Air Flow Rate of " + RoundSigDigits(ExtAirVolFlowUser, 5) + " [m3/s]");
                                ShowContinueError("differs from Design Size Exhaust Air Flow Rate of " + RoundSigDigits(ExtAirVolFlowDes, 5) +
                                                  " [m3/s]");
                                ShowContinueError("This may, or may not, indicate mismatched component sizes.");
                                ShowContinueError("Verify that the value entered is intended and is consistent with other components.");
                            }
                        }
                    }
                }
            }
        }

        ZoneEqSizing(CurZoneEqNum).CoolingAirFlow = true;
        ZoneEqSizing(CurZoneEqNum).HeatingAirFlow = true;
        ZoneEqSizing(CurZoneEqNum).CoolingAirVolFlow = OutAirUnit(OAUnitNum).OutAirVolFlow;
        ZoneEqSizing(CurZoneEqNum).HeatingAirVolFlow = OutAirUnit(OAUnitNum).OutAirVolFlow;
        ZoneEqSizing(CurZoneEqNum).OAVolFlow = OutAirUnit(OAUnitNum).OutAirVolFlow;

        if (OutAirUnit(OAUnitNum).SFanMaxAirVolFlow == AutoSize) {
            if (OutAirUnit(OAUnitNum).SFanType != DataHVACGlobals::FanType_SystemModelObject) {
                Fans::SimulateFanComponents(state, OutAirUnit(OAUnitNum).SFanName, true, OutAirUnit(OAUnitNum).SFan_Index, _, false, false);
                OutAirUnit(OAUnitNum).SFanMaxAirVolFlow =
<<<<<<< HEAD
                    GetFanDesignVolumeFlowRate(state.fans, state.files, cFanTypes(OutAirUnit(OAUnitNum).SFanType), OutAirUnit(OAUnitNum).SFanName, ErrorsFound);
=======
                    GetFanDesignVolumeFlowRate(state, state.fans, cFanTypes(OutAirUnit(OAUnitNum).SFanType), OutAirUnit(OAUnitNum).SFanName, ErrorsFound);
>>>>>>> b3ea0f9b

            } else {
                HVACFan::fanObjs[OutAirUnit(OAUnitNum).SFan_Index]->simulate(state, _, _, _, _);
                OutAirUnit(OAUnitNum).SFanMaxAirVolFlow = HVACFan::fanObjs[OutAirUnit(OAUnitNum).SFan_Index]->designAirVolFlowRate;
            }
        }
        if (OutAirUnit(OAUnitNum).ExtFan) {
            if (OutAirUnit(OAUnitNum).EFanMaxAirVolFlow == AutoSize) {
                if (OutAirUnit(OAUnitNum).ExtFanType != DataHVACGlobals::FanType_SystemModelObject) {

                    Fans::SimulateFanComponents(state, OutAirUnit(OAUnitNum).ExtFanName, true, OutAirUnit(OAUnitNum).ExtFan_Index);
                    OutAirUnit(OAUnitNum).EFanMaxAirVolFlow =
<<<<<<< HEAD
                        GetFanDesignVolumeFlowRate(state.fans, state.files, cFanTypes(OutAirUnit(OAUnitNum).ExtFanType), OutAirUnit(OAUnitNum).ExtFanName, ErrorsFound);
=======
                        GetFanDesignVolumeFlowRate(state, state.fans, cFanTypes(OutAirUnit(OAUnitNum).ExtFanType), OutAirUnit(OAUnitNum).ExtFanName, ErrorsFound);
>>>>>>> b3ea0f9b
                } else {
                    HVACFan::fanObjs[OutAirUnit(OAUnitNum).ExtFan_Index]->simulate(state, _, _, _, _);
                    OutAirUnit(OAUnitNum).EFanMaxAirVolFlow = HVACFan::fanObjs[OutAirUnit(OAUnitNum).ExtFan_Index]->designAirVolFlowRate;
                }
            }
        }

        for (CompNum = 1; CompNum <= OutAirUnit(OAUnitNum).NumComponents; ++CompNum) {
            if ((OutAirUnit(OAUnitNum).OAEquip(CompNum).CoilPlantTypeOfNum == TypeOf_CoilWaterCooling) ||
                (OutAirUnit(OAUnitNum).OAEquip(CompNum).CoilPlantTypeOfNum == TypeOf_CoilWaterDetailedFlatCooling)) {
                if (OutAirUnit(OAUnitNum).OAEquip(CompNum).MaxVolWaterFlow == AutoSize) {
                    SimulateWaterCoilComponents(state,
                        OutAirUnit(OAUnitNum).OAEquip(CompNum).ComponentName, true, OutAirUnit(OAUnitNum).OAEquip(CompNum).ComponentIndex, _, 1, 0.0);
                }
            }
            if (OutAirUnit(OAUnitNum).OAEquip(CompNum).CoilPlantTypeOfNum == TypeOf_CoilWaterSimpleHeating) {
                if (OutAirUnit(OAUnitNum).OAEquip(CompNum).MaxVolWaterFlow == AutoSize) {
                    SimulateWaterCoilComponents(state,
                        OutAirUnit(OAUnitNum).OAEquip(CompNum).ComponentName, true, OutAirUnit(OAUnitNum).OAEquip(CompNum).ComponentIndex, _, 1, 0.0);
                }
            }
            if (OutAirUnit(OAUnitNum).OAEquip(CompNum).CoilPlantTypeOfNum == TypeOf_CoilSteamAirHeating) {
                if (OutAirUnit(OAUnitNum).OAEquip(CompNum).MaxVolWaterFlow == AutoSize) {
                    SimulateSteamCoilComponents(state,
                        OutAirUnit(OAUnitNum).OAEquip(CompNum).ComponentName, true, OutAirUnit(OAUnitNum).OAEquip(CompNum).ComponentIndex);
                }
            }
            if (OutAirUnit(OAUnitNum).OAEquip(CompNum).CoilPlantTypeOfNum == WaterCoil_CoolingHXAsst) {
                if (OutAirUnit(OAUnitNum).OAEquip(CompNum).MaxVolWaterFlow == AutoSize) {
                    SimHXAssistedCoolingCoil(state, OutAirUnit(OAUnitNum).OAEquip(CompNum).ComponentName,
                                             true,
                                             1,
                                             0.0,
                                             OutAirUnit(OAUnitNum).OAEquip(CompNum).ComponentIndex,
                                             ContFanCycCoil);
                }
            }
        }

        if (ErrorsFound) {
            ShowFatalError("Preceding sizing errors cause program termination");
        }
    }

    void CalcOutdoorAirUnit(EnergyPlusData &state, int &OAUnitNum,                // number of the current unit being simulated
                            int const ZoneNum,             // number of zone being served
                            bool const FirstHVACIteration, // TRUE if 1st HVAC simulation of system timestep
                            Real64 &PowerMet,              // power supplied
                            Real64 &LatOutputProvided      // Latent power supplied (kg/s), negative = dehumidification
    )
    {

        // SUBROUTINE INFORMATION:
        //       AUTHOR         Young Tae Chae, Rick Strand
        //       DATE WRITTEN   June 2008
        //       MODIFIED       July 2012, Chandan Sharma - FSEC: Added zone sys avail managers
        //       RE-ENGINEERED  na

        // PURPOSE OF THIS SUBROUTINE:
        // This subroutine mainly controls the action of the outdoor air unit
        // (or more exactly, it controls the coil outlet temperature of the unit)
        // based on the user input for controls and the defined controls
        // algorithms.

        // METHODOLOGY EMPLOYED:
        // Outdoor air unit is controlled based on user input and what is happening in the
        // simulation.
        // Note: controls are strictly temperature based and do not factor
        // humidity into the equation (not an enthalpy economy cycle but rather
        // a simple return air cycle).

        // REFERENCES:
        // ASHRAE Systems and Equipment Handbook (SI), 1996. page 31.3

        // USE STATEMENTS:

        // Using/Aliasing
        using namespace DataZoneEnergyDemands;
        using DataEnvironment::CurMnDy;
        using DataEnvironment::EnvironmentName;
        using DataEnvironment::OutBaroPress;
        using DataHeatBalFanSys::MAT;
        using DataHeatBalFanSys::ZoneAirHumRat;
        using DataHVACGlobals::ZoneCompTurnFansOff;
        using DataHVACGlobals::ZoneCompTurnFansOn;
        using DataLoopNode::Node;
        using HeatingCoils::CheckHeatingCoilSchedule;
        using HVACHXAssistedCoolingCoil::CheckHXAssistedCoolingCoilSchedule;
        using ScheduleManager::GetCurrentScheduleValue;
        using SteamCoils::CheckSteamCoilSchedule;
        using WaterCoils::CheckWaterCoilSchedule;

        // Locals

        // SUBROUTINE ARGUMENT DEFINITIONS:

        // SUBROUTINE PARAMETER DEFINITIONS:
        // INTERFACE BLOCK SPECIFICATIONS

        // DERIVED TYPE DEFINITIONS
        // na

        // SUBROUTINE LOCAL VARIABLE DECLARATIONS:
        static std::string const CurrentModuleObject("ZoneHVAC:OutdoorAirUnit");
        Real64 DesOATemp;    // Design OA Temp degree C
        Real64 AirMassFlow;  // air mass flow rate [kg/s]
        int ControlNode;     // the hot water or cold water inlet node
        int InletNode;       // Unit air inlet node
        int SFanOutletNode;  // Unit supply fan outlet node
        int OutletNode;      // air outlet node
        int OutsideAirNode;  // outside air node
        Real64 QTotUnitOut;  // total unit output [watts]
        Real64 QUnitOut;     // heating or sens. cooling provided by fan coil unit [watts]
        Real64 LatLoadMet;   // heating or sens. cooling provided by fan coil unit [watts]
        Real64 MinHumRat;    // desired temperature after mixing inlet and outdoor air [degrees C]
        Real64 SetPointTemp; // temperature that will be used to control the radiant system [Celsius]
        Real64 HiCtrlTemp;   // Current high point in setpoint temperature range
        Real64 LoCtrlTemp;   // Current low point in setpoint temperature range
        Real64 AirInEnt;     // RE-calcualte the Enthalpy of supply air
        Real64 AirOutletTemp;
        static int OperatingMode(0);
        static int UnitControlType(0);
        Real64 ZoneSupAirEnt; // Specific humidity ratio of inlet air (kg moisture / kg moist air)
        // Latent output
        Real64 LatentOutput; // Latent (moisture) add/removal rate, negative is dehumidification [kg/s]
        Real64 SpecHumOut;   // Specific humidity ratio of outlet air (kg moisture / kg moist air)
        Real64 SpecHumIn;    // Specific humidity ratio of inlet air (kg moisture / kg moist air)
        Real64 ZoneAirEnt;   // zone air enthalphy J/kg

        // FLOW:

        // initialize local variables
        ControlNode = 0;
        QUnitOut = 0.0;
        if (OutAirUnit(OAUnitNum).ExtFan) InletNode = OutAirUnit(OAUnitNum).AirInletNode;
        SFanOutletNode = OutAirUnit(OAUnitNum).SFanOutletNode;
        OutletNode = OutAirUnit(OAUnitNum).AirOutletNode;
        OutsideAirNode = OutAirUnit(OAUnitNum).OutsideAirNode;
        OperatingMode = OutAirUnit(OAUnitNum).OperatingMode;
        UnitControlType = OutAirUnit(OAUnitNum).ControlType;
        AirOutletTemp = 0.0;
        OutAirUnit(OAUnitNum).CompOutSetTemp = 0.0;
        OutAirUnit(OAUnitNum).FanEffect = false;

        if ((GetCurrentScheduleValue(OutAirUnit(OAUnitNum).SchedPtr) <= 0) || (GetCurrentScheduleValue(OutAirUnit(OAUnitNum).OutAirSchedPtr) <= 0) ||
            ((GetCurrentScheduleValue(OutAirUnit(OAUnitNum).SFanAvailSchedPtr) <= 0) && !ZoneCompTurnFansOn) || ZoneCompTurnFansOff) {
            // System is off or has no load upon the unit; set the flow rates to zero and then
            // simulate the components with the no flow conditions
            if (OutAirUnit(OAUnitNum).ExtFan) Node(InletNode).MassFlowRate = 0.0;
            if (OutAirUnit(OAUnitNum).ExtFan) Node(InletNode).MassFlowRateMaxAvail = 0.0;
            if (OutAirUnit(OAUnitNum).ExtFan) Node(InletNode).MassFlowRateMinAvail = 0.0;
            Node(SFanOutletNode).MassFlowRate = 0.0;
            Node(SFanOutletNode).MassFlowRateMaxAvail = 0.0;
            Node(SFanOutletNode).MassFlowRateMinAvail = 0.0;
            Node(OutletNode).MassFlowRate = 0.0;
            Node(OutletNode).MassFlowRateMaxAvail = 0.0;
            Node(OutletNode).MassFlowRateMinAvail = 0.0;
            Node(OutsideAirNode).MassFlowRate = 0.0;
            Node(OutsideAirNode).MassFlowRateMaxAvail = 0.0;
            Node(OutsideAirNode).MassFlowRateMinAvail = 0.0;
            AirMassFlow = Node(SFanOutletNode).MassFlowRate;

            // Node condition
            if (OutAirUnit(OAUnitNum).ExtFan) {
                Node(InletNode).Temp = MAT(ZoneNum);
                Node(SFanOutletNode).Temp = Node(InletNode).Temp;
            } else {
                Node(SFanOutletNode).Temp = MAT(ZoneNum);
            }
            Node(OutletNode).Temp = Node(SFanOutletNode).Temp;

            if (OutAirUnit(OAUnitNum).FanPlace == BlowThru) {
                if (OutAirUnit(OAUnitNum).SFanType != DataHVACGlobals::FanType_SystemModelObject) {
                    Fans::SimulateFanComponents(state, OutAirUnit(OAUnitNum).SFanName,
                                                FirstHVACIteration,
                                                OutAirUnit(OAUnitNum).SFan_Index,
                                                _,
                                                ZoneCompTurnFansOn,
                                                ZoneCompTurnFansOff);
                } else {
                    HVACFan::fanObjs[OutAirUnit(OAUnitNum).SFan_Index]->simulate(state, _, ZoneCompTurnFansOn, ZoneCompTurnFansOff, _);
                }

                SimZoneOutAirUnitComps(state, OAUnitNum, FirstHVACIteration);
                if (OutAirUnit(OAUnitNum).ExtFan) {
                    if (OutAirUnit(OAUnitNum).ExtFanType != DataHVACGlobals::FanType_SystemModelObject) {
                        Fans::SimulateFanComponents(state, OutAirUnit(OAUnitNum).ExtFanName,
                                                    FirstHVACIteration,
                                                    OutAirUnit(OAUnitNum).ExtFan_Index,
                                                    _,
                                                    ZoneCompTurnFansOn,
                                                    ZoneCompTurnFansOff); // why not turn on/off flags here?
                    } else {
                        HVACFan::fanObjs[OutAirUnit(OAUnitNum).ExtFan_Index]->simulate(state, _, ZoneCompTurnFansOn, ZoneCompTurnFansOff, _);
                    }
                }

            } else if (OutAirUnit(OAUnitNum).FanPlace == DrawThru) {
                SimZoneOutAirUnitComps(state, OAUnitNum, FirstHVACIteration);
                if (OutAirUnit(OAUnitNum).SFanType != DataHVACGlobals::FanType_SystemModelObject) {
                    Fans::SimulateFanComponents(state, OutAirUnit(OAUnitNum).SFanName,
                                                FirstHVACIteration,
                                                OutAirUnit(OAUnitNum).SFan_Index,
                                                _,
                                                ZoneCompTurnFansOn,
                                                ZoneCompTurnFansOff);
                } else {
                    HVACFan::fanObjs[OutAirUnit(OAUnitNum).SFan_Index]->simulate(state, _, ZoneCompTurnFansOn, ZoneCompTurnFansOff, _);
                }
                if (OutAirUnit(OAUnitNum).ExtFan) {
                    if (OutAirUnit(OAUnitNum).ExtFanType != DataHVACGlobals::FanType_SystemModelObject) {
                        Fans::SimulateFanComponents(state, OutAirUnit(OAUnitNum).ExtFanName,
                                                    FirstHVACIteration,
                                                    OutAirUnit(OAUnitNum).ExtFan_Index,
                                                    _,
                                                    ZoneCompTurnFansOn,
                                                    ZoneCompTurnFansOff);
                    } else {
                        HVACFan::fanObjs[OutAirUnit(OAUnitNum).ExtFan_Index]->simulate(state, _, ZoneCompTurnFansOn, ZoneCompTurnFansOff, _);
                    }
                }
            }

        } else { // System On

            // Flowrate Check
            if (Node(OutsideAirNode).MassFlowRate > 0.0) {
                Node(OutsideAirNode).MassFlowRate = OutAirUnit(OAUnitNum).OutAirMassFlow;
            }

            // Fan Positioning Check

            if (OutAirUnit(OAUnitNum).ExtFan) {
                Node(InletNode).MassFlowRate = OutAirUnit(OAUnitNum).ExtAirMassFlow;
            }

            // Air mass balance check
            if ((std::abs(OutAirUnit(OAUnitNum).ExtAirMassFlow - OutAirUnit(OAUnitNum).OutAirMassFlow) > 0.001) &&
                (!DataHeatBalance::ZoneAirMassFlow.EnforceZoneMassBalance)) {
                if (!OutAirUnit(OAUnitNum).FlowError) {
                    ShowWarningError("Air mass flow between zone supply and exhaust is not balanced. Only the first occurrence is reported.");
                    ShowContinueError("Occurs in ZoneHVAC:OutdoorAirUnit Object= " + OutAirUnit(OAUnitNum).Name);
                    ShowContinueError("Air mass balance is required by other outdoor air units: Fan:ZoneExhaust, ZoneMixing, ZoneCrossMixing, or "
                                      "other air flow control inputs.");
                    ShowContinueErrorTimeStamp(
                        "The outdoor mass flow rate = " + General::RoundSigDigits(OutAirUnit(OAUnitNum).OutAirMassFlow, 3) +
                        " and the exhaust mass flow rate = " + General::RoundSigDigits(OutAirUnit(OAUnitNum).ExtAirMassFlow, 3) + ".");
                    OutAirUnit(OAUnitNum).FlowError = true;
                }
            }

            if (OutAirUnit(OAUnitNum).FanPlace == BlowThru) {
                if (OutAirUnit(OAUnitNum).SFanType != DataHVACGlobals::FanType_SystemModelObject) {
                    Fans::SimulateFanComponents(state, OutAirUnit(OAUnitNum).SFanName,
                                                FirstHVACIteration,
                                                OutAirUnit(OAUnitNum).SFan_Index,
                                                _,
                                                ZoneCompTurnFansOn,
                                                ZoneCompTurnFansOff);
                } else {
                    HVACFan::fanObjs[OutAirUnit(OAUnitNum).SFan_Index]->simulate(state, _, ZoneCompTurnFansOn, ZoneCompTurnFansOff, _);
                }
                DesOATemp = Node(SFanOutletNode).Temp;
            } else if (OutAirUnit(OAUnitNum).FanPlace == DrawThru) {
                DesOATemp = Node(OutsideAirNode).Temp;
            }

            // Control type check
            {
                auto const SELECT_CASE_var(UnitControlType);
                if (SELECT_CASE_var == Neutral) {
                    SetPointTemp = MAT(ZoneNum);
                    // Neutral Control Condition
                    if (DesOATemp == SetPointTemp) {
                        OutAirUnit(OAUnitNum).OperatingMode = NeutralMode;
                        AirOutletTemp = DesOATemp;
                        OutAirUnit(OAUnitNum).CompOutSetTemp = DesOATemp;
                        SimZoneOutAirUnitComps(state, OAUnitNum, FirstHVACIteration);
                    } else {
                        if (DesOATemp < SetPointTemp) { // Heating MODE
                            OutAirUnit(OAUnitNum).OperatingMode = HeatingMode;
                            AirOutletTemp = SetPointTemp;
                            OutAirUnit(OAUnitNum).CompOutSetTemp = AirOutletTemp;
                            SimZoneOutAirUnitComps(state, OAUnitNum, FirstHVACIteration);
                        } else if (DesOATemp > SetPointTemp) { // Cooling Mode
                            OutAirUnit(OAUnitNum).OperatingMode = CoolingMode;
                            AirOutletTemp = SetPointTemp;
                            OutAirUnit(OAUnitNum).CompOutSetTemp = AirOutletTemp;
                            SimZoneOutAirUnitComps(state, OAUnitNum, FirstHVACIteration);
                        }
                    }
                    // SetPoint Temperature Condition
                } else if (SELECT_CASE_var == Temperature) {
                    SetPointTemp = DesOATemp;
                    HiCtrlTemp = GetCurrentScheduleValue(OutAirUnit(OAUnitNum).HiCtrlTempSchedPtr);
                    LoCtrlTemp = GetCurrentScheduleValue(OutAirUnit(OAUnitNum).LoCtrlTempSchedPtr);
                    if ((DesOATemp <= HiCtrlTemp) && (DesOATemp >= LoCtrlTemp)) {
                        OutAirUnit(OAUnitNum).OperatingMode = NeutralMode;
                        AirOutletTemp = DesOATemp;
                        OutAirUnit(OAUnitNum).CompOutSetTemp = DesOATemp;
                        SimZoneOutAirUnitComps(state, OAUnitNum, FirstHVACIteration);
                    } else {
                        if (SetPointTemp < LoCtrlTemp) {
                            OutAirUnit(OAUnitNum).OperatingMode = HeatingMode;
                            AirOutletTemp = LoCtrlTemp;
                            OutAirUnit(OAUnitNum).CompOutSetTemp = AirOutletTemp;
                            SimZoneOutAirUnitComps(state, OAUnitNum, FirstHVACIteration);
                        } else if (SetPointTemp > HiCtrlTemp) {
                            OutAirUnit(OAUnitNum).OperatingMode = CoolingMode;
                            AirOutletTemp = HiCtrlTemp;
                            OutAirUnit(OAUnitNum).CompOutSetTemp = AirOutletTemp;
                            SimZoneOutAirUnitComps(state, OAUnitNum, FirstHVACIteration);
                        }
                    }
                }
            }

            // Fan positioning
            if (OutAirUnit(OAUnitNum).FanPlace == DrawThru) {
                if (OutAirUnit(OAUnitNum).SFanType != DataHVACGlobals::FanType_SystemModelObject) {
                    Fans::SimulateFanComponents(state, OutAirUnit(OAUnitNum).SFanName,
                                                FirstHVACIteration,
                                                OutAirUnit(OAUnitNum).SFan_Index,
                                                _,
                                                ZoneCompTurnFansOn,
                                                ZoneCompTurnFansOff);
                } else {
                    HVACFan::fanObjs[OutAirUnit(OAUnitNum).SFan_Index]->simulate(state, _, ZoneCompTurnFansOn, ZoneCompTurnFansOff, _);
                }

                OutAirUnit(OAUnitNum).FanEffect = true; // RE-Simulation to take over the supply fan effect
                OutAirUnit(OAUnitNum).FanCorTemp = (Node(OutletNode).Temp - OutAirUnit(OAUnitNum).CompOutSetTemp);
                SimZoneOutAirUnitComps(state, OAUnitNum, FirstHVACIteration);
                if (OutAirUnit(OAUnitNum).SFanType != DataHVACGlobals::FanType_SystemModelObject) {
                    Fans::SimulateFanComponents(state, OutAirUnit(OAUnitNum).SFanName,
                                                FirstHVACIteration,
                                                OutAirUnit(OAUnitNum).SFan_Index,
                                                _,
                                                ZoneCompTurnFansOn,
                                                ZoneCompTurnFansOff);
                } else {
                    HVACFan::fanObjs[OutAirUnit(OAUnitNum).SFan_Index]->simulate(state, _, ZoneCompTurnFansOn, ZoneCompTurnFansOff, _);
                }
                OutAirUnit(OAUnitNum).FanEffect = false;
            }
            if (OutAirUnit(OAUnitNum).ExtFan) {
                if (OutAirUnit(OAUnitNum).ExtFanType != DataHVACGlobals::FanType_SystemModelObject) {
                    Fans::SimulateFanComponents(state, OutAirUnit(OAUnitNum).ExtFanName,
                                                FirstHVACIteration,
                                                OutAirUnit(OAUnitNum).ExtFan_Index,
                                                _,
                                                ZoneCompTurnFansOn,
                                                ZoneCompTurnFansOff);
                } else {
                    HVACFan::fanObjs[OutAirUnit(OAUnitNum).ExtFan_Index]->simulate(state, _, ZoneCompTurnFansOn, ZoneCompTurnFansOff, _);
                }
            }
        } // ...end of system ON/OFF IF-THEN block

        AirMassFlow = Node(OutletNode).MassFlowRate;
        MinHumRat = min(Node(OutletNode).HumRat, Node(OutAirUnit(OAUnitNum).ZoneNodeNum).HumRat);

        AirInEnt = PsyHFnTdbW(Node(OutletNode).Temp, MinHumRat);                          // zone supply air node enthalpy
        ZoneAirEnt = PsyHFnTdbW(Node(OutAirUnit(OAUnitNum).ZoneNodeNum).Temp, MinHumRat); // zone air enthalpy
        QUnitOut = AirMassFlow * (AirInEnt - ZoneAirEnt);                                 // Senscooling

        // CR9155 Remove specific humidity calculations
        SpecHumOut = Node(OutletNode).HumRat;
        SpecHumIn = Node(OutAirUnit(OAUnitNum).ZoneNodeNum).HumRat;
        LatentOutput = AirMassFlow * (SpecHumOut - SpecHumIn); // Latent rate (kg/s), dehumid = negative

        ZoneAirEnt = PsyHFnTdbW(Node(OutAirUnit(OAUnitNum).ZoneNodeNum).Temp, Node(OutAirUnit(OAUnitNum).ZoneNodeNum).HumRat);

        ZoneSupAirEnt = PsyHFnTdbW(Node(OutletNode).Temp, Node(OutletNode).HumRat);
        QTotUnitOut = AirMassFlow * (ZoneSupAirEnt - ZoneAirEnt);
        LatLoadMet = QTotUnitOut - QUnitOut; // watts

        // Report variables...

        if (QUnitOut < 0.0) {
            OutAirUnit(OAUnitNum).SensCoolingRate = std::abs(QUnitOut);
            OutAirUnit(OAUnitNum).SensHeatingRate = 0.0;
        } else {
            OutAirUnit(OAUnitNum).SensCoolingRate = 0.0;
            OutAirUnit(OAUnitNum).SensHeatingRate = QUnitOut;
        }

        if (QTotUnitOut < 0.0) {
            OutAirUnit(OAUnitNum).TotCoolingRate = std::abs(QTotUnitOut);
            OutAirUnit(OAUnitNum).TotHeatingRate = 0.0;
        } else {
            OutAirUnit(OAUnitNum).TotCoolingRate = 0.0;
            OutAirUnit(OAUnitNum).TotHeatingRate = QTotUnitOut;
        }

        if (LatLoadMet < 0.0) {
            OutAirUnit(OAUnitNum).LatCoolingRate = std::abs(LatLoadMet);
            OutAirUnit(OAUnitNum).LatHeatingRate = 0.0;
        } else {
            OutAirUnit(OAUnitNum).LatCoolingRate = 0.0;
            OutAirUnit(OAUnitNum).LatHeatingRate = LatLoadMet;
        }

        // OutAirUnit( OAUnitNum ).ElecFanRate = FanElecPower;  //Issue #5524 this would only get the last fan called, not both if there are two
        OutAirUnit(OAUnitNum).ElecFanRate = 0.0;
        if (OutAirUnit(OAUnitNum).SFanType != DataHVACGlobals::FanType_SystemModelObject) {
            OutAirUnit(OAUnitNum).ElecFanRate += Fans::GetFanPower(OutAirUnit(OAUnitNum).SFan_Index);
        } else {
            OutAirUnit(OAUnitNum).ElecFanRate += HVACFan::fanObjs[OutAirUnit(OAUnitNum).SFan_Index]->fanPower();
        }
        if (OutAirUnit(OAUnitNum).ExtFan) {
            if (OutAirUnit(OAUnitNum).ExtFanType != DataHVACGlobals::FanType_SystemModelObject) {
                OutAirUnit(OAUnitNum).ElecFanRate += Fans::GetFanPower(OutAirUnit(OAUnitNum).ExtFan_Index);
            } else {
                OutAirUnit(OAUnitNum).ElecFanRate += HVACFan::fanObjs[OutAirUnit(OAUnitNum).ExtFan_Index]->fanPower();
            }
        }

        PowerMet = QUnitOut;
        LatOutputProvided = LatentOutput;
    }

    void SimZoneOutAirUnitComps(EnergyPlusData &state, int const OAUnitNum, bool const FirstHVACIteration)
    {

        // SUBROUTINE INFORMATION:
        //       AUTHOR         Fred Buhl
        //       DATE WRITTEN   Oct 1998
        //       MODIFIED       na
        //       RE-ENGINEERED  na

        // PURPOSE OF THIS SUBROUTINE
        // Simulate the controllers and components in the outside air system.

        // SUBROUTINE LOCAL VARIABLE DECLARATIONS:
        int EquipNum;
        int CurOAUnitNum;
        std::string EquipType;
        std::string EquipName;
        bool FatalErrorFlag;
        bool Sim;

        FatalErrorFlag = false;
        CurOAUnitNum = OAUnitNum;
        Sim = true;

        for (EquipNum = 1; EquipNum <= OutAirUnit(OAUnitNum).NumComponents; ++EquipNum) {
            EquipType = OutAirUnit(OAUnitNum).OAEquip(EquipNum).ComponentType;
            EquipName = OutAirUnit(OAUnitNum).OAEquip(EquipNum).ComponentName;
            SimOutdoorAirEquipComps(state, OAUnitNum,
                                    EquipType,
                                    EquipName,
                                    EquipNum,
                                    OutAirUnit(OAUnitNum).OAEquip(EquipNum).ComponentType_Num,
                                    FirstHVACIteration,
                                    OutAirUnit(OAUnitNum).OAEquip(EquipNum).ComponentIndex,
                                    Sim);
        }

        CurOAUnitNum = 0;
    }

    void SimOutdoorAirEquipComps(EnergyPlusData &state, int const OAUnitNum,          // actual outdoor air unit num
                                 std::string const &EquipType, // the component type
                                 std::string const &EquipName, // the component Name
                                 int const EquipNum,
                                 int const EP_UNUSED(CompTypeNum), // Component Type -- Integerized for this module
                                 bool const FirstHVACIteration,
                                 int &CompIndex,
                                 bool const Sim // if TRUE, simulate component
    )
    {

        // SUBROUTINE INFORMATION:
        //       AUTHOR         Young Tae Chae, Rick Strand
        //       DATE WRITTEN   June 2008
        //       MODIFIED
        //       RE-ENGINEERED  na

        // PURPOSE OF THIS SUBROUTINE:
        // Outdoor air unit has various coil options. This subroutine defines the coil loads and execute
        // to simulate each components
        // METHODOLOGY EMPLOYED:

        // REFERENCES:

        // USE STATEMENTS:

        // Using/Aliasing
        using namespace DataZoneEnergyDemands;
        using DataEnvironment::CurMnDy;
        using DataEnvironment::EnvironmentName;
        using DataEnvironment::OutBaroPress;
        using DataHeatBalance::MRT;
        using DataHeatBalFanSys::MAT;
        using DataHeatBalFanSys::ZoneAirHumRat;
        using DataHVACGlobals::SmallLoad;
        using DataLoopNode::Node;
        using DesiccantDehumidifiers::SimDesiccantDehumidifier;
        using General::TrimSigDigits;
        using HeatingCoils::SimulateHeatingCoilComponents;
        using HeatRecovery::SimHeatRecovery;
        using HVACDXHeatPumpSystem::SimDXHeatPumpSystem;
        using HVACDXSystem::SimDXCoolingSystem;
        using HVACHXAssistedCoolingCoil::SimHXAssistedCoolingCoil;
        using NodeInputManager::GetOnlySingleNode;
        using ScheduleManager::GetCurrentScheduleValue;
        using WaterCoils::SimulateWaterCoilComponents;
        //		using SteamCoils::SimulateSteamCoilComponents;
        //  Use TranspiredCollector, Only:SimTranspiredCollector
        //  Use EvaporativeCoolers, Only:SimEvapCooler
        //  USE PhotovoltaicThermalCollectors, ONLY:SimPVTcollectors, CalledFromOutsideAirSystem

        // Locals
        // SUBROUTINE ARGUMENT DEFINITIONS:

        // SUBROUTINE PARAMETER DEFINITIONS: None

        // INTERFACE BLOCK DEFINITIONS:

        // DERIVED TYPE DEFINITIONS: None

        // SUBROUTINE LOCAL VARIABLE DEFINITIONS
        Real64 OAMassFlow;
        Real64 QCompReq;
        int UnitNum;
        Real64 MaxWaterFlow;
        Real64 MinWaterFlow;
        int ControlNode;
        Real64 CpAirZn;
        int SimCompNum;
        int OpMode;
        int EquipTypeNum;
        int WCCoilInletNode;
        int WCCoilOutletNode;
        int WHCoilInletNode;
        int WHCoilOutletNode;
        Real64 QUnitOut;
        static int DXSystemIndex(0);
        Real64 CompAirOutTemp;
        Real64 FanEffect;
        bool DrawFan; // fan position If .True., the temperature increasing by fan operating is considered
        Real64 Dxsystemouttemp;
        static bool HeatActive(false);
        static bool CoolActive(false);

        // Flow!
        UnitNum = OAUnitNum;
        CompAirOutTemp = OutAirUnit(OAUnitNum).CompOutSetTemp;
        OpMode = OutAirUnit(OAUnitNum).OperatingMode;
        SimCompNum = EquipNum;
        EquipTypeNum = OutAirUnit(OAUnitNum).OAEquip(SimCompNum).ComponentType_Num;
        OAMassFlow = OutAirUnit(OAUnitNum).OutAirMassFlow;
        DrawFan = OutAirUnit(OAUnitNum).FanEffect;
        DXSystemIndex = 0;

        // check the fan positioning
        if (DrawFan) {
            FanEffect = OutAirUnit(OAUnitNum).FanCorTemp; // Heat effect by fan
        } else {
            FanEffect = 0.0;
        }

        // checking equipment index

        {
            auto const SELECT_CASE_var(EquipTypeNum);

            // Heat recovery
            if (SELECT_CASE_var == HeatXchngr) { // 'HeatExchanger:AirToAir:FlatPlate', 'HeatExchanger:AirToAir:SensibleAndLatent',
                // 'HeatExchanger:Desiccant:BalancedFlow'
                if (Sim) {
                    SimHeatRecovery(state, EquipName, FirstHVACIteration, CompIndex, ContFanCycCoil, _, _, _, _, false, false);
                }
                // Desiccant Dehumidifier
            } else if (SELECT_CASE_var == Desiccant) { // 'Dehumidifier:Desiccant:NoFans'
                if (Sim) {
                    SimDesiccantDehumidifier(state, EquipName, FirstHVACIteration, CompIndex);
                }

            } else if (SELECT_CASE_var == WaterCoil_SimpleHeat) { // ('Coil:Heating:Water')

                if (Sim) {
                    ControlNode = OutAirUnit(OAUnitNum).OAEquip(EquipNum).CoilWaterInletNode;
                    MaxWaterFlow = OutAirUnit(OAUnitNum).OAEquip(EquipNum).MaxWaterMassFlow;
                    MinWaterFlow = OutAirUnit(OAUnitNum).OAEquip(EquipNum).MinWaterMassFlow;
                    // On the first HVAC iteration the system values are given to the controller, but after that
                    // the demand limits are in place and there needs to be feedback to the Zone Equipment
                    if ((!FirstHVACIteration) && (ControlNode > 0)) {
                        MaxWaterFlow = Node(ControlNode).MassFlowRateMaxAvail;
                        MinWaterFlow = Node(ControlNode).MassFlowRateMinAvail;
                    }
                    WHCoilInletNode = OutAirUnit(OAUnitNum).OAEquip(EquipNum).CoilAirInletNode;
                    WHCoilOutletNode = OutAirUnit(OAUnitNum).OAEquip(EquipNum).CoilAirOutletNode;

                    CpAirZn = PsyCpAirFnW(Node(WHCoilInletNode).HumRat);

                    if ((OpMode == NeutralMode) || (OpMode == CoolingMode) || (Node(WHCoilInletNode).Temp > CompAirOutTemp)) {
                        QCompReq = 0.0;
                    } else {
                        QCompReq = CpAirZn * OAMassFlow * ((CompAirOutTemp - Node(WHCoilInletNode).Temp) - FanEffect);
                        if (std::abs(QCompReq) < SmallLoad) QCompReq = 0.0;
                        if (QCompReq < 0.0) QCompReq = 0.0; // coil can heat only
                    }

                    ControlCompOutput(state, OutAirUnit(OAUnitNum).Name,
                                      cMO_OutdoorAirUnit,
                                      UnitNum,
                                      FirstHVACIteration,
                                      QCompReq,
                                      ControlNode,
                                      MaxWaterFlow,
                                      MinWaterFlow,
                                      0.0001,
                                      OutAirUnit(OAUnitNum).ControlCompTypeNum,
                                      OutAirUnit(OAUnitNum).CompErrIndex,
                                      _,
                                      _,
                                      _,
                                      2,
                                      SimCompNum,
                                      OutAirUnit(OAUnitNum).OAEquip(EquipNum).LoopNum,
                                      OutAirUnit(OAUnitNum).OAEquip(EquipNum).LoopSideNum,
                                      OutAirUnit(OAUnitNum).OAEquip(EquipNum).BranchNum);
                }

            } else if (SELECT_CASE_var == SteamCoil_AirHeat) { // 'Coil:Heating:Steam'
                if (Sim) {
                    CalcOAUnitCoilComps(state, UnitNum, FirstHVACIteration, SimCompNum, QUnitOut);
                }

            } else if (SELECT_CASE_var == Coil_ElectricHeat) { // 'Coil:Heating:Electric'
                if (Sim) {
                    //     stand-alone coils are temperature controlled (do not pass QCoilReq in argument list, QCoilReq overrides temp SP)
                    CalcOAUnitCoilComps(state, UnitNum, FirstHVACIteration, SimCompNum, QUnitOut);
                }

            } else if (SELECT_CASE_var == Coil_GasHeat) { // 'Coil:Heating:Fuel'
                if (Sim) {
                    //     stand-alone coils are temperature controlled (do not pass QCoilReq in argument list, QCoilReq overrides temp SP)
                    CalcOAUnitCoilComps(state, UnitNum, FirstHVACIteration, SimCompNum, QUnitOut);
                }

                // water cooling coil Types

            } else if (SELECT_CASE_var == WaterCoil_Cooling) { // 'Coil:Cooling:Water'
                if (Sim) {
                    ControlNode = OutAirUnit(OAUnitNum).OAEquip(EquipNum).CoilWaterInletNode;
                    MaxWaterFlow = OutAirUnit(OAUnitNum).OAEquip(EquipNum).MaxWaterMassFlow;
                    MinWaterFlow = OutAirUnit(OAUnitNum).OAEquip(EquipNum).MinWaterMassFlow;
                    // On the first HVAC iteration the system values are given to the controller, but after that
                    // the demand limits are in place and there needs to be feedback to the Zone Equipment
                    if ((!FirstHVACIteration) && (ControlNode > 0)) {
                        MaxWaterFlow = Node(ControlNode).MassFlowRateMaxAvail;
                        MinWaterFlow = Node(ControlNode).MassFlowRateMinAvail;
                    }
                    WCCoilInletNode = OutAirUnit(OAUnitNum).OAEquip(EquipNum).CoilAirInletNode;
                    WCCoilOutletNode = OutAirUnit(OAUnitNum).OAEquip(EquipNum).CoilAirOutletNode;

                    CpAirZn = PsyCpAirFnW(Node(WCCoilInletNode).HumRat);
                    OAMassFlow = OutAirUnit(OAUnitNum).OutAirMassFlow;
                    if ((OpMode == NeutralMode) || (OpMode == HeatingMode) || (Node(WCCoilInletNode).Temp < CompAirOutTemp)) {
                        QCompReq = 0.0;
                        Node(WCCoilOutletNode).Temp = Node(WCCoilInletNode).Temp;
                        Node(WCCoilOutletNode).HumRat = Node(WCCoilInletNode).HumRat;
                        Node(WCCoilOutletNode).MassFlowRate = Node(WCCoilInletNode).MassFlowRate;

                    } else {

                        QCompReq = CpAirZn * OAMassFlow * ((CompAirOutTemp - Node(WCCoilInletNode).Temp) - FanEffect);
                        if (std::abs(QCompReq) < SmallLoad) QCompReq = 0.0;
                        if (QCompReq > 0.0) QCompReq = 0.0; // coil can cool only
                    }

                    ControlCompOutput(state, OutAirUnit(OAUnitNum).Name,
                                      cMO_OutdoorAirUnit,
                                      UnitNum,
                                      FirstHVACIteration,
                                      QCompReq,
                                      ControlNode,
                                      MaxWaterFlow,
                                      MinWaterFlow,
                                      0.001,
                                      OutAirUnit(OAUnitNum).ControlCompTypeNum,
                                      OutAirUnit(OAUnitNum).CompErrIndex,
                                      _,
                                      _,
                                      _,
                                      1,
                                      SimCompNum,
                                      OutAirUnit(OAUnitNum).OAEquip(EquipNum).LoopNum,
                                      OutAirUnit(OAUnitNum).OAEquip(EquipNum).LoopSideNum,
                                      OutAirUnit(OAUnitNum).OAEquip(EquipNum).BranchNum);
                }

            } else if (SELECT_CASE_var == WaterCoil_DetailedCool) { // 'Coil:Cooling:Water:DetailedGeometry'
                if (Sim) {
                    ControlNode = OutAirUnit(OAUnitNum).OAEquip(EquipNum).CoilWaterInletNode;
                    MaxWaterFlow = OutAirUnit(OAUnitNum).OAEquip(EquipNum).MaxWaterMassFlow;
                    MinWaterFlow = OutAirUnit(OAUnitNum).OAEquip(EquipNum).MinWaterMassFlow;
                    // On the first HVAC iteration the system values are given to the controller, but after that
                    // the demand limits are in place and there needs to be feedback to the Zone Equipment
                    if ((!FirstHVACIteration) && (ControlNode > 0)) {
                        MaxWaterFlow = Node(ControlNode).MassFlowRateMaxAvail;
                        MinWaterFlow = Node(ControlNode).MassFlowRateMinAvail;
                    }
                    WCCoilInletNode = OutAirUnit(OAUnitNum).OAEquip(EquipNum).CoilAirInletNode;
                    WCCoilOutletNode = OutAirUnit(OAUnitNum).OAEquip(EquipNum).CoilAirOutletNode;

                    CpAirZn = PsyCpAirFnW(Node(WCCoilInletNode).HumRat);
                    OAMassFlow = OutAirUnit(OAUnitNum).OutAirMassFlow;

                    if ((OpMode == NeutralMode) || (OpMode == HeatingMode) || (Node(WCCoilInletNode).Temp < CompAirOutTemp)) {
                        QCompReq = 0.0;
                    } else {

                        QCompReq = CpAirZn * OAMassFlow * ((CompAirOutTemp - Node(WCCoilInletNode).Temp) - FanEffect);
                        if (std::abs(QCompReq) < SmallLoad) QCompReq = 0.0;
                        if (QCompReq > 0.0) QCompReq = 0.0; // coil can cool only
                    }

                    ControlCompOutput(state, OutAirUnit(OAUnitNum).Name,
                                      "ZONEHVAC:OUTDOORAIRUNIT",
                                      UnitNum,
                                      FirstHVACIteration,
                                      QCompReq,
                                      ControlNode,
                                      MaxWaterFlow,
                                      MinWaterFlow,
                                      0.001,
                                      OutAirUnit(OAUnitNum).ControlCompTypeNum,
                                      OutAirUnit(OAUnitNum).CompErrIndex,
                                      _,
                                      _,
                                      _,
                                      1,
                                      SimCompNum,
                                      OutAirUnit(OAUnitNum).OAEquip(EquipNum).LoopNum,
                                      OutAirUnit(OAUnitNum).OAEquip(EquipNum).LoopSideNum,
                                      OutAirUnit(OAUnitNum).OAEquip(EquipNum).BranchNum);
                }

            } else if (SELECT_CASE_var == WaterCoil_CoolingHXAsst) { // 'CoilSystem:Cooling:Water:HeatExchangerAssisted'
                if (Sim) {
                    ControlNode = OutAirUnit(OAUnitNum).OAEquip(EquipNum).CoilWaterInletNode;
                    MaxWaterFlow = OutAirUnit(OAUnitNum).OAEquip(EquipNum).MaxWaterMassFlow;
                    MinWaterFlow = 0.0;
                    // On the first HVAC iteration the system values are given to the controller, but after that
                    // the demand limits are in place and there needs to be feedback to the Zone Equipment
                    if ((!FirstHVACIteration) && (ControlNode > 0)) {
                        MaxWaterFlow = Node(ControlNode).MassFlowRateMaxAvail;
                        MinWaterFlow = Node(ControlNode).MassFlowRateMinAvail;
                    }
                    WCCoilInletNode = OutAirUnit(OAUnitNum).OAEquip(EquipNum).CoilAirInletNode;
                    WCCoilOutletNode = OutAirUnit(OAUnitNum).OAEquip(EquipNum).CoilAirOutletNode;
                    CpAirZn = PsyCpAirFnW(Node(WCCoilInletNode).HumRat);
                    OAMassFlow = OutAirUnit(OAUnitNum).OutAirMassFlow;
                    if ((OpMode == NeutralMode) || (OpMode == HeatingMode) || (Node(WCCoilInletNode).Temp < CompAirOutTemp)) {
                        QCompReq = 0.0;
                    } else {
                        QCompReq = CpAirZn * OAMassFlow * ((CompAirOutTemp - Node(WCCoilInletNode).Temp) - FanEffect);
                        if (std::abs(QCompReq) < SmallLoad) QCompReq = 0.0;
                        if (QCompReq > 0.0) QCompReq = 0.0; // coil can cool only
                    }
                    ControlCompOutput(state, OutAirUnit(OAUnitNum).Name,
                                      "ZONEHVAC:OUTDOORAIRUNIT",
                                      UnitNum,
                                      FirstHVACIteration,
                                      QCompReq,
                                      ControlNode,
                                      MaxWaterFlow,
                                      MinWaterFlow,
                                      0.001,
                                      OutAirUnit(OAUnitNum).ControlCompTypeNum,
                                      OutAirUnit(OAUnitNum).CompErrIndex,
                                      _,
                                      _,
                                      _,
                                      1,
                                      SimCompNum,
                                      OutAirUnit(OAUnitNum).OAEquip(EquipNum).LoopNum,
                                      OutAirUnit(OAUnitNum).OAEquip(EquipNum).LoopSideNum,
                                      OutAirUnit(OAUnitNum).OAEquip(EquipNum).BranchNum);
                }

            } else if (SELECT_CASE_var == DXSystem) { // CoilSystem:Cooling:DX  old 'AirLoopHVAC:UnitaryCoolOnly'
                if (Sim) {
                    if (((OpMode == NeutralMode) && (OutAirUnit(OAUnitNum).ControlType == Temperature)) || (OpMode == HeatingMode)) {
                        Dxsystemouttemp = 100.0; // There is no cooling demand for the DX system.
                    } else {
                        Dxsystemouttemp = CompAirOutTemp - FanEffect;
                    }
                    SimDXCoolingSystem(state, EquipName, FirstHVACIteration, -1, DXSystemIndex, UnitNum, Dxsystemouttemp);
                }

            } else if (SELECT_CASE_var == DXHeatPumpSystem) {
                if (Sim) {
                    if (((OpMode == NeutralMode) && (OutAirUnit(OAUnitNum).ControlType == Temperature)) || (OpMode == CoolingMode)) {
                        Dxsystemouttemp = -20.0; // There is no heating demand for the DX system.
                    } else {
                        Dxsystemouttemp = CompAirOutTemp - FanEffect;
                    }
                    SimDXHeatPumpSystem(state, EquipName, FirstHVACIteration, -1, DXSystemIndex, UnitNum, Dxsystemouttemp);
                }

                // RAR need new AirLoopHVAC:UnitarySystem object here
            } else if (SELECT_CASE_var == UnitarySystemModel) { // 'AirLoopHVAC:UnitarySystem'
                if (Sim) {
                    // This may have to be done in the unitary system object since there can be both cooling and heating
                    if (((OpMode == NeutralMode) && (OutAirUnit(OAUnitNum).ControlType == Temperature)) && (OpMode == HeatingMode)) {
                        Dxsystemouttemp = 100.0; // There is no cooling demand.
                    } else if (((OpMode == NeutralMode) && (OutAirUnit(OAUnitNum).ControlType == Temperature)) && (OpMode == CoolingMode)) {
                        Dxsystemouttemp = -20.0; // There is no heating demand.
                    } else {
                        Dxsystemouttemp = CompAirOutTemp - FanEffect;
                    }
                    Real64 sensOut = 0.0;
                    Real64 latOut = 0.0;
                    OutAirUnit(OAUnitNum)
                        .OAEquip(SimCompNum)
                        .compPointer->simulate(state, EquipName,
                                               FirstHVACIteration,
                                               -1,
                                               DXSystemIndex,
                                               HeatActive,
                                               CoolActive,
                                               UnitNum,
                                               Dxsystemouttemp,
                                               false,
                                               sensOut,
                                               latOut);
                }

            } else {
                ShowFatalError("Invalid Outdoor Air Unit Component=" + EquipType); // validate
            }
        }
    }

    void CalcOAUnitCoilComps(EnergyPlusData &state, int const CompNum, // actual outdoor air unit num
                             bool const FirstHVACIteration,
                             int const EquipIndex, // Component Type -- Integerized for this module
                             Real64 &LoadMet)
    {

        // SUBROUTINE INFORMATION:
        //       AUTHOR         Young Tae Chae, Rick Strand
        //       DATE WRITTEN   June 2009
        //       MODIFIED
        //       RE-ENGINEERED  na

        // PURPOSE OF THIS SUBROUTINE:
        // This subroutine mainly controls the action of water components in the unit

        // METHODOLOGY EMPLOYED:

        // REFERENCES:

        // USE STATEMENTS:

        // Using/Aliasing
        using DataHVACGlobals::SmallLoad;
        using HeatingCoils::SimulateHeatingCoilComponents;
        using HVACHXAssistedCoolingCoil::SimHXAssistedCoolingCoil;
        using SteamCoils::SimulateSteamCoilComponents;
        using WaterCoils::SimulateWaterCoilComponents;

        // SUBROUTINE ARGUMENT DEFINITIONS:

        // Locals
        // SUBROUTINE LOCAL VARIABLE DEFINITIONS
        int OAUnitNum;
        Real64 CpAirZn;
        int CoilIndex;
        int OpMode;
        Real64 AirMassFlow;
        Real64 FanEffect;
        bool DrawFan; // Fan Flag
        int InletNode;
        int OutletNode;
        Real64 QCompReq; // Actual equipment load
        int CoilTypeNum;
        Real64 CoilAirOutTemp;
        int CompoNum;

        // Flow
        CoilIndex = 0;
        OAUnitNum = CompNum;
        CompoNum = EquipIndex;
        CoilTypeNum = OutAirUnit(OAUnitNum).OAEquip(CompoNum).ComponentType_Num;
        OpMode = OutAirUnit(OAUnitNum).OperatingMode;
        CoilAirOutTemp = OutAirUnit(OAUnitNum).CompOutSetTemp;
        DrawFan = OutAirUnit(OAUnitNum).FanEffect;
        if (DrawFan) {
            FanEffect = OutAirUnit(OAUnitNum).FanCorTemp;
        } else {
            FanEffect = 0.0;
        }

        {
            auto const SELECT_CASE_var(CoilTypeNum);
            if (SELECT_CASE_var == Coil_ElectricHeat) {
                InletNode = OutAirUnit(OAUnitNum).OAEquip(CompoNum).CoilAirInletNode;
                OutletNode = OutAirUnit(OAUnitNum).OAEquip(CompoNum).CoilAirOutletNode;
                if ((OpMode == NeutralMode) || (OpMode == CoolingMode) || (Node(InletNode).Temp > CoilAirOutTemp)) {
                    QCompReq = 0.0;
                } else {
                    CpAirZn = PsyCpAirFnW(Node(InletNode).HumRat);
                    QCompReq = Node(InletNode).MassFlowRate * CpAirZn * ((CoilAirOutTemp - Node(InletNode).Temp) - FanEffect);
                    if (std::abs(QCompReq) < SmallLoad) QCompReq = 0.0;
                }

                if (QCompReq <= 0.0) {
                    QCompReq = 0.0; // a heating coil can only heat, not cool
                    Node(OutletNode).Temp = Node(InletNode).Temp;
                    Node(OutletNode).HumRat = Node(InletNode).HumRat;
                    Node(OutletNode).MassFlowRate = Node(InletNode).MassFlowRate;
                }
                SimulateHeatingCoilComponents(state, OutAirUnit(OAUnitNum).OAEquip(CompoNum).ComponentName, FirstHVACIteration, QCompReq, CoilIndex);

                AirMassFlow = Node(InletNode).MassFlowRate;
                LoadMet = AirMassFlow *
                          (PsyHFnTdbW(Node(OutletNode).Temp, Node(InletNode).HumRat) - PsyHFnTdbW(Node(InletNode).Temp, Node(InletNode).HumRat));

            } else if (SELECT_CASE_var == Coil_GasHeat) { // 'Coil:Heating:Steam'
                InletNode = OutAirUnit(OAUnitNum).OAEquip(CompoNum).CoilAirInletNode;
                OutletNode = OutAirUnit(OAUnitNum).OAEquip(CompoNum).CoilAirOutletNode;
                if ((OpMode == NeutralMode) || (OpMode == CoolingMode) || (Node(InletNode).Temp > CoilAirOutTemp)) {
                    QCompReq = 0.0;
                } else {
                    Node(OutletNode).MassFlowRate = Node(InletNode).MassFlowRate;
                    CpAirZn = PsyCpAirFnW(Node(InletNode).HumRat);
                    QCompReq = Node(InletNode).MassFlowRate * CpAirZn * ((CoilAirOutTemp - Node(InletNode).Temp) - FanEffect);
                    if (std::abs(QCompReq) < SmallLoad) QCompReq = 0.0;
                }
                if (QCompReq <= 0.0) {
                    QCompReq = 0.0; // a heating coil can only heat, not cool
                    Node(OutletNode).Temp = Node(InletNode).Temp;
                    Node(OutletNode).HumRat = Node(InletNode).HumRat;
                    Node(OutletNode).MassFlowRate = Node(InletNode).MassFlowRate;
                }
                SimulateHeatingCoilComponents(state, OutAirUnit(OAUnitNum).OAEquip(CompoNum).ComponentName, FirstHVACIteration, QCompReq, CoilIndex);

                AirMassFlow = Node(InletNode).MassFlowRate;
                LoadMet = AirMassFlow *
                          (PsyHFnTdbW(Node(OutletNode).Temp, Node(InletNode).HumRat) - PsyHFnTdbW(Node(InletNode).Temp, Node(InletNode).HumRat));

            } else if (SELECT_CASE_var == SteamCoil_AirHeat) { // 'Coil:Heating:Steam'
                InletNode = OutAirUnit(OAUnitNum).OAEquip(CompoNum).CoilAirInletNode;
                OutletNode = OutAirUnit(OAUnitNum).OAEquip(CompoNum).CoilAirOutletNode;
                if ((OpMode == NeutralMode) || (OpMode == CoolingMode) || (Node(InletNode).Temp > CoilAirOutTemp)) {
                    QCompReq = 0.0;
                } else {
                    CpAirZn = PsyCpAirFnW(Node(InletNode).HumRat);
                    QCompReq = Node(InletNode).MassFlowRate * CpAirZn * ((CoilAirOutTemp - Node(InletNode).Temp) - FanEffect);
                    if (std::abs(QCompReq) < SmallLoad) QCompReq = 0.0;
                }
                if (QCompReq <= 0.0) {
                    QCompReq = 0.0; // a heating coil can only heat, not cool
                    Node(OutletNode).Temp = Node(InletNode).Temp;
                    Node(OutletNode).HumRat = Node(InletNode).HumRat;
                    Node(OutletNode).MassFlowRate = Node(InletNode).MassFlowRate;
                }
                SimulateSteamCoilComponents(state, OutAirUnit(OAUnitNum).OAEquip(CompoNum).ComponentName, FirstHVACIteration, CoilIndex, QCompReq);
                AirMassFlow = Node(InletNode).MassFlowRate;
                LoadMet = AirMassFlow *
                          (PsyHFnTdbW(Node(OutletNode).Temp, Node(InletNode).HumRat) - PsyHFnTdbW(Node(InletNode).Temp, Node(InletNode).HumRat));

            } else if (SELECT_CASE_var == WaterCoil_SimpleHeat) { // 'Coil:Heating:Water')
                SimulateWaterCoilComponents(state, OutAirUnit(OAUnitNum).OAEquip(CompoNum).ComponentName, FirstHVACIteration, CoilIndex);
                InletNode = OutAirUnit(OAUnitNum).OAEquip(CompoNum).CoilAirInletNode;
                OutletNode = OutAirUnit(OAUnitNum).OAEquip(CompoNum).CoilAirOutletNode;
                AirMassFlow = Node(InletNode).MassFlowRate;
                LoadMet = AirMassFlow *
                          (PsyHFnTdbW(Node(OutletNode).Temp, Node(InletNode).HumRat) - PsyHFnTdbW(Node(InletNode).Temp, Node(InletNode).HumRat));

            } else if (SELECT_CASE_var == WaterCoil_Cooling) { // 'Coil:Cooling:Water'
                SimulateWaterCoilComponents(state, OutAirUnit(OAUnitNum).OAEquip(CompoNum).ComponentName, FirstHVACIteration, CoilIndex);
                InletNode = OutAirUnit(OAUnitNum).OAEquip(CompoNum).CoilAirInletNode;
                OutletNode = OutAirUnit(OAUnitNum).OAEquip(CompoNum).CoilAirOutletNode;
                AirMassFlow = Node(InletNode).MassFlowRate;
                LoadMet = AirMassFlow *
                          (PsyHFnTdbW(Node(OutletNode).Temp, Node(InletNode).HumRat) - PsyHFnTdbW(Node(InletNode).Temp, Node(InletNode).HumRat));

            } else if (SELECT_CASE_var == WaterCoil_DetailedCool) {
                SimulateWaterCoilComponents(state, OutAirUnit(OAUnitNum).OAEquip(CompoNum).ComponentName, FirstHVACIteration, CoilIndex);
                InletNode = OutAirUnit(OAUnitNum).OAEquip(CompoNum).CoilAirInletNode;
                OutletNode = OutAirUnit(OAUnitNum).OAEquip(CompoNum).CoilAirOutletNode;
                AirMassFlow = Node(InletNode).MassFlowRate;
                LoadMet = AirMassFlow *
                          (PsyHFnTdbW(Node(OutletNode).Temp, Node(InletNode).HumRat) - PsyHFnTdbW(Node(InletNode).Temp, Node(InletNode).HumRat));

            } else if (SELECT_CASE_var == WaterCoil_CoolingHXAsst) {
                SimHXAssistedCoolingCoil(state,
                    OutAirUnit(OAUnitNum).OAEquip(CompoNum).ComponentName, FirstHVACIteration, 1, 0.0, CoilIndex, ContFanCycCoil);
                InletNode = OutAirUnit(OAUnitNum).OAEquip(CompoNum).CoilAirInletNode;
                OutletNode = OutAirUnit(OAUnitNum).OAEquip(CompoNum).CoilAirOutletNode;
                AirMassFlow = Node(InletNode).MassFlowRate;
                LoadMet = AirMassFlow *
                          (PsyHFnTdbW(Node(OutletNode).Temp, Node(InletNode).HumRat) - PsyHFnTdbW(Node(InletNode).Temp, Node(InletNode).HumRat));
            }
        }
    }

    // SUBROUTINE UpdateOutdoorAirUnit

    // No update routine needed in this module since all of the updates happen on
    // the Node derived type directly and these updates are done by other routines.

    // END SUBROUTINE UpdateOutdoorAirUnit

    void ReportOutdoorAirUnit(int const OAUnitNum) // Index for the outdoor air unit under consideration within the derived types
    {

        // SUBROUTINE INFORMATION:
        //       AUTHOR         Young T. Chae
        //       DATE WRITTEN   Oct. 2009
        //       MODIFIED       na
        //       RE-ENGINEERED  na

        // PURPOSE OF THIS SUBROUTINE:
        // This subroutine simply produces output for the outdoor air unit.
        // METHODOLOGY EMPLOYED:
        // Standard EnergyPlus methodology.

        // REFERENCES:
        // na

        // Using/Aliasing
        using DataGlobals::SecInHour;
        using DataHeatBalance::Zone;
        using DataHVACGlobals::TimeStepSys;
        using DataLoopNode::Node;

        // Locals
        // SUBROUTINE ARGUMENT DEFINITIONS:

        // SUBROUTINE PARAMETER DEFINITIONS:
        // na

        // INTERFACE BLOCK SPECIFICATIONS
        // na

        // DERIVED TYPE DEFINITIONS
        // na

        // SUBROUTINE LOCAL VARIABLE DECLARATIONS:

        // FLOW:

        OutAirUnit(OAUnitNum).TotHeatingEnergy = OutAirUnit(OAUnitNum).TotHeatingRate * TimeStepSys * SecInHour;
        OutAirUnit(OAUnitNum).SensHeatingEnergy = OutAirUnit(OAUnitNum).SensHeatingRate * TimeStepSys * SecInHour;
        OutAirUnit(OAUnitNum).LatHeatingEnergy = OutAirUnit(OAUnitNum).LatHeatingRate * TimeStepSys * SecInHour;
        OutAirUnit(OAUnitNum).SensCoolingEnergy = OutAirUnit(OAUnitNum).SensCoolingRate * TimeStepSys * SecInHour;
        OutAirUnit(OAUnitNum).LatCoolingEnergy = OutAirUnit(OAUnitNum).LatCoolingRate * TimeStepSys * SecInHour;
        OutAirUnit(OAUnitNum).TotCoolingEnergy = OutAirUnit(OAUnitNum).TotCoolingRate * TimeStepSys * SecInHour;
        OutAirUnit(OAUnitNum).AirMassFlow = OutAirUnit(OAUnitNum).OutAirMassFlow;
        OutAirUnit(OAUnitNum).ElecFanEnergy = OutAirUnit(OAUnitNum).ElecFanRate * TimeStepSys * SecInHour;

        if (OutAirUnit(OAUnitNum).FirstPass) { // reset sizing flags so other zone equipment can size normally
            if (!DataGlobals::SysSizingCalc) {
                DataSizing::resetHVACSizingGlobals(DataSizing::CurZoneEqNum, 0, OutAirUnit(OAUnitNum).FirstPass);
            }
        }
    }

    int GetOutdoorAirUnitOutAirNode(EnergyPlusData &state, int const OAUnitNum)
    {

        // FUNCTION INFORMATION:
        //       AUTHOR         B Griffith
        //       DATE WRITTEN   Dec  2006
        //       MODIFIED       na
        //       RE-ENGINEERED  na

        // PURPOSE OF THIS FUNCTION:
        // lookup function for OA inlet node

        // METHODOLOGY EMPLOYED:
        // <description>

        // REFERENCES:
        // na

        // USE STATEMENTS:
        // na

        // Return value
        int GetOutdoorAirUnitOutAirNode;

        // Locals
        // FUNCTION ARGUMENT DEFINITIONS:

        // FUNCTION PARAMETER DEFINITIONS:
        // na

        // INTERFACE BLOCK SPECIFICATIONS:
        // na

        // DERIVED TYPE DEFINITIONS:
        // na

        // FUNCTION LOCAL VARIABLE DECLARATIONS:
        // na
        if (GetOutdoorAirUnitInputFlag) {
            GetOutdoorAirUnitInputs(state);
            GetOutdoorAirUnitInputFlag = false;
        }

        GetOutdoorAirUnitOutAirNode = 0;
        if (OAUnitNum > 0 && OAUnitNum <= NumOfOAUnits) {
            GetOutdoorAirUnitOutAirNode = OutAirUnit(OAUnitNum).OutsideAirNode;
        }

        return GetOutdoorAirUnitOutAirNode;
    }

    int GetOutdoorAirUnitZoneInletNode(EnergyPlusData &state, int const OAUnitNum)
    {

        // FUNCTION INFORMATION:
        //       AUTHOR         B Griffith
        //       DATE WRITTEN   Dec  2006
        //       MODIFIED       na
        //       RE-ENGINEERED  na

        // PURPOSE OF THIS FUNCTION:
        // lookup function for OA inlet node

        // METHODOLOGY EMPLOYED:
        // <description>

        // REFERENCES:
        // na

        // USE STATEMENTS:
        // na

        // Return value
        int GetOutdoorAirUnitZoneInletNode;

        // Locals
        // FUNCTION ARGUMENT DEFINITIONS:

        // FUNCTION PARAMETER DEFINITIONS:
        // na

        // INTERFACE BLOCK SPECIFICATIONS:
        // na

        // DERIVED TYPE DEFINITIONS:
        // na

        // FUNCTION LOCAL VARIABLE DECLARATIONS:
        // na
        if (GetOutdoorAirUnitInputFlag) {
            GetOutdoorAirUnitInputs(state);
            GetOutdoorAirUnitInputFlag = false;
        }

        GetOutdoorAirUnitZoneInletNode = 0;
        if (OAUnitNum > 0 && OAUnitNum <= NumOfOAUnits) {
            GetOutdoorAirUnitZoneInletNode = OutAirUnit(OAUnitNum).AirOutletNode;
        }

        return GetOutdoorAirUnitZoneInletNode;
    }

    int GetOutdoorAirUnitReturnAirNode(EnergyPlusData &state, int const OAUnitNum)
    {

        // FUNCTION INFORMATION:
        //       AUTHOR         B Griffith
        //       DATE WRITTEN   Dec  2006
        //       MODIFIED       na
        //       RE-ENGINEERED  na

        // PURPOSE OF THIS FUNCTION:
        // lookup function for OA inlet node

        // METHODOLOGY EMPLOYED:
        // <description>

        // REFERENCES:
        // na

        // USE STATEMENTS:
        // na

        // Return value
        int GetOutdoorAirUnitReturnAirNode;

        // Locals
        // FUNCTION ARGUMENT DEFINITIONS:

        // FUNCTION PARAMETER DEFINITIONS:
        // na

        // INTERFACE BLOCK SPECIFICATIONS:
        // na

        // DERIVED TYPE DEFINITIONS:
        // na

        // FUNCTION LOCAL VARIABLE DECLARATIONS:
        // na
        if (GetOutdoorAirUnitInputFlag) {
            GetOutdoorAirUnitInputs(state);
            GetOutdoorAirUnitInputFlag = false;
        }

        GetOutdoorAirUnitReturnAirNode = 0;
        if (OAUnitNum > 0 && OAUnitNum <= NumOfOAUnits) {
            GetOutdoorAirUnitReturnAirNode = OutAirUnit(OAUnitNum).AirInletNode;
        }

        return GetOutdoorAirUnitReturnAirNode;
    }

    //*****************************************************************************************

} // namespace OutdoorAirUnit

} // namespace EnergyPlus<|MERGE_RESOLUTION|>--- conflicted
+++ resolved
@@ -480,41 +480,24 @@
             errFlag = false;
             if (HVACFan::checkIfFanNameIsAFanSystem(OutAirUnit(OAUnitNum).SFanName)) { // no object type in input, so check if Fan:SystemModel
                 OutAirUnit(OAUnitNum).SFanType = DataHVACGlobals::FanType_SystemModelObject;
-<<<<<<< HEAD
-                HVACFan::fanObjs.emplace_back(new HVACFan::FanSystem(state.files, OutAirUnit(OAUnitNum).SFanName)); // call constructor
-=======
                 HVACFan::fanObjs.emplace_back(new HVACFan::FanSystem(state, OutAirUnit(OAUnitNum).SFanName)); // call constructor
->>>>>>> b3ea0f9b
                 OutAirUnit(OAUnitNum).SFan_Index = HVACFan::getFanObjectVectorIndex(OutAirUnit(OAUnitNum).SFanName);
                 OutAirUnit(OAUnitNum).SFanMaxAirVolFlow = HVACFan::fanObjs[OutAirUnit(OAUnitNum).SFan_Index]->designAirVolFlowRate;
                 OutAirUnit(OAUnitNum).SFanAvailSchedPtr = HVACFan::fanObjs[OutAirUnit(OAUnitNum).SFan_Index]->availSchedIndex;
             } else {
-<<<<<<< HEAD
-                GetFanType(state.fans, state.files, OutAirUnit(OAUnitNum).SFanName, OutAirUnit(OAUnitNum).SFanType, errFlag, CurrentModuleObject, OutAirUnit(OAUnitNum).Name);
+                GetFanType(state, OutAirUnit(OAUnitNum).SFanName, OutAirUnit(OAUnitNum).SFanType, errFlag, CurrentModuleObject, OutAirUnit(OAUnitNum).Name);
 
                 OutAirUnit(OAUnitNum).SFanMaxAirVolFlow =
-                    GetFanDesignVolumeFlowRate(state.fans, state.files, cFanTypes(OutAirUnit(OAUnitNum).SFanType), OutAirUnit(OAUnitNum).SFanName, errFlag);
+                    GetFanDesignVolumeFlowRate(state, cFanTypes(OutAirUnit(OAUnitNum).SFanType), OutAirUnit(OAUnitNum).SFanName, errFlag);
                 if (!errFlag) {
                     OutAirUnit(OAUnitNum).SFanAvailSchedPtr =
-                        GetFanAvailSchPtr(state.fans, state.files, cFanTypes(OutAirUnit(OAUnitNum).SFanType), OutAirUnit(OAUnitNum).SFanName, errFlag);
+                        GetFanAvailSchPtr(state, cFanTypes(OutAirUnit(OAUnitNum).SFanType), OutAirUnit(OAUnitNum).SFanName, errFlag);
                     // get fan index
-                    GetFanIndex(state.fans,
-                                state.files,
+                    GetFanIndex(state,
                                 OutAirUnit(OAUnitNum).SFanName,
                                 OutAirUnit(OAUnitNum).SFan_Index,
                                 ErrorsFound,
                                 ObjexxFCL::Optional_string_const());
-=======
-                GetFanType(state, state.fans, OutAirUnit(OAUnitNum).SFanName, OutAirUnit(OAUnitNum).SFanType, errFlag, CurrentModuleObject, OutAirUnit(OAUnitNum).Name);
-
-                OutAirUnit(OAUnitNum).SFanMaxAirVolFlow =
-                    GetFanDesignVolumeFlowRate(state, state.fans, cFanTypes(OutAirUnit(OAUnitNum).SFanType), OutAirUnit(OAUnitNum).SFanName, errFlag);
-                if (!errFlag) {
-                    OutAirUnit(OAUnitNum).SFanAvailSchedPtr =
-                        GetFanAvailSchPtr(state, state.fans, cFanTypes(OutAirUnit(OAUnitNum).SFanType), OutAirUnit(OAUnitNum).SFanName, errFlag);
-                    // get fan index
-                    GetFanIndex(state, state.fans, OutAirUnit(OAUnitNum).SFanName, OutAirUnit(OAUnitNum).SFan_Index, ErrorsFound);
->>>>>>> b3ea0f9b
                 } else {
                     ErrorsFound = true;
                 }
@@ -542,41 +525,24 @@
                 errFlag = false;
                 if (HVACFan::checkIfFanNameIsAFanSystem(OutAirUnit(OAUnitNum).ExtFanName)) { // no object type in input, so check if Fan:SystemModel
                     OutAirUnit(OAUnitNum).ExtFanType = DataHVACGlobals::FanType_SystemModelObject;
-<<<<<<< HEAD
-                    HVACFan::fanObjs.emplace_back(new HVACFan::FanSystem(state.files, OutAirUnit(OAUnitNum).ExtFanName)); // call constructor
-=======
                     HVACFan::fanObjs.emplace_back(new HVACFan::FanSystem(state, OutAirUnit(OAUnitNum).ExtFanName)); // call constructor
->>>>>>> b3ea0f9b
                     OutAirUnit(OAUnitNum).ExtFan_Index = HVACFan::getFanObjectVectorIndex(OutAirUnit(OAUnitNum).ExtFanName);
                     OutAirUnit(OAUnitNum).EFanMaxAirVolFlow = HVACFan::fanObjs[OutAirUnit(OAUnitNum).ExtFan_Index]->designAirVolFlowRate;
                     OutAirUnit(OAUnitNum).ExtFanAvailSchedPtr = HVACFan::fanObjs[OutAirUnit(OAUnitNum).ExtFan_Index]->availSchedIndex;
                 } else {
-<<<<<<< HEAD
-                    GetFanType(state.fans, state.files,
+                    GetFanType(state,
                         OutAirUnit(OAUnitNum).ExtFanName, OutAirUnit(OAUnitNum).ExtFanType, errFlag, CurrentModuleObject, OutAirUnit(OAUnitNum).Name);
                     OutAirUnit(OAUnitNum).EFanMaxAirVolFlow =
-                        GetFanDesignVolumeFlowRate(state.fans, state.files, cFanTypes(OutAirUnit(OAUnitNum).ExtFanType), OutAirUnit(OAUnitNum).ExtFanName, errFlag);
+                        GetFanDesignVolumeFlowRate(state, cFanTypes(OutAirUnit(OAUnitNum).ExtFanType), OutAirUnit(OAUnitNum).ExtFanName, errFlag);
                     if (!errFlag) {
                         OutAirUnit(OAUnitNum).ExtFanAvailSchedPtr =
-                            GetFanAvailSchPtr(state.fans, state.files, cFanTypes(OutAirUnit(OAUnitNum).ExtFanType), OutAirUnit(OAUnitNum).ExtFanName, errFlag);
+                            GetFanAvailSchPtr(state, cFanTypes(OutAirUnit(OAUnitNum).ExtFanType), OutAirUnit(OAUnitNum).ExtFanName, errFlag);
                         // get fan index
-                        GetFanIndex(state.fans,
-                                    state.files,
+                        GetFanIndex(state,
                                     OutAirUnit(OAUnitNum).ExtFanName,
                                     OutAirUnit(OAUnitNum).ExtFan_Index,
                                     ErrorsFound,
                                     ObjexxFCL::Optional_string_const());
-=======
-                    GetFanType(state, state.fans,
-                        OutAirUnit(OAUnitNum).ExtFanName, OutAirUnit(OAUnitNum).ExtFanType, errFlag, CurrentModuleObject, OutAirUnit(OAUnitNum).Name);
-                    OutAirUnit(OAUnitNum).EFanMaxAirVolFlow =
-                        GetFanDesignVolumeFlowRate(state, state.fans, cFanTypes(OutAirUnit(OAUnitNum).ExtFanType), OutAirUnit(OAUnitNum).ExtFanName, errFlag);
-                    if (!errFlag) {
-                        OutAirUnit(OAUnitNum).ExtFanAvailSchedPtr =
-                            GetFanAvailSchPtr(state, state.fans, cFanTypes(OutAirUnit(OAUnitNum).ExtFanType), OutAirUnit(OAUnitNum).ExtFanName, errFlag);
-                        // get fan index
-                        GetFanIndex(state, state.fans, OutAirUnit(OAUnitNum).ExtFanName, OutAirUnit(OAUnitNum).ExtFan_Index, ErrorsFound);
->>>>>>> b3ea0f9b
                     } else {
                         ErrorsFound = true;
                     }
@@ -1631,11 +1597,7 @@
             if (OutAirUnit(OAUnitNum).SFanType != DataHVACGlobals::FanType_SystemModelObject) {
                 Fans::SimulateFanComponents(state, OutAirUnit(OAUnitNum).SFanName, true, OutAirUnit(OAUnitNum).SFan_Index, _, false, false);
                 OutAirUnit(OAUnitNum).SFanMaxAirVolFlow =
-<<<<<<< HEAD
-                    GetFanDesignVolumeFlowRate(state.fans, state.files, cFanTypes(OutAirUnit(OAUnitNum).SFanType), OutAirUnit(OAUnitNum).SFanName, ErrorsFound);
-=======
-                    GetFanDesignVolumeFlowRate(state, state.fans, cFanTypes(OutAirUnit(OAUnitNum).SFanType), OutAirUnit(OAUnitNum).SFanName, ErrorsFound);
->>>>>>> b3ea0f9b
+                    GetFanDesignVolumeFlowRate(state, cFanTypes(OutAirUnit(OAUnitNum).SFanType), OutAirUnit(OAUnitNum).SFanName, ErrorsFound);
 
             } else {
                 HVACFan::fanObjs[OutAirUnit(OAUnitNum).SFan_Index]->simulate(state, _, _, _, _);
@@ -1648,11 +1610,7 @@
 
                     Fans::SimulateFanComponents(state, OutAirUnit(OAUnitNum).ExtFanName, true, OutAirUnit(OAUnitNum).ExtFan_Index);
                     OutAirUnit(OAUnitNum).EFanMaxAirVolFlow =
-<<<<<<< HEAD
-                        GetFanDesignVolumeFlowRate(state.fans, state.files, cFanTypes(OutAirUnit(OAUnitNum).ExtFanType), OutAirUnit(OAUnitNum).ExtFanName, ErrorsFound);
-=======
-                        GetFanDesignVolumeFlowRate(state, state.fans, cFanTypes(OutAirUnit(OAUnitNum).ExtFanType), OutAirUnit(OAUnitNum).ExtFanName, ErrorsFound);
->>>>>>> b3ea0f9b
+                        GetFanDesignVolumeFlowRate(state, cFanTypes(OutAirUnit(OAUnitNum).ExtFanType), OutAirUnit(OAUnitNum).ExtFanName, ErrorsFound);
                 } else {
                     HVACFan::fanObjs[OutAirUnit(OAUnitNum).ExtFan_Index]->simulate(state, _, _, _, _);
                     OutAirUnit(OAUnitNum).EFanMaxAirVolFlow = HVACFan::fanObjs[OutAirUnit(OAUnitNum).ExtFan_Index]->designAirVolFlowRate;
