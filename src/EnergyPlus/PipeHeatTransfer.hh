--- conflicted
+++ resolved
@@ -206,15 +206,9 @@
               InsulationConductivity(0.0), InsulationThickness(0.0), InsulationResistance(0.0), CurrentSimTime(0.0), PreviousSimTime(0.0),
               NumDepthNodes(0), PipeNodeDepth(0), PipeNodeWidth(0), PipeDepth(0.0), DomainDepth(0.0), dSregular(0.0), OutdoorConvCoef(0.0),
               SoilMaterialNum(0), MonthOfMinSurfTemp(0), MinSurfTemp(0.0), SoilDensity(0.0), SoilDepth(0.0), SoilCp(0.0), SoilConductivity(0.0),
-<<<<<<< HEAD
-              SoilRoughness(DataSurfaces::SurfaceRoughness::Unassigned), SoilThermAbs(0.0), SoilSolarAbs(0.0), CoefA1(0.0), CoefA2(0.0),
-              FourierDS(0.0), SoilDiffusivity(0.0), SoilDiffusivityPerDay(0.0), BeginSimInit(true), BeginSimEnvrn(true), FirstHVACupdateFlag(true),
-              BeginEnvrnupdateFlag(true), SolarExposed(true), SumTK(0.0), ZoneHeatGainRate(0.0), LoopNum(0), LoopSideNum(DataPlant::LoopSideLocation::Invalid), BranchNum(0), CompNum(0),
-=======
               SoilRoughness(DataSurfaces::SurfaceRoughness::Invalid), SoilThermAbs(0.0), SoilSolarAbs(0.0), CoefA1(0.0), CoefA2(0.0), FourierDS(0.0),
               SoilDiffusivity(0.0), SoilDiffusivityPerDay(0.0), BeginSimInit(true), BeginSimEnvrn(true), FirstHVACupdateFlag(true),
-              BeginEnvrnupdateFlag(true), SolarExposed(true), SumTK(0.0), ZoneHeatGainRate(0.0), LoopNum(0), LoopSideNum(0), BranchNum(0), CompNum(0),
->>>>>>> 3cac75f7
+              BeginEnvrnupdateFlag(true), SolarExposed(true), SumTK(0.0), ZoneHeatGainRate(0.0), LoopNum(0), LoopSideNum(DataPlant::LoopSideLocation::Invalid), BranchNum(0), CompNum(0),
               CheckEquipName(true), FluidInletTemp(0.0), FluidOutletTemp(0.0), MassFlowRate(0.0), FluidHeatLossRate(0.0), FluidHeatLossEnergy(0.0),
               PipeInletTemp(0.0), PipeOutletTemp(0.0), EnvironmentHeatLossRate(0.0), EnvHeatLossEnergy(0.0), VolumeFlowRate(0.0)
 
