--- conflicted
+++ resolved
@@ -1862,55 +1862,6 @@
     DataSystemVariables::SlaterBarsky = false;
 }
 
-<<<<<<< HEAD
-TEST_F(EnergyPlusFixture, SolarShadingTest_selectActiveWindowShadingControl)
-{
-    TotSurfaces = 2;
-    Surface.allocate(TotSurfaces);
-    
-    int curSurface = 1;
-    Surface(curSurface).windowShadingControlList.push_back(57);
-
-    int curIndexActiveWindowShadingControl = selectActiveWindowShadingControlIndex(curSurface);
-    int activeWindowShadingControl = DataSurfaces::Surface(curSurface).windowShadingControlList[curIndexActiveWindowShadingControl];
-    EXPECT_EQ(activeWindowShadingControl, 57);
-
-    curSurface = 2;
-    Surface(curSurface).windowShadingControlList.push_back(1);
-    Surface(curSurface).windowShadingControlList.push_back(2);
-    Surface(curSurface).windowShadingControlList.push_back(3);
-
-    WindowShadingControl.allocate(3);
-    WindowShadingControl(1).Schedule = 1;
-    WindowShadingControl(2).Schedule = 2;
-    WindowShadingControl(3).Schedule = 3;
-
-    ScheduleManager::Schedule.allocate(3);
-    ScheduleManager::Schedule(1).CurrentValue = 0;
-    ScheduleManager::Schedule(2).CurrentValue = 0;
-    ScheduleManager::Schedule(3).CurrentValue = 1;
-
-    curIndexActiveWindowShadingControl = selectActiveWindowShadingControlIndex(curSurface);
-    activeWindowShadingControl = DataSurfaces::Surface(curSurface).windowShadingControlList[curIndexActiveWindowShadingControl];
-    EXPECT_EQ(activeWindowShadingControl, 3);
-
-    ScheduleManager::Schedule(1).CurrentValue = 0;
-    ScheduleManager::Schedule(2).CurrentValue = 1;
-    ScheduleManager::Schedule(3).CurrentValue = 0;
-
-    curIndexActiveWindowShadingControl = selectActiveWindowShadingControlIndex(curSurface);
-    activeWindowShadingControl = DataSurfaces::Surface(curSurface).windowShadingControlList[curIndexActiveWindowShadingControl];
-    EXPECT_EQ(activeWindowShadingControl, 2);
-
-    ScheduleManager::Schedule(1).CurrentValue = 1;
-    ScheduleManager::Schedule(2).CurrentValue = 0;
-    ScheduleManager::Schedule(3).CurrentValue = 0;
-
-    curIndexActiveWindowShadingControl = selectActiveWindowShadingControlIndex(curSurface);
-    activeWindowShadingControl = DataSurfaces::Surface(curSurface).windowShadingControlList[curIndexActiveWindowShadingControl];
-    EXPECT_EQ(activeWindowShadingControl, 1);
-}
-=======
 TEST_F(EnergyPlusFixture, SolarShadingTest_CHKBKS)
 {
     int numofsurface;
@@ -1995,4 +1946,51 @@
 
     EXPECT_FALSE(this->has_err_output(true));
 }
->>>>>>> e408d5e1
+
+TEST_F(EnergyPlusFixture, SolarShadingTest_selectActiveWindowShadingControl)
+{
+    TotSurfaces = 2;
+    Surface.allocate(TotSurfaces);
+    
+    int curSurface = 1;
+    Surface(curSurface).windowShadingControlList.push_back(57);
+
+    int curIndexActiveWindowShadingControl = selectActiveWindowShadingControlIndex(curSurface);
+    int activeWindowShadingControl = DataSurfaces::Surface(curSurface).windowShadingControlList[curIndexActiveWindowShadingControl];
+    EXPECT_EQ(activeWindowShadingControl, 57);
+
+    curSurface = 2;
+    Surface(curSurface).windowShadingControlList.push_back(1);
+    Surface(curSurface).windowShadingControlList.push_back(2);
+    Surface(curSurface).windowShadingControlList.push_back(3);
+
+    WindowShadingControl.allocate(3);
+    WindowShadingControl(1).Schedule = 1;
+    WindowShadingControl(2).Schedule = 2;
+    WindowShadingControl(3).Schedule = 3;
+
+    ScheduleManager::Schedule.allocate(3);
+    ScheduleManager::Schedule(1).CurrentValue = 0;
+    ScheduleManager::Schedule(2).CurrentValue = 0;
+    ScheduleManager::Schedule(3).CurrentValue = 1;
+
+    curIndexActiveWindowShadingControl = selectActiveWindowShadingControlIndex(curSurface);
+    activeWindowShadingControl = DataSurfaces::Surface(curSurface).windowShadingControlList[curIndexActiveWindowShadingControl];
+    EXPECT_EQ(activeWindowShadingControl, 3);
+
+    ScheduleManager::Schedule(1).CurrentValue = 0;
+    ScheduleManager::Schedule(2).CurrentValue = 1;
+    ScheduleManager::Schedule(3).CurrentValue = 0;
+
+    curIndexActiveWindowShadingControl = selectActiveWindowShadingControlIndex(curSurface);
+    activeWindowShadingControl = DataSurfaces::Surface(curSurface).windowShadingControlList[curIndexActiveWindowShadingControl];
+    EXPECT_EQ(activeWindowShadingControl, 2);
+
+    ScheduleManager::Schedule(1).CurrentValue = 1;
+    ScheduleManager::Schedule(2).CurrentValue = 0;
+    ScheduleManager::Schedule(3).CurrentValue = 0;
+
+    curIndexActiveWindowShadingControl = selectActiveWindowShadingControlIndex(curSurface);
+    activeWindowShadingControl = DataSurfaces::Surface(curSurface).windowShadingControlList[curIndexActiveWindowShadingControl];
+    EXPECT_EQ(activeWindowShadingControl, 1);
+}
