// EnergyPlus, Copyright (c) 1996-2021, The Board of Trustees of the University of Illinois,
// The Regents of the University of California, through Lawrence Berkeley National Laboratory
// (subject to receipt of any required approvals from the U.S. Dept. of Energy), Oak Ridge
// National Laboratory, managed by UT-Battelle, Alliance for Sustainable Energy, LLC, and other
// contributors. All rights reserved.
//
// NOTICE: This Software was developed under funding from the U.S. Department of Energy and the
// U.S. Government consequently retains certain rights. As such, the U.S. Government has been
// granted for itself and others acting on its behalf a paid-up, nonexclusive, irrevocable,
// worldwide license in the Software to reproduce, distribute copies to the public, prepare
// derivative works, and perform publicly and display publicly, and to permit others to do so.
//
// Redistribution and use in source and binary forms, with or without modification, are permitted
// provided that the following conditions are met:
//
// (1) Redistributions of source code must retain the above copyright notice, this list of
//     conditions and the following disclaimer.
//
// (2) Redistributions in binary form must reproduce the above copyright notice, this list of
//     conditions and the following disclaimer in the documentation and/or other materials
//     provided with the distribution.
//
// (3) Neither the name of the University of California, Lawrence Berkeley National Laboratory,
//     the University of Illinois, U.S. Dept. of Energy nor the names of its contributors may be
//     used to endorse or promote products derived from this software without specific prior
//     written permission.
//
// (4) Use of EnergyPlus(TM) Name. If Licensee (i) distributes the software in stand-alone form
//     without changes from the version obtained under this License, or (ii) Licensee makes a
//     reference solely to the software portion of its product, Licensee must refer to the
//     software as "EnergyPlus version X" software, where "X" is the version number Licensee
//     obtained under this License and may not use a different name for the software. Except as
//     specifically required in this Section (4), Licensee shall not use in a company name, a
//     product name, in advertising, publicity, or other promotional activities any name, trade
//     name, trademark, logo, or other designation of "EnergyPlus", "E+", "e+" or confusingly
//     similar designation, without the U.S. Department of Energy's prior written consent.
//
// THIS SOFTWARE IS PROVIDED BY THE COPYRIGHT HOLDERS AND CONTRIBUTORS "AS IS" AND ANY EXPRESS OR
// IMPLIED WARRANTIES, INCLUDING, BUT NOT LIMITED TO, THE IMPLIED WARRANTIES OF MERCHANTABILITY
// AND FITNESS FOR A PARTICULAR PURPOSE ARE DISCLAIMED. IN NO EVENT SHALL THE COPYRIGHT OWNER OR
// CONTRIBUTORS BE LIABLE FOR ANY DIRECT, INDIRECT, INCIDENTAL, SPECIAL, EXEMPLARY, OR
// CONSEQUENTIAL DAMAGES (INCLUDING, BUT NOT LIMITED TO, PROCUREMENT OF SUBSTITUTE GOODS OR
// SERVICES; LOSS OF USE, DATA, OR PROFITS; OR BUSINESS INTERRUPTION) HOWEVER CAUSED AND ON ANY
// THEORY OF LIABILITY, WHETHER IN CONTRACT, STRICT LIABILITY, OR TORT (INCLUDING NEGLIGENCE OR
// OTHERWISE) ARISING IN ANY WAY OUT OF THE USE OF THIS SOFTWARE, EVEN IF ADVISED OF THE
// POSSIBILITY OF SUCH DAMAGE.

#ifndef UserDefinedComponents_hh_INCLUDED
#define UserDefinedComponents_hh_INCLUDED

// ObjexxFCL Headers
#include <ObjexxFCL/Array1D.hh>

// EnergyPlus Headers
#include <EnergyPlus/Data/BaseData.hh>
#include <EnergyPlus/DataGlobals.hh>
#include <EnergyPlus/EnergyPlus.hh>
#include <EnergyPlus/Plant/DataPlant.hh>
#include <EnergyPlus/Plant/Enums.hh>
#include <EnergyPlus/PlantComponent.hh>

namespace EnergyPlus {

// Forward declarations
struct EnergyPlusData;

namespace UserDefinedComponents {

    struct PlantConnectionStruct
    {
        // Members
        int ErlInitProgramMngr;                 // points to an EMS:ProgramManager to run for setup and sizing
        int ErlSimProgramMngr;                  // points to an EMS:ProgramManager to run only when this connection is called
        int simPluginLocation;                  // If Python Plugins are used to simulate this, this defines the location in the plugin structure
        int initPluginLocation;                 // If Python Plugins are used to init this, this defines the location in the plugin structure
        int LoopNum;                            // plant loop connection index
        DataPlant::LoopSideLocation LoopSideNum;                        // plant loop side connection index
        int BranchNum;                          // plant loop branch connection index
        int CompNum;                            // plant loop component connection index
        int InletNodeNum;                       // plant loop inlet node index
        int OutletNodeNum;                      // plant loop outlet node index
        DataPlant::LoopFlowStatus FlowPriority; // how component affects overall loop flow determination
        DataPlant::HowMet HowLoadServed;        // nature of component wrt to plant loop's loads
        Real64 LowOutTempLimit;                 // low limit for outlet temp if MEETSLOADWITHNOMINALCAPACITYLOWOUTLIMIT
        Real64 HiOutTempLimit;                  // hi limit for outlet temp if MEETSLOADWITHNOMINALCAPACITYHIOUTLIMIT
        Real64 MassFlowRateRequest;             // request filled by actuator, might not be satisfied if plant constrained [kg/s]
        Real64 MassFlowRateMin;                 // filled by actuator, reports minimum (hardware) flow rate for component [kg/s]
        Real64 MassFlowRateMax;                 // filled by actuator, reports maximum (hardware) flow rate for component [kg/s]
        Real64 DesignVolumeFlowRate;            // filled by actuator,
        Real64 MyLoad;                          // fills internal variable for user's model to know current load request of supply equip [W]
        Real64 MinLoad;                         // filled by actuator, reports back size for load dispatch routines [W]
        Real64 MaxLoad;                         // filled by actuator, reports back size for load dispatch [W]
        Real64 OptLoad;                         // filled by actuator, reports back size for load dispatch [W]
        Real64 InletRho;                        // fills internal variable, current density for fluid type and inlet temperature [kg/m3]
        Real64 InletCp;                         // fills internal Variable, current specific heat for fluid type and inlet temperature [J/kg-C]
        Real64 InletTemp;                       // fills internal variable, current inlet fluid temperature [C]
        Real64 InletMassFlowRate;               // fills internal variable, current inlet mass flow rate [kg/s]
        Real64 OutletTemp;                      // filled by actuator, component outlet temperature [C]

        // Default Constructor
        PlantConnectionStruct()
<<<<<<< HEAD
            : ErlInitProgramMngr(0), ErlSimProgramMngr(0), simPluginLocation(-1), initPluginLocation(-1), LoopNum(0), LoopSideNum(DataPlant::LoopSideLocation::Invalid), BranchNum(0),
              CompNum(0), InletNodeNum(0), OutletNodeNum(0), FlowPriority(DataPlant::LoopFlowStatus::Unknown),
              HowLoadServed(DataPlant::HowMet::Unknown), LowOutTempLimit(0.0), HiOutTempLimit(0.0), MassFlowRateRequest(0.0), MassFlowRateMin(0.0),
=======
            : ErlInitProgramMngr(0), ErlSimProgramMngr(0), simPluginLocation(-1), initPluginLocation(-1), LoopNum(0), LoopSideNum(0), BranchNum(0),
              CompNum(0), InletNodeNum(0), OutletNodeNum(0), FlowPriority(DataPlant::LoopFlowStatus::Invalid),
              HowLoadServed(DataPlant::HowMet::Invalid), LowOutTempLimit(0.0), HiOutTempLimit(0.0), MassFlowRateRequest(0.0), MassFlowRateMin(0.0),
>>>>>>> 90f753bb
              MassFlowRateMax(0.0), DesignVolumeFlowRate(0.0), MyLoad(0.0), MinLoad(0.0), MaxLoad(0.0), OptLoad(0.0), InletRho(0.0), InletCp(0.0),
              InletTemp(0.0), InletMassFlowRate(0.0), OutletTemp(0.0)
        {
        }
    };

    struct AirConnectionStruct
    {
        // Members
        int InletNodeNum;          // air inlet node index
        int OutletNodeNum;         // air outlet node index
        Real64 InletRho;           // fills internal variable, current inlet air density [kg/m3]
        Real64 InletCp;            // fills internal variable, current inlet air specific heat [J/kg-c]
        Real64 InletTemp;          // fills internal variable, current inlet air temperature [C]
        Real64 InletHumRat;        // fills internal variable, current inlet air humidity ratio [kg/kg]
        Real64 InletMassFlowRate;  // fills internal variable, current inlet air mass flow rate [kg/s]
        Real64 OutletTemp;         // filled by actuator, component outlet temperature [C]
        Real64 OutletHumRat;       // filled by actuator, component outlet humidity ratio [kg/kg]
        Real64 OutletMassFlowRate; // filled by actuator, component outlet mass flow rate [kg/s]

        // Default Constructor
        AirConnectionStruct()
            : InletNodeNum(0), OutletNodeNum(0), InletRho(0.0), InletCp(0.0), InletTemp(0.0), InletHumRat(0.0), InletMassFlowRate(0.0),
              OutletTemp(0.0), OutletHumRat(0.0), OutletMassFlowRate(0.0)
        {
        }
    };

    struct WaterUseTankConnectionStruct // data for interacting with water use storage system
    {
        // Members
        bool SuppliedByWaterSystem;
        int SupplyTankID;          // index "pointer" to WaterStorage structure
        int SupplyTankDemandARRID; // index "pointer" to demand array inside WaterStorage structure
        Real64 SupplyVdotRequest;
        bool CollectsToWaterSystem;
        int CollectionTankID;          // index "pointer" to Storage TAnk array WaterStorage
        int CollectionTankSupplyARRID; // index pointe to supply Vdot array in WaterStorage
        Real64 CollectedVdot;

        // Default Constructor
        WaterUseTankConnectionStruct()
            : SuppliedByWaterSystem(false), SupplyTankID(0), SupplyTankDemandARRID(0), SupplyVdotRequest(0.0), CollectsToWaterSystem(false),
              CollectionTankID(0), CollectionTankSupplyARRID(0), CollectedVdot(0.0)
        {
        }
    };

    struct ZoneInternalGainsStruct
    {
        // Members
        bool DeviceHasInternalGains;
        int ZoneNum;
        Real64 ConvectionGainRate;
        Real64 ReturnAirConvectionGainRate;
        Real64 ThermalRadiationGainRate;
        Real64 LatentGainRate;
        Real64 ReturnAirLatentGainRate;
        Real64 CarbonDioxideGainRate;
        Real64 GenericContamGainRate;

        // Default Constructor
        ZoneInternalGainsStruct()
            : DeviceHasInternalGains(false), ZoneNum(0), ConvectionGainRate(0.0), ReturnAirConvectionGainRate(0.0), ThermalRadiationGainRate(0.0),
              LatentGainRate(0.0), ReturnAirLatentGainRate(0.0), CarbonDioxideGainRate(0.0), GenericContamGainRate(0.0)
        {
        }
    };

    struct UserPlantComponentStruct : PlantComponent
    {
        // Members
        std::string Name;                    // user identifier
        int ErlSimProgramMngr;               // EMS:ProgramManager to always run when this model is called
        int simPluginLocation;               // If Python Plugins are used to simulate this, this defines the location in the plugin structure
        int NumPlantConnections;             // count of how many plant loop connections there are
        Array1D<PlantConnectionStruct> Loop; // collect data for each plant loop connection
        AirConnectionStruct Air;
        WaterUseTankConnectionStruct Water;
        ZoneInternalGainsStruct Zone;
        bool myOneTimeFlag;

        // Default Constructor
        UserPlantComponentStruct() : ErlSimProgramMngr(0), simPluginLocation(-1), NumPlantConnections(0), myOneTimeFlag(true)
        {
        }

        static PlantComponent *factory(EnergyPlusData &state, std::string const &objectName);

        void onInitLoopEquip([[maybe_unused]] EnergyPlusData &state, const PlantLocation &calledFromLocation) override;

        void getDesignCapacities(
            EnergyPlusData &state, const PlantLocation &calledFromLocation, Real64 &MaxLoad, Real64 &MinLoad, Real64 &OptLoad) override;

        void
        simulate(EnergyPlusData &state, const PlantLocation &calledFromLocation, bool FirstHVACIteration, Real64 &CurLoad, bool RunFlag) override;

        void initialize(EnergyPlusData &state, int LoopNum, Real64 MyLoad);

        void report(EnergyPlusData &state, int LoopNum);

        void oneTimeInit(EnergyPlusData &state) override;
    };

    struct UserCoilComponentStruct
    {
        // Members
        std::string Name;       // user identifier
        int ErlSimProgramMngr;  // EMS:ProgramManager to always run when this model is called
        int ErlInitProgramMngr; // EMS:ProgramManager to  run when this model is initialized and setup
        int initPluginLocation; // If Python Plugins are used to init this, this defines the location in the plugin structure
        int simPluginLocation;  // If Python Plugins are used to simulate this, this defines the location in the plugin structure
        int NumAirConnections;  // count of how many air connections there are
        bool PlantIsConnected;
        Array1D<AirConnectionStruct> Air;
        PlantConnectionStruct Loop;
        WaterUseTankConnectionStruct Water;
        ZoneInternalGainsStruct Zone;
        bool myOneTimeFlag;

        // Default Constructor
        UserCoilComponentStruct()
            : ErlSimProgramMngr(0), ErlInitProgramMngr(0), initPluginLocation(-1), simPluginLocation(-1), NumAirConnections(0),
              PlantIsConnected(false), myOneTimeFlag(true)
        {
        }

        void initialize(EnergyPlusData &state);

        void report(EnergyPlusData &state);
    };

    struct UserZoneHVACForcedAirComponentStruct
    {
        // Members
        std::string Name;       // user identifier
        int ErlSimProgramMngr;  // EMS:ProgramManager to always run when this model is called
        int ErlInitProgramMngr; // EMS:ProgramManager to  run when this model is initialized and setup
        int initPluginLocation; // If Python Plugins are used to init this, this defines the location in the plugin structure
        int simPluginLocation;  // If Python Plugins are used to simulate this, this defines the location in the plugin structure
        AirConnectionStruct ZoneAir;
        AirConnectionStruct SourceAir;
        int NumPlantConnections;             // count of how many plant loop (demand) connections there are
        Array1D<PlantConnectionStruct> Loop; // collect data for each plant loop connection
        WaterUseTankConnectionStruct Water;
        ZoneInternalGainsStruct Zone;         // for skin losses
        Real64 RemainingOutputToHeatingSP;    // sensible load remaining for device, to heating setpoint [W]
        Real64 RemainingOutputToCoolingSP;    // sensible load remaining for device, negative means cooling [W]
        Real64 RemainingOutputReqToHumidSP;   // latent load remaining for device, to humidification setpoint [kg/s]
        Real64 RemainingOutputReqToDehumidSP; // latent load remaining for device, Negative means dehumidify [kg/s]
        bool myOneTimeFlag;

        // Default Constructor
        UserZoneHVACForcedAirComponentStruct()
            : ErlSimProgramMngr(0), ErlInitProgramMngr(0), initPluginLocation(-1), simPluginLocation(-1), NumPlantConnections(0),
              RemainingOutputToHeatingSP(0.0), RemainingOutputToCoolingSP(0.0), RemainingOutputReqToHumidSP(0.0), RemainingOutputReqToDehumidSP(0.0),
              myOneTimeFlag(true)
        {
        }

        void initialize(EnergyPlusData &state, int ZoneNum);

        void report(EnergyPlusData &state);
    };

    struct UserAirTerminalComponentStruct
    {
        // Members
        std::string Name; // user identifier
        int ActualCtrlZoneNum;
        int ADUNum;             // index of corresponding air distribution unit
        int ErlSimProgramMngr;  // EMS:ProgramManager to always run when this model is called
        int ErlInitProgramMngr; // EMS:ProgramManager to  run when this model is initialized and setup
        int initPluginLocation; // If Python Plugins are used to init this, this defines the location in the plugin structure
        int simPluginLocation;  // If Python Plugins are used to simulate this, this defines the location in the plugin structure
        AirConnectionStruct AirLoop;
        AirConnectionStruct SourceAir;
        int NumPlantConnections;             // count of how many plant loop (demand) connections there are
        Array1D<PlantConnectionStruct> Loop; // collect data for each plant loop connection
        WaterUseTankConnectionStruct Water;
        ZoneInternalGainsStruct Zone;         // for skin losses
        Real64 RemainingOutputToHeatingSP;    // sensible load remaining for device, to heating setpoint [W]
        Real64 RemainingOutputToCoolingSP;    // sensible load remaining for device, negative means cooling [W]
        Real64 RemainingOutputReqToHumidSP;   // latent load remaining for device, to humidification setpoint [kg/s]
        Real64 RemainingOutputReqToDehumidSP; // latent load remaining for device, Negative means dehumidify [kg/s]
        bool myOneTimeFlag;

        // Default Constructor
        UserAirTerminalComponentStruct()
            : ActualCtrlZoneNum(0), ADUNum(0), ErlSimProgramMngr(0), ErlInitProgramMngr(0), initPluginLocation(-1), simPluginLocation(-1),
              NumPlantConnections(0), RemainingOutputToHeatingSP(0.0), RemainingOutputToCoolingSP(0.0), RemainingOutputReqToHumidSP(0.0),
              RemainingOutputReqToDehumidSP(0.0), myOneTimeFlag(true)
        {
        }

        void initialize(EnergyPlusData &state, int ZoneNum);

        void report(EnergyPlusData &state);
    };

    void SimCoilUserDefined(EnergyPlusData &state,
                            std::string_view EquipName, // user name for component
                            int &CompIndex,
                            int AirLoopNum,
                            bool &HeatingActive,
                            bool &CoolingActive);

    void SimZoneAirUserDefined(EnergyPlusData &state,
                               std::string_view CompName,      // name of the packaged terminal heat pump
                               int ZoneNum,                    // number of zone being served
                               Real64 &SensibleOutputProvided, // sensible capacity delivered to zone
                               Real64 &LatentOutputProvided,   // Latent add/removal  (kg/s), dehumid = negative
                               int &CompIndex                  // index to zone hvac unit
    );

    void SimAirTerminalUserDefined(
        EnergyPlusData &state, std::string_view CompName, bool FirstHVACIteration, int ZoneNum, int ZoneNodeNum, int &CompIndex);

    void GetUserDefinedPlantComponents(EnergyPlusData &state);

    void GetUserDefinedComponents(EnergyPlusData &state);

    void GetUserDefinedCoilIndex(
        EnergyPlusData &state, std::string const &CoilName, int &CoilIndex, bool &ErrorsFound, std::string const &CurrentModuleObject);

    void GetUserDefinedCoilAirInletNode(
        EnergyPlusData &state, std::string const &CoilName, int &CoilAirInletNode, bool &ErrorsFound, std::string const &CurrentModuleObject);

    void GetUserDefinedCoilAirOutletNode(
        EnergyPlusData &state, std::string const &CoilName, int &CoilAirOutletNode, bool &ErrorsFound, std::string const &CurrentModuleObject);

} // namespace UserDefinedComponents

struct UserDefinedComponentsData : BaseGlobalStruct
{

    int NumUserPlantComps = 0;
    int NumUserCoils = 0;
    int NumUserZoneAir = 0;
    int NumUserAirTerminals = 0;

    bool GetInput = true;
    bool GetPlantCompInput = true;

    Array1D_bool CheckUserPlantCompName;
    Array1D_bool CheckUserCoilName;
    Array1D_bool CheckUserZoneAirName;
    Array1D_bool CheckUserAirTerminal;

    // Object Data
    EPVector<UserDefinedComponents::UserPlantComponentStruct> UserPlantComp;
    EPVector<UserDefinedComponents::UserCoilComponentStruct> UserCoil;
    EPVector<UserDefinedComponents::UserZoneHVACForcedAirComponentStruct> UserZoneAirHVAC;
    EPVector<UserDefinedComponents::UserAirTerminalComponentStruct> UserAirTerminal;

    bool lDummy_EMSActuatedPlantComp = false;
    bool lDummy_GetUserDefComp = false;

    void clear_state() override
    {
        this->GetInput = true;
        this->GetPlantCompInput = true;
        this->NumUserPlantComps = 0;
        this->NumUserCoils = 0;
        this->NumUserZoneAir = 0;
        this->NumUserAirTerminals = 0;
        this->CheckUserPlantCompName.deallocate();
        this->CheckUserCoilName.deallocate();
        this->CheckUserZoneAirName.deallocate();
        this->CheckUserAirTerminal.deallocate();
        this->UserPlantComp.deallocate();
        this->UserCoil.deallocate();
        this->UserZoneAirHVAC.deallocate();
        this->UserAirTerminal.deallocate();
        this->lDummy_EMSActuatedPlantComp = false;
        this->lDummy_GetUserDefComp = false;
    }

    // Default Constructor
    UserDefinedComponentsData() = default;
};
} // namespace EnergyPlus

#endif<|MERGE_RESOLUTION|>--- conflicted
+++ resolved
@@ -99,15 +99,9 @@
 
         // Default Constructor
         PlantConnectionStruct()
-<<<<<<< HEAD
             : ErlInitProgramMngr(0), ErlSimProgramMngr(0), simPluginLocation(-1), initPluginLocation(-1), LoopNum(0), LoopSideNum(DataPlant::LoopSideLocation::Invalid), BranchNum(0),
-              CompNum(0), InletNodeNum(0), OutletNodeNum(0), FlowPriority(DataPlant::LoopFlowStatus::Unknown),
-              HowLoadServed(DataPlant::HowMet::Unknown), LowOutTempLimit(0.0), HiOutTempLimit(0.0), MassFlowRateRequest(0.0), MassFlowRateMin(0.0),
-=======
-            : ErlInitProgramMngr(0), ErlSimProgramMngr(0), simPluginLocation(-1), initPluginLocation(-1), LoopNum(0), LoopSideNum(0), BranchNum(0),
               CompNum(0), InletNodeNum(0), OutletNodeNum(0), FlowPriority(DataPlant::LoopFlowStatus::Invalid),
               HowLoadServed(DataPlant::HowMet::Invalid), LowOutTempLimit(0.0), HiOutTempLimit(0.0), MassFlowRateRequest(0.0), MassFlowRateMin(0.0),
->>>>>>> 90f753bb
               MassFlowRateMax(0.0), DesignVolumeFlowRate(0.0), MyLoad(0.0), MinLoad(0.0), MaxLoad(0.0), OptLoad(0.0), InletRho(0.0), InletCp(0.0),
               InletTemp(0.0), InletMassFlowRate(0.0), OutletTemp(0.0)
         {
