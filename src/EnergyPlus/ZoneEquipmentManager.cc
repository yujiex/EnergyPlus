--- conflicted
+++ resolved
@@ -669,21 +669,8 @@
                 state.dataSize->CalcZoneSizing(state.dataSize->CurOverallSimDay, ControlledZoneNum).CoolTstatTemp =
                     state.dataHeatBalFanSys->TempZoneThermostatSetPoint(ActualZoneNum);
             } else {
-<<<<<<< HEAD
-//                if (TempZoneThermostatSetPoint(ActualZoneNum) > 0.0) {
-//                    CalcZoneSizing(CurOverallSimDay, ControlledZoneNum).HeatTstatTemp = ZoneThermostatSetPointLo(
-//                            ActualZoneNum);
-//                }
-                CalcZoneSizing(CurOverallSimDay, ControlledZoneNum).CoolZoneRetTemp = RetTemp;
-                if (TempZoneThermostatSetPoint(ActualZoneNum) > 0.0) {
-                    CalcZoneSizing(CurOverallSimDay, ControlledZoneNum).CoolTstatTemp = TempZoneThermostatSetPoint(ActualZoneNum);
-                } else {
-                    CalcZoneSizing(CurOverallSimDay, ControlledZoneNum).CoolTstatTemp = ZoneThermostatSetPointHi(ActualZoneNum);
-                }
-=======
                 state.dataSize->CalcZoneSizing(state.dataSize->CurOverallSimDay, ControlledZoneNum).CoolTstatTemp =
                     state.dataHeatBalFanSys->ZoneThermostatSetPointHi(ActualZoneNum);
->>>>>>> 485bee93
             }
         }
     }
@@ -1753,68 +1740,6 @@
                             state.dataSize->CalcZoneSizing(state.dataSize->CurOverallSimDay, CtrlZoneNum).HeatOutHumRatSeq(TimeStepIndex);
                         state.dataSize->CalcZoneSizing(state.dataSize->CurOverallSimDay, CtrlZoneNum).TimeStepNumAtHeatMax = TimeStepIndex;
                     }
-<<<<<<< HEAD
-                    ZoneSizing(CurOverallSimDay, CtrlZoneNum).DesHeatSetPtSeq(TimeStepInDay) = ZoneThermostatSetPointLo(CtrlZoneNum);
-                    ZoneSizing(CurOverallSimDay, CtrlZoneNum).HeatTstatTempSeq(TimeStepInDay) = ZoneThermostatSetPointLo(CtrlZoneNum);
-                        //CalcZoneSizing(CurOverallSimDay, CtrlZoneNum).HeatTstatTemp;
-                    ZoneSizing(CurOverallSimDay, CtrlZoneNum).DesCoolSetPtSeq(TimeStepInDay) = ZoneThermostatSetPointHi(CtrlZoneNum);
-                    ZoneSizing(CurOverallSimDay, CtrlZoneNum).CoolTstatTempSeq(TimeStepInDay) =
-                        CalcZoneSizing(CurOverallSimDay, CtrlZoneNum).CoolTstatTemp;
-                    CalcZoneSizing(CurOverallSimDay, CtrlZoneNum).HeatFlowSeq(TimeStepInDay) +=
-                        CalcZoneSizing(CurOverallSimDay, CtrlZoneNum).HeatMassFlow * FracTimeStepZone;
-                    CalcZoneSizing(CurOverallSimDay, CtrlZoneNum).HeatLoadSeq(TimeStepInDay) +=
-                        CalcZoneSizing(CurOverallSimDay, CtrlZoneNum).HeatLoad * FracTimeStepZone;
-                    CalcZoneSizing(CurOverallSimDay, CtrlZoneNum).HeatZoneTempSeq(TimeStepInDay) +=
-                        CalcZoneSizing(CurOverallSimDay, CtrlZoneNum).HeatZoneTemp * FracTimeStepZone;
-                    CalcZoneSizing(CurOverallSimDay, CtrlZoneNum).HeatOutTempSeq(TimeStepInDay) +=
-                        CalcZoneSizing(CurOverallSimDay, CtrlZoneNum).HeatOutTemp * FracTimeStepZone;
-                    CalcZoneSizing(CurOverallSimDay, CtrlZoneNum).HeatZoneRetTempSeq(TimeStepInDay) +=
-                        CalcZoneSizing(CurOverallSimDay, CtrlZoneNum).HeatZoneRetTemp * FracTimeStepZone;
-                    CalcZoneSizing(CurOverallSimDay, CtrlZoneNum).HeatZoneHumRatSeq(TimeStepInDay) +=
-                        CalcZoneSizing(CurOverallSimDay, CtrlZoneNum).HeatZoneHumRat * FracTimeStepZone;
-                    CalcZoneSizing(CurOverallSimDay, CtrlZoneNum).HeatOutHumRatSeq(TimeStepInDay) +=
-                        CalcZoneSizing(CurOverallSimDay, CtrlZoneNum).HeatOutHumRat * FracTimeStepZone;
-                    CalcZoneSizing(CurOverallSimDay, CtrlZoneNum).CoolFlowSeq(TimeStepInDay) +=
-                        CalcZoneSizing(CurOverallSimDay, CtrlZoneNum).CoolMassFlow * FracTimeStepZone;
-                    CalcZoneSizing(CurOverallSimDay, CtrlZoneNum).CoolLoadSeq(TimeStepInDay) +=
-                        CalcZoneSizing(CurOverallSimDay, CtrlZoneNum).CoolLoad * FracTimeStepZone;
-                    CalcZoneSizing(CurOverallSimDay, CtrlZoneNum).CoolZoneTempSeq(TimeStepInDay) +=
-                        CalcZoneSizing(CurOverallSimDay, CtrlZoneNum).CoolZoneTemp * FracTimeStepZone;
-                    CalcZoneSizing(CurOverallSimDay, CtrlZoneNum).CoolOutTempSeq(TimeStepInDay) +=
-                        CalcZoneSizing(CurOverallSimDay, CtrlZoneNum).CoolOutTemp * FracTimeStepZone;
-                    CalcZoneSizing(CurOverallSimDay, CtrlZoneNum).CoolZoneRetTempSeq(TimeStepInDay) +=
-                        CalcZoneSizing(CurOverallSimDay, CtrlZoneNum).CoolZoneRetTemp * FracTimeStepZone;
-                    CalcZoneSizing(CurOverallSimDay, CtrlZoneNum).CoolZoneHumRatSeq(TimeStepInDay) +=
-                        CalcZoneSizing(CurOverallSimDay, CtrlZoneNum).CoolZoneHumRat * FracTimeStepZone;
-                    CalcZoneSizing(CurOverallSimDay, CtrlZoneNum).CoolOutHumRatSeq(TimeStepInDay) +=
-                        CalcZoneSizing(CurOverallSimDay, CtrlZoneNum).CoolOutHumRat * FracTimeStepZone;
-                    CalcZoneSizing(CurOverallSimDay, CtrlZoneNum).DOASHeatLoadSeq(TimeStepInDay) +=
-                        CalcZoneSizing(CurOverallSimDay, CtrlZoneNum).DOASHeatLoad * FracTimeStepZone;
-                    CalcZoneSizing(CurOverallSimDay, CtrlZoneNum).DOASCoolLoadSeq(TimeStepInDay) +=
-                        CalcZoneSizing(CurOverallSimDay, CtrlZoneNum).DOASCoolLoad * FracTimeStepZone;
-                    CalcZoneSizing(CurOverallSimDay, CtrlZoneNum).DOASHeatAddSeq(TimeStepInDay) +=
-                        CalcZoneSizing(CurOverallSimDay, CtrlZoneNum).DOASHeatAdd * FracTimeStepZone;
-                    CalcZoneSizing(CurOverallSimDay, CtrlZoneNum).DOASLatAddSeq(TimeStepInDay) +=
-                        CalcZoneSizing(CurOverallSimDay, CtrlZoneNum).DOASLatAdd * FracTimeStepZone;
-                    CalcZoneSizing(CurOverallSimDay, CtrlZoneNum).DOASSupMassFlowSeq(TimeStepInDay) +=
-                        CalcZoneSizing(CurOverallSimDay, CtrlZoneNum).DOASSupMassFlow * FracTimeStepZone;
-                    CalcZoneSizing(CurOverallSimDay, CtrlZoneNum).DOASSupTempSeq(TimeStepInDay) +=
-                        CalcZoneSizing(CurOverallSimDay, CtrlZoneNum).DOASSupTemp * FracTimeStepZone;
-                    CalcZoneSizing(CurOverallSimDay, CtrlZoneNum).DOASSupHumRatSeq(TimeStepInDay) +=
-                        CalcZoneSizing(CurOverallSimDay, CtrlZoneNum).DOASSupHumRat * FracTimeStepZone;
-                    CalcZoneSizing(CurOverallSimDay, CtrlZoneNum).DOASTotCoolLoadSeq(TimeStepInDay) +=
-                        CalcZoneSizing(CurOverallSimDay, CtrlZoneNum).DOASTotCoolLoad * FracTimeStepZone;
-                }
-
-            } else if (SELECT_CASE_var == DataGlobalConstants::CallIndicator::EndDay) {
-                // average some of the zone sequences to reduce peakiness
-                for (CtrlZoneNum = 1; CtrlZoneNum <= state.dataGlobal->NumOfZones; ++CtrlZoneNum) {
-                    if (!ZoneEquipConfig(CtrlZoneNum).IsControlled) continue;
-                    state.dataZoneEquipmentManager->AvgData = 0.0;
-                    MovingAvg(CalcZoneSizing(CurOverallSimDay, CtrlZoneNum).CoolFlowSeq, state.dataZoneEquipmentManager->NumOfTimeStepInDay, NumTimeStepsInAvg, state.dataZoneEquipmentManager->AvgData);
-                    CalcZoneSizing(CurOverallSimDay, CtrlZoneNum).CoolFlowSeq = state.dataZoneEquipmentManager->AvgData;
-=======
->>>>>>> 485bee93
                 }
                 if (state.dataSize->CalcZoneSizing(state.dataSize->CurOverallSimDay, CtrlZoneNum).DesHeatMassFlow > 0.0) {
                     state.dataSize->CalcZoneSizing(state.dataSize->CurOverallSimDay, CtrlZoneNum).DesHeatVolFlow =
@@ -2057,31 +1982,6 @@
 
         } else if (SELECT_CASE_var == DataGlobalConstants::CallIndicator::EndZoneSizingCalc) {
 
-<<<<<<< HEAD
-                    if (!ZoneEquipConfig(CtrlZoneNum).IsControlled) continue;
-                    // save the sequence values at the heating peak
-                    for (TimeStepIndex = 1; TimeStepIndex <= state.dataZoneEquipmentManager->NumOfTimeStepInDay; ++TimeStepIndex) {
-                        if (CalcZoneSizing(CurOverallSimDay, CtrlZoneNum).HeatLoadSeq(TimeStepIndex) >
-                            CalcZoneSizing(CurOverallSimDay, CtrlZoneNum).DesHeatLoad) {
-                            CalcZoneSizing(CurOverallSimDay, CtrlZoneNum).DesHeatLoad =
-                                CalcZoneSizing(CurOverallSimDay, CtrlZoneNum).HeatLoadSeq(TimeStepIndex);
-                            CalcZoneSizing(CurOverallSimDay, CtrlZoneNum).DesHeatMassFlow =
-                                CalcZoneSizing(CurOverallSimDay, CtrlZoneNum).HeatFlowSeq(TimeStepIndex);
-                            CalcZoneSizing(CurOverallSimDay, CtrlZoneNum).ZoneTempAtHeatPeak =
-                                CalcZoneSizing(CurOverallSimDay, CtrlZoneNum).HeatZoneTempSeq(TimeStepIndex);
-                            CalcZoneSizing(CurOverallSimDay, CtrlZoneNum).HeatTstatTemp =
-                                    CalcZoneSizing(CurOverallSimDay, CtrlZoneNum).HeatTstatTempSeq(TimeStepIndex);
-                            CalcZoneSizing(CurOverallSimDay, CtrlZoneNum).OutTempAtHeatPeak =
-                                CalcZoneSizing(CurOverallSimDay, CtrlZoneNum).HeatOutTempSeq(TimeStepIndex);
-                            CalcZoneSizing(CurOverallSimDay, CtrlZoneNum).ZoneRetTempAtHeatPeak =
-                                CalcZoneSizing(CurOverallSimDay, CtrlZoneNum).HeatZoneRetTempSeq(TimeStepIndex);
-                            CalcZoneSizing(CurOverallSimDay, CtrlZoneNum).ZoneHumRatAtHeatPeak =
-                                CalcZoneSizing(CurOverallSimDay, CtrlZoneNum).HeatZoneHumRatSeq(TimeStepIndex);
-                            CalcZoneSizing(CurOverallSimDay, CtrlZoneNum).OutHumRatAtHeatPeak =
-                                CalcZoneSizing(CurOverallSimDay, CtrlZoneNum).HeatOutHumRatSeq(TimeStepIndex);
-                            CalcZoneSizing(CurOverallSimDay, CtrlZoneNum).TimeStepNumAtHeatMax = TimeStepIndex;
-                        }
-=======
             // candidate EMS calling point to customize CalcFinalZoneSizing
             bool anyEMSRan;
             ManageEMS(state, EMSManager::EMSCallFrom::ZoneSizing, anyEMSRan, ObjexxFCL::Optional_int_const());
@@ -2094,7 +1994,6 @@
                         if (state.dataSize->CalcFinalZoneSizing(CtrlZoneNum).DesHeatMassFlow > 0.0)
                             state.dataSize->CalcFinalZoneSizing(CtrlZoneNum).DesHeatMassFlow =
                                 state.dataSize->CalcFinalZoneSizing(CtrlZoneNum).EMSValueDesHeatMassFlow;
->>>>>>> 485bee93
                     }
                     if (state.dataSize->CalcFinalZoneSizing(CtrlZoneNum).EMSOverrideDesCoolMassOn) {
                         if (state.dataSize->CalcFinalZoneSizing(CtrlZoneNum).DesCoolMassFlow > 0.0)
@@ -2111,67 +2010,10 @@
                             state.dataSize->CalcFinalZoneSizing(CtrlZoneNum).DesCoolLoad =
                                 state.dataSize->CalcFinalZoneSizing(CtrlZoneNum).EMSValueDesCoolLoad;
                     }
-<<<<<<< HEAD
-                    // from all the design periods, choose the one needing the most heating and save all its design variables in CalcFinalZoneSizing
-                    if (CalcZoneSizing(CurOverallSimDay, CtrlZoneNum).DesHeatVolFlow > CalcFinalZoneSizing(CtrlZoneNum).DesHeatVolFlow) {
-                        CalcFinalZoneSizing(CtrlZoneNum).DesHeatVolFlow = CalcZoneSizing(CurOverallSimDay, CtrlZoneNum).DesHeatVolFlow;
-                        CalcFinalZoneSizing(CtrlZoneNum).DesHeatLoad = CalcZoneSizing(CurOverallSimDay, CtrlZoneNum).DesHeatLoad;
-                        CalcFinalZoneSizing(CtrlZoneNum).DesHeatMassFlow = CalcZoneSizing(CurOverallSimDay, CtrlZoneNum).DesHeatMassFlow;
-                        CalcFinalZoneSizing(CtrlZoneNum).HeatDesDay = CalcZoneSizing(CurOverallSimDay, CtrlZoneNum).HeatDesDay;
-                        CalcFinalZoneSizing(CtrlZoneNum).DesHeatDens = CalcZoneSizing(CurOverallSimDay, CtrlZoneNum).DesHeatDens;
-                        CalcFinalZoneSizing(CtrlZoneNum).HeatFlowSeq = CalcZoneSizing(CurOverallSimDay, CtrlZoneNum).HeatFlowSeq;
-                        CalcFinalZoneSizing(CtrlZoneNum).HeatLoadSeq = CalcZoneSizing(CurOverallSimDay, CtrlZoneNum).HeatLoadSeq;
-                        CalcFinalZoneSizing(CtrlZoneNum).HeatZoneTempSeq = CalcZoneSizing(CurOverallSimDay, CtrlZoneNum).HeatZoneTempSeq;
-                        CalcFinalZoneSizing(CtrlZoneNum).HeatOutTempSeq = CalcZoneSizing(CurOverallSimDay, CtrlZoneNum).HeatOutTempSeq;
-                        CalcFinalZoneSizing(CtrlZoneNum).HeatZoneRetTempSeq = CalcZoneSizing(CurOverallSimDay, CtrlZoneNum).HeatZoneRetTempSeq;
-                        CalcFinalZoneSizing(CtrlZoneNum).HeatZoneHumRatSeq = CalcZoneSizing(CurOverallSimDay, CtrlZoneNum).HeatZoneHumRatSeq;
-                        CalcFinalZoneSizing(CtrlZoneNum).HeatOutHumRatSeq = CalcZoneSizing(CurOverallSimDay, CtrlZoneNum).HeatOutHumRatSeq;
-                        CalcFinalZoneSizing(CtrlZoneNum).ZoneTempAtHeatPeak = CalcZoneSizing(CurOverallSimDay, CtrlZoneNum).ZoneTempAtHeatPeak;
-                        CalcFinalZoneSizing(CtrlZoneNum).HeatTstatTemp = CalcZoneSizing(CurOverallSimDay, CtrlZoneNum).HeatTstatTemp;
-                        CalcFinalZoneSizing(CtrlZoneNum).OutTempAtHeatPeak = CalcZoneSizing(CurOverallSimDay, CtrlZoneNum).OutTempAtHeatPeak;
-                        CalcFinalZoneSizing(CtrlZoneNum).ZoneRetTempAtHeatPeak = CalcZoneSizing(CurOverallSimDay, CtrlZoneNum).ZoneRetTempAtHeatPeak;
-                        CalcFinalZoneSizing(CtrlZoneNum).ZoneHumRatAtHeatPeak = CalcZoneSizing(CurOverallSimDay, CtrlZoneNum).ZoneHumRatAtHeatPeak;
-                        CalcFinalZoneSizing(CtrlZoneNum).OutHumRatAtHeatPeak = CalcZoneSizing(CurOverallSimDay, CtrlZoneNum).OutHumRatAtHeatPeak;
-                        CalcFinalZoneSizing(CtrlZoneNum).HeatDDNum = CalcZoneSizing(CurOverallSimDay, CtrlZoneNum).HeatDDNum;
-                        CalcFinalZoneSizing(CtrlZoneNum).cHeatDDDate = DesDayWeath(CurOverallSimDay).DateString;
-                        CalcFinalZoneSizing(CtrlZoneNum).TimeStepNumAtHeatMax = CalcZoneSizing(CurOverallSimDay, CtrlZoneNum).TimeStepNumAtHeatMax;
-                        CalcFinalZoneSizing(CtrlZoneNum).DesHeatCoilInTemp = CalcZoneSizing(CurOverallSimDay, CtrlZoneNum).DesHeatCoilInTemp;
-                        CalcFinalZoneSizing(CtrlZoneNum).DesHeatCoilInHumRat = CalcZoneSizing(CurOverallSimDay, CtrlZoneNum).DesHeatCoilInHumRat;
-                    } else {
-                        CalcFinalZoneSizing(CtrlZoneNum).DesHeatDens = state.dataEnvrn->StdRhoAir;
-                        // save design heating load when the there is design heating load and the design heating volume flow rate is zero, i.e., when
-                        // design heating volume flow rate is set to zero due to heating supply air temp less than zone thermostat temperature
-                        if (CalcZoneSizing(CurOverallSimDay, CtrlZoneNum).DesHeatLoad > CalcFinalZoneSizing(CtrlZoneNum).DesHeatLoad) {
-                            CalcFinalZoneSizing(CtrlZoneNum).DesHeatLoad = CalcZoneSizing(CurOverallSimDay, CtrlZoneNum).DesHeatLoad;
-                            CalcFinalZoneSizing(CtrlZoneNum).HeatDesDay = CalcZoneSizing(CurOverallSimDay, CtrlZoneNum).HeatDesDay;
-                            CalcFinalZoneSizing(CtrlZoneNum).HeatLoadSeq = CalcZoneSizing(CurOverallSimDay, CtrlZoneNum).HeatLoadSeq;
-                            CalcFinalZoneSizing(CtrlZoneNum).HeatZoneTempSeq = CalcZoneSizing(CurOverallSimDay, CtrlZoneNum).HeatZoneTempSeq;
-                            CalcFinalZoneSizing(CtrlZoneNum).HeatOutTempSeq = CalcZoneSizing(CurOverallSimDay, CtrlZoneNum).HeatOutTempSeq;
-                            CalcFinalZoneSizing(CtrlZoneNum).HeatZoneRetTempSeq = CalcZoneSizing(CurOverallSimDay, CtrlZoneNum).HeatZoneRetTempSeq;
-                            CalcFinalZoneSizing(CtrlZoneNum).HeatZoneHumRatSeq = CalcZoneSizing(CurOverallSimDay, CtrlZoneNum).HeatZoneHumRatSeq;
-                            CalcFinalZoneSizing(CtrlZoneNum).HeatOutHumRatSeq = CalcZoneSizing(CurOverallSimDay, CtrlZoneNum).HeatOutHumRatSeq;
-                            CalcFinalZoneSizing(CtrlZoneNum).ZoneTempAtHeatPeak = CalcZoneSizing(CurOverallSimDay, CtrlZoneNum).ZoneTempAtHeatPeak;
-                            CalcFinalZoneSizing(CtrlZoneNum).HeatTstatTemp = CalcZoneSizing(CurOverallSimDay, CtrlZoneNum).HeatTstatTemp;
-                            CalcFinalZoneSizing(CtrlZoneNum).OutTempAtHeatPeak = CalcZoneSizing(CurOverallSimDay, CtrlZoneNum).OutTempAtHeatPeak;
-                            CalcFinalZoneSizing(CtrlZoneNum).ZoneRetTempAtHeatPeak =
-                                CalcZoneSizing(CurOverallSimDay, CtrlZoneNum).ZoneRetTempAtHeatPeak;
-                            CalcFinalZoneSizing(CtrlZoneNum).ZoneHumRatAtHeatPeak =
-                                CalcZoneSizing(CurOverallSimDay, CtrlZoneNum).ZoneHumRatAtHeatPeak;
-                            CalcFinalZoneSizing(CtrlZoneNum).OutHumRatAtHeatPeak = CalcZoneSizing(CurOverallSimDay, CtrlZoneNum).OutHumRatAtHeatPeak;
-                            CalcFinalZoneSizing(CtrlZoneNum).HeatDDNum = CalcZoneSizing(CurOverallSimDay, CtrlZoneNum).HeatDDNum;
-                            CalcFinalZoneSizing(CtrlZoneNum).cHeatDDDate = DesDayWeath(CurOverallSimDay).DateString;
-                            CalcFinalZoneSizing(CtrlZoneNum).TimeStepNumAtHeatMax =
-                                CalcZoneSizing(CurOverallSimDay, CtrlZoneNum).TimeStepNumAtHeatMax;
-                            CalcFinalZoneSizing(CtrlZoneNum).DesHeatCoilInTemp = CalcZoneSizing(CurOverallSimDay, CtrlZoneNum).DesHeatCoilInTemp;
-                            CalcFinalZoneSizing(CtrlZoneNum).DesHeatCoilInHumRat = CalcZoneSizing(CurOverallSimDay, CtrlZoneNum).DesHeatCoilInHumRat;
-                            CalcFinalZoneSizing(CtrlZoneNum).HeatTstatTemp = CalcZoneSizing(CurOverallSimDay, CtrlZoneNum).HeatTstatTemp;
-                        }
-=======
                     if (state.dataSize->CalcFinalZoneSizing(CtrlZoneNum).EMSOverrideDesHeatVolOn) {
                         if (state.dataSize->CalcFinalZoneSizing(CtrlZoneNum).DesHeatVolFlow > 0.0)
                             state.dataSize->CalcFinalZoneSizing(CtrlZoneNum).DesHeatVolFlow =
                                 state.dataSize->CalcFinalZoneSizing(CtrlZoneNum).EMSValueDesHeatVolFlow;
->>>>>>> 485bee93
                     }
                     if (state.dataSize->CalcFinalZoneSizing(CtrlZoneNum).EMSOverrideDesCoolVolOn) {
                         if (state.dataSize->CalcFinalZoneSizing(CtrlZoneNum).DesCoolVolFlow > 0.0)
@@ -2391,85 +2233,6 @@
                         print(state.files.zsz, "\n");
                     }
                 }
-<<<<<<< HEAD
-
-                // Move data from Calc arrays to user modified arrays
-
-                for (std::size_t i = 0; i < ZoneSizing.size(); ++i) {
-                    auto &z(ZoneSizing[i]);
-                    auto &c(CalcZoneSizing[i]);
-                    z.CoolDesDay = c.CoolDesDay;
-                    z.HeatDesDay = c.HeatDesDay;
-                    z.DesHeatDens = c.DesHeatDens;
-                    z.DesCoolDens = c.DesCoolDens;
-                    z.HeatDDNum = c.HeatDDNum;
-                    z.CoolDDNum = c.CoolDDNum;
-
-                    z.DesHeatLoad = c.DesHeatLoad;
-                    z.DesHeatMassFlow = c.DesHeatMassFlow;
-                    z.ZoneTempAtHeatPeak = c.ZoneTempAtHeatPeak;
-                    z.HeatTstatTemp = c.HeatTstatTemp;
-                    z.OutTempAtHeatPeak = c.OutTempAtHeatPeak;
-                    z.ZoneRetTempAtHeatPeak = c.ZoneRetTempAtHeatPeak;
-                    z.ZoneHumRatAtHeatPeak = c.ZoneHumRatAtHeatPeak;
-                    z.OutHumRatAtHeatPeak = c.OutHumRatAtHeatPeak;
-                    z.TimeStepNumAtHeatMax = c.TimeStepNumAtHeatMax;
-                    z.DesHeatVolFlow = c.DesHeatVolFlow;
-                    z.DesHeatCoilInTemp = c.DesHeatCoilInTemp;
-                    z.DesHeatCoilInHumRat = c.DesHeatCoilInHumRat;
-
-                    z.DesCoolLoad = c.DesCoolLoad;
-                    z.DesCoolMassFlow = c.DesCoolMassFlow;
-                    z.ZoneTempAtCoolPeak = c.ZoneTempAtCoolPeak;
-                    z.OutTempAtCoolPeak = c.OutTempAtCoolPeak;
-                    z.ZoneRetTempAtCoolPeak = c.ZoneRetTempAtCoolPeak;
-                    z.ZoneHumRatAtCoolPeak = c.ZoneHumRatAtCoolPeak;
-                    z.OutHumRatAtCoolPeak = c.OutHumRatAtCoolPeak;
-                    z.TimeStepNumAtCoolMax = c.TimeStepNumAtCoolMax;
-                    z.DesCoolVolFlow = c.DesCoolVolFlow;
-                    z.DesCoolCoilInTemp = c.DesCoolCoilInTemp;
-                    z.DesCoolCoilInHumRat = c.DesCoolCoilInHumRat;
-                }
-
-                for (std::size_t i = 0; i < FinalZoneSizing.size(); ++i) {
-                    auto &z(FinalZoneSizing[i]);
-                    auto &c(CalcFinalZoneSizing[i]);
-                    z.CoolDesDay = c.CoolDesDay;
-                    z.HeatDesDay = c.HeatDesDay;
-                    z.DesHeatDens = c.DesHeatDens;
-                    z.DesCoolDens = c.DesCoolDens;
-                    z.HeatDDNum = c.HeatDDNum;
-                    z.CoolDDNum = c.CoolDDNum;
-
-                    z.DesHeatLoad = c.DesHeatLoad;
-                    z.NonAirSysDesHeatLoad = c.DesHeatLoad;
-                    z.DesHeatMassFlow = c.DesHeatMassFlow;
-                    z.ZoneTempAtHeatPeak = c.ZoneTempAtHeatPeak;
-                    z.HeatTstatTemp = c.HeatTstatTemp;
-                    z.OutTempAtHeatPeak = c.OutTempAtHeatPeak;
-                    z.ZoneRetTempAtHeatPeak = c.ZoneRetTempAtHeatPeak;
-                    z.ZoneHumRatAtHeatPeak = c.ZoneHumRatAtHeatPeak;
-                    z.OutHumRatAtHeatPeak = c.OutHumRatAtHeatPeak;
-                    z.TimeStepNumAtHeatMax = c.TimeStepNumAtHeatMax;
-                    z.DesHeatVolFlow = c.DesHeatVolFlow;
-                    z.NonAirSysDesHeatVolFlow = c.DesHeatVolFlow;
-                    z.DesHeatCoilInTemp = c.DesHeatCoilInTemp;
-                    z.DesHeatCoilInHumRat = c.DesHeatCoilInHumRat;
-
-                    z.DesCoolLoad = c.DesCoolLoad;
-                    z.NonAirSysDesCoolLoad = c.DesCoolLoad;
-                    z.DesCoolMassFlow = c.DesCoolMassFlow;
-                    z.ZoneTempAtCoolPeak = c.ZoneTempAtCoolPeak;
-                    z.OutTempAtCoolPeak = c.OutTempAtCoolPeak;
-                    z.ZoneRetTempAtCoolPeak = c.ZoneRetTempAtCoolPeak;
-                    z.ZoneHumRatAtCoolPeak = c.ZoneHumRatAtCoolPeak;
-                    z.OutHumRatAtCoolPeak = c.OutHumRatAtCoolPeak;
-                    z.TimeStepNumAtCoolMax = c.TimeStepNumAtCoolMax;
-                    z.DesCoolVolFlow = c.DesCoolVolFlow;
-                    z.NonAirSysDesCoolVolFlow = c.DesCoolVolFlow;
-                    z.DesCoolCoilInTemp = c.DesCoolCoilInTemp;
-                    z.DesCoolCoilInHumRat = c.DesCoolCoilInHumRat;
-=======
                 print(state.files.zsz, "Peak");
 
                 for (I = 1; I <= state.dataGlobal->NumOfZones; ++I) {
@@ -2501,7 +2264,6 @@
                           state.dataSize->CalcFinalZoneSizing(I).DesHeatVolFlow,
                           state.dataSize->SizingFileColSep,
                           state.dataSize->CalcFinalZoneSizing(I).DesCoolVolFlow);
->>>>>>> 485bee93
                 }
                 print(state.files.zsz, "\n");
                 state.files.zsz.close();
@@ -3065,42 +2827,6 @@
                                 *std::min_element(state.dataSize->ZoneSizing(DDNumF, CtrlZoneNum).HeatOutTempSeq.begin(),
                                                   state.dataSize->ZoneSizing(DDNumF, CtrlZoneNum).HeatOutTempSeq.end());
                         }
-<<<<<<< HEAD
-                        FinalZoneSizing(CtrlZoneNum).TimeStepNumAtHeatMax = TimeStepAtPeakF;
-                        FinalZoneSizing(CtrlZoneNum).HeatDDNum = DDNumF;
-                        FinalZoneSizing(CtrlZoneNum).HeatDesDay = ZoneSizing(DDNumF, CtrlZoneNum).HeatDesDay;
-
-                        // initialize sizing conditions if they have not been set (i.e., no corresponding load) to zone condition
-                        if (FinalZoneSizing(CtrlZoneNum).ZoneTempAtHeatPeak == 0.0) {
-                            // issue 6006, heating coils sizing to 0 when no heating load in zone
-                            if (ZoneSizing(DDNumF, CtrlZoneNum).DesHeatSetPtSeq.empty()) {
-                                ShowSevereError(state, RoutineName + ":  Thermostat heating set point temperatures not initialized for Zone = " +
-                                                FinalZoneSizing(CtrlZoneNum).ZoneName);
-                                ShowFatalError(state, "Please send your input file to the EnergyPlus support/development team for further investigation.");
-                            } else {
-                                FinalZoneSizing(CtrlZoneNum).ZoneTempAtHeatPeak = *std::max_element(
-                                    ZoneSizing(DDNumF, CtrlZoneNum).DesHeatSetPtSeq.begin(), ZoneSizing(DDNumF, CtrlZoneNum).DesHeatSetPtSeq.end());
-                                FinalZoneSizing(CtrlZoneNum).HeatTstatTemp = *std::max_element(
-                                        ZoneSizing(DDNumF, CtrlZoneNum).HeatTstatTempSeq.begin(), ZoneSizing(DDNumF, CtrlZoneNum).HeatTstatTempSeq.end());
-                                FinalZoneSizing(CtrlZoneNum).OutTempAtHeatPeak = *std::min_element(
-                                    ZoneSizing(DDNumF, CtrlZoneNum).HeatOutTempSeq.begin(), ZoneSizing(DDNumF, CtrlZoneNum).HeatOutTempSeq.end());
-                            }
-                            FinalZoneSizing(CtrlZoneNum).ZoneHumRatAtHeatPeak = ZoneSizing(DDNumF, CtrlZoneNum).HeatZoneHumRatSeq(TimeStepAtPeakF);
-                            FinalZoneSizing(CtrlZoneNum).OutHumRatAtHeatPeak = ZoneSizing(DDNumF, CtrlZoneNum).HeatOutHumRatSeq(TimeStepAtPeakF);
-                            if (FinalZoneSizing(CtrlZoneNum).ZoneHumRatAtHeatPeak > 0.0) {
-                                FinalZoneSizing(CtrlZoneNum).ZoneHumRatAtHeatPeak =
-                                    min(FinalZoneSizing(CtrlZoneNum).ZoneHumRatAtHeatPeak,
-                                        PsyWFnTdpPb(state, FinalZoneSizing(CtrlZoneNum).ZoneTempAtHeatPeak, state.dataEnvrn->StdBaroPress, RoutineName));
-                            } else {
-                                FinalZoneSizing(CtrlZoneNum).ZoneHumRatAtHeatPeak = ZoneSizing(DDNumF, CtrlZoneNum).HeatDesHumRat;
-                            }
-                            CalcFinalZoneSizing(CtrlZoneNum).ZoneTempAtHeatPeak = FinalZoneSizing(CtrlZoneNum).ZoneTempAtHeatPeak;
-                            CalcFinalZoneSizing(CtrlZoneNum).HeatTstatTemp = FinalZoneSizing(CtrlZoneNum).HeatTstatTemp;
-                            CalcFinalZoneSizing(CtrlZoneNum).ZoneHumRatAtHeatPeak = FinalZoneSizing(CtrlZoneNum).ZoneHumRatAtHeatPeak;
-                            FinalZoneSizing(CtrlZoneNum).DesHeatCoilInTemp = FinalZoneSizing(CtrlZoneNum).ZoneTempAtHeatPeak;
-                            FinalZoneSizing(CtrlZoneNum).DesHeatCoilInHumRat = FinalZoneSizing(CtrlZoneNum).ZoneHumRatAtHeatPeak;
-                            FinalZoneSizing(CtrlZoneNum).ZoneRetTempAtHeatPeak = FinalZoneSizing(CtrlZoneNum).ZoneTempAtHeatPeak;
-=======
                         state.dataSize->FinalZoneSizing(CtrlZoneNum).ZoneHumRatAtHeatPeak =
                             state.dataSize->ZoneSizing(DDNumF, CtrlZoneNum).HeatZoneHumRatSeq(TimeStepAtPeakF);
                         state.dataSize->FinalZoneSizing(CtrlZoneNum).OutHumRatAtHeatPeak =
@@ -3115,7 +2841,6 @@
                         } else {
                             state.dataSize->FinalZoneSizing(CtrlZoneNum).ZoneHumRatAtHeatPeak =
                                 state.dataSize->ZoneSizing(DDNumF, CtrlZoneNum).HeatDesHumRat;
->>>>>>> 485bee93
                         }
                         state.dataSize->CalcFinalZoneSizing(CtrlZoneNum).ZoneTempAtHeatPeak =
                             state.dataSize->FinalZoneSizing(CtrlZoneNum).ZoneTempAtHeatPeak;
