--- conflicted
+++ resolved
@@ -200,11 +200,11 @@
             ShowContinueError(state,
                               format("Meter referenced is not present due to a lack of equipment that uses that energy source/meter:\"{}\".",
                                      tariff(iInObj).reportMeter));
-            tariff(iInObj).reportMeterIndx = 0;
+            tariff(iInObj).reportMeterIndx = -1;
         } else {
             NamesOfKeys.allocate(KeyCount);
             IndexesForKeyVar.allocate(KeyCount);
-            GetVariableKeys(state, tariff(iInObj).reportMeter, TypeVar, IndexesForKeyVar);
+            GetVariableKeys(state, tariff(iInObj).reportMeter, TypeVar, NamesOfKeys, IndexesForKeyVar);
             // although this retrieves all keys for a variable, we only need one so the first one is chosen
             if (KeyCount > 1) {
                 ShowWarningError(state, format("{}{}=\"{}\" multiple keys", RoutineName, CurrentModuleObject, state.dataIPShortCut->cAlphaArgs(1)));
@@ -224,14 +224,7 @@
         tariff(iInObj).kindGasMtr = kindMeterNotGas;
 
         // Determine whether this meter is related to electricity, or water, or gas
-<<<<<<< HEAD
         if (tariff(iInObj).reportMeterIndx != -1) {
-=======
-        if (tariff(iInObj).reportMeterIndx != 0) {
-
-            std::string const &SELECT_CASE_var(Util::makeUPPER(state.dataOutputProcessor->EnergyMeters(tariff(iInObj).reportMeterIndx).ResourceType));
->>>>>>> ffff6167
-
             switch (state.dataOutputProcessor->meters[tariff(iInObj).reportMeterIndx]->resource) {
             // Various types of electricity meters
             case Constant::eResource::Electricity: {
@@ -677,14 +670,8 @@
             OutputReportTabular::AddTOCEntry(state, "Tariff Report", tariff(iInObj).tariffName);
         }
         // associate the resource number with each tariff
-<<<<<<< HEAD
         if (tariff(iInObj).reportMeterIndx != -1) {
             tariff(iInObj).resource = state.dataOutputProcessor->meters[tariff(iInObj).reportMeterIndx]->resource;
-=======
-        if (tariff(iInObj).reportMeterIndx >= 1) {
-            tariff(iInObj).resource = static_cast<Constant::eResource>(getEnumValue(
-                Constant::eResourceNamesUC, Util::makeUPPER(state.dataOutputProcessor->EnergyMeters(tariff(iInObj).reportMeterIndx).ResourceType)));
->>>>>>> ffff6167
         }
     }
 }
