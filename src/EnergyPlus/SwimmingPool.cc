--- conflicted
+++ resolved
@@ -149,11 +149,7 @@
             thisPool.simulate(state, A, FirstHVACIteration, CurLoad, RunFlag);
         }
 
-<<<<<<< HEAD
-        if (NumSwimmingPools > 0) HeatBalanceSurfaceManager::CalcHeatBalanceInsideSurf(state.dataWindowManager);
-=======
-        if (NumSwimmingPools > 0) HeatBalanceSurfaceManager::CalcHeatBalanceInsideSurf(state.dataZoneTempPredictorCorrector);
->>>>>>> 97d9ccca
+        if (NumSwimmingPools > 0) HeatBalanceSurfaceManager::CalcHeatBalanceInsideSurf(state);
 
         ReportSwimmingPool();
     }
