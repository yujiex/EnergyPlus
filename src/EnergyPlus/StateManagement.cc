// EnergyPlus, Copyright (c) 1996-2020, The Board of Trustees of the University of Illinois,
// The Regents of the University of California, through Lawrence Berkeley National Laboratory
// (subject to receipt of any required approvals from the U.S. Dept. of Energy), Oak Ridge
// National Laboratory, managed by UT-Battelle, Alliance for Sustainable Energy, LLC, and other
// contributors. All rights reserved.
//
// NOTICE: This Software was developed under funding from the U.S. Department of Energy and the
// U.S. Government consequently retains certain rights. As such, the U.S. Government has been
// granted for itself and others acting on its behalf a paid-up, nonexclusive, irrevocable,
// worldwide license in the Software to reproduce, distribute copies to the public, prepare
// derivative works, and perform publicly and display publicly, and to permit others to do so.
//
// Redistribution and use in source and binary forms, with or without modification, are permitted
// provided that the following conditions are met:
//
// (1) Redistributions of source code must retain the above copyright notice, this list of
//     conditions and the following disclaimer.
//
// (2) Redistributions in binary form must reproduce the above copyright notice, this list of
//     conditions and the following disclaimer in the documentation and/or other materials
//     provided with the distribution.
//
// (3) Neither the name of the University of California, Lawrence Berkeley National Laboratory,
//     the University of Illinois, U.S. Dept. of Energy nor the names of its contributors may be
//     used to endorse or promote products derived from this software without specific prior
//     written permission.
//
// (4) Use of EnergyPlus(TM) Name. If Licensee (i) distributes the software in stand-alone form
//     without changes from the version obtained under this License, or (ii) Licensee makes a
//     reference solely to the software portion of its product, Licensee must refer to the
//     software as "EnergyPlus version X" software, where "X" is the version number Licensee
//     obtained under this License and may not use a different name for the software. Except as
//     specifically required in this Section (4), Licensee shall not use in a company name, a
//     product name, in advertising, publicity, or other promotional activities any name, trade
//     name, trademark, logo, or other designation of "EnergyPlus", "E+", "e+" or confusingly
//     similar designation, without the U.S. Department of Energy's prior written consent.
//
// THIS SOFTWARE IS PROVIDED BY THE COPYRIGHT HOLDERS AND CONTRIBUTORS "AS IS" AND ANY EXPRESS OR
// IMPLIED WARRANTIES, INCLUDING, BUT NOT LIMITED TO, THE IMPLIED WARRANTIES OF MERCHANTABILITY
// AND FITNESS FOR A PARTICULAR PURPOSE ARE DISCLAIMED. IN NO EVENT SHALL THE COPYRIGHT OWNER OR
// CONTRIBUTORS BE LIABLE FOR ANY DIRECT, INDIRECT, INCIDENTAL, SPECIAL, EXEMPLARY, OR
// CONSEQUENTIAL DAMAGES (INCLUDING, BUT NOT LIMITED TO, PROCUREMENT OF SUBSTITUTE GOODS OR
// SERVICES; LOSS OF USE, DATA, OR PROFITS; OR BUSINESS INTERRUPTION) HOWEVER CAUSED AND ON ANY
// THEORY OF LIABILITY, WHETHER IN CONTRACT, STRICT LIABILITY, OR TORT (INCLUDING NEGLIGENCE OR
// OTHERWISE) ARISING IN ANY WAY OUT OF THE USE OF THIS SOFTWARE, EVEN IF ADVISED OF THE
// POSSIBILITY OF SUCH DAMAGE.

#include <EnergyPlus/StateManagement.hh>

#include <AirflowNetwork/Elements.hpp>
#include <EnergyPlus/AirflowNetworkBalanceManager.hh>
#include <EnergyPlus/Coils/CoilCoolingDX.hh>
#include <EnergyPlus/Construction.hh>
#include <EnergyPlus/CurveManager.hh>
#include <EnergyPlus/DElightManagerF.hh>
#include <EnergyPlus/DXCoils.hh>
#include <EnergyPlus/Data/EnergyPlusData.hh>
#include <EnergyPlus/DataAirLoop.hh>
#include <EnergyPlus/DataAirSystems.hh>
#include <EnergyPlus/DataBranchAirLoopPlant.hh>
#include <EnergyPlus/DataBranchNodeConnections.hh>
#include <EnergyPlus/DataContaminantBalance.hh>
#include <EnergyPlus/DataConvergParams.hh>
#include <EnergyPlus/DataDefineEquip.hh>
#include <EnergyPlus/DataEnvironment.hh>
#include <EnergyPlus/DataErrorTracking.hh>
#include <EnergyPlus/DataGenerators.hh>
#include <EnergyPlus/DataGlobals.hh>
#include <EnergyPlus/DataHVACGlobals.hh>
#include <EnergyPlus/DataHeatBalFanSys.hh>
#include <EnergyPlus/DataHeatBalSurface.hh>
#include <EnergyPlus/DataHeatBalance.hh>
#include <EnergyPlus/DataIPShortCuts.hh>
#include <EnergyPlus/DataLoopNode.hh>
#include <EnergyPlus/DataMoistureBalance.hh>
#include <EnergyPlus/DataMoistureBalanceEMPD.hh>
#include <EnergyPlus/DataOutputs.hh>
#include <EnergyPlus/DataPhotovoltaics.hh>
#include <EnergyPlus/DataReportingFlags.hh>
#include <EnergyPlus/DataRoomAirModel.hh>
#include <EnergyPlus/DataRuntimeLanguage.hh>
#include <EnergyPlus/DataSizing.hh>
#include <EnergyPlus/DataStringGlobals.hh>
#include <EnergyPlus/DataSurfaceLists.hh>
#include <EnergyPlus/DataSurfaces.hh>
#include <EnergyPlus/DataSystemVariables.hh>
#include <EnergyPlus/DataUCSDSharedData.hh>
#include <EnergyPlus/DataViewFactorInformation.hh>
#include <EnergyPlus/DataWater.hh>
#include <EnergyPlus/DataZoneControls.hh>
#include <EnergyPlus/DataZoneEnergyDemands.hh>
#include <EnergyPlus/DataZoneEquipment.hh>
#include <EnergyPlus/DaylightingManager.hh>
#include <EnergyPlus/DemandManager.hh>
#include <EnergyPlus/DesiccantDehumidifiers.hh>
#include <EnergyPlus/DualDuct.hh>
#include <EnergyPlus/EMSManager.hh>
#include <EnergyPlus/EarthTube.hh>
#include <EnergyPlus/EconomicLifeCycleCost.hh>
#include <EnergyPlus/EconomicTariff.hh>
#include <EnergyPlus/ElectricPowerServiceManager.hh>
#include <EnergyPlus/EvaporativeCoolers.hh>
#include <EnergyPlus/EvaporativeFluidCoolers.hh>
#include <EnergyPlus/ExteriorEnergyUse.hh>
#include <EnergyPlus/FanCoilUnits.hh>
#include <EnergyPlus/Fans.hh>
#include <EnergyPlus/FaultsManager.hh>
#include <EnergyPlus/FluidCoolers.hh>
#include <EnergyPlus/FluidProperties.hh>
#include <EnergyPlus/Furnaces.hh>
#include <EnergyPlus/General.hh>
#include <EnergyPlus/GlobalNames.hh>
#include <EnergyPlus/GroundHeatExchangers.hh>
#include <EnergyPlus/GroundTemperatureModeling/GroundTemperatureModelManager.hh>
#include <EnergyPlus/HeatPumpWaterToWaterCOOLING.hh>
#include <EnergyPlus/HeatPumpWaterToWaterHEATING.hh>
#include <EnergyPlus/HVACControllers.hh>
#include <EnergyPlus/HVACCooledBeam.hh>
#include <EnergyPlus/HVACDuct.hh>
#include <EnergyPlus/HVACDXHeatPumpSystem.hh>
#include <EnergyPlus/HVACDXSystem.hh>
#include <EnergyPlus/HVACFan.hh>
#include <EnergyPlus/HVACHXAssistedCoolingCoil.hh>
#include <EnergyPlus/HVACManager.hh>
#include <EnergyPlus/HVACMultiSpeedHeatPump.hh>
#include <EnergyPlus/HVACSingleDuctInduc.hh>
#include <EnergyPlus/HVACStandAloneERV.hh>
#include <EnergyPlus/HVACUnitaryBypassVAV.hh>
#include <EnergyPlus/HVACVariableRefrigerantFlow.hh>
#include <EnergyPlus/HeatBalFiniteDiffManager.hh>
#include <EnergyPlus/HeatBalanceAirManager.hh>
#include <EnergyPlus/HeatBalanceIntRadExchange.hh>
#include <EnergyPlus/HeatBalanceManager.hh>
#include <EnergyPlus/HeatBalanceSurfaceManager.hh>
#include <EnergyPlus/HeatPumpWaterToWaterSimple.hh>
#include <EnergyPlus/HeatRecovery.hh>
#include <EnergyPlus/HeatingCoils.hh>
#include <EnergyPlus/HighTempRadiantSystem.hh>
#include <EnergyPlus/Humidifiers.hh>
#include <EnergyPlus/HybridModel.hh>
#include <EnergyPlus/HybridUnitaryAirConditioners.hh>
#include <EnergyPlus/IceThermalStorage.hh>
#include <EnergyPlus/InputProcessing/IdfParser.hh>
#include <EnergyPlus/InputProcessing/InputProcessor.hh>
#include <EnergyPlus/InputProcessing/InputValidation.hh>
#include <EnergyPlus/IntegratedHeatPump.hh>
#include <EnergyPlus/InternalHeatGains.hh>
#include <EnergyPlus/LowTempRadiantSystem.hh>
#include <EnergyPlus/MicroCHPElectricGenerator.hh>
#include <EnergyPlus/MixedAir.hh>
#include <EnergyPlus/MixerComponent.hh>
#include <EnergyPlus/MoistureBalanceEMPDManager.hh>
#include <EnergyPlus/NodeInputManager.hh>
#include <EnergyPlus/OutAirNodeManager.hh>
#include <EnergyPlus/OutdoorAirUnit.hh>
#include <EnergyPlus/OutputProcessor.hh>
#include <EnergyPlus/OutputReportPredefined.hh>
#include <EnergyPlus/OutputReportTabular.hh>
#include <EnergyPlus/OutputReportTabularAnnual.hh>
#include <EnergyPlus/OutsideEnergySources.hh>
#include <EnergyPlus/PVWatts.hh>
#include <EnergyPlus/PackagedTerminalHeatPump.hh>
#include <EnergyPlus/PhaseChangeModeling/HysteresisModel.hh>
#include <EnergyPlus/Photovoltaics.hh>
#include <EnergyPlus/PhotovoltaicThermalCollectors.hh>
#include <EnergyPlus/PipeHeatTransfer.hh>
#include <EnergyPlus/Pipes.hh>
#include <EnergyPlus/Plant/DataPlant.hh>
#include <EnergyPlus/Plant/PlantManager.hh>
#include <EnergyPlus/PlantCentralGSHP.hh>
#include <EnergyPlus/PlantCondLoopOperation.hh>
#include <EnergyPlus/PlantHeatExchangerFluidToFluid.hh>
#include <EnergyPlus/PlantLoopHeatPumpEIR.hh>
#include <EnergyPlus/PlantLoadProfile.hh>
#include <EnergyPlus/PlantPipingSystemsManager.hh>
#include <EnergyPlus/PlantPressureSystem.hh>
#include <EnergyPlus/PlantUtilities.hh>
#include <EnergyPlus/PlantValves.hh>
#include <EnergyPlus/PluginManager.hh>
#include <EnergyPlus/PollutionModule.hh>
#include <EnergyPlus/PoweredInductionUnits.hh>
#include <EnergyPlus/Psychrometrics.hh>
#include <EnergyPlus/Pumps.hh>
#include <EnergyPlus/PurchasedAirManager.hh>
#include <EnergyPlus/RefrigeratedCase.hh>
#include <EnergyPlus/ReportCoilSelection.hh>
#include <EnergyPlus/ResultsSchema.hh>
#include <EnergyPlus/ReturnAirPathManager.hh>
#include <EnergyPlus/RoomAirModelAirflowNetwork.hh>
#include <EnergyPlus/RoomAirModelManager.hh>
#include <EnergyPlus/RuntimeLanguageProcessor.hh>
#include <EnergyPlus/ScheduleManager.hh>
#include <EnergyPlus/SetPointManager.hh>
#include <EnergyPlus/SimAirServingZones.hh>
#include <EnergyPlus/SimulationManager.hh>
#include <EnergyPlus/SingleDuct.hh>
#include <EnergyPlus/SizingManager.hh>
#include <EnergyPlus/SolarCollectors.hh>
#include <EnergyPlus/SolarShading.hh>
#include <EnergyPlus/SplitterComponent.hh>
#include <EnergyPlus/SteamCoils.hh>
#include <EnergyPlus/SurfaceGeometry.hh>
#include <EnergyPlus/SwimmingPool.hh>
#include <EnergyPlus/SystemAvailabilityManager.hh>
#include <EnergyPlus/ThermalChimney.hh>
#include <EnergyPlus/ThermalComfort.hh>
#include <EnergyPlus/UnitHeater.hh>
#include <EnergyPlus/UnitVentilator.hh>
#include <EnergyPlus/UnitarySystem.hh>
#include <EnergyPlus/UserDefinedComponents.hh>
#include <EnergyPlus/VariableSpeedCoils.hh>
#include <EnergyPlus/VentilatedSlab.hh>
#include <EnergyPlus/WaterCoils.hh>
#include <EnergyPlus/WaterManager.hh>
#include <EnergyPlus/WaterThermalTanks.hh>
#include <EnergyPlus/WaterToAirHeatPumpSimple.hh>
#include <EnergyPlus/WeatherManager.hh>

void EnergyPlus::clearAllStates(EnergyPlusData &state)
{
    // clear the passed in state
    state.clear_state();
<<<<<<< HEAD
}
void EnergyPlus::clearAllStates(IOFiles &ioFiles)
{
=======
    // then clear any other remaining global state, the number of these here will reduce over time
>>>>>>> e7001b2e
    using namespace EnergyPlus;
    // A to Z order
    CoilCoolingDX::clear_state();
    CurveManager::clear_state();
    AirflowNetwork::clear_state();
    dataAirflowNetworkBalanceManager.clear_state();
    DataAirLoop::clear_state();
    DataBranchAirLoopPlant::clear_state();
    DataAirSystems::clear_state();
    DataBranchNodeConnections::clear_state();
    dataConstruction.clear_state();
    DataContaminantBalance::clear_state();
    DataConvergParams::clear_state();
    DataDefineEquip::clear_state();
    DataEnvironment::clear_state();
    DataErrorTracking::clear_state();
    DataGenerators::clear_state();
<<<<<<< HEAD
    DataGlobals::clear_state(ioFiles);
=======
    DataGlobals::clear_state(state.outputFiles);
>>>>>>> e7001b2e
    DataHeatBalance::clear_state();
    DataHeatBalFanSys::clear_state();
    DataHeatBalSurface::clear_state();
    DataHVACGlobals::clear_state();
    DataIPShortCuts::clear_state();
    DataLoopNode::clear_state();
    DataMoistureBalance::clear_state();
    DataMoistureBalanceEMPD::clear_state();
    DataOutputs::clear_state();
    DataPhotovoltaics::clear_state();
    DataPlant::clear_state();
    DataReportingFlags::clear_state();
    DataRoomAirModel::clear_state();
    DataRuntimeLanguage::clear_state();
    DataSizing::clear_state();
    DataStringGlobals::clear_state();
    DataSurfaceLists::clear_state();
    DataSurfaces::clear_state();
    DataSystemVariables::clear_state();
    DataUCSDSharedData::clear_state();
    DataViewFactorInformation::clear_state();
    DataWater::clear_state();
    DataZoneControls::clear_state();
    DataZoneEnergyDemands::clear_state();
    DataZoneEquipment::clear_state();
    DaylightingManager::clear_state();
    DemandManager::clear_state();
    DesiccantDehumidifiers::clear_state();
    DualDuct::clear_state();
    DXCoils::clear_state();
    clearFacilityElectricPowerServiceObject();
    EarthTube::clear_state();
    EconomicLifeCycleCost::clear_state();
    EconomicTariff::clear_state();
    EMSManager::clear_state();
    EvaporativeCoolers::clear_state();
    EvaporativeFluidCoolers::clear_state();
    FanCoilUnits::clear_state();
    Fans::clear_state();
    FaultsManager::clear_state();
    FluidCoolers::clear_state();
    FluidProperties::clear_state();
    Furnaces::clear_state();
    General::clear_state();
    GlobalNames::clear_state();
    GroundHeatExchangers::clear_state();
    GroundTemperatureManager::clear_state();
    HeatBalanceAirManager::clear_state();
    HeatBalanceIntRadExchange::clear_state();
    HeatBalanceManager::clear_state();
    HeatBalanceSurfaceManager::clear_state();
    HeatBalFiniteDiffManager::clear_state();
    HeatPumpWaterToWaterSimple::GshpSpecs::clear_state();
    HeatPumpWaterToWaterCOOLING::clear_state();
    HeatPumpWaterToWaterHEATING::clear_state();
    HeatRecovery::clear_state();
    HeatingCoils::clear_state();
    HighTempRadiantSystem::clear_state();
    Humidifiers::clear_state();
    HVACControllers::clear_state();
    HVACCooledBeam::clear_state();
    HVACDuct::clear_state();
    HVACDXHeatPumpSystem::clear_state();
    HVACDXSystem::clear_state();
    HVACHXAssistedCoolingCoil::clear_state();
    HVACFan::clearHVACFanObjects();
    HVACManager::clear_state();
    HVACMultiSpeedHeatPump::clear_state();
    HVACSingleDuctInduc::clear_state();
    HVACStandAloneERV::clear_state();
    HVACUnitaryBypassVAV::clear_state();
    HVACVariableRefrigerantFlow::clear_state();
    HybridModel::clear_state();
    HybridUnitaryAirConditioners::clear_state();
    HysteresisPhaseChange::clear_state();
    EnergyPlus::inputProcessor->clear_state();
    IceThermalStorage::clear_state();
    IntegratedHeatPump::clear_state();
    InternalHeatGains::clear_state();
    LowTempRadiantSystem::clear_state();
    MicroCHPElectricGenerator::clear_state();
    MixedAir::clear_state();
    MixerComponent::clear_state();
    MoistureBalanceEMPDManager::clear_state();
    NodeInputManager::clear_state();
    OutAirNodeManager::clear_state();
    OutdoorAirUnit::clear_state();
    OutputProcessor::clear_state();
    OutputReportPredefined::clear_state();
    OutputReportTabular::clear_state();
    OutputReportTabularAnnual::clear_state();
    OutsideEnergySources::clear_state();
    PackagedTerminalHeatPump::clear_state();
    Photovoltaics::clear_state();
    PhotovoltaicThermalCollectors::clear_state();
    Pipes::clear_state();
    PipeHeatTransfer::clear_state();
    PlantCentralGSHP::clear_state();
    PlantCondLoopOperation::clear_state();
    PlantHeatExchangerFluidToFluid::clear_state();
    PlantLoadProfile::clear_state();
    PlantManager::clear_state();
    PlantPipingSystemsManager::clear_state();
    PlantPressureSystem::clear_state();
    PlantUtilities::clear_state();
    PlantPipingSystemsManager::clear_state();
    PlantValves::clear_state();
    PluginManagement::clear_state();
    PollutionModule::clear_state();
    PoweredInductionUnits::clear_state();
    Psychrometrics::clear_state();
    Pumps::clear_state();
    PurchasedAirManager::clear_state();
    PVWatts::clear_state();
    clearCoilSelectionReportObj(); // ReportCoilSelection
    RefrigeratedCase::clear_state();
    ReturnAirPathManager::clear_state();
    RoomAirModelAirflowNetwork::clear_state();
    RoomAirModelManager::clear_state();
    RuntimeLanguageProcessor::clear_state();
    ScheduleManager::clear_state();
    SetPointManager::clear_state();
    SimAirServingZones::clear_state();
    SimulationManager::clear_state();
    SingleDuct::clear_state();
    SizingManager::clear_state();
    SolarCollectors::clear_state();
    SolarShading::clear_state();
    SplitterComponent::clear_state();
    SteamCoils::clear_state();
    SurfaceGeometry::clear_state();
    SystemAvailabilityManager::clear_state();
    SwimmingPool::clear_state();
    ThermalChimney::clear_state();
    ThermalComfort::clear_state();
    UnitarySystems::clear_state();
    UnitHeater::clear_state();
    UnitVentilator::clear_state();
    UserDefinedComponents::clear_state();
    UtilityRoutines::clear_state();
    VariableSpeedCoils::clear_state();
    VentilatedSlab::clear_state();
    WaterCoils::clear_state();
    WaterManager::clear_state();
    WaterThermalTanks::clear_state();
    WaterToAirHeatPumpSimple::clear_state();
    EIRPlantLoopHeatPumps::EIRPlantLoopHeatPump::clear_state();
    WeatherManager::clear_state();
    ResultsFramework::clear_state();
}<|MERGE_RESOLUTION|>--- conflicted
+++ resolved
@@ -220,13 +220,7 @@
 {
     // clear the passed in state
     state.clear_state();
-<<<<<<< HEAD
-}
-void EnergyPlus::clearAllStates(IOFiles &ioFiles)
-{
-=======
     // then clear any other remaining global state, the number of these here will reduce over time
->>>>>>> e7001b2e
     using namespace EnergyPlus;
     // A to Z order
     CoilCoolingDX::clear_state();
@@ -244,11 +238,7 @@
     DataEnvironment::clear_state();
     DataErrorTracking::clear_state();
     DataGenerators::clear_state();
-<<<<<<< HEAD
-    DataGlobals::clear_state(ioFiles);
-=======
-    DataGlobals::clear_state(state.outputFiles);
->>>>>>> e7001b2e
+    DataGlobals::clear_state(state.files);
     DataHeatBalance::clear_state();
     DataHeatBalFanSys::clear_state();
     DataHeatBalSurface::clear_state();
