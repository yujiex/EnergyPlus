--- conflicted
+++ resolved
@@ -4855,14 +4855,8 @@
         // values are calculated and then shifted at the beginning of the next day to the tomorrow variables.  It is these tomorrow variables
         // that are then used in the formula.  So, that is why some of the assignments are done in the order that they are in below.
         if (DataGlobals::DayOfSim == 1 && DataGlobals::WarmupFlag) {
-<<<<<<< HEAD
             // there is no "history" here--assume everything that came before was the same (this applies to design days also--weather is always the same
             this->todayAverageOutdoorDryBulbTemperature = this->calculateCurrentDailyAverageODB(state);
-=======
-            // there is no "history" here--assume everything that came before was the same (this applies to design days also--weather is always the
-            // same
-            this->todayAverageOutdoorDryBulbTemperature = this->calculateCurrentDailyAverageODB();
->>>>>>> 03eff357
             this->yesterdayAverageOutdoorDryBulbTemperature = this->todayAverageOutdoorDryBulbTemperature;
             this->todayRunningMeanOutdoorDryBulbTemperature = this->todayAverageOutdoorDryBulbTemperature;
             this->yesterdayRunningMeanOutdoorDryBulbTemperature = this->todayAverageOutdoorDryBulbTemperature;
@@ -4872,16 +4866,10 @@
             this->yesterdayAverageOutdoorDryBulbTemperature = this->todayAverageOutdoorDryBulbTemperature;
             this->yesterdayRunningMeanOutdoorDryBulbTemperature = this->todayRunningMeanOutdoorDryBulbTemperature;
             // Now update the running mean and average outdoor air temperatures
-<<<<<<< HEAD
-            this->todayRunningMeanOutdoorDryBulbTemperature = (1.0 - this->runningMeanOutdoorAirTemperatureWeightingFactor) * this->yesterdayAverageOutdoorDryBulbTemperature
-                                                              + this->runningMeanOutdoorAirTemperatureWeightingFactor * this->yesterdayRunningMeanOutdoorDryBulbTemperature;
-            this->todayAverageOutdoorDryBulbTemperature = this->calculateCurrentDailyAverageODB(state);
-=======
             this->todayRunningMeanOutdoorDryBulbTemperature =
                 (1.0 - this->runningMeanOutdoorAirTemperatureWeightingFactor) * this->yesterdayAverageOutdoorDryBulbTemperature +
                 this->runningMeanOutdoorAirTemperatureWeightingFactor * this->yesterdayRunningMeanOutdoorDryBulbTemperature;
-            this->todayAverageOutdoorDryBulbTemperature = this->calculateCurrentDailyAverageODB();
->>>>>>> 03eff357
+            this->todayAverageOutdoorDryBulbTemperature = this->calculateCurrentDailyAverageODB(state);
         }
     }
 
@@ -4890,11 +4878,7 @@
         Real64 sum = 0.0;
         for (int hourNumber = 1; hourNumber <= DataGlobals::HoursInDay; ++hourNumber) {
             for (int timeStepNumber = 1; timeStepNumber <= DataGlobals::NumOfTimeStepInHour; ++timeStepNumber) {
-<<<<<<< HEAD
-                sum += state.dataWeatherManager->TodayOutDryBulbTemp(timeStepNumber,hourNumber);
-=======
-                sum += WeatherManager::TodayOutDryBulbTemp(timeStepNumber, hourNumber);
->>>>>>> 03eff357
+                sum += state.dataWeatherManager->TodayOutDryBulbTemp(timeStepNumber, hourNumber);
             }
         }
         return sum / double(DataGlobals::HoursInDay * DataGlobals::NumOfTimeStepInHour);
