--- conflicted
+++ resolved
@@ -91,7 +91,6 @@
     // REFERENCES:
     // Proposal for Schedule Manager in EnergyPlus (Rick Strand)
 
-<<<<<<< HEAD
     static std::string const BlankString;
 
     ScheduleTypeData::ScheduleTypeData(EnergyPlusData &state, int NumAlphas, Array1D<std::string> Alphas, Array1D<bool> lAlphaBlanks, Array1D<std::string> cAlphaFields, [[maybe_unused]] int NumNumbers, Array1D<Real64> Numbers, Array1D<bool> lNumericBlanks, Array1D<std::string> cNumericFields) {
@@ -472,53 +471,6 @@
                 }
             }
         }
-=======
-    // MODULE PARAMETER DEFINITIONS
-    static std::string const BlankString;
-
-    // Integer Variables for the Module
-    int NumScheduleTypes(0);
-    int NumDaySchedules(0);
-    int NumWeekSchedules(0);
-    int NumSchedules(0);
-
-    // Logical Variables for Module
-    bool ScheduleInputProcessed(false); // This is false until the Schedule Input has been processed.
-    bool ScheduleDSTSFileWarningIssued(false);
-    bool ScheduleFileShadingProcessed(false);
-    bool CheckScheduleValueMinMaxRunOnceOnly(true);
-    bool DoScheduleReportingSetup(true);
-
-    // Object Data
-    Array1D<ScheduleTypeData> ScheduleType; // Allowed Schedule Types
-    Array1D<DayScheduleData> DaySchedule;   // Day Schedule Storage
-    std::unordered_map<std::string, std::string> UniqueDayScheduleNames;
-    Array1D<WeekScheduleData> WeekSchedule; // Week Schedule Storage
-    std::unordered_map<std::string, std::string> UniqueWeekScheduleNames;
-    Array1D<ScheduleData> Schedule; // Schedule Storage
-    std::unordered_map<std::string, std::string> UniqueScheduleNames;
-    std::vector<InterpretedScheduleFileData> interpretedFileData;
-
-    // Clears the global data in ScheduleManager.
-    // Needed for unit tests, should not be normally called.
-    void clear_state()
-    {
-        NumScheduleTypes = 0;
-        NumDaySchedules = 0;
-        NumWeekSchedules = 0;
-        NumSchedules = 0;
-        ScheduleInputProcessed = false;
-        ScheduleDSTSFileWarningIssued = false;
-        CheckScheduleValueMinMaxRunOnceOnly = true;
-        ScheduleType.deallocate();
-        DaySchedule.deallocate();
-        UniqueDayScheduleNames.clear();
-        WeekSchedule.deallocate();
-        UniqueWeekScheduleNames.clear();
-        Schedule.deallocate();
-        UniqueScheduleNames.clear();
-        DoScheduleReportingSetup = true;
->>>>>>> d437eebf
     }
 
     void ProcessScheduleInput(EnergyPlusData &state)
@@ -897,18 +849,10 @@
                     if (colCnt > 1) {
                         if (rowCnt == 1) {
                             if (subString == BlankString) {
-<<<<<<< HEAD
                                 ShowWarningError(state, format("{}:\"{}\": invalid blank column header.", RoutineName, ShadingSunlitFracFileName));
                                 errFlag = true;
                             } else if (CSVAllColumnNames.count(subString)) {
                                 ShowWarningError(state, format(R"({}:"{}": duplicated column header: "{}".)", RoutineName, ShadingSunlitFracFileName, subString));
-=======
-                                ShowWarningError(state, RoutineName + ":\"" + ShadingSunlitFracFileName + "\": invalid blank column header.");
-                                errFlag = true;
-                            } else if (CSVAllColumnNames.count(subString)) {
-                                ShowWarningError(state, RoutineName + ":\"" + ShadingSunlitFracFileName + "\": duplicated column header: \"" + subString +
-                                                 "\".");
->>>>>>> d437eebf
                                 ShowContinueError(state, "The first occurrence of the same surface name would be used.");
                                 errFlag = true;
                             }
@@ -1015,91 +959,9 @@
                                           lAlphaBlanks,
                                           cAlphaFields,
                                           cNumericFields);
-<<<<<<< HEAD
             state.dataScheduleMgr->ScheduleType.emplace_back(state, NumAlphas, Alphas, lAlphaBlanks, cAlphaFields, NumNumbers, Numbers, lNumericBlanks, cNumericFields);
             // update errors found flag if an issue was found during construction of the last schedule type
             ErrorsFound |= state.dataScheduleMgr->ScheduleType.back().errorFoundDuringInputProcessing;
-=======
-            UtilityRoutines::IsNameEmpty(state, Alphas(1), CurrentModuleObject, ErrorsFound);
-
-            ScheduleType(LoopIndex).Name = Alphas(1);
-            if (lNumericBlanks(1) || lNumericBlanks(2)) {
-                ScheduleType(LoopIndex).Limited = false;
-            } else if (!lNumericBlanks(1) && !lNumericBlanks(2)) {
-                ScheduleType(LoopIndex).Limited = true;
-            }
-            if (!lNumericBlanks(1)) {
-                ScheduleType(LoopIndex).Minimum = Numbers(1);
-            }
-            if (!lNumericBlanks(2)) {
-                ScheduleType(LoopIndex).Maximum = Numbers(2);
-            }
-            if (ScheduleType(LoopIndex).Limited) {
-                if (Alphas(2) == "DISCRETE" || Alphas(2) == "INTEGER") {
-                    ScheduleType(LoopIndex).IsReal = false;
-                } else {
-                    if (Alphas(2) != "CONTINUOUS" && Alphas(2) != "REAL") {
-                        ShowWarningError(state, RoutineName + CurrentModuleObject + "=\"" + ScheduleType(LoopIndex).Name + "\", invalid " + cAlphaFields(2) +
-                                         '=' + Alphas(2));
-                        ErrorsFound = true;
-                    }
-                    ScheduleType(LoopIndex).IsReal = true;
-                }
-            }
-            if (NumAlphas >= 3) {
-                if (!lAlphaBlanks(3)) {
-                    int constexpr NumScheduleTypeLimitUnitTypes = 14;
-                    Array1D_string const ScheduleTypeLimitUnitTypes(NumScheduleTypeLimitUnitTypes, {
-                                                                           "Dimensionless",
-                                                                            "Temperature",
-                                                                            "DeltaTemperature",
-                                                                            "PrecipitationRate",
-                                                                            "Angle",
-                                                                            "ConvectionCoefficient",
-                                                                            "ActivityLevel",
-                                                                            "Velocity",
-                                                                            "Capacity",
-                                                                            "Power",
-                                                                            "Availability",
-                                                                            "Percent",
-                                                                            "Control",
-                                                                            "Mode"});
-                    ScheduleType(LoopIndex).UnitType =
-                        UtilityRoutines::FindItem(Alphas(3), ScheduleTypeLimitUnitTypes, NumScheduleTypeLimitUnitTypes);
-                    if (ScheduleType(LoopIndex).UnitType == 0) {
-                        ShowWarningError(state, RoutineName + CurrentModuleObject + "=\"" + Alphas(1) + "\", " + cAlphaFields(3) + "=\"" + Alphas(3) +
-                                         "\" is invalid.");
-                    }
-                }
-            }
-            if (ScheduleType(LoopIndex).Limited) {
-                if (ScheduleType(LoopIndex).Minimum > ScheduleType(LoopIndex).Maximum) {
-                    if (ScheduleType(LoopIndex).IsReal) {
-                        ShowSevereError(state,
-                                        format("{}=\"{}\", {} [{:.2R}] > {} [{:.2R}].",
-                                               RoutineName,
-                                               CurrentModuleObject,
-                                               Alphas(1),
-                                               cNumericFields(1),
-                                               ScheduleType(LoopIndex).Minimum,
-                                               cNumericFields(2),
-                                               ScheduleType(LoopIndex).Maximum));
-                        ShowContinueError(state, "  Other warning/severes about schedule values may appear.");
-                    } else {
-                        ShowSevereError(state,
-                                        format("{}=\"{}\", {} [{:.0R}] > {} [{:.0R}].",
-                                               RoutineName,
-                                               CurrentModuleObject,
-                                               Alphas(1),
-                                               cNumericFields(1),
-                                               ScheduleType(LoopIndex).Minimum,
-                                               cNumericFields(2),
-                                               ScheduleType(LoopIndex).Maximum));
-                        ShowContinueError(state, "  Other warning/severes about schedule values may appear.");
-                    }
-                }
-            }
->>>>>>> d437eebf
         }
 
         //!! Get Day Schedules (all types)
@@ -1279,15 +1141,9 @@
                                           lAlphaBlanks,
                                           cAlphaFields,
                                           cNumericFields);
-<<<<<<< HEAD
             GlobalNames::VerifyUniqueInterObjectName(state, state.dataScheduleMgr->UniqueScheduleNames, Alphas(1), CurrentModuleObject, cAlphaFields(1), ErrorsFound);
             state.dataScheduleMgr->Schedule(LoopIndex).Name = Alphas(1);
             state.dataScheduleMgr->Schedule(LoopIndex).SchType = ScheduleInput::Year;
-=======
-            GlobalNames::VerifyUniqueInterObjectName(state, UniqueScheduleNames, Alphas(1), CurrentModuleObject, cAlphaFields(1), ErrorsFound);
-            Schedule(LoopIndex).Name = Alphas(1);
-            Schedule(LoopIndex).SchType = ScheduleInput::Year;
->>>>>>> d437eebf
             // Validate ScheduleType
             if (state.dataScheduleMgr->NumScheduleTypes > 0) {
                 CheckIndex = UtilityRoutines::FindItemInList(Alphas(2), state.dataScheduleMgr->ScheduleType({1, state.dataScheduleMgr->NumScheduleTypes}));
@@ -1406,13 +1262,8 @@
                                           cNumericFields);
             GlobalNames::VerifyUniqueInterObjectName(state, state.dataScheduleMgr->UniqueScheduleNames, Alphas(1), CurrentModuleObject, cAlphaFields(1), ErrorsFound);
             ++SchNum;
-<<<<<<< HEAD
             state.dataScheduleMgr->Schedule(SchNum).Name = Alphas(1);
             state.dataScheduleMgr->Schedule(SchNum).SchType = ScheduleInput::Compact;
-=======
-            Schedule(SchNum).Name = Alphas(1);
-            Schedule(SchNum).SchType = ScheduleInput::Compact;
->>>>>>> d437eebf
             // Validate ScheduleType
             CheckIndex = UtilityRoutines::FindItemInList(Alphas(2), state.dataScheduleMgr->ScheduleType({1, state.dataScheduleMgr->NumScheduleTypes}));
             if (CheckIndex == 0) {
@@ -1453,20 +1304,9 @@
                 }
                 CurrentThrough = Alphas(NumField);
                 ErrorHere = false;
-<<<<<<< HEAD
                 General::ProcessDateString(state, Alphas(NumField), EndMonth, EndDay, PWeekDay, PDateType, ErrorHere);
                 if (PDateType == WeatherManager::DateType::NthDayInMonth || PDateType == WeatherManager::DateType::LastDayInMonth || ErrorHere) {
                     ShowSevereError(state, RoutineName + CurrentModuleObject + "=\"" + state.dataScheduleMgr->Schedule(SchNum).Name + R"(", Invalid "Through:" date)");
-=======
-                ProcessDateString(state, Alphas(NumField), EndMonth, EndDay, PWeekDay, PDateType, ErrorHere);
-                if (PDateType == WeatherManager::DateType::NthDayInMonth || PDateType == WeatherManager::DateType::LastDayInMonth) {
-                    ShowSevereError(state, RoutineName + CurrentModuleObject + "=\"" + Schedule(SchNum).Name + R"(", Invalid "Through:" date)");
-                    ShowContinueError(state, "Found entry=" + Alphas(NumField));
-                    ErrorsFound = true;
-                    goto Through_exit;
-                } else if (ErrorHere) {
-                    ShowSevereError(state, RoutineName + CurrentModuleObject + "=\"" + Schedule(SchNum).Name + R"(", Invalid "Through:" date)");
->>>>>>> d437eebf
                     ShowContinueError(state, "Found entry=" + Alphas(NumField));
                     ErrorsFound = true;
                     goto Through_exit;
@@ -1474,11 +1314,7 @@
                     EndPointer = General::OrdinalDay(EndMonth, EndDay, 1);
                     if (EndPointer == 366) {
                         if (FullYearSet) {
-<<<<<<< HEAD
                             ShowSevereError(state, RoutineName + CurrentModuleObject + "=\"" + state.dataScheduleMgr->Schedule(SchNum).Name +
-=======
-                            ShowSevereError(state, RoutineName + CurrentModuleObject + "=\"" + Schedule(SchNum).Name +
->>>>>>> d437eebf
                                             R"(", New "Through" entry when "full year" already set)");
                             ShowContinueError(state, "\"Through\" field=" + CurrentThrough);
                             ErrorsFound = true;
@@ -1738,13 +1574,8 @@
                                           cNumericFields);
             GlobalNames::VerifyUniqueInterObjectName(state, state.dataScheduleMgr->UniqueScheduleNames, Alphas(1), CurrentModuleObject, cAlphaFields(1), ErrorsFound);
             ++SchNum;
-<<<<<<< HEAD
             state.dataScheduleMgr->Schedule(SchNum).Name = Alphas(1);
             state.dataScheduleMgr->Schedule(SchNum).SchType = ScheduleInput::File;
-=======
-            Schedule(SchNum).Name = Alphas(1);
-            Schedule(SchNum).SchType = ScheduleInput::File;
->>>>>>> d437eebf
             // Validate ScheduleType
             if (state.dataScheduleMgr->NumScheduleTypes > 0) {
                 CheckIndex = 0;
@@ -1869,11 +1700,7 @@
 
                 bool fileConfigFoundInCache = false;
                 Array1D<Real64> * cachedData = nullptr;
-<<<<<<< HEAD
                 for (auto & cache : state.dataScheduleMgr->interpretedFileData) {
-=======
-                for (auto & cache : interpretedFileData) {
->>>>>>> d437eebf
                     if (cache.isItAMatch(state.files.TempFullFileName.fileName, ColumnSep, skiprowCount)) {
                         fileConfigFoundInCache = true;
                         break;
@@ -1896,11 +1723,7 @@
                     auto LineIn = SchdFile.readLine();
                     const auto endLine = len(LineIn.data);
                     if (endLine > 0) {
-<<<<<<< HEAD
                         if (int(LineIn.data[endLine - 1]) == DataSystemVariables::iUnicode_end) {
-=======
-                        if (int(LineIn.data[endLine - 1]) == iUnicode_end) {
->>>>>>> d437eebf
                             ShowSevereError(state, RoutineName + CurrentModuleObject + "=\"" + Alphas(1) + "\", " +
                                                    cAlphaFields(3) + "=\"" + Alphas(3) +
                                                    " appears to be a Unicode or binary file.");
@@ -1982,20 +1805,12 @@
                         if (rowCnt == rowLimitCount) break;
                     }
                     SchdFile.close();
-<<<<<<< HEAD
                     state.dataScheduleMgr->interpretedFileData.push_back(cacheToWrite);
-=======
-                    interpretedFileData.push_back(cacheToWrite);
->>>>>>> d437eebf
                 }
 
                 // whether we had to read from the file or we got it from the cache, just get the values now
                 int numErrors = 0;
-<<<<<<< HEAD
                 for (auto & cache : state.dataScheduleMgr->interpretedFileData) {
-=======
-                for (auto & cache : interpretedFileData) {
->>>>>>> d437eebf
                     if (cache.isItAMatch(state.files.TempFullFileName.fileName, ColumnSep, skiprowCount)) {
                         bool errorFlag = false;
                         auto & singleColumnData = cache.getDataReferenceForColumn(curcolCount, errorFlag);
@@ -2123,13 +1938,8 @@
             timestepColumnValues = CSVAllColumnNameAndValues[NameValue.second];
             GlobalNames::VerifyUniqueInterObjectName(state, state.dataScheduleMgr->UniqueScheduleNames, curName, CurrentModuleObject, cAlphaFields(1), ErrorsFound);
             ++SchNum;
-<<<<<<< HEAD
             state.dataScheduleMgr->Schedule(SchNum).Name = curName;
             state.dataScheduleMgr->Schedule(SchNum).SchType = ScheduleInput::File;
-=======
-            Schedule(SchNum).Name = curName;
-            Schedule(SchNum).SchType = ScheduleInput::File;
->>>>>>> d437eebf
 
             iDay = 0;
             ifld = 0;
@@ -2191,13 +2001,8 @@
                                           cNumericFields);
             GlobalNames::VerifyUniqueInterObjectName(state, state.dataScheduleMgr->UniqueScheduleNames, Alphas(1), CurrentModuleObject, cAlphaFields(1), ErrorsFound);
             ++SchNum;
-<<<<<<< HEAD
             state.dataScheduleMgr->Schedule(SchNum).Name = Alphas(1);
             state.dataScheduleMgr->Schedule(SchNum).SchType = ScheduleInput::Constant;
-=======
-            Schedule(SchNum).Name = Alphas(1);
-            Schedule(SchNum).SchType = ScheduleInput::Constant;
->>>>>>> d437eebf
             // Validate ScheduleType
             if (state.dataScheduleMgr->NumScheduleTypes > 0) {
                 CheckIndex = UtilityRoutines::FindItemInList(Alphas(2), state.dataScheduleMgr->ScheduleType({1, state.dataScheduleMgr->NumScheduleTypes}));
@@ -2252,13 +2057,8 @@
                                           cNumericFields);
             GlobalNames::VerifyUniqueInterObjectName(state, state.dataScheduleMgr->UniqueScheduleNames, Alphas(1), CurrentModuleObject, cAlphaFields(1), ErrorsFound);
             ++SchNum;
-<<<<<<< HEAD
             state.dataScheduleMgr->Schedule(SchNum).Name = Alphas(1);
             state.dataScheduleMgr->Schedule(SchNum).SchType = ScheduleInput::External;
-=======
-            Schedule(SchNum).Name = Alphas(1);
-            Schedule(SchNum).SchType = ScheduleInput::External;
->>>>>>> d437eebf
 
             // Validate ScheduleType
             CheckIndex = UtilityRoutines::FindItemInList(Alphas(2), state.dataScheduleMgr->ScheduleType({1, state.dataScheduleMgr->NumScheduleTypes}));
@@ -2324,13 +2124,8 @@
                 GlobalNames::VerifyUniqueInterObjectName(state, state.dataScheduleMgr->UniqueScheduleNames, Alphas(1), CurrentModuleObject, cAlphaFields(1), ErrorsFound);
             }
             ++SchNum;
-<<<<<<< HEAD
             state.dataScheduleMgr->Schedule(SchNum).Name = Alphas(1);
             state.dataScheduleMgr->Schedule(SchNum).SchType = ScheduleInput::External;
-=======
-            Schedule(SchNum).Name = Alphas(1);
-            Schedule(SchNum).SchType = ScheduleInput::External;
->>>>>>> d437eebf
 
             // Validate ScheduleType
             CheckIndex = UtilityRoutines::FindItemInList(Alphas(2), state.dataScheduleMgr->ScheduleType({1, state.dataScheduleMgr->NumScheduleTypes}));
@@ -2397,13 +2192,8 @@
             }
 
             ++SchNum;
-<<<<<<< HEAD
             state.dataScheduleMgr->Schedule(SchNum).Name = Alphas(1);
             state.dataScheduleMgr->Schedule(SchNum).SchType = ScheduleInput::External;
-=======
-            Schedule(SchNum).Name = Alphas(1);
-            Schedule(SchNum).SchType = ScheduleInput::External;
->>>>>>> d437eebf
 
             // Validate ScheduleType
             CheckIndex = UtilityRoutines::FindItemInList(Alphas(2), state.dataScheduleMgr->ScheduleType({1, state.dataScheduleMgr->NumScheduleTypes}));
@@ -2551,15 +2341,9 @@
             case ReportLevelDetail::Hourly:
             case ReportLevelDetail::TimeStepDetailed: {
                 NumF = 1;
-<<<<<<< HEAD
                 for (int Hr = 1; Hr <= 24; ++Hr) {
                     if (LevelOfDetail == ReportLevelDetail::TimeStepDetailed) {
                         for (int TS = 1; TS <= state.dataGlobal->NumOfTimeStepInHour - 1; ++TS) {
-=======
-                for (Hr = 1; Hr <= 24; ++Hr) {
-                    if (LevelOfDetail == ReportLevelDetail::TimeStepDetailed) {
-                        for (TS = 1; TS <= state.dataGlobal->NumOfTimeStepInHour - 1; ++TS) {
->>>>>>> d437eebf
                             TimeHHMM(NumF) = HrField(Hr - 1) + ':' + ShowMinute(TS);
                             ++NumF;
                         }
@@ -2597,11 +2381,7 @@
                 print(state.files.eio, "\n");
                 // SchWFmt Header (WeekSchedule)
                 std::string SchWFmt("! <WeekSchedule>,Name");
-<<<<<<< HEAD
                 for (int Count = 1; Count <= MaxDayTypes; ++Count) {
-=======
-                for (Count = 1; Count <= MaxDayTypes; ++Count) {
->>>>>>> d437eebf
                     SchWFmt += format(",{}", ValidDayTypes(Count));
                 }
                 print(state.files.eio, "{}\n", SchWFmt);
@@ -2636,13 +2416,8 @@
                 //      WRITE(Num1,*) NumOfTimeStepInHour*24
                 //      Num1=ADJUSTL(Num1)
                 //      SchDFmtdata=TRIM(SchDFmtdata)//TRIM(Num1)//"(',',A))"
-<<<<<<< HEAD
                 for (int Count = 1; Count <= state.dataScheduleMgr->NumDaySchedules; ++Count) {
                     switch (state.dataScheduleMgr->DaySchedule(Count).IntervalInterpolated) {
-=======
-                for (Count = 1; Count <= NumDaySchedules; ++Count) {
-                    switch (DaySchedule(Count).IntervalInterpolated) {
->>>>>>> d437eebf
                         case ScheduleInterpolation::Average:
                             NoAverageLinear = "Average";
                             break;
@@ -2666,11 +2441,7 @@
                               state.dataScheduleMgr->ScheduleType(state.dataScheduleMgr->DaySchedule(Count).ScheduleTypePtr).Name,
                               NoAverageLinear,
                               "Values:");
-<<<<<<< HEAD
                         for (int Hr = 1; Hr <= 24; ++Hr) {
-=======
-                        for (Hr = 1; Hr <= 24; ++Hr) {
->>>>>>> d437eebf
                             print(state.files.eio, SchDFmtdata,
                                   RoundTSValue(state.dataGlobal->NumOfTimeStepInHour, Hr));
                         }
@@ -2702,13 +2473,8 @@
 
                 for (int Count = 1; Count <= state.dataScheduleMgr->NumSchedules; ++Count) {
                     NumF = 1;
-<<<<<<< HEAD
                     print(state.files.eio, "Schedule,{},{}", state.dataScheduleMgr->Schedule(Count).Name,
                           state.dataScheduleMgr->ScheduleType(state.dataScheduleMgr->Schedule(Count).ScheduleTypePtr).Name);
-=======
-                    print(state.files.eio, "Schedule,{},{}", Schedule(Count).Name,
-                          ScheduleType(Schedule(Count).ScheduleTypePtr).Name);
->>>>>>> d437eebf
                     while (NumF <= 366) {
                         int TS = state.dataScheduleMgr->Schedule(Count).WeekSchedulePointer(NumF);
                         static constexpr auto ThruFmt(",Through {} {:02},{}");
@@ -2731,7 +2497,6 @@
                 break;
             case ReportLevelDetail::IDF: {
                 {
-<<<<<<< HEAD
                     for (int Count = 1; Count <= state.dataScheduleMgr->NumSchedules; ++Count) {
                         print(state.files.debug, "\n");
                         print(state.files.debug, "  Schedule:Compact,\n");
@@ -2742,25 +2507,12 @@
                         while (NumF <= 366) {
                             int TS = state.dataScheduleMgr->Schedule(Count).WeekSchedulePointer(NumF);
                             while (state.dataScheduleMgr->Schedule(Count).WeekSchedulePointer(NumF) == TS && NumF <= 366) {
-=======
-                    for (Count = 1; Count <= NumSchedules; ++Count) {
-                        print(state.files.debug, "\n");
-                        print(state.files.debug, "  Schedule:Compact,\n");
-                        print(state.files.debug, "    {},           !- Name\n", Schedule(Count).Name);
-                        print(state.files.debug, "    {},          !- ScheduleTypeLimits\n",
-                              ScheduleType(Schedule(Count).ScheduleTypePtr).Name);
-                        NumF = 1;
-                        while (NumF <= 366) {
-                            TS = Schedule(Count).WeekSchedulePointer(NumF);
-                            while (Schedule(Count).WeekSchedulePointer(NumF) == TS && NumF <= 366) {
->>>>>>> d437eebf
                                 if (NumF == 366) {
                                     General::InvOrdinalDay(NumF, PMon, PDay, 1);
                                     print(state.files.debug, "    Through: {}/{},\n", PMon, PDay);
                                     iDayP = 0;
                                     for (DT = 2; DT <= 6; ++DT) {
                                         print(state.files.debug, "    For: {},\n", ValidDayTypes(DT));
-<<<<<<< HEAD
                                         iWeek = state.dataScheduleMgr->Schedule(Count).WeekSchedulePointer(NumF - 1);
                                         iDay = state.dataScheduleMgr->WeekSchedule(iWeek).DaySchedulePointer(DT);
                                         if (iDay != iDayP) {
@@ -2768,15 +2520,6 @@
                                                 print(state.files.debug, "    Until: {}:{},{:.2R},\n", Hr,
                                                       ShowMinute(state.dataGlobal->NumOfTimeStepInHour),
                                                       state.dataScheduleMgr->DaySchedule(iDay).TSValue(state.dataGlobal->NumOfTimeStepInHour,
-=======
-                                        iWeek = Schedule(Count).WeekSchedulePointer(NumF - 1);
-                                        iDay = WeekSchedule(iWeek).DaySchedulePointer(DT);
-                                        if (iDay != iDayP) {
-                                            for (Hr = 1; Hr <= 24; ++Hr) {
-                                                print(state.files.debug, "    Until: {}:{},{:.2R},\n", Hr,
-                                                      ShowMinute(state.dataGlobal->NumOfTimeStepInHour),
-                                                      DaySchedule(iDay).TSValue(state.dataGlobal->NumOfTimeStepInHour,
->>>>>>> d437eebf
                                                                                 Hr));
                                             }
                                         } else {
@@ -2789,17 +2532,10 @@
                                     iWeek = state.dataScheduleMgr->Schedule(Count).WeekSchedulePointer(NumF - 1);
                                     iDay = state.dataScheduleMgr->WeekSchedule(iWeek).DaySchedulePointer(DT);
                                     if (iDay != iDayP) {
-<<<<<<< HEAD
                                         for (int Hr = 1; Hr <= 24; ++Hr) {
                                             print(state.files.debug, "    Until: {}:{},{:.2R},\n", Hr,
                                                   ShowMinute(state.dataGlobal->NumOfTimeStepInHour),
                                                   state.dataScheduleMgr->DaySchedule(iDay).TSValue(state.dataGlobal->NumOfTimeStepInHour, Hr));
-=======
-                                        for (Hr = 1; Hr <= 24; ++Hr) {
-                                            print(state.files.debug, "    Until: {}:{},{:.2R},\n", Hr,
-                                                  ShowMinute(state.dataGlobal->NumOfTimeStepInHour),
-                                                  DaySchedule(iDay).TSValue(state.dataGlobal->NumOfTimeStepInHour, Hr));
->>>>>>> d437eebf
                                         }
                                     } else {
                                         print(state.files.debug, "    Same as previous\n");
@@ -2807,7 +2543,6 @@
                                     iDayP = iDay;
                                     for (DT = 7; DT <= MaxDayTypes; ++DT) {
                                         print(state.files.debug, "    For: {},\n", ValidDayTypes(DT));
-<<<<<<< HEAD
                                         iWeek = state.dataScheduleMgr->Schedule(Count).WeekSchedulePointer(NumF - 1);
                                         iDay = state.dataScheduleMgr->WeekSchedule(iWeek).DaySchedulePointer(DT);
                                         if (iDay != iDayP) {
@@ -2815,15 +2550,6 @@
                                                 print(state.files.debug, "    Until: {}:{},{:.2R},\n", Hr,
                                                       ShowMinute(state.dataGlobal->NumOfTimeStepInHour),
                                                       state.dataScheduleMgr->DaySchedule(iDay).TSValue(state.dataGlobal->NumOfTimeStepInHour,
-=======
-                                        iWeek = Schedule(Count).WeekSchedulePointer(NumF - 1);
-                                        iDay = WeekSchedule(iWeek).DaySchedulePointer(DT);
-                                        if (iDay != iDayP) {
-                                            for (Hr = 1; Hr <= 24; ++Hr) {
-                                                print(state.files.debug, "    Until: {}:{},{:.2R},\n", Hr,
-                                                      ShowMinute(state.dataGlobal->NumOfTimeStepInHour),
-                                                      DaySchedule(iDay).TSValue(state.dataGlobal->NumOfTimeStepInHour,
->>>>>>> d437eebf
                                                                                 Hr));
                                             }
                                         } else {
@@ -2844,20 +2570,12 @@
                                     iWeek = state.dataScheduleMgr->Schedule(Count).WeekSchedulePointer(NumF - 1);
                                     iDay = state.dataScheduleMgr->WeekSchedule(iWeek).DaySchedulePointer(DT);
                                     if (iDay != iDayP) {
-<<<<<<< HEAD
                                         for (int Hr = 1; Hr <= 24; ++Hr) {
-=======
-                                        for (Hr = 1; Hr <= 24; ++Hr) {
->>>>>>> d437eebf
                                             print(state.files.debug,
                                                   "    Until: {}:{},{:.2R},\n",
                                                   Hr,
                                                   ShowMinute(state.dataGlobal->NumOfTimeStepInHour),
-<<<<<<< HEAD
                                                   state.dataScheduleMgr->DaySchedule(iDay).TSValue(state.dataGlobal->NumOfTimeStepInHour, Hr));
-=======
-                                                  DaySchedule(iDay).TSValue(state.dataGlobal->NumOfTimeStepInHour, Hr));
->>>>>>> d437eebf
                                         }
                                     } else {
                                         print(state.files.debug, "    Same as previous\n");
@@ -2882,26 +2600,15 @@
                                 iDayP = iDay;
                                 for (DT = 7; DT <= MaxDayTypes; ++DT) {
                                     print(state.files.debug, "    For: {},\n", ValidDayTypes(DT));
-<<<<<<< HEAD
                                     iWeek = state.dataScheduleMgr->Schedule(Count).WeekSchedulePointer(NumF - 1);
                                     iDay = state.dataScheduleMgr->WeekSchedule(iWeek).DaySchedulePointer(DT);
                                     if (iDay != iDayP) {
                                         for (int Hr = 1; Hr <= 24; ++Hr) {
-=======
-                                    iWeek = Schedule(Count).WeekSchedulePointer(NumF - 1);
-                                    iDay = WeekSchedule(iWeek).DaySchedulePointer(DT);
-                                    if (iDay != iDayP) {
-                                        for (Hr = 1; Hr <= 24; ++Hr) {
->>>>>>> d437eebf
                                             print(state.files.debug,
                                                   "    Until: {}:{},{:.2R},\n",
                                                   Hr,
                                                   ShowMinute(state.dataGlobal->NumOfTimeStepInHour),
-<<<<<<< HEAD
                                                   state.dataScheduleMgr->DaySchedule(iDay).TSValue(state.dataGlobal->NumOfTimeStepInHour, Hr));
-=======
-                                                  DaySchedule(iDay).TSValue(state.dataGlobal->NumOfTimeStepInHour, Hr));
->>>>>>> d437eebf
                                         }
                                     } else {
                                         print(state.files.debug, "    Same as previous\n");
@@ -2959,49 +2666,7 @@
         // Use internal Schedule data structure to return value.  Note that missing values in
         // input will equate to 0 indices in arrays -- which has been set up to return legally with
         // 0.0 values.
-<<<<<<< HEAD
-=======
-
-        // REFERENCES:
-        // na
-
-        // USE STATEMENTS:
-        // na
-
-        // Return value
-
-        // Locals
-        // FUNCTION ARGUMENT DEFINITIONS:
-
-        // FUNCTION PARAMETER DEFINITIONS:
-        // na
-
-        // INTERFACE BLOCK SPECIFICATIONS
-        // na
-
-        // DERIVED TYPE DEFINITIONS
-        // na
-
-        // FUNCTION LOCAL VARIABLE DECLARATIONS:
-        // na
-
-        if (!ScheduleDSTSFileWarningIssued) {
-            if (state.dataEnvrn->DSTIndicator == 1) {
-                if (Schedule(ScheduleIndex).SchType == ScheduleInput::File) {
-                    ShowWarningError(state, "GetCurrentScheduleValue: Schedule=\"" + Schedule(ScheduleIndex).Name + "\" is a Schedule:File");
-                    ShowContinueError(state, "...Use of Schedule:File when DaylightSavingTime is in effect is not recommended.");
-                    ShowContinueError(state, "...1) Remove RunperiodControl:DaylightSavingTime object or remove DST period from Weather File.");
-                    ShowContinueError(state, "...2) Configure other schedules and Schedule:File to account for occupant behavior during DST.");
-                    ShowContinueError(state, "...   If you have already done this, you can ignore this message.");
-                    ShowContinueError(state, "...When active, DaylightSavingTime will shift all scheduled items by one hour, retaining the same day type as "
-                                      "the original.");
-                    ScheduleDSTSFileWarningIssued = true;
-                }
-            }
-        }
-
-        // Checking if valid index is passed is necessary
->>>>>>> d437eebf
+
         if (ScheduleIndex == -1) {
             return 1.0;
         } else if (ScheduleIndex == 0) {
