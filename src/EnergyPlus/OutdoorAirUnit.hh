--- conflicted
+++ resolved
@@ -184,13 +184,7 @@
         // Default Constructor
         OAEquipList()
             : Type(CompType::Invalid), ComponentIndex(0), CoilAirInletNode(0), CoilAirOutletNode(0), CoilWaterInletNode(0), CoilWaterOutletNode(0),
-<<<<<<< HEAD
-              CoilType(DataPlant::PlantEquipmentType::Invalid), plantLoc{}, FluidIndex(0),
-              MaxVolWaterFlow(0.0), MaxWaterMassFlow(0.0), MinVolWaterFlow(0.0), MinWaterMassFlow(0.0), FirstPass(true)
-=======
-              CoilType(DataPlant::PlantEquipmentType::Invalid), LoopNum(0), LoopSideNum(DataPlant::LoopSideLocation::Invalid), BranchNum(0),
-              CompNum(0), FluidIndex(0), MaxVolWaterFlow(0.0), MaxWaterMassFlow(0.0), MinVolWaterFlow(0.0), MinWaterMassFlow(0.0), FirstPass(true)
->>>>>>> 96bedded
+              CoilType(DataPlant::PlantEquipmentType::Invalid), plantLoc{}, FluidIndex(0), MaxVolWaterFlow(0.0), MaxWaterMassFlow(0.0), MinVolWaterFlow(0.0), MinWaterMassFlow(0.0), FirstPass(true)
         {
         }
     };
