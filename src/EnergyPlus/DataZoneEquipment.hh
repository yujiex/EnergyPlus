// EnergyPlus, Copyright (c) 1996-2021, The Board of Trustees of the University of Illinois,
// The Regents of the University of California, through Lawrence Berkeley National Laboratory
// (subject to receipt of any required approvals from the U.S. Dept. of Energy), Oak Ridge
// National Laboratory, managed by UT-Battelle, Alliance for Sustainable Energy, LLC, and other
// contributors. All rights reserved.
//
// NOTICE: This Software was developed under funding from the U.S. Department of Energy and the
// U.S. Government consequently retains certain rights. As such, the U.S. Government has been
// granted for itself and others acting on its behalf a paid-up, nonexclusive, irrevocable,
// worldwide license in the Software to reproduce, distribute copies to the public, prepare
// derivative works, and perform publicly and display publicly, and to permit others to do so.
//
// Redistribution and use in source and binary forms, with or without modification, are permitted
// provided that the following conditions are met:
//
// (1) Redistributions of source code must retain the above copyright notice, this list of
//     conditions and the following disclaimer.
//
// (2) Redistributions in binary form must reproduce the above copyright notice, this list of
//     conditions and the following disclaimer in the documentation and/or other materials
//     provided with the distribution.
//
// (3) Neither the name of the University of California, Lawrence Berkeley National Laboratory,
//     the University of Illinois, U.S. Dept. of Energy nor the names of its contributors may be
//     used to endorse or promote products derived from this software without specific prior
//     written permission.
//
// (4) Use of EnergyPlus(TM) Name. If Licensee (i) distributes the software in stand-alone form
//     without changes from the version obtained under this License, or (ii) Licensee makes a
//     reference solely to the software portion of its product, Licensee must refer to the
//     software as "EnergyPlus version X" software, where "X" is the version number Licensee
//     obtained under this License and may not use a different name for the software. Except as
//     specifically required in this Section (4), Licensee shall not use in a company name, a
//     product name, in advertising, publicity, or other promotional activities any name, trade
//     name, trademark, logo, or other designation of "EnergyPlus", "E+", "e+" or confusingly
//     similar designation, without the U.S. Department of Energy's prior written consent.
//
// THIS SOFTWARE IS PROVIDED BY THE COPYRIGHT HOLDERS AND CONTRIBUTORS "AS IS" AND ANY EXPRESS OR
// IMPLIED WARRANTIES, INCLUDING, BUT NOT LIMITED TO, THE IMPLIED WARRANTIES OF MERCHANTABILITY
// AND FITNESS FOR A PARTICULAR PURPOSE ARE DISCLAIMED. IN NO EVENT SHALL THE COPYRIGHT OWNER OR
// CONTRIBUTORS BE LIABLE FOR ANY DIRECT, INDIRECT, INCIDENTAL, SPECIAL, EXEMPLARY, OR
// CONSEQUENTIAL DAMAGES (INCLUDING, BUT NOT LIMITED TO, PROCUREMENT OF SUBSTITUTE GOODS OR
// SERVICES; LOSS OF USE, DATA, OR PROFITS; OR BUSINESS INTERRUPTION) HOWEVER CAUSED AND ON ANY
// THEORY OF LIABILITY, WHETHER IN CONTRACT, STRICT LIABILITY, OR TORT (INCLUDING NEGLIGENCE OR
// OTHERWISE) ARISING IN ANY WAY OUT OF THE USE OF THIS SOFTWARE, EVEN IF ADVISED OF THE
// POSSIBILITY OF SUCH DAMAGE.

#ifndef DataZoneEquipment_hh_INCLUDED
#define DataZoneEquipment_hh_INCLUDED

// C++ Headers
#include <unordered_set>

// ObjexxFCL Headers
#include <ObjexxFCL/Array1D.hh>
#include <ObjexxFCL/Optional.hh>

// EnergyPlus Headers
#include <EnergyPlus/Data/BaseData.hh>
#include <EnergyPlus/DataGlobals.hh>
#include <EnergyPlus/DataHVACSystems.hh>
#include <EnergyPlus/EnergyPlus.hh>
#include <EnergyPlus/OutputProcessor.hh>
#include <EnergyPlus/SystemReports.hh>

namespace EnergyPlus {

// Forward declarations
struct EnergyPlusData;

namespace DataZoneEquipment {

    // Using/Aliasing
    // Data
    // -only module should be available to other modules and routines.
    // Thus, all variables in this module must be PUBLIC.

    // MODULE PARAMETER DEFINITIONS:
    constexpr int PathInlet(1);
    constexpr int CompInlet(2);
    constexpr int Intermediate(3);
    constexpr int Outlet(4);

    constexpr int ZoneSplitter_Type(1);
    constexpr int ZoneSupplyPlenum_Type(2);
    constexpr int ZoneMixer_Type(3);
    constexpr int ZoneReturnPlenum_Type(4);

    // Start zone equip objects
    // list units that are valid for zone system availability managers first
    constexpr int FanCoil4Pipe_Num(1);
    constexpr int PkgTermHPAirToAir_Num(2);
    constexpr int PkgTermACAirToAir_Num(3);
    constexpr int PkgTermHPWaterToAir_Num(4);
    constexpr int WindowAC_Num(5);
    constexpr int UnitHeater_Num(6);
    constexpr int UnitVentilator_Num(7);
    constexpr int ERVStandAlone_Num(8);
    constexpr int VentilatedSlab_Num(9);
    constexpr int OutdoorAirUnit_Num(10);
    constexpr int VRFTerminalUnit_Num(11);
    constexpr int PurchasedAir_Num(12);
    constexpr int ZoneEvaporativeCoolerUnit_Num(13);
    constexpr int ZoneHybridEvaporativeCooler_Num(14); // #14, last zone equipment type to use zone availability manager. The above list must not
                                                       // change or NumValidSysAvailZoneComponents(14) must also change.
    constexpr int AirDistUnit_Num(15);
    constexpr int BBWaterConvective_Num(16);
    constexpr int BBElectricConvective_Num(17);
    constexpr int HiTempRadiant_Num(18);
    constexpr int LoTempRadiant_Num(19);
    constexpr int ZoneExhaustFan_Num(20);
    constexpr int HeatXchngr_Num(21);
    constexpr int HPWaterHeater_Num(22);
    constexpr int BBWater_Num(23);
    constexpr int ZoneDXDehumidifier_Num(24);
    constexpr int BBSteam_Num(25);
    constexpr int BBElectric_Num(26);
    constexpr int RefrigerationAirChillerSet_Num(27);
    constexpr int UserDefinedZoneHVACForcedAir_Num(28);
    constexpr int CoolingPanel_Num(29);
    constexpr int ZoneUnitarySys_Num(30);

    // Per Person Ventilation Rate Mode
    constexpr int PerPersonDCVByCurrentLevel(1);
    constexpr int PerPersonByDesignLevel(2);

    constexpr int NumValidSysAvailZoneComponents(14);
    extern Array1D_string const cValidSysAvailManagerCompTypes;

    enum class LoadDist
    {
        SequentialLoading,
        UniformLoading,
        UniformPLRLoading,
        SequentialUniformPLRLoading
    };

    struct EquipMeterData
    {
        // Members
        std::string ReportVarName;
        OutputProcessor::Unit ReportVarUnits;
        DataGlobalConstants::ResourceType ResourceType;
        std::string EndUse;
        SystemReports::iEndUseType EndUse_CompMode;
        std::string Group;
        int ReportVarIndex;
        OutputProcessor::TimeStepType ReportVarIndexType;
        OutputProcessor::VariableType ReportVarType;
        Real64 CurMeterReading;

        // Default Constructor
        EquipMeterData()
            : ReportVarUnits(OutputProcessor::Unit::None), ResourceType(DataGlobalConstants::ResourceType::None),
              EndUse_CompMode(SystemReports::iEndUseType::NoHeatNoCool), ReportVarIndex(0),
              ReportVarIndexType(OutputProcessor::TimeStepType::TimeStepZone), ReportVarType(OutputProcessor::VariableType::NotFound),
              CurMeterReading(0.0)
        {
        }
    };

    struct SubSubEquipmentData // data for an individual component
    {
        // Members
        std::string TypeOf; // The 'keyWord' identifying  component type
        std::string Name;   // Component name
        int EquipIndex;     // Component Index for routines
        bool ON;            // When true, the designated component or operation scheme is available
        int InletNodeNum;
        int OutletNodeNum;
        int NumMeteredVars;
        Array1D<EquipMeterData> MeteredVar; // Index of energy output report data
        int EnergyTransComp;                // 1=EnergyTransfer, 0=No EnergyTransfer  Flag needed for reporting
        int ZoneEqToPlantPtr;               // 0=No plant loop connection, >=0 index to ZoneEqToPlant array
        int OpMode;
        Real64 Capacity;
        Real64 Efficiency;
        Real64 TotPlantSupplyElec;
        Real64 TotPlantSupplyGas;
        Real64 TotPlantSupplyPurch;

        // Default Constructor
        SubSubEquipmentData()
            : EquipIndex(0), ON(true), InletNodeNum(0), OutletNodeNum(0), NumMeteredVars(0), EnergyTransComp(0), ZoneEqToPlantPtr(0.0), OpMode(0),
              Capacity(0.0), Efficiency(0.0), TotPlantSupplyElec(0.0), TotPlantSupplyGas(0.0), TotPlantSupplyPurch(0.0)
        {
        }
    };

    struct SubEquipmentData // data for an individual component
    {
        // Members
        bool Parent; // When true, the designated component is made up of sub-components
        int NumSubSubEquip;
        std::string TypeOf; // The 'keyWord' identifying  component type
        std::string Name;   // Component name
        int EquipIndex;     // Component Index for routines
        bool ON;            // When true, the designated component or operation scheme is available
        int InletNodeNum;
        int OutletNodeNum;
        int NumMeteredVars;
        Array1D<EquipMeterData> MeteredVar;           // Index of energy output report data
        Array1D<SubSubEquipmentData> SubSubEquipData; // Component list
        int EnergyTransComp;                          // 1=EnergyTransfer, 0=No EnergyTransfer  Flag needed for reporting
        int ZoneEqToPlantPtr;                         // 0=No plant loop connection, >0 index to ZoneEqToPlant array
        int OpMode;
        Real64 Capacity;
        Real64 Efficiency;
        Real64 TotPlantSupplyElec;
        Real64 TotPlantSupplyGas;
        Real64 TotPlantSupplyPurch;

        // Default Constructor
        SubEquipmentData()
            : Parent(false), NumSubSubEquip(0), EquipIndex(0), ON(true), InletNodeNum(0), OutletNodeNum(0), NumMeteredVars(0), EnergyTransComp(0),
              ZoneEqToPlantPtr(0.0), OpMode(0), Capacity(0.0), Efficiency(0.0), TotPlantSupplyElec(0.0), TotPlantSupplyGas(0.0),
              TotPlantSupplyPurch(0.0)
        {
        }
    };

    struct AirIn
    {
        // Members
        int InNode;  // Air distribution unit inlet node
        int OutNode; // Air distribution unit Outlet node
        bool SupplyAirPathExists;
        int MainBranchIndex;
        int SupplyBranchIndex;
        int AirDistUnitIndex;    // equipment number in EquipList
        int TermUnitSizingIndex; // Pointer to TermUnitSizing and TermUnitFinalZoneSizing data for this terminal unit
        int SupplyAirPathIndex;
        Array1D<SubSubEquipmentData> Coil;

        // Default Constructor
        AirIn()
            : InNode(0), OutNode(0), SupplyAirPathExists(false), MainBranchIndex(0), SupplyBranchIndex(0), AirDistUnitIndex(0),
              TermUnitSizingIndex(0), SupplyAirPathIndex(0)
        {
        }
    };

    struct EquipConfiguration
    {
        // Members
        std::string ZoneName;
        int ActualZoneNum; // index into the Zone data
        std::string EquipListName;
        int EquipListIndex;
        std::string ControlListName;
        int ZoneNode;
        int NumInletNodes;                // number of inlet nodes
        int NumExhaustNodes;              // number of exhaust nodes
        int NumReturnNodes;               // number of return air nodes
        int NumReturnFlowBasisNodes;      // number of return air flow basis nodes
        int ReturnFlowSchedPtrNum;        // return air flow fraction schedule pointer
        bool FlowError;                   // flow error flag
        Array1D_int InletNode;            // zone supply air inlet nodes
        Array1D_int InletNodeAirLoopNum;  // air loop number connected to this inlet node (0 if not an airloop node)
        Array1D_int InletNodeADUNum;      // AirDistUnit connected to this inlet node (0 if not an ADU node, could be zone equip or direct air)
        Array1D_int ExhaustNode;          // zone air exhaust nodes
        Array1D_int ReturnNode;           // zone return air nodes (node numbers)
        Array1D_int ReturnNodeAirLoopNum; // air loop number connected to this return node
        Array1D_int
            ReturnNodeInletNum; // zone supply air inlet index that matched this return node (same zone, same airloop) - not the inlet node number
        Array1D_bool FixedReturnFlow;         // true if return node is fixed and cannot be adjusted in CalcZoneReturnFlows
        Array1D_int ReturnNodePlenumNum;      // number of the return plenum attached to this return node (zero if none)
        Array1D_int ReturnFlowBasisNode;      // return air flow basis nodes
        Array1D_int ReturnNodeExhaustNodeNum; // Exhaust node number flow to a corrsponding return node due to light heat gain

        bool ZonalSystemOnly;     // TRUE if served by a zonal system (only)
        bool IsControlled;        // True when this is a controlled zone.
        Real64 ZoneExh;           // zone exhaust (unbalanced+balanced) mass flow rate [kg/s]
        Real64 ZoneExhBalanced;   // balanced zone exhaust mass flow rate [kg/s]
        Real64 PlenumMassFlow;    // zone air mass flow rate induced from plenum [kg/s]
        Real64 ExcessZoneExh;     // excess zone exhaust to be balanced by other zones (only used when !ZoneAirMassFlow.EnforceZoneMassBalance) [kg/s]
        Real64 TotAvailAirLoopOA; // total airloop OA available for systems serving this zone (used to apportion excess exhaust) [kg/s}
        Real64 TotInletAirMassFlowRate;   // total inlet node mass flow rate [kg/s]
        Real64 TotExhaustAirMassFlowRate; // total exhaust node mass flow rate [kg/s]
        // AirDistUnitCool and AirDistUnitHeat
        // do not correspond with the AIR DISTRIBUTION UNIT object in the zone equipment list.
        // AirDistUnitCool/AirDistUnitHeat, may represent a DIRECT AIR object,
        // or the cold/hot side of AIR DISTRIBUTION
        // UNIT object.  That is both AirDistUnitHeat and AirDistUnitCool are required to describe a dual
        // duct AIR DISTRIBUTION object in the ZoneEquipList.
        Array1D<AirIn> AirDistUnitHeat; // dimensioned to number of zone inlet nodes
        Array1D<AirIn> AirDistUnitCool; // dimensioned to number of zone inlet nodes.
        bool InFloorActiveElement;      // Convection adapation, true if zone has in-floor HVAC
        bool InWallActiveElement;       // Convection adapation, true if zone has in-wall HVAC
        bool InCeilingActiveElement;    // Convection adapation,
        // true when zone has in-ceiling HVAC
        bool ZoneHasAirFlowWindowReturn; // true if zone has an airflow window (WindowProperty:AirflowControl) with destination=ReturnAir
        bool ZoneHasAirLoopWithOASys;    // true if zone is served by one or more airloops with an outdoor air system
        int ZoneAirDistributionIndex;    // index to DesignSpecification:ZoneAirDistribution object
        int ZoneDesignSpecOAIndex;       // index to DesignSpecification:OutdoorAir object
        Real64 AirLoopDesSupply;         // air lood design supply air flow rate [kg/s]

        // Default Constructor
        EquipConfiguration()
            : ZoneName("Uncontrolled Zone"), ActualZoneNum(0), EquipListIndex(0), ZoneNode(0), NumInletNodes(0), NumExhaustNodes(0),
              NumReturnNodes(0), NumReturnFlowBasisNodes(0), ReturnFlowSchedPtrNum(0), FlowError(false), ZonalSystemOnly(false), IsControlled(false),
              ZoneExh(0.0), ZoneExhBalanced(0.0), PlenumMassFlow(0.0), ExcessZoneExh(0.0), TotAvailAirLoopOA(0.0), TotInletAirMassFlowRate(0.0),
              TotExhaustAirMassFlowRate(0.0), InFloorActiveElement(false), InWallActiveElement(false), InCeilingActiveElement(false),
              ZoneHasAirFlowWindowReturn(false), ZoneHasAirLoopWithOASys(false), ZoneAirDistributionIndex(0), ZoneDesignSpecOAIndex(0),
              AirLoopDesSupply(0.0)
        {
        }
    };

    struct EquipmentData // data for an individual component
    {
        // Members
        bool Parent; // When true, the designated component is made up of sub-components
        int NumSubEquip;
        std::string TypeOf; // The 'keyWord' identifying  component type
        std::string Name;   // Component name
        bool ON;            // When true, the designated component or operation scheme is available
        int NumInlets;
        int NumOutlets;
        Array1D_int InletNodeNums;
        Array1D_int OutletNodeNums;
        int NumMeteredVars;
        Array1D<EquipMeterData> MeteredVar;     // Index of energy output report data
        Array1D<SubEquipmentData> SubEquipData; // Component list
        int EnergyTransComp;                    // 1=EnergyTransfer, 0=No EnergyTransfer  Flag needed for reporting
        int ZoneEqToPlantPtr;                   // 0=No plant loop connection, >0 index to ZoneEqToPlant array
        Real64 TotPlantSupplyElec;
        Real64 TotPlantSupplyGas;
        Real64 TotPlantSupplyPurch;
        int OpMode;

        // Default Constructor
        EquipmentData()
            : Parent(false), NumSubEquip(0), ON(true), NumInlets(0), NumOutlets(0), NumMeteredVars(0), EnergyTransComp(0), ZoneEqToPlantPtr(0.0),
              TotPlantSupplyElec(0.0), TotPlantSupplyGas(0.0), TotPlantSupplyPurch(0.0), OpMode(0)
        {
        }
    };

    struct EquipList
    {
        // Members
        std::string Name;                           // Name of the equipment list
        DataZoneEquipment::LoadDist LoadDistScheme; // load distribution scheme
        int NumOfEquipTypes;                        // Number of items on this list
        int NumAvailHeatEquip;                      // Number of pieces of equipment available for heating
        int NumAvailCoolEquip;                      // Number of pieces of equipment available for cooling
        Array1D_string EquipType;
        Array1D_int EquipType_Num;
        Array1D_string EquipName;
        Array1D_int EquipIndex;
        std::vector<HVACSystemData *> compPointer;
        Array1D_int CoolingPriority;
        Array1D_int HeatingPriority;
        Array1D_int SequentialCoolingFractionSchedPtr;
        Array1D_int SequentialHeatingFractionSchedPtr;
        Array1D_int CoolingCapacity;      // Current cooling capacity (negative) [W]
        Array1D_int HeatingCapacity;      // Current heating capacity (positive) [W]
        Array1D<EquipmentData> EquipData; // Index of energy output report data

        // Default Constructor
        EquipList() : LoadDistScheme(DataZoneEquipment::LoadDist::SequentialLoading), NumOfEquipTypes(0), NumAvailHeatEquip(0), NumAvailCoolEquip(0)
        {
        }

        void getPrioritiesForInletNode(EnergyPlusData &state,
                                       int inletNodeNum,     // Zone inlet node number to match
                                       int &coolingPriority, // Cooling priority num for matching equipment
                                       int &heatingPriority  // Heating priority num for matching equipment
        );

        Real64 SequentialHeatingFraction(EnergyPlusData &state, int equipNum);

        Real64 SequentialCoolingFraction(EnergyPlusData &state, int equipNum);
    };

    struct ControlList
    {
        // Members
        std::string Name;
        int NumOfControls;
        Array1D_string ControlType;
        Array1D_string ControlName;

        // Default Constructor
        ControlList() : NumOfControls(0)
        {
        }
    };

    struct SupplyAir
    {
        // Members
        std::string Name;
        int NumOfComponents;
        int InletNodeNum;
        Array1D_string ComponentType;
        Array1D_int ComponentType_Num;
        Array1D_string ComponentName;
        Array1D_int ComponentIndex;
        Array1D_int SplitterIndex;
        Array1D_int PlenumIndex;
        int NumOutletNodes;
        Array1D_int OutletNode;
        int NumNodes;
        Array1D_int Node;
        Array1D_int NodeType;

        // Default Constructor
        SupplyAir() : NumOfComponents(0), InletNodeNum(0), NumOutletNodes(0), NumNodes(0)
        {
        }
    };

    struct ReturnAir
    {
        // Members
        std::string Name;
        int NumOfComponents;
        int OutletNodeNum;
        Array1D_string ComponentType;
        Array1D_int ComponentType_Num;
        Array1D_string ComponentName;
        Array1D_int ComponentIndex;

        // Default Constructor
        ReturnAir() : NumOfComponents(0), OutletNodeNum(0)
        {
        }
    };

    void GetZoneEquipmentData(EnergyPlusData &state);

    void SetupZoneEquipmentForConvectionFlowRegime(EnergyPlusData &state);

    bool CheckZoneEquipmentList(EnergyPlusData &state,
                                std::string_view ComponentType, // Type of component
                                std::string_view ComponentName, // Name of component
                                Optional_int CtrlZoneNum = _);

    int GetControlledZoneIndex(EnergyPlusData &state, std::string const &ZoneName); // Zone name to match into Controlled Zone structure

    int FindControlledZoneIndexFromSystemNodeNumberForZone(EnergyPlusData &state,
                                                           int TrialZoneNodeNum); // Node number to match into Controlled Zone structure

    int GetSystemNodeNumberForZone(EnergyPlusData &state, std::string const &ZoneName); // Zone name to match into Controlled Zone structure

    int GetReturnAirNodeForZone(EnergyPlusData &state,
                                std::string const &ZoneName,             // Zone name to match into Controlled Zone structure
                                std::string const &NodeName,             // Return air node name to match (may be blank)
                                std::string const &calledFromDescription // String identifying the calling function and object
    );

    int GetReturnNumForZone(EnergyPlusData &state,
                            std::string const &ZoneName, // Zone name to match into Controlled Zone structure
                            std::string const &NodeName  // Return air node name to match (may be blank)
    );

    Real64
    CalcDesignSpecificationOutdoorAir(EnergyPlusData &state,
                                      int DSOAPtr,          // Pointer to DesignSpecification:OutdoorAir object
                                      int ActualZoneNum,    // Zone index
                                      bool UseOccSchFlag,   // Zone occupancy schedule will be used instead of using total zone occupancy
                                      bool UseMinOASchFlag, // Use min OA schedule in DesignSpecification:OutdoorAir object
                                      Optional_bool_const PerPersonNotSet = _, // when calculation should not include occupants (e.g., dual duct)
                                      Optional_bool_const MaxOAVolFlowFlag = _ // TRUE when calculation uses occupancy schedule  (e.g., dual duct)
    );

    int GetZoneEquipControlledZoneNum(EnergyPlusData &state, int const ZoneEquipTypeNum, std::string const &EquipmentName);

<<<<<<< HEAD
=======
    bool VerifyLightsExhaustNodeForZone(EnergyPlusData &state, int const ZoneNum, int const ZoneExhaustNodeNum);

>>>>>>> d9766d09
} // namespace DataZoneEquipment

struct DataZoneEquipmentData : BaseGlobalStruct
{

    bool GetZoneEquipmentDataErrorsFound = false;
    int GetZoneEquipmentDataFound = 0;
    int NumSupplyAirPaths = 0;
    int NumReturnAirPaths = 0;
    bool ZoneEquipInputsFilled = false;
    bool ZoneEquipSimulatedOnce = false;
    int NumOfZoneEquipLists = 0;
    Array1D_int ZoneEquipAvail;
    Array1D_bool CrossMixingReportFlag; // TRUE when Cross Mixing is active based on controls
    Array1D_bool MixingReportFlag;      // TRUE when Mixing is active based on controls
    Array1D<Real64> VentMCP;            // Product of mass rate and Cp for each Ventilation object
    Array1D<Real64> ZMAT;               // Zone air temperature for zone air mixing
    Array1D<Real64> ZHumRat;            // Zone air humidity ratio zone air mixing
    Array1D<DataZoneEquipment::EquipConfiguration> ZoneEquipConfig;
    std::unordered_set<std::string> UniqueZoneEquipListNames;
    Array1D<DataZoneEquipment::EquipList> ZoneEquipList;
    Array1D<DataZoneEquipment::SupplyAir> SupplyAirPath;
    Array1D<DataZoneEquipment::ReturnAir> ReturnAirPath;
    bool CalcDesignSpecificationOutdoorAirOneTimeFlag = true;
    Array1D_bool MyEnvrnFlag;

    void clear_state() override
    {
        this->GetZoneEquipmentDataErrorsFound = false;
        this->GetZoneEquipmentDataFound = 0;
        this->NumSupplyAirPaths = 0;
        this->NumReturnAirPaths = 0;
        this->ZoneEquipInputsFilled = false;
        this->ZoneEquipSimulatedOnce = false;
        this->NumOfZoneEquipLists = 0;
        this->ZoneEquipAvail.deallocate();
        this->CrossMixingReportFlag.deallocate();
        this->MixingReportFlag.deallocate();
        this->VentMCP.deallocate();
        this->ZMAT.deallocate();
        this->ZHumRat.deallocate();
        this->ZoneEquipConfig.deallocate();
        this->UniqueZoneEquipListNames.clear();
        this->ZoneEquipList.deallocate();
        this->SupplyAirPath.deallocate();
        this->ReturnAirPath.deallocate();
        this->CalcDesignSpecificationOutdoorAirOneTimeFlag = true;
        this->MyEnvrnFlag.clear();
    }
};

} // namespace EnergyPlus

#endif<|MERGE_RESOLUTION|>--- conflicted
+++ resolved
@@ -468,11 +468,8 @@
 
     int GetZoneEquipControlledZoneNum(EnergyPlusData &state, int const ZoneEquipTypeNum, std::string const &EquipmentName);
 
-<<<<<<< HEAD
-=======
     bool VerifyLightsExhaustNodeForZone(EnergyPlusData &state, int const ZoneNum, int const ZoneExhaustNodeNum);
 
->>>>>>> d9766d09
 } // namespace DataZoneEquipment
 
 struct DataZoneEquipmentData : BaseGlobalStruct
