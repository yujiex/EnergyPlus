--- conflicted
+++ resolved
@@ -1026,21 +1026,6 @@
         // Members
         // from input data
         std::string Name;
-<<<<<<< HEAD
-        std::string OSCMName; // OtherSideConditionsModel
-        int OSCMPtr;          // OtherSideConditionsModel index
-        Real64 Porosity;      // fraction of absorber plate [--]
-        Real64 LWEmitt;       // Thermal Emissivity of Baffle Surface [dimensionless]
-        Real64 SolAbsorp;     // Solar Absorbtivity of Baffle Surface [dimensionless]
-        int BaffleRoughness;  // surface roughness for exterior convection calcs.
-        Real64 PlenGapThick;  // Depth of Plenum Behind Baffle [m]
-        int NumSurfs;         // a single baffle can have multiple surfaces underneath it
-        Array1D_int SurfPtrs; // = 0  ! array of pointers for participating underlying surfaces
-        Real64 HdeltaNPL;     // Height scale for Cavity buoyancy  [m]
-        Real64 AreaRatio;     // Ratio of actual surface are to projected surface area [dimensionless]
-        Real64 Cv;            // volume-based effectiveness of openings for wind-driven vent when Passive
-        Real64 Cd;            // discharge coefficient of openings for buoyancy-driven vent when Passive
-=======
         std::string OSCMName;             // OtherSideConditionsModel
         int OSCMPtr;                      // OtherSideConditionsModel index
         Real64 Porosity;                  // fraction of absorber plate [--]
@@ -1050,12 +1035,11 @@
         Real64 PlenGapThick;              // Depth of Plenum Behind Baffle [m]
         int NumSurfs;                     // a single baffle can have multiple surfaces underneath it
         Array1D_int SurfPtrs;             // = 0  ! array of pointers for participating underlying surfaces
-        Real64 HdeltaNPL;                 // Height scale for Cavity bouyancy  [m]
+        Real64 HdeltaNPL;                 // Height scale for Cavity buoyancy  [m]
         Real64 AreaRatio;                 // Ratio of actual surface are to projected surface area [dimensionless]
         Real64 Cv;                        // volume-based effectiveness of openings for wind-driven vent when Passive
-        Real64 Cd;                        // discharge coefficient of openings for bouyancy-driven vent when Passive
->>>>>>> eb1f3abf
-        // data from elswhere and calculated
+        Real64 Cd;                        // discharge coefficient of openings for buoyancy-driven vent when Passive
+        // data from elsewhere and calculated
         Real64 ActualArea;  // Overall Area of Collect with surface corrugations.
         Real64 ProjArea;    // Overall Area of Collector projected, as if flat [m2]
         Vector Centroid;    // computed centroid
