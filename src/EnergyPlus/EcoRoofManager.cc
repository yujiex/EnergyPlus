--- conflicted
+++ resolved
@@ -143,10 +143,6 @@
     // Functions
 
     void CalcEcoRoof(EnergyPlusData &state,
-<<<<<<< HEAD
-=======
-                     ConvectionCoefficientsData &dataConvectionCoefficients,
->>>>>>> dcd039da
                      IOFiles &ioFiles,
                      int const SurfNum, // Indicator of Surface Number for the current surface
                      int const ZoneNum, // Indicator for zone number where the current surface
@@ -333,10 +329,6 @@
 
         if (Surface(SurfNum).ExtWind) {
             InitExteriorConvectionCoeff(state,
-<<<<<<< HEAD
-=======
-                                        dataConvectionCoefficients,
->>>>>>> dcd039da
                                         ioFiles,
                                         SurfNum,
                                         HMovInsul,
