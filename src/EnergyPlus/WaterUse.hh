// EnergyPlus, Copyright (c) 1996-2020, The Board of Trustees of the University of Illinois,
// The Regents of the University of California, through Lawrence Berkeley National Laboratory
// (subject to receipt of any required approvals from the U.S. Dept. of Energy), Oak Ridge
// National Laboratory, managed by UT-Battelle, Alliance for Sustainable Energy, LLC, and other
// contributors. All rights reserved.
//
// NOTICE: This Software was developed under funding from the U.S. Department of Energy and the
// U.S. Government consequently retains certain rights. As such, the U.S. Government has been
// granted for itself and others acting on its behalf a paid-up, nonexclusive, irrevocable,
// worldwide license in the Software to reproduce, distribute copies to the public, prepare
// derivative works, and perform publicly and display publicly, and to permit others to do so.
//
// Redistribution and use in source and binary forms, with or without modification, are permitted
// provided that the following conditions are met:
//
// (1) Redistributions of source code must retain the above copyright notice, this list of
//     conditions and the following disclaimer.
//
// (2) Redistributions in binary form must reproduce the above copyright notice, this list of
//     conditions and the following disclaimer in the documentation and/or other materials
//     provided with the distribution.
//
// (3) Neither the name of the University of California, Lawrence Berkeley National Laboratory,
//     the University of Illinois, U.S. Dept. of Energy nor the names of its contributors may be
//     used to endorse or promote products derived from this software without specific prior
//     written permission.
//
// (4) Use of EnergyPlus(TM) Name. If Licensee (i) distributes the software in stand-alone form
//     without changes from the version obtained under this License, or (ii) Licensee makes a
//     reference solely to the software portion of its product, Licensee must refer to the
//     software as "EnergyPlus version X" software, where "X" is the version number Licensee
//     obtained under this License and may not use a different name for the software. Except as
//     specifically required in this Section (4), Licensee shall not use in a company name, a
//     product name, in advertising, publicity, or other promotional activities any name, trade
//     name, trademark, logo, or other designation of "EnergyPlus", "E+", "e+" or confusingly
//     similar designation, without the U.S. Department of Energy's prior written consent.
//
// THIS SOFTWARE IS PROVIDED BY THE COPYRIGHT HOLDERS AND CONTRIBUTORS "AS IS" AND ANY EXPRESS OR
// IMPLIED WARRANTIES, INCLUDING, BUT NOT LIMITED TO, THE IMPLIED WARRANTIES OF MERCHANTABILITY
// AND FITNESS FOR A PARTICULAR PURPOSE ARE DISCLAIMED. IN NO EVENT SHALL THE COPYRIGHT OWNER OR
// CONTRIBUTORS BE LIABLE FOR ANY DIRECT, INDIRECT, INCIDENTAL, SPECIAL, EXEMPLARY, OR
// CONSEQUENTIAL DAMAGES (INCLUDING, BUT NOT LIMITED TO, PROCUREMENT OF SUBSTITUTE GOODS OR
// SERVICES; LOSS OF USE, DATA, OR PROFITS; OR BUSINESS INTERRUPTION) HOWEVER CAUSED AND ON ANY
// THEORY OF LIABILITY, WHETHER IN CONTRACT, STRICT LIABILITY, OR TORT (INCLUDING NEGLIGENCE OR
// OTHERWISE) ARISING IN ANY WAY OUT OF THE USE OF THIS SOFTWARE, EVEN IF ADVISED OF THE
// POSSIBILITY OF SUCH DAMAGE.

#ifndef WaterUse_hh_INCLUDED
#define WaterUse_hh_INCLUDED

// ObjexxFCL Headers
#include <ObjexxFCL/Array1D.hh>

// EnergyPlus Headers
#include <EnergyPlus/Data/BaseData.hh>
#include <EnergyPlus/DataGlobals.hh>
#include <EnergyPlus/EnergyPlus.hh>
#include <EnergyPlus/PlantComponent.hh>

namespace EnergyPlus {

// Forward declarations
struct EnergyPlusData;
struct WaterUseData;

namespace WaterUse {

    enum struct HeatRecoveryHXEnum
    {
        Ideal,
        CounterFlow,
        CrossFlow
    };

    enum struct HeatRecoveryConfigEnum
    {
        Plant,
        Equipment,
        PlantAndEquip
    };

    struct WaterEquipmentType
    {
        std::string Name; // Name of DHW
        std::string EndUseSubcatName;
        int Connections;          // Index for WATER USE CONNECTIONS object
        Real64 PeakVolFlowRate;   // Peak volumetric flow rate, also water consumption rate (m3/s)
        int FlowRateFracSchedule; // Pointer to schedule object
        Real64 ColdVolFlowRate;
        Real64 HotVolFlowRate;
        Real64 TotalVolFlowRate; // Volumetric flow rate, also water consumption rate (m3/s)
        Real64 ColdMassFlowRate;
        Real64 HotMassFlowRate;
        Real64 TotalMassFlowRate; // Mass flow rate (kg/s)
        Real64 DrainMassFlowRate;
        int ColdTempSchedule;   // Index for schedule object
        int HotTempSchedule;    // Index for schedule object
        int TargetTempSchedule; // Index for schedule object
        Real64 ColdTemp;        // Cold supply water temperature (C)
        Real64 HotTemp;         // Hot supply water temperature (C)
        Real64 TargetTemp;      // Target (mixed) water temperature (C)
        Real64 MixedTemp;       // Actual outlet (mixed) water temperature (C)
        Real64 DrainTemp;
        int Zone;                 // Index for zone object
        int SensibleFracSchedule; // Pointer to schedule object
        Real64 SensibleRate;
        Real64 SensibleEnergy;
        Real64 SensibleRateNoMultiplier;
        int LatentFracSchedule; // Pointer to schedule object
        Real64 LatentRate;
        Real64 LatentEnergy;
        Real64 LatentRateNoMultiplier;
        Real64 MoistureRate;
        Real64 MoistureMass;
        Real64 ColdVolume;  // Water consumption (m3)
        Real64 HotVolume;   // Water consumption (m3)
        Real64 TotalVolume; // Water consumption (m3)
        Real64 Power;       // Heating rate required to meet the mixed water temperature (W)
        Real64 Energy;      // Heating energy required to meet the mixed water temperature (J)
        bool setupMyOutputVars;

        WaterEquipmentType()
            : Connections(0), PeakVolFlowRate(0.0), FlowRateFracSchedule(0), ColdVolFlowRate(0.0), HotVolFlowRate(0.0), TotalVolFlowRate(0.0),
              ColdMassFlowRate(0.0), HotMassFlowRate(0.0), TotalMassFlowRate(0.0), DrainMassFlowRate(0.0), ColdTempSchedule(0), HotTempSchedule(0),
              TargetTempSchedule(0), ColdTemp(0.0), HotTemp(0.0), TargetTemp(0.0), MixedTemp(0.0), DrainTemp(0.0), Zone(0), SensibleFracSchedule(0),
              SensibleRate(0.0), SensibleEnergy(0.0), SensibleRateNoMultiplier(0.0), LatentFracSchedule(0), LatentRate(0.0), LatentEnergy(0.0),
              LatentRateNoMultiplier(0.0), MoistureRate(0.0), MoistureMass(0.0), ColdVolume(0.0), HotVolume(0.0), TotalVolume(0.0), Power(0.0),
              Energy(0.0), setupMyOutputVars(true)
        {
        }

        // Reset Some Values to Zeros
        void reset()
        {
            SensibleRate = 0.0;
            SensibleEnergy = 0.0;
            LatentRate = 0.0;
            LatentEnergy = 0.0;
            MixedTemp = 0.0;
            TotalMassFlowRate = 0.0;
            DrainTemp = 0.0;
        }

        void CalcEquipmentFlowRates(WaterUseData &dataWaterUse);

        void CalcEquipmentDrainTemp();

        void setupOutputVars(WaterUseData &dataWaterUse);
    };

    struct WaterConnectionsType : PlantComponent
    {
        std::string Name; // Name of DHW
        bool Init;        // Flag for initialization:  TRUE means do the init
        bool InitSizing;  // Flag for initialization of plant sizing
        bool StandAlone;  // Flag for operation with no plant connections
        int InletNode;    // Hot water demand node
        int OutletNode;   // Cold water supply node
        int SupplyTankNum;
        int RecoveryTankNum;
        int TankDemandID; // array to request flow from supply tank
        int TankSupplyID; // array to send flow to recovery tank
        bool HeatRecovery;
        HeatRecoveryHXEnum HeatRecoveryHX;
        HeatRecoveryConfigEnum HeatRecoveryConfig;
        Real64 HXUA;
        Real64 Effectiveness;
        Real64 RecoveryRate;
        Real64 RecoveryEnergy;
        Real64 MainsMassFlowRate; // Mass flow rate (kg/s)
        Real64 TankMassFlowRate;  // Mass flow rate (kg/s)
        Real64 ColdMassFlowRate;  // Mass flow rate (kg/s)  cold = mains + tank
        Real64 HotMassFlowRate;   // Mass flow rate (kg/s)
        Real64 TotalMassFlowRate; // Mass flow rate (kg/s) total = cold + hot
        Real64 DrainMassFlowRate;
        Real64 RecoveryMassFlowRate;
        Real64 PeakVolFlowRate;  // Volumetric flow rate, also water consumption rate (m3/s)
        Real64 MainsVolFlowRate; // Volumetric flow rate, also water consumption rate (m3/s)
        Real64 TankVolFlowRate;  // Volumetric flow rate, also water consumption rate (m3/s)
        Real64 ColdVolFlowRate;  // Volumetric flow rate, also water consumption rate (m3/s)
        Real64 HotVolFlowRate;   // Volumetric flow rate, also water consumption rate (m3/s)
        Real64 TotalVolFlowRate; // Volumetric flow rate, also water consumption rate (m3/s)
        Real64 DrainVolFlowRate;
        Real64 PeakMassFlowRate; // Peak Mass flow rate for MassFlowRateMax
        int ColdTempSchedule;    // Index for schedule object
        int HotTempSchedule;     // Index for schedule object
        Real64 MainsTemp;        // Cold supply water temperature (C)
        Real64 TankTemp;         // Cold supply water temperature (C)
        Real64 ColdSupplyTemp;   // cold from mains, schedule, or tank, depending
        Real64 ColdTemp;         // Cold supply water temperature (C)  actual cold (could be reheated)
        Real64 HotTemp;          // Hot supply water temperature (C)
        Real64 DrainTemp;
        Real64 RecoveryTemp;
        Real64 ReturnTemp;
        Real64 WasteTemp;
        Real64 TempError;
        Real64 MainsVolume; // Water consumption (m3)
        Real64 TankVolume;  // Water consumption (m3)
        Real64 ColdVolume;  // Water consumption (m3)
        Real64 HotVolume;   // Water consumption (m3)
        Real64 TotalVolume; // Water consumption (m3)
        Real64 Power;       // Heating rate required to raise temperature from cold to hot (W)
        Real64 Energy;      // Heating energy required to raise temperature from cold to hot (J)
        int NumWaterEquipment;
        int MaxIterationsErrorIndex; // recurring error index
        Array1D_int myWaterEquipArr;
        int PlantLoopNum;
        int PlantLoopSide;
        int PlantLoopBranchNum;
        int PlantLoopCompNum;
        bool MyEnvrnFlag;
        bool setupMyOutputVars;
        bool plantScanFlag;

        WaterConnectionsType()
            : Init(true), InitSizing(true), StandAlone(false), InletNode(0), OutletNode(0), SupplyTankNum(0), RecoveryTankNum(0), TankDemandID(0),
              TankSupplyID(0), HeatRecovery(false), HeatRecoveryHX(HeatRecoveryHXEnum::Ideal), HeatRecoveryConfig(HeatRecoveryConfigEnum::Plant),
              HXUA(0.0), Effectiveness(0.0), RecoveryRate(0.0), RecoveryEnergy(0.0), MainsMassFlowRate(0.0), TankMassFlowRate(0.0),
              ColdMassFlowRate(0.0), HotMassFlowRate(0.0), TotalMassFlowRate(0.0), DrainMassFlowRate(0.0), RecoveryMassFlowRate(0.0),
              PeakVolFlowRate(0.0), MainsVolFlowRate(0.0), TankVolFlowRate(0.0), ColdVolFlowRate(0.0), HotVolFlowRate(0.0), TotalVolFlowRate(0.0),
              DrainVolFlowRate(0.0), PeakMassFlowRate(0.0), ColdTempSchedule(0), HotTempSchedule(0), MainsTemp(0.0), TankTemp(0.0),
              ColdSupplyTemp(0.0), ColdTemp(0.0), HotTemp(0.0), DrainTemp(0.0), RecoveryTemp(0.0), ReturnTemp(0.0), WasteTemp(0.0), TempError(0.0),
              MainsVolume(0.0), TankVolume(0.0), ColdVolume(0.0), HotVolume(0.0), TotalVolume(0.0), Power(0.0), Energy(0.0), NumWaterEquipment(0),
              MaxIterationsErrorIndex(0), PlantLoopNum(0), PlantLoopSide(0), PlantLoopBranchNum(0), PlantLoopCompNum(0), MyEnvrnFlag(true),
              setupMyOutputVars(true), plantScanFlag(true)
        {
        }

        static PlantComponent *factory(EnergyPlusData &state, WaterUseData &dataWaterUse, std::string const &objectName);

        void simulate(EnergyPlusData &EP_UNUSED(state), const PlantLocation &calledFromLocation, bool FirstHVACIteration, Real64 &CurLoad, bool RunFlag) override;

        void InitConnections(EnergyPlusData &state, WaterUseData &dataWaterUse);

        void CalcConnectionsFlowRates(WaterUseData &dataWaterUse, bool FirstHVACIteration);

        void CalcConnectionsDrainTemp(WaterUseData &dataWaterUse);

        void CalcConnectionsHeatRecovery();

        void UpdateWaterConnections();

        void ReportWaterUse(WaterUseData &dataWaterUse);

        void setupOutputVars(WaterUseData &EP_UNUSED(dataWaterUse));
    };

<<<<<<< HEAD
    void SimulateWaterUse(EnergyPlusData &state, bool FirstHVACIteration);
=======
    void SimulateWaterUse(EnergyPlusData &state, WaterUseData &dataWaterUse, bool FirstHVACIteration);
>>>>>>> 42d84720

    void GetWaterUseInput(EnergyPlusData &state, WaterUseData &dataWaterUse);

    void ReportStandAloneWaterUse(WaterUseData &dataWaterUse);

    void CalcWaterUseZoneGains(WaterUseData &dataWaterUse);

} // namespace WaterUse

    struct WaterUseData : BaseGlobalStruct {

        int numWaterEquipment;
        int numWaterConnections;
        bool getWaterUseInputFlag;
        bool MyEnvrnFlagLocal;
        Array1D_bool CheckEquipName;
        Array1D<WaterUse::WaterEquipmentType> WaterEquipment;
        Array1D<WaterUse::WaterConnectionsType> WaterConnections;

        void clear_state() override
        {
            numWaterEquipment = 0;
            numWaterConnections = 0;
            getWaterUseInputFlag = true;
            MyEnvrnFlagLocal = true;
            CheckEquipName.deallocate();
            WaterEquipment.deallocate();
            WaterConnections.deallocate();
        }

        // Default Constructor
        WaterUseData() : numWaterEquipment(0), numWaterConnections(0), getWaterUseInputFlag(true), MyEnvrnFlagLocal(true)
        {
        }
    };

} // namespace EnergyPlus

#endif<|MERGE_RESOLUTION|>--- conflicted
+++ resolved
@@ -245,11 +245,7 @@
         void setupOutputVars(WaterUseData &EP_UNUSED(dataWaterUse));
     };
 
-<<<<<<< HEAD
     void SimulateWaterUse(EnergyPlusData &state, bool FirstHVACIteration);
-=======
-    void SimulateWaterUse(EnergyPlusData &state, WaterUseData &dataWaterUse, bool FirstHVACIteration);
->>>>>>> 42d84720
 
     void GetWaterUseInput(EnergyPlusData &state, WaterUseData &dataWaterUse);
 
