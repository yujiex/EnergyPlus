// EnergyPlus, Copyright (c) 1996-2024, The Board of Trustees of the University of Illinois,
// The Regents of the University of California, through Lawrence Berkeley National Laboratory
// (subject to receipt of any required approvals from the U.S. Dept. of Energy), Oak Ridge
// National Laboratory, managed by UT-Battelle, Alliance for Sustainable Energy, LLC, and other
// contributors. All rights reserved.
//
// NOTICE: This Software was developed under funding from the U.S. Department of Energy and the
// U.S. Government consequently retains certain rights. As such, the U.S. Government has been
// granted for itself and others acting on its behalf a paid-up, nonexclusive, irrevocable,
// worldwide license in the Software to reproduce, distribute copies to the public, prepare
// derivative works, and perform publicly and display publicly, and to permit others to do so.
//
// Redistribution and use in source and binary forms, with or without modification, are permitted
// provided that the following conditions are met:
//
// (1) Redistributions of source code must retain the above copyright notice, this list of
//     conditions and the following disclaimer.
//
// (2) Redistributions in binary form must reproduce the above copyright notice, this list of
//     conditions and the following disclaimer in the documentation and/or other materials
//     provided with the distribution.
//
// (3) Neither the name of the University of California, Lawrence Berkeley National Laboratory,
//     the University of Illinois, U.S. Dept. of Energy nor the names of its contributors may be
//     used to endorse or promote products derived from this software without specific prior
//     written permission.
//
// (4) Use of EnergyPlus(TM) Name. If Licensee (i) distributes the software in stand-alone form
//     without changes from the version obtained under this License, or (ii) Licensee makes a
//     reference solely to the software portion of its product, Licensee must refer to the
//     software as "EnergyPlus version X" software, where "X" is the version number Licensee
//     obtained under this License and may not use a different name for the software. Except as
//     specifically required in this Section (4), Licensee shall not use in a company name, a
//     product name, in advertising, publicity, or other promotional activities any name, trade
//     name, trademark, logo, or other designation of "EnergyPlus", "E+", "e+" or confusingly
//     similar designation, without the U.S. Department of Energy's prior written consent.
//
// THIS SOFTWARE IS PROVIDED BY THE COPYRIGHT HOLDERS AND CONTRIBUTORS "AS IS" AND ANY EXPRESS OR
// IMPLIED WARRANTIES, INCLUDING, BUT NOT LIMITED TO, THE IMPLIED WARRANTIES OF MERCHANTABILITY
// AND FITNESS FOR A PARTICULAR PURPOSE ARE DISCLAIMED. IN NO EVENT SHALL THE COPYRIGHT OWNER OR
// CONTRIBUTORS BE LIABLE FOR ANY DIRECT, INDIRECT, INCIDENTAL, SPECIAL, EXEMPLARY, OR
// CONSEQUENTIAL DAMAGES (INCLUDING, BUT NOT LIMITED TO, PROCUREMENT OF SUBSTITUTE GOODS OR
// SERVICES; LOSS OF USE, DATA, OR PROFITS; OR BUSINESS INTERRUPTION) HOWEVER CAUSED AND ON ANY
// THEORY OF LIABILITY, WHETHER IN CONTRACT, STRICT LIABILITY, OR TORT (INCLUDING NEGLIGENCE OR
// OTHERWISE) ARISING IN ANY WAY OUT OF THE USE OF THIS SOFTWARE, EVEN IF ADVISED OF THE
// POSSIBILITY OF SUCH DAMAGE.

// EnergyPlus headers
#include <EnergyPlus/Construction.hh>
#include <EnergyPlus/Data/EnergyPlusData.hh>
#include <EnergyPlus/DataEnvironment.hh>
#include <EnergyPlus/DataHeatBalSurface.hh>
#include <EnergyPlus/DataHeatBalance.hh>
#include <EnergyPlus/DataSurfaces.hh>
#include <EnergyPlus/General.hh>
#include <EnergyPlus/Material.hh>
#include <EnergyPlus/UtilityRoutines.hh>
#include <EnergyPlus/WindowManager.hh>

// Windows library headers
#include <WCEMultiLayerOptics.hpp>
#include <WCETarcog.hpp>

// EnergyPlus headers
#include <EnergyPlus/WindowManagerExteriorThermal.hh>

namespace EnergyPlus {

using namespace DataEnvironment;
using namespace DataSurfaces;
using namespace DataHeatBalance;
using namespace General;

namespace Window {

    /////////////////////////////////////////////////////////////////////////////////////////
    void CalcWindowHeatBalanceExternalRoutines(EnergyPlusData &state,
                                               int const SurfNum,          // Surface number
                                               Real64 const HextConvCoeff, // Outside air film conductance coefficient
                                               Real64 &SurfInsideTemp,     // Inside window surface temperature
                                               Real64 &SurfOutsideTemp     // Outside surface temperature (C)
    )
    {
        // SUBROUTINE INFORMATION:
        //       AUTHOR         Simon Vidanovic
        //       DATE WRITTEN   July 2016
        //       MODIFIED       na
        //       RE-ENGINEERED  na

        // PURPOSE OF THIS SUBROUTINE:
        // Main wrapper routine to pick-up data from EnergyPlus and then call Windows-CalcEngine routines
        // to obtain results

        auto &window = state.dataSurface->SurfaceWindow(SurfNum);
        auto &surface = state.dataSurface->Surface(SurfNum);
        int ConstrNum = surface.Construction;
        auto &construction = state.dataConstruction->Construct(ConstrNum);

        constexpr Real64 solutionTolerance = 0.02;

        // Tarcog thermal system for solving heat transfer through the window
        int activeConstrNum = CWCEHeatTransferFactory::getActiveConstructionNumber(state, surface, SurfNum);
        auto aFactory = CWCEHeatTransferFactory(state, surface, SurfNum, activeConstrNum); // (AUTO_OK)
        auto aSystem = aFactory.getTarcogSystem(state, HextConvCoeff);                     // (AUTO_OK_SPTR)
        aSystem->setTolerance(solutionTolerance);

        // get previous timestep temperatures solution for faster iterations
        std::vector<Real64> Guess;
        int totSolidLayers = construction.TotSolidLayers;

        // Interior and exterior shading layers have gas between them and IGU but that gas
        // was not part of construction so it needs to be increased by one
        if (ANY_SHADE_SCREEN(state.dataSurface->SurfWinShadingFlag(SurfNum)) || ANY_BLIND(state.dataSurface->SurfWinShadingFlag(SurfNum))) {
            ++totSolidLayers;
        }

        for (int k = 1; k <= 2 * totSolidLayers; ++k) {
            Guess.push_back(state.dataSurface->SurfaceWindow(SurfNum).thetaFace[k]);
        }

        try {
            aSystem->setInitialGuess(Guess);
            aSystem->solve();
        } catch (const std::exception &ex) {
            ShowSevereError(state, "Error in Windows Calculation Engine Exterior Module.");
            ShowContinueError(state, ex.what());
        }

        auto aLayers = aSystem->getSolidLayers(); // (AUTO_OK_OBJ)
        int i = 1;
        for (const auto &aLayer : aLayers) { // (AUTO_OK_SPTR)
            Real64 aTemp = 0;
            for (auto aSide : FenestrationCommon::EnumSide()) { // (AUTO_OK) I don't understand what this construct is
                aTemp = aLayer->getTemperature(aSide);
                state.dataWindowManager->thetas[i - 1] = aTemp;
                if (i == 1) {
                    SurfOutsideTemp = aTemp - Constant::Kelvin;
                }
                ++i;
            }
            SurfInsideTemp = aTemp - Constant::Kelvin;
            if (ANY_INTERIOR_SHADE_BLIND(state.dataSurface->SurfWinShadingFlag(SurfNum))) {
                Real64 EffShBlEmiss;
                Real64 EffGlEmiss;
                if (state.dataSurface->SurfWinMovableSlats(SurfNum)) {
                    EffShBlEmiss =
                        General::Interp(window.EffShBlindEmiss[state.dataSurface->SurfWinSlatsAngIndex(SurfNum)],
                                        window.EffShBlindEmiss[std::min(Material::MaxSlatAngs, state.dataSurface->SurfWinSlatsAngIndex(SurfNum) + 1)],
                                        state.dataSurface->SurfWinSlatsAngInterpFac(SurfNum));
                    EffGlEmiss =
                        General::Interp(window.EffGlassEmiss[state.dataSurface->SurfWinSlatsAngIndex(SurfNum)],
                                        window.EffGlassEmiss[std::min(Material::MaxSlatAngs, state.dataSurface->SurfWinSlatsAngIndex(SurfNum) + 1)],
                                        state.dataSurface->SurfWinSlatsAngInterpFac(SurfNum));
                } else {
                    EffShBlEmiss = state.dataSurface->SurfaceWindow(SurfNum).EffShBlindEmiss[1];
                    EffGlEmiss = state.dataSurface->SurfaceWindow(SurfNum).EffGlassEmiss[1];
                }
                state.dataSurface->SurfWinEffInsSurfTemp(SurfNum) =
                    (EffShBlEmiss * SurfInsideTemp +
                     EffGlEmiss * (state.dataWindowManager->thetas[2 * totSolidLayers - 3] - Constant::Kelvin)) /
                    (EffShBlEmiss + EffGlEmiss);
            }
        }

        state.dataHeatBalSurf->SurfHConvInt(SurfNum) = aSystem->getHc(Tarcog::ISO15099::Environment::Indoor);
        if (ANY_INTERIOR_SHADE_BLIND(state.dataSurface->SurfWinShadingFlag(SurfNum)) || aFactory.isInteriorShade()) {
            // It is not clear why EnergyPlus keeps this interior calculations separately for interior shade. This does create different
            // solution from heat transfer from tarcog itself. Need to confirm with LBNL team about this approach. Note that heat flow
            // through shade (consider case when openings are zero) is different from heat flow obtained by these equations. Will keep
            // these calculations just to confirm that current exterior engine is giving close results to what is in here. (Simon)
            int totLayers = aLayers.size();
            state.dataWindowManager->nglface = 2 * totLayers - 2;
            state.dataWindowManager->nglfacep = state.dataWindowManager->nglface + 2;
            auto aShadeLayer = aLayers[totLayers - 1]; // (AUTO_OK_SPTR)
            auto aGlassLayer = aLayers[totLayers - 2]; // (AUTO_OK_SPTR)
            Real64 ShadeArea = state.dataSurface->Surface(SurfNum).Area + state.dataSurface->SurfWinDividerArea(SurfNum);
            auto frontSurface = aShadeLayer->getSurface(FenestrationCommon::Side::Front); // (AUTO_OK_SPTR)
            auto backSurface = aShadeLayer->getSurface(FenestrationCommon::Side::Back);   // (AUTO_OK_SPTR)
            Real64 EpsShIR1 = frontSurface->getEmissivity();
            Real64 EpsShIR2 = backSurface->getEmissivity();
            Real64 TauShIR = frontSurface->getTransmittance();
            Real64 RhoShIR1 = max(0.0, 1.0 - TauShIR - EpsShIR1);
            Real64 RhoShIR2 = max(0.0, 1.0 - TauShIR - EpsShIR2);
            Real64 glassEmiss = aGlassLayer->getSurface(FenestrationCommon::Side::Back)->getEmissivity();
            Real64 RhoGlIR2 = 1.0 - glassEmiss;
            Real64 ShGlReflFacIR = 1.0 - RhoGlIR2 * RhoShIR1;
            Real64 rmir = state.dataSurface->SurfWinIRfromParentZone(SurfNum) + state.dataHeatBalSurf->SurfQdotRadHVACInPerArea(SurfNum);
            Real64 NetIRHeatGainShade =
                ShadeArea * EpsShIR2 *
                    (Constant::StefanBoltzmann * pow(state.dataWindowManager->thetas[state.dataWindowManager->nglfacep - 1], 4) - rmir) +
                EpsShIR1 * (Constant::StefanBoltzmann * pow(state.dataWindowManager->thetas[state.dataWindowManager->nglfacep - 2], 4) - rmir) *
                    RhoGlIR2 * TauShIR / ShGlReflFacIR;
            Real64 NetIRHeatGainGlass =
                ShadeArea * (glassEmiss * TauShIR / ShGlReflFacIR) *
                (Constant::StefanBoltzmann * pow(state.dataWindowManager->thetas[state.dataWindowManager->nglface - 1], 4) - rmir);
            Real64 tind = surface.getInsideAirTemperature(state, SurfNum) + Constant::Kelvin;
            Real64 ConvHeatGainFrZoneSideOfShade = ShadeArea * state.dataHeatBalSurf->SurfHConvInt(SurfNum) *
                                                   (state.dataWindowManager->thetas[state.dataWindowManager->nglfacep - 1] - tind);
            state.dataSurface->SurfWinHeatGain(SurfNum) =
                state.dataSurface->SurfWinTransSolar(SurfNum) + ConvHeatGainFrZoneSideOfShade + NetIRHeatGainGlass + NetIRHeatGainShade;

            state.dataSurface->SurfWinGainIRGlazToZoneRep(SurfNum) = NetIRHeatGainGlass;

            // Effective shade and glass emissivities that are used later for energy calculations.
            // This needs to be checked as well. (Simon)
            Real64 EffShBlEmiss = EpsShIR1 * (1.0 + RhoGlIR2 * TauShIR / (1.0 - RhoGlIR2 * RhoShIR2));
            std::fill(window.EffShBlindEmiss.begin(), window.EffShBlindEmiss.end(), EffShBlEmiss);

            Real64 EffGlEmiss = glassEmiss * TauShIR / (1.0 - RhoGlIR2 * RhoShIR2);
            std::fill(window.EffGlassEmiss.begin(), window.EffGlassEmiss.end(), EffGlEmiss);

            Real64 glassTemperature = aGlassLayer->getSurface(FenestrationCommon::Side::Back)->getTemperature();
            state.dataSurface->SurfWinEffInsSurfTemp(SurfNum) =
                (EffShBlEmiss * SurfInsideTemp + EffGlEmiss * (glassTemperature - Constant::Kelvin)) / (EffShBlEmiss + EffGlEmiss);

        } else {
            // Another adoptation to old source that looks suspicious. Check if heat flow through
            // window is actually matching these values. (Simon)

            //
            int totLayers = aLayers.size();
            auto aGlassLayer = aLayers[totLayers - 1];                                  // (AUTO_OK_SPTR)
            auto backSurface = aGlassLayer->getSurface(FenestrationCommon::Side::Back); // (AUTO_OK_SPTR)

            Real64 h_cin = aSystem->getHc(Tarcog::ISO15099::Environment::Indoor);
            Real64 ConvHeatGainFrZoneSideOfGlass =
                surface.Area * h_cin * (backSurface->getTemperature() - aSystem->getAirTemperature(Tarcog::ISO15099::Environment::Indoor));

            Real64 rmir = state.dataSurface->SurfWinIRfromParentZone(SurfNum) + state.dataHeatBalSurf->SurfQdotRadHVACInPerArea(SurfNum);
            Real64 NetIRHeatGainGlass =
                surface.Area * backSurface->getEmissivity() * (Constant::StefanBoltzmann * pow(backSurface->getTemperature(), 4) - rmir);

            state.dataSurface->SurfWinEffInsSurfTemp(SurfNum) =
<<<<<<< HEAD
                aLayers[totLayers - 1]->getTemperature(FenestrationCommon::Side::Back) - Constant::Kelvin;
            state.dataSurface->SurfaceWindow(SurfNum).EffGlassEmiss =
                aLayers[totLayers - 1]->getSurface(FenestrationCommon::Side::Back)->getEmissivity();
=======
                aLayers[totLayers - 1]->getTemperature(FenestrationCommon::Side::Back) - state.dataWindowManager->TKelvin;
            std::fill(window.EffGlassEmiss.begin(),
                      window.EffGlassEmiss.end(),
                      aLayers[totLayers - 1]->getSurface(FenestrationCommon::Side::Back)->getEmissivity());
>>>>>>> 993f569b

            state.dataSurface->SurfWinHeatGain(SurfNum) =
                state.dataSurface->SurfWinTransSolar(SurfNum) + ConvHeatGainFrZoneSideOfGlass + NetIRHeatGainGlass;
            state.dataSurface->SurfWinGainConvGlazToZoneRep(SurfNum) = ConvHeatGainFrZoneSideOfGlass;
            state.dataSurface->SurfWinGainIRGlazToZoneRep(SurfNum) = NetIRHeatGainGlass;
        }

        Real64 TransDiff = construction.TransDiff;
        state.dataSurface->SurfWinLossSWZoneToOutWinRep(SurfNum) =
            state.dataHeatBal->EnclSolQSWRad(state.dataSurface->Surface(SurfNum).SolarEnclIndex) * surface.Area * TransDiff;
        state.dataSurface->SurfWinHeatGain(SurfNum) -= state.dataSurface->SurfWinLossSWZoneToOutWinRep(SurfNum);

        for (int k = 1; k <= surface.getTotLayers(state); ++k) {
            window.thetaFace[2 * k - 1] = state.dataWindowManager->thetas[2 * k - 2];
            window.thetaFace[2 * k] = state.dataWindowManager->thetas[2 * k - 1];

            // temperatures for reporting
            state.dataHeatBal->SurfWinFenLaySurfTempFront(SurfNum, k) = state.dataWindowManager->thetas[2 * k - 2] - Constant::Kelvin;
            state.dataHeatBal->SurfWinFenLaySurfTempBack(SurfNum, k) = state.dataWindowManager->thetas[2 * k - 1] - Constant::Kelvin;
        }
    }

    Real64
    GetIGUUValueForNFRCReport(EnergyPlusData &state, const int surfNum, const int constrNum, const Real64 windowWidth, const Real64 windowHeight)
    {
        Real64 tilt = 90.0;

        auto &surface = state.dataSurface->Surface(surfNum);
        auto aFactory = CWCEHeatTransferFactory(state, surface, surfNum, constrNum); // (AUTO_OK)

        const auto winterGlassUnit = aFactory.getTarcogSystemForReporting(state, false, windowWidth, windowHeight, tilt); // (AUTO_OK_SPTR)

        return winterGlassUnit->getUValue();
    }

    Real64 GetSHGCValueForNFRCReporting(EnergyPlusData &state, int surfNum, int constrNum, Real64 windowWidth, Real64 windowHeight)
    {
        Real64 tilt = 90.0;

        auto &surface = state.dataSurface->Surface(surfNum);
        auto aFactory = CWCEHeatTransferFactory(state, surface, surfNum, constrNum); // (AUTO_OK)

        const auto summerGlassUnit = aFactory.getTarcogSystemForReporting(state, true, windowWidth, windowHeight, tilt); // (AUTO_OK_SPTR)
        return summerGlassUnit->getSHGC(state.dataConstruction->Construct(surface.Construction).SolTransNorm);
    }

    void GetWindowAssemblyNfrcForReport(EnergyPlusData &state,
                                        int const surfNum,
                                        int constrNum,
                                        Real64 windowWidth,
                                        Real64 windowHeight,
                                        EnergyPlus::DataSurfaces::NfrcVisionType vision,
                                        Real64 &uvalue,
                                        Real64 &shgc,
                                        Real64 &vt)
    {
        auto &surface = state.dataSurface->Surface(surfNum);
        auto &frameDivider = state.dataSurface->FrameDivider(surface.FrameDivider);

        auto aFactory = CWCEHeatTransferFactory(state, surface, surfNum, constrNum); // (AUTO_OK)

        for (bool isSummer : {false, true}) {
            constexpr Real64 framehExtConvCoeff = 30.0;
            constexpr Real64 framehIntConvCoeff = 8.0;
            constexpr Real64 tilt = 90.0;

            auto insulGlassUnit = aFactory.getTarcogSystemForReporting(state, isSummer, windowWidth, windowHeight, tilt); // (AUTO_OK_SPTR)

            const double centerOfGlassUvalue = insulGlassUnit->getUValue();

            auto winterGlassUnit = aFactory.getTarcogSystemForReporting(state, false, windowWidth, windowHeight, tilt); // (AUTO_OK_SPTR)

            const double frameUvalue = aFactory.overallUfactorFromFilmsAndCond(frameDivider.FrameConductance, framehIntConvCoeff, framehExtConvCoeff);
            const double frameEdgeUValue = winterGlassUnit->getUValue() * frameDivider.FrEdgeToCenterGlCondRatio; // not sure about this
            const double frameProjectedDimension = frameDivider.FrameWidth;
            const double frameWettedLength = frameProjectedDimension + frameDivider.FrameProjectionIn;
            const double frameAbsorptance = frameDivider.FrameSolAbsorp;

            Tarcog::ISO15099::FrameData frameData{frameUvalue, frameEdgeUValue, frameProjectedDimension, frameWettedLength, frameAbsorptance};

            const double dividerUvalue =
                aFactory.overallUfactorFromFilmsAndCond(frameDivider.DividerConductance, framehIntConvCoeff, framehExtConvCoeff);
            const double dividerEdgeUValue = centerOfGlassUvalue * frameDivider.DivEdgeToCenterGlCondRatio; // not sure about this
            const double dividerProjectedDimension = frameDivider.DividerWidth;
            const double dividerWettedLength = dividerProjectedDimension + frameDivider.DividerProjectionIn;
            const double dividerAbsorptance = frameDivider.DividerSolAbsorp;
            const int numHorizDividers = frameDivider.HorDividers;
            const int numVertDividers = frameDivider.VertDividers;

            Tarcog::ISO15099::FrameData dividerData{
                dividerUvalue, dividerEdgeUValue, dividerProjectedDimension, dividerWettedLength, dividerAbsorptance};

            const Real64 tVis = state.dataConstruction->Construct(constrNum).VisTransNorm;
            const Real64 tSol = state.dataConstruction->Construct(constrNum).SolTransNorm;

            if (vision == DataSurfaces::NfrcVisionType::Single) {
                Tarcog::ISO15099::WindowSingleVision window(windowWidth, windowHeight, tVis, tSol, insulGlassUnit);
                window.setFrameTop(frameData);
                window.setFrameBottom(frameData);
                window.setFrameLeft(frameData);
                window.setFrameRight(frameData);
                window.setDividers(dividerData, numHorizDividers, numVertDividers);

                if (isSummer) {
                    vt = window.vt();
                    shgc = window.shgc();
                } else {
                    uvalue = window.uValue();
                }
            } else if (vision == EnergyPlus::DataSurfaces::NfrcVisionType::DualHorizontal) {
                Tarcog::ISO15099::DualVisionHorizontal window(windowWidth, windowHeight, tVis, tSol, insulGlassUnit, tVis, tSol, insulGlassUnit);
                window.setFrameLeft(frameData);
                window.setFrameRight(frameData);
                window.setFrameBottomLeft(frameData);
                window.setFrameBottomRight(frameData);
                window.setFrameTopLeft(frameData);
                window.setFrameTopRight(frameData);
                window.setFrameMeetingRail(frameData);
                window.setDividers(dividerData, numHorizDividers, numVertDividers);

                if (isSummer) {
                    vt = window.vt();
                    shgc = window.shgc();
                } else {
                    uvalue = window.uValue();
                }
            } else if (vision == EnergyPlus::DataSurfaces::NfrcVisionType::DualVertical) {
                Tarcog::ISO15099::DualVisionVertical window(windowWidth, windowHeight, tVis, tSol, insulGlassUnit, tVis, tSol, insulGlassUnit);
                window.setFrameTop(frameData);
                window.setFrameBottom(frameData);
                window.setFrameTopLeft(frameData);
                window.setFrameTopRight(frameData);
                window.setFrameBottomLeft(frameData);
                window.setFrameBottomRight(frameData);
                window.setFrameMeetingRail(frameData);
                window.setDividers(dividerData, numHorizDividers, numVertDividers);

                if (isSummer) {
                    vt = window.vt();
                    shgc = window.shgc();
                } else {
                    uvalue = window.uValue();
                }
            } else {
                Tarcog::ISO15099::WindowSingleVision window(windowWidth, windowHeight, tVis, tSol, insulGlassUnit);
                window.setFrameTop(frameData);
                window.setFrameBottom(frameData);
                window.setFrameLeft(frameData);
                window.setFrameRight(frameData);
                window.setDividers(dividerData, numHorizDividers, numVertDividers);

                if (isSummer) {
                    vt = window.vt();
                    shgc = window.shgc();
                } else {
                    uvalue = window.uValue();
                }
            }
        }
    }

    /////////////////////////////////////////////////////////////////////////////////////////
    //  CWCEHeatTransferFactory
    /////////////////////////////////////////////////////////////////////////////////////////

    CWCEHeatTransferFactory::CWCEHeatTransferFactory(EnergyPlusData &state, SurfaceData const &surface, int const t_SurfNum, int const t_ConstrNum)
        : m_Surface(surface), m_Window(state.dataSurface->SurfaceWindow(t_SurfNum)), m_ShadePosition(ShadePosition::NoShade), m_SurfNum(t_SurfNum),
          m_SolidLayerIndex(0), m_ConstructionNumber(t_ConstrNum), m_TotLay(getNumOfLayers(state)), m_InteriorBSDFShade(false), m_ExteriorShade(false)
    {
        if (!state.dataConstruction->Construct(m_ConstructionNumber).WindowTypeBSDF &&
            state.dataSurface->SurfWinShadingFlag.size() >= static_cast<size_t>(m_SurfNum)) {
            if (ANY_SHADE_SCREEN(state.dataSurface->SurfWinShadingFlag(m_SurfNum)) || ANY_BLIND(state.dataSurface->SurfWinShadingFlag(m_SurfNum))) {
                m_ConstructionNumber = state.dataSurface->SurfWinActiveShadedConstruction(m_SurfNum);
                m_TotLay = getNumOfLayers(state);
            }
        }
        const WinShadingType ShadeFlag = getShadeType(state, m_ConstructionNumber);

        if (ANY_INTERIOR_SHADE_BLIND(ShadeFlag)) {
            m_ShadePosition = ShadePosition::Interior;
        }

        else if (ANY_EXTERIOR_SHADE_BLIND_SCREEN(ShadeFlag)) {
            m_ShadePosition = ShadePosition::Exterior;
        }

        else if (ANY_BETWEENGLASS_SHADE_BLIND(ShadeFlag)) {
            m_ShadePosition = ShadePosition::Between;
        }
    }

    /////////////////////////////////////////////////////////////////////////////////////////
    std::shared_ptr<Tarcog::ISO15099::CSingleSystem> CWCEHeatTransferFactory::getTarcogSystem(EnergyPlusData &state, Real64 const t_HextConvCoeff)
    {
        auto Indoor = getIndoor(state);                    // (AUTO_OK_SPTR)
        auto Outdoor = getOutdoor(state, t_HextConvCoeff); // (AUTO_OK_SPTR)
        auto aIGU = getIGU();                              // (AUTO_OK_OBJ)

        // pick-up all layers and put them in IGU (this includes gap layers as well)
        for (int i = 0; i < m_TotLay; ++i) {
            auto aLayer = getIGULayer(state, i + 1); // (AUTO_OK_SPTR)
            assert(aLayer != nullptr);
            // IDF for "standard" windows do not insert gas between glass and shade. Tarcog needs that gas
            // and it will be created here
            if (m_ShadePosition == ShadePosition::Interior && i == m_TotLay - 1) {
                auto aAirLayer = getShadeToGlassLayer(state, i + 1); // (AUTO_OK_SPTR)
                aIGU.addLayer(aAirLayer);
            }
            aIGU.addLayer(aLayer);
            if (m_ShadePosition == ShadePosition::Exterior && i == 0) {
                auto aAirLayer = getShadeToGlassLayer(state, i + 1); // (AUTO_OK_SPTR)
                aIGU.addLayer(aAirLayer);
            }
        }

        return std::make_shared<Tarcog::ISO15099::CSingleSystem>(aIGU, Indoor, Outdoor);
    }

    std::shared_ptr<Tarcog::ISO15099::IIGUSystem> CWCEHeatTransferFactory::getTarcogSystemForReporting(
        EnergyPlusData &state, bool const useSummerConditions, const Real64 width, const Real64 height, const Real64 tilt)
    {
        auto Indoor = getIndoorNfrc(useSummerConditions);   // (AUTO_OK_SPTR)
        auto Outdoor = getOutdoorNfrc(useSummerConditions); // (AUTO_OK_SPTR)
        auto aIGU = getIGU(width, height, tilt);            // (AUTO_OK_OBJ)

        m_SolidLayerIndex = 0;
        // pick-up all layers and put them in IGU (this includes gap layers as well)
        for (int i = 0; i < m_TotLay; ++i) {
            auto aLayer = getIGULayer(state, i + 1); // (AUTO_OK_SPTR)
            assert(aLayer != nullptr);
            // IDF for "standard" windows do not insert gas between glass and shade. Tarcog needs that gas
            // and it will be created here
            if (m_ShadePosition == ShadePosition::Interior && i == m_TotLay - 1) {
                auto aAirLayer = getShadeToGlassLayer(state, i + 1); // (AUTO_OK_SPTR)
                aIGU.addLayer(aAirLayer);
            }
            aIGU.addLayer(aLayer);
            if (m_ShadePosition == ShadePosition::Exterior && i == 0) {
                auto aAirLayer = getShadeToGlassLayer(state, i + 1); // (AUTO_OK_SPTR)
                aIGU.addLayer(aAirLayer);
            }
        }

        return std::make_shared<Tarcog::ISO15099::CSystem>(aIGU, Indoor, Outdoor);
    }

    /////////////////////////////////////////////////////////////////////////////////////////
    Material::MaterialBase *CWCEHeatTransferFactory::getLayerMaterial(EnergyPlusData &state, int const t_Index) const
    {
        int ConstrNum = m_ConstructionNumber;

        // BSDF window do not have special shading flag
        if (!state.dataConstruction->Construct(ConstrNum).WindowTypeBSDF &&
            state.dataSurface->SurfWinShadingFlag.size() >= static_cast<size_t>(m_SurfNum)) {
            if (ANY_SHADE_SCREEN(state.dataSurface->SurfWinShadingFlag(m_SurfNum)) || ANY_BLIND(state.dataSurface->SurfWinShadingFlag(m_SurfNum))) {
                ConstrNum = state.dataSurface->SurfWinActiveShadedConstruction(m_SurfNum);
            }
        }

        auto &construction = state.dataConstruction->Construct(ConstrNum);
        const int LayPtr = construction.LayerPoint(t_Index);
        return state.dataMaterial->Material(LayPtr);
    }

    /////////////////////////////////////////////////////////////////////////////////////////
    std::shared_ptr<Tarcog::ISO15099::CBaseIGULayer> CWCEHeatTransferFactory::getIGULayer(EnergyPlusData &state, int const t_Index)
    {
        std::shared_ptr<Tarcog::ISO15099::CBaseIGULayer> aLayer = nullptr;

        auto *material = getLayerMaterial(state, t_Index);

        Material::Group matGroup = material->group;

        if ((matGroup == Material::Group::WindowGlass) || (matGroup == Material::Group::WindowSimpleGlazing) ||
            (matGroup == Material::Group::WindowBlind) || (matGroup == Material::Group::Shade) || (matGroup == Material::Group::Screen) ||
            (matGroup == Material::Group::ComplexWindowShade)) {
            ++m_SolidLayerIndex;
            aLayer = getSolidLayer(state, material, m_SolidLayerIndex);
        } else if (matGroup == Material::Group::WindowGas || matGroup == Material::Group::WindowGasMixture) {
            aLayer = getGapLayer(material);
        } else if (matGroup == Material::Group::ComplexWindowGap) {
            aLayer = getComplexGapLayer(state, material);
        }

        return aLayer;
    }

    /////////////////////////////////////////////////////////////////////////////////////////
    int CWCEHeatTransferFactory::getNumOfLayers(EnergyPlusData &state) const
    {
        return state.dataConstruction->Construct(m_ConstructionNumber).TotLayers;
    }

    /////////////////////////////////////////////////////////////////////////////////////////
    std::shared_ptr<Tarcog::ISO15099::CBaseIGULayer>
    CWCEHeatTransferFactory::getSolidLayer(EnergyPlusData &state, Material::MaterialBase const *materialBase, int const t_Index)
    {
        // SUBROUTINE INFORMATION:
        //       AUTHOR         Simon Vidanovic
        //       DATE WRITTEN   July 2016
        //       MODIFIED       na
        //       RE-ENGINEERED  na

        // PURPOSE OF THIS SUBROUTINE:
        // Creates solid layer object from material properties in EnergyPlus
        Real64 emissFront = 0.0;
        Real64 emissBack = 0.0;
        Real64 transThermalFront = 0.0;
        Real64 transThermalBack = 0.0;
        Real64 thickness = 0.0;
        Real64 conductivity = 0.0;
        Real64 createOpenness = false;
        Real64 Atop = 0.0;
        Real64 Abot = 0.0;
        Real64 Aleft = 0.0;
        Real64 Aright = 0.0;
        Real64 Afront = 0.0;

        auto const *material = dynamic_cast<Material::MaterialChild const *>(materialBase);
        assert(material != nullptr);
        if (material->group == Material::Group::WindowGlass || material->group == Material::Group::WindowSimpleGlazing) {
            emissFront = material->AbsorpThermalFront;
            emissBack = material->AbsorpThermalBack;
            transThermalFront = material->TransThermal;
            transThermalBack = material->TransThermal;
            thickness = material->Thickness;
            conductivity = material->Conductivity;
        }
        if (material->group == Material::Group::WindowBlind) {
            int blNum = state.dataSurface->SurfWinBlindNumber(m_SurfNum);
            auto const &blind = state.dataMaterial->Blind(blNum); // This was plain auto, did you mean to make a copy of blind?
            thickness = blind.SlatThickness;
            conductivity = blind.SlatConductivity;
            Atop = blind.BlindTopOpeningMult;
            Abot = blind.BlindBottomOpeningMult;
            Aleft = blind.BlindLeftOpeningMult;
            Aright = blind.BlindRightOpeningMult;
            Afront = state.dataSurface->SurfWinBlindAirFlowPermeability(m_SurfNum);
            emissFront = InterpSlatAng(
                state.dataSurface->SurfWinSlatAngThisTS(m_SurfNum), state.dataSurface->SurfWinMovableSlats(m_SurfNum), blind.IRFrontEmiss);
            emissBack = InterpSlatAng(
                state.dataSurface->SurfWinSlatAngThisTS(m_SurfNum), state.dataSurface->SurfWinMovableSlats(m_SurfNum), blind.IRBackEmiss);
            transThermalFront = InterpSlatAng(
                state.dataSurface->SurfWinSlatAngThisTS(m_SurfNum), state.dataSurface->SurfWinMovableSlats(m_SurfNum), blind.IRFrontTrans);
            transThermalBack = InterpSlatAng(
                state.dataSurface->SurfWinSlatAngThisTS(m_SurfNum), state.dataSurface->SurfWinMovableSlats(m_SurfNum), blind.IRBackTrans);
            if (t_Index == 1) {
                m_ExteriorShade = true;
            }
        }
        if (material->group == Material::Group::Shade) {
            emissFront = material->AbsorpThermal;
            emissBack = material->AbsorpThermal;
            transThermalFront = material->TransThermal;
            transThermalBack = material->TransThermal;
            thickness = material->Thickness;
            conductivity = material->Conductivity;
            Atop = material->WinShadeTopOpeningMult;
            Abot = material->WinShadeBottomOpeningMult;
            Aleft = material->WinShadeLeftOpeningMult;
            Aright = material->WinShadeRightOpeningMult;
            Afront = material->WinShadeAirFlowPermeability;
            if (t_Index == 1) {
                m_ExteriorShade = true;
            }
        }
        if (material->group == Material::Group::Screen) {
            // Simon: Existing code already takes into account geometry of Woven and scales down
            // emissivity for openning area.
            emissFront = material->AbsorpThermal;
            emissBack = material->AbsorpThermal;
            transThermalFront = material->TransThermal;
            transThermalBack = material->TransThermal;
            thickness = material->Thickness;
            conductivity = material->Conductivity;
            Atop = material->WinShadeTopOpeningMult;
            Abot = material->WinShadeBottomOpeningMult;
            Aleft = material->WinShadeLeftOpeningMult;
            Aright = material->WinShadeRightOpeningMult;
            Afront = material->WinShadeAirFlowPermeability;
            if (t_Index == 1) {
                m_ExteriorShade = true;
            }
        }

        if (material->group == Material::Group::ComplexWindowShade) {
            int shdPtr = material->ComplexShadePtr;
            auto const &shade = state.dataMaterial->ComplexShade(shdPtr);
            thickness = shade.Thickness;
            conductivity = shade.Conductivity;
            emissFront = shade.FrontEmissivity;
            emissBack = shade.BackEmissivity;
            transThermalFront = shade.IRTransmittance;
            transThermalBack = shade.IRTransmittance;
            Afront = shade.FrontOpeningMultiplier;
            Atop = shade.TopOpeningMultiplier;
            Abot = shade.BottomOpeningMultiplier;
            Aleft = shade.LeftOpeningMultiplier;
            Aright = shade.RightOpeningMultiplier;
            createOpenness = true;
            m_InteriorBSDFShade = ((2 * t_Index - 1) == m_TotLay);
        }

        std::shared_ptr<Tarcog::ISO15099::ISurface> frontSurface = std::make_shared<Tarcog::ISO15099::CSurface>(emissFront, transThermalFront);
        std::shared_ptr<Tarcog::ISO15099::ISurface> backSurface = std::make_shared<Tarcog::ISO15099::CSurface>(emissBack, transThermalBack);
        auto aSolidLayer = // (AUTO_OK_SPTR)
            std::make_shared<Tarcog::ISO15099::CIGUSolidLayer>(thickness, conductivity, frontSurface, backSurface);
        if (createOpenness) {
            auto aOpenings = std::make_shared<Tarcog::ISO15099::CShadeOpenings>(Atop, Abot, Aleft, Aright, Afront, Afront); // (AUTO_OK_SPTR)
            aSolidLayer = std::make_shared<Tarcog::ISO15099::CIGUShadeLayer>(aSolidLayer, aOpenings);
        }
        static constexpr double standardizedRadiationIntensity = 783.0;
        if (state.dataWindowManager->inExtWindowModel->isExternalLibraryModel()) {
            auto &surface(state.dataSurface->Surface(m_SurfNum));
            const int ConstrNum = getActiveConstructionNumber(state, surface, m_SurfNum);
            std::shared_ptr<MultiLayerOptics::CMultiLayerScattered> aLayer =
                CWindowConstructionsSimplified::instance(state).getEquivalentLayer(state, FenestrationCommon::WavelengthRange::Solar, ConstrNum);

            // Report is done for normal incidence
            constexpr Real64 Theta = 0.0;
            constexpr Real64 Phi = 0.0;
            const Real64 absCoeff =
                aLayer->getAbsorptanceLayer(t_Index, FenestrationCommon::Side::Front, FenestrationCommon::ScatteringSimple::Diffuse, Theta, Phi);
            aSolidLayer->setSolarAbsorptance(absCoeff, standardizedRadiationIntensity);
        } else {
            const Real64 absCoeff{state.dataConstruction->Construct(state.dataSurface->Surface(m_SurfNum).Construction).AbsDiff(t_Index)};
            aSolidLayer->setSolarAbsorptance(absCoeff, standardizedRadiationIntensity);
        }
        return aSolidLayer;
    }

    /////////////////////////////////////////////////////////////////////////////////////////
    std::shared_ptr<Tarcog::ISO15099::CBaseIGULayer> CWCEHeatTransferFactory::getGapLayer(Material::MaterialBase const *material) const
    {
        // SUBROUTINE INFORMATION:
        //       AUTHOR         Simon Vidanovic
        //       DATE WRITTEN   July 2016
        //       MODIFIED       na
        //       RE-ENGINEERED  na

        // PURPOSE OF THIS SUBROUTINE:
        // Creates gap layer object from material properties in EnergyPlus
        Real64 constexpr pres = 1e5; // Old code uses this constant pressure
        Real64 thickness = material->Thickness;
        auto aGas = getGas(material); // (AUTO_OK_OBJ)
        std::shared_ptr<Tarcog::ISO15099::CBaseIGULayer> aLayer = std::make_shared<Tarcog::ISO15099::CIGUGapLayer>(thickness, pres, aGas);
        return aLayer;
    }

    /////////////////////////////////////////////////////////////////////////////////////////
    std::shared_ptr<Tarcog::ISO15099::CBaseIGULayer> CWCEHeatTransferFactory::getShadeToGlassLayer(EnergyPlusData &state, int const t_Index) const
    {
        // SUBROUTINE INFORMATION:
        //       AUTHOR         Simon Vidanovic
        //       DATE WRITTEN   August 2016
        //       MODIFIED       na
        //       RE-ENGINEERED  na

        // PURPOSE OF THIS SUBROUTINE:
        // Creates gap layer object from material properties in EnergyPlus
        Real64 constexpr pres = 1e5; // Old code uses this constant pressure
        auto aGas = getAir();        // (AUTO_OK_OBJ)
        Real64 thickness = 0.0;

        const WinShadingType ShadeFlag = getShadeType(state, m_ConstructionNumber);

        if (ShadeFlag == WinShadingType::IntBlind || ShadeFlag == WinShadingType::ExtBlind) {
            thickness = state.dataMaterial->Blind(state.dataSurface->SurfWinBlindNumber(m_SurfNum)).BlindToGlassDist;
        }
        if (ShadeFlag == WinShadingType::IntShade || ShadeFlag == WinShadingType::ExtShade || ShadeFlag == WinShadingType::ExtScreen) {
            const auto *material = dynamic_cast<Material::MaterialChild *>(getLayerMaterial(state, t_Index));
            assert(material != nullptr);
            thickness = material->WinShadeToGlassDist;
        }
        std::shared_ptr<Tarcog::ISO15099::CBaseIGULayer> aLayer = std::make_shared<Tarcog::ISO15099::CIGUGapLayer>(thickness, pres, aGas);
        return aLayer;
    }

    /////////////////////////////////////////////////////////////////////////////////////////
    std::shared_ptr<Tarcog::ISO15099::CBaseIGULayer> CWCEHeatTransferFactory::getComplexGapLayer(EnergyPlusData &state,
                                                                                                 Material::MaterialBase const *materialBase) const
    {
        // SUBROUTINE INFORMATION:
        //       AUTHOR         Simon Vidanovic
        //       DATE WRITTEN   July 2016
        //       MODIFIED       na
        //       RE-ENGINEERED  na

        // PURPOSE OF THIS SUBROUTINE:
        // Creates gap layer object from material properties in EnergyPlus
        Real64 constexpr pres = 1e5; // Old code uses this constant pressure
        auto const *material = dynamic_cast<Material::MaterialChild const *>(materialBase);
        assert(material != nullptr);
        Real64 thickness = material->Thickness;
        Real64 gasPointer = material->GasPointer;
        auto *gasMaterial = state.dataMaterial->Material(gasPointer);
        auto aGas = getGas(gasMaterial); // (AUTO_OK_OBJ)
        return std::make_shared<Tarcog::ISO15099::CIGUGapLayer>(thickness, pres, aGas);
    }

    /////////////////////////////////////////////////////////////////////////////////////////
    Gases::CGas CWCEHeatTransferFactory::getGas(Material::MaterialBase const *materialBase) const
    {
        // SUBROUTINE INFORMATION:
        //       AUTHOR         Simon Vidanovic
        //       DATE WRITTEN   July 2016
        //       MODIFIED       na
        //       RE-ENGINEERED
        //          April 2021: April 2021: Return of CGas instead of pointer to it

        // PURPOSE OF THIS SUBROUTINE:
        // Creates gap layer object from material properties in EnergyPlus
        auto const *matGas = dynamic_cast<Material::MaterialGasMixture const *>(materialBase);
        assert(matGas != nullptr);
        const int numGases = matGas->numGases;
        double constexpr vacuumCoeff = 1.4; // Load vacuum coefficient once it is implemented (Simon).
        std::string const &gasName = matGas->Name;
        Gases::CGas aGas;
        for (int i = 1; i <= numGases; ++i) {
            Real64 wght = matGas->GasWght(i);
            Real64 fract = matGas->GasFract(i);
            std::vector<double> gcon;
            std::vector<double> gvis;
            std::vector<double> gcp;
            for (int j = 1; j <= 3; ++j) {
                gcon.push_back(matGas->GasCon(j, i));
                gvis.push_back(matGas->GasVis(j, i));
                gcp.push_back(matGas->GasCp(j, i));
            }
            Gases::CIntCoeff aCon(gcon[0], gcon[1], gcon[2]);
            Gases::CIntCoeff aCp(gcp[0], gcp[1], gcp[2]);
            Gases::CIntCoeff aVis(gvis[0], gvis[1], gvis[2]);
            Gases::CGasData aData(gasName, wght, vacuumCoeff, aCp, aCon, aVis);
            aGas.addGasItem(fract, aData);
        }
        return aGas;
    }

    /////////////////////////////////////////////////////////////////////////////////////////
    Gases::CGas CWCEHeatTransferFactory::getAir()
    {
        // SUBROUTINE INFORMATION:
        //       AUTHOR         Simon Vidanovic
        //       DATE WRITTEN   August 2016
        //       MODIFIED       na
        //       RE-ENGINEERED
        //          April 2021: CGas return from the function instead of pointer to it

        // PURPOSE OF THIS SUBROUTINE:
        // Creates air gas layer for tarcog routines
        return {};
    }

    /////////////////////////////////////////////////////////////////////////////////////////
    std::shared_ptr<Tarcog::ISO15099::CEnvironment> CWCEHeatTransferFactory::getIndoor(EnergyPlusData &state) const
    {
        // SUBROUTINE INFORMATION:
        //       AUTHOR         Simon Vidanovic
        //       DATE WRITTEN   July 2016
        //       MODIFIED       na
        //       RE-ENGINEERED  na

        // PURPOSE OF THIS SUBROUTINE:
        // Creates indoor environment object from surface properties in EnergyPlus
        Real64 tin = m_Surface.getInsideAirTemperature(state, m_SurfNum) + Constant::Kelvin;
        Real64 hcin = state.dataHeatBalSurf->SurfHConvInt(m_SurfNum);

        Real64 IR = state.dataSurface->SurfWinIRfromParentZone(m_SurfNum) + state.dataHeatBalSurf->SurfQdotRadHVACInPerArea(m_SurfNum);

        std::shared_ptr<Tarcog::ISO15099::CEnvironment> Indoor =
            std::make_shared<Tarcog::ISO15099::CIndoorEnvironment>(tin, state.dataEnvrn->OutBaroPress);
        Indoor->setHCoeffModel(Tarcog::ISO15099::BoundaryConditionsCoeffModel::CalculateH, hcin);
        Indoor->setEnvironmentIR(IR);
        return Indoor;
    }

    /////////////////////////////////////////////////////////////////////////////////////////
    std::shared_ptr<Tarcog::ISO15099::CEnvironment> CWCEHeatTransferFactory::getOutdoor(EnergyPlusData &state, const Real64 t_Hext) const
    {
        // SUBROUTINE INFORMATION:
        //       AUTHOR         Simon Vidanovic
        //       DATE WRITTEN   July 2016
        //       MODIFIED       na
        //       RE-ENGINEERED  na

        // PURPOSE OF THIS SUBROUTINE:
        // Creates outdoor environment object from surface properties in EnergyPlus
        double tout = m_Surface.getOutsideAirTemperature(state, m_SurfNum) + Constant::Kelvin;
        double IR = m_Surface.getOutsideIR(state, m_SurfNum);
        // double dirSolRad = SurfQRadSWOutIncident( t_SurfNum ) + QS( Surface( t_SurfNum ).Zone );
        double swRadiation = m_Surface.getSWIncident(state, m_SurfNum);
        double tSky = state.dataEnvrn->SkyTempKelvin;
        double airSpeed = 0.0;
        if (m_Surface.ExtWind) {
            airSpeed = state.dataSurface->SurfOutWindSpeed(m_SurfNum);
        }
        double fclr = 1 - state.dataEnvrn->CloudFraction;
        Tarcog::ISO15099::AirHorizontalDirection airDirection = Tarcog::ISO15099::AirHorizontalDirection::Windward;
        std::shared_ptr<Tarcog::ISO15099::CEnvironment> Outdoor = std::make_shared<Tarcog::ISO15099::COutdoorEnvironment>(
            tout, airSpeed, swRadiation, airDirection, tSky, Tarcog::ISO15099::SkyModel::AllSpecified, state.dataEnvrn->OutBaroPress, fclr);
        Outdoor->setHCoeffModel(Tarcog::ISO15099::BoundaryConditionsCoeffModel::HcPrescribed, t_Hext);
        Outdoor->setEnvironmentIR(IR);
        return Outdoor;
    }

    /////////////////////////////////////////////////////////////////////////////////////////
    Tarcog::ISO15099::CIGU CWCEHeatTransferFactory::getIGU() const
    {
        // SUBROUTINE INFORMATION:
        //       AUTHOR         Simon Vidanovic
        //       DATE WRITTEN   July 2016
        //       MODIFIED       na
        //       RE-ENGINEERED
        //          April 2021: Return CIGU object rather than pointer to it

        // PURPOSE OF THIS SUBROUTINE:
        // Creates IGU object from surface properties in EnergyPlus

        return {m_Surface.Width, m_Surface.Height, m_Surface.Tilt};
    }

    Tarcog::ISO15099::CIGU CWCEHeatTransferFactory::getIGU(double width, double height, double tilt)
    {
        // SUBROUTINE INFORMATION:
        //       AUTHOR         Simon Vidanovic
        //       DATE WRITTEN   November 2021
        //       MODIFIED       na
        //       RE-ENGINEERED
        //          April 2021: Return CIGU object rather than pointer to it

        // PURPOSE OF THIS SUBROUTINE:
        // Creates IGU object for given width, height and tilt

        return {width, height, tilt};
    }

    int
    CWCEHeatTransferFactory::getActiveConstructionNumber(EnergyPlusData &state, EnergyPlus::DataSurfaces::SurfaceData const &surface, int t_SurfNum)
    {
        int result = surface.Construction;
        const WinShadingType ShadeFlag = state.dataSurface->SurfWinShadingFlag(t_SurfNum);

        if (ANY_SHADE_SCREEN(ShadeFlag) || ANY_BLIND(ShadeFlag)) {
            result = state.dataSurface->SurfWinActiveShadedConstruction(t_SurfNum);
        }

        return result;
    }

    /////////////////////////////////////////////////////////////////////////////////////////
    bool CWCEHeatTransferFactory::isInteriorShade() const
    {
        return m_InteriorBSDFShade;
    }

    std::shared_ptr<Tarcog::ISO15099::CEnvironment> CWCEHeatTransferFactory::getOutdoorNfrc(bool const useSummerConditions)
    {
        // NFRC 100 Section 4.3.1
        Real64 airTemperature = -18.0 + Constant::Kelvin; // Kelvins
        Real64 airSpeed = 5.5;                            // meters per second
        Real64 tSky = -18.0 + Constant::Kelvin;           // Kelvins
        Real64 solarRadiation = 0.;                       // W/m2
        if (useSummerConditions) {
            // NFRC 200 Section 4.3.1
            airTemperature = 32.0 + Constant::Kelvin;
            airSpeed = 2.75;
            tSky = 32.0 + Constant::Kelvin;
            solarRadiation = 783.;
        }
        auto Outdoor = // (AUTO_OK_SPTR)
            Tarcog::ISO15099::Environments::outdoor(airTemperature, airSpeed, solarRadiation, tSky, Tarcog::ISO15099::SkyModel::AllSpecified);
        Outdoor->setHCoeffModel(Tarcog::ISO15099::BoundaryConditionsCoeffModel::CalculateH);
        return Outdoor;
    }

    std::shared_ptr<Tarcog::ISO15099::CEnvironment> CWCEHeatTransferFactory::getIndoorNfrc(bool const useSummerConditions)
    {
        // NFRC 100 Section 4.3.1
        Real64 roomTemperature = 21. + Constant::Kelvin;
        if (useSummerConditions) {
            // NFRC 200 Section 4.3.1
            roomTemperature = 24. + Constant::Kelvin;
        }
        return Tarcog::ISO15099::Environments::indoor(roomTemperature);
    }

    WinShadingType CWCEHeatTransferFactory::getShadeType(EnergyPlusData &state, int ConstrNum)
    {
        WinShadingType ShadeFlag = WinShadingType::NoShade;

        const int TotLay = state.dataConstruction->Construct(ConstrNum).TotLayers;
        const int TotGlassLay = state.dataConstruction->Construct(ConstrNum).TotGlassLayers;
        const int MatOutside = state.dataConstruction->Construct(ConstrNum).LayerPoint(1);
        const int MatInside = state.dataConstruction->Construct(ConstrNum).LayerPoint(TotLay);

        if (state.dataMaterial->Material(MatOutside)->group == Material::Group::Shade) { // Exterior shade present
            ShadeFlag = WinShadingType::ExtShade;
        } else if (state.dataMaterial->Material(MatOutside)->group == Material::Group::Screen) { // Exterior screen present
            ShadeFlag = WinShadingType::ExtScreen;
        } else if (state.dataMaterial->Material(MatOutside)->group == Material::Group::WindowBlind) { // Exterior blind present
            ShadeFlag = WinShadingType::ExtBlind;
        } else if (state.dataMaterial->Material(MatInside)->group == Material::Group::Shade) { // Interior shade present
            ShadeFlag = WinShadingType::IntShade;
        } else if (state.dataMaterial->Material(MatInside)->group == Material::Group::WindowBlind) { // Interior blind present
            ShadeFlag = WinShadingType::IntBlind;
        } else if (TotGlassLay == 2) {
            if (state.dataMaterial->Material(state.dataConstruction->Construct(ConstrNum).LayerPoint(3))->group == Material::Group::Shade)
                ShadeFlag = WinShadingType::BGShade;
            if (state.dataMaterial->Material(state.dataConstruction->Construct(ConstrNum).LayerPoint(3))->group == Material::Group::WindowBlind)
                ShadeFlag = WinShadingType::BGBlind;
        } else if (TotGlassLay == 3) {
            if (state.dataMaterial->Material(state.dataConstruction->Construct(ConstrNum).LayerPoint(5))->group == Material::Group::Shade)
                ShadeFlag = WinShadingType::BGShade;
            if (state.dataMaterial->Material(state.dataConstruction->Construct(ConstrNum).LayerPoint(5))->group == Material::Group::WindowBlind)
                ShadeFlag = WinShadingType::BGBlind;
        }

        return ShadeFlag;
    }

    double CWCEHeatTransferFactory::overallUfactorFromFilmsAndCond(double conductance, double insideFilm, double outsideFilm)
    {
        double rOverall(0.);
        double uFactor(0.);
        if (insideFilm != 0 && outsideFilm != 0. && conductance != 0.) {
            rOverall = 1 / insideFilm + 1 / conductance + 1 / outsideFilm;
        }
        if (rOverall != 0.) {
            uFactor = 1 / rOverall;
        }
        return uFactor;
    }

} // namespace Window
} // namespace EnergyPlus<|MERGE_RESOLUTION|>--- conflicted
+++ resolved
@@ -231,16 +231,10 @@
                 surface.Area * backSurface->getEmissivity() * (Constant::StefanBoltzmann * pow(backSurface->getTemperature(), 4) - rmir);
 
             state.dataSurface->SurfWinEffInsSurfTemp(SurfNum) =
-<<<<<<< HEAD
-                aLayers[totLayers - 1]->getTemperature(FenestrationCommon::Side::Back) - Constant::Kelvin;
-            state.dataSurface->SurfaceWindow(SurfNum).EffGlassEmiss =
-                aLayers[totLayers - 1]->getSurface(FenestrationCommon::Side::Back)->getEmissivity();
-=======
-                aLayers[totLayers - 1]->getTemperature(FenestrationCommon::Side::Back) - state.dataWindowManager->TKelvin;
+                    aLayers[totLayers - 1]->getTemperature(FenestrationCommon::Side::Back) - Constant::Kelvin;
             std::fill(window.EffGlassEmiss.begin(),
                       window.EffGlassEmiss.end(),
                       aLayers[totLayers - 1]->getSurface(FenestrationCommon::Side::Back)->getEmissivity());
->>>>>>> 993f569b
 
             state.dataSurface->SurfWinHeatGain(SurfNum) =
                 state.dataSurface->SurfWinTransSolar(SurfNum) + ConvHeatGainFrZoneSideOfGlass + NetIRHeatGainGlass;
