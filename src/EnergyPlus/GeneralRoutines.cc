// EnergyPlus, Copyright (c) 1996-2023, The Board of Trustees of the University of Illinois,
// The Regents of the University of California, through Lawrence Berkeley National Laboratory
// (subject to receipt of any required approvals from the U.S. Dept. of Energy), Oak Ridge
// National Laboratory, managed by UT-Battelle, Alliance for Sustainable Energy, LLC, and other
// contributors. All rights reserved.
//
// NOTICE: This Software was developed under funding from the U.S. Department of Energy and the
// U.S. Government consequently retains certain rights. As such, the U.S. Government has been
// granted for itself and others acting on its behalf a paid-up, nonexclusive, irrevocable,
// worldwide license in the Software to reproduce, distribute copies to the public, prepare
// derivative works, and perform publicly and display publicly, and to permit others to do so.
//
// Redistribution and use in source and binary forms, with or without modification, are permitted
// provided that the following conditions are met:
//
// (1) Redistributions of source code must retain the above copyright notice, this list of
//     conditions and the following disclaimer.
//
// (2) Redistributions in binary form must reproduce the above copyright notice, this list of
//     conditions and the following disclaimer in the documentation and/or other materials
//     provided with the distribution.
//
// (3) Neither the name of the University of California, Lawrence Berkeley National Laboratory,
//     the University of Illinois, U.S. Dept. of Energy nor the names of its contributors may be
//     used to endorse or promote products derived from this software without specific prior
//     written permission.
//
// (4) Use of EnergyPlus(TM) Name. If Licensee (i) distributes the software in stand-alone form
//     without changes from the version obtained under this License, or (ii) Licensee makes a
//     reference solely to the software portion of its product, Licensee must refer to the
//     software as "EnergyPlus version X" software, where "X" is the version number Licensee
//     obtained under this License and may not use a different name for the software. Except as
//     specifically required in this Section (4), Licensee shall not use in a company name, a
//     product name, in advertising, publicity, or other promotional activities any name, trade
//     name, trademark, logo, or other designation of "EnergyPlus", "E+", "e+" or confusingly
//     similar designation, without the U.S. Department of Energy's prior written consent.
//
// THIS SOFTWARE IS PROVIDED BY THE COPYRIGHT HOLDERS AND CONTRIBUTORS "AS IS" AND ANY EXPRESS OR
// IMPLIED WARRANTIES, INCLUDING, BUT NOT LIMITED TO, THE IMPLIED WARRANTIES OF MERCHANTABILITY
// AND FITNESS FOR A PARTICULAR PURPOSE ARE DISCLAIMED. IN NO EVENT SHALL THE COPYRIGHT OWNER OR
// CONTRIBUTORS BE LIABLE FOR ANY DIRECT, INDIRECT, INCIDENTAL, SPECIAL, EXEMPLARY, OR
// CONSEQUENTIAL DAMAGES (INCLUDING, BUT NOT LIMITED TO, PROCUREMENT OF SUBSTITUTE GOODS OR
// SERVICES; LOSS OF USE, DATA, OR PROFITS; OR BUSINESS INTERRUPTION) HOWEVER CAUSED AND ON ANY
// THEORY OF LIABILITY, WHETHER IN CONTRACT, STRICT LIABILITY, OR TORT (INCLUDING NEGLIGENCE OR
// OTHERWISE) ARISING IN ANY WAY OUT OF THE USE OF THIS SOFTWARE, EVEN IF ADVISED OF THE
// POSSIBILITY OF SUCH DAMAGE.

// C++ Headers
#include <cmath>
#include <string>

// ObjexxFCL Headers
#include <ObjexxFCL/Array.functions.hh>
#include <ObjexxFCL/Array1D.hh>
#include <ObjexxFCL/Array2D.hh>
#include <ObjexxFCL/Fmath.hh>
#include <ObjexxFCL/member.functions.hh>

// EnergyPlus Headers
#include <EnergyPlus/BaseboardRadiator.hh>
#include <EnergyPlus/Construction.hh>
#include <EnergyPlus/ConvectionCoefficients.hh>
#include <EnergyPlus/Data/EnergyPlusData.hh>
#include <EnergyPlus/DataAirLoop.hh>
#include <EnergyPlus/DataBranchAirLoopPlant.hh>
#include <EnergyPlus/DataEnvironment.hh>
#include <EnergyPlus/DataHVACGlobals.hh>
#include <EnergyPlus/DataHeatBalSurface.hh>
#include <EnergyPlus/DataHeatBalance.hh>
#include <EnergyPlus/DataLoopNode.hh>
#include <EnergyPlus/DataSizing.hh>
#include <EnergyPlus/DataSurfaces.hh>
#include <EnergyPlus/DataZoneEquipment.hh>
#include <EnergyPlus/ExhaustAirSystemManager.hh>
#include <EnergyPlus/FanCoilUnits.hh>
#include <EnergyPlus/GeneralRoutines.hh>
#include <EnergyPlus/HVACSingleDuctInduc.hh>
#include <EnergyPlus/HWBaseboardRadiator.hh>
#include <EnergyPlus/InputProcessing/InputProcessor.hh>
#include <EnergyPlus/Material.hh>
#include <EnergyPlus/MixerComponent.hh>
#include <EnergyPlus/OutdoorAirUnit.hh>
#include <EnergyPlus/PlantUtilities.hh>
#include <EnergyPlus/PoweredInductionUnits.hh>
#include <EnergyPlus/Psychrometrics.hh>
#include <EnergyPlus/PurchasedAirManager.hh>
#include <EnergyPlus/ScheduleManager.hh>
#include <EnergyPlus/SolarCollectors.hh>
#include <EnergyPlus/SplitterComponent.hh>
#include <EnergyPlus/SteamBaseboardRadiator.hh>
#include <EnergyPlus/UnitHeater.hh>
#include <EnergyPlus/UnitVentilator.hh>
#include <EnergyPlus/UtilityRoutines.hh>
#include <EnergyPlus/VentilatedSlab.hh>
#include <EnergyPlus/WaterCoils.hh>
#include <EnergyPlus/ZonePlenum.hh>

namespace EnergyPlus {

// Integer constants for different system types handled by the routines in this file
enum GeneralRoutinesEquipNums
{
    ParallelPIUReheatNum = 1,
    SeriesPIUReheatNum = 2,
    HeatingCoilWaterNum = 3,
    BBWaterConvOnlyNum = 4,
    BBSteamRadConvNum = 5,
    BBWaterRadConvNum = 6,
    FourPipeFanCoilNum = 7,
    OutdoorAirUnitNum = 8,
    UnitHeaterNum = 9,
    UnitVentilatorNum = 10,
    VentilatedSlabNum = 11
};

enum class AirLoopHVACCompType
{
    Invalid = -1,
    SupplyPlenum,
    ZoneSplitter,
    ZoneMixer,
    ReturnPlenum,
    Num
};

constexpr std::array<std::string_view, static_cast<int>(AirLoopHVACCompType::Num)> AirLoopHVACCompTypeNamesUC{
    "AIRLOOPHVAC:SUPPLYPLENUM", "AIRLOOPHVAC:ZONESPLITTER", "AIRLOOPHVAC:ZONEMIXER", "AIRLOOPHVAC:RETURNPLENUM"};

void ControlCompOutput(EnergyPlusData &state,
                       std::string const &CompName,                      // the component Name
                       std::string const &CompType,                      // Type of component
                       int &CompNum,                                     // Index of component in component array
                       bool const FirstHVACIteration,                    // flag for 1st HVAV iteration in the time step
                       Real64 const QZnReq,                              // zone load to be met
                       int const ActuatedNode,                           // node that controls unit output
                       Real64 const MaxFlow,                             // maximum water flow
                       Real64 const MinFlow,                             // minimum water flow
                       Real64 const ControlOffset,                       // really the tolerance
                       int &ControlCompTypeNum,                          // Internal type num for CompType
                       int &CompErrIndex,                                // for Recurring error call
                       ObjexxFCL::Optional_int_const TempInNode,         // inlet node for output calculation
                       ObjexxFCL::Optional_int_const TempOutNode,        // outlet node for output calculation
                       ObjexxFCL::Optional<Real64 const> AirMassFlow,    // air mass flow rate
                       ObjexxFCL::Optional_int_const Action,             // 1=reverse; 2=normal
                       ObjexxFCL::Optional_int_const EquipIndex,         // Identifier for equipment of Outdoor Air Unit "ONLY"
                       PlantLocation const &plantLoc,                    // for plant components, Location
                       ObjexxFCL::Optional_int_const ControlledZoneIndex // controlled zone index for the zone containing the component
)
{

    // SUBROUTINE INFORMATION:
    //       AUTHOR         Richard J. Liesen
    //       DATE WRITTEN   April 2000
    //       MODIFIED       Brent Griffith, Sept 2010 update plant interactions

    // PURPOSE OF THIS SUBROUTINE:
    // The purpose of this subroutine is to control the output of heating or cooling
    // meet the zone load.

    // METHODOLOGY EMPLOYED:
    // Currently this is using an interval halving scheme to a control tolerance

    // SUBROUTINE PARAMETER DEFINITIONS:
    // Iteration maximum for reheat control
    static int constexpr MaxIter = 25;
    static Real64 const iter_fac = 1.0 / std::pow(2, MaxIter - 3);
    int constexpr iReverseAction = 1;
    int constexpr iNormalAction = 2;

    // Note - order in routine must match order below
    //  Plus -- order in ListOfComponents array must be in sorted order.
    int constexpr NumComponents = 11;
    static Array1D_string const ListOfComponents(NumComponents,
                                                 {"AIRTERMINAL:SINGLEDUCT:PARALLELPIU:REHEAT",
                                                  "AIRTERMINAL:SINGLEDUCT:SERIESPIU:REHEAT",
                                                  "COIL:HEATING:WATER",
                                                  "ZONEHVAC:BASEBOARD:CONVECTIVE:WATER",
                                                  "ZONEHVAC:BASEBOARD:RADIANTCONVECTIVE:STEAM",
                                                  "ZONEHVAC:BASEBOARD:RADIANTCONVECTIVE:WATER",
                                                  "ZONEHVAC:FOURPIPEFANCOIL",
                                                  "ZONEHVAC:OUTDOORAIRUNIT",
                                                  "ZONEHVAC:UNITHEATER",
                                                  "ZONEHVAC:UNITVENTILATOR",
                                                  "ZONEHVAC:VENTILATEDSLAB"});

    // DERIVED TYPE DEFINITIONS
    // Interval Half Type used for Controller

    // SUBROUTINE LOCAL VARIABLE DECLARATIONS:
    int SimCompNum; // internal number for case statement

    // Object Data
    auto &ZoneInterHalf = state.dataGeneralRoutines->ZoneInterHalf;
    auto &ZoneController = state.dataGeneralRoutines->ZoneController;

    if (ControlCompTypeNum != 0) {
        SimCompNum = ControlCompTypeNum;
    } else {
        SimCompNum = Util::FindItemInSortedList(CompType, ListOfComponents, NumComponents);
        ControlCompTypeNum = SimCompNum;
    }

    int Iter = 0; // Iteration limit for the interval halving process
    bool Converged = false;
    bool WaterCoilAirFlowControl = false; // True if controlling air flow through water coil, water flow fixed
    Real64 LoadMet = 0.0;                 // Actual output of unit (watts)
    Real64 HalvingPrec = 0.0;             // precision of halving algorithm
    Real64 CpAir;

    // At the beginning of every time step the value is reset to the User Input
    ZoneController.SetPoint = 0.0;

    // Set to converged controller
    ZoneInterHalf.MaxFlowCalc = true;
    ZoneInterHalf.MinFlowCalc = false;
    ZoneInterHalf.NormFlowCalc = false;
    ZoneInterHalf.MinFlowResult = false;
    ZoneInterHalf.MaxResult = 1.0;
    ZoneInterHalf.MinResult = 0.0;

    // Start the Solution Iteration
    while (!Converged) {

        if (FirstHVACIteration) {
            state.dataLoopNodes->Node(ActuatedNode).MassFlowRateMaxAvail = MaxFlow;
            state.dataLoopNodes->Node(ActuatedNode).MassFlowRateMinAvail = MinFlow;
            // Check to make sure that the Minimum Flow rate is less than the max.
            if (MinFlow > MaxFlow) {
                ShowSevereError(state, format("ControlCompOutput:{}:{}, Min Control Flow is > Max Control Flow", CompType, CompName));
                ShowContinueError(
                    state, format("Acuated Node={} MinFlow=[{:.3T}], Max Flow={:.3T}", state.dataLoopNodes->NodeID(ActuatedNode), MinFlow, MaxFlow));
                ShowContinueErrorTimeStamp(state, "");
                ShowFatalError(state, "Program terminates due to preceding condition.");
            }
        } // End of FirstHVACIteration Conditional If
        // The interface managers can reset the Max or Min to available values during the time step
        // and these will then be the new setpoint limits for the controller to work within.
        if ((SimCompNum == 3) && (!present(AirMassFlow))) {
            ZoneController.MaxSetPoint = state.dataLoopNodes->Node(ActuatedNode).MassFlowRateMaxAvail;
            ZoneController.MinSetPoint = state.dataLoopNodes->Node(ActuatedNode).MassFlowRateMinAvail;
        } else {
            ZoneController.MaxSetPoint =
                min(state.dataLoopNodes->Node(ActuatedNode).MassFlowRateMaxAvail, state.dataLoopNodes->Node(ActuatedNode).MassFlowRateMax);
            ZoneController.MinSetPoint =
                max(state.dataLoopNodes->Node(ActuatedNode).MassFlowRateMinAvail, state.dataLoopNodes->Node(ActuatedNode).MassFlowRateMin);
        }
        // The first time through run at maximum flow rate and find results
        if (ZoneInterHalf.MaxFlowCalc) {
            ZoneController.CalculatedSetPoint = ZoneController.MaxSetPoint;
            ZoneInterHalf.MaxFlow = ZoneController.MaxSetPoint;
            ZoneInterHalf.MaxFlowCalc = false;
            ZoneInterHalf.MinFlowCalc = true;
            // Record the maximum flow rates and set the flow to the minimum and find results
        } else if (ZoneInterHalf.MinFlowCalc) {
            ZoneInterHalf.MaxResult = ZoneController.SensedValue;
            ZoneController.CalculatedSetPoint = ZoneController.MinSetPoint;
            ZoneInterHalf.MinFlow = ZoneController.MinSetPoint;
            ZoneInterHalf.MinFlowCalc = false;
            ZoneInterHalf.MinFlowResult = true;
            // Record the minimum results and set flow to half way between the max and min and find results
        } else if (ZoneInterHalf.MinFlowResult) {
            ZoneInterHalf.MinResult = ZoneController.SensedValue;
            HalvingPrec = (ZoneInterHalf.MaxResult - ZoneInterHalf.MinResult) * iter_fac;
            ZoneInterHalf.MidFlow = (ZoneInterHalf.MaxFlow + ZoneInterHalf.MinFlow) / 2.0;
            ZoneController.CalculatedSetPoint = (ZoneInterHalf.MaxFlow + ZoneInterHalf.MinFlow) / 2.0;
            ZoneInterHalf.MinFlowResult = false;
            ZoneInterHalf.NormFlowCalc = true;
            // Record the Mid results and check all possibilities and start interval halving procedure
        } else if (ZoneInterHalf.NormFlowCalc) {
            ZoneInterHalf.MidResult = ZoneController.SensedValue;

            // First check to see if the component is running; if not converge and return
            if (ZoneInterHalf.MaxResult == ZoneInterHalf.MinResult) {
                // Set to converged controller
                ZoneInterHalf.MaxFlowCalc = true;
                ZoneInterHalf.MinFlowCalc = false;
                ZoneInterHalf.NormFlowCalc = false;
                ZoneInterHalf.MinFlowResult = false;
                ZoneInterHalf.MaxResult = 1.0;
                ZoneInterHalf.MinResult = 0.0;
                if ((SimCompNum >= 4) && (SimCompNum <= 6)) { // hot water baseboards use min flow
                    ZoneController.CalculatedSetPoint = 0.0;  // CR7253
                } else {
                    ZoneController.CalculatedSetPoint = ZoneInterHalf.MaxFlow; // CR7253
                }
                // Set the Actuated node MassFlowRate with zero value
                if (plantLoc.loopNum) { // this is a plant component
                    PlantUtilities::SetActuatedBranchFlowRate(state,
                                                              ZoneController.CalculatedSetPoint,
                                                              ActuatedNode,
                                                              plantLoc,
                                                              false); // Autodesk:OPTIONAL LoopSide, BranchIndex used without PRESENT check
                } else {                                              // assume not a plant component
                    state.dataLoopNodes->Node(ActuatedNode).MassFlowRate = ZoneController.CalculatedSetPoint;
                }
                return;
            }

            // The next series of checks is to determine what interval the current solution is in
            //   comparison to the setpoint and then respond appropriately.

            // Normal controller assumes that MaxResult will be greater than MinResult. First check
            // to make sure that this is the case
            if (ZoneInterHalf.MaxResult <= ZoneInterHalf.MinResult) {
                if (WaterCoilAirFlowControl) {
                    ZoneController.CalculatedSetPoint = ZoneInterHalf.MaxFlow;
                } else {
                    ZoneController.CalculatedSetPoint = ZoneInterHalf.MinFlow;
                }
                // set to converged controller
                Converged = true;
                ZoneInterHalf.MaxFlowCalc = true;
                ZoneInterHalf.MinFlowCalc = false;
                ZoneInterHalf.NormFlowCalc = false;
                ZoneInterHalf.MinFlowResult = false;
                ZoneInterHalf.MaxResult = 1.0;
                ZoneInterHalf.MinResult = 0.0;
                // MaxResult is greater than MinResult so simulation control algorithm may proceed normally
            } else {
                // Now check to see if the setpoint is outside the endpoints of the control range
                // First check to see if the water is too cold and if so set to the minimum flow.
                if (ZoneController.SetPoint <= ZoneInterHalf.MinResult) {
                    ZoneController.CalculatedSetPoint = ZoneInterHalf.MinFlow;
                    // Set to Converged Controller
                    Converged = true;
                    ZoneInterHalf.MaxFlowCalc = true;
                    ZoneInterHalf.MinFlowCalc = false;
                    ZoneInterHalf.NormFlowCalc = false;
                    ZoneInterHalf.MinFlowResult = false;
                    ZoneInterHalf.MaxResult = 1.0;
                    ZoneInterHalf.MinResult = 0.0;
                    // Then check if too hot and if so set it to the maximum flow
                } else if (ZoneController.SetPoint >= ZoneInterHalf.MaxResult) {
                    ZoneController.CalculatedSetPoint = ZoneInterHalf.MaxFlow;
                    // Set to Converged Controller
                    Converged = true;
                    ZoneInterHalf.MaxFlowCalc = true;
                    ZoneInterHalf.MinFlowCalc = false;
                    ZoneInterHalf.NormFlowCalc = false;
                    ZoneInterHalf.MinFlowResult = false;
                    ZoneInterHalf.MaxResult = 1.0;
                    ZoneInterHalf.MinResult = 0.0;
                    // If between the max and mid set to new flow and raise min to mid
                } else if (ZoneController.SetPoint >= ZoneInterHalf.MidResult) {
                    ZoneController.CalculatedSetPoint = (ZoneInterHalf.MaxFlow + ZoneInterHalf.MidFlow) / 2.0;
                    ZoneInterHalf.MinFlow = ZoneInterHalf.MidFlow;
                    ZoneInterHalf.MinResult = ZoneInterHalf.MidResult;
                    ZoneInterHalf.MidFlow = (ZoneInterHalf.MaxFlow + ZoneInterHalf.MidFlow) / 2.0;
                    // If between the min and mid set to new flow and lower Max to mid
                } else {
                    ZoneController.CalculatedSetPoint = (ZoneInterHalf.MinFlow + ZoneInterHalf.MidFlow) / 2.0;
                    ZoneInterHalf.MaxFlow = ZoneInterHalf.MidFlow;
                    ZoneInterHalf.MaxResult = ZoneInterHalf.MidResult;
                    ZoneInterHalf.MidFlow = (ZoneInterHalf.MinFlow + ZoneInterHalf.MidFlow) / 2.0;

                } // End of the Conditional for the actual interval halving scheme itself
            }     // end of max > min check

        } // End of the Conditinal for the first 3 iterations for the interval halving

        // Make sure that the Calculated setpoint falls between the minimum and maximum allowed
        if (ZoneController.CalculatedSetPoint > ZoneController.MaxSetPoint) {
            ZoneController.CalculatedSetPoint = ZoneController.MaxSetPoint;
            Converged = true;
            ZoneInterHalf.MaxFlowCalc = true;
            ZoneInterHalf.MinFlowCalc = false;
            ZoneInterHalf.NormFlowCalc = false;
            ZoneInterHalf.MinFlowResult = false;
            ZoneInterHalf.MaxResult = 1.0;
            ZoneInterHalf.MinResult = 0.0;
        } else if (ZoneController.CalculatedSetPoint < ZoneController.MinSetPoint) {
            ZoneController.CalculatedSetPoint = ZoneController.MinSetPoint;
            Converged = true;
            ZoneInterHalf.MaxFlowCalc = true;
            ZoneInterHalf.MinFlowCalc = false;
            ZoneInterHalf.NormFlowCalc = false;
            ZoneInterHalf.MinFlowResult = false;
            ZoneInterHalf.MaxResult = 1.0;
            ZoneInterHalf.MinResult = 0.0;
        }

        // check if hunting down around the limit of a significant mass flow in systems.
        if ((Iter > MaxIter / 2) && (ZoneController.CalculatedSetPoint < DataBranchAirLoopPlant::MassFlowTolerance)) {
            ZoneController.CalculatedSetPoint = ZoneController.MinSetPoint;
            Converged = true;
            ZoneInterHalf.MaxFlowCalc = true;
            ZoneInterHalf.MinFlowCalc = false;
            ZoneInterHalf.NormFlowCalc = false;
            ZoneInterHalf.MinFlowResult = false;
            ZoneInterHalf.MaxResult = 1.0;
            ZoneInterHalf.MinResult = 0.0;
        }

        // Set the Actuated node MassFlowRate with the new value
        if (plantLoc.loopNum) { // this is a plant component
            PlantUtilities::SetActuatedBranchFlowRate(state,
                                                      ZoneController.CalculatedSetPoint,
                                                      ActuatedNode,
                                                      plantLoc,
                                                      false); // Autodesk:OPTIONAL LoopSide, BranchIndex used without PRESENT check
        } else {                                              // assume not a plant component, leave alone
            state.dataLoopNodes->Node(ActuatedNode).MassFlowRate = ZoneController.CalculatedSetPoint;
        }

        // The denominator of the control signal should be no less than 100 watts
        Real64 Denom = sign(max(std::abs(QZnReq), 100.0), QZnReq);
        if (present(Action)) {
            if (Action == iNormalAction) {
                Denom = max(std::abs(QZnReq), 100.0);
            } else if (Action == iReverseAction) {
                Denom = -max(std::abs(QZnReq), 100.0);
            } else {
                ShowFatalError(state, format("ControlCompOutput: Illegal Action argument =[{}]", Action));
            }
        }

        switch (SimCompNum) {      // Tuned If block changed to switch
        case ParallelPIUReheatNum: // 'AIRTERMINAL:SINGLEDUCT:PARALLELPIU:REHEAT'
            // simulate series piu reheat coil
            WaterCoils::SimulateWaterCoilComponents(state, CompName, FirstHVACIteration, CompNum);
            // Calculate the control signal (the variable we are forcing to zero)
            CpAir = Psychrometrics::PsyCpAirFnW(
                state.dataLoopNodes->Node(TempOutNode).HumRat); // Autodesk:OPTIONAL TempInNode, TempOutNode used without PRESENT check
            LoadMet = CpAir * state.dataLoopNodes->Node(TempOutNode).MassFlowRate *
                      (state.dataLoopNodes->Node(TempOutNode).Temp -
                       state.dataLoopNodes->Node(TempInNode).Temp); // Autodesk:OPTIONAL TempInNode, TempOutNode used without PRESENT check
            ZoneController.SensedValue = (LoadMet - QZnReq) / Denom;
            break;

        case SeriesPIUReheatNum: // 'AIRTERMINAL:SINGLEDUCT:SERIESPIU:REHEAT'
            // simulate series piu reheat coil
            WaterCoils::SimulateWaterCoilComponents(state, CompName, FirstHVACIteration, CompNum);
            // Calculate the control signal (the variable we are forcing to zero)
            CpAir = Psychrometrics::PsyCpAirFnW(
                state.dataLoopNodes->Node(TempOutNode).HumRat); // Autodesk:OPTIONAL TempInNode, TempOutNode used without PRESENT check
            LoadMet = CpAir * state.dataLoopNodes->Node(TempOutNode).MassFlowRate *
                      (state.dataLoopNodes->Node(TempOutNode).Temp -
                       state.dataLoopNodes->Node(TempInNode).Temp); // Autodesk:OPTIONAL TempInNode, TempOutNode used without PRESENT check
            ZoneController.SensedValue = (LoadMet - QZnReq) / Denom;
            break;

        case HeatingCoilWaterNum: // 'COIL:HEATING:WATER'
            // Simulate reheat coil for the VAV system
            WaterCoils::SimulateWaterCoilComponents(state, CompName, FirstHVACIteration, CompNum);
            // Calculate the control signal (the variable we are forcing to zero)
            CpAir = Psychrometrics::PsyCpAirFnW(state.dataLoopNodes->Node(TempOutNode).HumRat);
            if (present(AirMassFlow)) {
                LoadMet = AirMassFlow * CpAir * state.dataLoopNodes->Node(TempOutNode).Temp;
                ZoneController.SensedValue = (LoadMet - QZnReq) / Denom;
            } else {
                WaterCoilAirFlowControl = true;
                LoadMet = state.dataLoopNodes->Node(TempOutNode).MassFlowRate * CpAir *
                          (state.dataLoopNodes->Node(TempOutNode).Temp -
                           state.dataLoopNodes->Node(TempInNode).Temp); // Autodesk:OPTIONAL TempInNode, TempOutNode used without PRESENT check
                ZoneController.SensedValue = (LoadMet - QZnReq) / Denom;
            }
            break;

        case BBWaterConvOnlyNum: // 'ZONEHVAC:BASEBOARD:CONVECTIVE:WATER'
            // Simulate baseboard
            BaseboardRadiator::SimHWConvective(state, CompNum, LoadMet);
            // Calculate the control signal (the variable we are forcing to zero)
            ZoneController.SensedValue = (LoadMet - QZnReq) / Denom;
            break;

        case BBSteamRadConvNum: // 'ZONEHVAC:BASEBOARD:RADIANTCONVECTIVE:STEAM'
            // Simulate baseboard
            SteamBaseboardRadiator::CalcSteamBaseboard(state, CompNum, LoadMet);
            // Calculate the control signal (the variable we are forcing to zero)
            ZoneController.SensedValue = (LoadMet - QZnReq) / Denom;
            break;

        case BBWaterRadConvNum: // 'ZONEHVAC:BASEBOARD:RADIANTCONVECTIVE:WATER'
            // Simulate baseboard
            HWBaseboardRadiator::CalcHWBaseboard(state, CompNum, LoadMet);
            // Calculate the control signal (the variable we are forcing to zero)
            ZoneController.SensedValue = (LoadMet - QZnReq) / Denom;
            break;

        case FourPipeFanCoilNum: // 'ZONEHVAC:FOURPIPEFANCOIL'
            // Simulate fancoil unit
            FanCoilUnits::Calc4PipeFanCoil(state, CompNum, ControlledZoneIndex, FirstHVACIteration, LoadMet);
            // Calculate the control signal (the variable we are forcing to zero)
            ZoneController.SensedValue = (LoadMet - QZnReq) / Denom;
            break;

        case OutdoorAirUnitNum: //'ZONEHVAC:OUTDOORAIRUNIT'
            // Simulate outdoor air unit components
            OutdoorAirUnit::CalcOAUnitCoilComps(
                state, CompNum, FirstHVACIteration, EquipIndex, LoadMet); // Autodesk:OPTIONAL EquipIndex used without PRESENT check
            // Calculate the control signal (the variable we are forcing to zero)
            ZoneController.SensedValue = (LoadMet - QZnReq) / Denom;
            break;

        case UnitHeaterNum: // 'ZONEHVAC:UNITHEATER'
            // Simulate unit heater components
            UnitHeater::CalcUnitHeaterComponents(state, CompNum, FirstHVACIteration, LoadMet);
            // Calculate the control signal (the variable we are forcing to zero)
            ZoneController.SensedValue = (LoadMet - QZnReq) / Denom;
            break;

        case UnitVentilatorNum: // 'ZONEHVAC:UNITVENTILATOR'
            // Simulate unit ventilator components
            UnitVentilator::CalcUnitVentilatorComponents(state, CompNum, FirstHVACIteration, LoadMet);
            // Calculate the control signal (the variable we are forcing to zero)
            ZoneController.SensedValue = (LoadMet - QZnReq) / Denom;
            break;

        case VentilatedSlabNum: // 'ZONEHVAC:VENTILATEDSLAB'
            // Simulate unit ventilator components
            VentilatedSlab::CalcVentilatedSlabComps(state, CompNum, FirstHVACIteration, LoadMet);
            // Calculate the control signal (the variable we are forcing to zero)
            ZoneController.SensedValue = (LoadMet - QZnReq) / Denom;
            break;

        default:
            ShowFatalError(state, format("ControlCompOutput: Illegal Component Number argument =[{}]", SimCompNum));
            break;
        }

        // Check for Controller convergence to see if within the offset
        if (std::abs(ZoneController.SensedValue) <= ControlOffset || std::abs(ZoneController.SensedValue) <= HalvingPrec) {
            // Set to converged controller
            ZoneInterHalf.MaxFlowCalc = true;
            ZoneInterHalf.MinFlowCalc = false;
            ZoneInterHalf.NormFlowCalc = false;
            ZoneInterHalf.MinFlowResult = false;
            ZoneInterHalf.MaxResult = 1.0;
            ZoneInterHalf.MinResult = 0.0;
            break;
        }
        if (!Converged) {
            bool BBConvergeCheckFlag = BBConvergeCheck(SimCompNum, ZoneInterHalf.MaxFlow, ZoneInterHalf.MinFlow);
            if (BBConvergeCheckFlag) {
                // Set to converged controller
                ZoneInterHalf.MaxFlowCalc = true;
                ZoneInterHalf.MinFlowCalc = false;
                ZoneInterHalf.NormFlowCalc = false;
                ZoneInterHalf.MinFlowResult = false;
                ZoneInterHalf.MaxResult = 1.0;
                ZoneInterHalf.MinResult = 0.0;
                break;
            }
        }

        ++Iter;
        if ((Iter > MaxIter) && (!state.dataGlobal->WarmupFlag)) {
            // if ( CompErrIndex == 0 ) {
            ShowWarningMessage(state, format("ControlCompOutput: Maximum iterations exceeded for {} = {}", CompType, CompName));
            ShowContinueError(state, format("... Load met       = {:.5T} W.", LoadMet));
            ShowContinueError(state, format("... Load requested = {:.5T} W.", QZnReq));
            ShowContinueError(state, format("... Error          = {:.8T} %.", std::abs((LoadMet - QZnReq) * 100.0 / Denom)));
            ShowContinueError(state, format("... Tolerance      = {:.8T} %.", ControlOffset * 100.0));
            ShowContinueError(state, "... Error          = (Load met - Load requested) / MAXIMUM(Load requested, 100)");
            ShowContinueError(state, format("... Actuated Node Mass Flow Rate ={:.9R} kg/s", state.dataLoopNodes->Node(ActuatedNode).MassFlowRate));
            ShowContinueErrorTimeStamp(state, "");
            ShowRecurringWarningErrorAtEnd(state,
                                           "ControlCompOutput: Maximum iterations error for " + CompType + " = " + CompName,
                                           CompErrIndex,
                                           std::abs((LoadMet - QZnReq) * 100.0 / Denom),
                                           std::abs((LoadMet - QZnReq) * 100.0 / Denom),
                                           _,
                                           "%",
                                           "%");
            //}
            ShowRecurringWarningErrorAtEnd(state,
                                           "ControlCompOutput: Maximum iterations error for " + CompType + " = " + CompName,
                                           CompErrIndex,
                                           std::abs((LoadMet - QZnReq) * 100.0 / Denom),
                                           std::abs((LoadMet - QZnReq) * 100.0 / Denom),
                                           _,
                                           "%",
                                           "%");
            break; // It will not converge this time
        } else if (Iter > MaxIter * 2) {
            break;
        }

    } // End of the Convergence Iteration
}

bool BBConvergeCheck(int const SimCompNum, Real64 const MaxFlow, Real64 const MinFlow)
{

    // FUNCTION INFORMATION:
    //       AUTHOR         Rick Strand
    //       DATE WRITTEN   November 2017

    // PURPOSE OF THIS SUBROUTINE:
    // This is an additional check for the radiant/convective baseboard units
    // to see if they are converged or the flow is sufficiently converged to
    // procede with the simulation.  With the radiant component to these systems,
    // the impact on the load met is more difficult to calculate and the impact
    // on the actual system output is not as well behaved as for convective
    // systems.  This additional check avoids excessive iterations and max
    // iteration warnings and provides sufficiently converged results.  It is
    // only called from ControlCompOutput.

    // Return Value
    bool BBConvergeCheck;

    // SUBROUTINE PARAMETER DEFINITIONS:
    static Real64 constexpr BBIterLimit = 0.00001;

    if (SimCompNum != BBSteamRadConvNum && SimCompNum != BBWaterRadConvNum) {
        // For all zone equipment except radiant/convective baseboard (steam and water) units:
        BBConvergeCheck = false;
    } else {
        // For steam and water radiant/convective baseboard units:
        if ((MaxFlow - MinFlow) > BBIterLimit) {
            BBConvergeCheck = false;
        } else {
            BBConvergeCheck = true;
        }
    }

    return BBConvergeCheck;
}

void CheckSysSizing(EnergyPlusData &state,
                    std::string_view const CompType, // Component Type (e.g. Chiller:Electric)
                    std::string const &CompName      // Component Name (e.g. Big Chiller)
)
{

    // SUBROUTINE INFORMATION:
    //       AUTHOR         Fred Buhl
    //       DATE WRITTEN   October 2002

    // PURPOSE OF THIS SUBROUTINE:
    // This routine is called when an "autosize" input is encountered in a component
    // sizing routine to check that the system sizing calculations have been done.

    // METHODOLOGY EMPLOYED:
    // Checks SysSizingRunDone flag. If false throws a fatal error.

    if (!state.dataSize->SysSizingRunDone) {
        ShowSevereError(state, format("For autosizing of {} {}, a system sizing run must be done.", CompType, CompName));
        if (state.dataSize->NumSysSizInput == 0) {
            ShowContinueError(state, "No \"Sizing:System\" objects were entered.");
        }
        if (!state.dataGlobal->DoSystemSizing) {
            ShowContinueError(state, R"(The "SimulationControl" object did not have the field "Do System Sizing Calculation" set to Yes.)");
        }
        ShowFatalError(state, "Program terminates due to previously shown condition(s).");
    }
}

void CheckThisAirSystemForSizing(EnergyPlusData &state, int const AirLoopNum, bool &AirLoopWasSized)
{

    // SUBROUTINE INFORMATION:
    //       AUTHOR         B. Griffith
    //       DATE WRITTEN   October 2013

    AirLoopWasSized = false;
    if (state.dataSize->SysSizingRunDone) {
        for (int ThisAirSysSizineInputLoop = 1; ThisAirSysSizineInputLoop <= state.dataSize->NumSysSizInput; ++ThisAirSysSizineInputLoop) {
            if (state.dataSize->SysSizInput(ThisAirSysSizineInputLoop).AirLoopNum == AirLoopNum) {
                AirLoopWasSized = true;
                break;
            }
        }
    }
}

void CheckZoneSizing(EnergyPlusData &state,
                     std::string_view const CompType, // Component Type (e.g. Chiller:Electric)
                     std::string_view const CompName  // Component Name (e.g. Big Chiller)
)
{

    // SUBROUTINE INFORMATION:
    //       AUTHOR         Fred Buhl
    //       DATE WRITTEN   October 2002

    // PURPOSE OF THIS SUBROUTINE:
    // This routine is called when an "autosize" input is encountered in a component
    // sizing routine to check that the zone sizing calculations have been done.

    // METHODOLOGY EMPLOYED:
    // Checks ZoneSizingRunDone flag. If false throws a fatal error.

    if (!state.dataSize->ZoneSizingRunDone) {
        ShowSevereError(state, format("For autosizing of {} {}, a zone sizing run must be done.", CompType, CompName));
        if (state.dataSize->NumZoneSizingInput == 0) {
            ShowContinueError(state, "No \"Sizing:Zone\" objects were entered.");
        }
        if (!state.dataGlobal->DoZoneSizing) {
            ShowContinueError(state, R"(The "SimulationControl" object did not have the field "Do Zone Sizing Calculation" set to Yes.)");
        }
        ShowFatalError(state, "Program terminates due to previously shown condition(s).");
    }
}

void CheckThisZoneForSizing(EnergyPlusData &state,
                            int const ZoneNum, // zone index to be checked
                            bool &ZoneWasSized)
{

    // SUBROUTINE INFORMATION:
    //       AUTHOR         B. Griffith
    //       DATE WRITTEN   Oct 2013

    // PURPOSE OF THIS SUBROUTINE:
    // utility routine to see if a particular zone has a Sizing:Zone object for it
    // and that sizing was done.

    ZoneWasSized = false;
    if (state.dataSize->ZoneSizingRunDone) {
        for (int ThisSizingInput = 1; ThisSizingInput <= state.dataSize->NumZoneSizingInput; ++ThisSizingInput) {
            if (state.dataSize->ZoneSizingInput(ThisSizingInput).ZoneNum == ZoneNum) {
                ZoneWasSized = true;
                break;
            }
        }
    }
}

void ValidateComponent(EnergyPlusData &state,
                       std::string_view CompType,   // Component Type (e.g. Chiller:Electric)
                       std::string const &CompName, // Component Name (e.g. Big Chiller)
                       bool &IsNotOK,               // .TRUE. if this component pair is invalid
                       std::string_view CallString  // Context of this pair -- for error message
)
{

    // SUBROUTINE INFORMATION:
    //       AUTHOR         Linda Lawrie
    //       DATE WRITTEN   October 2002

    // PURPOSE OF THIS SUBROUTINE:
    // This subroutine can be called to validate the component type-name pairs that
    // are so much a part of the EnergyPlus input.  The main drawback to this validation
    // has been that the "GetInput" routine may not have been called and/or exists in
    // another module from the one with the list.  This means that validation must be
    // done later, perhaps after simulation has already started or perhaps raises an
    // array bound error instead.

    // METHODOLOGY EMPLOYED:
    // Uses existing routines in InputProcessor.  GetObjectItemNum uses the "standard"
    // convention of the Name of the item/object being the first Alpha Argument.

    IsNotOK = false;

    int ItemNum = state.dataInputProcessing->inputProcessor->getObjectItemNum(state, std::string{CompType}, CompName);

    if (ItemNum < 0) {
        ShowSevereError(state, format("During {} Input, Invalid Component Type input={}", CallString, CompType));
        ShowContinueError(state, format("Component name={}", CompName));
        IsNotOK = true;
    } else if (ItemNum == 0) {
        ShowSevereError(state, format("During {} Input, Invalid Component Name input={}", CallString, CompName));
        ShowContinueError(state, format("Component type={}", CompType));
        IsNotOK = true;
    }
}

void ValidateComponent(EnergyPlusData &state,
                       std::string_view CompType,      // Component Type (e.g. Chiller:Electric)
                       std::string const &CompValType, // Component "name" field type
                       std::string const &CompName,    // Component Name (e.g. Big Chiller)
                       bool &IsNotOK,                  // .TRUE. if this component pair is invalid
                       std::string_view CallString     // Context of this pair -- for error message
)
{

    // SUBROUTINE INFORMATION:
    //       AUTHOR         Linda Lawrie
    //       DATE WRITTEN   October 2002

    // PURPOSE OF THIS SUBROUTINE:
    // This subroutine can be called to validate the component type-name pairs that
    // are so much a part of the EnergyPlus input.  The main drawback to this validation
    // has been that the "GetInput" routine may not have been called and/or exists in
    // another module from the one with the list.  This means that validation must be
    // done later, perhaps after simulation has already started or perhaps raises an
    // array bound error instead.

    // METHODOLOGY EMPLOYED:
    // Uses existing routines in InputProcessor.  GetObjectItemNum uses the "standard"
    // convention of the Name of the item/object being the first Alpha Argument.

    IsNotOK = false;

    int ItemNum = state.dataInputProcessing->inputProcessor->getObjectItemNum(state, CompType, CompValType, CompName);

    if (ItemNum < 0) {
        ShowSevereError(state, format("During {} Input, Invalid Component Type input={}", CallString, CompType));
        ShowContinueError(state, format("Component name={}", CompName));
        IsNotOK = true;
    } else if (ItemNum == 0) {
        ShowSevereError(state, format("During {} Input, Invalid Component Name input={}", CallString, CompName));
        ShowContinueError(state, format("Component type={}", CompType));
        IsNotOK = true;
    }
}

void CalcBasinHeaterPower(EnergyPlusData &state,
                          Real64 const Capacity,     // Basin heater capacity per degree C below setpoint (W/C)
                          int const SchedulePtr,     // Pointer to basin heater schedule
                          Real64 const SetPointTemp, // setpoint temperature for basin heater operation (C)
                          Real64 &Power              // Basin heater power (W)
)
{

    // SUBROUTINE INFORMATION:
    //       AUTHOR         Chandan Sharma, FSEC
    //       DATE WRITTEN   Feb 2010

    // PURPOSE OF THIS SUBROUTINE:
    // To calculate basin heater power when the evaporative cooled equipment is not operating
    // and outdoor air dry-bulb temperature is below the set-point

    // METHODOLOGY EMPLOYED:
    // Checks to see whether schedule for basin heater exists or not. If the schedule exists,
    // the basin heater is operated for the schedule specified otherwise the heater runs
    // for the entire simulation timestep whenever the outdoor temperature is below setpoint
    // and water is not flowing through the evaporative cooled equipment.

    Power = 0.0;
    // Operate basin heater anytime outdoor temperature is below setpoint and water is not flowing through the equipment
    // IF schedule exists, basin heater performance can be scheduled OFF
    if (SchedulePtr > 0) {
        Real64 BasinHeaterSch = ScheduleManager::GetCurrentScheduleValue(state, SchedulePtr);
        if (Capacity > 0.0 && BasinHeaterSch > 0.0) {
            Power = max(0.0, Capacity * (SetPointTemp - state.dataEnvrn->OutDryBulbTemp));
        }
    } else {
        // IF schedule does not exist, basin heater operates anytime outdoor dry-bulb temp is below setpoint
        if (Capacity > 0.0) {
            Power = max(0.0, Capacity * (SetPointTemp - state.dataEnvrn->OutDryBulbTemp));
        }
    }
}

void TestAirPathIntegrity(EnergyPlusData &state, bool &ErrFound)
{

    // SUBROUTINE INFORMATION:
    //       AUTHOR         Linda Lawrie
    //       DATE WRITTEN   March 2003

    // PURPOSE OF THIS SUBROUTINE:
    // This subroutine tests supply, return and overall air path integrity.

    // SUBROUTINE LOCAL VARIABLE DECLARATIONS:
    bool errFlag;
    Array2D_int ValRetAPaths;
    Array2D_int NumRAPNodes;
    Array2D_int ValSupAPaths;
    Array2D_int NumSAPNodes;

    NumSAPNodes.allocate(state.dataLoopNodes->NumOfNodes, state.dataHVACGlobal->NumPrimaryAirSys);
    NumRAPNodes.allocate(state.dataLoopNodes->NumOfNodes, state.dataHVACGlobal->NumPrimaryAirSys);
    ValRetAPaths.allocate(state.dataLoopNodes->NumOfNodes, state.dataHVACGlobal->NumPrimaryAirSys);
    ValSupAPaths.allocate(state.dataLoopNodes->NumOfNodes, state.dataHVACGlobal->NumPrimaryAirSys);
    NumSAPNodes = 0;
    NumRAPNodes = 0;
    ValRetAPaths = 0;
    ValSupAPaths = 0;

    TestSupplyAirPathIntegrity(state, errFlag);
    if (errFlag) ErrFound = true;
    TestReturnAirPathIntegrity(state, errFlag, ValRetAPaths);
    if (errFlag) ErrFound = true;

    // Final tests, look for duplicate nodes
    for (int Loop = 1; Loop <= state.dataHVACGlobal->NumPrimaryAirSys; ++Loop) {
        if (ValRetAPaths(1, Loop) != 0) continue;
        if (state.dataAirLoop->AirToZoneNodeInfo(Loop).NumReturnNodes <= 0) continue;
        ValRetAPaths(1, Loop) = state.dataAirLoop->AirToZoneNodeInfo(Loop).ZoneEquipReturnNodeNum(1);
    }

    for (int Loop = 1; Loop <= state.dataHVACGlobal->NumPrimaryAirSys; ++Loop) {
        for (int Loop1 = 1; Loop1 <= state.dataLoopNodes->NumOfNodes; ++Loop1) {
            int TestNode = ValRetAPaths(Loop1, Loop);
            int Count = 0;
            for (int Loop2 = 1; Loop2 <= state.dataHVACGlobal->NumPrimaryAirSys; ++Loop2) {
                for (int Loop3 = 1; Loop3 <= state.dataLoopNodes->NumOfNodes; ++Loop3) {
                    if (Loop2 == Loop && Loop1 == Loop3) continue; // Don't count test node
                    if (ValRetAPaths(Loop3, Loop2) == 0) break;
                    if (ValRetAPaths(Loop3, Loop2) == TestNode) ++Count;
                }
            }
            if (Count > 0) {
                ShowSevereError(state, "Duplicate Node detected in Return Air Paths");
                ShowContinueError(state, format("Test Node={}", state.dataLoopNodes->NodeID(TestNode)));
                ShowContinueError(state, format("In Air Path={}", state.dataAirLoop->AirToZoneNodeInfo(Loop).AirLoopName));
                ErrFound = true;
            }
        }
    }

    NumSAPNodes.deallocate();
    NumRAPNodes.deallocate();
    ValRetAPaths.deallocate();
    ValSupAPaths.deallocate();
}

void TestSupplyAirPathIntegrity(EnergyPlusData &state, bool &ErrFound)
{

    // SUBROUTINE INFORMATION:
    //       AUTHOR         Linda Lawrie
    //       DATE WRITTEN   March 2003

    // PURPOSE OF THIS SUBROUTINE:
    // This subroutine tests supply air path integrity and displays the loop for each branch.
    // Also, input and output nodes.

    // SUBROUTINE LOCAL VARIABLE DECLARATIONS:
    std::string PrimaryAirLoopName; // Air Loop to which this supply air path is connected
    Array1D_bool FoundSupplyPlenum;
    Array1D_bool FoundZoneSplitter;
    Array1D_string FoundNames;
    int NumErr = 0; // Error Counter //Autodesk:Init Initialization added

    // Do by Paths
    ShowMessage(state, "Testing Individual Supply Air Path Integrity");
    ErrFound = false;

    print(state.files.bnd, "{}\n", "! ===============================================================");
    static constexpr std::string_view Format_700("! <#Supply Air Paths>,<Number of Supply Air Paths>");
    print(state.files.bnd, "{}\n", Format_700);
    print(state.files.bnd, " #Supply Air Paths,{}\n", state.dataZoneEquip->NumSupplyAirPaths);
    static constexpr std::string_view Format_702("! <Supply Air Path>,<Supply Air Path Count>,<Supply Air Path Name>,<AirLoopHVAC Name>");
    print(state.files.bnd, "{}\n", Format_702);
    static constexpr std::string_view Format_703("! <#Components on Supply Air Path>,<Number of Components>");
    print(state.files.bnd, "{}\n", Format_703);
    static constexpr std::string_view Format_704(
        "! <Supply Air Path Component>,<Component Count>,<Component Type>,<Component Name>,<AirLoopHVAC Name>");
    print(state.files.bnd, "{}\n", Format_704);
    static constexpr std::string_view Format_707("! <#Outlet Nodes on Supply Air Path Component>,<Number of Nodes>");
    print(state.files.bnd, "{}\n", Format_707);
    static constexpr std::string_view Format_708(
        "! <Supply Air Path Component Nodes>,<Node Count>,<Component Type>,<Component Name>,<Inlet Node Name>,<Outlet "
        "Node Name>,<AirLoopHVAC Name>");
    print(state.files.bnd, "{}\n", Format_708);

    for (int BCount = 1; BCount <= state.dataZoneEquip->NumSupplyAirPaths; ++BCount) {

        // Determine which air loop this supply air path is connected to
        int Found = 0;
        for (int Count1 = 1; Count1 <= state.dataHVACGlobal->NumPrimaryAirSys; ++Count1) {
            PrimaryAirLoopName = state.dataAirLoop->AirToZoneNodeInfo(Count1).AirLoopName;
            Found = 0;
            for (int Count2 = 1; Count2 <= state.dataAirLoop->AirToZoneNodeInfo(Count1).NumSupplyNodes; ++Count2) {
                if (state.dataZoneEquip->SupplyAirPath(BCount).InletNodeNum ==
                    state.dataAirLoop->AirToZoneNodeInfo(Count1).ZoneEquipSupplyNodeNum(Count2))
                    Found = Count2;
            }
            if (Found != 0) break;
        }
        if (Found == 0) PrimaryAirLoopName = "**Unknown**";

        print(state.files.bnd, " Supply Air Path,{},{},{}\n", BCount, state.dataZoneEquip->SupplyAirPath(BCount).Name, PrimaryAirLoopName);
        print(state.files.bnd, "   #Components on Supply Air Path,{}\n", state.dataZoneEquip->SupplyAirPath(BCount).NumOfComponents);

        std::string AirPathNodeName = state.dataLoopNodes->NodeID(state.dataZoneEquip->SupplyAirPath(BCount).InletNodeNum);

        for (int Count = 1; Count <= state.dataZoneEquip->SupplyAirPath(BCount).NumOfComponents; ++Count) {

            print(state.files.bnd,
                  "   Supply Air Path Component,{},{},{},{}\n",
                  Count,
                  state.dataZoneEquip->SupplyAirPath(BCount).ComponentType(Count),
                  state.dataZoneEquip->SupplyAirPath(BCount).ComponentName(Count),
                  PrimaryAirLoopName);

<<<<<<< HEAD
            AirLoopHVACCompType CompType = static_cast<AirLoopHVACCompType>(getEnumerationValue(
                AirLoopHVACCompTypeNamesUC, Util::MakeUPPERCase(state.dataZoneEquip->SupplyAirPath(BCount).ComponentType(Count))));
=======
            AirLoopHVACCompType CompType = static_cast<AirLoopHVACCompType>(getEnumValue(
                AirLoopHVACCompTypeNamesUC, UtilityRoutines::makeUPPER(state.dataZoneEquip->SupplyAirPath(BCount).ComponentType(Count))));
>>>>>>> 07b51a2c

            switch (CompType) {
            case AirLoopHVACCompType::SupplyPlenum: {
                for (int Count2 = 1; Count2 <= state.dataZonePlenum->NumZoneSupplyPlenums; ++Count2) {
                    if (state.dataZonePlenum->ZoneSupPlenCond(Count2).ZonePlenumName !=
                        state.dataZoneEquip->SupplyAirPath(BCount).ComponentName(Count))
                        continue;
                    if (Count == 1 && AirPathNodeName != state.dataLoopNodes->NodeID(state.dataZonePlenum->ZoneSupPlenCond(Count2).InletNode)) {
                        ShowSevereError(state, format("Error in AirLoopHVAC:SupplyPath={}", state.dataZoneEquip->SupplyAirPath(BCount).Name));
                        ShowContinueError(state,
                                          format("For AirLoopHVAC:SupplyPlenum={}", state.dataZonePlenum->ZoneSupPlenCond(Count2).ZonePlenumName));
                        ShowContinueError(state, format("Expected inlet node (supply air path)={}", AirPathNodeName));
                        ShowContinueError(state,
                                          format("Encountered node name (supply plenum)={}",
                                                 state.dataLoopNodes->NodeID(state.dataZonePlenum->ZoneSupPlenCond(Count2).OutletNode(1))));
                        ErrFound = true;
                        ++NumErr;
                    }
                    print(state.files.bnd,
                          "     #Outlet Nodes on Supply Air Path Component,{}\n",
                          state.dataZonePlenum->ZoneSupPlenCond(Count2).NumOutletNodes);
                    for (int Count1 = 1; Count1 <= state.dataZonePlenum->ZoneSupPlenCond(Count2).NumOutletNodes; ++Count1) {
                        print(state.files.bnd,
                              "     Supply Air Path Component Nodes,{},{},{},{},{},{}\n",
                              Count1,
                              state.dataZoneEquip->SupplyAirPath(BCount).ComponentType(Count),
                              state.dataZoneEquip->SupplyAirPath(BCount).ComponentName(Count),
                              state.dataLoopNodes->NodeID(state.dataZonePlenum->ZoneSupPlenCond(Count2).InletNode),
                              state.dataLoopNodes->NodeID(state.dataZonePlenum->ZoneSupPlenCond(Count2).OutletNode(Count1)),
                              PrimaryAirLoopName);
                    }
                }
            } break;
            case AirLoopHVACCompType::ZoneSplitter: {
                for (int Count2 = 1; Count2 <= state.dataSplitterComponent->NumSplitters; ++Count2) {
                    if (state.dataSplitterComponent->SplitterCond(Count2).SplitterName !=
                        state.dataZoneEquip->SupplyAirPath(BCount).ComponentName(Count))
                        continue;
                    if (Count == 1 && AirPathNodeName != state.dataLoopNodes->NodeID(state.dataSplitterComponent->SplitterCond(Count2).InletNode)) {
                        ShowSevereError(state, format("Error in AirLoopHVAC:SupplyPath={}", state.dataZoneEquip->SupplyAirPath(BCount).Name));
                        ShowContinueError(state,
                                          format("For AirLoopHVAC:ZoneSplitter={}", state.dataSplitterComponent->SplitterCond(Count2).SplitterName));
                        ShowContinueError(state, format("Expected inlet node (supply air path)={}", AirPathNodeName));
                        ShowContinueError(state,
                                          format("Encountered node name (zone splitter)={}",
                                                 state.dataLoopNodes->NodeID(state.dataSplitterComponent->SplitterCond(Count2).InletNode)));
                        ErrFound = true;
                        ++NumErr;
                    }
                    print(state.files.bnd,
                          "     #Outlet Nodes on Supply Air Path Component,{}\n",
                          state.dataSplitterComponent->SplitterCond(Count2).NumOutletNodes);
                    for (int Count1 = 1; Count1 <= state.dataSplitterComponent->SplitterCond(Count2).NumOutletNodes; ++Count1) {
                        print(state.files.bnd,
                              "     Supply Air Path Component Nodes,{},{},{},{},{},{}\n",
                              Count1,
                              state.dataZoneEquip->SupplyAirPath(BCount).ComponentType(Count),
                              state.dataZoneEquip->SupplyAirPath(BCount).ComponentName(Count),
                              state.dataLoopNodes->NodeID(state.dataSplitterComponent->SplitterCond(Count2).InletNode),
                              state.dataLoopNodes->NodeID(state.dataSplitterComponent->SplitterCond(Count2).OutletNode(Count1)),
                              PrimaryAirLoopName);
                    }
                }
            } break;
            default: {
                ShowSevereError(
                    state, format("Invalid Component Type in Supply Air Path={}", state.dataZoneEquip->SupplyAirPath(BCount).ComponentType(Count)));
                ErrFound = true;
                ++NumErr;
            } break;
            }
        }

        if (state.dataZoneEquip->SupplyAirPath(BCount).NumNodes > 0) {
            static constexpr std::string_view Format_705("! <#Nodes on Supply Air Path>,<Number of Nodes>");
            print(state.files.bnd, "{}\n", Format_705);
            static constexpr std::string_view Format_706("! <Supply Air Path Node>,<Node Type>,<Node Count>,<Node Name>,<AirLoopHVAC Name>");
            print(state.files.bnd, "{}\n", Format_706);
            print(state.files.bnd, "#Nodes on Supply Air Path,{}\n", state.dataZoneEquip->SupplyAirPath(BCount).NumNodes);
            for (int Count2 = 1; Count2 <= state.dataZoneEquip->SupplyAirPath(BCount).NumNodes; ++Count2) {
                if (state.dataZoneEquip->SupplyAirPath(BCount).NodeType(Count2) == DataZoneEquipment::AirNodeType::PathInlet) {
                    print(state.files.bnd,
                          "   Supply Air Path Node,Inlet Node,{},{},{}\n",
                          Count2,
                          state.dataLoopNodes->NodeID(state.dataZoneEquip->SupplyAirPath(BCount).Node(Count2)),
                          PrimaryAirLoopName);
                } else if (state.dataZoneEquip->SupplyAirPath(BCount).NodeType(Count2) == DataZoneEquipment::AirNodeType::Intermediate) {
                    print(state.files.bnd,
                          "   Supply Air Path Node,Through Node,{},{},{}\n",
                          Count2,
                          state.dataLoopNodes->NodeID(state.dataZoneEquip->SupplyAirPath(BCount).Node(Count2)),
                          PrimaryAirLoopName);
                } else if (state.dataZoneEquip->SupplyAirPath(BCount).NodeType(Count2) == DataZoneEquipment::AirNodeType::Outlet) {
                    print(state.files.bnd,
                          "   Supply Air Path Node,Outlet Node,{},{},{}\n",
                          Count2,
                          state.dataLoopNodes->NodeID(state.dataZoneEquip->SupplyAirPath(BCount).Node(Count2)),
                          PrimaryAirLoopName);
                }
            }
        }
    }

    if (state.dataSplitterComponent->NumSplitters == 0) {
        if (state.dataInputProcessing->inputProcessor->getNumObjectsFound(state, "AirLoopHVAC:ZoneSplitter") > 0) {
            SplitterComponent::GetSplitterInput(state);
        }
    }
    if (state.dataZonePlenum->NumZoneSupplyPlenums == 0 && state.dataZonePlenum->NumZoneReturnPlenums == 0) {
        if (state.dataInputProcessing->inputProcessor->getNumObjectsFound(state, "AirLoopHVAC:SupplyPlenum") > 0) {
            ZonePlenum::GetZonePlenumInput(state);
        }
    }

    // now the reverse.  is every zone splitter and supply plenum on supply air path
    FoundSupplyPlenum.dimension(state.dataZonePlenum->NumZoneSupplyPlenums, false);
    FoundZoneSplitter.dimension(state.dataSplitterComponent->NumSplitters, false);
    FoundNames.allocate(state.dataZonePlenum->NumZoneSupplyPlenums);
    for (int Count1 = 1; Count1 <= state.dataZonePlenum->NumZoneSupplyPlenums; ++Count1) {
        for (int BCount = 1; BCount <= state.dataZoneEquip->NumSupplyAirPaths; ++BCount) {
            for (int Count = 1; Count <= state.dataZoneEquip->SupplyAirPath(BCount).NumOfComponents; ++Count) {
                if (state.dataZonePlenum->ZoneSupPlenCond(Count1).ZonePlenumName != state.dataZoneEquip->SupplyAirPath(BCount).ComponentName(Count) ||
                    state.dataZoneEquip->SupplyAirPath(BCount).ComponentType(Count) != "AIRLOOPHVAC:SUPPLYPLENUM")
                    continue;
                if (FoundSupplyPlenum(Count1)) {
                    ShowSevereError(
                        state,
                        format("AirLoopHVAC:SupplyPlenum=\"{}\", duplicate entry.", state.dataZonePlenum->ZoneSupPlenCond(Count1).ZonePlenumName));
                    ShowContinueError(state, format("already exists on AirLoopHVAC:SupplyPath=\"{}\".", FoundNames(Count1)));
                    ErrFound = true;
                } else {
                    // record use
                    FoundSupplyPlenum(Count1) = true;
                    FoundNames(Count1) = state.dataZoneEquip->SupplyAirPath(BCount).Name;
                }
            }
        }
    }
    FoundNames.deallocate();
    FoundNames.allocate(state.dataSplitterComponent->NumSplitters);
    for (int Count1 = 1; Count1 <= state.dataSplitterComponent->NumSplitters; ++Count1) {
        for (int BCount = 1; BCount <= state.dataZoneEquip->NumSupplyAirPaths; ++BCount) {
            for (int Count = 1; Count <= state.dataZoneEquip->SupplyAirPath(BCount).NumOfComponents; ++Count) {
                if (state.dataSplitterComponent->SplitterCond(Count1).SplitterName !=
                        state.dataZoneEquip->SupplyAirPath(BCount).ComponentName(Count) ||
                    state.dataZoneEquip->SupplyAirPath(BCount).ComponentType(Count) != "AIRLOOPHVAC:ZONESPLITTER")
                    continue;
                if (FoundZoneSplitter(Count1)) {
                    ShowSevereError(
                        state,
                        format("AirLoopHVAC:ZoneSplitter=\"{}\", duplicate entry.", state.dataSplitterComponent->SplitterCond(Count1).SplitterName));
                    ShowContinueError(state, format("already exists on AirLoopHVAC:SupplyPath=\"{}\".", FoundNames(Count1)));
                    ErrFound = true;
                } else {
                    // record use
                    FoundZoneSplitter(Count1) = true;
                    FoundNames(Count1) = state.dataZoneEquip->SupplyAirPath(BCount).Name;
                }
            }
        }
    }
    FoundNames.deallocate();

    if (!all(FoundSupplyPlenum)) {
        for (int Count1 = 1; Count1 <= state.dataZonePlenum->NumZoneSupplyPlenums; ++Count1) {
            if (FoundSupplyPlenum(Count1)) continue;
            ShowSevereError(state,
                            format("AirLoopHVAC:SupplyPlenum=\"{}\", not found on any AirLoopHVAC:SupplyPath.",
                                   state.dataZonePlenum->ZoneSupPlenCond(Count1).ZonePlenumName));
        }
    }

    if (!all(FoundZoneSplitter)) {
        for (int Count1 = 1; Count1 <= state.dataSplitterComponent->NumSplitters; ++Count1) {
            if (FoundZoneSplitter(Count1)) continue;
            ShowSevereError(state,
                            format("AirLoopHVAC:ZoneSplitter=\"{}\", not found on any AirLoopHVAC:SupplyPath.",
                                   state.dataSplitterComponent->SplitterCond(Count1).SplitterName));
        }
    }

    FoundSupplyPlenum.deallocate();
    FoundZoneSplitter.deallocate();

    if (ErrFound) {
        ShowSevereError(state, "Supply Air Path(s) did not pass integrity testing");
    } else {
        ShowMessage(state, "All Supply Air Paths passed integrity testing");
    }
}

void TestReturnAirPathIntegrity(EnergyPlusData &state, bool &ErrFound, Array2S_int ValRetAPaths)
{

    // SUBROUTINE INFORMATION:
    //       AUTHOR         Linda Lawrie
    //       DATE WRITTEN   March 2003

    // PURPOSE OF THIS SUBROUTINE:
    // This subroutine tests return air path integrity and displays the loop for each branch.
    // Also, input and output nodes.

    // REFERENCES:
    // Return Air Path Validity Rules:
    //  Last component (zone mixer or zone return plenum) must resolve to
    //  be the outlet node for the return air path.  Inlets to this component must be outlets from
    //  previous components or "controlled zone outlets"?.
    //  (though converse not true -- each outlet in previous components do not
    //  have to be inlets on this item -- though they must be inputs somewhere in the stream).
    //  If multiple components and no mixer, then a zone return plenums "outlet" must
    //  be represented as an inlet on a later plenum.  i.e. some zone return plenums are
    //  really acting as "mixers" in a sense.  These do not need to be stepwise in succession.
    //  Same caveat for inlets from previous item.
    //  If multiple components and mixer, then prior condition (nested plenums) is allowed as long as
    //  those aren't duplicated as mixer inlets.  (i.e. zone rp 1 => zone rp 2 => zone mixer but
    //  zone rp 1 outlet should not also be inlet to mixer.
    //  Can have (nzrp -- nested zone return plenum, pzrp -- parallel zone return plenum):
    //  nzrp 1 => nzrp 2 & pzrp 3 => zm (inlets from nzrp 2 and pzrp 3).  Or, likewise:
    //  pzrp 1 & pzrp 2 => zm => pzrp 3 (outlets from pzrp 1/2 are inlets to zm whose outlet is an
    //  inlet to pzrp 3 whose outlet is the outlet for the return air path.

    //  Cannot have duplicate nodes in the "inlet" stream?  (i.e. cannot have same zone feeding two independent
    //  plenums, for example).  Similarly, Same return plenum can't be in two air loops nor as two independent
    //  return plenums in one return air path.

    // SUBROUTINE LOCAL VARIABLE DECLARATIONS:
    std::string PrimaryAirLoopName; // Air Loop to which this return air path is connected
    Array1D_bool FoundReturnPlenum;
    Array1D_bool FoundZoneMixer;
    Array1D_string FoundNames;
    Array1D_int AllNodes;

    // Formats

    // Do by Paths
    ShowMessage(state, "Testing Individual Return Air Path Integrity");
    ErrFound = false;
    int NumErr = 0;

    print(state.files.bnd, "{}\n", "! ===============================================================");
    static constexpr std::string_view Format_700("! <#Return Air Paths>,<Number of Return Air Paths>");
    print(state.files.bnd, "{}\n", Format_700);
    print(state.files.bnd, " #Return Air Paths,{}\n", state.dataZoneEquip->NumReturnAirPaths);
    static constexpr std::string_view Format_702("! <Return Air Path>,<Return Air Path Count>,<Return Air Path Name>,<AirLoopHVAC Name>");
    print(state.files.bnd, "{}\n", Format_702);
    static constexpr std::string_view Format_703("! <#Components on Return Air Path>,<Number of Components>");
    print(state.files.bnd, "{}\n", Format_703);
    static constexpr std::string_view Format_704(
        "! <Return Air Path Component>,<Component Count>,<Component Type>,<Component Name>,<AirLoopHVAC Name>");
    print(state.files.bnd, "{}\n", Format_704);
    static constexpr std::string_view Format_707("! <#Inlet Nodes on Return Air Path Component>,<Number of Nodes>");
    print(state.files.bnd, "{}\n", Format_707);
    static constexpr std::string_view Format_708(
        "! <Return Air Path Component Nodes>,<Node Count>,<Component Type>,<Component Name>,<Inlet Node Name>,<Outlet "
        "Node Name>,<AirLoopHVAC Name>");
    print(state.files.bnd, "{}\n", Format_708);

    AllNodes.allocate(state.dataLoopNodes->NumOfNodes);

    for (int BCount = 1; BCount <= state.dataZoneEquip->NumReturnAirPaths; ++BCount) {
        //             Determine which air loop this supply air path is connected to
        int Found = 0;
        for (int Count1 = 1; Count1 <= state.dataHVACGlobal->NumPrimaryAirSys; ++Count1) {
            PrimaryAirLoopName = state.dataAirLoop->AirToZoneNodeInfo(Count1).AirLoopName;
            Found = 0;
            for (int Count2 = 1; Count2 <= state.dataAirLoop->AirToZoneNodeInfo(Count1).NumReturnNodes; ++Count2) {
                if (state.dataZoneEquip->ReturnAirPath(BCount).OutletNodeNum ==
                    state.dataAirLoop->AirToZoneNodeInfo(Count1).ZoneEquipReturnNodeNum(Count2))
                    Found = Count2;
            }
            if (Found != 0) break;
        }
        if (Found == 0) PrimaryAirLoopName = "**Unknown**";

        print(state.files.bnd, " Return Air Path,{},{},{}\n", BCount, state.dataZoneEquip->ReturnAirPath(BCount).Name, PrimaryAirLoopName);

        int NumComp = state.dataZoneEquip->ReturnAirPath(BCount).NumOfComponents;
        print(state.files.bnd, "   #Components on Return Air Path,{}\n", NumComp);

        std::string const &AirPathNodeName = state.dataLoopNodes->NodeID(state.dataZoneEquip->ReturnAirPath(BCount).OutletNodeNum);

        int MixerCount = 0;
        for (int Count = 1; Count <= NumComp; ++Count) {
            print(state.files.bnd,
                  "   Return Air Path Component,{},{},{},{}\n",
                  Count,
                  state.dataZoneEquip->ReturnAirPath(BCount).ComponentType(Count),
                  state.dataZoneEquip->ReturnAirPath(BCount).ComponentName(Count),
                  PrimaryAirLoopName);

            if (Util::SameString(state.dataZoneEquip->ReturnAirPath(BCount).ComponentType(Count), "AirLoopHVAC:ZoneMixer")) {
                ++MixerCount;
            }
        }

        if (MixerCount > 1) {
            ShowSevereError(state, format("Too many zone mixers in Return Air Path={}", state.dataZoneEquip->ReturnAirPath(BCount).Name));
            ErrFound = true;
            ++NumErr;
            continue;
        }

        AllNodes = 0;
        int CountNodes = 0;

        if (NumComp > 0) {

<<<<<<< HEAD
            AirLoopHVACCompType CompType = static_cast<AirLoopHVACCompType>(getEnumerationValue(
                AirLoopHVACCompTypeNamesUC, Util::MakeUPPERCase(state.dataZoneEquip->ReturnAirPath(BCount).ComponentType(NumComp))));
=======
            AirLoopHVACCompType CompType = static_cast<AirLoopHVACCompType>(getEnumValue(
                AirLoopHVACCompTypeNamesUC, UtilityRoutines::makeUPPER(state.dataZoneEquip->ReturnAirPath(BCount).ComponentType(NumComp))));
>>>>>>> 07b51a2c

            switch (CompType) {
            case AirLoopHVACCompType::ZoneMixer: {
                for (int Count2 = 1; Count2 <= state.dataMixerComponent->NumMixers; ++Count2) {
                    if (state.dataZoneEquip->ReturnAirPath(BCount).ComponentName(NumComp) != state.dataMixerComponent->MixerCond(Count2).MixerName)
                        continue;
                    // Found correct Mixer (by name), check outlet node vs. return air path outlet node
                    if (AirPathNodeName != state.dataLoopNodes->NodeID(state.dataMixerComponent->MixerCond(Count2).OutletNode)) {
                        ShowSevereError(state, format("Error in Return Air Path={}", state.dataZoneEquip->ReturnAirPath(BCount).Name));
                        ShowContinueError(state, format("For Connector:Mixer={}", state.dataZoneEquip->ReturnAirPath(BCount).ComponentName(NumComp)));
                        ShowContinueError(state, format("Expected outlet node (return air path)={}", AirPathNodeName));
                        ShowContinueError(state,
                                          format("Encountered node name (mixer)={}",
                                                 state.dataLoopNodes->NodeID(state.dataMixerComponent->MixerCond(Count2).OutletNode)));
                        ErrFound = true;
                        ++NumErr;
                    } else {
                        ++CountNodes;
                        AllNodes(CountNodes) = state.dataMixerComponent->MixerCond(Count2).OutletNode;
                        for (int Loop = 1; Loop <= state.dataMixerComponent->MixerCond(Count2).NumInletNodes; ++Loop) {
                            ++CountNodes;
                            AllNodes(CountNodes) = state.dataMixerComponent->MixerCond(Count2).InletNode(Loop);
                        }
                    }
                    print(state.files.bnd,
                          "     #Inlet Nodes on Return Air Path Component,{}\n",
                          state.dataMixerComponent->MixerCond(Count2).NumInletNodes);
                    for (int Count1 = 1; Count1 <= state.dataMixerComponent->MixerCond(Count2).NumInletNodes; ++Count1) {
                        print(state.files.bnd,
                              "     Return Air Path Component Nodes,{},{},{},{},{},{}\n",
                              Count1,
                              state.dataZoneEquip->ReturnAirPath(BCount).ComponentType(NumComp),
                              state.dataZoneEquip->ReturnAirPath(BCount).ComponentName(NumComp),
                              state.dataLoopNodes->NodeID(state.dataMixerComponent->MixerCond(Count2).InletNode(Count1)),
                              state.dataLoopNodes->NodeID(state.dataMixerComponent->MixerCond(Count2).OutletNode),
                              PrimaryAirLoopName);
                    }
                }
            } break;
            case AirLoopHVACCompType::ReturnPlenum: {
                for (int Count2 = 1; Count2 <= state.dataZonePlenum->NumZoneReturnPlenums; ++Count2) {
                    if (state.dataZoneEquip->ReturnAirPath(BCount).ComponentName(NumComp) !=
                        state.dataZonePlenum->ZoneRetPlenCond(Count2).ZonePlenumName)
                        continue;
                    if (AirPathNodeName != state.dataLoopNodes->NodeID(state.dataZonePlenum->ZoneRetPlenCond(Count2).OutletNode)) {
                        ShowSevereError(state, format("Error in Return Air Path={}", state.dataZoneEquip->ReturnAirPath(BCount).Name));
                        ShowContinueError(
                            state, format("For AirLoopHVAC:ReturnPlenum={}", state.dataZoneEquip->ReturnAirPath(BCount).ComponentName(NumComp)));
                        ShowContinueError(state, format("Expected outlet node (return air path)={}", AirPathNodeName));
                        ShowContinueError(state,
                                          format("Encountered node name (zone return plenum)={}",
                                                 state.dataLoopNodes->NodeID(state.dataZonePlenum->ZoneRetPlenCond(Count2).OutletNode)));
                        ErrFound = true;
                        ++NumErr;
                    } else {
                        ++CountNodes;
                        AllNodes(CountNodes) = state.dataZonePlenum->ZoneRetPlenCond(Count2).OutletNode;
                        for (int Loop = 1; Loop <= state.dataZonePlenum->ZoneRetPlenCond(Count2).NumInletNodes; ++Loop) {
                            ++CountNodes;
                            AllNodes(CountNodes) = state.dataZonePlenum->ZoneRetPlenCond(Count2).InletNode(Loop);
                        }
                    }
                    print(state.files.bnd,
                          "     #Inlet Nodes on Return Air Path Component,{}\n",
                          state.dataZonePlenum->ZoneRetPlenCond(Count2).NumInletNodes);
                    for (int Count1 = 1; Count1 <= state.dataZonePlenum->ZoneRetPlenCond(Count2).NumInletNodes; ++Count1) {
                        print(state.files.bnd,
                              "     Return Air Path Component Nodes,{},{},{},{},{},{}\n",
                              Count1,
                              state.dataZoneEquip->ReturnAirPath(BCount).ComponentType(NumComp),
                              state.dataZoneEquip->ReturnAirPath(BCount).ComponentName(NumComp),
                              state.dataLoopNodes->NodeID(state.dataZonePlenum->ZoneRetPlenCond(Count2).InletNode(Count1)),
                              state.dataLoopNodes->NodeID(state.dataZonePlenum->ZoneRetPlenCond(Count2).OutletNode),
                              PrimaryAirLoopName);
                    }
                }
            } break;
            default: // This already validated in GetReturnAirPath
                break;
            }
        }

        if (NumComp > 1) {
            for (int Count3 = 1; Count3 <= NumComp - 1; ++Count3) {

<<<<<<< HEAD
                AirLoopHVACCompType CompType = static_cast<AirLoopHVACCompType>(getEnumerationValue(
                    AirLoopHVACCompTypeNamesUC, Util::MakeUPPERCase(state.dataZoneEquip->ReturnAirPath(BCount).ComponentType(Count3))));
=======
                AirLoopHVACCompType CompType = static_cast<AirLoopHVACCompType>(getEnumValue(
                    AirLoopHVACCompTypeNamesUC, UtilityRoutines::makeUPPER(state.dataZoneEquip->ReturnAirPath(BCount).ComponentType(Count3))));
>>>>>>> 07b51a2c

                switch (CompType) {
                case AirLoopHVACCompType::ZoneMixer: {
                    for (int Count2 = 1; Count2 <= state.dataMixerComponent->NumMixers; ++Count2) {
                        if (state.dataZoneEquip->ReturnAirPath(BCount).ComponentName(Count3) != state.dataMixerComponent->MixerCond(Count2).MixerName)
                            continue;
                        for (int Loop = 1; Loop <= state.dataMixerComponent->MixerCond(Count2).NumInletNodes; ++Loop) {
                            ++CountNodes;
                            AllNodes(CountNodes) = state.dataMixerComponent->MixerCond(Count2).InletNode(Loop);
                        }
                    }
                } break;
                case AirLoopHVACCompType::ReturnPlenum: {
                    for (int Count2 = 1; Count2 <= state.dataZonePlenum->NumZoneReturnPlenums; ++Count2) {
                        if (state.dataZoneEquip->ReturnAirPath(BCount).ComponentName(Count3) !=
                            state.dataZonePlenum->ZoneRetPlenCond(Count2).ZonePlenumName)
                            continue;
                        for (int Loop = 1; Loop <= state.dataZonePlenum->ZoneRetPlenCond(Count2).NumInletNodes; ++Loop) {
                            ++CountNodes;
                            AllNodes(CountNodes) = state.dataZonePlenum->ZoneRetPlenCond(Count2).InletNode(Loop);
                        }
                    }
                } break;
                default: // This already validated in GetReturnAirPath
                    break;
                }
            }
        }
        if (CountNodes > 0) {
            static constexpr std::string_view Format_705("! <#Nodes on Return Air Path>,<Number of Nodes>");
            print(state.files.bnd, "{}\n", Format_705);
            static constexpr std::string_view Format_706("! <Return Air Path Node>,<Node Type>,<Node Count>,<Node Name>,<AirLoopHVAC Name>");
            print(state.files.bnd, "{}\n", Format_706);
            print(state.files.bnd, "   #Nodes on Return Air Path,{}\n", CountNodes);
            for (int Count2 = 1; Count2 <= CountNodes; ++Count2) {
                if (Count2 == 1) {
                    print(state.files.bnd,
                          "   Return Air Path Node,Outlet Node,{},{},{}\n",
                          Count2,
                          state.dataLoopNodes->NodeID(AllNodes(Count2)),
                          PrimaryAirLoopName);
                } else {
                    print(state.files.bnd,
                          "   Return Air Path Node,Inlet Node,{},{},{}\n",
                          Count2,
                          state.dataLoopNodes->NodeID(AllNodes(Count2)),
                          PrimaryAirLoopName);
                }
            }
        }
        // Determine Air Loop this Return Air Path is on
        for (int Count2 = 1; Count2 <= state.dataHVACGlobal->NumPrimaryAirSys; ++Count2) {
            if (state.dataAirLoop->AirToZoneNodeInfo(Count2).NumReturnNodes > 0) {
                if (AllNodes(1) == state.dataAirLoop->AirToZoneNodeInfo(Count2).ZoneEquipReturnNodeNum(1)) {
                    const int WAirLoop = Count2;
                    ValRetAPaths(_, WAirLoop) = 0;
                    ValRetAPaths({1, CountNodes}, WAirLoop) = AllNodes({1, CountNodes});
                    break;
                }
            } else {
                ShowWarningError(state,
                                 format("TestReturnAirPathIntegrity: Air Loop has no Zone Equipment Return Node={}",
                                        state.dataAirLoop->AirToZoneNodeInfo(Count2).AirLoopName));
            }
        }
    }

    AllNodes.deallocate();

    if (state.dataMixerComponent->NumMixers == 0) {
        if (state.dataInputProcessing->inputProcessor->getNumObjectsFound(state, "AirLoopHVAC:ZoneMixer") > 0) {
            MixerComponent::GetMixerInput(state);
        }
    }
    if (state.dataZonePlenum->NumZoneSupplyPlenums == 0 && state.dataZonePlenum->NumZoneReturnPlenums == 0) {
        if (state.dataInputProcessing->inputProcessor->getNumObjectsFound(state, "AirLoopHVAC:ReturnPlenum") > 0) {
            ZonePlenum::GetZonePlenumInput(state);
        }
    }

    // now the reverse.  is every zone Mixer and Return plenum on Return air path
    FoundReturnPlenum.dimension(state.dataZonePlenum->NumZoneReturnPlenums, false);
    FoundZoneMixer.dimension(state.dataMixerComponent->NumMixers, false);
    FoundNames.allocate(state.dataZonePlenum->NumZoneReturnPlenums);
    for (int Count1 = 1; Count1 <= state.dataZonePlenum->NumZoneReturnPlenums; ++Count1) {
        for (int BCount = 1; BCount <= state.dataZoneEquip->NumReturnAirPaths; ++BCount) {
            for (int Count = 1; Count <= state.dataZoneEquip->ReturnAirPath(BCount).NumOfComponents; ++Count) {
                if (state.dataZonePlenum->ZoneRetPlenCond(Count1).ZonePlenumName != state.dataZoneEquip->ReturnAirPath(BCount).ComponentName(Count) ||
                    state.dataZoneEquip->ReturnAirPath(BCount).ComponentType(Count) != "AIRLOOPHVAC:RETURNPLENUM")
                    continue;
                if (FoundReturnPlenum(Count1)) {
                    ShowSevereError(
                        state,
                        format("AirLoopHVAC:ReturnPlenum=\"{}\", duplicate entry.", state.dataZonePlenum->ZoneRetPlenCond(Count1).ZonePlenumName));
                    ShowContinueError(state, format("already exists on AirLoopHVAC:ReturnPath=\"{}\".", FoundNames(Count1)));
                    ErrFound = true;
                } else {
                    // record use
                    FoundReturnPlenum(Count1) = true;
                    FoundNames(Count1) = state.dataZoneEquip->ReturnAirPath(BCount).Name;
                }
            }
        }
        if (PurchasedAirManager::CheckPurchasedAirForReturnPlenum(state, Count1)) FoundReturnPlenum(Count1) = true;
    }
    FoundNames.deallocate();
    FoundNames.allocate(state.dataMixerComponent->NumMixers);
    for (int Count1 = 1; Count1 <= state.dataMixerComponent->NumMixers; ++Count1) {
        for (int BCount = 1; BCount <= state.dataZoneEquip->NumReturnAirPaths; ++BCount) {
            for (int Count = 1; Count <= state.dataZoneEquip->ReturnAirPath(BCount).NumOfComponents; ++Count) {
                if (state.dataMixerComponent->MixerCond(Count1).MixerName != state.dataZoneEquip->ReturnAirPath(BCount).ComponentName(Count) ||
                    state.dataZoneEquip->ReturnAirPath(BCount).ComponentType(Count) != "AIRLOOPHVAC:ZONEMIXER")
                    continue;
                if (FoundZoneMixer(Count1)) {
                    ShowSevereError(state,
                                    format("AirLoopHVAC:ZoneMixer=\"{}\", duplicate entry.", state.dataMixerComponent->MixerCond(Count1).MixerName));
                    ShowContinueError(state, format("already exists on AirLoopHVAC:ReturnPath=\"{}\".", FoundNames(Count1)));
                    ErrFound = true;
                } else {
                    // record use
                    FoundZoneMixer(Count1) = true;
                    FoundNames(Count1) = state.dataZoneEquip->ReturnAirPath(BCount).Name;
                }
            }
        }
        if (!FoundZoneMixer(Count1)) { // could be as child on other items
            // PIU Units
            if (PoweredInductionUnits::PIUnitHasMixer(state, state.dataMixerComponent->MixerCond(Count1).MixerName)) FoundZoneMixer(Count1) = true;
        }
        if (!FoundZoneMixer(Count1)) { // could be as child on other items
            // fourPipeInduction units
            if (HVACSingleDuctInduc::FourPipeInductionUnitHasMixer(state, state.dataMixerComponent->MixerCond(Count1).MixerName))
                FoundZoneMixer(Count1) = true;
        }
        if (!FoundZoneMixer(Count1)) { // could be as child on other items
            // Exhaust Systems
            if (ExhaustAirSystemManager::ExhaustSystemHasMixer(state, state.dataMixerComponent->MixerCond(Count1).MixerName))
                FoundZoneMixer(Count1) = true;
        }
    }
    FoundNames.deallocate();

    if (!all(FoundReturnPlenum)) {
        for (int Count1 = 1; Count1 <= state.dataZonePlenum->NumZoneReturnPlenums; ++Count1) {
            if (FoundReturnPlenum(Count1)) continue;
            ShowSevereError(state,
                            format("AirLoopHVAC:ReturnPlenum=\"{}\", not found on any AirLoopHVAC:ReturnPath.",
                                   state.dataZonePlenum->ZoneRetPlenCond(Count1).ZonePlenumName));
        }
    }

    if (!all(FoundZoneMixer)) {
        for (int Count1 = 1; Count1 <= state.dataMixerComponent->NumMixers; ++Count1) {
            if (FoundZoneMixer(Count1)) continue;
            ShowSevereError(state,
                            format("AirLoopHVAC:ZoneMixer=\"{}\", not found on any AirLoopHVAC:ReturnPath, AirLoopHVAC:ExhaustSystem, "
                                   "AirTerminal:SingleDuct:SeriesPIU:Reheat,",
                                   state.dataMixerComponent->MixerCond(Count1).MixerName));
            ShowContinueError(state, "AirTerminal:SingleDuct:ParallelPIU:Reheat or AirTerminal:SingleDuct:ConstantVolume:FourPipeInduction.");
        }
    }

    FoundReturnPlenum.deallocate();
    FoundZoneMixer.deallocate();

    if (ErrFound) {
        ShowSevereError(state, "Return Air Path(s) did not pass integrity testing");
    } else {
        ShowMessage(state, "All Return Air Paths passed integrity testing");
    }
}

void CalcComponentSensibleLatentOutput(Real64 const MassFlow,  // air mass flow rate, {kg/s}
                                       Real64 const TDB2,      // dry-bulb temperature at state 2 {C}
                                       Real64 const W2,        // humidity ratio at state 2
                                       Real64 const TDB1,      // dry-bulb temperature at  at state 1 {C}
                                       Real64 const W1,        // humidity ratio at state 1
                                       Real64 &SensibleOutput, // sensible output rate (state 2 -> State 1), {W}
                                       Real64 &LatentOutput,   // latent output rate (state 2 -> State 1), {W}
                                       Real64 &TotalOutput     // total = sensible + latent putput rate (state 2 -> State 1), {W}
)
{

    // Purpose:
    // returns total, sensible and latent heat rate of change of moist air transitioning
    // between two states. The moist air energy transfer can be cooling or heating process
    // across a cooling, a heating coil, or an HVAC component.

    // Methodology:
    // Q_total = m_dot * (h2 - h1)
    // Q_sensible = m_dot * Psychrometrics::PsyDeltaHSenFnTdb2W2Tdb1W1(TDB2, W2, TDB1, W1);
    // or Q_sensible = m_dot * cp_moistair_MinHumRat * (TDB2 - TDB1)
    //    cp_moistair_MinHumRat = Psychrometrics::PsyCpAirFnW(min(W2, W1));
    // Q_latent = Q_total - Q_latent;

    TotalOutput = 0.0;
    LatentOutput = 0.0;
    SensibleOutput = 0.0;
    if (MassFlow > 0.0) {
        TotalOutput = MassFlow * (Psychrometrics::PsyHFnTdbW(TDB2, W2) - Psychrometrics::PsyHFnTdbW(TDB1, W1)); // total addition/removal rate, {W};
        SensibleOutput = MassFlow * Psychrometrics::PsyDeltaHSenFnTdb2W2Tdb1W1(TDB2, W2, TDB1, W1); // sensible addition/removal rate, {W};
        LatentOutput = TotalOutput - SensibleOutput;                                                // latent addition/removal rate, {W}
    }
}

void CalcZoneSensibleLatentOutput(Real64 const MassFlow,  // air mass flow rate, {kg/s}
                                  Real64 const TDBEquip,  // dry-bulb temperature at equipment outlet {C}
                                  Real64 const WEquip,    // humidity ratio at equipment outlet
                                  Real64 const TDBZone,   // dry-bulb temperature at zone air node {C}
                                  Real64 const WZone,     // humidity ratio at zone air node
                                  Real64 &SensibleOutput, // sensible output rate (state 2 -> State 1), {W}
                                  Real64 &LatentOutput,   // latent output rate (state 2 -> State 1), {W}
                                  Real64 &TotalOutput     // total = sensible + latent putput rate (state 2 -> State 1), {W}
)
{

    // Purpose:
    // returns total, sensible and latent heat rate of transfer between the supply air zone inlet
    // node and zone air node. The moist air energy transfer can be cooling or heating depending
    // on the supply air zone inlet node and zone air node conditions.

    // Methodology:
    // Q_total = m_dot * (hEquip - hZone)
    // Q_sensible = m_dot * Psychrometrics::PsyDeltaHSenFnTdbEquipTdbWZone(TDBEquip, TDBZone, WZone);
    // or Q_sensible = m_dot * cp_moistair_zoneHumRat * (TDBEquip - TDBZone)
    //    cp_moistair_zoneHumRat = Psychrometrics::PsyCpAirFnW(WZone);
    // Q_latent = Q_total - Q_latent;

    TotalOutput = 0.0;
    LatentOutput = 0.0;
    SensibleOutput = 0.0;
    if (MassFlow > 0.0) {
        TotalOutput = MassFlow * (Psychrometrics::PsyHFnTdbW(TDBEquip, WEquip) -
                                  Psychrometrics::PsyHFnTdbW(TDBZone, WZone));                         // total addition/removal rate, {W};
        SensibleOutput = MassFlow * Psychrometrics::PsyDeltaHSenFnTdb2Tdb1W(TDBEquip, TDBZone, WZone); // sensible addition/removal rate, {W};
        LatentOutput = TotalOutput - SensibleOutput;                                                   // latent addition/removal rate, {W}
    }
}

Real64 calcZoneSensibleOutput(Real64 const MassFlow, // air mass flow rate, {kg/s}
                              Real64 const TDBEquip, // dry-bulb temperature at equipment outlet {C}
                              Real64 const TDBZone,  // dry-bulb temperature at zone air node {C}
                              Real64 const WZone     // humidity ratio at zone air node
)
{

    // Purpose:
    // returns sensible heat rate of transfer between the supply air zone inlet node and
    // zone air node. The moist air energy transfer can be cooling or heating depending
    // on the supply air zone inlet node and zone air node conditions.

    // Methodology:
    // Q_sensible = m_dot * Psychrometrics::PsyDeltaHSenFnTdbEquipTdbWZone(TDBEquip, TDBZone, WZone);
    // or Q_sensible = m_dot * cp_moistair_zoneHumRat * (TDBEquip - TDBZone)
    //    cp_moistair_zoneHumRat = Psychrometrics::PsyCpAirFnW(WZone);

    Real64 sensibleOutput = 0.0; // sensible output rate (state 2 -> State 1), {W}
    if (MassFlow > 0.0) {
        sensibleOutput = MassFlow * Psychrometrics::PsyDeltaHSenFnTdb2Tdb1W(TDBEquip, TDBZone, WZone); // sensible addition/removal rate, {W};
    }
    return sensibleOutput;
}
} // namespace EnergyPlus<|MERGE_RESOLUTION|>--- conflicted
+++ resolved
@@ -968,13 +968,8 @@
                   state.dataZoneEquip->SupplyAirPath(BCount).ComponentName(Count),
                   PrimaryAirLoopName);
 
-<<<<<<< HEAD
-            AirLoopHVACCompType CompType = static_cast<AirLoopHVACCompType>(getEnumerationValue(
-                AirLoopHVACCompTypeNamesUC, Util::MakeUPPERCase(state.dataZoneEquip->SupplyAirPath(BCount).ComponentType(Count))));
-=======
             AirLoopHVACCompType CompType = static_cast<AirLoopHVACCompType>(getEnumValue(
-                AirLoopHVACCompTypeNamesUC, UtilityRoutines::makeUPPER(state.dataZoneEquip->SupplyAirPath(BCount).ComponentType(Count))));
->>>>>>> 07b51a2c
+                AirLoopHVACCompTypeNamesUC, Util::makeUPPER(state.dataZoneEquip->SupplyAirPath(BCount).ComponentType(Count))));
 
             switch (CompType) {
             case AirLoopHVACCompType::SupplyPlenum: {
@@ -1282,13 +1277,8 @@
 
         if (NumComp > 0) {
 
-<<<<<<< HEAD
-            AirLoopHVACCompType CompType = static_cast<AirLoopHVACCompType>(getEnumerationValue(
-                AirLoopHVACCompTypeNamesUC, Util::MakeUPPERCase(state.dataZoneEquip->ReturnAirPath(BCount).ComponentType(NumComp))));
-=======
             AirLoopHVACCompType CompType = static_cast<AirLoopHVACCompType>(getEnumValue(
-                AirLoopHVACCompTypeNamesUC, UtilityRoutines::makeUPPER(state.dataZoneEquip->ReturnAirPath(BCount).ComponentType(NumComp))));
->>>>>>> 07b51a2c
+                AirLoopHVACCompTypeNamesUC, Util::makeUPPER(state.dataZoneEquip->ReturnAirPath(BCount).ComponentType(NumComp))));
 
             switch (CompType) {
             case AirLoopHVACCompType::ZoneMixer: {
@@ -1374,13 +1364,8 @@
         if (NumComp > 1) {
             for (int Count3 = 1; Count3 <= NumComp - 1; ++Count3) {
 
-<<<<<<< HEAD
-                AirLoopHVACCompType CompType = static_cast<AirLoopHVACCompType>(getEnumerationValue(
-                    AirLoopHVACCompTypeNamesUC, Util::MakeUPPERCase(state.dataZoneEquip->ReturnAirPath(BCount).ComponentType(Count3))));
-=======
                 AirLoopHVACCompType CompType = static_cast<AirLoopHVACCompType>(getEnumValue(
-                    AirLoopHVACCompTypeNamesUC, UtilityRoutines::makeUPPER(state.dataZoneEquip->ReturnAirPath(BCount).ComponentType(Count3))));
->>>>>>> 07b51a2c
+                    AirLoopHVACCompTypeNamesUC, Util::makeUPPER(state.dataZoneEquip->ReturnAirPath(BCount).ComponentType(Count3))));
 
                 switch (CompType) {
                 case AirLoopHVACCompType::ZoneMixer: {
