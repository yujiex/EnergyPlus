--- conflicted
+++ resolved
@@ -6416,7 +6416,137 @@
 
 	}
 
-<<<<<<< HEAD
+	void
+	OverrideAirSetPointsforEMSCntrl(
+	)
+	{
+
+		// SUBROUTINE INFORMATION:
+		//       AUTHOR         L. Gu
+		//       DATE WRITTEN   June 2017
+		//       MODIFIED       na
+		//       RE-ENGINEERED  na
+
+		// PURPOSE OF THIS SUBROUTINE:
+		// This subroutine overrides the air temperature setpoint based on EMS
+
+		// Locals
+
+		// SUBROUTINE LOCAL VARIABLE DECLARATIONS:
+		int Loop; // index of temp control
+		int ZoneNum; // Zone index
+
+		for ( Loop = 1; Loop <= NumTempControlledZones; ++Loop ) {
+			if ( TempControlledZone( Loop ).EMSOverrideHeatingSetPointOn ) {
+				ZoneNum = TempControlledZone( Loop ).ActualZoneNum;
+
+				{ auto const SELECT_CASE_var( TempControlType( ZoneNum ) );
+
+				if ( SELECT_CASE_var == 0 ) { // Uncontrolled
+
+				}
+				else if ( SELECT_CASE_var == SingleHeatingSetPoint ) {
+					TempZoneThermostatSetPoint( ZoneNum ) = TempControlledZone( Loop ).EMSOverrideHeatingSetPointValue;
+					ZoneThermostatSetPointLo( ZoneNum ) = TempControlledZone( Loop ).EMSOverrideHeatingSetPointValue;
+				}
+				else if ( SELECT_CASE_var == SingleCoolingSetPoint ) {
+					// do nothing
+				}
+				else if ( SELECT_CASE_var == SingleHeatCoolSetPoint ) {
+					TempZoneThermostatSetPoint( ZoneNum ) = TempControlledZone( Loop ).EMSOverrideHeatingSetPointValue;
+					ZoneThermostatSetPointLo( ZoneNum ) = TempControlledZone( Loop ).EMSOverrideHeatingSetPointValue;
+				}
+				else if ( SELECT_CASE_var == DualSetPointWithDeadBand ) {
+					ZoneThermostatSetPointLo( ZoneNum ) = TempControlledZone( Loop ).EMSOverrideHeatingSetPointValue;
+				}
+				else {
+					// Do nothing
+				}}
+			}
+			if ( TempControlledZone( Loop ).EMSOverrideCoolingSetPointOn ) {
+				ZoneNum = TempControlledZone( Loop ).ActualZoneNum;
+
+				{ auto const SELECT_CASE_var( TempControlType( ZoneNum ) );
+
+				if ( SELECT_CASE_var == 0 ) { // Uncontrolled
+
+				}
+				else if ( SELECT_CASE_var == SingleHeatingSetPoint ) {
+					// do nothing
+				}
+				else if ( SELECT_CASE_var == SingleCoolingSetPoint ) {
+					TempZoneThermostatSetPoint( ZoneNum ) = TempControlledZone( Loop ).EMSOverrideCoolingSetPointValue;
+					ZoneThermostatSetPointHi( ZoneNum ) = TempControlledZone( Loop ).EMSOverrideCoolingSetPointValue;
+				}
+				else if ( SELECT_CASE_var == SingleHeatCoolSetPoint ) {
+					TempZoneThermostatSetPoint( ZoneNum ) = TempControlledZone( Loop ).EMSOverrideCoolingSetPointValue;
+					ZoneThermostatSetPointHi( ZoneNum ) = TempControlledZone( Loop ).EMSOverrideCoolingSetPointValue;
+				}
+				else if ( SELECT_CASE_var == DualSetPointWithDeadBand ) {
+					ZoneThermostatSetPointHi( ZoneNum ) = TempControlledZone( Loop ).EMSOverrideCoolingSetPointValue;
+				}
+				else {
+					// Do nothing
+				}}
+			}
+		}
+
+		for ( Loop = 1; Loop <= NumComfortControlledZones; ++Loop ) {
+			if ( ComfortControlledZone( Loop ).EMSOverrideHeatingSetPointOn ) {
+				ZoneNum = ComfortControlledZone( Loop ).ActualZoneNum;
+				{ auto const SELECT_CASE_var( ComfortControlType( ZoneNum ) );
+
+				if ( SELECT_CASE_var == 0 ) { // Uncontrolled
+
+				}
+				else if ( SELECT_CASE_var == SglHeatSetPointFanger ) {
+					TempZoneThermostatSetPoint( ZoneNum ) = ComfortControlledZone( Loop ).EMSOverrideHeatingSetPointValue;
+					ZoneThermostatSetPointLo( ZoneNum ) = ComfortControlledZone( Loop ).EMSOverrideHeatingSetPointValue;
+				}
+				else if ( SELECT_CASE_var == SglCoolSetPointFanger ) {
+					// do nothing
+				}
+				else if ( SELECT_CASE_var == SglHCSetPointFanger ) {
+					TempZoneThermostatSetPoint( ZoneNum ) = ComfortControlledZone( Loop ).EMSOverrideHeatingSetPointValue;
+					ZoneThermostatSetPointLo( ZoneNum ) = ComfortControlledZone( Loop ).EMSOverrideHeatingSetPointValue;
+				}
+				else if ( SELECT_CASE_var == DualSetPointFanger ) {
+					ZoneThermostatSetPointLo( ZoneNum ) = ComfortControlledZone( Loop ).EMSOverrideHeatingSetPointValue;
+				}
+				else {
+					// Do nothing
+				}}
+			}
+			if ( ComfortControlledZone( Loop ).EMSOverrideCoolingSetPointOn ) {
+				ZoneNum = ComfortControlledZone( Loop ).ActualZoneNum;
+				{ auto const SELECT_CASE_var( ComfortControlType( ZoneNum ) );
+
+				if ( SELECT_CASE_var == 0 ) { // Uncontrolled
+
+				}
+				else if ( SELECT_CASE_var == SglHeatSetPointFanger ) {
+					// do nothing
+				}
+				else if ( SELECT_CASE_var == SglCoolSetPointFanger ) {
+					TempZoneThermostatSetPoint( ZoneNum ) = ComfortControlledZone( Loop ).EMSOverrideCoolingSetPointValue;
+					ZoneThermostatSetPointHi( ZoneNum ) = ComfortControlledZone( Loop ).EMSOverrideCoolingSetPointValue;
+				}
+				else if ( SELECT_CASE_var == SglHCSetPointFanger ) {
+					TempZoneThermostatSetPoint( ZoneNum ) = ComfortControlledZone( Loop ).EMSOverrideCoolingSetPointValue;
+					ZoneThermostatSetPointHi( ZoneNum ) = ComfortControlledZone( Loop ).EMSOverrideCoolingSetPointValue;
+				}
+				else if ( SELECT_CASE_var == DualSetPointFanger ) {
+					ZoneThermostatSetPointHi( ZoneNum ) = ComfortControlledZone( Loop ).EMSOverrideCoolingSetPointValue;
+				}
+				else {
+					// Do nothing
+				}}
+			}
+
+		}
+
+	}
+
 	// add values to the LEED tabular report related to schedules used by the thermostat objects
 	void
 	FillPredefinedTableOnThermostatSetpoints()
@@ -6555,8 +6685,7 @@
 			monthName = "July";
 		}
 
-		int const wednesday = 4;
-		int jdateSelect = General::nthDayOfWeekOfMonth( wednesday, 1 ,monthToUse);
+		int jdateSelect = General::nthDayOfWeekOfMonth( dayOfWeek, 1 ,monthToUse);
 
 		//determine number of days in year
 		int DaysInYear;
@@ -6574,7 +6703,7 @@
 		// get the value at the selected time
 		int const firstTimeStep = 1;
 		int weekSchIndexSelect = ScheduleManager::Schedule( scheduleIndex ).WeekSchedulePointer( jdateSelect );
-		int daySchIndexSelect = ScheduleManager::WeekSchedule( weekSchIndexSelect ).DaySchedulePointer( wednesday );
+		int daySchIndexSelect = ScheduleManager::WeekSchedule( weekSchIndexSelect ).DaySchedulePointer( dayOfWeek );
 		Real64 valueAtSelectTime = ScheduleManager::DaySchedule( daySchIndexSelect ).TSValue( firstTimeStep, hourSelect ); 
 		int countOfSame = 0;
 
@@ -6584,7 +6713,7 @@
 			if ( wkSch == weekSchIndexSelect ) {   // if same week schedule can short circuit rest of testing and increment counter
 				++countOfSame;
 			} else {
-				int daySch = ScheduleManager::WeekSchedule( wkSch ).DaySchedulePointer( wednesday );
+				int daySch = ScheduleManager::WeekSchedule( wkSch ).DaySchedulePointer( dayOfWeek );
 				if ( daySch == daySchIndexSelect ) {  // if same day schedule can short circuit rest of testing and increment counter
 					++countOfSame;
 				} else {
@@ -6597,140 +6726,9 @@
 		}
 
 		return std::make_tuple( valueAtSelectTime, countOfSame, monthName );
-=======
-	void
-	OverrideAirSetPointsforEMSCntrl(
-	)
-	{
-
-		// SUBROUTINE INFORMATION:
-		//       AUTHOR         L. Gu
-		//       DATE WRITTEN   June 2017
-		//       MODIFIED       na
-		//       RE-ENGINEERED  na
-
-		// PURPOSE OF THIS SUBROUTINE:
-		// This subroutine overrides the air temperature setpoint based on EMS
-
-		// Locals
-
-		// SUBROUTINE LOCAL VARIABLE DECLARATIONS:
-		int Loop; // index of temp control
-		int ZoneNum; // Zone index
-
-		for ( Loop = 1; Loop <= NumTempControlledZones; ++Loop ) {
-			if ( TempControlledZone( Loop ).EMSOverrideHeatingSetPointOn ) {
-				ZoneNum = TempControlledZone( Loop ).ActualZoneNum;
-
-				{ auto const SELECT_CASE_var( TempControlType( ZoneNum ) );
-
-				if ( SELECT_CASE_var == 0 ) { // Uncontrolled
-
-				}
-				else if ( SELECT_CASE_var == SingleHeatingSetPoint ) {
-					TempZoneThermostatSetPoint( ZoneNum ) = TempControlledZone( Loop ).EMSOverrideHeatingSetPointValue;
-					ZoneThermostatSetPointLo( ZoneNum ) = TempControlledZone( Loop ).EMSOverrideHeatingSetPointValue;
-				}
-				else if ( SELECT_CASE_var == SingleCoolingSetPoint ) {
-					// do nothing
-				}
-				else if ( SELECT_CASE_var == SingleHeatCoolSetPoint ) {
-					TempZoneThermostatSetPoint( ZoneNum ) = TempControlledZone( Loop ).EMSOverrideHeatingSetPointValue;
-					ZoneThermostatSetPointLo( ZoneNum ) = TempControlledZone( Loop ).EMSOverrideHeatingSetPointValue;
-				}
-				else if ( SELECT_CASE_var == DualSetPointWithDeadBand ) {
-					ZoneThermostatSetPointLo( ZoneNum ) = TempControlledZone( Loop ).EMSOverrideHeatingSetPointValue;
-				}
-				else {
-					// Do nothing
-				}}
-			}
-			if ( TempControlledZone( Loop ).EMSOverrideCoolingSetPointOn ) {
-				ZoneNum = TempControlledZone( Loop ).ActualZoneNum;
-
-				{ auto const SELECT_CASE_var( TempControlType( ZoneNum ) );
-
-				if ( SELECT_CASE_var == 0 ) { // Uncontrolled
-
-				}
-				else if ( SELECT_CASE_var == SingleHeatingSetPoint ) {
-					// do nothing
-				}
-				else if ( SELECT_CASE_var == SingleCoolingSetPoint ) {
-					TempZoneThermostatSetPoint( ZoneNum ) = TempControlledZone( Loop ).EMSOverrideCoolingSetPointValue;
-					ZoneThermostatSetPointHi( ZoneNum ) = TempControlledZone( Loop ).EMSOverrideCoolingSetPointValue;
-				}
-				else if ( SELECT_CASE_var == SingleHeatCoolSetPoint ) {
-					TempZoneThermostatSetPoint( ZoneNum ) = TempControlledZone( Loop ).EMSOverrideCoolingSetPointValue;
-					ZoneThermostatSetPointHi( ZoneNum ) = TempControlledZone( Loop ).EMSOverrideCoolingSetPointValue;
-				}
-				else if ( SELECT_CASE_var == DualSetPointWithDeadBand ) {
-					ZoneThermostatSetPointHi( ZoneNum ) = TempControlledZone( Loop ).EMSOverrideCoolingSetPointValue;
-				}
-				else {
-					// Do nothing
-				}}
-			}
-		}
-
-		for ( Loop = 1; Loop <= NumComfortControlledZones; ++Loop ) {
-			if ( ComfortControlledZone( Loop ).EMSOverrideHeatingSetPointOn ) {
-				ZoneNum = ComfortControlledZone( Loop ).ActualZoneNum;
-				{ auto const SELECT_CASE_var( ComfortControlType( ZoneNum ) );
-
-				if ( SELECT_CASE_var == 0 ) { // Uncontrolled
-
-				}
-				else if ( SELECT_CASE_var == SglHeatSetPointFanger ) {
-					TempZoneThermostatSetPoint( ZoneNum ) = ComfortControlledZone( Loop ).EMSOverrideHeatingSetPointValue;
-					ZoneThermostatSetPointLo( ZoneNum ) = ComfortControlledZone( Loop ).EMSOverrideHeatingSetPointValue;
-				}
-				else if ( SELECT_CASE_var == SglCoolSetPointFanger ) {
-					// do nothing
-				}
-				else if ( SELECT_CASE_var == SglHCSetPointFanger ) {
-					TempZoneThermostatSetPoint( ZoneNum ) = ComfortControlledZone( Loop ).EMSOverrideHeatingSetPointValue;
-					ZoneThermostatSetPointLo( ZoneNum ) = ComfortControlledZone( Loop ).EMSOverrideHeatingSetPointValue;
-				}
-				else if ( SELECT_CASE_var == DualSetPointFanger ) {
-					ZoneThermostatSetPointLo( ZoneNum ) = ComfortControlledZone( Loop ).EMSOverrideHeatingSetPointValue;
-				}
-				else {
-					// Do nothing
-				}}
-			}
-			if ( ComfortControlledZone( Loop ).EMSOverrideCoolingSetPointOn ) {
-				ZoneNum = ComfortControlledZone( Loop ).ActualZoneNum;
-				{ auto const SELECT_CASE_var( ComfortControlType( ZoneNum ) );
-
-				if ( SELECT_CASE_var == 0 ) { // Uncontrolled
-
-				}
-				else if ( SELECT_CASE_var == SglHeatSetPointFanger ) {
-					// do nothing
-				}
-				else if ( SELECT_CASE_var == SglCoolSetPointFanger ) {
-					TempZoneThermostatSetPoint( ZoneNum ) = ComfortControlledZone( Loop ).EMSOverrideCoolingSetPointValue;
-					ZoneThermostatSetPointHi( ZoneNum ) = ComfortControlledZone( Loop ).EMSOverrideCoolingSetPointValue;
-				}
-				else if ( SELECT_CASE_var == SglHCSetPointFanger ) {
-					TempZoneThermostatSetPoint( ZoneNum ) = ComfortControlledZone( Loop ).EMSOverrideCoolingSetPointValue;
-					ZoneThermostatSetPointHi( ZoneNum ) = ComfortControlledZone( Loop ).EMSOverrideCoolingSetPointValue;
-				}
-				else if ( SELECT_CASE_var == DualSetPointFanger ) {
-					ZoneThermostatSetPointHi( ZoneNum ) = ComfortControlledZone( Loop ).EMSOverrideCoolingSetPointValue;
-				}
-				else {
-					// Do nothing
-				}}
-			}
-
-		}
-
->>>>>>> 9548ea95
 	}
 
 
 } // ZoneTempPredictorCorrector
 
-} // EnergyPlus+} // EnergyPlus
