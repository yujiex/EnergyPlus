--- conflicted
+++ resolved
@@ -73,27 +73,6 @@
     EXPECT_TRUE(compare_err_stream(error_string, true));
 }
 
-<<<<<<< HEAD
-TEST_F(EnergyPlusFixture, Test_PerformancePrecisionTradeoffs_DirectSolution_Message)
-{
-    // issue 7646
-    std::string const idf_objects = delimited_string({
-        "  Version,9.3;",
-        "  PerformancePrecisionTradeoffs,",
-        "     Yes; ! - Use Coil Direct Solutions",
-
-    });
-
-    EXPECT_TRUE(process_idf(idf_objects, false));
-
-    SimulationManager::GetProjectData();
-
-    std::string const error_string = delimited_string({
-        "   ** Warning ** PerformancePrecisionTradeoffs: Direct Solution Simulation is selected.",
-    });
-
-    EXPECT_TRUE(compare_err_stream(error_string, true));
-=======
 TEST_F(EnergyPlusFixture, Test_PerformancePrecisionTradeoffs)
 {
     std::string const idf_objects = delimited_string({
@@ -116,5 +95,25 @@
 
     // no error message from PerformancePrecisionTradeoffs objects
     EXPECT_TRUE(compare_err_stream("", true));
->>>>>>> ce80ec50
+}
+
+TEST_F(EnergyPlusFixture, Test_PerformancePrecisionTradeoffs_DirectSolution_Message)
+{
+    // issue 7646
+    std::string const idf_objects = delimited_string({
+        "  Version,9.3;",
+        "  PerformancePrecisionTradeoffs,",
+        "     Yes; ! - Use Coil Direct Solutions",
+
+    });
+
+    EXPECT_TRUE(process_idf(idf_objects, false));
+
+    SimulationManager::GetProjectData();
+
+    std::string const error_string = delimited_string({
+        "   ** Warning ** PerformancePrecisionTradeoffs: Direct Solution Simulation is selected.",
+    });
+
+    EXPECT_TRUE(compare_err_stream(error_string, true));
 }