--- conflicted
+++ resolved
@@ -165,25 +165,6 @@
     struct PVTCollectorStruct : PlantComponent
     {
         // Members
-<<<<<<< HEAD
-        std::string Name;            // Name of PVT collector
-        int TypeNum;                 // Plant Side Connection: 'TypeOf_Num' assigned in DataPlant
-        int WLoopNum;                // Water plant loop index number
-        int WLoopSideNum;            // Water plant loop side index
-        int WLoopBranchNum;          // Water plant loop branch index
-        int WLoopCompNum;            // Water plant loop component index
-        bool EnvrnInit;              // manage begin environment inits
-        bool SizingInit;             // manage when sizing is complete
-        std::string PVTModelName;    // Name of PVT performance object
-        int PVTModelType;            // model type indicator, only simple avail now
-        int SurfNum;                 // surface index
-        std::string PVname;          // named Generator:Photovoltaic object
-        int PVnum;                   // PV index
-        bool PVfound;                // init, need to delay get input until PV gotten
-        SimplePVTModelStruct Simple; // Simple performance data structure.
-        BIPVTModelStruct BIPVT;      // BIPVT performance data structure.
-        Real64 QdotSource;           // Source/sink term
-=======
         std::string Name;                   // Name of PVT collector
         DataPlant::PlantEquipmentType Type; // Plant Side Connection: 'Type' assigned in DataPlant
         PlantLocation WPlantLoc;            // Water plant loop component location
@@ -195,8 +176,8 @@
         std::string PVname;                 // named Generator:Photovoltaic object
         int PVnum;                          // PV index
         bool PVfound;                       // init, need to delay get input until PV gotten
-        SimplePVTModelStruct Simple;        // performance data structure.
->>>>>>> d695545c
+        SimplePVTModelStruct Simple;        // Simple performance data structure.
+        BIPVTModelStruct BIPVT;             // BIPVT performance data structure.
         WorkingFluidEnum WorkingFluidType;
         int PlantInletNodeNum;
         int PlantOutletNodeNum;
@@ -217,19 +198,11 @@
 
         // Default Constructor
         PVTCollectorStruct()
-<<<<<<< HEAD
-            : TypeNum(0), WLoopNum(0), WLoopSideNum(0), WLoopBranchNum(0), WLoopCompNum(0), EnvrnInit(true), SizingInit(true), PVTModelType(0),
-              SurfNum(0), PVnum(0), PVfound(false), WorkingFluidType(WorkingFluidEnum::LIQUID), PlantInletNodeNum(0), PlantOutletNodeNum(0),
-              HVACInletNodeNum(0), HVACOutletNodeNum(0), DesignVolFlowRate(0.0), DesignVolFlowRateWasAutoSized(false), MaxMassFlowRate(0.0),
-              MassFlowRate(0.0), AreaCol(0.0), BypassDamperOff(true), CoolingUseful(false), HeatingUseful(false), MySetPointCheckFlag(true),
-              MyOneTimeFlag(true), SetLoopIndexFlag(true), QdotSource(0.0)
-=======
             : Type(DataPlant::PlantEquipmentType::Invalid), WPlantLoc{}, EnvrnInit(true), SizingInit(true), PVTModelType(0), SurfNum(0), PVnum(0),
               PVfound(false), WorkingFluidType(WorkingFluidEnum::LIQUID), PlantInletNodeNum(0), PlantOutletNodeNum(0), HVACInletNodeNum(0),
               HVACOutletNodeNum(0), DesignVolFlowRate(0.0), DesignVolFlowRateWasAutoSized(false), MaxMassFlowRate(0.0), MassFlowRate(0.0),
               AreaCol(0.0), BypassDamperOff(true), CoolingUseful(false), HeatingUseful(false), MySetPointCheckFlag(true), MyOneTimeFlag(true),
               SetLoopIndexFlag(true)
->>>>>>> d695545c
         {
         }
 
