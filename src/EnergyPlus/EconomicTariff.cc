--- conflicted
+++ resolved
@@ -714,27 +714,17 @@
                         tariff(iInObj).demandWindow = demandWindowHour;
                         tariff(iInObj).demWinTime = 1.00;
                         ShowWarningError(state, RoutineName + CurrentModuleObject + "=\"" + cAlphaArgs(1) + "\" invalid data");
-<<<<<<< HEAD
                         ShowContinueError(
                             state,
-                            format("Demand window of QuarterHour is not consistent with number of timesteps per hour [{}].", NumOfTimeStepInHour));
-=======
-                        ShowContinueError(state, "Demand window of QuarterHour is not consistent with number of timesteps per hour [" +
-                                          RoundSigDigits(state.dataGlobal->NumOfTimeStepInHour) + "].");
->>>>>>> d143d2bd
+                            format("Demand window of QuarterHour is not consistent with number of timesteps per hour [{}].", state.dataGlobal->NumOfTimeStepInHour));
                         ShowContinueError(state, "Demand window will be set to FullHour, and the simulation continues.");
                     } else if ((SELECT_CASE_var == 2) || (SELECT_CASE_var == 6) || (SELECT_CASE_var == 10) || (SELECT_CASE_var == 30)) {
                         tariff(iInObj).demandWindow = demandWindowHalf;
                         tariff(iInObj).demWinTime = 0.50;
                         ShowWarningError(state, RoutineName + CurrentModuleObject + "=\"" + cAlphaArgs(1) + "\" invalid data");
-<<<<<<< HEAD
                         ShowContinueError(
                             state,
-                            format("Demand window of QuarterHour is not consistent with number of timesteps per hour [{}].", NumOfTimeStepInHour));
-=======
-                        ShowContinueError(state, "Demand window of QuarterHour is not consistent with number of timesteps per hour [" +
-                                          RoundSigDigits(state.dataGlobal->NumOfTimeStepInHour) + "].");
->>>>>>> d143d2bd
+                            format("Demand window of QuarterHour is not consistent with number of timesteps per hour [{}].", state.dataGlobal->NumOfTimeStepInHour));
                         ShowContinueError(state, "Demand window will be set to HalfHour, and the simulation continues.");
                     } else if ((SELECT_CASE_var == 4) || (SELECT_CASE_var == 12) || (SELECT_CASE_var == 20) || (SELECT_CASE_var == 60)) {
                         tariff(iInObj).demandWindow = demandWindowQuarter;
@@ -748,14 +738,9 @@
                         tariff(iInObj).demandWindow = demandWindowHour;
                         tariff(iInObj).demWinTime = 1.00;
                         ShowWarningError(state, RoutineName + CurrentModuleObject + "=\"" + cAlphaArgs(1) + "\" invalid data");
-<<<<<<< HEAD
                         ShowContinueError(
                             state,
-                            format("Demand window of HalfHour is not consistent with number of timesteps per hour [{}].", NumOfTimeStepInHour));
-=======
-                        ShowContinueError(state, "Demand window of HalfHour is not consistent with number of timesteps per hour [" +
-                                          RoundSigDigits(state.dataGlobal->NumOfTimeStepInHour) + "].");
->>>>>>> d143d2bd
+                            format("Demand window of HalfHour is not consistent with number of timesteps per hour [{}].", state.dataGlobal->NumOfTimeStepInHour));
                         ShowContinueError(state, "Demand window will be set to FullHour, and the simulation continues.");
                     } else if ((SELECT_CASE_var == 2) || (SELECT_CASE_var == 4) || (SELECT_CASE_var == 6) || (SELECT_CASE_var == 10) ||
                                (SELECT_CASE_var == 12) || (SELECT_CASE_var == 20) || (SELECT_CASE_var == 30) || (SELECT_CASE_var == 60)) {
