--- conflicted
+++ resolved
@@ -413,11 +413,7 @@
             facilityElectricServiceObj->manageElectricPowerService(state, false, DummyLogical, true);
 
             // Update the plant and condenser loop capacitance model temperature history.
-<<<<<<< HEAD
-            UpdateNodeThermalHistory(state);
-=======
             PlantManager::UpdateNodeThermalHistory(state);
->>>>>>> 6950da7a
 
             if (state.dataOutRptTab->displayHeatEmissionsSummary) {
                 OutputReportTabular::CalcHeatEmissionReport(state);
