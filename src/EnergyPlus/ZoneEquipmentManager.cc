--- conflicted
+++ resolved
@@ -187,11 +187,7 @@
             ZoneEquipInputsFilled = true;
         }
 
-<<<<<<< HEAD
-        InitZoneEquipment(state, state.dataZoneEquipmentManager, FirstHVACIteration);
-=======
         InitZoneEquipment(state, *state.dataZoneEquipmentManager, FirstHVACIteration);
->>>>>>> 5ae249aa
 
         if (ZoneSizingCalc) {
             SizeZoneEquipment(state);
