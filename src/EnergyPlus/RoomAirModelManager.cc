// EnergyPlus, Copyright (c) 1996-2021, The Board of Trustees of the University of Illinois,
// The Regents of the University of California, through Lawrence Berkeley National Laboratory
// (subject to receipt of any required approvals from the U.S. Dept. of Energy), Oak Ridge
// National Laboratory, managed by UT-Battelle, Alliance for Sustainable Energy, LLC, and other
// contributors. All rights reserved.
//
// NOTICE: This Software was developed under funding from the U.S. Department of Energy and the
// U.S. Government consequently retains certain rights. As such, the U.S. Government has been
// granted for itself and others acting on its behalf a paid-up, nonexclusive, irrevocable,
// worldwide license in the Software to reproduce, distribute copies to the public, prepare
// derivative works, and perform publicly and display publicly, and to permit others to do so.
//
// Redistribution and use in source and binary forms, with or without modification, are permitted
// provided that the following conditions are met:
//
// (1) Redistributions of source code must retain the above copyright notice, this list of
//     conditions and the following disclaimer.
//
// (2) Redistributions in binary form must reproduce the above copyright notice, this list of
//     conditions and the following disclaimer in the documentation and/or other materials
//     provided with the distribution.
//
// (3) Neither the name of the University of California, Lawrence Berkeley National Laboratory,
//     the University of Illinois, U.S. Dept. of Energy nor the names of its contributors may be
//     used to endorse or promote products derived from this software without specific prior
//     written permission.
//
// (4) Use of EnergyPlus(TM) Name. If Licensee (i) distributes the software in stand-alone form
//     without changes from the version obtained under this License, or (ii) Licensee makes a
//     reference solely to the software portion of its product, Licensee must refer to the
//     software as "EnergyPlus version X" software, where "X" is the version number Licensee
//     obtained under this License and may not use a different name for the software. Except as
//     specifically required in this Section (4), Licensee shall not use in a company name, a
//     product name, in advertising, publicity, or other promotional activities any name, trade
//     name, trademark, logo, or other designation of "EnergyPlus", "E+", "e+" or confusingly
//     similar designation, without the U.S. Department of Energy's prior written consent.
//
// THIS SOFTWARE IS PROVIDED BY THE COPYRIGHT HOLDERS AND CONTRIBUTORS "AS IS" AND ANY EXPRESS OR
// IMPLIED WARRANTIES, INCLUDING, BUT NOT LIMITED TO, THE IMPLIED WARRANTIES OF MERCHANTABILITY
// AND FITNESS FOR A PARTICULAR PURPOSE ARE DISCLAIMED. IN NO EVENT SHALL THE COPYRIGHT OWNER OR
// CONTRIBUTORS BE LIABLE FOR ANY DIRECT, INDIRECT, INCIDENTAL, SPECIAL, EXEMPLARY, OR
// CONSEQUENTIAL DAMAGES (INCLUDING, BUT NOT LIMITED TO, PROCUREMENT OF SUBSTITUTE GOODS OR
// SERVICES; LOSS OF USE, DATA, OR PROFITS; OR BUSINESS INTERRUPTION) HOWEVER CAUSED AND ON ANY
// THEORY OF LIABILITY, WHETHER IN CONTRACT, STRICT LIABILITY, OR TORT (INCLUDING NEGLIGENCE OR
// OTHERWISE) ARISING IN ANY WAY OUT OF THE USE OF THIS SOFTWARE, EVEN IF ADVISED OF THE
// POSSIBILITY OF SUCH DAMAGE.

// C++ Headers
#include <algorithm>
#include <cmath>
#include <limits>

// ObjexxFCL Headers
#include <ObjexxFCL/Array.functions.hh>
#include <ObjexxFCL/Array1D.hh>
#include <ObjexxFCL/Array2D.hh>
#include <ObjexxFCL/Fmath.hh>

// EnergyPlus Headers
#include <AirflowNetwork/Elements.hpp>
#include <EnergyPlus/CrossVentMgr.hh>
#include <EnergyPlus/Data/EnergyPlusData.hh>
#include <EnergyPlus/DataEnvironment.hh>
#include <EnergyPlus/DataErrorTracking.hh>
#include <EnergyPlus/DataHVACGlobals.hh>
#include <EnergyPlus/DataHeatBalFanSys.hh>
#include <EnergyPlus/DataHeatBalance.hh>
#include <EnergyPlus/DataIPShortCuts.hh>
#include <EnergyPlus/DataLoopNode.hh>
#include <EnergyPlus/DataRoomAirModel.hh>
#include <EnergyPlus/DataSurfaces.hh>
#include <EnergyPlus/DataUCSDSharedData.hh>
#include <EnergyPlus/DataZoneEquipment.hh>
#include <EnergyPlus/DisplacementVentMgr.hh>
#include <EnergyPlus/Fans.hh>
#include <EnergyPlus/General.hh>
#include <EnergyPlus/InputProcessing/InputProcessor.hh>
#include <EnergyPlus/InternalHeatGains.hh>
#include <EnergyPlus/MundtSimMgr.hh>
#include <EnergyPlus/OutputProcessor.hh>
#include <EnergyPlus/Psychrometrics.hh>
#include <EnergyPlus/RoomAirModelAirflowNetwork.hh>
#include <EnergyPlus/RoomAirModelManager.hh>
#include <EnergyPlus/RoomAirModelUserTempPattern.hh>
#include <EnergyPlus/ScheduleManager.hh>
#include <EnergyPlus/UFADManager.hh>
#include <EnergyPlus/UtilityRoutines.hh>

namespace EnergyPlus {

namespace RoomAirModelManager {

    // MODULE INFORMATION
    //       AUTHOR         Weixiu Kong
    //       DATE WRITTEN   March 2003
    //       MODIFIED       July 2003, CC
    //                      Aug, 2005, BG
    //       RE-ENGINEERED  na

    // PURPOSE OF THIS MODULE:
    // Contains subroutines for managing the room air models

    // Using/Aliasing
    using namespace DataRoomAirModel;

    bool GetUCSDDVDataFlag(true); // UCSD
    bool GetAirModelData(true);   // Used to "get" all air model data
    bool MyOneTimeFlag(true);

    void clear_state()
    {
        GetUCSDDVDataFlag = true;
        GetAirModelData = true;
        MyOneTimeFlag = true;
    }

    void ManageAirModel(EnergyPlusData &state, int &ZoneNum)
    {

        // SUBROUTINE INFORMATION:
        //       AUTHOR         Weixiu Kong
        //       DATE WRITTEN   April 2003
        //       MODIFIED       July 2003, CC
        //                      Jan 2004, CC
        //       RE-ENGINEERED  na

        // PURPOSE OF THIS SUBROUTINE:
        //     manage room air models.

        // Using/Aliasing
        using CrossVentMgr::ManageUCSDCVModel;
        using DisplacementVentMgr::ManageUCSDDVModel;
        using MundtSimMgr::ManageMundtModel;
        using RoomAirModelAirflowNetwork::SimRoomAirModelAirflowNetwork;
        using RoomAirModelUserTempPattern::ManageUserDefinedPatterns;
        using UFADManager::ManageUCSDUFModels;


        if (GetAirModelData) {
            GetAirModelDatas(state);
            GetAirModelData = false;
        }

        if (state.dataRoomAirMod->UCSDModelUsed) {
            SharedDVCVUFDataInit(state,ZoneNum);
        }

        {
            auto const SELECT_CASE_var(state.dataRoomAirMod->AirModel(ZoneNum).AirModelType);

            if (SELECT_CASE_var == DataRoomAirModel::RoomAirModel::UserDefined) {

                ManageUserDefinedPatterns(state, ZoneNum);

            } else if (SELECT_CASE_var == DataRoomAirModel::RoomAirModel::Mixing) { // Mixing air model
                                                                 // do nothing

            } else if (SELECT_CASE_var == DataRoomAirModel::RoomAirModel::Mundt) { // Mundt air model
                // simulate room airflow using Mundt model
                ManageMundtModel(state, ZoneNum);

            } else if (SELECT_CASE_var == DataRoomAirModel::RoomAirModel::UCSDDV) { // UCDV Displacement Ventilation model
                // simulate room airflow using UCSDDV model
                ManageUCSDDVModel(state, ZoneNum);

            } else if (SELECT_CASE_var == DataRoomAirModel::RoomAirModel::UCSDCV) { // UCSD Cross Ventilation model
                // simulate room airflow using UCSDDV model
                ManageUCSDCVModel(state, ZoneNum);

            } else if (SELECT_CASE_var == DataRoomAirModel::RoomAirModel::UCSDUFI) { // UCSD UFAD interior zone model
                // simulate room airflow using the UCSDUFI model
                ManageUCSDUFModels(state, ZoneNum, DataRoomAirModel::RoomAirModel::UCSDUFI);

            } else if (SELECT_CASE_var == DataRoomAirModel::RoomAirModel::UCSDUFE) { // UCSD UFAD exterior zone model
                // simulate room airflow using the UCSDUFE model
                ManageUCSDUFModels(state, ZoneNum, DataRoomAirModel::RoomAirModel::UCSDUFE);

            } else if (SELECT_CASE_var == DataRoomAirModel::RoomAirModel::AirflowNetwork) { // RoomAirflowNetwork zone model
                // simulate room airflow using the AirflowNetwork - based model
                SimRoomAirModelAirflowNetwork(state, ZoneNum);

            } else { // mixing air model
                     // do nothing
            }
        }
    }

    //*****************************************************************************************

    void GetAirModelDatas(EnergyPlusData &state)
    {

        // SUBROUTINE INFORMATION:
        //       AUTHOR         Linda Lawrie
        //       DATE WRITTEN   March 2005
        //       MODIFIED       na
        //       RE-ENGINEERED  na

        // PURPOSE OF THIS SUBROUTINE:
        // This routine "gets" all the data for the "RoomAir" models by calling individual
        // routines.

        // SUBROUTINE LOCAL VARIABLE DECLARATIONS:
        bool ErrorsFound;

        ErrorsFound = false;
        // get air node input data for all zones
        GetAirNodeData(state, ErrorsFound);

        // get mundt model controls for all zones
        GetMundtData(state, ErrorsFound);

        // get airflow network model info for all zones
        GetRoomAirflowNetworkData(state, ErrorsFound);

        // get UCSDDV model controls for all zones
        GetDisplacementVentData(state, ErrorsFound);

        // get UCSDCV model controls for all zones
        GetCrossVentData(state,ErrorsFound);

        // get BTG's user-defined patterns for all zones
        GetUserDefinedPatternData(state, ErrorsFound);

        // get UCSD UFAD interior zone model controls for all zones
        // get UCSD UFAD exterior zone model controls for all zones
        GetUFADZoneData(state,ErrorsFound);

        if (ErrorsFound) {
            ShowFatalError(state, "GetAirModelData: Errors found getting air model input.  Program terminates.");
        }
    }

    void GetUserDefinedPatternData(EnergyPlusData &state, bool &ErrorsFound) // True if errors found during this get input routine
    {
        // SUBROUTINE INFORMATION:
        //       AUTHOR         Brent Griffith
        //       DATE WRITTEN   Aug 2005
        //       MODIFIED       na
        //       RE-ENGINEERED  na

        // PURPOSE OF THIS SUBROUTINE:
        // This routine "gets" all the data for the "User-Defined RoomAir"

        // METHODOLOGY EMPLOYED:
        // usual energyplus input routines
        // for the actual patterns, a single structure array holds
        // different patterns in nested derived types.

        // Using/Aliasing
        using namespace DataIPShortCuts;
        using DataZoneEquipment::EquipConfiguration;

        using RoomAirModelUserTempPattern::FigureNDheightInZone;
        using ScheduleManager::GetScheduleIndex;

        // SUBROUTINE PARAMETER DEFINITIONS:
        static std::string const RoutineName("GetUserDefinedPatternData: ");

        // SUBROUTINE LOCAL VARIABLE DECLARATIONS:
        int NumAlphas;  // number of alphas
        int NumNumbers; // Number of numbers encountered
        int Status;     // Notes if there was an error in processing the input

        int thisSurfinZone; // working variable for indexing surfaces within a ZoneRadiantInfo structure
        int thisHBsurfID;   // working variable for indexing surfaces in main Surface structure
        int thisPattern;

        int i;        // do loop indexer
        int NumPairs; // number of zeta/deltaTai pairs
        int ObjNum;   // loop indexer of input objects if the same type
        int ZoneNum;  // zone number in heat balance domain
        int found;    // test for UtilityRoutines::FindItemInList(

        // access input file and setup
        state.dataRoomAirMod->numTempDistContrldZones = inputProcessor->getNumObjectsFound(state, cUserDefinedControlObject);

        state.dataRoomAirMod->NumConstantGradient = inputProcessor->getNumObjectsFound(state, cTempPatternConstGradientObject);
        state.dataRoomAirMod->NumTwoGradientInterp = inputProcessor->getNumObjectsFound(state, cTempPatternTwoGradientObject);
        state.dataRoomAirMod->NumNonDimensionalHeight = inputProcessor->getNumObjectsFound(state, cTempPatternNDHeightObject);
        state.dataRoomAirMod->NumSurfaceMapping = inputProcessor->getNumObjectsFound(state, cTempPatternSurfMapObject);

        state.dataRoomAirMod->NumAirTempPatterns = state.dataRoomAirMod->NumConstantGradient + state.dataRoomAirMod->NumTwoGradientInterp + state.dataRoomAirMod->NumNonDimensionalHeight + state.dataRoomAirMod->NumSurfaceMapping;

        cCurrentModuleObject = cUserDefinedControlObject;
        if (state.dataRoomAirMod->numTempDistContrldZones == 0) {
            if (state.dataRoomAirMod->NumAirTempPatterns != 0) { // user may have missed control object
                ShowWarningError(state, "Missing " + cCurrentModuleObject + " object needed to use roomair temperature patterns");
                // ErrorsFound = .TRUE.
            }
            return;
        }

        // now allocate AirPatternZoneInfo to length of all zones for easy indexing
        if (!allocated(state.dataRoomAirMod->AirPatternZoneInfo)) {
            state.dataRoomAirMod->AirPatternZoneInfo.allocate(state.dataGlobal->NumOfZones);
        }

        for (ObjNum = 1; ObjNum <= state.dataRoomAirMod->numTempDistContrldZones; ++ObjNum) {

            inputProcessor->getObjectItem(state,
                                          cCurrentModuleObject,
                                          ObjNum,
                                          cAlphaArgs,
                                          NumAlphas,
                                          rNumericArgs,
                                          NumNumbers,
                                          Status,
                                          _,
                                          lAlphaFieldBlanks,
                                          cAlphaFieldNames,
                                          cNumericFieldNames);
            // first get zone ID
            ZoneNum = UtilityRoutines::FindItemInList(cAlphaArgs(2), state.dataHeatBal->Zone);
            if (ZoneNum == 0) { // throw error
                ShowSevereError(state, RoutineName + cCurrentModuleObject + "=\"" + cAlphaArgs(1) + "\", invalid data.");
                ShowContinueError(state, "Invalid-not found " + cAlphaFieldNames(2) + "=\"" + cAlphaArgs(2) + "\".");
                ErrorsFound = true;
                return; // halt to avoid hard crash
            }
            state.dataRoomAirMod->AirPatternZoneInfo(ZoneNum).IsUsed = true;
            state.dataRoomAirMod->AirPatternZoneInfo(ZoneNum).Name = cAlphaArgs(1);     // Name of this Control Object
            state.dataRoomAirMod->AirPatternZoneInfo(ZoneNum).ZoneName = cAlphaArgs(2); // Zone Name

            state.dataRoomAirMod->AirPatternZoneInfo(ZoneNum).AvailSched = cAlphaArgs(3);
            if (lAlphaFieldBlanks(3)) {
                state.dataRoomAirMod->AirPatternZoneInfo(ZoneNum).AvailSchedID = DataGlobalConstants::ScheduleAlwaysOn;
            } else {
                state.dataRoomAirMod->AirPatternZoneInfo(ZoneNum).AvailSchedID = GetScheduleIndex(state, cAlphaArgs(3));
                if (state.dataRoomAirMod->AirPatternZoneInfo(ZoneNum).AvailSchedID == 0) {
                    ShowSevereError(state, RoutineName + cCurrentModuleObject + "=\"" + cAlphaArgs(1) + "\", invalid data.");
                    ShowContinueError(state, "Invalid-not found " + cAlphaFieldNames(3) + "=\"" + cAlphaArgs(3) + "\".");
                    ErrorsFound = true;
                }
            }

            state.dataRoomAirMod->AirPatternZoneInfo(ZoneNum).PatternCntrlSched = cAlphaArgs(4); // Schedule Name for Leading Pattern Control for this Zone
            state.dataRoomAirMod->AirPatternZoneInfo(ZoneNum).PatternSchedID = GetScheduleIndex(state, cAlphaArgs(4));
            if (state.dataRoomAirMod->AirPatternZoneInfo(ZoneNum).PatternSchedID == 0) {
                ShowSevereError(state, RoutineName + cCurrentModuleObject + "=\"" + cAlphaArgs(1) + "\", invalid data.");
                ShowContinueError(state, "Invalid-not found " + cAlphaFieldNames(4) + "=\"" + cAlphaArgs(4) + "\".");
                ErrorsFound = true;
            }

            state.dataRoomAirMod->AirPatternZoneInfo(ZoneNum).ZoneID = ZoneNum;

            //   figure number of surfaces for this zone
            state.dataRoomAirMod->AirPatternZoneInfo(ZoneNum).totNumSurfs = state.dataHeatBal->Zone(ZoneNum).HTSurfaceLast - state.dataHeatBal->Zone(ZoneNum).HTSurfaceFirst + 1;
            //   allocate nested derived type for surface info
            state.dataRoomAirMod->AirPatternZoneInfo(ZoneNum).Surf.allocate(state.dataRoomAirMod->AirPatternZoneInfo(ZoneNum).totNumSurfs);

            //   Fill in what we know for nested structure for surfaces
            for (thisSurfinZone = 1; thisSurfinZone <= state.dataRoomAirMod->AirPatternZoneInfo(ZoneNum).totNumSurfs; ++thisSurfinZone) {
<<<<<<< HEAD
                thisHBsurfID = state.dataHeatBal->Zone(ZoneNum).SurfaceFirst + thisSurfinZone - 1;
                if (state.dataSurface->Surface(thisHBsurfID).Class == DataSurfaces::SurfaceClass::IntMass) {
=======
                thisHBsurfID = state.dataHeatBal->Zone(ZoneNum).HTSurfaceFirst + thisSurfinZone - 1;
                if (Surface(thisHBsurfID).Class == DataSurfaces::SurfaceClass::IntMass) {
>>>>>>> b94803ca
                    state.dataRoomAirMod->AirPatternZoneInfo(ZoneNum).Surf(thisSurfinZone).SurfID = thisHBsurfID;
                    state.dataRoomAirMod->AirPatternZoneInfo(ZoneNum).Surf(thisSurfinZone).Zeta = 0.5;
                    continue;
                }

                state.dataRoomAirMod->AirPatternZoneInfo(ZoneNum).Surf(thisSurfinZone).SurfID = thisHBsurfID;

                state.dataRoomAirMod->AirPatternZoneInfo(ZoneNum).Surf(thisSurfinZone).Zeta = FigureNDheightInZone(state, thisHBsurfID);

            } // loop through surfaces in this zone

        } // loop through number of 'RoomAir:TemperaturePattern:UserDefined' objects

        // Check against AirModel.  Make sure there is a match here.
        for (ZoneNum = 1; ZoneNum <= state.dataGlobal->NumOfZones; ++ZoneNum) {
            if (state.dataRoomAirMod->AirModel(ZoneNum).AirModelType != DataRoomAirModel::RoomAirModel::UserDefined) continue;
            if (state.dataRoomAirMod->AirPatternZoneInfo(ZoneNum).IsUsed) continue; // There is a Room Air Temperatures object for this zone
            ShowSevereError(state, RoutineName + "AirModel for Zone=[" + state.dataHeatBal->Zone(ZoneNum).Name + "] is indicated as \"User Defined\".");
            ShowContinueError(state, "...but missing a " + cCurrentModuleObject + " object for control.");
            ErrorsFound = true;
        }

        // now get user defined temperature patterns
        if (!allocated(state.dataRoomAirMod->RoomAirPattern)) {
            state.dataRoomAirMod->RoomAirPattern.allocate(state.dataRoomAirMod->NumAirTempPatterns);
        }

        // Four different objects to get
        cCurrentModuleObject = cTempPatternConstGradientObject;
        for (ObjNum = 1; ObjNum <= state.dataRoomAirMod->NumConstantGradient; ++ObjNum) {
            thisPattern = ObjNum;
            inputProcessor->getObjectItem(
                state, cCurrentModuleObject, ObjNum, cAlphaArgs, NumAlphas, rNumericArgs, NumNumbers, Status, _, _, cAlphaFieldNames, cNumericFieldNames);

            state.dataRoomAirMod->RoomAirPattern(thisPattern).Name = cAlphaArgs(1);
            state.dataRoomAirMod->RoomAirPattern(thisPattern).PatrnID = rNumericArgs(1);
            state.dataRoomAirMod->RoomAirPattern(thisPattern).PatternMode = DataRoomAirModel::UserDefinedPatternType::ConstGradTempPattern;
            state.dataRoomAirMod->RoomAirPattern(thisPattern).DeltaTstat = rNumericArgs(2);
            state.dataRoomAirMod->RoomAirPattern(thisPattern).DeltaTleaving = rNumericArgs(3);
            state.dataRoomAirMod->RoomAirPattern(thisPattern).DeltaTexhaust = rNumericArgs(4);
            state.dataRoomAirMod->RoomAirPattern(thisPattern).GradPatrn.Gradient = rNumericArgs(5);
        }

        cCurrentModuleObject = cTempPatternTwoGradientObject;
        for (ObjNum = 1; ObjNum <= state.dataRoomAirMod->NumTwoGradientInterp; ++ObjNum) {
            thisPattern = state.dataRoomAirMod->NumConstantGradient + ObjNum;
            inputProcessor->getObjectItem(
                state, cCurrentModuleObject, ObjNum, cAlphaArgs, NumAlphas, rNumericArgs, NumNumbers, Status, _, _, cAlphaFieldNames, cNumericFieldNames);
            state.dataRoomAirMod->RoomAirPattern(thisPattern).PatternMode = DataRoomAirModel::UserDefinedPatternType::TwoGradInterpPattern;
            state.dataRoomAirMod->RoomAirPattern(thisPattern).Name = cAlphaArgs(1);
            state.dataRoomAirMod->RoomAirPattern(thisPattern).PatrnID = rNumericArgs(1);
            state.dataRoomAirMod->RoomAirPattern(thisPattern).TwoGradPatrn.TstatHeight = rNumericArgs(2);
            state.dataRoomAirMod->RoomAirPattern(thisPattern).TwoGradPatrn.TleavingHeight = rNumericArgs(3);
            state.dataRoomAirMod->RoomAirPattern(thisPattern).TwoGradPatrn.TexhaustHeight = rNumericArgs(4);
            state.dataRoomAirMod->RoomAirPattern(thisPattern).TwoGradPatrn.LowGradient = rNumericArgs(5);
            state.dataRoomAirMod->RoomAirPattern(thisPattern).TwoGradPatrn.HiGradient = rNumericArgs(6);

            if (UtilityRoutines::SameString(cAlphaArgs(2), "OutdoorDryBulbTemperature")) {
                state.dataRoomAirMod->RoomAirPattern(thisPattern).TwoGradPatrn.InterpolationMode = DataRoomAirModel::UserDefinedPatternMode::OutdoorDryBulbMode;
            } else if (UtilityRoutines::SameString(cAlphaArgs(2), "ZoneDryBulbTemperature")) {
                state.dataRoomAirMod->RoomAirPattern(thisPattern).TwoGradPatrn.InterpolationMode = DataRoomAirModel::UserDefinedPatternMode::ZoneAirTempMode;
            } else if (UtilityRoutines::SameString(cAlphaArgs(2), "ZoneAndOutdoorTemperatureDifference")) {
                state.dataRoomAirMod->RoomAirPattern(thisPattern).TwoGradPatrn.InterpolationMode = DataRoomAirModel::UserDefinedPatternMode::DeltaOutdoorZone;
            } else if (UtilityRoutines::SameString(cAlphaArgs(2), "SensibleCoolingLoad")) {
                state.dataRoomAirMod->RoomAirPattern(thisPattern).TwoGradPatrn.InterpolationMode = DataRoomAirModel::UserDefinedPatternMode::SensibleCoolingMode;
            } else if (UtilityRoutines::SameString(cAlphaArgs(2), "SensibleHeatingLoad")) {
                state.dataRoomAirMod->RoomAirPattern(thisPattern).TwoGradPatrn.InterpolationMode = DataRoomAirModel::UserDefinedPatternMode::SensibleHeatingMode;
            } else {
                ShowSevereError(state, "Invalid " + cAlphaFieldNames(2) + " = " + cAlphaArgs(2));
                ShowContinueError(state, "Entered in " + cCurrentModuleObject + " = " + cAlphaArgs(1));
                ErrorsFound = true;
            }

            state.dataRoomAirMod->RoomAirPattern(thisPattern).TwoGradPatrn.UpperBoundTempScale = rNumericArgs(7);
            state.dataRoomAirMod->RoomAirPattern(thisPattern).TwoGradPatrn.LowerBoundTempScale = rNumericArgs(8);

            state.dataRoomAirMod->RoomAirPattern(thisPattern).TwoGradPatrn.UpperBoundHeatRateScale = rNumericArgs(9);
            state.dataRoomAirMod->RoomAirPattern(thisPattern).TwoGradPatrn.LowerBoundHeatRateScale = rNumericArgs(10);

            // now test the input some
            if (state.dataRoomAirMod->RoomAirPattern(thisPattern).TwoGradPatrn.HiGradient == state.dataRoomAirMod->RoomAirPattern(thisPattern).TwoGradPatrn.LowGradient) {
                ShowWarningError(state, format("Upper and lower gradients equal, use {} instead ", cTempPatternConstGradientObject));
                ShowContinueError(state, "Entered in " + cCurrentModuleObject + " = " + cAlphaArgs(1));
            }
            if ((state.dataRoomAirMod->RoomAirPattern(thisPattern).TwoGradPatrn.UpperBoundTempScale == state.dataRoomAirMod->RoomAirPattern(thisPattern).TwoGradPatrn.LowerBoundTempScale) &&
                ((state.dataRoomAirMod->RoomAirPattern(thisPattern).TwoGradPatrn.InterpolationMode == DataRoomAirModel::UserDefinedPatternMode::OutdoorDryBulbMode) ||
                 (state.dataRoomAirMod->RoomAirPattern(thisPattern).TwoGradPatrn.InterpolationMode == DataRoomAirModel::UserDefinedPatternMode::ZoneAirTempMode) ||
                 (state.dataRoomAirMod->RoomAirPattern(thisPattern).TwoGradPatrn.InterpolationMode == DataRoomAirModel::UserDefinedPatternMode::DeltaOutdoorZone))) {
                // throw error, will cause divide by zero when used for scaling
                ShowSevereError(state, "Error in temperature scale in " + cCurrentModuleObject + ": " + cAlphaArgs(1));
                ErrorsFound = true;
            }
            if ((state.dataRoomAirMod->RoomAirPattern(thisPattern).TwoGradPatrn.HiGradient == state.dataRoomAirMod->RoomAirPattern(thisPattern).TwoGradPatrn.LowGradient) &&
                ((state.dataRoomAirMod->RoomAirPattern(thisPattern).TwoGradPatrn.InterpolationMode == DataRoomAirModel::UserDefinedPatternMode::SensibleCoolingMode) ||
                 (state.dataRoomAirMod->RoomAirPattern(thisPattern).TwoGradPatrn.InterpolationMode == DataRoomAirModel::UserDefinedPatternMode::SensibleHeatingMode))) {
                // throw error, will cause divide by zero when used for scaling
                ShowSevereError(state, "Error in load scale in " + cCurrentModuleObject + ": " + cAlphaArgs(1));
                ErrorsFound = true;
            }
        }

        cCurrentModuleObject = cTempPatternNDHeightObject;
        for (ObjNum = 1; ObjNum <= state.dataRoomAirMod->NumNonDimensionalHeight; ++ObjNum) {
            thisPattern = state.dataRoomAirMod->NumConstantGradient + state.dataRoomAirMod->NumTwoGradientInterp + ObjNum;
            state.dataRoomAirMod->RoomAirPattern(thisPattern).PatternMode = DataRoomAirModel::UserDefinedPatternType::NonDimenHeightPattern;

            inputProcessor->getObjectItem(
                state, cCurrentModuleObject, ObjNum, cAlphaArgs, NumAlphas, rNumericArgs, NumNumbers, Status, _, _, cAlphaFieldNames, cNumericFieldNames);
            state.dataRoomAirMod->RoomAirPattern(thisPattern).Name = cAlphaArgs(1);
            state.dataRoomAirMod->RoomAirPattern(thisPattern).PatrnID = rNumericArgs(1);
            state.dataRoomAirMod->RoomAirPattern(thisPattern).DeltaTstat = rNumericArgs(2);
            state.dataRoomAirMod->RoomAirPattern(thisPattern).DeltaTleaving = rNumericArgs(3);
            state.dataRoomAirMod->RoomAirPattern(thisPattern).DeltaTexhaust = rNumericArgs(4);

            NumPairs = std::floor((double(NumNumbers) - 4.0) / 2.0);

            // TODO error checking

            state.dataRoomAirMod->RoomAirPattern(thisPattern).VertPatrn.ZetaPatrn.allocate(NumPairs);
            state.dataRoomAirMod->RoomAirPattern(thisPattern).VertPatrn.DeltaTaiPatrn.allocate(NumPairs);

            // init these since they can't be in derived type
            state.dataRoomAirMod->RoomAirPattern(thisPattern).VertPatrn.ZetaPatrn = 0.0;
            state.dataRoomAirMod->RoomAirPattern(thisPattern).VertPatrn.DeltaTaiPatrn = 0.0;

            for (i = 0; i <= NumPairs - 1; ++i) {

                state.dataRoomAirMod->RoomAirPattern(thisPattern).VertPatrn.ZetaPatrn(i + 1) = rNumericArgs(2 * i + 5);
                state.dataRoomAirMod->RoomAirPattern(thisPattern).VertPatrn.DeltaTaiPatrn(i + 1) = rNumericArgs(2 * i + 6);
            }

            // TODO  check order (TODO sort ? )
            for (i = 2; i <= NumPairs; ++i) {
                if (state.dataRoomAirMod->RoomAirPattern(thisPattern).VertPatrn.ZetaPatrn(i) < state.dataRoomAirMod->RoomAirPattern(thisPattern).VertPatrn.ZetaPatrn(i - 1)) {
                    ShowSevereError(state, "Zeta values not in increasing order in " + cCurrentModuleObject + ": " + cAlphaArgs(1));
                    ErrorsFound = true;
                }
            }
        }

        cCurrentModuleObject = cTempPatternSurfMapObject;
        for (ObjNum = 1; ObjNum <= state.dataRoomAirMod->NumSurfaceMapping; ++ObjNum) {
            thisPattern = state.dataRoomAirMod->NumConstantGradient + state.dataRoomAirMod->NumTwoGradientInterp + state.dataRoomAirMod->NumNonDimensionalHeight + ObjNum;
            state.dataRoomAirMod->RoomAirPattern(thisPattern).PatternMode = DataRoomAirModel::UserDefinedPatternType::SurfMapTempPattern;

            inputProcessor->getObjectItem(
                state, cCurrentModuleObject, ObjNum, cAlphaArgs, NumAlphas, rNumericArgs, NumNumbers, Status, _, _, cAlphaFieldNames, cNumericFieldNames);
            state.dataRoomAirMod->RoomAirPattern(thisPattern).Name = cAlphaArgs(1);
            state.dataRoomAirMod->RoomAirPattern(thisPattern).PatrnID = rNumericArgs(1);
            state.dataRoomAirMod->RoomAirPattern(thisPattern).DeltaTstat = rNumericArgs(2);
            state.dataRoomAirMod->RoomAirPattern(thisPattern).DeltaTleaving = rNumericArgs(3);
            state.dataRoomAirMod->RoomAirPattern(thisPattern).DeltaTexhaust = rNumericArgs(4);

            NumPairs = NumNumbers - 4;

            if (NumPairs != (NumAlphas - 1)) {
                ShowSevereError(state, "Error in number of entries in " + cCurrentModuleObject + " object: " + cAlphaArgs(1));
                ErrorsFound = true;
            }
            state.dataRoomAirMod->RoomAirPattern(thisPattern).MapPatrn.SurfName.allocate(NumPairs);
            state.dataRoomAirMod->RoomAirPattern(thisPattern).MapPatrn.DeltaTai.allocate(NumPairs);
            state.dataRoomAirMod->RoomAirPattern(thisPattern).MapPatrn.SurfID.allocate(NumPairs);

            // init just allocated
            state.dataRoomAirMod->RoomAirPattern(thisPattern).MapPatrn.SurfName = "";
            state.dataRoomAirMod->RoomAirPattern(thisPattern).MapPatrn.DeltaTai = 0.0;
            state.dataRoomAirMod->RoomAirPattern(thisPattern).MapPatrn.SurfID = 0;

            for (i = 1; i <= NumPairs; ++i) {
                state.dataRoomAirMod->RoomAirPattern(thisPattern).MapPatrn.SurfName(i) = cAlphaArgs(i + 1);
                state.dataRoomAirMod->RoomAirPattern(thisPattern).MapPatrn.DeltaTai(i) = rNumericArgs(i + 4);
                found = UtilityRoutines::FindItemInList(cAlphaArgs(i + 1), state.dataSurface->Surface);
                if (found != 0) {
                    state.dataRoomAirMod->RoomAirPattern(thisPattern).MapPatrn.SurfID(i) = found;
                } else {
                    ShowSevereError(state, "Surface name not found in " + cCurrentModuleObject + " object: " + cAlphaArgs(1));
                    ErrorsFound = true;
                }
            }
            state.dataRoomAirMod->RoomAirPattern(thisPattern).MapPatrn.NumSurfs = NumPairs;
        }

        if (state.dataErrTracking->TotalRoomAirPatternTooLow > 0) {
            ShowWarningError(state,
                             format("GetUserDefinedPatternData: RoomAirModelUserTempPattern: {} problem(s) in non-dimensional height calculations, "
                                    "too low surface height(s) in relation to floor height of zone(s).",
                                    state.dataErrTracking->TotalRoomAirPatternTooLow));
            ShowContinueError(state, "...Use OutputDiagnostics,DisplayExtraWarnings; to see details.");
            state.dataErrTracking->TotalWarningErrors += state.dataErrTracking->TotalRoomAirPatternTooLow;
        }
        if (state.dataErrTracking->TotalRoomAirPatternTooHigh > 0) {
            ShowWarningError(state,
                             format("GetUserDefinedPatternData: RoomAirModelUserTempPattern: {} problem(s) in non-dimensional height calculations, "
                                    "too high surface height(s) in relation to ceiling height of zone(s).",
                                    state.dataErrTracking->TotalRoomAirPatternTooHigh));
            ShowContinueError(state, "...Use OutputDiagnostics,DisplayExtraWarnings; to see details.");
            state.dataErrTracking->TotalWarningErrors += state.dataErrTracking->TotalRoomAirPatternTooHigh;
        }

        // now do one time setups from and checks on user data

        // Find and set return and exhaust node ids

        for (i = 1; i <= state.dataGlobal->NumOfZones; ++i) {
            if (state.dataRoomAirMod->AirPatternZoneInfo(i).IsUsed) {
                // first get return and exhaust air node index
                found = UtilityRoutines::FindItemInList(state.dataRoomAirMod->AirPatternZoneInfo(i).ZoneName, state.dataZoneEquip->ZoneEquipConfig, &EquipConfiguration::ZoneName);
                if (found != 0) {

                    state.dataRoomAirMod->AirPatternZoneInfo(i).ZoneNodeID = state.dataZoneEquip->ZoneEquipConfig(found).ZoneNode;
                    if (allocated(state.dataZoneEquip->ZoneEquipConfig(found).ExhaustNode)) {
                        state.dataRoomAirMod->AirPatternZoneInfo(i).ExhaustAirNodeID.allocate(state.dataZoneEquip->ZoneEquipConfig(found).NumExhaustNodes);
                        state.dataRoomAirMod->AirPatternZoneInfo(i).ExhaustAirNodeID = state.dataZoneEquip->ZoneEquipConfig(found).ExhaustNode;
                    } // exhaust nodes present
                }     // found ZoneEquipConf

                // second get zone height values
                state.dataRoomAirMod->AirPatternZoneInfo(i).ZoneHeight = state.dataHeatBal->Zone(i).CeilingHeight;

            } // air pattern is used
        }
    }

    void GetAirNodeData(EnergyPlusData &state, bool &ErrorsFound) // True if errors found during this get input routine
    {

        // SUBROUTINE INFORMATION:
        //       AUTHOR         Brent Griffith
        //       DATE WRITTEN   August 2001
        //       RE-ENGINEERED  April 2003, Weixiu Kong
        //       MODIFIED       July 2003, CC
        //                      Jan 2004, CC

        // PURPOSE OF THIS SUBROUTINE:
        //     Get AirNode data for all zones at once

        // METHODOLOGY EMPLOYED:
        //     Use input processer to get input from idf file

        // Using/Aliasing
        using namespace DataIPShortCuts;

        // SUBROUTINE LOCAL VARIABLE DECLARATIONS:
        int NumAlphas; // States which alpha value to read from a
        // "Number" line
        int NumNumbers;       // Number of numbers encountered
        int Status;           // Notes if there was an error in processing the input
        int AirNodeNum;       // Index number for air nodes
        int ZoneNum;          // Index number for zones
        int NumSurfsInvolved; // Number of surfaces involved with air nodes
        int SurfCount;        // Number of surfaces involved with air nodes
        // (used for checking error)
        int SurfNum;     // Index number for surfaces
        int SurfFirst;   // Index number for first surface of zones
        int NumOfSurfs;  // Index number for last surface of zones
        int ListSurfNum; // Index number of surfaces listed in the air node object
        bool SurfNeeded;



        if (!state.dataRoomAirMod->MundtModelUsed) return;

        // Initialize default values for air nodes
        state.dataRoomAirMod->TotNumOfZoneAirNodes.allocate(state.dataGlobal->NumOfZones);
        state.dataRoomAirMod->TotNumOfAirNodes = 0;
        state.dataRoomAirMod->TotNumOfZoneAirNodes = 0;

        cCurrentModuleObject = "RoomAir:Node";
        state.dataRoomAirMod->TotNumOfAirNodes = inputProcessor->getNumObjectsFound(state, cCurrentModuleObject);

        if (state.dataRoomAirMod->TotNumOfAirNodes <= 0) {
            // no air node object is found, terminate the program
            ShowSevereError(state, "No " + cCurrentModuleObject + " objects found in input.");
            ShowContinueError(state, "The OneNodeDisplacementVentilation model requires " + cCurrentModuleObject + " objects");
            ErrorsFound = true;
            return;
        } else {
            // air node objects are found so allocate airnode variable
            state.dataRoomAirMod->AirNode.allocate(state.dataRoomAirMod->TotNumOfAirNodes);
        }

        for (AirNodeNum = 1; AirNodeNum <= state.dataRoomAirMod->TotNumOfAirNodes; ++AirNodeNum) {

            // get air node objects
            inputProcessor->getObjectItem(state,
                                          cCurrentModuleObject,
                                          AirNodeNum,
                                          cAlphaArgs,
                                          NumAlphas,
                                          rNumericArgs,
                                          NumNumbers,
                                          Status,
                                          _,
                                          _,
                                          cAlphaFieldNames,
                                          cNumericFieldNames);
            UtilityRoutines::IsNameEmpty(state, cAlphaArgs(1), cCurrentModuleObject, ErrorsFound);

            state.dataRoomAirMod->AirNode(AirNodeNum).Name = cAlphaArgs(1);

            state.dataRoomAirMod->AirNode(AirNodeNum).ZoneName = cAlphaArgs(3); // Zone name
            state.dataRoomAirMod->AirNode(AirNodeNum).ZonePtr = UtilityRoutines::FindItemInList(state.dataRoomAirMod->AirNode(AirNodeNum).ZoneName, state.dataHeatBal->Zone);
            if (state.dataRoomAirMod->AirNode(AirNodeNum).ZonePtr == 0) {
                ShowSevereError(state, "Invalid " + cAlphaFieldNames(3) + " = " + cAlphaArgs(3));
                ShowContinueError(state, "Entered in " + cCurrentModuleObject + " = " + cAlphaArgs(1));
                ErrorsFound = true;
            } else {
                ZoneNum = state.dataRoomAirMod->AirNode(AirNodeNum).ZonePtr;
                NumOfSurfs = state.dataHeatBal->Zone(ZoneNum).HTSurfaceLast - state.dataHeatBal->Zone(ZoneNum).HTSurfaceFirst + 1;
                state.dataRoomAirMod->AirNode(AirNodeNum).SurfMask.allocate(NumOfSurfs);
            }

            {
                auto const nodeType(cAlphaArgs(2));
                if (nodeType == "INLET") {
                    state.dataRoomAirMod->AirNode(AirNodeNum).ClassType = InletAirNode;
                } else if (nodeType == "FLOOR") {
                    state.dataRoomAirMod->AirNode(AirNodeNum).ClassType = FloorAirNode;
                } else if (nodeType == "CONTROL") {
                    state.dataRoomAirMod->AirNode(AirNodeNum).ClassType = ControlAirNode;
                } else if (nodeType == "CEILING") {
                    state.dataRoomAirMod->AirNode(AirNodeNum).ClassType = CeilingAirNode;
                } else if (nodeType == "MUNDTROOM") {
                    state.dataRoomAirMod->AirNode(AirNodeNum).ClassType = MundtRoomAirNode;
                } else if (nodeType == "RETURN") {
                    state.dataRoomAirMod->AirNode(AirNodeNum).ClassType = ReturnAirNode;
                    //            CASE ('PLUME1')
                    //                AirNode(AirNodeNum)%ClassType   = PlumeAirNode1
                    //            CASE ('PLUME2')
                    //                AirNode(AirNodeNum)%ClassType   = PlumeAirNode2
                    //            CASE ('PLUME3')
                    //                AirNode(AirNodeNum)%ClassType   = PlumeAirNode3
                    //            CASE ('PLUME4')
                    //                AirNode(AirNodeNum)%ClassType   = PlumeAirNode4
                    //            CASE ('REESROOM1')
                    //                AirNode(AirNodeNum)%ClassType   = RoomAirNode1
                    //            CASE ('REESROOM2')
                    //                AirNode(AirNodeNum)%ClassType   = RoomAirNode2
                    //            CASE ('REESROOM3')
                    //                AirNode(AirNodeNum)%ClassType   = RoomAirNode3
                    //            CASE ('REESROOM4')
                    //                AirNode(AirNodeNum)%ClassType   = RoomAirNode4
                } else {
                    ShowSevereError(state, "Invalid " + cAlphaFieldNames(2) + " = " + cAlphaArgs(2));
                    ShowContinueError(state, "Entered in " + cCurrentModuleObject + " = " + cAlphaArgs(1));
                    ErrorsFound = true;
                }
            }

            state.dataRoomAirMod->AirNode(AirNodeNum).Height = rNumericArgs(1); // Air node height
            NumSurfsInvolved = NumAlphas - 3;             // Number of surfaces involved with air nodes

            // Initialize
            state.dataRoomAirMod->AirNode(AirNodeNum).SurfMask = false;

            if (NumSurfsInvolved <= 0) {

                // report severe error since the following air nodes require surfaces associated with them
                {
                    auto const nodeType(cAlphaArgs(2));
                    if (nodeType == "FLOOR" || nodeType == "CEILING" || nodeType == "MUNDTROOM" || nodeType == "PLUME4" || nodeType == "REESROOM1" ||
                        nodeType == "REESROOM2" || nodeType == "REESROOM3" || nodeType == "REESROOM4") {
                        // terminate the program due to a severe error in the specified input
                        ShowSevereError(state, "GetAirNodeData: " + cCurrentModuleObject + "=\"" + cAlphaArgs(1) + "\" invalid air node specification.");
                        ShowContinueError(state, "Mundt Room Air Model: No surface names specified.  Air node=\"" + state.dataRoomAirMod->AirNode(AirNodeNum).Name +
                                          " requires name of surfaces associated with it.");
                        ErrorsFound = true;
                    } else {
                    }
                }

            } else {

                // initialize
                SurfNeeded = true;

                // report warning error since the following air nodes do not require surfaces associated with them
                // and assign .FALSE. to 'SurfNeeded'
                {
                    auto const nodeType(cAlphaArgs(2));
                    if (nodeType == "INLET" || nodeType == "CONTROL" || nodeType == "RETURN" || nodeType == "PLUME1" || nodeType == "PLUME2" ||
                        nodeType == "PLUME3") {
                        ShowWarningError(state, "GetAirNodeData: " + cCurrentModuleObject + "=\"" + cAlphaArgs(1) + "\" invalid linkage");
                        ShowContinueError(state, "Mundt Room Air Model: No surface names needed.  Air node=\"" + state.dataRoomAirMod->AirNode(AirNodeNum).Name +
                                          " does not relate to any surfaces.");
                        SurfNeeded = false;
                    } else {
                    }
                }

                if (SurfNeeded) {

                    // this air node is in this zone; hence, first get name of all surfaces in this zone
                    ZoneNum = state.dataRoomAirMod->AirNode(AirNodeNum).ZonePtr;
                    SurfFirst = state.dataHeatBal->Zone(ZoneNum).HTSurfaceFirst;
                    NumOfSurfs = state.dataHeatBal->Zone(ZoneNum).HTSurfaceLast - state.dataHeatBal->Zone(ZoneNum).HTSurfaceFirst + 1;

                    // terminate the program due to a severe error in the specified input
                    if ((NumSurfsInvolved) > NumOfSurfs) {
                        ShowFatalError(state, "GetAirNodeData: Mundt Room Air Model: Number of surfaces connected to " + state.dataRoomAirMod->AirNode(AirNodeNum).Name +
                                       " is greater than number of surfaces in " + state.dataHeatBal->Zone(ZoneNum).Name);
                        return;
                    }

                    // relate surfaces to this air node and check to see whether surface names are specified correctly or not
                    SurfCount = 0;
                    --SurfFirst;
                    for (ListSurfNum = 4; ListSurfNum <= NumAlphas; ++ListSurfNum) {
                        for (SurfNum = 1; SurfNum <= NumOfSurfs; ++SurfNum) {
                            if (cAlphaArgs(ListSurfNum) == state.dataSurface->Surface(SurfFirst + SurfNum).Name) {
                                state.dataRoomAirMod->AirNode(AirNodeNum).SurfMask(SurfNum) = true;
                                ++SurfCount;
                            }
                        }
                    }

                    // report warning error since surface names are specified correctly
                    if ((NumSurfsInvolved) != SurfCount) {
                        ShowWarningError(state, "GetAirNodeData: Mundt Room Air Model: Some surface names specified for " + state.dataRoomAirMod->AirNode(AirNodeNum).Name +
                                         " are not in " + state.dataHeatBal->Zone(ZoneNum).Name);
                    }
                }
            }
        }

        // get number of air nodes in each zone
        for (ZoneNum = 1; ZoneNum <= state.dataGlobal->NumOfZones; ++ZoneNum) {

            // this zone uses other air model so skip the rest
            if (state.dataRoomAirMod->AirModel(ZoneNum).AirModelType != DataRoomAirModel::RoomAirModel::Mundt) continue;

            // this zone uses a nodal air model so get number of air nodes in each zone
            for (AirNodeNum = 1; AirNodeNum <= state.dataRoomAirMod->TotNumOfAirNodes; ++AirNodeNum) {
                if (UtilityRoutines::SameString(state.dataRoomAirMod->AirNode(AirNodeNum).ZoneName, state.dataHeatBal->Zone(ZoneNum).Name)) {
                    ++state.dataRoomAirMod->TotNumOfZoneAirNodes(ZoneNum);
                }
            }
        }
    }

    //*****************************************************************************************

    void GetMundtData(EnergyPlusData &state, bool &ErrorsFound) // True if errors found during this get input routine
    {

        // SUBROUTINE INFORMATION:
        //       AUTHOR         Brent Griffith
        //       DATE WRITTEN   August 2001
        //       MODIFIED       na
        //       RE-ENGINEERED  April 2003, Weixiu Kong
        //                      July 2003, CC

        // PURPOSE OF THIS SUBROUTINE:
        //     Get Mundt model controls for all zones at once

        // METHODOLOGY EMPLOYED:
        //     Use input processer to get input from idf file

        // Using/Aliasing
        using namespace DataIPShortCuts;

        // SUBROUTINE LOCAL VARIABLE DECLARATIONS:
        int NumAlphas;
        int NumNumbers;       // Number of numbers encountered
        int Status;           // Notes if there was an error in processing the input
        int ControlNum;       // Index number
        int NumOfMundtContrl; // Number of Mundt Model Controls
        int ZoneNum;          // Index number for zones



        if (!state.dataRoomAirMod->MundtModelUsed) return;

        // Initialize default values for Mundt model controls
        state.dataRoomAirMod->ConvectiveFloorSplit.allocate(state.dataGlobal->NumOfZones);
        state.dataRoomAirMod->InfiltratFloorSplit.allocate(state.dataGlobal->NumOfZones);
        state.dataRoomAirMod->ConvectiveFloorSplit = 0.0;
        state.dataRoomAirMod->InfiltratFloorSplit = 0.0;

        cCurrentModuleObject = "RoomAirSettings:OneNodeDisplacementVentilation";
        NumOfMundtContrl = inputProcessor->getNumObjectsFound(state, cCurrentModuleObject);
        if (NumOfMundtContrl > state.dataGlobal->NumOfZones) {
            ShowSevereError(state, "Too many " + cCurrentModuleObject + " objects in input file");
            ShowContinueError(state, "There cannot be more " + cCurrentModuleObject + " objects than number of zones.");
            ErrorsFound = true;
        }

        if (NumOfMundtContrl == 0) {
            ShowWarningError(state, "No " + cCurrentModuleObject + " objects found, program assumes no convection or infiltration gains near floors");
            return;
        }

        // this zone uses Mundt model so get Mundt Model Control
        // loop through all 'RoomAirSettings:OneNodeDisplacementVentilation' objects
        for (ControlNum = 1; ControlNum <= NumOfMundtContrl; ++ControlNum) {
            inputProcessor->getObjectItem(state,
                                          cCurrentModuleObject,
                                          ControlNum,
                                          cAlphaArgs,
                                          NumAlphas,
                                          rNumericArgs,
                                          NumNumbers,
                                          Status,
                                          _,
                                          _,
                                          cAlphaFieldNames,
                                          cNumericFieldNames);
            ZoneNum = UtilityRoutines::FindItemInList(cAlphaArgs(1), state.dataHeatBal->Zone);
            if (ZoneNum == 0) {
                ShowSevereError(state, "Invalid " + cAlphaFieldNames(1) + " = " + cAlphaArgs(1));
                ShowContinueError(state, "Entered in " + cCurrentModuleObject + " = " + cAlphaArgs(1));
                ShowContinueError(state, "Not a valid zone name.");
                ErrorsFound = true;
                continue;
            }
            if (state.dataRoomAirMod->AirModel(ZoneNum).AirModelType != DataRoomAirModel::RoomAirModel::Mundt) {
                ShowSevereError(state, "Zone specified=\"" + cAlphaArgs(1) + "\", Air Model type is not OneNodeDisplacementVentilation.");
                ShowContinueError(state, format("Air Model Type for zone={}", ChAirModel[static_cast<int>(state.dataRoomAirMod->AirModel(ZoneNum).AirModelType)]));
                ErrorsFound = true;
                continue;
            }
            state.dataRoomAirMod->ConvectiveFloorSplit(ZoneNum) = rNumericArgs(1);
            state.dataRoomAirMod->InfiltratFloorSplit(ZoneNum) = rNumericArgs(2);
        }
    }

    void GetDisplacementVentData(EnergyPlusData &state, bool &ErrorsFound) // True if errors found during this get input routine
    {

        // SUBROUTINE INFORMATION:
        //       AUTHOR         G. Carrilho da Graca
        //       DATE WRITTEN   January 2004
        //       MODIFIED
        //       RE-ENGINEERED

        // PURPOSE OF THIS SUBROUTINE:
        //  Get UCSD Displacement ventilation model controls for all zones at once

        // METHODOLOGY EMPLOYED:
        // Use input processor to get input from idf file

        // Using/Aliasing
        using namespace DataIPShortCuts;
        using namespace ScheduleManager;

        // SUBROUTINE LOCAL VARIABLE DECLARATIONS:
        int IOStat;
        int NumAlpha;
        int NumNumber;
        int Loop;

        if (!state.dataRoomAirMod->UCSDModelUsed) return;
        cCurrentModuleObject = "RoomAirSettings:ThreeNodeDisplacementVentilation";
        state.dataRoomAirMod->TotUCSDDV = inputProcessor->getNumObjectsFound(state, cCurrentModuleObject);

        if (state.dataRoomAirMod->TotUCSDDV <= 0) return;

        state.dataRoomAirMod->ZoneUCSDDV.allocate(state.dataRoomAirMod->TotUCSDDV);

        for (Loop = 1; Loop <= state.dataRoomAirMod->TotUCSDDV; ++Loop) {

            inputProcessor->getObjectItem(state,
                                          cCurrentModuleObject,
                                          Loop,
                                          cAlphaArgs,
                                          NumAlpha,
                                          rNumericArgs,
                                          NumNumber,
                                          IOStat,
                                          _,
                                          lAlphaFieldBlanks,
                                          cAlphaFieldNames,
                                          cNumericFieldNames);
            // First is Zone Name
            state.dataRoomAirMod->ZoneUCSDDV(Loop).ZoneName = cAlphaArgs(1);
            state.dataRoomAirMod->ZoneUCSDDV(Loop).ZonePtr = UtilityRoutines::FindItemInList(cAlphaArgs(1), state.dataHeatBal->Zone);
            if (state.dataRoomAirMod->ZoneUCSDDV(Loop).ZonePtr == 0) {
                ShowSevereError(state, "Invalid " + cAlphaFieldNames(1) + " = " + cAlphaArgs(1));
                ShowContinueError(state, "Entered in " + cCurrentModuleObject + " = " + cAlphaArgs(1));
                ShowContinueError(state, "Zone Name not found.");
                ErrorsFound = true;
            } else {
                state.dataRoomAirMod->IsZoneDV(state.dataRoomAirMod->ZoneUCSDDV(Loop).ZonePtr) = true;
            }
            // Second Alpha is Schedule Name
            state.dataRoomAirMod->ZoneUCSDDV(Loop).SchedGainsName = cAlphaArgs(2);
            state.dataRoomAirMod->ZoneUCSDDV(Loop).SchedGainsPtr = GetScheduleIndex(state, cAlphaArgs(2));
            if (state.dataRoomAirMod->ZoneUCSDDV(Loop).SchedGainsPtr == 0) {
                if (lAlphaFieldBlanks(2)) {
                    ShowSevereError(state, "Invalid " + cAlphaFieldNames(2) + " = " + cAlphaArgs(2));
                    ShowContinueError(state, "Entered in " + cCurrentModuleObject + " = " + cAlphaArgs(1));
                    ShowContinueError(state, " Schedule name must be input.");
                    ErrorsFound = true;
                } else {
                    ShowSevereError(state, "Invalid " + cAlphaFieldNames(2) + " = " + cAlphaArgs(2));
                    ShowContinueError(state, "Entered in " + cCurrentModuleObject + " = " + cAlphaArgs(1));
                    ShowContinueError(state, "Schedule name was not found.");
                    ErrorsFound = true;
                }
            }

            state.dataRoomAirMod->ZoneUCSDDV(Loop).NumPlumesPerOcc = rNumericArgs(1);
            state.dataRoomAirMod->ZoneUCSDDV(Loop).ThermostatHeight = rNumericArgs(2);
            state.dataRoomAirMod->ZoneUCSDDV(Loop).ComfortHeight = rNumericArgs(3);
            state.dataRoomAirMod->ZoneUCSDDV(Loop).TempTrigger = rNumericArgs(4);
        }
    }

    void GetCrossVentData(EnergyPlusData &state, bool &ErrorsFound) // True if errors found during this get input routine
    {

        // SUBROUTINE INFORMATION:
        //       AUTHOR         G. Carrilho da Graca
        //       DATE WRITTEN   October 2004
        //       MODIFIED
        //       RE-ENGINEERED

        // PURPOSE OF THIS SUBROUTINE:
        //  Get UCSD Cross ventilation model controls for all zones at once

        // METHODOLOGY EMPLOYED:
        // Use input processor to get input from idf file

        // Using/Aliasing
        using namespace DataIPShortCuts;
        using namespace ScheduleManager;

        // SUBROUTINE LOCAL VARIABLE DECLARATIONS:
        int IOStat;
        int NumAlpha;
        int NumNumber;
        int Loop;
        int Loop2;
        int ThisZone;
        static int CompNum(0);
        static int TypeNum(0);
        static int NodeNum1(0);
        static int NodeNum2(0);

        if (!state.dataRoomAirMod->UCSDModelUsed) return;
        cCurrentModuleObject = "RoomAirSettings:CrossVentilation";
        state.dataRoomAirMod->TotUCSDCV = inputProcessor->getNumObjectsFound(state, cCurrentModuleObject);

        if (state.dataRoomAirMod->TotUCSDCV <= 0) return;

        state.dataRoomAirMod->ZoneUCSDCV.allocate(state.dataRoomAirMod->TotUCSDCV);

        for (Loop = 1; Loop <= state.dataRoomAirMod->TotUCSDCV; ++Loop) {

            inputProcessor->getObjectItem(state,
                                          cCurrentModuleObject,
                                          Loop,
                                          cAlphaArgs,
                                          NumAlpha,
                                          rNumericArgs,
                                          NumNumber,
                                          IOStat,
                                          _,
                                          lAlphaFieldBlanks,
                                          cAlphaFieldNames,
                                          cNumericFieldNames);
            // First is Zone Name
            state.dataRoomAirMod->ZoneUCSDCV(Loop).ZoneName = cAlphaArgs(1);
            state.dataRoomAirMod->ZoneUCSDCV(Loop).ZonePtr = UtilityRoutines::FindItemInList(cAlphaArgs(1), state.dataHeatBal->Zone);
            if (state.dataRoomAirMod->ZoneUCSDCV(Loop).ZonePtr == 0) {
                ShowSevereError(state, "Invalid " + cAlphaFieldNames(1) + " = " + cAlphaArgs(1));
                ShowContinueError(state, "Entered in " + cCurrentModuleObject + " = " + cAlphaArgs(1));
                ShowContinueError(state, "Zone name was not found.");
                ErrorsFound = true;
            } else {
                state.dataRoomAirMod->IsZoneCV(state.dataRoomAirMod->ZoneUCSDCV(Loop).ZonePtr) = true;
            }
            // Second Alpha is Schedule Name
            state.dataRoomAirMod->ZoneUCSDCV(Loop).SchedGainsName = cAlphaArgs(2);
            state.dataRoomAirMod->ZoneUCSDCV(Loop).SchedGainsPtr = GetScheduleIndex(state, cAlphaArgs(2));
            if (state.dataRoomAirMod->ZoneUCSDCV(Loop).SchedGainsPtr == 0) {
                if (lAlphaFieldBlanks(2)) {
                    ShowSevereError(state, "Invalid " + cAlphaFieldNames(2) + " = " + cAlphaArgs(2));
                    ShowContinueError(state, "Entered in " + cCurrentModuleObject + " = " + cAlphaArgs(1));
                    ShowContinueError(state, "Schedule name field is blank.");
                    ErrorsFound = true;
                } else {
                    ShowSevereError(state, "Invalid " + cAlphaFieldNames(2) + " = " + cAlphaArgs(2));
                    ShowContinueError(state, "Entered in " + cCurrentModuleObject + " = " + cAlphaArgs(1));
                    ShowContinueError(state, "Schedule name was not found.");
                    ErrorsFound = true;
                }
            }

            // Third Alpha is a string: JET or RECIRCULATION
            if (UtilityRoutines::SameString(cAlphaArgs(3), "Jet")) {
                state.dataRoomAirMod->ZoneUCSDCV(Loop).VforComfort = Comfort::VComfort_Jet;
            } else if (UtilityRoutines::SameString(cAlphaArgs(3), "Recirculation")) {
                state.dataRoomAirMod->ZoneUCSDCV(Loop).VforComfort = Comfort::VComfort_Recirculation;
            } else {
                state.dataRoomAirMod->ZoneUCSDCV(Loop).VforComfort = Comfort::VComfort_Invalid;
            }

            for (Loop2 = 1; Loop2 <= state.dataHeatBal->TotPeople; ++Loop2) {
                if (state.dataHeatBal->People(Loop2).ZonePtr != state.dataRoomAirMod->ZoneUCSDCV(Loop).ZonePtr) continue;
                if (state.dataHeatBal->People(Loop2).Fanger) {
                    if (state.dataRoomAirMod->ZoneUCSDCV(Loop).VforComfort == Comfort::VComfort_Invalid) {
                        if (lAlphaFieldBlanks(3)) {
                            ShowSevereError(state, "Invalid " + cAlphaFieldNames(3) + " = " + cAlphaArgs(3));
                            ShowContinueError(state, "Entered in " + cCurrentModuleObject + " = " + cAlphaArgs(1));
                            ShowContinueError(state, "Airflow region used for thermal comfort evaluation is required for Zone=" + cAlphaArgs(1));
                            ShowContinueError(state, "Field is blank, please choose Jet or Recirculation.");
                            ErrorsFound = true;
                        } else {
                            ShowSevereError(state, "Invalid " + cAlphaFieldNames(3) + " = " + cAlphaArgs(3));
                            ShowContinueError(state, "Entered in " + cCurrentModuleObject + " = " + cAlphaArgs(1));
                            ShowContinueError(state, "Airflow region used for thermal comfort evaluation is required for Zone=" + cAlphaArgs(1));
                            ShowContinueError(state, "Please choose Jet or Recirculation.");
                            ErrorsFound = true;
                        }
                    }
                }
            }

            ThisZone = state.dataRoomAirMod->ZoneUCSDCV(Loop).ZonePtr;
            if (ThisZone == 0) continue;

            // Following depend on valid zone

            Loop2 = UtilityRoutines::FindItemInList(
                state.dataHeatBal->Zone(state.dataRoomAirMod->ZoneUCSDCV(Loop).ZonePtr).Name, AirflowNetwork::MultizoneZoneData, &AirflowNetwork::MultizoneZoneProp::ZoneName);
            if (Loop2 == 0) {
                ShowSevereError(state, "Problem with " + cCurrentModuleObject + " = " + cAlphaArgs(1));
                ShowContinueError(state, "AirflowNetwork airflow model must be active in this zone");
                ErrorsFound = true;
            }

            // If a crack is used it must have an air flow coefficient = 0.5
            for (Loop2 = 1; Loop2 <= AirflowNetwork::NumOfLinksMultiZone; ++Loop2) {
                NodeNum1 = AirflowNetwork::MultizoneSurfaceData(Loop2).NodeNums[0];
                NodeNum2 = AirflowNetwork::MultizoneSurfaceData(Loop2).NodeNums[1];
                if (state.dataSurface->Surface(AirflowNetwork::MultizoneSurfaceData(Loop2).SurfNum).Zone == ThisZone ||
                    (AirflowNetwork::AirflowNetworkNodeData(NodeNum2).EPlusZoneNum == ThisZone &&
                     AirflowNetwork::AirflowNetworkNodeData(NodeNum1).EPlusZoneNum > 0) ||
                    (AirflowNetwork::AirflowNetworkNodeData(NodeNum2).EPlusZoneNum > 0 &&
                     AirflowNetwork::AirflowNetworkNodeData(NodeNum1).EPlusZoneNum == ThisZone)) {
                    CompNum = AirflowNetwork::AirflowNetworkLinkageData(Loop2).CompNum;
                    TypeNum = AirflowNetwork::AirflowNetworkCompData(CompNum).TypeNum;
                    if (AirflowNetwork::AirflowNetworkCompData(CompNum).CompTypeNum == AirflowNetwork::CompTypeNum_SCR) {
                        if (AirflowNetwork::MultizoneSurfaceCrackData(TypeNum).FlowExpo != 0.50) {
                            state.dataRoomAirMod->AirModel(ThisZone).AirModelType = DataRoomAirModel::RoomAirModel::Mixing;
                            ShowWarningError(state, "Problem with " + cCurrentModuleObject + " = " + cAlphaArgs(1));
                            ShowWarningError(state, "Roomair model will not be applied for Zone=" + cAlphaArgs(1) + '.');
                            ShowContinueError(
                                state,
                                format("AirflowNetwrok:Multizone:Surface crack object must have an air flow coefficient = 0.5, value was={:.2R}",
                                       AirflowNetwork::MultizoneSurfaceCrackData(TypeNum).FlowExpo));
                        }
                    }
                }
            }
        }
    }

    void GetUFADZoneData(EnergyPlusData &state, bool &ErrorsFound) // True if errors found during this get input routine
    {

        // SUBROUTINE INFORMATION:
        //       AUTHOR         Fred Buhl
        //       DATE WRITTEN   August 2005
        //       MODIFIED
        //       RE-ENGINEERED

        // PURPOSE OF THIS SUBROUTINE:
        //  Get UCSD UFAD interior zone model controls for all zones at once

        // METHODOLOGY EMPLOYED:
        // Use input processor to get input from idf file

        // Using/Aliasing
        using namespace DataIPShortCuts;
        using namespace ScheduleManager;

        // SUBROUTINE LOCAL VARIABLE DECLARATIONS:
        int IOStat;
        int NumAlpha;
        int NumNumber;
        int Loop;

        if (!state.dataRoomAirMod->UCSDModelUsed) {
            state.dataRoomAirMod->TotUCSDUI = 0;
            state.dataRoomAirMod->TotUCSDUE = 0;
            return;
        }
        cCurrentModuleObject = "RoomAirSettings:UnderFloorAirDistributionInterior";
        state.dataRoomAirMod->TotUCSDUI = inputProcessor->getNumObjectsFound(state, cCurrentModuleObject);
        cCurrentModuleObject = "RoomAirSettings:UnderFloorAirDistributionExterior";
        state.dataRoomAirMod->TotUCSDUE = inputProcessor->getNumObjectsFound(state, cCurrentModuleObject);

        if (state.dataRoomAirMod->TotUCSDUI <= 0 && state.dataRoomAirMod->TotUCSDUE <= 0) return;

        state.dataRoomAirMod->ZoneUCSDUI.allocate(state.dataRoomAirMod->TotUCSDUI);
        state.dataRoomAirMod->ZoneUCSDUE.allocate(state.dataRoomAirMod->TotUCSDUE);
        state.dataRoomAirMod->ZoneUFPtr.dimension(state.dataGlobal->NumOfZones, 0);

        cCurrentModuleObject = "RoomAirSettings:UnderFloorAirDistributionInterior";
        for (Loop = 1; Loop <= state.dataRoomAirMod->TotUCSDUI; ++Loop) {
            inputProcessor->getObjectItem(state,
                                          cCurrentModuleObject,
                                          Loop,
                                          cAlphaArgs,
                                          NumAlpha,
                                          rNumericArgs,
                                          NumNumber,
                                          IOStat,
                                          _,
                                          lAlphaFieldBlanks,
                                          cAlphaFieldNames,
                                          cNumericFieldNames);
            // First is Zone Name
            state.dataRoomAirMod->ZoneUCSDUI(Loop).ZoneName = cAlphaArgs(1);
            state.dataRoomAirMod->ZoneUCSDUI(Loop).ZonePtr = UtilityRoutines::FindItemInList(cAlphaArgs(1), state.dataHeatBal->Zone);
            state.dataRoomAirMod->ZoneUFPtr(state.dataRoomAirMod->ZoneUCSDUI(Loop).ZonePtr) = Loop;
            if (state.dataRoomAirMod->ZoneUCSDUI(Loop).ZonePtr == 0) {
                ShowSevereError(state, "Invalid " + cAlphaFieldNames(1) + " = " + cAlphaArgs(1));
                ShowContinueError(state, "Entered in " + cCurrentModuleObject + " = " + cAlphaArgs(1));
                ShowContinueError(state, "Zone name was not found.");
                ErrorsFound = true;
            } else {
                state.dataRoomAirMod->IsZoneUI(state.dataRoomAirMod->ZoneUCSDUI(Loop).ZonePtr) = true;
            }
            // 2nd alpha is diffuser type
            if (UtilityRoutines::SameString(cAlphaArgs(2), "Swirl")) {
                state.dataRoomAirMod->ZoneUCSDUI(Loop).DiffuserType = Diffuser::Swirl;
            } else if (UtilityRoutines::SameString(cAlphaArgs(2), "VariableArea")) {
                state.dataRoomAirMod->ZoneUCSDUI(Loop).DiffuserType = Diffuser::VarArea;
            } else if (UtilityRoutines::SameString(cAlphaArgs(2), "HorizontalSwirl")) {
                state.dataRoomAirMod->ZoneUCSDUI(Loop).DiffuserType = Diffuser::DisplVent;
            } else if (UtilityRoutines::SameString(cAlphaArgs(2), "Custom")) {
                state.dataRoomAirMod->ZoneUCSDUI(Loop).DiffuserType = Diffuser::Custom;
            } else if (UtilityRoutines::SameString(cAlphaArgs(2), "LinearBarGrille")) {
                state.dataRoomAirMod->ZoneUCSDUI(Loop).DiffuserType = Diffuser::LinBarGrille;
            } else {
                ShowSevereError(state, "Invalid " + cAlphaFieldNames(2) + " = " + cAlphaArgs(2));
                ShowContinueError(state, "Entered in " + cCurrentModuleObject + " = " + cAlphaArgs(1));
                ErrorsFound = true;
            }
            // 1st number is Number of Diffusers per Zone
            state.dataRoomAirMod->ZoneUCSDUI(Loop).DiffusersPerZone = rNumericArgs(1);
            // 2nd number is Power per Plume
            state.dataRoomAirMod->ZoneUCSDUI(Loop).PowerPerPlume = rNumericArgs(2);
            // 3rd number is Design Effective Area of Diffuser
            state.dataRoomAirMod->ZoneUCSDUI(Loop).DiffArea = rNumericArgs(3);
            // 4th number is Diffuser Slot Angle from Vertical
            state.dataRoomAirMod->ZoneUCSDUI(Loop).DiffAngle = rNumericArgs(4);
            // 5th number is Thermostat Height
            state.dataRoomAirMod->ZoneUCSDUI(Loop).ThermostatHeight = rNumericArgs(5);
            // 6th number is Comfort Height
            state.dataRoomAirMod->ZoneUCSDUI(Loop).ComfortHeight = rNumericArgs(6);
            // 7th number is Temperature Difference Threshold for Reporting
            state.dataRoomAirMod->ZoneUCSDUI(Loop).TempTrigger = rNumericArgs(7);
            // 8th number user-specified transition height
            state.dataRoomAirMod->ZoneUCSDUI(Loop).TransHeight = rNumericArgs(8);
            // 9th number is Coefficient A in formula Kc = A*Gamma**B + C + D*Gamma + E*Gamma**2
            state.dataRoomAirMod->ZoneUCSDUI(Loop).A_Kc = rNumericArgs(9);
            // 10th number is Coefficient B in formula Kc = A*Gamma**B + C + D*Gamma + E*Gamma**2
            state.dataRoomAirMod->ZoneUCSDUI(Loop).B_Kc = rNumericArgs(10);
            // 11th number is Coefficient C in formula Kc = A*Gamma**B + C + D*Gamma + E*Gamma**2
            state.dataRoomAirMod->ZoneUCSDUI(Loop).C_Kc = rNumericArgs(11);
            // 12th number is Coefficient D in formula Kc = A*Gamma**B + C + D*Gamma + E*Gamma**2
            state.dataRoomAirMod->ZoneUCSDUI(Loop).D_Kc = rNumericArgs(12);
            // 13th number is Coefficient E in formula Kc = A*Gamma**B + C + D*Gamma + E*Gamma**2
            state.dataRoomAirMod->ZoneUCSDUI(Loop).E_Kc = rNumericArgs(13);
        }

        cCurrentModuleObject = "RoomAirSettings:UnderFloorAirDistributionExterior";
        for (Loop = 1; Loop <= state.dataRoomAirMod->TotUCSDUE; ++Loop) {
            inputProcessor->getObjectItem(state,
                                          cCurrentModuleObject,
                                          Loop,
                                          cAlphaArgs,
                                          NumAlpha,
                                          rNumericArgs,
                                          NumNumber,
                                          IOStat,
                                          _,
                                          lAlphaFieldBlanks,
                                          cAlphaFieldNames,
                                          cNumericFieldNames);
            // First is Zone Name
            state.dataRoomAirMod->ZoneUCSDUE(Loop).ZoneName = cAlphaArgs(1);
            state.dataRoomAirMod->ZoneUCSDUE(Loop).ZonePtr = UtilityRoutines::FindItemInList(cAlphaArgs(1), state.dataHeatBal->Zone);
            state.dataRoomAirMod->ZoneUFPtr(state.dataRoomAirMod->ZoneUCSDUE(Loop).ZonePtr) = Loop;
            if (state.dataRoomAirMod->ZoneUCSDUE(Loop).ZonePtr == 0) {
                ShowSevereError(state, "Invalid " + cAlphaFieldNames(1) + " = " + cAlphaArgs(1));
                ShowContinueError(state, "Entered in " + cCurrentModuleObject + " = " + cAlphaArgs(1));
                ShowContinueError(state, "Zone name was not found.");
                ErrorsFound = true;
            } else {
                state.dataRoomAirMod->IsZoneUI(state.dataRoomAirMod->ZoneUCSDUE(Loop).ZonePtr) = true;
            }
            // 2nd alpha is diffuser type
            if (UtilityRoutines::SameString(cAlphaArgs(2), "Swirl")) {
                state.dataRoomAirMod->ZoneUCSDUE(Loop).DiffuserType = Diffuser::Swirl;
            } else if (UtilityRoutines::SameString(cAlphaArgs(2), "VariableArea")) {
                state.dataRoomAirMod->ZoneUCSDUE(Loop).DiffuserType = Diffuser::VarArea;
            } else if (UtilityRoutines::SameString(cAlphaArgs(2), "HorizontalSwirl")) {
                state.dataRoomAirMod->ZoneUCSDUE(Loop).DiffuserType = Diffuser::DisplVent;
            } else if (UtilityRoutines::SameString(cAlphaArgs(2), "Custom")) {
                state.dataRoomAirMod->ZoneUCSDUE(Loop).DiffuserType = Diffuser::Custom;
            } else if (UtilityRoutines::SameString(cAlphaArgs(2), "LinearBarGrille")) {
                state.dataRoomAirMod->ZoneUCSDUE(Loop).DiffuserType = Diffuser::LinBarGrille;
            } else {
                ShowSevereError(state, "Invalid " + cAlphaFieldNames(2) + " = " + cAlphaArgs(2));
                ShowContinueError(state, "Entered in " + cCurrentModuleObject + " = " + cAlphaArgs(1));
                ErrorsFound = true;
            }
            // 1st number is Number of Diffusers per Zone
            state.dataRoomAirMod->ZoneUCSDUE(Loop).DiffusersPerZone = rNumericArgs(1);
            // 2nd number is Power per Plume
            state.dataRoomAirMod->ZoneUCSDUE(Loop).PowerPerPlume = rNumericArgs(2);
            // 3rd number is Design Effective Area of Diffuser
            state.dataRoomAirMod->ZoneUCSDUE(Loop).DiffArea = rNumericArgs(3);
            // 4th number is Diffuser Slot Angle from Vertical
            state.dataRoomAirMod->ZoneUCSDUE(Loop).DiffAngle = rNumericArgs(4);
            // 5th number is Thermostat Height
            state.dataRoomAirMod->ZoneUCSDUE(Loop).ThermostatHeight = rNumericArgs(5);
            // 6th number is Comfort Height
            state.dataRoomAirMod->ZoneUCSDUE(Loop).ComfortHeight = rNumericArgs(6);
            // 7th number is Temperature Difference Threshold for Reporting
            state.dataRoomAirMod->ZoneUCSDUE(Loop).TempTrigger = rNumericArgs(7);
            // 8th number user-specified transition height
            state.dataRoomAirMod->ZoneUCSDUE(Loop).TransHeight = rNumericArgs(8);
            // 9th number is Coefficient A in formula Kc = A*Gamma**B + C + D*Gamma + E*Gamma**2
            state.dataRoomAirMod->ZoneUCSDUE(Loop).A_Kc = rNumericArgs(9);
            // 10th number is Coefficient B in formula Kc = A*Gamma**B + C + D*Gamma + E*Gamma**2
            state.dataRoomAirMod->ZoneUCSDUE(Loop).B_Kc = rNumericArgs(10);
            // 11th number is Coefficient C in formula Kc = A*Gamma**B + C + D*Gamma + E*Gamma**2
            state.dataRoomAirMod->ZoneUCSDUE(Loop).C_Kc = rNumericArgs(11);
            // 12th number is Coefficient D in formula Kc = A*Gamma**B + C + D*Gamma + E*Gamma**2
            state.dataRoomAirMod->ZoneUCSDUE(Loop).D_Kc = rNumericArgs(12);
            // 13th number is Coefficient E in formula Kc = A*Gamma**B + C + D*Gamma + E*Gamma**2
            state.dataRoomAirMod->ZoneUCSDUE(Loop).E_Kc = rNumericArgs(13);
        }
    }

    void GetRoomAirflowNetworkData(EnergyPlusData &state, bool &ErrorsFound) // True if errors found during this get input routine
    {

        // SUBROUTINE INFORMATION:
        //       AUTHOR         Brent Griffith
        //       DATE WRITTEN   November 2009
        //       MODIFIED       na
        //       RE-ENGINEERED  na

        // PURPOSE OF THIS SUBROUTINE:
        //  Get RoomAirflowNetwork data for all zones at once

        // METHODOLOGY EMPLOYED:
        // Use input processor to get input from idf file

        // Using/Aliasing
        using namespace DataIPShortCuts;
        using DataHeatBalance::NumZoneIntGainDeviceTypes;
        using DataHeatBalance::ZoneIntGainDeviceTypes;
        using DataHVACGlobals::NumZoneHVACTerminalTypes;
        using DataHVACGlobals::ZoneHVACTerminalTypes;
        using InternalHeatGains::GetInternalGainDeviceIndex;
        using ScheduleManager::GetScheduleIndex;

        // SUBROUTINE LOCAL VARIABLE DECLARATIONS:
        int Loop; // local do loop index
        int NumAlphas;
        int NumNumbers;
        int status;
        int ZoneNum;
        int thisAirNodeinZone;
        int AlphaArgNum;
        int AirCntrlNodeNum;
        int TotNumOfRAFNNodeSurfLists;
        int TotNumOfRAFNNodeGainsLists;
        int TotNumOfRAFNNodeHVACLists;
        bool IntGainError;
        int RAFNNodeNum;
        bool foundList;
        int NumSurfsThisNode;
        int NumOfSurfs;
        int SurfCount;
        int SurfFirst;
        int ListSurfNum;
        int SurfNum;
        int numGains;
        int gainsLoop;
        int TypeNum;
        int numEquip;
        int EquipLoop;
        int TotNumEquip;
        bool IntEquipError;
        Real64 SumFraction;
        std::string Name;
        int GainNum;
        int RAFNNum;

        cCurrentModuleObject = "RoomAirSettings:AirflowNetwork";
        state.dataRoomAirMod->NumOfRoomAirflowNetControl = inputProcessor->getNumObjectsFound(state, cCurrentModuleObject);
        if (state.dataRoomAirMod->NumOfRoomAirflowNetControl == 0) return;
        if (state.dataRoomAirMod->NumOfRoomAirflowNetControl > state.dataGlobal->NumOfZones) {
            ShowSevereError(state, "Too many " + cCurrentModuleObject + " objects in input file");
            ShowContinueError(state, "There cannot be more " + cCurrentModuleObject + " objects than number of zones.");
            ErrorsFound = true;
        }

        if (!allocated(state.dataRoomAirMod->RoomAirflowNetworkZoneInfo)) {
            state.dataRoomAirMod->RoomAirflowNetworkZoneInfo.allocate(state.dataGlobal->NumOfZones);
        }

        for (Loop = 1; Loop <= state.dataRoomAirMod->NumOfRoomAirflowNetControl; ++Loop) {
            inputProcessor->getObjectItem(state,
                                          cCurrentModuleObject,
                                          Loop,
                                          cAlphaArgs,
                                          NumAlphas,
                                          rNumericArgs,
                                          NumNumbers,
                                          status,
                                          _,
                                          lAlphaFieldBlanks,
                                          cAlphaFieldNames,
                                          cNumericFieldNames);
            ZoneNum = UtilityRoutines::FindItemInList(cAlphaArgs(2), state.dataHeatBal->Zone, state.dataGlobal->NumOfZones);
            if (ZoneNum == 0) {
                ShowSevereError(state, "GetRoomAirflowNetworkData: Invalid " + cAlphaFieldNames(2) + " = " + cAlphaArgs(2));
                ShowContinueError(state, "Entered in " + cCurrentModuleObject + " = " + cAlphaArgs(2));
                ShowContinueError(state, "Not a valid zone name.");
                ErrorsFound = true;
                continue;
            }
            if (state.dataRoomAirMod->AirModel(ZoneNum).AirModelType != DataRoomAirModel::RoomAirModel::AirflowNetwork) {
                ShowSevereError(state, "GetRoomAirflowNetworkData: Zone specified='" + cAlphaArgs(1) + "', Air Model type is not AirflowNetwork.");
                ShowContinueError(state, format("Air Model Type for zone ={}", ChAirModel[static_cast<int>(state.dataRoomAirMod->AirModel(ZoneNum).AirModelType)]));
                ErrorsFound = true;
                continue;
            }
            state.dataRoomAirMod->RoomAirflowNetworkZoneInfo(ZoneNum).ZoneID = ZoneNum;
            state.dataRoomAirMod->RoomAirflowNetworkZoneInfo(ZoneNum).RAFNNum = Loop;
            state.dataRoomAirMod->RoomAirflowNetworkZoneInfo(ZoneNum).IsUsed = true;
            state.dataRoomAirMod->RoomAirflowNetworkZoneInfo(ZoneNum).Name = cAlphaArgs(1);
            state.dataRoomAirMod->RoomAirflowNetworkZoneInfo(ZoneNum).ZoneName = cAlphaArgs(2); // Zone Name

            state.dataRoomAirMod->RoomAirflowNetworkZoneInfo(ZoneNum).NumOfAirNodes = (NumAlphas - 3);

            if (state.dataRoomAirMod->RoomAirflowNetworkZoneInfo(ZoneNum).NumOfAirNodes > 0) {
                state.dataRoomAirMod->RoomAirflowNetworkZoneInfo(ZoneNum).Node.allocate(state.dataRoomAirMod->RoomAirflowNetworkZoneInfo(ZoneNum).NumOfAirNodes);
            } else {
                ShowSevereError(state, "GetRoomAirflowNetworkData: Incomplete input in " + cCurrentModuleObject + " = " + cAlphaArgs(1));
                ErrorsFound = true;
            }

            for (thisAirNodeinZone = 1; thisAirNodeinZone <= state.dataRoomAirMod->RoomAirflowNetworkZoneInfo(ZoneNum).NumOfAirNodes; ++thisAirNodeinZone) {
                AlphaArgNum = thisAirNodeinZone + 3;
                state.dataRoomAirMod->RoomAirflowNetworkZoneInfo(ZoneNum).Node(thisAirNodeinZone).Name = cAlphaArgs(AlphaArgNum);
            }
            // control point node
            AirCntrlNodeNum = UtilityRoutines::FindItemInList(
                cAlphaArgs(3), state.dataRoomAirMod->RoomAirflowNetworkZoneInfo(ZoneNum).Node, state.dataRoomAirMod->RoomAirflowNetworkZoneInfo(ZoneNum).NumOfAirNodes);
            if (AirCntrlNodeNum == 0) {
                ShowSevereError(state, "GetRoomAirflowNetworkData: Invalid " + cAlphaFieldNames(3) + " = " + cAlphaArgs(3));
                ShowContinueError(state, "Entered in " + cCurrentModuleObject + " = " + cAlphaArgs(1));
                ShowContinueError(state, "Not a valid RoomAir:Node:AirflowNetwork name for this zone.");
                ErrorsFound = true;
                continue;
            } else {
                state.dataRoomAirMod->RoomAirflowNetworkZoneInfo(ZoneNum).ControlAirNodeID = AirCntrlNodeNum;
            }
            state.dataRoomAirMod->RoomAirflowNetworkZoneInfo(ZoneNum).totNumSurfs = state.dataHeatBal->Zone(ZoneNum).HTSurfaceLast - state.dataHeatBal->Zone(ZoneNum).HTSurfaceFirst + 1;
        } // loop thru NumOfRoomAirflowNetControl

        cCurrentModuleObject = "RoomAir:Node:AirflowNetwork";
        state.dataRoomAirMod->TotNumOfRoomAFNNodes = inputProcessor->getNumObjectsFound(state, cCurrentModuleObject);
        for (Loop = 1; Loop <= state.dataRoomAirMod->TotNumOfRoomAFNNodes; ++Loop) {
            inputProcessor->getObjectItem(state,
                                          cCurrentModuleObject,
                                          Loop,
                                          cAlphaArgs,
                                          NumAlphas,
                                          rNumericArgs,
                                          NumNumbers,
                                          status,
                                          _,
                                          lAlphaFieldBlanks,
                                          cAlphaFieldNames,
                                          cNumericFieldNames);
            ZoneNum = UtilityRoutines::FindItemInList(cAlphaArgs(2), state.dataHeatBal->Zone, state.dataGlobal->NumOfZones);
            if (ZoneNum == 0) {
                ShowSevereError(state, "GetRoomAirflowNetworkData: Invalid " + cAlphaFieldNames(2) + " = " + cAlphaArgs(2));
                ShowContinueError(state, "Entered in " + cCurrentModuleObject + " = " + cAlphaArgs(1));
                ShowContinueError(state, "Not a valid zone name.");
                ErrorsFound = true;
                continue;
            }

            RAFNNodeNum = UtilityRoutines::FindItemInList(
                cAlphaArgs(1), state.dataRoomAirMod->RoomAirflowNetworkZoneInfo(ZoneNum).Node, state.dataRoomAirMod->RoomAirflowNetworkZoneInfo(ZoneNum).NumOfAirNodes);
            if (RAFNNodeNum == 0) {
                ShowSevereError(state, "GetRoomAirflowNetworkData: Invalid " + cAlphaFieldNames(2) + " = " + cAlphaArgs(2));
                ShowContinueError(state, "Entered in " + cCurrentModuleObject + " = " + cAlphaArgs(1));
                ShowContinueError(state, "Not a valid RoomAir:Node:AirflowNetwork name.");
                ErrorsFound = true;
                continue;
            }

            state.dataRoomAirMod->RoomAirflowNetworkZoneInfo(ZoneNum).Node(RAFNNodeNum).ZoneVolumeFraction = rNumericArgs(1);
            if (!lAlphaFieldBlanks(3)) {
                state.dataRoomAirMod->RoomAirflowNetworkZoneInfo(ZoneNum).Node(RAFNNodeNum).NodeSurfListName = cAlphaArgs(3);
            } else {
                state.dataRoomAirMod->RoomAirflowNetworkZoneInfo(ZoneNum).Node(RAFNNodeNum).HasSurfacesAssigned = false;
            }
            if (!lAlphaFieldBlanks(4)) {
                state.dataRoomAirMod->RoomAirflowNetworkZoneInfo(ZoneNum).Node(RAFNNodeNum).NodeIntGainsListName = cAlphaArgs(4);
            } else {
                state.dataRoomAirMod->RoomAirflowNetworkZoneInfo(ZoneNum).Node(RAFNNodeNum).HasIntGainsAssigned = false;
            }
            if (!lAlphaFieldBlanks(5)) {
                state.dataRoomAirMod->RoomAirflowNetworkZoneInfo(ZoneNum).Node(RAFNNodeNum).NodeHVACListName = cAlphaArgs(5);
            } else {
                state.dataRoomAirMod->RoomAirflowNetworkZoneInfo(ZoneNum).Node(RAFNNodeNum).HasHVACAssigned = false;
            }

        } // loop thru TotNumOfRoomAFNNodes

        cCurrentModuleObject = "RoomAir:Node:AirflowNetwork:AdjacentSurfaceList";
        TotNumOfRAFNNodeSurfLists = inputProcessor->getNumObjectsFound(state, cCurrentModuleObject);
        for (Loop = 1; Loop <= TotNumOfRAFNNodeSurfLists; ++Loop) {
            foundList = false;
            inputProcessor->getObjectItem(
                state, cCurrentModuleObject, Loop, cAlphaArgs, NumAlphas, rNumericArgs, NumNumbers, status, _, _, cAlphaFieldNames, cNumericFieldNames);
            for (ZoneNum = 1; ZoneNum <= state.dataGlobal->NumOfZones; ++ZoneNum) {
                // find surface list
                if (state.dataRoomAirMod->RoomAirflowNetworkZoneInfo(ZoneNum).NumOfAirNodes > 0) {
                    RAFNNodeNum = UtilityRoutines::FindItemInList(cAlphaArgs(1),
                                                                  state.dataRoomAirMod->RoomAirflowNetworkZoneInfo(ZoneNum).Node,
                                                                  &RoomAirflowNetworkAirNodeNestedStruct::NodeSurfListName,
                                                                  state.dataRoomAirMod->RoomAirflowNetworkZoneInfo(ZoneNum).NumOfAirNodes);
                } else {
                    RAFNNodeNum = 0;
                }
                if (RAFNNodeNum > 0) { // found it
                    foundList = true;
                    NumSurfsThisNode = NumAlphas - 1;
                    NumOfSurfs = state.dataHeatBal->Zone(ZoneNum).HTSurfaceLast - state.dataHeatBal->Zone(ZoneNum).HTSurfaceFirst + 1;
                    if (allocated(state.dataRoomAirMod->RoomAirflowNetworkZoneInfo(ZoneNum).Node(RAFNNodeNum).SurfMask)) {
                        // throw error found twice
                        ShowSevereError(state, "GetRoomAirflowNetworkData: Invalid " + cAlphaFieldNames(1) + " = " + cAlphaArgs(1));
                        ShowContinueError(state, "Entered in " + cCurrentModuleObject + " = " + cAlphaArgs(1));
                        ShowContinueError(state, "Duplicate RoomAir:Node:AirflowNetwork:AdjacentSurfaceList name.");
                        ErrorsFound = true;
                    } else {
                        state.dataRoomAirMod->RoomAirflowNetworkZoneInfo(ZoneNum).Node(RAFNNodeNum).SurfMask.allocate(state.dataRoomAirMod->RoomAirflowNetworkZoneInfo(ZoneNum).totNumSurfs);
                        state.dataRoomAirMod->RoomAirflowNetworkZoneInfo(ZoneNum).Node(RAFNNodeNum).SurfMask = false; // init
                        state.dataRoomAirMod->RoomAirflowNetworkZoneInfo(ZoneNum).Node(RAFNNodeNum).HasSurfacesAssigned = true;
                        // relate surfaces to this air node and check to see whether surface names are specified correctly or not
                        SurfCount = 0;
                        SurfFirst = state.dataHeatBal->Zone(ZoneNum).HTSurfaceFirst - 1;
                        for (ListSurfNum = 2; ListSurfNum <= NumAlphas; ++ListSurfNum) {
                            for (SurfNum = 1; SurfNum <= NumOfSurfs; ++SurfNum) {
                                // IF( cAlphaArgs( ListSurfNum ) == Surface( SurfFirst + SurfNum ).Name ) THEN
                                if (UtilityRoutines::SameString(cAlphaArgs(ListSurfNum), state.dataSurface->Surface(SurfFirst + SurfNum).Name)) {
                                    state.dataRoomAirMod->RoomAirflowNetworkZoneInfo(ZoneNum).Node(RAFNNodeNum).SurfMask(SurfNum) = true;
                                    SurfCount = SurfCount + 1;
                                }
                            }
                        }
                        if (NumSurfsThisNode != SurfCount) {
                            ShowSevereError(state, "GetRoomAirflowNetworkData: Invalid " + cAlphaFieldNames(1) + " = " + cAlphaArgs(1));
                            ShowContinueError(state, "Entered in " + cCurrentModuleObject + " = " + cAlphaArgs(1));
                            ShowContinueError(state, "Some surface names were not found in the zone");
                            ErrorsFound = true;
                        }
                    }
                    break;
                }
            }                 // loop over zones
            if (!foundList) { // throw error
                ShowSevereError(state, "GetRoomAirflowNetworkData: Invalid " + cAlphaFieldNames(1) + " = " + cAlphaArgs(1));
                ShowContinueError(state, "Entered in " + cCurrentModuleObject + " = " + cAlphaArgs(1));
                ShowContinueError(state, "Did not find a RoomAir:Node:AirflowNetwork object that references this object");
                ErrorsFound = true;
            }
        } // loop thru TotNumOfRAFNNodeSurfLists

        cCurrentModuleObject = "RoomAir:Node:AirflowNetwork:InternalGains";
        TotNumOfRAFNNodeGainsLists = inputProcessor->getNumObjectsFound(state, cCurrentModuleObject);
        for (Loop = 1; Loop <= TotNumOfRAFNNodeGainsLists; ++Loop) {
            foundList = false;
            inputProcessor->getObjectItem(
                state, cCurrentModuleObject, Loop, cAlphaArgs, NumAlphas, rNumericArgs, NumNumbers, status, _, _, cAlphaFieldNames, cNumericFieldNames);
            if (mod((NumAlphas + NumNumbers - 1), 3) != 0) {
                ShowSevereError(state, "GetRoomAirflowNetworkData: For " + cCurrentModuleObject + ": " + cAlphaArgs(1));
                ShowContinueError(state,
                                  "Extensible field set are not evenly divisable by 3. Number of data entries = " +
                                      fmt::to_string(NumAlphas + NumNumbers - 1));
                ErrorsFound = true;
                break;
            }
            for (ZoneNum = 1; ZoneNum <= state.dataGlobal->NumOfZones; ++ZoneNum) {
                // find surface list
                if (state.dataRoomAirMod->RoomAirflowNetworkZoneInfo(ZoneNum).NumOfAirNodes > 0) {
                    RAFNNodeNum = UtilityRoutines::FindItemInList(cAlphaArgs(1),
                                                                  state.dataRoomAirMod->RoomAirflowNetworkZoneInfo(ZoneNum).Node,
                                                                  &RoomAirflowNetworkAirNodeNestedStruct::NodeIntGainsListName,
                                                                  state.dataRoomAirMod->RoomAirflowNetworkZoneInfo(ZoneNum).NumOfAirNodes);
                } else {
                    RAFNNodeNum = 0;
                }
                if (RAFNNodeNum > 0) { // found it
                    foundList = true;
                    numGains = (NumAlphas + NumNumbers - 1) / 3;
                    if (allocated(state.dataRoomAirMod->RoomAirflowNetworkZoneInfo(ZoneNum).Node(RAFNNodeNum).IntGain)) {
                        ShowSevereError(state, "GetRoomAirflowNetworkData: Invalid " + cAlphaFieldNames(1) + " = " + cAlphaArgs(1));
                        ShowContinueError(state, "Entered in " + cCurrentModuleObject + " = " + cAlphaArgs(1));
                        ShowContinueError(state, "Duplicate " + cCurrentModuleObject + " name.");
                        ErrorsFound = true;
                    } else {
                        state.dataRoomAirMod->RoomAirflowNetworkZoneInfo(ZoneNum).Node(RAFNNodeNum).IntGain.allocate(numGains);
                        state.dataRoomAirMod->RoomAirflowNetworkZoneInfo(ZoneNum).Node(RAFNNodeNum).IntGainsDeviceIndices.allocate(numGains);
                        state.dataRoomAirMod->RoomAirflowNetworkZoneInfo(ZoneNum).Node(RAFNNodeNum).IntGainsFractions.allocate(numGains);
                        state.dataRoomAirMod->RoomAirflowNetworkZoneInfo(ZoneNum).Node(RAFNNodeNum).HasIntGainsAssigned = true;
                        state.dataRoomAirMod->RoomAirflowNetworkZoneInfo(ZoneNum).Node(RAFNNodeNum).NumIntGains = numGains;
                        for (gainsLoop = 1; gainsLoop <= numGains; ++gainsLoop) {
                            TypeNum = UtilityRoutines::FindItemInList(cAlphaArgs(gainsLoop * 2), ZoneIntGainDeviceTypes, NumZoneIntGainDeviceTypes);
                            if (TypeNum > 0) {
                                state.dataRoomAirMod->RoomAirflowNetworkZoneInfo(ZoneNum).Node(RAFNNodeNum).IntGain(gainsLoop).TypeOfNum = TypeNum;
                            } else {
                                ShowSevereError(state, "GetRoomAirflowNetworkData: Invalid " + cAlphaFieldNames(gainsLoop * 2) + " = " +
                                                cAlphaArgs(gainsLoop * 2));
                                ShowContinueError(state, "Entered in " + cCurrentModuleObject + " = " + cAlphaArgs(1));
                                ShowContinueError(state, "incorrect type of internal gain");
                                ErrorsFound = true;
                            }
                            state.dataRoomAirMod->RoomAirflowNetworkZoneInfo(ZoneNum).Node(RAFNNodeNum).IntGain(gainsLoop).Name = cAlphaArgs(gainsLoop * 2 + 1);

                            // verify type and name and get pointer to device in internal gains structure array
                            IntGainError = false;
                            GetInternalGainDeviceIndex(state, ZoneNum,
                                                       state.dataRoomAirMod->RoomAirflowNetworkZoneInfo(ZoneNum).Node(RAFNNodeNum).IntGain(gainsLoop).TypeOfNum,
                                                       state.dataRoomAirMod->RoomAirflowNetworkZoneInfo(ZoneNum).Node(RAFNNodeNum).IntGain(gainsLoop).Name,
                                                       state.dataRoomAirMod->RoomAirflowNetworkZoneInfo(ZoneNum).Node(RAFNNodeNum).IntGainsDeviceIndices(gainsLoop),
                                                       IntGainError);
                            if (IntGainError) {
                                ShowSevereError(state, "GetRoomAirflowNetworkData: Invalid " + cAlphaFieldNames(gainsLoop * 2 + 1) + " = " +
                                                cAlphaArgs(gainsLoop * 2 + 1));
                                ShowContinueError(state, "Entered in " + cCurrentModuleObject + " = " + cAlphaArgs(1));
                                ShowContinueError(state, "Internal gain did not match correctly");
                                ErrorsFound = true;
                            }
                            state.dataRoomAirMod->RoomAirflowNetworkZoneInfo(ZoneNum).Node(RAFNNodeNum).IntGainsFractions(gainsLoop) = rNumericArgs(gainsLoop);
                        }
                    }
                }
            }
        } // loop thru TotNumOfRAFNNodeGainsLists

        // Get data of HVAC equipment
        cCurrentModuleObject = "RoomAir:Node:AirflowNetwork:HVACEquipment";
        TotNumOfRAFNNodeHVACLists = inputProcessor->getNumObjectsFound(state, cCurrentModuleObject);
        for (Loop = 1; Loop <= TotNumOfRAFNNodeHVACLists; ++Loop) {
            inputProcessor->getObjectItem(
                state, cCurrentModuleObject, Loop, cAlphaArgs, NumAlphas, rNumericArgs, NumNumbers, status, _, _, cAlphaFieldNames, cNumericFieldNames);
            if (mod((NumAlphas + NumNumbers - 1), 4) != 0) {
                ShowSevereError(state, "GetRoomAirflowNetworkData: For " + cCurrentModuleObject + ": " + cAlphaArgs(1));
                ShowContinueError(state,
                                  "Extensible field set are not evenly divisable by 4. Number of data entries = " +
                                      fmt::to_string(NumAlphas + NumNumbers - 1));
                ErrorsFound = true;
                break;
            }
            for (ZoneNum = 1; ZoneNum <= state.dataGlobal->NumOfZones; ++ZoneNum) {
                // find surface list
                if (state.dataRoomAirMod->RoomAirflowNetworkZoneInfo(ZoneNum).NumOfAirNodes > 0) {
                    RAFNNodeNum = UtilityRoutines::FindItemInList(cAlphaArgs(1),
                                                                  state.dataRoomAirMod->RoomAirflowNetworkZoneInfo(ZoneNum).Node,
                                                                  &RoomAirflowNetworkAirNodeNestedStruct::NodeHVACListName,
                                                                  state.dataRoomAirMod->RoomAirflowNetworkZoneInfo(ZoneNum).NumOfAirNodes);
                } else {
                    RAFNNodeNum = 0;
                }
                if (RAFNNodeNum > 0) { // found it
                    foundList = true;
                    numEquip = (NumAlphas + NumNumbers - 1) / 4;
                    state.dataRoomAirMod->RoomAirflowNetworkZoneInfo(ZoneNum).Node(RAFNNodeNum).NumHVACs = numEquip;
                    if (allocated(state.dataRoomAirMod->RoomAirflowNetworkZoneInfo(ZoneNum).Node(RAFNNodeNum).HVAC)) {
                        ShowSevereError(state, "GetRoomAirflowNetworkData: Invalid " + cAlphaFieldNames(1) + " = " + cAlphaArgs(1));
                        ShowContinueError(state, "Entered in " + cCurrentModuleObject + " = " + cAlphaArgs(1));
                        ShowContinueError(state, "Duplicate " + cCurrentModuleObject + " name.");
                        ErrorsFound = true;
                    } else {
                        state.dataRoomAirMod->RoomAirflowNetworkZoneInfo(ZoneNum).Node(RAFNNodeNum).HVAC.allocate(numEquip);
                        state.dataRoomAirMod->RoomAirflowNetworkZoneInfo(ZoneNum).Node(RAFNNodeNum).HasHVACAssigned = true;
                        for (EquipLoop = 1; EquipLoop <= numEquip; ++EquipLoop) {
                            TypeNum =
                                UtilityRoutines::FindItemInList(cAlphaArgs(2 + (EquipLoop - 1) * 2), ZoneHVACTerminalTypes, NumZoneHVACTerminalTypes);
                            if (TypeNum > 0) {
                                state.dataRoomAirMod->RoomAirflowNetworkZoneInfo(ZoneNum).Node(RAFNNodeNum).HVAC(EquipLoop).TypeOfNum = TypeNum;
                            } else {
                                ShowSevereError(state, "GetRoomAirflowNetworkData: Invalid " + cAlphaFieldNames(2 + (EquipLoop - 1) * 2) + " = " +
                                                cAlphaArgs(2 + (EquipLoop - 1) * 2));
                                ShowContinueError(state, "Entered in " + cCurrentModuleObject + " = " + cAlphaArgs(1));
                                ShowContinueError(state, "incorrect type of HVACEquipment");
                                ErrorsFound = true;
                            }
                            state.dataRoomAirMod->RoomAirflowNetworkZoneInfo(ZoneNum).Node(RAFNNodeNum).HVAC(EquipLoop).ObjectTypeName =
                                cAlphaArgs(2 + (EquipLoop - 1) * 2);
                            state.dataRoomAirMod->RoomAirflowNetworkZoneInfo(ZoneNum).Node(RAFNNodeNum).HVAC(EquipLoop).Name = cAlphaArgs(3 + (EquipLoop - 1) * 2);

                            // verify type and name and get pointer to device in HVAC equipment type and name structure array
                            TotNumEquip = inputProcessor->getNumObjectsFound(state, ZoneHVACTerminalTypes(TypeNum));
                            if (TotNumEquip == 0) {
                                ShowSevereError(state, "GetRoomAirflowNetworkData: No such " + cAlphaFieldNames(2 + (EquipLoop - 1) * 2) + " = " +
                                                cAlphaArgs(2 + (EquipLoop - 1) * 2));
                                ShowContinueError(state, "is available in the input file in " + cCurrentModuleObject + " = " + cAlphaArgs(1));
                                ErrorsFound = true;
                            }
                            state.dataRoomAirMod->RoomAirflowNetworkZoneInfo(ZoneNum).Node(RAFNNodeNum).HVAC(EquipLoop).SupplyFraction =
                                rNumericArgs(1 + (EquipLoop - 1) * 2);
                            state.dataRoomAirMod->RoomAirflowNetworkZoneInfo(ZoneNum).Node(RAFNNodeNum).HVAC(EquipLoop).ReturnFraction =
                                rNumericArgs(2 + (EquipLoop - 1) * 2);

                            IntEquipError = CheckEquipName(state, state.dataRoomAirMod->RoomAirflowNetworkZoneInfo(ZoneNum).Node(RAFNNodeNum).HVAC(EquipLoop).ObjectTypeName,
                                                           state.dataRoomAirMod->RoomAirflowNetworkZoneInfo(ZoneNum).Node(RAFNNodeNum).HVAC(EquipLoop).Name,
                                                           state.dataRoomAirMod->RoomAirflowNetworkZoneInfo(ZoneNum).Node(RAFNNodeNum).HVAC(EquipLoop).SupplyNodeName,
                                                           state.dataRoomAirMod->RoomAirflowNetworkZoneInfo(ZoneNum).Node(RAFNNodeNum).HVAC(EquipLoop).ReturnNodeName,
                                                           TotNumEquip,
                                                           TypeNum);

                            if (!IntEquipError) {
                                ShowSevereError(state, "GetRoomAirflowNetworkData: Invalid " + cAlphaFieldNames(3 + (EquipLoop - 1) * 2) + " = " +
                                                cAlphaArgs(2 + (EquipLoop - 1) * 2));
                                ShowContinueError(state, "Entered in " + cCurrentModuleObject + " = " + cAlphaArgs(1));
                                ShowContinueError(state, "Internal gain did not match correctly");
                                ErrorsFound = true;
                            }
                            //!!!!!!!!!!!!!!!!!!!!!!!!!!!!!!!!!!!!!!!!!!!!!!!!!
                            // TYPE RoomAirflowNetworkHVACStruct
                            // INTEGER::EquipConfigIndex = 0
                        }
                    }
                }
            }
        } // loop thru TotNumOfRAFNNodeHVACLists

        // do some checks on input data
        for (ZoneNum = 1; ZoneNum <= state.dataGlobal->NumOfZones; ++ZoneNum) {
            if (state.dataRoomAirMod->RoomAirflowNetworkZoneInfo(ZoneNum).NumOfAirNodes > 0) {
                // Check zone volume fraction
                SumFraction = 0.0;
                for (RAFNNodeNum = 1; RAFNNodeNum <= state.dataRoomAirMod->RoomAirflowNetworkZoneInfo(ZoneNum).NumOfAirNodes; ++RAFNNodeNum) {
                    SumFraction = SumFraction + state.dataRoomAirMod->RoomAirflowNetworkZoneInfo(ZoneNum).Node(RAFNNodeNum).ZoneVolumeFraction;
                }
                if (std::abs(SumFraction - 1.0) > 0.001) {
                    ShowSevereError(state, "GetRoomAirflowNetworkData: Invalid, zone volume fractions do not sum to 1.0");
                    ShowContinueError(state, "Entered in RoomAir:Node:AirflowNetwork with Zone Name = " + state.dataHeatBal->Zone(ZoneNum).Name);
                    ShowContinueError(state, "The Fraction of Zone Air Volume values across all the nodes needs to sum to 1.0.");
                    ShowContinueError(state, format("The sum of fractions entered = {:.3R}", SumFraction));
                    ErrorsFound = true;
                }
                // Check internal gain fraction
                for (RAFNNodeNum = 1; RAFNNodeNum <= state.dataRoomAirMod->RoomAirflowNetworkZoneInfo(ZoneNum).NumOfAirNodes; ++RAFNNodeNum) {
                    for (gainsLoop = 1; gainsLoop <= state.dataRoomAirMod->RoomAirflowNetworkZoneInfo(ZoneNum).Node(RAFNNodeNum).NumIntGains; ++gainsLoop) {
                        if (state.dataRoomAirMod->RoomAirflowNetworkZoneInfo(ZoneNum).Node(RAFNNodeNum).IntGain(gainsLoop).FractionCheck) continue;
                        SumFraction = state.dataRoomAirMod->RoomAirflowNetworkZoneInfo(ZoneNum).Node(RAFNNodeNum).IntGainsFractions(gainsLoop);
                        TypeNum = state.dataRoomAirMod->RoomAirflowNetworkZoneInfo(ZoneNum).Node(RAFNNodeNum).IntGain(gainsLoop).TypeOfNum;
                        Name = state.dataRoomAirMod->RoomAirflowNetworkZoneInfo(ZoneNum).Node(RAFNNodeNum).IntGain(gainsLoop).Name;
                        state.dataRoomAirMod->RoomAirflowNetworkZoneInfo(ZoneNum).Node(RAFNNodeNum).IntGain(gainsLoop).FractionCheck = true;
                        for (RAFNNum = 1; RAFNNum <= state.dataRoomAirMod->RoomAirflowNetworkZoneInfo(ZoneNum).NumOfAirNodes; ++RAFNNum) {
                            for (GainNum = 1; GainNum <= state.dataRoomAirMod->RoomAirflowNetworkZoneInfo(ZoneNum).Node(RAFNNum).NumIntGains; ++GainNum) {
                                if (state.dataRoomAirMod->RoomAirflowNetworkZoneInfo(ZoneNum).Node(RAFNNum).IntGain(GainNum).FractionCheck) continue;
                                if (TypeNum == state.dataRoomAirMod->RoomAirflowNetworkZoneInfo(ZoneNum).Node(RAFNNum).IntGain(GainNum).TypeOfNum &&
                                    UtilityRoutines::SameString(Name, state.dataRoomAirMod->RoomAirflowNetworkZoneInfo(ZoneNum).Node(RAFNNum).IntGain(GainNum).Name)) {
                                    SumFraction += state.dataRoomAirMod->RoomAirflowNetworkZoneInfo(ZoneNum).Node(RAFNNum).IntGainsFractions(GainNum);
                                    state.dataRoomAirMod->RoomAirflowNetworkZoneInfo(ZoneNum).Node(RAFNNum).IntGain(GainNum).FractionCheck = true;
                                }
                            }
                        }
                        if (std::abs(SumFraction - 1.0) > 0.001) {
                            ShowSevereError(state, "GetRoomAirflowNetworkData: Invalid, internal gain fractions do not sum to 1.0");
                            ShowContinueError(state, "Entered in RoomAir:Node:AirflowNetwork with Zone Name = " + state.dataHeatBal->Zone(ZoneNum).Name +
                                              ", Intrnal gain name = " + Name);
                            ShowContinueError(state, "The Fraction of internal gain across all the nodes needs to sum to 1.0.");
                            ShowContinueError(state, format("The sum of fractions entered = {:.3R}", SumFraction));
                            ErrorsFound = true;
                        }
                    }
                }
            }
        }

        if (!ErrorsFound) {
            for (ZoneNum = 1; ZoneNum <= state.dataGlobal->NumOfZones; ++ZoneNum) {
                if (state.dataRoomAirMod->RoomAirflowNetworkZoneInfo(ZoneNum).IsUsed) {
                    if (state.dataRoomAirMod->RoomAirflowNetworkZoneInfo(ZoneNum).NumOfAirNodes > 0) {
                        for (Loop = 1; Loop <= state.dataRoomAirMod->RoomAirflowNetworkZoneInfo(ZoneNum).NumOfAirNodes; ++Loop) {
                            SetupOutputVariable(state, "RoomAirflowNetwork Node Temperature",
                                                OutputProcessor::Unit::C,
                                                state.dataRoomAirMod->RoomAirflowNetworkZoneInfo(ZoneNum).Node(Loop).AirTemp,
                                                "HVAC",
                                                "Average",
                                                state.dataRoomAirMod->RoomAirflowNetworkZoneInfo(ZoneNum).Node(Loop).Name);
                            SetupOutputVariable(state, "RoomAirflowNetwork Node Humidity Ratio",
                                                OutputProcessor::Unit::kgWater_kgDryAir,
                                                state.dataRoomAirMod->RoomAirflowNetworkZoneInfo(ZoneNum).Node(Loop).HumRat,
                                                "HVAC",
                                                "Average",
                                                state.dataRoomAirMod->RoomAirflowNetworkZoneInfo(ZoneNum).Node(Loop).Name);
                            SetupOutputVariable(state, "RoomAirflowNetwork Node Relative Humidity",
                                                OutputProcessor::Unit::Perc,
                                                state.dataRoomAirMod->RoomAirflowNetworkZoneInfo(ZoneNum).Node(Loop).RelHumidity,
                                                "HVAC",
                                                "Average",
                                                state.dataRoomAirMod->RoomAirflowNetworkZoneInfo(ZoneNum).Node(Loop).Name);
                        }
                    }
                }
            }
        }
    }

    void SharedDVCVUFDataInit(EnergyPlusData &state, int &ZoneNum)
    {

        // SUBROUTINE INFORMATION:
        //       AUTHOR         Linda Lawrie
        //       DATE WRITTEN   March 2005
        //       MODIFIED       Aug, 2013, Sam Brunswick -- for RoomAirCrossCrossVent modifications
        //       RE-ENGINEERED  na

        // PURPOSE OF THIS SUBROUTINE:
        // This routine allocates and initializes(?) the data that is shared between the
        // UCSD models (DV and CV)

        // METHODOLOGY EMPLOYED:
        // na

        // REFERENCES:
        // na

        // Using/Aliasing
        using namespace DataUCSDSharedData;
        using namespace DataEnvironment;
        using namespace DataHeatBalFanSys;
        using namespace DataSurfaces;
        using Psychrometrics::PsyRhoAirFnPbTdbW;

        // Locals
        // SUBROUTINE ARGUMENT DEFINITIONS:

        // SUBROUTINE PARAMETER DEFINITIONS:
        Real64 const BaseDischargeCoef(0.62);

        // INTERFACE BLOCK SPECIFICATIONS:
        // na

        // DERIVED TYPE DEFINITIONS:
        // na

        // SUBROUTINE LOCAL VARIABLE DECLARATIONS:
        int SurfNum;                             // DO loop counter for surfaces
        int ZNum;                                // DO loop counter for zones
        static int contFloorBegin(0);            // counter
        static int contFloorLast(0);             // counter
        static int contFloor(0);                 // counter
        static int contCeilingBegin(0);          // counter
        static int contCeilingLast(0);           // counter
        static int contCeiling(0);               // counter
        static int contWallBegin(0);             // counter
        static int contWallLast(0);              // counter
        static int contWall(0);                  // counter
        static int contWindowBegin(0);           // counter
        static int contWindowLast(0);            // counter
        static int contWindow(0);                // counter
        static int contInternalBegin(0);         // counter
        static int contInternalLast(0);          // counter
        static int contInternal(0);              // counter
        static int contDoorBegin(0);             // counter
        static int contDoorLast(0);              // counter
        static int contDoor(0);                  // counter
        static int Loop(0);                      // counter
        static int Loop2(0);                     // counter
        static int i(0);                         // counter
        static int N(0);                         // counter
        static Real64 Z1ZoneAux(0.0);            // Auxiliary variables
        static Real64 Z2ZoneAux(0.0);            // Auxiliary variables
        static Real64 Z1Zone(0.0);               // Auxiliary variables
        static Real64 Z2Zone(0.0);               // Auxiliary variables
        static Real64 CeilingHeightDiffMax(0.1); // Maximum difference between wall height and ceiling height
        bool SetZoneAux;
        Array1D_int AuxSurf;
        int MaxSurf;
        Array2D_int AuxAirflowNetworkSurf;
        Real64 WidthFactMax;
        Real64 HeightFactMax;
        Real64 WidthFact;
        Real64 HeightFact;
        static int Loop3(0);    // counter
        int ZoneEquipConfigNum; // counter
        Real64 AinCV;
        int AirflowNetworkSurfPtr;
        int NSides;
        static Array1D_bool MyEnvrnFlag;

        static int CompNum(0);  // AirflowNetwork Component number
        static int TypeNum(0);  // Airflownetwork Type Number within a component
        static int NodeNum1(0); // The first node number in an AirflowNetwork linkage data
        static int NodeNum2(0); // The Second node number in an AirflowNetwork linkage data

        // Do the one time initializations
        if (MyOneTimeFlag) {

            MyEnvrnFlag.allocate(state.dataGlobal->NumOfZones);

            APos_Wall.allocate(state.dataSurface->TotSurfaces);
            APos_Floor.allocate(state.dataSurface->TotSurfaces);
            APos_Ceiling.allocate(state.dataSurface->TotSurfaces);
            PosZ_Wall.allocate(state.dataGlobal->NumOfZones * 2);
            PosZ_Floor.allocate(state.dataGlobal->NumOfZones * 2);
            PosZ_Ceiling.allocate(state.dataGlobal->NumOfZones * 2);
            APos_Window.allocate(state.dataSurface->TotSurfaces);
            APos_Door.allocate(state.dataSurface->TotSurfaces);
            APos_Internal.allocate(state.dataSurface->TotSurfaces);
            PosZ_Window.allocate(state.dataGlobal->NumOfZones * 2);
            PosZ_Door.allocate(state.dataGlobal->NumOfZones * 2);
            PosZ_Internal.allocate(state.dataGlobal->NumOfZones * 2);
            HCeiling.allocate(state.dataSurface->TotSurfaces);
            HWall.allocate(state.dataSurface->TotSurfaces);
            HFloor.allocate(state.dataSurface->TotSurfaces);
            HInternal.allocate(state.dataSurface->TotSurfaces);
            HWindow.allocate(state.dataSurface->TotSurfaces);
            HDoor.allocate(state.dataSurface->TotSurfaces);

            AuxSurf.allocate(state.dataGlobal->NumOfZones);

            state.dataRoomAirMod->ZoneCeilingHeight.allocate(state.dataGlobal->NumOfZones * 2);
            state.dataRoomAirMod->ZoneCeilingHeight = 0.0;

            // Arrays initializations
            APos_Wall = 0;
            APos_Floor = 0;
            APos_Ceiling = 0;
            PosZ_Wall = 0;
            PosZ_Floor = 0;
            PosZ_Ceiling = 0;
            APos_Window = 0;
            APos_Door = 0;
            APos_Internal = 0;
            PosZ_Window = 0;
            PosZ_Door = 0;
            PosZ_Internal = 0;
            HCeiling = 0.0;
            HWall = 0.0;
            HFloor = 0.0;
            HInternal = 0.0;
            HWindow = 0.0;
            HDoor = 0.0;

            // Put the surface and zone information in Apos and PosZ arrays
            for (ZNum = 1; ZNum <= state.dataGlobal->NumOfZones; ++ZNum) {
                // advance ONE position in the arrays PosZ because this is a new zone
                contWallBegin = contWall + 1;
                contFloorBegin = contFloor + 1;
                contCeilingBegin = contCeiling + 1;
                contWindowBegin = contWindow + 1;
                contInternalBegin = contInternal + 1;
                contDoorBegin = contDoor + 1;
                SetZoneAux = true;

                // cycle in this zone for all the surfaces
<<<<<<< HEAD
                for (SurfNum = state.dataHeatBal->Zone(ZNum).SurfaceFirst; SurfNum <= state.dataHeatBal->Zone(ZNum).SurfaceLast; ++SurfNum) {
                    if (state.dataSurface->Surface(SurfNum).Class != DataSurfaces::SurfaceClass::IntMass) {
=======
                for (SurfNum = state.dataHeatBal->Zone(ZNum).HTSurfaceFirst; SurfNum <= state.dataHeatBal->Zone(ZNum).HTSurfaceLast; ++SurfNum) {
                    if (Surface(SurfNum).Class != DataSurfaces::SurfaceClass::IntMass) {
>>>>>>> b94803ca
                        // Recalculate lowest and highest height for the zone
                        Z1Zone = std::numeric_limits<Real64>::max();
                        Z2Zone = std::numeric_limits<Real64>::lowest();
                        for (int i = 1, u = state.dataSurface->Surface(SurfNum).Sides; i <= u; ++i) {
                            Real64 const z_i(state.dataSurface->Surface(SurfNum).Vertex(i).z);
                            Z1Zone = std::min(Z1Zone, z_i);
                            Z2Zone = std::max(Z2Zone, z_i);
                        }
                    }

                    if (SetZoneAux) {
                        // lowest height for the zone (for the first surface of the zone)
                        Z1ZoneAux = Z1Zone;
                        // highest height for the zone (for the first surface of the zone)
                        Z2ZoneAux = Z2Zone;
                        SetZoneAux = false;
                    }

                    if (Z1Zone < Z1ZoneAux) {
                        Z1ZoneAux = Z1Zone;
                    }
                    if (Z2Zone > Z2ZoneAux) {
                        Z2ZoneAux = Z2Zone;
                    }
                    Z1Zone = Z1ZoneAux;
                    Z2Zone = Z2ZoneAux;

                    // Put the reference to this surface in the appropriate array
                    if (state.dataSurface->Surface(SurfNum).Class == SurfaceClass::Floor) {
                        ++contFloor;
                        APos_Floor(contFloor) = SurfNum;
                    } else if (state.dataSurface->Surface(SurfNum).Class == SurfaceClass::Wall) {
                        ++contWall;
                        APos_Wall(contWall) = SurfNum;
                    } else if (state.dataSurface->Surface(SurfNum).Class == SurfaceClass::Window) {
                        ++contWindow;
                        APos_Window(contWindow) = SurfNum;
                    } else if (state.dataSurface->Surface(SurfNum).Class == SurfaceClass::IntMass) {
                        ++contInternal;
                        APos_Internal(contInternal) = SurfNum;
                    } else if (state.dataSurface->Surface(SurfNum).Class == SurfaceClass::Door) {
                        ++contDoor;
                        APos_Door(contDoor) = SurfNum;
                    } else {
                        ++contCeiling;
                        APos_Ceiling(contCeiling) = SurfNum;
                    }
                } // Surfaces

                contWallLast = contWall;
                contFloorLast = contFloor;
                contCeilingLast = contCeiling;
                contWindowLast = contWindow;
                contDoorLast = contDoor;
                contInternalLast = contInternal;
                // PosZ_Wall (... + 1) has the Begin Wall reference in Apos_Wall for the ZNum
                // PosZ_Wall (... + 2) has the End Wall reference in Apos_Wall for the ZNum
                PosZ_Wall((ZNum - 1) * 2 + 1) = contWallBegin;
                PosZ_Wall((ZNum - 1) * 2 + 2) = contWallLast;
                PosZ_Floor((ZNum - 1) * 2 + 1) = contFloorBegin;
                PosZ_Floor((ZNum - 1) * 2 + 2) = contFloorLast;
                PosZ_Ceiling((ZNum - 1) * 2 + 1) = contCeilingBegin;
                PosZ_Ceiling((ZNum - 1) * 2 + 2) = contCeilingLast;
                PosZ_Window((ZNum - 1) * 2 + 1) = contWindowBegin;
                PosZ_Window((ZNum - 1) * 2 + 2) = contWindowLast;
                PosZ_Door((ZNum - 1) * 2 + 1) = contDoorBegin;
                PosZ_Door((ZNum - 1) * 2 + 2) = contDoorLast;
                PosZ_Internal((ZNum - 1) * 2 + 1) = contInternalBegin;
                PosZ_Internal((ZNum - 1) * 2 + 2) = contInternalLast;
                // Save the highest and lowest height for this zone
                state.dataRoomAirMod->ZoneCeilingHeight((ZNum - 1) * 2 + 1) = Z1Zone;
                state.dataRoomAirMod->ZoneCeilingHeight((ZNum - 1) * 2 + 2) = Z2Zone;

                if (std::abs((Z2Zone - Z1Zone) - state.dataHeatBal->Zone(ZNum).CeilingHeight) > CeilingHeightDiffMax) {
                    ShowWarningError(state, "RoomAirManager: Inconsistent ceiling heights in Zone: " + state.dataHeatBal->Zone(ZNum).Name);
                    ShowContinueError(state, format("Lowest height=[{:.3R}].", Z1Zone));
                    ShowContinueError(state, format("Highest height=[{:.3R}].", Z2Zone));
                    ShowContinueError(state, format("Ceiling height=[{:.3R}].", state.dataHeatBal->Zone(ZNum).CeilingHeight));
                }
            } // Zones

            AuxSurf = 0;
            state.dataRoomAirMod->CVNumAirflowNetworkSurfaces = 0;

            // calculate maximum number of airflow network surfaces in each zone
            for (Loop = 1; Loop <= AirflowNetwork::NumOfLinksMultiZone; ++Loop) {
                ++AuxSurf(state.dataSurface->Surface(AirflowNetwork::MultizoneSurfaceData(Loop).SurfNum).Zone);
                ++state.dataRoomAirMod->CVNumAirflowNetworkSurfaces;
                // Check if this is an interzone airflow network surface
                if (state.dataSurface->Surface(AirflowNetwork::MultizoneSurfaceData(Loop).SurfNum).ExtBoundCond > 0 &&
                    (AirflowNetwork::MultizoneSurfaceData(Loop).SurfNum !=
                     state.dataSurface->Surface(AirflowNetwork::MultizoneSurfaceData(Loop).SurfNum).ExtBoundCond)) {
                    ++AuxSurf(state.dataSurface->Surface(state.dataSurface->Surface(AirflowNetwork::MultizoneSurfaceData(Loop).SurfNum).ExtBoundCond).Zone);
                    ++state.dataRoomAirMod->CVNumAirflowNetworkSurfaces;
                }
            }
            // calculate maximum number of airflow network surfaces in a single zone
            MaxSurf = AuxSurf(1);
            for (Loop = 2; Loop <= state.dataGlobal->NumOfZones; ++Loop) {
                if (AuxSurf(Loop) > MaxSurf) MaxSurf = AuxSurf(Loop);
            }

            if (!allocated(state.dataRoomAirMod->AirflowNetworkSurfaceUCSDCV)) {
                state.dataRoomAirMod->AirflowNetworkSurfaceUCSDCV.allocate({0, MaxSurf}, state.dataGlobal->NumOfZones);
            }
            if (!allocated(state.dataRoomAirMod->CVJetRecFlows)) {
                state.dataRoomAirMod->CVJetRecFlows.allocate({0, MaxSurf}, state.dataGlobal->NumOfZones);
            }
            AuxAirflowNetworkSurf.allocate({0, MaxSurf}, state.dataGlobal->NumOfZones);
            // Width and Height for airflow network surfaces
            if (!allocated(state.dataRoomAirMod->SurfParametersCVDV)) {
                state.dataRoomAirMod->SurfParametersCVDV.allocate(AirflowNetwork::NumOfLinksMultiZone);
            }

            state.dataRoomAirMod->AirflowNetworkSurfaceUCSDCV = 0;
            // Organize surfaces in vector AirflowNetworkSurfaceUCSDCV(Zone, surface indexes)
            for (Loop = 1; Loop <= state.dataGlobal->NumOfZones; ++Loop) {
                // the 0 component of the array has the number of relevant AirflowNetwork surfaces for the zone
                state.dataRoomAirMod->AirflowNetworkSurfaceUCSDCV(0, Loop) = AuxSurf(Loop);
                if (AuxSurf(Loop) != 0) {
                    Real64 const ceilingHeight(state.dataRoomAirMod->ZoneCeilingHeight((Loop - 1) * 2 + 1));
                    SurfNum = 1;
                    for (Loop2 = 1; Loop2 <= AirflowNetwork::NumOfLinksMultiZone; ++Loop2) {
                        if (state.dataSurface->Surface(AirflowNetwork::MultizoneSurfaceData(Loop2).SurfNum).Zone == Loop) {
                            // SurfNum has the reference surface number relative to AirflowNetworkSurfaceData
                            state.dataRoomAirMod->AirflowNetworkSurfaceUCSDCV(SurfNum, Loop) = Loop2;
                            // calculate the surface width and height
                            CompNum = AirflowNetwork::AirflowNetworkLinkageData(Loop2).CompNum;
                            TypeNum = AirflowNetwork::AirflowNetworkCompData(CompNum).TypeNum;
                            if (AirflowNetwork::AirflowNetworkCompData(CompNum).CompTypeNum == AirflowNetwork::CompTypeNum_DOP) {
                                WidthFactMax = 0.0;
                                HeightFactMax = 0.0;
                                for (Loop3 = 1; Loop3 <= AirflowNetwork::MultizoneCompDetOpeningData(TypeNum).NumFac; ++Loop3) {
                                    if (Loop3 == 1) {
                                        WidthFact = AirflowNetwork::MultizoneCompDetOpeningData(TypeNum).WidthFac1;
                                        HeightFact = AirflowNetwork::MultizoneCompDetOpeningData(TypeNum).HeightFac1;
                                    }
                                    if (Loop3 == 2) {
                                        WidthFact = AirflowNetwork::MultizoneCompDetOpeningData(TypeNum).WidthFac2;
                                        HeightFact = AirflowNetwork::MultizoneCompDetOpeningData(TypeNum).HeightFac2;
                                    }
                                    if (Loop3 == 3) {
                                        WidthFact = AirflowNetwork::MultizoneCompDetOpeningData(TypeNum).WidthFac3;
                                        HeightFact = AirflowNetwork::MultizoneCompDetOpeningData(TypeNum).HeightFac3;
                                    }
                                    if (Loop3 == 4) {
                                        WidthFact = AirflowNetwork::MultizoneCompDetOpeningData(TypeNum).WidthFac4;
                                        HeightFact = AirflowNetwork::MultizoneCompDetOpeningData(TypeNum).HeightFac4;
                                    }
                                    if (WidthFact > WidthFactMax) {
                                        WidthFactMax = WidthFact;
                                    }
                                    if (HeightFact > HeightFactMax) {
                                        HeightFactMax = HeightFact;
                                    }
                                }
                                state.dataRoomAirMod->SurfParametersCVDV(Loop2).Width = WidthFactMax * state.dataSurface->Surface(AirflowNetwork::MultizoneSurfaceData(Loop2).SurfNum).Width;
                                state.dataRoomAirMod->SurfParametersCVDV(Loop2).Height =
                                    HeightFactMax * state.dataSurface->Surface(AirflowNetwork::MultizoneSurfaceData(Loop2).SurfNum).Height;
                            } else if (AirflowNetwork::AirflowNetworkCompData(CompNum).CompTypeNum ==
                                       AirflowNetwork::CompTypeNum_SCR) { // surface type = CRACK
                                state.dataRoomAirMod->SurfParametersCVDV(Loop2).Width = state.dataSurface->Surface(AirflowNetwork::MultizoneSurfaceData(Loop2).SurfNum).Width / 2;
                                AinCV = AirflowNetwork::MultizoneSurfaceCrackData(TypeNum).FlowCoef /
                                        (BaseDischargeCoef * std::sqrt(2.0 / PsyRhoAirFnPbTdbW(state, state.dataEnvrn->OutBaroPress, MAT(Loop), ZoneAirHumRat(Loop))));
                                state.dataRoomAirMod->SurfParametersCVDV(Loop2).Height = AinCV / state.dataRoomAirMod->SurfParametersCVDV(Loop2).Width;
                            }
                            // calculate the surface Zmin and Zmax
                            if (AirflowNetwork::AirflowNetworkCompData(CompNum).CompTypeNum == AirflowNetwork::CompTypeNum_DOP) {
                                AirflowNetworkSurfPtr = AirflowNetwork::MultizoneSurfaceData(Loop2).SurfNum;
                                NSides = state.dataSurface->Surface(AirflowNetwork::MultizoneSurfaceData(Loop2).SurfNum).Sides;
                                Real64 z_min(std::numeric_limits<Real64>::max()), z_max(std::numeric_limits<Real64>::lowest());
                                for (int i = 1; i <= NSides; ++i) {
                                    Real64 const z_i(state.dataSurface->Surface(AirflowNetworkSurfPtr).Vertex(i).z);
                                    z_min = std::min(z_min, z_i);
                                    z_max = std::max(z_max, z_i);
                                }
                                state.dataRoomAirMod->SurfParametersCVDV(Loop2).Zmin = z_min - ceilingHeight;
                                state.dataRoomAirMod->SurfParametersCVDV(Loop2).Zmax = z_max - ceilingHeight;
                            } else if (AirflowNetwork::AirflowNetworkCompData(CompNum).CompTypeNum ==
                                       AirflowNetwork::CompTypeNum_SCR) { // surface type = CRACK
                                AirflowNetworkSurfPtr = AirflowNetwork::MultizoneSurfaceData(Loop2).SurfNum;
                                NSides = state.dataSurface->Surface(AirflowNetwork::MultizoneSurfaceData(Loop2).SurfNum).Sides;
                                Real64 z_min(std::numeric_limits<Real64>::max()), z_max(std::numeric_limits<Real64>::lowest());
                                for (int i = 1; i <= NSides; ++i) {
                                    Real64 const z_i(state.dataSurface->Surface(AirflowNetworkSurfPtr).Vertex(i).z);
                                    z_min = std::min(z_min, z_i);
                                    z_max = std::max(z_max, z_i);
                                }
                                state.dataRoomAirMod->SurfParametersCVDV(Loop2).Zmin = z_min - ceilingHeight;
                                state.dataRoomAirMod->SurfParametersCVDV(Loop2).Zmax = z_max - ceilingHeight;
                            }

                            ++SurfNum;
                            // Check if airflow network Surface is an interzone surface:
                        } else {
                            NodeNum1 = AirflowNetwork::MultizoneSurfaceData(Loop2).NodeNums[0];
                            NodeNum2 = AirflowNetwork::MultizoneSurfaceData(Loop2).NodeNums[1];
                            if ((AirflowNetwork::AirflowNetworkNodeData(NodeNum2).EPlusZoneNum == Loop &&
                                 AirflowNetwork::AirflowNetworkNodeData(NodeNum1).EPlusZoneNum > 0) ||
                                (AirflowNetwork::AirflowNetworkNodeData(NodeNum2).EPlusZoneNum > 0 &&
                                 AirflowNetwork::AirflowNetworkNodeData(NodeNum1).EPlusZoneNum == Loop)) {
                                state.dataRoomAirMod->AirflowNetworkSurfaceUCSDCV(SurfNum, Loop) = Loop2;
                                ++SurfNum;
                            }
                        }
                    }
                }
            }

            AuxSurf.deallocate();

            if (any(state.dataRoomAirMod->IsZoneDV) || any(state.dataRoomAirMod->IsZoneUI)) {
                state.dataRoomAirMod->MaxTempGrad.allocate(state.dataGlobal->NumOfZones);
                state.dataRoomAirMod->AvgTempGrad.allocate(state.dataGlobal->NumOfZones);
                state.dataRoomAirMod->TCMF.allocate(state.dataGlobal->NumOfZones);
                state.dataRoomAirMod->FracMinFlow.allocate(state.dataGlobal->NumOfZones);
                state.dataRoomAirMod->ZoneAirSystemON.allocate(state.dataGlobal->NumOfZones);
                // Allocate histories of displacement ventilation temperatures PH 3/5/04
                state.dataRoomAirMod->MATFloor.allocate(state.dataGlobal->NumOfZones);
                state.dataRoomAirMod->XMATFloor.allocate(state.dataGlobal->NumOfZones);
                state.dataRoomAirMod->XM2TFloor.allocate(state.dataGlobal->NumOfZones);
                state.dataRoomAirMod->XM3TFloor.allocate(state.dataGlobal->NumOfZones);
                state.dataRoomAirMod->XM4TFloor.allocate(state.dataGlobal->NumOfZones);
                state.dataRoomAirMod->DSXMATFloor.allocate(state.dataGlobal->NumOfZones);
                state.dataRoomAirMod->DSXM2TFloor.allocate(state.dataGlobal->NumOfZones);
                state.dataRoomAirMod->DSXM3TFloor.allocate(state.dataGlobal->NumOfZones);
                state.dataRoomAirMod->DSXM4TFloor.allocate(state.dataGlobal->NumOfZones);
                state.dataRoomAirMod->MATOC.allocate(state.dataGlobal->NumOfZones);
                state.dataRoomAirMod->XMATOC.allocate(state.dataGlobal->NumOfZones);
                state.dataRoomAirMod->XM2TOC.allocate(state.dataGlobal->NumOfZones);
                state.dataRoomAirMod->XM3TOC.allocate(state.dataGlobal->NumOfZones);
                state.dataRoomAirMod->XM4TOC.allocate(state.dataGlobal->NumOfZones);
                state.dataRoomAirMod->DSXMATOC.allocate(state.dataGlobal->NumOfZones);
                state.dataRoomAirMod->DSXM2TOC.allocate(state.dataGlobal->NumOfZones);
                state.dataRoomAirMod->DSXM3TOC.allocate(state.dataGlobal->NumOfZones);
                state.dataRoomAirMod->DSXM4TOC.allocate(state.dataGlobal->NumOfZones);
                state.dataRoomAirMod->MATMX.allocate(state.dataGlobal->NumOfZones);
                state.dataRoomAirMod->XMATMX.allocate(state.dataGlobal->NumOfZones);
                state.dataRoomAirMod->XM2TMX.allocate(state.dataGlobal->NumOfZones);
                state.dataRoomAirMod->XM3TMX.allocate(state.dataGlobal->NumOfZones);
                state.dataRoomAirMod->XM4TMX.allocate(state.dataGlobal->NumOfZones);
                state.dataRoomAirMod->DSXMATMX.allocate(state.dataGlobal->NumOfZones);
                state.dataRoomAirMod->DSXM2TMX.allocate(state.dataGlobal->NumOfZones);
                state.dataRoomAirMod->DSXM3TMX.allocate(state.dataGlobal->NumOfZones);
                state.dataRoomAirMod->DSXM4TMX.allocate(state.dataGlobal->NumOfZones);
                state.dataRoomAirMod->ZTM1Floor.allocate(state.dataGlobal->NumOfZones);
                state.dataRoomAirMod->ZTM2Floor.allocate(state.dataGlobal->NumOfZones);
                state.dataRoomAirMod->ZTM3Floor.allocate(state.dataGlobal->NumOfZones);
                state.dataRoomAirMod->ZTM1OC.allocate(state.dataGlobal->NumOfZones);
                state.dataRoomAirMod->ZTM2OC.allocate(state.dataGlobal->NumOfZones);
                state.dataRoomAirMod->ZTM3OC.allocate(state.dataGlobal->NumOfZones);
                state.dataRoomAirMod->ZTM1MX.allocate(state.dataGlobal->NumOfZones);
                state.dataRoomAirMod->ZTM2MX.allocate(state.dataGlobal->NumOfZones);
                state.dataRoomAirMod->ZTM3MX.allocate(state.dataGlobal->NumOfZones);
                state.dataRoomAirMod->AIRRATFloor.allocate(state.dataGlobal->NumOfZones);
                state.dataRoomAirMod->AIRRATOC.allocate(state.dataGlobal->NumOfZones);
                state.dataRoomAirMod->AIRRATMX.allocate(state.dataGlobal->NumOfZones);
                state.dataRoomAirMod->ZTOC.allocate(state.dataGlobal->NumOfZones);
                state.dataRoomAirMod->ZTMX.allocate(state.dataGlobal->NumOfZones);
                state.dataRoomAirMod->ZTFloor.allocate(state.dataGlobal->NumOfZones);
                state.dataRoomAirMod->HeightTransition.allocate(state.dataGlobal->NumOfZones);
                state.dataRoomAirMod->Phi.allocate(state.dataGlobal->NumOfZones);
                state.dataRoomAirMod->Zone1Floor.allocate(state.dataGlobal->NumOfZones);
                state.dataRoomAirMod->ZoneMXFloor.allocate(state.dataGlobal->NumOfZones);
                state.dataRoomAirMod->ZoneM2Floor.allocate(state.dataGlobal->NumOfZones);
                state.dataRoomAirMod->Zone1OC.allocate(state.dataGlobal->NumOfZones);
                state.dataRoomAirMod->ZoneMXOC.allocate(state.dataGlobal->NumOfZones);
                state.dataRoomAirMod->ZoneM2OC.allocate(state.dataGlobal->NumOfZones);
                state.dataRoomAirMod->Zone1MX.allocate(state.dataGlobal->NumOfZones);
                state.dataRoomAirMod->ZoneMXMX.allocate(state.dataGlobal->NumOfZones);
                state.dataRoomAirMod->ZoneM2MX.allocate(state.dataGlobal->NumOfZones);

                state.dataRoomAirMod->MaxTempGrad = 0.0;
                state.dataRoomAirMod->AvgTempGrad = 0.0;
                state.dataRoomAirMod->TCMF = 23.0;
                state.dataRoomAirMod->FracMinFlow = 0.0;
                //      ZoneDVMixedFlagRep    = 0.0
                state.dataRoomAirMod->ZoneAirSystemON = false;
                //      ZoneDVMixedFlag=0
                state.dataRoomAirMod->MATFloor = 23.0;
                state.dataRoomAirMod->XMATFloor = 23.0;
                state.dataRoomAirMod->XM2TFloor = 23.0;
                state.dataRoomAirMod->XM3TFloor = 23.0;
                state.dataRoomAirMod->XM4TFloor = 23.0;
                state.dataRoomAirMod->DSXMATFloor = 23.0;
                state.dataRoomAirMod->DSXM2TFloor = 23.0;
                state.dataRoomAirMod->DSXM3TFloor = 23.0;
                state.dataRoomAirMod->DSXM4TFloor = 23.0;
                state.dataRoomAirMod->MATOC = 23.0;
                state.dataRoomAirMod->XMATOC = 23.0;
                state.dataRoomAirMod->XM2TOC = 23.0;
                state.dataRoomAirMod->XM3TOC = 23.0;
                state.dataRoomAirMod->XM4TOC = 23.0;
                state.dataRoomAirMod->DSXMATOC = 23.0;
                state.dataRoomAirMod->DSXM2TOC = 23.0;
                state.dataRoomAirMod->DSXM3TOC = 23.0;
                state.dataRoomAirMod->DSXM4TOC = 23.0;
                state.dataRoomAirMod->MATMX = 23.0;
                state.dataRoomAirMod->XMATMX = 23.0;
                state.dataRoomAirMod->XM2TMX = 23.0;
                state.dataRoomAirMod->XM3TMX = 23.0;
                state.dataRoomAirMod->XM4TMX = 23.0;
                state.dataRoomAirMod->DSXMATMX = 23.0;
                state.dataRoomAirMod->DSXM2TMX = 23.0;
                state.dataRoomAirMod->DSXM3TMX = 23.0;
                state.dataRoomAirMod->DSXM4TMX = 23.0;
                state.dataRoomAirMod->ZTM1Floor = 23.0;
                state.dataRoomAirMod->ZTM2Floor = 23.0;
                state.dataRoomAirMod->ZTM3Floor = 23.0;
                state.dataRoomAirMod->ZTM1OC = 23.0;
                state.dataRoomAirMod->ZTM2OC = 23.0;
                state.dataRoomAirMod->ZTM3OC = 23.0;
                state.dataRoomAirMod->ZTM1MX = 23.0;
                state.dataRoomAirMod->ZTM2MX = 23.0;
                state.dataRoomAirMod->ZTM3MX = 23.0;
                state.dataRoomAirMod->Zone1Floor = 23.0;
                state.dataRoomAirMod->ZoneMXFloor = 23.0;
                state.dataRoomAirMod->ZoneM2Floor = 23.0;
                state.dataRoomAirMod->Zone1OC = 23.0;
                state.dataRoomAirMod->ZoneMXOC = 23.0;
                state.dataRoomAirMod->ZoneM2OC = 23.0;
                state.dataRoomAirMod->Zone1MX = 23.0;
                state.dataRoomAirMod->ZoneMXMX = 23.0;
                state.dataRoomAirMod->ZoneM2MX = 23.0;
                state.dataRoomAirMod->AIRRATFloor = 0.0;
                state.dataRoomAirMod->AIRRATOC = 0.0;
                state.dataRoomAirMod->AIRRATMX = 0.0;
                state.dataRoomAirMod->ZTOC = 23.0;
                state.dataRoomAirMod->ZTMX = 23.0;
                state.dataRoomAirMod->ZTFloor = 23.0;
                state.dataRoomAirMod->HeightTransition = 0.0;
                state.dataRoomAirMod->Phi = 0.0;
                HCeiling = 0.0;
                HWall = 0.0;
                HFloor = 0.0;
                HInternal = 0.0;
                HWindow = 0.0;
                HDoor = 0.0;
            }

            if (any(state.dataRoomAirMod->IsZoneDV)) {

                state.dataRoomAirMod->DVHcIn.allocate(state.dataSurface->TotSurfaces);
                state.dataRoomAirMod->ZoneDVMixedFlagRep.allocate(state.dataGlobal->NumOfZones);
                state.dataRoomAirMod->ZoneDVMixedFlag.allocate(state.dataGlobal->NumOfZones);
                state.dataRoomAirMod->DVHcIn = 0.0;
                state.dataRoomAirMod->ZoneDVMixedFlagRep = 0.0;
                state.dataRoomAirMod->ZoneDVMixedFlag = 0;
                // Output variables and DV zone flag
                for (Loop = 1; Loop <= state.dataGlobal->NumOfZones; ++Loop) {
                    if (state.dataRoomAirMod->AirModel(Loop).AirModelType != DataRoomAirModel::RoomAirModel::UCSDDV) continue; // don't set these up if they don't make sense
                    // CurrentModuleObject='RoomAirSettings:ThreeNodeDisplacementVentilation'
                    SetupOutputVariable(state,
                        "Room Air Zone Mixed Subzone Temperature", OutputProcessor::Unit::C, state.dataRoomAirMod->ZTMX(Loop), "HVAC", "State", state.dataHeatBal->Zone(Loop).Name);
                    SetupOutputVariable(state,
                        "Room Air Zone Occupied Subzone Temperature", OutputProcessor::Unit::C, state.dataRoomAirMod->ZTOC(Loop), "HVAC", "State", state.dataHeatBal->Zone(Loop).Name);
                    SetupOutputVariable(state,
                        "Room Air Zone Floor Subzone Temperature", OutputProcessor::Unit::C, state.dataRoomAirMod->ZTFloor(Loop), "HVAC", "State", state.dataHeatBal->Zone(Loop).Name);
                    SetupOutputVariable(state,
                        "Room Air Zone Transition Height", OutputProcessor::Unit::m, state.dataRoomAirMod->HeightTransition(Loop), "HVAC", "State", state.dataHeatBal->Zone(Loop).Name);
                    SetupOutputVariable(state, "Room Air Zone Recommended Minimum Flow Fraction",
                                        OutputProcessor::Unit::None,
                                        state.dataRoomAirMod->FracMinFlow(Loop),
                                        "HVAC",
                                        "State",
                                        state.dataHeatBal->Zone(Loop).Name);
                    SetupOutputVariable(state,
                        "Room Air Zone Is Mixed Status", OutputProcessor::Unit::None, state.dataRoomAirMod->ZoneDVMixedFlagRep(Loop), "HVAC", "State", state.dataHeatBal->Zone(Loop).Name);
                    SetupOutputVariable(state, "Room Air Zone Average Temperature Gradient",
                                        OutputProcessor::Unit::K_m,
                                        state.dataRoomAirMod->AvgTempGrad(Loop),
                                        "HVAC",
                                        "State",
                                        state.dataHeatBal->Zone(Loop).Name);
                    SetupOutputVariable(state, "Room Air Zone Maximum Temperature Gradient",
                                        OutputProcessor::Unit::K_m,
                                        state.dataRoomAirMod->MaxTempGrad(Loop),
                                        "HVAC",
                                        "State",
                                        state.dataHeatBal->Zone(Loop).Name);
                    SetupOutputVariable(state, "Room Air Zone Thermal Comfort Effective Air Temperature",
                                        OutputProcessor::Unit::C,
                                        state.dataRoomAirMod->TCMF(Loop),
                                        "HVAC",
                                        "State",
                                        state.dataHeatBal->Zone(Loop).Name);
                    SetupOutputVariable(state,
                        "Room Air Zone Thermostat Temperature", OutputProcessor::Unit::C, TempTstatAir(Loop), "HVAC", "State", state.dataHeatBal->Zone(Loop).Name);
                }
            }

            if (any(state.dataRoomAirMod->IsZoneUI)) {
                state.dataRoomAirMod->ZoneUFMixedFlag.allocate(state.dataGlobal->NumOfZones);
                state.dataRoomAirMod->ZoneUFMixedFlagRep.allocate(state.dataGlobal->NumOfZones);
                state.dataRoomAirMod->UFHcIn.allocate(state.dataSurface->TotSurfaces);
                state.dataRoomAirMod->ZoneUFGamma.allocate(state.dataGlobal->NumOfZones);
                state.dataRoomAirMod->ZoneUFPowInPlumes.allocate(state.dataGlobal->NumOfZones);
                state.dataRoomAirMod->ZoneUFPowInPlumesfromWindows.allocate(state.dataGlobal->NumOfZones);
                state.dataRoomAirMod->ZoneUFMixedFlag = 0;
                state.dataRoomAirMod->ZoneUFMixedFlagRep = 0.0;
                state.dataRoomAirMod->UFHcIn = 0.0;
                state.dataRoomAirMod->ZoneUFGamma = 0.0;
                state.dataRoomAirMod->ZoneUFPowInPlumes = 0.0;
                state.dataRoomAirMod->ZoneUFPowInPlumesfromWindows = 0.0;
                // Output variables and UF zone flag
                for (Loop = 1; Loop <= state.dataGlobal->NumOfZones; ++Loop) {
                    if (state.dataRoomAirMod->AirModel(Loop).AirModelType != DataRoomAirModel::RoomAirModel::UCSDUFI) continue; // don't set these up if they don't make sense
                    // CurrentModuleObject='RoomAirSettings:UnderFloorAirDistributionInterior'
                    SetupOutputVariable(state,
                        "Room Air Zone Mixed Subzone Temperature", OutputProcessor::Unit::C, state.dataRoomAirMod->ZTMX(Loop), "HVAC", "State", state.dataHeatBal->Zone(Loop).Name);
                    SetupOutputVariable(state,
                        "Room Air Zone Occupied Subzone Temperature", OutputProcessor::Unit::C, state.dataRoomAirMod->ZTOC(Loop), "HVAC", "State", state.dataHeatBal->Zone(Loop).Name);
                    SetupOutputVariable(state,
                        "Room Air Zone Transition Height", OutputProcessor::Unit::m, state.dataRoomAirMod->HeightTransition(Loop), "HVAC", "State", state.dataHeatBal->Zone(Loop).Name);
                    SetupOutputVariable(state,
                        "Room Air Zone Is Mixed Status", OutputProcessor::Unit::None, state.dataRoomAirMod->ZoneUFMixedFlagRep(Loop), "HVAC", "State", state.dataHeatBal->Zone(Loop).Name);
                    SetupOutputVariable(state, "Room Air Zone Average Temperature Gradient",
                                        OutputProcessor::Unit::K_m,
                                        state.dataRoomAirMod->AvgTempGrad(Loop),
                                        "HVAC",
                                        "State",
                                        state.dataHeatBal->Zone(Loop).Name);
                    SetupOutputVariable(state,
                        "Room Air Zone Effective Comfort Air Temperature", OutputProcessor::Unit::C, state.dataRoomAirMod->TCMF(Loop), "HVAC", "State", state.dataHeatBal->Zone(Loop).Name);
                    SetupOutputVariable(state,
                        "Room Air Zone Thermostat Temperature", OutputProcessor::Unit::C, TempTstatAir(Loop), "HVAC", "State", state.dataHeatBal->Zone(Loop).Name);
                    SetupOutputVariable(state, "Room Air Zone Transition Height Gamma Value",
                                        OutputProcessor::Unit::None,
                                        state.dataRoomAirMod->ZoneUFGamma(Loop),
                                        "HVAC",
                                        "State",
                                        state.dataHeatBal->Zone(Loop).Name);
                    SetupOutputVariable(state, "Room Air Zone Plume Heat Transfer Rate",
                                        OutputProcessor::Unit::W,
                                        state.dataRoomAirMod->ZoneUFPowInPlumes(Loop),
                                        "HVAC",
                                        "State",
                                        state.dataHeatBal->Zone(Loop).Name);
                    SetupOutputVariable(state, "Room Air Zone Temperature Stratification Fraction",
                                        OutputProcessor::Unit::None,
                                        state.dataRoomAirMod->Phi(Loop),
                                        "HVAC",
                                        "State",
                                        state.dataHeatBal->Zone(Loop).Name);

                    // set zone equip pointer in the UCSDUI data structure
                    for (ZoneEquipConfigNum = 1; ZoneEquipConfigNum <= state.dataGlobal->NumOfZones; ++ZoneEquipConfigNum) {
                        if (state.dataZoneEquip->ZoneEquipConfig(ZoneEquipConfigNum).ActualZoneNum == Loop) {
                            state.dataRoomAirMod->ZoneUCSDUI(state.dataRoomAirMod->ZoneUFPtr(Loop)).ZoneEquipPtr = ZoneEquipConfigNum;
                            break;
                        }
                    } // ZoneEquipConfigNum
                }
                for (Loop = 1; Loop <= state.dataGlobal->NumOfZones; ++Loop) {
                    if (state.dataRoomAirMod->AirModel(Loop).AirModelType != DataRoomAirModel::RoomAirModel::UCSDUFE) continue; // don't set these up if they don't make sense
                    // CurrentModuleObject='RoomAirSettings:UnderFloorAirDistributionExterior'
                    SetupOutputVariable(state,
                        "Room Air Zone Mixed Subzone Temperature", OutputProcessor::Unit::C, state.dataRoomAirMod->ZTMX(Loop), "HVAC", "State", state.dataHeatBal->Zone(Loop).Name);
                    SetupOutputVariable(state,
                        "Room Air Zone Occupied Subzone Temperature", OutputProcessor::Unit::C, state.dataRoomAirMod->ZTOC(Loop), "HVAC", "State", state.dataHeatBal->Zone(Loop).Name);
                    SetupOutputVariable(state,
                        "Room Air Zone Transition Height", OutputProcessor::Unit::m, state.dataRoomAirMod->HeightTransition(Loop), "HVAC", "State", state.dataHeatBal->Zone(Loop).Name);
                    SetupOutputVariable(state,
                        "Room Air Zone Is Mixed Status", OutputProcessor::Unit::None, state.dataRoomAirMod->ZoneUFMixedFlagRep(Loop), "HVAC", "State", state.dataHeatBal->Zone(Loop).Name);
                    SetupOutputVariable(state, "Room Air Zone Average Temperature Gradient",
                                        OutputProcessor::Unit::K_m,
                                        state.dataRoomAirMod->AvgTempGrad(Loop),
                                        "HVAC",
                                        "State",
                                        state.dataHeatBal->Zone(Loop).Name);
                    SetupOutputVariable(state,
                        "Room Air Zone Effective Comfort Air Temperature", OutputProcessor::Unit::C, state.dataRoomAirMod->TCMF(Loop), "HVAC", "State", state.dataHeatBal->Zone(Loop).Name);
                    SetupOutputVariable(state,
                        "Room Air Zone Thermostat Temperature", OutputProcessor::Unit::C, TempTstatAir(Loop), "HVAC", "State", state.dataHeatBal->Zone(Loop).Name);
                    SetupOutputVariable(state, "Room Air Zone Transition Height Gamma Value",
                                        OutputProcessor::Unit::None,
                                        state.dataRoomAirMod->ZoneUFGamma(Loop),
                                        "HVAC",
                                        "State",
                                        state.dataHeatBal->Zone(Loop).Name);
                    SetupOutputVariable(state, "Room Air Zone Plume Heat Transfer Rate",
                                        OutputProcessor::Unit::W,
                                        state.dataRoomAirMod->ZoneUFPowInPlumes(Loop),
                                        "HVAC",
                                        "State",
                                        state.dataHeatBal->Zone(Loop).Name);
                    SetupOutputVariable(state, "Room Air Zone Window Plume Heat Transfer Rate",
                                        OutputProcessor::Unit::W,
                                        state.dataRoomAirMod->ZoneUFPowInPlumesfromWindows(Loop),
                                        "HVAC",
                                        "State",
                                        state.dataHeatBal->Zone(Loop).Name);
                    SetupOutputVariable(state, "Room Air Zone Temperature Stratification Fraction",
                                        OutputProcessor::Unit::None,
                                        state.dataRoomAirMod->Phi(Loop),
                                        "HVAC",
                                        "State",
                                        state.dataHeatBal->Zone(Loop).Name);
                    // set zone equip pointer in the UCSDUE data structure
                    for (ZoneEquipConfigNum = 1; ZoneEquipConfigNum <= state.dataGlobal->NumOfZones; ++ZoneEquipConfigNum) {
                        if (state.dataZoneEquip->ZoneEquipConfig(ZoneEquipConfigNum).ActualZoneNum == Loop) {
                            state.dataRoomAirMod->ZoneUCSDUE(state.dataRoomAirMod->ZoneUFPtr(Loop)).ZoneEquipPtr = ZoneEquipConfigNum;
                            break;
                        }
                    } // ZoneEquipConfigNum
                }
            }

            if (any(state.dataRoomAirMod->IsZoneCV)) {
                state.dataRoomAirMod->CVHcIn.allocate(state.dataSurface->TotSurfaces);
                state.dataRoomAirMod->ZTJET.allocate(state.dataGlobal->NumOfZones);
                // Most ZTJet takes defaults
                state.dataRoomAirMod->ZTREC.allocate(state.dataGlobal->NumOfZones);
                state.dataRoomAirMod->RoomOutflowTemp.allocate(state.dataGlobal->NumOfZones);
                // Most ZTREC takes defaults
                state.dataRoomAirMod->JetRecAreaRatio.allocate(state.dataGlobal->NumOfZones);
                state.dataRoomAirMod->Urec.allocate(state.dataGlobal->NumOfZones);
                state.dataRoomAirMod->Ujet.allocate(state.dataGlobal->NumOfZones);
                state.dataRoomAirMod->Qrec.allocate(state.dataGlobal->NumOfZones);
                state.dataRoomAirMod->Qtot.allocate(state.dataGlobal->NumOfZones);
                state.dataRoomAirMod->RecInflowRatio.allocate(state.dataGlobal->NumOfZones);
                state.dataRoomAirMod->Uhc.allocate(state.dataGlobal->NumOfZones);
                state.dataRoomAirMod->Ain.allocate(state.dataGlobal->NumOfZones);
                state.dataRoomAirMod->Tin.allocate(state.dataGlobal->NumOfZones);
                state.dataRoomAirMod->Droom.allocate(state.dataGlobal->NumOfZones);
                state.dataRoomAirMod->Dstar.allocate(state.dataGlobal->NumOfZones);
                state.dataRoomAirMod->ZoneCVisMixing.allocate(state.dataGlobal->NumOfZones);
                state.dataRoomAirMod->Rfr.allocate(state.dataGlobal->NumOfZones);
                state.dataRoomAirMod->ZoneCVhasREC.allocate(state.dataGlobal->NumOfZones);

                state.dataRoomAirMod->ZTJET = 23.0;
                state.dataRoomAirMod->RoomOutflowTemp = 23.0;
                state.dataRoomAirMod->ZTREC = 23.0;
                state.dataRoomAirMod->CVHcIn = 0.0;
                state.dataRoomAirMod->JetRecAreaRatio = 0.2;
                state.dataRoomAirMod->Urec = 0.2;
                state.dataRoomAirMod->Ujet = 0.2;
                state.dataRoomAirMod->Qrec = 0.2;
                state.dataRoomAirMod->Uhc = 0.2;
                state.dataRoomAirMod->Ain = 1.0;
                state.dataRoomAirMod->Tin = 23.0;
                state.dataRoomAirMod->Droom = 6.0;
                state.dataRoomAirMod->ZoneCVisMixing = 0.0;
                state.dataRoomAirMod->Rfr = 10.0;
                state.dataRoomAirMod->ZoneCVhasREC = 1.0;
                HCeiling = 0.0;
                HWall = 0.0;
                HFloor = 0.0;
                HInternal = 0.0;
                HWindow = 0.0;
                HDoor = 0.0;

                for (Loop = 1; Loop <= state.dataGlobal->NumOfZones; ++Loop) {
                    if (state.dataRoomAirMod->AirModel(Loop).AirModelType != DataRoomAirModel::RoomAirModel::UCSDCV) continue; // don't set these up if they don't make sense
                    ZoneEquipConfigNum = ZoneNum;
                    // check whether this zone is a controlled zone or not
                    if (state.dataZoneEquip->ZoneEquipConfig(ZoneEquipConfigNum).IsControlled) {
                        state.dataRoomAirMod->IsZoneCV(Loop) = false;
                        state.dataRoomAirMod->AirModel(Loop).SimAirModel = false;
                        ShowSevereError(state, "Unmixed Flow: Cross Ventilation cannot be applied for Zone=" + state.dataHeatBal->Zone(Loop).Name);
                        ShowContinueError(state, "An HVAC system is present in the zone. Fully mixed airflow model will be used for Zone=" +
                                          state.dataHeatBal->Zone(Loop).Name);
                        continue;
                    }
                    // CurrentModuleObject='RoomAirSettings:CrossVentilation'
                    SetupOutputVariable(state,
                        "Room Air Zone Jet Region Temperature", OutputProcessor::Unit::C, state.dataRoomAirMod->ZTJET(Loop), "Zone", "Average", state.dataHeatBal->Zone(Loop).Name);
                    SetupOutputVariable(state,
                        "Room Air Zone Recirculation Region Temperature", OutputProcessor::Unit::C, state.dataRoomAirMod->ZTREC(Loop), "Zone", "Average", state.dataHeatBal->Zone(Loop).Name);
                    SetupOutputVariable(state,
                        "Room Air Zone Jet Region Average Air Velocity", OutputProcessor::Unit::m_s, state.dataRoomAirMod->Ujet(Loop), "Zone", "Average", state.dataHeatBal->Zone(Loop).Name);
                    SetupOutputVariable(state, "Room Air Zone Recirculation Region Average Air Velocity",
                                        OutputProcessor::Unit::m_s,
                                        state.dataRoomAirMod->Urec(Loop),
                                        "Zone",
                                        "Average",
                                        state.dataHeatBal->Zone(Loop).Name);
                    SetupOutputVariable(state, "Room Air Zone Recirculation and Inflow Rate Ratio",
                                        OutputProcessor::Unit::None,
                                        state.dataRoomAirMod->RecInflowRatio(Loop),
                                        "Zone",
                                        "Average",
                                        state.dataHeatBal->Zone(Loop).Name);
                    SetupOutputVariable(state,
                        "Room Air Zone Inflow Opening Area", OutputProcessor::Unit::m2, state.dataRoomAirMod->Ain(Loop), "Zone", "Average", state.dataHeatBal->Zone(Loop).Name);
                    SetupOutputVariable(state, "Room Air Zone Room Length", OutputProcessor::Unit::m, state.dataRoomAirMod->Dstar(Loop), "Zone", "Average", state.dataHeatBal->Zone(Loop).Name);
                    SetupOutputVariable(state,
                        "Room Air Zone Is Mixing Status", OutputProcessor::Unit::None, state.dataRoomAirMod->ZoneCVisMixing(Loop), "Zone", "State", state.dataHeatBal->Zone(Loop).Name);
                    SetupOutputVariable(state,
                        "Room Air Zone Is Recirculating Status", OutputProcessor::Unit::None, state.dataRoomAirMod->ZoneCVhasREC(Loop), "Zone", "State", state.dataHeatBal->Zone(Loop).Name);
                    for (i = 1; i <= state.dataRoomAirMod->AirflowNetworkSurfaceUCSDCV(0, ZoneNum); ++i) {
                        N = AirflowNetwork::AirflowNetworkLinkageData(i).CompNum;
                        if (AirflowNetwork::AirflowNetworkCompData(N).CompTypeNum == AirflowNetwork::CompTypeNum_DOP) {
                            SurfNum = AirflowNetwork::MultizoneSurfaceData(i).SurfNum;
                            SetupOutputVariable(state, "Room Air Window Jet Region Average Air Velocity",
                                                OutputProcessor::Unit::m_s,
                                                state.dataRoomAirMod->CVJetRecFlows(i, Loop).Ujet,
                                                "Zone",
                                                "Average",
                                                AirflowNetwork::MultizoneSurfaceData(i).SurfName);
                        }
                    }
                }
            }

            MyEnvrnFlag = true;

            MyOneTimeFlag = false;
        }

        // Do the Begin Environment initializations
        if (state.dataGlobal->BeginEnvrnFlag && MyEnvrnFlag(ZoneNum)) {

            if (state.dataRoomAirMod->IsZoneDV(ZoneNum) || state.dataRoomAirMod->IsZoneUI(ZoneNum)) {

                state.dataRoomAirMod->MaxTempGrad(ZoneNum) = 0.0;
                state.dataRoomAirMod->AvgTempGrad(ZoneNum) = 0.0;
                state.dataRoomAirMod->TCMF(ZoneNum) = 23.0;
                state.dataRoomAirMod->FracMinFlow(ZoneNum) = 0.0;
                state.dataRoomAirMod->ZoneAirSystemON(ZoneNum) = false;
                state.dataRoomAirMod->MATFloor(ZoneNum) = 23.0;
                state.dataRoomAirMod->XMATFloor(ZoneNum) = 23.0;
                state.dataRoomAirMod->XM2TFloor(ZoneNum) = 23.0;
                state.dataRoomAirMod->XM3TFloor(ZoneNum) = 23.0;
                state.dataRoomAirMod->XM4TFloor(ZoneNum) = 23.0;
                state.dataRoomAirMod->DSXMATFloor(ZoneNum) = 23.0;
                state.dataRoomAirMod->DSXM2TFloor(ZoneNum) = 23.0;
                state.dataRoomAirMod->DSXM3TFloor(ZoneNum) = 23.0;
                state.dataRoomAirMod->DSXM4TFloor(ZoneNum) = 23.0;
                state.dataRoomAirMod->MATOC(ZoneNum) = 23.0;
                state.dataRoomAirMod->XMATOC(ZoneNum) = 23.0;
                state.dataRoomAirMod->XM2TOC(ZoneNum) = 23.0;
                state.dataRoomAirMod->XM3TOC(ZoneNum) = 23.0;
                state.dataRoomAirMod->XM4TOC(ZoneNum) = 23.0;
                state.dataRoomAirMod->DSXMATOC(ZoneNum) = 23.0;
                state.dataRoomAirMod->DSXM2TOC(ZoneNum) = 23.0;
                state.dataRoomAirMod->DSXM3TOC(ZoneNum) = 23.0;
                state.dataRoomAirMod->DSXM4TOC(ZoneNum) = 23.0;
                state.dataRoomAirMod->MATMX(ZoneNum) = 23.0;
                state.dataRoomAirMod->XMATMX(ZoneNum) = 23.0;
                state.dataRoomAirMod->XM2TMX(ZoneNum) = 23.0;
                state.dataRoomAirMod->XM3TMX(ZoneNum) = 23.0;
                state.dataRoomAirMod->XM4TMX(ZoneNum) = 23.0;
                state.dataRoomAirMod->DSXMATMX(ZoneNum) = 23.0;
                state.dataRoomAirMod->DSXM2TMX(ZoneNum) = 23.0;
                state.dataRoomAirMod->DSXM3TMX(ZoneNum) = 23.0;
                state.dataRoomAirMod->DSXM4TMX(ZoneNum) = 23.0;
                state.dataRoomAirMod->ZTM1Floor(ZoneNum) = 23.0;
                state.dataRoomAirMod->ZTM2Floor(ZoneNum) = 23.0;
                state.dataRoomAirMod->ZTM3Floor(ZoneNum) = 23.0;
                state.dataRoomAirMod->Zone1Floor(ZoneNum) = 23.0;
                state.dataRoomAirMod->ZoneMXFloor(ZoneNum) = 23.0;
                state.dataRoomAirMod->ZoneM2Floor(ZoneNum) = 23.0;
                state.dataRoomAirMod->ZTM1OC(ZoneNum) = 23.0;
                state.dataRoomAirMod->ZTM2OC(ZoneNum) = 23.0;
                state.dataRoomAirMod->ZTM3OC(ZoneNum) = 23.0;
                state.dataRoomAirMod->Zone1OC(ZoneNum) = 23.0;
                state.dataRoomAirMod->ZoneMXOC(ZoneNum) = 23.0;
                state.dataRoomAirMod->ZoneM2OC(ZoneNum) = 23.0;
                state.dataRoomAirMod->ZTM1MX(ZoneNum) = 23.0;
                state.dataRoomAirMod->ZTM2MX(ZoneNum) = 23.0;
                state.dataRoomAirMod->ZTM3MX(ZoneNum) = 23.0;
                state.dataRoomAirMod->Zone1MX(ZoneNum) = 23.0;
                state.dataRoomAirMod->ZoneMXMX(ZoneNum) = 23.0;
                state.dataRoomAirMod->ZoneM2MX(ZoneNum) = 23.0;
                state.dataRoomAirMod->AIRRATFloor(ZoneNum) = 0.0;
                state.dataRoomAirMod->AIRRATOC(ZoneNum) = 0.0;
                state.dataRoomAirMod->AIRRATMX(ZoneNum) = 0.0;
                state.dataRoomAirMod->ZTOC(ZoneNum) = 23.0;
                state.dataRoomAirMod->ZTMX(ZoneNum) = 23.0;
                state.dataRoomAirMod->ZTFloor(ZoneNum) = 23.0;
                state.dataRoomAirMod->HeightTransition(ZoneNum) = 0.0;
                state.dataRoomAirMod->Phi(ZoneNum) = 0.0;
                HCeiling = 0.0;
                HWall = 0.0;
                HFloor = 0.0;
                HInternal = 0.0;
                HWindow = 0.0;
                HDoor = 0.0;
            }

            if (state.dataRoomAirMod->IsZoneDV(ZoneNum)) {

                state.dataRoomAirMod->DVHcIn = 0.0;
                state.dataRoomAirMod->ZoneDVMixedFlagRep(ZoneNum) = 0.0;
                state.dataRoomAirMod->ZoneDVMixedFlag(ZoneNum) = 0;
            }

            if (state.dataRoomAirMod->IsZoneUI(ZoneNum)) {

                state.dataRoomAirMod->UFHcIn = 0.0;
                state.dataRoomAirMod->ZoneUFMixedFlag(ZoneNum) = 0;
                state.dataRoomAirMod->ZoneUFMixedFlagRep(ZoneNum) = 0.0;
                state.dataRoomAirMod->ZoneUFGamma(ZoneNum) = 0.0;
                state.dataRoomAirMod->ZoneUFPowInPlumes(ZoneNum) = 0.0;
                state.dataRoomAirMod->ZoneUFPowInPlumesfromWindows(ZoneNum) = 0.0;
            }

            if (state.dataRoomAirMod->IsZoneCV(ZoneNum)) {
                state.dataRoomAirMod->ZTJET(ZoneNum) = 23.0;
                state.dataRoomAirMod->RoomOutflowTemp(ZoneNum) = 23.0;
                state.dataRoomAirMod->ZTREC(ZoneNum) = 23.0;
                state.dataRoomAirMod->CVHcIn = 0.0;
                state.dataRoomAirMod->JetRecAreaRatio(ZoneNum) = 0.2;
                state.dataRoomAirMod->Urec(ZoneNum) = 0.2;
                state.dataRoomAirMod->Ujet(ZoneNum) = 0.2;
                state.dataRoomAirMod->Uhc(ZoneNum) = 0.2;
                state.dataRoomAirMod->Ain(ZoneNum) = 1.0;
                state.dataRoomAirMod->Tin(ZoneNum) = 23.0;
                state.dataRoomAirMod->Droom(ZoneNum) = 6.0;
                state.dataRoomAirMod->Dstar(ZoneNum) = 6.0;
                state.dataRoomAirMod->ZoneCVisMixing(ZoneNum) = 0.0;
                state.dataRoomAirMod->Rfr(ZoneNum) = 10.0;
                state.dataRoomAirMod->ZoneCVhasREC(ZoneNum) = 1.0;
                HCeiling = 0.0;
                HWall = 0.0;
                HFloor = 0.0;
                HInternal = 0.0;
                HWindow = 0.0;
                HDoor = 0.0;
            }

            MyEnvrnFlag(ZoneNum) = false;
        } // end one time inits

        if (!state.dataGlobal->BeginEnvrnFlag) {
            MyEnvrnFlag(ZoneNum) = true;
        }
    }

    void GetRAFNNodeNum(EnergyPlusData &state, std::string const &RAFNNodeName, // Name of RoomAir:Node:AirflowNetwork
                        int &ZoneNum,                    // The zone number associate with the node name
                        int &RAFNNodeNum,                // RoomAir:Node:AirflowNetwork Number
                        bool &Errorfound                 // true if an error is found (TODO: Useless, RAFNodeNum is 0 when Errorfound is true)
    )
    {

        // FUNCTION INFORMATION:
        //       AUTHOR         Lixing Gu
        //       DATE WRITTEN   November 2014
        //       MODIFIED       na
        //       RE-ENGINEERED  na

        // PURPOSE OF THIS FUNCTION:
        // This function looks up the given RoomAirNode name and returns the Zone number and RoomAir node
        // number. If incorrect name is given, errorsfound is returned as true and value is returned
        // as zero.

        // FUNCTION LOCAL VARIABLE DECLARATIONS:
        int I; // Zone index

        // Obtains and Allocates RoomAirSettings : AirflowNetwork
        if (GetAirModelData) {
            GetAirModelDatas(state);
            GetAirModelData = false;
        }

        Errorfound = false;
        RAFNNodeNum = 0;
        for (I = 1; I <= state.dataGlobal->NumOfZones; ++I) {
            if (state.dataRoomAirMod->RoomAirflowNetworkZoneInfo(I).NumOfAirNodes > 0) {
                RAFNNodeNum =
                    UtilityRoutines::FindItemInList(RAFNNodeName, state.dataRoomAirMod->RoomAirflowNetworkZoneInfo(I).Node, state.dataRoomAirMod->RoomAirflowNetworkZoneInfo(I).NumOfAirNodes);
                if (RAFNNodeNum > 0) {
                    ZoneNum = I;
                    break;
                }
            }
        }

        if (RAFNNodeNum == 0) {
            Errorfound = true;
            ShowSevereError(state, "Could not find RoomAir:Node:AirflowNetwork number with AirflowNetwork:IntraZone:Node Name='" + RAFNNodeName);
        }
    }

    bool CheckEquipName(EnergyPlusData &state, std::string const &EquipType, // Equipment type
                        std::string const &EquipName, // Equipment Name
                        std::string &SupplyNodeName,  // Supply node name
                        std::string &ReturnNodeName,  // Return node name
                        int TotNumEquip,              // how many of this equipment type
                        int TypeNum                   // equipment type number
    )
    {

        // FUNCTION INFORMATION:
        //       AUTHOR         Lixing Gu
        //       DATE WRITTEN   March 2014
        //       MODIFIED       na
        //       RE-ENGINEERED  na

        // PURPOSE OF THIS FUNCTION:
        // This function looks up the given RoomAirNode name and returns the Zone number and RoomAir node
        // number.If incorrect name is given, errorsfound is returned as true and value is returned
        // as zero.

        // Using/Aliasing
        using DataLoopNode::NodeID;
        using namespace DataIPShortCuts;
        using Fans::GetFanOutletNode;

        // Return value
        bool EquipFind; // True if an error is found

        // FUNCTION LOCAL VARIABLE DECLARATIONS:
        int NumAlphas;
        int NumNumbers;
        int I;
        int Status;              // Used in GetObjectItem
        int MaxNums = 0;         // Maximum number of numeric input fields
        int MaxAlphas = 0;       // Maximum number of alpha input fields
        int TotalArgs = 0;       // Total number of alpha and numeric arguments(max) for a
        Array1D_string Alphas;   // Alpha input items for object
        Array1D<Real64> Numbers; // Numeric input items for object
        bool errorfound;

        NumAlphas = 1;
        NumNumbers = 1;
        EquipFind = false;

        SupplyNodeName = "";

        if (TypeNum == 0) return EquipFind;

        inputProcessor->getObjectDefMaxArgs(state, EquipType, TotalArgs, NumAlphas, NumNumbers);

        MaxNums = max(MaxNums, NumNumbers);
        MaxAlphas = max(MaxAlphas, NumAlphas);

        if (MaxNums > NumNumbers) {
            Numbers.allocate(MaxNums);
            Numbers = 0.0;
        } else if (!allocated(Numbers)) {
            Numbers.allocate(MaxNums);
        }

        if (MaxAlphas > NumAlphas) {
            Alphas.allocate(MaxAlphas);
            Alphas = "";
        } else if (!allocated(Alphas)) {
            Alphas.allocate(NumAlphas);
        }

        for (I = 1; I <= TotNumEquip; ++I) {
            inputProcessor->getObjectItem(state, EquipType, I, Alphas, NumAlphas, Numbers, NumNumbers, Status);
            if (UtilityRoutines::SameString(Alphas(1), EquipName)) {
                EquipFind = true;
                break;
            }
        }

        if (TypeNum == DataHVACGlobals::ZoneEquipTypeOf_VariableRefrigerantFlow) { // ZoneHVAC:TerminalUnit : VariableRefrigerantFlow
            SupplyNodeName = Alphas(4);
            ReturnNodeName = "";   // Zone return node
        } else if (TypeNum == DataHVACGlobals::ZoneEquipTypeOf_EnergyRecoveryVentilator) { // ZoneHVAC : EnergyRecoveryVentilator
            I = GetFanOutletNode(state, "Fan:OnOff", Alphas(4), errorfound);
            if (errorfound) {
            }
            SupplyNodeName = NodeID(I); // ?????
            ReturnNodeName = "";        // Zone exhaust node
        } else if (TypeNum == DataHVACGlobals::ZoneEquipTypeOf_FourPipeFanCoil) {      // ZoneHVAC : FourPipeFanCoil
            SupplyNodeName = Alphas(6);
            ReturnNodeName = Alphas(5);
        } else if (TypeNum == DataHVACGlobals::ZoneEquipTypeOf_OutdoorAirUnit) { // ZoneHVAC : OutdoorAirUnit
            SupplyNodeName = Alphas(13);
            ReturnNodeName = Alphas(14);
        } else if (TypeNum == DataHVACGlobals::ZoneEquipTypeOf_PackagedTerminalAirConditioner) { // ZoneHVAC : PackagedTerminalAirConditioner
            SupplyNodeName = Alphas(4);
            ReturnNodeName = Alphas(3);
        } else if (TypeNum == DataHVACGlobals::ZoneEquipTypeOf_PackagedTerminalHeatPump) { // ZoneHVAC : PackagedTerminalHeatPump
            SupplyNodeName = Alphas(4);
            ReturnNodeName = Alphas(3);
        } else if (TypeNum == DataHVACGlobals::ZoneEquipTypeOf_UnitHeater) { // ZoneHVAC : UnitHeater
            SupplyNodeName = Alphas(4);
            ReturnNodeName = Alphas(3);
        } else if (TypeNum == DataHVACGlobals::ZoneEquipTypeOf_UnitVentilator) { // ZoneHVAC : UnitVentilator
            SupplyNodeName = Alphas(7);
            ReturnNodeName = Alphas(6);
        } else if (TypeNum == DataHVACGlobals::ZoneEquipTypeOf_VentilatedSlab) { // ZoneHVAC : VentilatedSlab
            SupplyNodeName = Alphas(20);
            ReturnNodeName = Alphas(18);
        } else if (TypeNum == DataHVACGlobals::ZoneEquipTypeOf_WaterToAirHeatPump) { // ZoneHVAC : WaterToAirHeatPump
            SupplyNodeName = Alphas(4);
            ReturnNodeName = Alphas(3);
        } else if (TypeNum == DataHVACGlobals::ZoneEquipTypeOf_WindowAirConditioner) { // ZoneHVAC : WindowAirConditioner
            SupplyNodeName = Alphas(4);
            ReturnNodeName = Alphas(3);
        } else if (TypeNum == DataHVACGlobals::ZoneEquipTypeOf_BaseboardRadiantConvectiveElectric) { // ZoneHVAC : Baseboard : RadiantConvective : Electric
            SupplyNodeName = "";    // convection only
        } else if (TypeNum == DataHVACGlobals::ZoneEquipTypeOf_BaseboardRadiantConvectiveWater) { // ZoneHVAC : Baseboard : RadiantConvective : Water
            SupplyNodeName = "";
        } else if (TypeNum == DataHVACGlobals::ZoneEquipTypeOf_BaseboardRadiantConvectiveSteam) { // ZoneHVAC : Baseboard : RadiantConvective : Steam
            SupplyNodeName = "";
        } else if (TypeNum == DataHVACGlobals::ZoneEquipTypeOf_BaseboardConvectiveElectric) { // ZoneHVAC : Baseboard : Convective : Electric
            SupplyNodeName = "";
        } else if (TypeNum == DataHVACGlobals::ZoneEquipTypeOf_BaseboardConvectiveWater) { // ZoneHVAC : Baseboard : Convective : Water
            SupplyNodeName = "";
        } else if (TypeNum == DataHVACGlobals::ZoneEquipTypeOf_HighTemperatureRadiant) { // ZoneHVAC : HighTemperatureRadiant
            SupplyNodeName = "";
        } else if (TypeNum == DataHVACGlobals::ZoneEquipTypeOf_DehumidifierDX) { // ZoneHVAC : Dehumidifier : DX
            SupplyNodeName = Alphas(4);
            ReturnNodeName = Alphas(3);
        } else if (TypeNum == DataHVACGlobals::ZoneEquipTypeOf_IdealLoadsAirSystem) { // ZoneHVAC : IdealLoadsAirSystem
            SupplyNodeName = Alphas(3);
            ReturnNodeName = Alphas(4);
        } else if (TypeNum == DataHVACGlobals::ZoneEquipTypeOf_RefrigerationChillerSet) { // ZoneHVAC : RefrigerationChillerSet
            SupplyNodeName = Alphas(5);
            ReturnNodeName = Alphas(4);
        } else if (TypeNum == DataHVACGlobals::ZoneEquipTypeOf_HybridUnitaryAirConditioners) { // ZoneHVAC : HybridUnitaryAirConditioners
            SupplyNodeName = Alphas(11);
            ReturnNodeName = Alphas(9);
        } else if (TypeNum == DataHVACGlobals::ZoneEquipTypeOf_FanZoneExhaust) { // Fan : ZoneExhaust
            SupplyNodeName = "";    // ? ? ? ? ? ? ? ? ? ? ? ? ? ? ? ? ? ? ? May not use
        } else if (TypeNum == DataHVACGlobals::ZoneEquipTypeOf_WaterHeaterHeatPump) { // WaterHeater : HeatPump
            SupplyNodeName = Alphas(8);
            ReturnNodeName = Alphas(7);
            // For AirTerminals, find matching return node later
        } else if (TypeNum == DataHVACGlobals::ZoneEquipTypeOf_AirTerminalDualDuctConstantVolume) { // AirTerminal : DualDuct : ConstantVolume
            SupplyNodeName = Alphas(1);
            ReturnNodeName = "";
        } else if (TypeNum == DataHVACGlobals::ZoneEquipTypeOf_AirTerminalDualDuctVAV) { // AirTerminal : DualDuct : VAV
            SupplyNodeName = Alphas(1);
            ReturnNodeName = "";
        } else if (TypeNum == DataHVACGlobals::ZoneEquipTypeOf_AirTerminalSingleDuctConstantVolumeReheat) { // AirTerminal : SingleDuct : ConstantVolume : Reheat
            SupplyNodeName = Alphas(1);
            ReturnNodeName = "";
        } else if (TypeNum == DataHVACGlobals::ZoneEquipTypeOf_AirTerminalSingleDuctConstantVolumeNoReheat) { // AirTerminal : SingleDuct : ConstantVolume : NoReheat
            SupplyNodeName = Alphas(4);
            ReturnNodeName = "";
        } else if (TypeNum == DataHVACGlobals::ZoneEquipTypeOf_AirTerminalSingleDuctVAVReheat) { // AirTerminal : SingleDuct : VAV : Reheat
            SupplyNodeName = Alphas(1);
            ReturnNodeName = "";
        } else if (TypeNum == DataHVACGlobals::ZoneEquipTypeOf_AirTerminalSingleDuctVAVNoReheat) { // AirTerminal : SingleDuct : VAV : NoReheat
            SupplyNodeName = Alphas(1);
            ReturnNodeName = "";
        } else if (TypeNum == DataHVACGlobals::ZoneEquipTypeOf_AirTerminalSingleDuctSeriesPIUReheat) { // AirTerminal : SingleDuct : SeriesPIU : Reheat
            SupplyNodeName = Alphas(1);
            ReturnNodeName = "";
        } else if (TypeNum == DataHVACGlobals::ZoneEquipTypeOf_AirTerminalSingleDuctParallelPIUReheat) { // AirTerminal : SingleDuct : ParallelPIU : Reheat
            SupplyNodeName = Alphas(1);
            ReturnNodeName = "";
        } else if (TypeNum == DataHVACGlobals::ZoneEquipTypeOf_AirTerminalSingleDuctCAVFourPipeInduction) { // AirTerminal : SingleDuct : ConstantVolume : FourPipeInduction
            SupplyNodeName = Alphas(1);
            ReturnNodeName = "";
        } else if (TypeNum == DataHVACGlobals::ZoneEquipTypeOf_AirTerminalSingleDuctVAVReheatVariableSpeedFan) { // AirTerminal : SingleDuct : VAV : Reheat : VariableSpeedFan
            SupplyNodeName = Alphas(1);
            ReturnNodeName = "";
        } else if (TypeNum == DataHVACGlobals::ZoneEquipTypeOf_AirTerminalSingleDuctVAVHeatAndCoolReheat) { // AirTerminal : SingleDuct : VAV : HeatAndCool : Reheat
            SupplyNodeName = Alphas(1);
            ReturnNodeName = "";
        } else if (TypeNum == DataHVACGlobals::ZoneEquipTypeOf_AirTerminalSingleDuctVAVHeatAndCoolNoReheat) { // AirTerminal : SingleDuct : VAV : HeatAndCool : NoReheat
            SupplyNodeName = Alphas(1);
            ReturnNodeName = "";
        } else if (TypeNum == DataHVACGlobals::ZoneEquipTypeOf_AirTerminalSingleDuctConstantVolumeCooledBeam) { // AirTerminal : SingleDuct : ConstantVolume : CooledBeam
            SupplyNodeName = Alphas(5);
            ReturnNodeName = "";
        } else if (TypeNum == DataHVACGlobals::ZoneEquipTypeOf_AirTerminalDualDuctVAVOutdoorAir) { // AirTerminal : DualDuct : VAV : OutdoorAir
            SupplyNodeName = Alphas(3);
            ReturnNodeName = "";
        } else if (TypeNum == DataHVACGlobals::ZoneEquipTypeOf_AirLoopHVACReturnAir) {     // AirLoopHVACReturnAir
            SupplyNodeName = Alphas(4); //
            ReturnNodeName = "";        //
        }

        // Need to find a better to handle allocate and deallocate
        if (MaxAlphas > NumAlphas) {
            Alphas.deallocate();
        }
        if (MaxNums > NumNumbers) {
            Numbers.deallocate();
        }

        return EquipFind;
    }

    //*****************************************************************************************

} // namespace RoomAirModelManager

} // namespace EnergyPlus<|MERGE_RESOLUTION|>--- conflicted
+++ resolved
@@ -351,13 +351,8 @@
 
             //   Fill in what we know for nested structure for surfaces
             for (thisSurfinZone = 1; thisSurfinZone <= state.dataRoomAirMod->AirPatternZoneInfo(ZoneNum).totNumSurfs; ++thisSurfinZone) {
-<<<<<<< HEAD
-                thisHBsurfID = state.dataHeatBal->Zone(ZoneNum).SurfaceFirst + thisSurfinZone - 1;
+                thisHBsurfID = state.dataHeatBal->Zone(ZoneNum).HTSurfaceFirst + thisSurfinZone - 1;
                 if (state.dataSurface->Surface(thisHBsurfID).Class == DataSurfaces::SurfaceClass::IntMass) {
-=======
-                thisHBsurfID = state.dataHeatBal->Zone(ZoneNum).HTSurfaceFirst + thisSurfinZone - 1;
-                if (Surface(thisHBsurfID).Class == DataSurfaces::SurfaceClass::IntMass) {
->>>>>>> b94803ca
                     state.dataRoomAirMod->AirPatternZoneInfo(ZoneNum).Surf(thisSurfinZone).SurfID = thisHBsurfID;
                     state.dataRoomAirMod->AirPatternZoneInfo(ZoneNum).Surf(thisSurfinZone).Zeta = 0.5;
                     continue;
@@ -1928,13 +1923,8 @@
                 SetZoneAux = true;
 
                 // cycle in this zone for all the surfaces
-<<<<<<< HEAD
-                for (SurfNum = state.dataHeatBal->Zone(ZNum).SurfaceFirst; SurfNum <= state.dataHeatBal->Zone(ZNum).SurfaceLast; ++SurfNum) {
+                for (SurfNum = state.dataHeatBal->Zone(ZNum).HTSurfaceFirst; SurfNum <= state.dataHeatBal->Zone(ZNum).HTSurfaceLast; ++SurfNum) {
                     if (state.dataSurface->Surface(SurfNum).Class != DataSurfaces::SurfaceClass::IntMass) {
-=======
-                for (SurfNum = state.dataHeatBal->Zone(ZNum).HTSurfaceFirst; SurfNum <= state.dataHeatBal->Zone(ZNum).HTSurfaceLast; ++SurfNum) {
-                    if (Surface(SurfNum).Class != DataSurfaces::SurfaceClass::IntMass) {
->>>>>>> b94803ca
                         // Recalculate lowest and highest height for the zone
                         Z1Zone = std::numeric_limits<Real64>::max();
                         Z2Zone = std::numeric_limits<Real64>::lowest();
