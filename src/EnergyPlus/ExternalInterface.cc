--- conflicted
+++ resolved
@@ -668,13 +668,8 @@
             }
             StopExternalInterfaceIfError(state);
 
-<<<<<<< HEAD
-            DisplayString(format("Number of outputs in ExternalInterface = {}", nOutVal));
-            DisplayString(format("Number of inputs  in ExternalInterface = {}", nInpVar));
-=======
-            DisplayString(state, "Number of outputs in ExternalInterface = " + TrimSigDigits(nOutVal));
-            DisplayString(state, "Number of inputs  in ExternalInterface = " + TrimSigDigits(nInpVar));
->>>>>>> d143d2bd
+            DisplayString(state, format("Number of outputs in ExternalInterface = {}", nOutVal));
+            DisplayString(state, format("Number of inputs  in ExternalInterface = {}", nInpVar));
 
             InitExternalInterfacefirstCall = false;
 
@@ -1845,21 +1840,14 @@
                         ShowContinueError(state, "Check the input file and the modelDescription file again.");
                     }
 
-<<<<<<< HEAD
-                    DisplayString(format("Number of inputs in instance \"{}\" of FMU \"{}\" = \"{}\".",
+                    DisplayString(state, format("Number of inputs in instance \"{}\" of FMU \"{}\" = \"{}\".",
                                          FMU(i).Instance(j).Name,
                                          FMU(i).Name,
                                          FMU(i).Instance(j).NumInputVariablesInIDF));
-                    DisplayString(format("Number of outputs in instance \"{}\" of FMU \"{}\" = \"{}\".",
+                    DisplayString(state, format("Number of outputs in instance \"{}\" of FMU \"{}\" = \"{}\".",
                                          FMU(i).Instance(j).Name,
                                          FMU(i).Name,
                                          FMU(i).Instance(j).NumOutputVariablesInIDF));
-=======
-                    DisplayString(state, "Number of inputs in instance \"" + FMU(i).Instance(j).Name + "\" of FMU \"" + FMU(i).Name + "\" = \"" +
-                                  TrimSigDigits(FMU(i).Instance(j).NumInputVariablesInIDF) + "\".");
-                    DisplayString(state, "Number of outputs in instance \"" + FMU(i).Instance(j).Name + "\" of FMU \"" + FMU(i).Name + "\" = \"" +
-                                  TrimSigDigits(FMU(i).Instance(j).NumOutputVariablesInIDF) + "\".");
->>>>>>> d143d2bd
                 }
             }
             StopExternalInterfaceIfError(state);
