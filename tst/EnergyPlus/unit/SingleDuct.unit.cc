// EnergyPlus, Copyright (c) 1996-2020, The Board of Trustees of the University of Illinois,
// The Regents of the University of California, through Lawrence Berkeley National Laboratory
// (subject to receipt of any required approvals from the U.S. Dept. of Energy), Oak Ridge
// National Laboratory, managed by UT-Battelle, Alliance for Sustainable Energy, LLC, and other
// contributors. All rights reserved.
//
// NOTICE: This Software was developed under funding from the U.S. Department of Energy and the
// U.S. Government consequently retains certain rights. As such, the U.S. Government has been
// granted for itself and others acting on its behalf a paid-up, nonexclusive, irrevocable,
// worldwide license in the Software to reproduce, distribute copies to the public, prepare
// derivative works, and perform publicly and display publicly, and to permit others to do so.
//
// Redistribution and use in source and binary forms, with or without modification, are permitted
// provided that the following conditions are met:
//
// (1) Redistributions of source code must retain the above copyright notice, this list of
//     conditions and the following disclaimer.
//
// (2) Redistributions in binary form must reproduce the above copyright notice, this list of
//     conditions and the following disclaimer in the documentation and/or other materials
//     provided with the distribution.
//
// (3) Neither the name of the University of California, Lawrence Berkeley National Laboratory,
//     the University of Illinois, U.S. Dept. of Energy nor the names of its contributors may be
//     used to endorse or promote products derived from this software without specific prior
//     written permission.
//
// (4) Use of EnergyPlus(TM) Name. If Licensee (i) distributes the software in stand-alone form
//     without changes from the version obtained under this License, or (ii) Licensee makes a
//     reference solely to the software portion of its product, Licensee must refer to the
//     software as "EnergyPlus version X" software, where "X" is the version number Licensee
//     obtained under this License and may not use a different name for the software. Except as
//     specifically required in this Section (4), Licensee shall not use in a company name, a
//     product name, in advertising, publicity, or other promotional activities any name, trade
//     name, trademark, logo, or other designation of "EnergyPlus", "E+", "e+" or confusingly
//     similar designation, without the U.S. Department of Energy's prior written consent.
//
// THIS SOFTWARE IS PROVIDED BY THE COPYRIGHT HOLDERS AND CONTRIBUTORS "AS IS" AND ANY EXPRESS OR
// IMPLIED WARRANTIES, INCLUDING, BUT NOT LIMITED TO, THE IMPLIED WARRANTIES OF MERCHANTABILITY
// AND FITNESS FOR A PARTICULAR PURPOSE ARE DISCLAIMED. IN NO EVENT SHALL THE COPYRIGHT OWNER OR
// CONTRIBUTORS BE LIABLE FOR ANY DIRECT, INDIRECT, INCIDENTAL, SPECIAL, EXEMPLARY, OR
// CONSEQUENTIAL DAMAGES (INCLUDING, BUT NOT LIMITED TO, PROCUREMENT OF SUBSTITUTE GOODS OR
// SERVICES; LOSS OF USE, DATA, OR PROFITS; OR BUSINESS INTERRUPTION) HOWEVER CAUSED AND ON ANY
// THEORY OF LIABILITY, WHETHER IN CONTRACT, STRICT LIABILITY, OR TORT (INCLUDING NEGLIGENCE OR
// OTHERWISE) ARISING IN ANY WAY OUT OF THE USE OF THIS SOFTWARE, EVEN IF ADVISED OF THE
// POSSIBILITY OF SUCH DAMAGE.

// EnergyPlus::Standalone ERV Unit Tests

#include <fstream>

// Google Test Headers
#include <gtest/gtest.h>

// EnergyPlus Headers
#include "Fixtures/EnergyPlusFixture.hh"
#include <EnergyPlus/DataAirLoop.hh>
#include <EnergyPlus/DataAirSystems.hh>
#include <EnergyPlus/DataEnvironment.hh>
#include <EnergyPlus/DataHVACGlobals.hh>
#include <EnergyPlus/DataHeatBalFanSys.hh>
#include <EnergyPlus/DataHeatBalance.hh>
#include <EnergyPlus/DataLoopNode.hh>
#include <EnergyPlus/DataSizing.hh>
#include <EnergyPlus/DataZoneEnergyDemands.hh>
#include <EnergyPlus/DataZoneEquipment.hh>
#include <EnergyPlus/General.hh>
#include <EnergyPlus/Data/EnergyPlusData.hh>
#include <EnergyPlus/HeatBalanceManager.hh>
#include <EnergyPlus/OutputFiles.hh>
#include <EnergyPlus/OutputProcessor.hh>
#include <EnergyPlus/Psychrometrics.hh>
#include <EnergyPlus/ScheduleManager.hh>
#include <EnergyPlus/SimulationManager.hh>
#include <EnergyPlus/SingleDuct.hh>
#include <EnergyPlus/ZoneAirLoopEquipmentManager.hh>

using namespace EnergyPlus;
using namespace SimulationManager;
using namespace DataSizing;
using DataHeatBalance::Zone;

TEST_F(EnergyPlusFixture, VAVNoReheatTerminalUnitSchedule)
{
    std::string const idf_objects = delimited_string({
        "  Zone,",
        "    Zone 1;                !- Name",
        "ZoneHVAC:EquipmentConnections,",
        "    Zone 1,                !- Zone Name",
        "    Zone 1 Equipment,             !- Zone Conditioning Equipment List Name",
        "    Zone 1 Supply Inlet,       !- Zone Air Inlet Node or NodeList Name",
        "    ,      !- Zone Air Exhaust Node or NodeList Name",
        "    Zone 1 Air Node,           !- Zone Air Node Name",
        "    Zone 1 Return Node;       !- Zone Return Air Node Name",
        "ZoneHVAC:EquipmentList,",
        "    Zone 1 Equipment,             !- Name",
        "    SequentialLoad,          !- Load Distribution Scheme",
        "    ZoneHVAC:AirDistributionUnit,  !- Zone Equipment 1 Object Type",
        "    Zone 1 ADU,            !- Zone Equipment 1 Name",
        "    1,                       !- Zone Equipment 1 Cooling Sequence",
        "    1;                       !- Zone Equipment 1 Heating or No-Load Sequence",
        "ZoneHVAC:AirDistributionUnit,",
        "    Zone 1 ADU,    !- Name",
        "    Zone 1 Supply Inlet,     !- Air Distribution Unit Outlet Node Name",
        "    AirTerminal:SingleDuct:VAV:NoReheat,  !- Air Terminal Object Type",
        "    Zone 1 VAV No Reheat;           !- Air Terminal Name",
        "AirTerminal:SingleDuct:VAV:NoReheat,",
        "    Zone 1 VAV No Reheat,    !- Name",
        "    AlwaysOff,               !- Availability Schedule Name",
        "    Zone 1 Supply Inlet,     !- Air Outlet Node Name",
        "    Zone 1 Zone Equip Inlet, !- Air Inlet Node Name",
        "    2.0,                     !- Maximum Air Flow Rate {m3/s}",
        "    Constant,                !- Zone Minimum Air Flow Input Method",
        "    0.5;                     !- Constant Minimum Air Flow Fraction",
        "Schedule:Constant,",
        "    AlwaysOff,               !- Name",
        "    ,                        !- Schedule Type Limits Name",
        "    0;                       !- Hourly Value",
        "Schedule:Constant,",
        "    AlwaysOn,               !- Name",
        "    ,                        !- Schedule Type Limits Name",
        "    1;                       !- Hourly Value",

    });

    ASSERT_TRUE(process_idf(idf_objects));

    DataGlobals::NumOfTimeStepInHour = 1;    // must initialize this to get schedules initialized
    DataGlobals::MinutesPerTimeStep = 60;    // must initialize this to get schedules initialized
    ScheduleManager::ProcessScheduleInput(OutputFiles::getSingleton()); // read schedules
    ScheduleManager::ScheduleInputProcessed = true;
    DataEnvironment::Month = 1;
    DataEnvironment::DayOfMonth = 21;
    DataGlobals::HourOfDay = 1;
    DataGlobals::TimeStep = 1;
    DataEnvironment::DSTIndicator = 0;
    DataEnvironment::DayOfWeek = 2;
    DataEnvironment::HolidayIndex = 0;
    DataEnvironment::DayOfYear_Schedule = General::OrdinalDay(DataEnvironment::Month, DataEnvironment::DayOfMonth, 1);
    DataEnvironment::StdRhoAir = Psychrometrics::PsyRhoAirFnPbTdbW(101325.0, 20.0, 0.0);
    ScheduleManager::UpdateScheduleValues();

    bool ErrorsFound = false;
    HeatBalanceManager::GetZoneData(ErrorsFound);
    ASSERT_FALSE(ErrorsFound);
    DataZoneEquipment::GetZoneEquipmentData1(state);
    ZoneAirLoopEquipmentManager::GetZoneAirLoopEquipment();
    SingleDuct::GetSysInput(state);
    EXPECT_TRUE(compare_err_stream(""));
    DataHeatBalFanSys::TempControlType.allocate(1);
    DataHeatBalFanSys::TempControlType(1) = DataHVACGlobals::DualSetPointWithDeadBand;

    // node number table
    //  1   Zone 1 Air Node
    //  2   Zone 1 Return Node
    //  3   Zone 1 Supply Inlet
    //  4   Zone 1 Zone Equip Inlet

    DataZoneEnergyDemands::ZoneSysEnergyDemand.allocate(1);

    // Setup for Zone 1 VAV No Reheat
    int SysNum = 1;
    int ZoneNum = 1;
    int ZoneNodeNum = 1;
    int InletNodeNum = 4;
    bool FirstHVACIteration = true;
    Real64 SysMinMassFlow = 1.0 * DataEnvironment::StdRhoAir; // From inputs for Zone 1 VAV
    Real64 SysMaxMassFlow = 2.0 * DataEnvironment::StdRhoAir; // From inputs for Zone 1 VAV

    // Test with heating load
    DataZoneEnergyDemands::ZoneSysEnergyDemand(1).RemainingOutputRequired = 2000.0; // Heating load - expect min flow rate

    // First test - AlwaysOff Schedule - expecting no flow
    SingleDuct::sd_airterminal(SysNum).SchedPtr = 1;
    DataLoopNode::Node(InletNodeNum).MassFlowRate = SysMinMassFlow;
    DataLoopNode::Node(InletNodeNum).MassFlowRateMaxAvail = SysMaxMassFlow;
    DataGlobals::BeginEnvrnFlag = true; // Must be true for initial pass thru SingleDuct::InitSys for this terminal unit
    FirstHVACIteration = true;
<<<<<<< HEAD
    SingleDuct::sd_airterminal(SysNum).InitSys(state, SysNum, FirstHVACIteration); // Run thru init once with FirstHVACIteration set to true
    DataGlobals::BeginEnvrnFlag = false;
    FirstHVACIteration = false;
    SingleDuct::sd_airterminal(SysNum).InitSys(state, SysNum, FirstHVACIteration); // Run thru init a second time with FirstHVACIteration set to false
    SingleDuct::sd_airterminal(SysNum).SimVAV(state, SysNum, FirstHVACIteration, ZoneNum, ZoneNodeNum);
    EXPECT_EQ(0.0, SingleDuct::sd_airterminalOutlet(SysNum).AirMassFlowRateMaxAvail);
    EXPECT_EQ(0.0, SingleDuct::sd_airterminalOutlet(SysNum).AirMassFlowRate);
=======
    SingleDuct::sd_airterminal(SysNum).InitSys(FirstHVACIteration); // Run thru init once with FirstHVACIteration set to true
    DataGlobals::BeginEnvrnFlag = false;
    FirstHVACIteration = false;
    SingleDuct::sd_airterminal(SysNum).InitSys(FirstHVACIteration); // Run thru init a second time with FirstHVACIteration set to false
    SingleDuct::sd_airterminal(SysNum).SimVAV(FirstHVACIteration, ZoneNum, ZoneNodeNum);
    EXPECT_EQ(0.0, SingleDuct::sd_airterminal(SysNum).sd_airterminalOutlet.AirMassFlowRateMaxAvail);
    EXPECT_EQ(0.0, SingleDuct::sd_airterminal(SysNum).sd_airterminalOutlet.AirMassFlowRate);
>>>>>>> 255a495e

    // Second test - AlwaysOn Schedule - expecting flow
    // Reset flows and switch to AlwaysOn Schedule
    DataLoopNode::Node(InletNodeNum).MassFlowRate = SysMinMassFlow;
    DataLoopNode::Node(InletNodeNum).MassFlowRateMaxAvail = SysMaxMassFlow;
    SingleDuct::sd_airterminal(SysNum).SchedPtr = 2;
    FirstHVACIteration = true;
<<<<<<< HEAD
    SingleDuct::sd_airterminal(SysNum).InitSys(state, SysNum, FirstHVACIteration); // Run thru init once with FirstHVACIteration set to true
    FirstHVACIteration = false;
    SingleDuct::sd_airterminal(SysNum).InitSys(state, SysNum, FirstHVACIteration); // Run thru init a second time with FirstHVACIteration set to false
    SingleDuct::sd_airterminal(SysNum).SimVAV(state, SysNum, FirstHVACIteration, ZoneNum, ZoneNodeNum);
    EXPECT_EQ(SysMaxMassFlow, SingleDuct::sd_airterminalOutlet(SysNum).AirMassFlowRateMaxAvail);
    EXPECT_EQ(SysMinMassFlow, SingleDuct::sd_airterminalOutlet(SysNum).AirMassFlowRate);
=======
    SingleDuct::sd_airterminal(SysNum).InitSys(FirstHVACIteration); // Run thru init once with FirstHVACIteration set to true
    FirstHVACIteration = false;
    SingleDuct::sd_airterminal(SysNum).InitSys(FirstHVACIteration); // Run thru init a second time with FirstHVACIteration set to false
    SingleDuct::sd_airterminal(SysNum).SimVAV(FirstHVACIteration, ZoneNum, ZoneNodeNum);
    EXPECT_EQ(SysMaxMassFlow, SingleDuct::sd_airterminal(SysNum).sd_airterminalOutlet.AirMassFlowRateMaxAvail);
    EXPECT_EQ(SysMinMassFlow, SingleDuct::sd_airterminal(SysNum).sd_airterminalOutlet.AirMassFlowRate);
>>>>>>> 255a495e

    // Test with cooling load
    DataZoneEnergyDemands::ZoneSysEnergyDemand(1).RemainingOutputRequired = -2000.0; // Cooling load - expect max flow rate

    // First test - AlwaysOff Schedule - expecting no flow
    SingleDuct::sd_airterminal(SysNum).SchedPtr = 1;
    DataLoopNode::Node(InletNodeNum).MassFlowRate = SysMinMassFlow;
    DataLoopNode::Node(InletNodeNum).MassFlowRateMaxAvail = SysMaxMassFlow;
    DataGlobals::BeginEnvrnFlag = true; // Must be true for initial pass thru SingleDuct::InitSys for this terminal unit
    FirstHVACIteration = true;
<<<<<<< HEAD
    SingleDuct::sd_airterminal(SysNum).InitSys(state, SysNum, FirstHVACIteration); // Run thru init once with FirstHVACIteration set to true
    DataGlobals::BeginEnvrnFlag = false;
    FirstHVACIteration = false;
    SingleDuct::sd_airterminal(SysNum).InitSys(state, SysNum, FirstHVACIteration); // Run thru init a second time with FirstHVACIteration set to false
    SingleDuct::sd_airterminal(SysNum).SimVAV(state, SysNum, FirstHVACIteration, ZoneNum, ZoneNodeNum);
    EXPECT_EQ(0.0, SingleDuct::sd_airterminalOutlet(SysNum).AirMassFlowRateMaxAvail);
    EXPECT_EQ(0.0, SingleDuct::sd_airterminalOutlet(SysNum).AirMassFlowRate);
=======
    SingleDuct::sd_airterminal(SysNum).InitSys(FirstHVACIteration); // Run thru init once with FirstHVACIteration set to true
    DataGlobals::BeginEnvrnFlag = false;
    FirstHVACIteration = false;
    SingleDuct::sd_airterminal(SysNum).InitSys(FirstHVACIteration); // Run thru init a second time with FirstHVACIteration set to false
    SingleDuct::sd_airterminal(SysNum).SimVAV(FirstHVACIteration, ZoneNum, ZoneNodeNum);
    EXPECT_EQ(0.0, SingleDuct::sd_airterminal(SysNum).sd_airterminalOutlet.AirMassFlowRateMaxAvail);
    EXPECT_EQ(0.0, SingleDuct::sd_airterminal(SysNum).sd_airterminalOutlet.AirMassFlowRate);
>>>>>>> 255a495e

    // Second test - AlwaysOn Schedule - expecting flow
    // Reset flows and switch to AlwaysOn Schedule
    DataLoopNode::Node(InletNodeNum).MassFlowRate = SysMinMassFlow;
    DataLoopNode::Node(InletNodeNum).MassFlowRateMaxAvail = SysMaxMassFlow;
    SingleDuct::sd_airterminal(SysNum).SchedPtr = 2;
    FirstHVACIteration = true;
<<<<<<< HEAD
    SingleDuct::sd_airterminal(SysNum).InitSys(state, SysNum, FirstHVACIteration); // Run thru init once with FirstHVACIteration set to true
    FirstHVACIteration = false;
    SingleDuct::sd_airterminal(SysNum).InitSys(state, SysNum, FirstHVACIteration); // Run thru init a second time with FirstHVACIteration set to false
    SingleDuct::sd_airterminal(SysNum).SimVAV(state, SysNum, FirstHVACIteration, ZoneNum, ZoneNodeNum);
    EXPECT_EQ(SysMaxMassFlow, SingleDuct::sd_airterminalOutlet(SysNum).AirMassFlowRateMaxAvail);
    EXPECT_EQ(SysMaxMassFlow, SingleDuct::sd_airterminalOutlet(SysNum).AirMassFlowRate);
=======
    SingleDuct::sd_airterminal(SysNum).InitSys(FirstHVACIteration); // Run thru init once with FirstHVACIteration set to true
    FirstHVACIteration = false;
    SingleDuct::sd_airterminal(SysNum).InitSys(FirstHVACIteration); // Run thru init a second time with FirstHVACIteration set to false
    SingleDuct::sd_airterminal(SysNum).SimVAV(FirstHVACIteration, ZoneNum, ZoneNodeNum);
    EXPECT_EQ(SysMaxMassFlow, SingleDuct::sd_airterminal(SysNum).sd_airterminalOutlet.AirMassFlowRateMaxAvail);
    EXPECT_EQ(SysMaxMassFlow, SingleDuct::sd_airterminal(SysNum).sd_airterminalOutlet.AirMassFlowRate);
>>>>>>> 255a495e

    // Cleanup
    DataHeatBalFanSys::TempControlType.deallocate();
    DataZoneEnergyDemands::ZoneSysEnergyDemand.deallocate();
}

TEST_F(EnergyPlusFixture, VAVReheatTerminalUnitSchedule)
{
    std::string const idf_objects = delimited_string({
        "  Zone,",
        "    Zone 1;                !- Name",
        "ZoneHVAC:EquipmentConnections,",
        "    Zone 1,                !- Zone Name",
        "    Zone 1 Equipment,             !- Zone Conditioning Equipment List Name",
        "    Zone 1 Supply Inlet,       !- Zone Air Inlet Node or NodeList Name",
        "    ,      !- Zone Air Exhaust Node or NodeList Name",
        "    Zone 1 Air Node,           !- Zone Air Node Name",
        "    Zone 1 Return Node;       !- Zone Return Air Node Name",
        "ZoneHVAC:EquipmentList,",
        "    Zone 1 Equipment,             !- Name",
        "    SequentialLoad,          !- Load Distribution Scheme",
        "    ZoneHVAC:AirDistributionUnit,  !- Zone Equipment 1 Object Type",
        "    Zone 1 ADU,            !- Zone Equipment 1 Name",
        "    1,                       !- Zone Equipment 1 Cooling Sequence",
        "    1;                       !- Zone Equipment 1 Heating or No-Load Sequence",
        "ZoneHVAC:AirDistributionUnit,",
        "    Zone 1 ADU,    !- Name",
        "    Zone 1 Supply Inlet,     !- Air Distribution Unit Outlet Node Name",
        "    AirTerminal:SingleDuct:VAV:Reheat,  !- Air Terminal Object Type",
        "    Zone 1 VAV Reheat;           !- Air Terminal Name",
        "AirTerminal:SingleDuct:VAV:Reheat,",
        "    Zone 1 VAV Reheat,       !- Name",
        "    AlwaysOff,               !- Availability Schedule Name",
        "    Zone 1 VAV Reheat Coil Air Inlet,  !- Damper Air Outlet Node Name",
        "    Zone 1 Zone Equip Inlet, !- Air Inlet Node Name",
        "    1.0,                     !- Maximum Air Flow Rate {m3/s}",
        "    Constant,                !- Zone Minimum Air Flow Input Method",
        "    0.25,                     !- Constant Minimum Air Flow Fraction",
        "    ,                        !- Fixed Minimum Air Flow Rate{m3/s}",
        "    ,                        !- Minimum Air Flow Fraction Schedule Name",
        "    Coil:Heating:Electric,   !- Reheat Coil Object Type",
        "    Zone 1 Reheat Coil,      !- Reheat Coil Name",
        "    ,                        !- Maximum Hot Water or Steam Flow Rate{m3/s}",
        "    ,                        !- Minimum Hot Water or Steam Flow Rate{m3/s}",
        "    Zone 1 Supply Inlet,     !- Air Outlet Node Name",
        "    0.001,                   !- Convergence Tolerance",
        "    ,                        !- Damper Heating Action",
        "    ,                        !- Maximum Flow per Zone Floor Area During Reheat",
        "    ;                        !- Maximum Flow Fraction During Reheat",
        "Coil:Heating:Electric,",
        "    Zone 1 Reheat Coil,      !- Name",
        "    ,                        !- Availability Schedule Name",
        "    1,                       !- Efficiency",
        "    100,                     !- Nominal Capacity of the Coil {W}",
        "    Zone 1 VAV Reheat Coil Air Inlet,  !- Air Inlet Node Name",
        "    Zone 1 Supply Inlet,     !- Air Outlet Node Name",
        "    ;                        !- Temperature Setpoint Node Name",
        "Schedule:Constant,",
        "    AlwaysOff,               !- Name",
        "    ,                        !- Schedule Type Limits Name",
        "    0;                       !- Hourly Value",
        "Schedule:Constant,",
        "    AlwaysOn,               !- Name",
        "    ,                        !- Schedule Type Limits Name",
        "    1;                       !- Hourly Value",

    });

    ASSERT_TRUE(process_idf(idf_objects));

    DataGlobals::NumOfTimeStepInHour = 1;    // must initialize this to get schedules initialized
    DataGlobals::MinutesPerTimeStep = 60;    // must initialize this to get schedules initialized
    ScheduleManager::ProcessScheduleInput(OutputFiles::getSingleton()); // read schedules
    ScheduleManager::ScheduleInputProcessed = true;
    DataEnvironment::Month = 1;
    DataEnvironment::DayOfMonth = 21;
    DataGlobals::HourOfDay = 1;
    DataGlobals::TimeStep = 1;
    DataEnvironment::DSTIndicator = 0;
    DataEnvironment::DayOfWeek = 2;
    DataEnvironment::HolidayIndex = 0;
    DataEnvironment::DayOfYear_Schedule = General::OrdinalDay(DataEnvironment::Month, DataEnvironment::DayOfMonth, 1);
    DataEnvironment::StdRhoAir = Psychrometrics::PsyRhoAirFnPbTdbW(101325.0, 20.0, 0.0);
    ScheduleManager::UpdateScheduleValues();

    bool ErrorsFound = false;
    HeatBalanceManager::GetZoneData(ErrorsFound);
    ASSERT_FALSE(ErrorsFound);
    DataZoneEquipment::GetZoneEquipmentData1(state);
    ZoneAirLoopEquipmentManager::GetZoneAirLoopEquipment();
    SingleDuct::GetSysInput(state);
    EXPECT_TRUE(compare_err_stream(""));
    DataHeatBalFanSys::TempControlType.allocate(1);
    DataHeatBalFanSys::TempControlType(1) = DataHVACGlobals::DualSetPointWithDeadBand;

    // node number table
    //  1   Zone 1 Air Node
    //  2   Zone 1 Return Node
    //  3   Zone 1 Supply Inlet
    //  4   Zone 1 VAV Reheat Coil Air Inlet
    //  5   Zone 1 Zone Equip Inlet

    DataZoneEnergyDemands::ZoneSysEnergyDemand.allocate(1);

    // Setup for Zone 1 VAV No Reheat
    int SysNum = 1;
    int ZoneNum = 1;
    int ZoneNodeNum = 1;
    int InletNodeNum = 5;
    bool FirstHVACIteration = true;
    Real64 SysMinMassFlow = 0.25 * DataEnvironment::StdRhoAir; // From inputs for Zone 1 VAV
    Real64 SysMaxMassFlow = 1.0 * DataEnvironment::StdRhoAir;  // From inputs for Zone 1 VAV

    // Test with heating load
    DataZoneEnergyDemands::ZoneSysEnergyDemand(1).RemainingOutputRequired = 2000.0; // Heating load - expect min flow rate

    // First test - AlwaysOff Schedule - expecting no flow
    SingleDuct::sd_airterminal(SysNum).SchedPtr = 1;
    DataLoopNode::Node(InletNodeNum).MassFlowRate = SysMinMassFlow;
    DataLoopNode::Node(InletNodeNum).MassFlowRateMaxAvail = SysMaxMassFlow;
    DataGlobals::BeginEnvrnFlag = true; // Must be true for initial pass thru SingleDuct::InitSys for this terminal unit
    FirstHVACIteration = true;
<<<<<<< HEAD
    SingleDuct::sd_airterminal(SysNum).InitSys(state, SysNum, FirstHVACIteration); // Run thru init once with FirstHVACIteration set to true
    DataGlobals::BeginEnvrnFlag = false;
    FirstHVACIteration = false;
    SingleDuct::sd_airterminal(SysNum).InitSys(state, SysNum, FirstHVACIteration); // Run thru init a second time with FirstHVACIteration set to false
    SingleDuct::sd_airterminal(SysNum).SimVAV(state, SysNum, FirstHVACIteration, ZoneNum, ZoneNodeNum);
    EXPECT_EQ(0.0, SingleDuct::sd_airterminalOutlet(SysNum).AirMassFlowRateMaxAvail);
    EXPECT_EQ(0.0, SingleDuct::sd_airterminalOutlet(SysNum).AirMassFlowRate);
=======
    SingleDuct::sd_airterminal(SysNum).InitSys(FirstHVACIteration); // Run thru init once with FirstHVACIteration set to true
    DataGlobals::BeginEnvrnFlag = false;
    FirstHVACIteration = false;
    SingleDuct::sd_airterminal(SysNum).InitSys(FirstHVACIteration); // Run thru init a second time with FirstHVACIteration set to false
    SingleDuct::sd_airterminal(SysNum).SimVAV(FirstHVACIteration, ZoneNum, ZoneNodeNum);
    EXPECT_EQ(0.0, SingleDuct::sd_airterminal(SysNum).sd_airterminalOutlet.AirMassFlowRateMaxAvail);
    EXPECT_EQ(0.0, SingleDuct::sd_airterminal(SysNum).sd_airterminalOutlet.AirMassFlowRate);
>>>>>>> 255a495e

    // Second test - AlwaysOn Schedule - expecting flow
    // Reset flows and switch to AlwaysOn Schedule
    DataLoopNode::Node(InletNodeNum).MassFlowRate = SysMinMassFlow;
    DataLoopNode::Node(InletNodeNum).MassFlowRateMaxAvail = SysMaxMassFlow;
    SingleDuct::sd_airterminal(SysNum).SchedPtr = 2;
    FirstHVACIteration = true;
<<<<<<< HEAD
    SingleDuct::sd_airterminal(SysNum).InitSys(state, SysNum, FirstHVACIteration); // Run thru init once with FirstHVACIteration set to true
    FirstHVACIteration = false;
    SingleDuct::sd_airterminal(SysNum).InitSys(state, SysNum, FirstHVACIteration); // Run thru init a second time with FirstHVACIteration set to false
    SingleDuct::sd_airterminal(SysNum).SimVAV(state, SysNum, FirstHVACIteration, ZoneNum, ZoneNodeNum);
    EXPECT_EQ(SysMaxMassFlow, SingleDuct::sd_airterminalOutlet(SysNum).AirMassFlowRateMaxAvail);
    EXPECT_EQ(SysMinMassFlow, SingleDuct::sd_airterminalOutlet(SysNum).AirMassFlowRate);
=======
    SingleDuct::sd_airterminal(SysNum).InitSys(FirstHVACIteration); // Run thru init once with FirstHVACIteration set to true
    FirstHVACIteration = false;
    SingleDuct::sd_airterminal(SysNum).InitSys(FirstHVACIteration); // Run thru init a second time with FirstHVACIteration set to false
    SingleDuct::sd_airterminal(SysNum).SimVAV(FirstHVACIteration, ZoneNum, ZoneNodeNum);
    EXPECT_EQ(SysMaxMassFlow, SingleDuct::sd_airterminal(SysNum).sd_airterminalOutlet.AirMassFlowRateMaxAvail);
    EXPECT_EQ(SysMinMassFlow, SingleDuct::sd_airterminal(SysNum).sd_airterminalOutlet.AirMassFlowRate);
>>>>>>> 255a495e

    // Test with cooling load
    DataZoneEnergyDemands::ZoneSysEnergyDemand(1).RemainingOutputRequired = -2000.0; // Cooling load - expect max flow rate

    // First test - AlwaysOff Schedule - expecting no flow
    SingleDuct::sd_airterminal(SysNum).SchedPtr = 1;
    DataLoopNode::Node(InletNodeNum).MassFlowRate = SysMinMassFlow;
    DataLoopNode::Node(InletNodeNum).MassFlowRateMaxAvail = SysMaxMassFlow;
    DataGlobals::BeginEnvrnFlag = true; // Must be true for initial pass thru SingleDuct::InitSys for this terminal unit
    FirstHVACIteration = true;
<<<<<<< HEAD
    SingleDuct::sd_airterminal(SysNum).InitSys(state, SysNum, FirstHVACIteration); // Run thru init once with FirstHVACIteration set to true
    DataGlobals::BeginEnvrnFlag = false;
    FirstHVACIteration = false;
    SingleDuct::sd_airterminal(SysNum).InitSys(state, SysNum, FirstHVACIteration); // Run thru init a second time with FirstHVACIteration set to false
    SingleDuct::sd_airterminal(SysNum).SimVAV(state, SysNum, FirstHVACIteration, ZoneNum, ZoneNodeNum);
    EXPECT_EQ(0.0, SingleDuct::sd_airterminalOutlet(SysNum).AirMassFlowRateMaxAvail);
    EXPECT_EQ(0.0, SingleDuct::sd_airterminalOutlet(SysNum).AirMassFlowRate);
=======
    SingleDuct::sd_airterminal(SysNum).InitSys(FirstHVACIteration); // Run thru init once with FirstHVACIteration set to true
    DataGlobals::BeginEnvrnFlag = false;
    FirstHVACIteration = false;
    SingleDuct::sd_airterminal(SysNum).InitSys(FirstHVACIteration); // Run thru init a second time with FirstHVACIteration set to false
    SingleDuct::sd_airterminal(SysNum).SimVAV(FirstHVACIteration, ZoneNum, ZoneNodeNum);
    EXPECT_EQ(0.0, SingleDuct::sd_airterminal(SysNum).sd_airterminalOutlet.AirMassFlowRateMaxAvail);
    EXPECT_EQ(0.0, SingleDuct::sd_airterminal(SysNum).sd_airterminalOutlet.AirMassFlowRate);
>>>>>>> 255a495e

    // Second test - AlwaysOn Schedule - expecting flow
    // Reset flows and switch to AlwaysOn Schedule
    DataLoopNode::Node(InletNodeNum).MassFlowRate = SysMinMassFlow;
    DataLoopNode::Node(InletNodeNum).MassFlowRateMaxAvail = SysMaxMassFlow;
    SingleDuct::sd_airterminal(SysNum).SchedPtr = 2;
    FirstHVACIteration = true;
<<<<<<< HEAD
    SingleDuct::sd_airterminal(SysNum).InitSys(state, SysNum, FirstHVACIteration); // Run thru init once with FirstHVACIteration set to true
    FirstHVACIteration = false;
    SingleDuct::sd_airterminal(SysNum).InitSys(state, SysNum, FirstHVACIteration); // Run thru init a second time with FirstHVACIteration set to false
    SingleDuct::sd_airterminal(SysNum).SimVAV(state, SysNum, FirstHVACIteration, ZoneNum, ZoneNodeNum);
    EXPECT_EQ(SysMaxMassFlow, SingleDuct::sd_airterminalOutlet(SysNum).AirMassFlowRateMaxAvail);
    EXPECT_EQ(SysMaxMassFlow, SingleDuct::sd_airterminalOutlet(SysNum).AirMassFlowRate);
=======
    SingleDuct::sd_airterminal(SysNum).InitSys(FirstHVACIteration); // Run thru init once with FirstHVACIteration set to true
    FirstHVACIteration = false;
    SingleDuct::sd_airterminal(SysNum).InitSys(FirstHVACIteration); // Run thru init a second time with FirstHVACIteration set to false
    SingleDuct::sd_airterminal(SysNum).SimVAV(FirstHVACIteration, ZoneNum, ZoneNodeNum);
    EXPECT_EQ(SysMaxMassFlow, SingleDuct::sd_airterminal(SysNum).sd_airterminalOutlet.AirMassFlowRateMaxAvail);
    EXPECT_EQ(SysMaxMassFlow, SingleDuct::sd_airterminal(SysNum).sd_airterminalOutlet.AirMassFlowRate);
>>>>>>> 255a495e

    // Cleanup
    DataHeatBalFanSys::TempControlType.deallocate();
    DataZoneEnergyDemands::ZoneSysEnergyDemand.deallocate();
}

TEST_F(EnergyPlusFixture, SingleDuct_ZeroFloorAreaTest)
{
    // AUTHOR: R. Raustad, FSEC
    // DATE WRITTEN: Sep 2015

    std::string const idf_objects = delimited_string({
        " Output:Diagnostics, DisplayExtraWarnings;",
        "  Timestep, 4;",

        "BUILDING, SingleDuct_ZeroFloorAreaTest, 0.0, Suburbs, .04, .4, FullExterior, 25, 6;",

        "SimulationControl, YES, YES, NO, YES, NO;",

        "  Site:Location,",
        "    Miami Intl Ap FL USA TMY3 WMO=722020E,    !- Name",
        "    25.82,                   !- Latitude {deg}",
        "    -80.30,                  !- Longitude {deg}",
        "    -5.00,                   !- Time Zone {hr}",
        "    11;                      !- Elevation {m}",

        "SizingPeriod:DesignDay,",
        " Miami Intl Ap Ann Clg 1% Condns DB/MCWB, !- Name",
        " 7,                        !- Month",
        " 21,                       !- Day of Month",
        " SummerDesignDay,          !- Day Type",
        " 31.7,                     !- Maximum Dry - Bulb Temperature{ C }",
        " 10.0,                      !- Daily Dry - Bulb Temperature Range{ deltaC }",
        " ,                         !- Dry - Bulb Temperature Range Modifier Type",
        " ,                         !- Dry - Bulb Temperature Range Modifier Day Schedule Name",
        " Wetbulb,                  !- Humidity Condition Type",
        " 22.7,                     !- Wetbulb or DewPoint at Maximum Dry - Bulb{ C }",
        " ,                         !- Humidity Condition Day Schedule Name",
        " ,                         !- Humidity Ratio at Maximum Dry - Bulb{ kgWater / kgDryAir }",
        " ,                         !- Enthalpy at Maximum Dry - Bulb{ J / kg }",
        " ,                         !- Daily Wet - Bulb Temperature Range{ deltaC }",
        " 101217.,                  !- Barometric Pressure{ Pa }",
        " 3.8,                      !- Wind Speed{ m / s }",
        " 340,                      !- Wind Direction{ deg }",
        " No,                       !- Rain Indicator",
        " No,                       !- Snow Indicator",
        " No,                       !- Daylight Saving Time Indicator",
        " ASHRAEClearSky,           !- Solar Model Indicator",
        " ,                         !- Beam Solar Day Schedule Name",
        " ,                         !- Diffuse Solar Day Schedule Name",
        " ,                         !- ASHRAE Clear Sky Optical Depth for Beam Irradiance( taub ) { dimensionless }",
        " ,                         !- ASHRAE Clear Sky Optical Depth for Diffuse Irradiance( taud ) { dimensionless }",
        " 1.00;                     !- Sky Clearness",

        "SizingPeriod:DesignDay,",
        " Miami Intl Ap Ann Htg 99.6% Condns DB, !- Name",
        " 1,                        !- Month",
        " 21,                       !- Day of Month",
        " WinterDesignDay,          !- Day Type",
        " 8.7,                      !- Maximum Dry - Bulb Temperature{ C }",
        " 0.0,                      !- Daily Dry - Bulb Temperature Range{ deltaC }",
        " ,                         !- Dry - Bulb Temperature Range Modifier Type",
        " ,                         !- Dry - Bulb Temperature Range Modifier Day Schedule Name",
        " Wetbulb,                  !- Humidity Condition Type",
        " 8.7,                      !- Wetbulb or DewPoint at Maximum Dry - Bulb{ C }",
        " ,                         !- Humidity Condition Day Schedule Name",
        " ,                         !- Humidity Ratio at Maximum Dry - Bulb{ kgWater / kgDryAir }",
        " ,                         !- Enthalpy at Maximum Dry - Bulb{ J / kg }",
        " ,                         !- Daily Wet - Bulb Temperature Range{ deltaC }",
        " 101217.,                  !- Barometric Pressure{ Pa }",
        " 3.8,                      !- Wind Speed{ m / s }",
        " 340,                      !- Wind Direction{ deg }",
        " No,                       !- Rain Indicator",
        " No,                       !- Snow Indicator",
        " No,                       !- Daylight Saving Time Indicator",
        " ASHRAEClearSky,           !- Solar Model Indicator",
        " ,                         !- Beam Solar Day Schedule Name",
        " ,                         !- Diffuse Solar Day Schedule Name",
        " ,                         !- ASHRAE Clear Sky Optical Depth for Beam Irradiance( taub ) { dimensionless }",
        " ,                         !- ASHRAE Clear Sky Optical Depth for Diffuse Irradiance( taud ) { dimensionless }",
        " 0.00;                     !- Sky Clearness",

        "Zone,",
        "  Space,                   !- Name",
        "  0.0000,                  !- Direction of Relative North {deg}",
        "  0.0000,                  !- X Origin {m}",
        "  0.0000,                  !- Y Origin {m}",
        "  0.0000,                  !- Z Origin {m}",
        "  1,                       !- Type",
        "  1,                       !- Multiplier",
        "  2.4,                     !- Ceiling Height {m}",
        "  ,                        !- Volume {m3}",
        "  autocalculate,           !- Floor Area {m2}",
        "  ,                        !- Zone Inside Convection Algorithm",
        "  ,                        !- Zone Outside Convection Algorithm",
        "  Yes;                     !- Part of Total Floor Area",

        "Zone,",
        "  Space2,                !- Name",
        "  0.0000,                  !- Direction of Relative North {deg}",
        "  0.0000,                  !- X Origin {m}",
        "  0.0000,                  !- Y Origin {m}",
        "  0.0000,                  !- Z Origin {m}",
        "  1,                       !- Type",
        "  1,                       !- Multiplier",
        "  2.4,                     !- Ceiling Height {m}",
        "  ,                        !- Volume {m3}",
        "  autocalculate,           !- Floor Area {m2}",
        "  ,                        !- Zone Inside Convection Algorithm",
        "  ,                        !- Zone Outside Convection Algorithm",
        "  Yes;                     !- Part of Total Floor Area",

        "Sizing:Zone,",
        " Space,                    !- Zone or ZoneList Name",
        " SupplyAirTemperature,     !- Zone Cooling Design Supply Air Temperature Input Method",
        " 12.,                      !- Zone Cooling Design Supply Air Temperature{ C }",
        " ,                         !- Zone Cooling Design Supply Air Temperature Difference{ deltaC }",
        " SupplyAirTemperature,     !- Zone Heating Design Supply Air Temperature Input Method",
        " 50.,                      !- Zone Heating Design Supply Air Temperature{ C }",
        " ,                         !- Zone Heating Design Supply Air Temperature Difference{ deltaC }",
        " 0.008,                    !- Zone Cooling Design Supply Air Humidity Ratio{ kgWater / kgDryAir }",
        " 0.008,                    !- Zone Heating Design Supply Air Humidity Ratio{ kgWater / kgDryAir }",
        " SZ DSOA,                  !- Design Specification Outdoor Air Object Name",
        " 0.0,                      !- Zone Heating Sizing Factor",
        " 0.0,                      !- Zone Cooling Sizing Factor",
        " DesignDay,                !- Cooling Design Air Flow Method",
        " 0,                        !- Cooling Design Air Flow Rate{ m3 / s }",
        " ,                         !- Cooling Minimum Air Flow per Zone Floor Area{ m3 / s - m2 }",
        " ,                         !- Cooling Minimum Air Flow{ m3 / s }",
        " ,                         !- Cooling Minimum Air Flow Fraction",
        " DesignDay,                !- Heating Design Air Flow Method",
        " 0,                        !- Heating Design Air Flow Rate{ m3 / s }",
        " ,                         !- Heating Maximum Air Flow per Zone Floor Area{ m3 / s - m2 }",
        " ,                         !- Heating Maximum Air Flow{ m3 / s }",
        " ;                         !- Heating Maximum Air Flow Fraction",

        "Sizing:Zone,",
        " Space2,                   !- Zone or ZoneList Name",
        " SupplyAirTemperature,     !- Zone Cooling Design Supply Air Temperature Input Method",
        " 12.,                      !- Zone Cooling Design Supply Air Temperature{ C }",
        " ,                         !- Zone Cooling Design Supply Air Temperature Difference{ deltaC }",
        " SupplyAirTemperature,     !- Zone Heating Design Supply Air Temperature Input Method",
        " 50.,                      !- Zone Heating Design Supply Air Temperature{ C }",
        " ,                         !- Zone Heating Design Supply Air Temperature Difference{ deltaC }",
        " 0.008,                    !- Zone Cooling Design Supply Air Humidity Ratio{ kgWater / kgDryAir }",
        " 0.008,                    !- Zone Heating Design Supply Air Humidity Ratio{ kgWater / kgDryAir }",
        " SZ DSOA,                  !- Design Specification Outdoor Air Object Name",
        " 0.0,                      !- Zone Heating Sizing Factor",
        " 0.0,                      !- Zone Cooling Sizing Factor",
        " DesignDay,                !- Cooling Design Air Flow Method",
        " 0,                        !- Cooling Design Air Flow Rate{ m3 / s }",
        " ,                         !- Cooling Minimum Air Flow per Zone Floor Area{ m3 / s - m2 }",
        " ,                         !- Cooling Minimum Air Flow{ m3 / s }",
        " ,                         !- Cooling Minimum Air Flow Fraction",
        " DesignDay,                !- Heating Design Air Flow Method",
        " 0,                        !- Heating Design Air Flow Rate{ m3 / s }",
        " ,                         !- Heating Maximum Air Flow per Zone Floor Area{ m3 / s - m2 }",
        " ,                         !- Heating Maximum Air Flow{ m3 / s }",
        " ;                         !- Heating Maximum Air Flow Fraction",

        "DesignSpecification:OutdoorAir,",
        " SZ DSOA,                  !- Name",
        " flow/zone,                !- Outdoor Air Method",
        " 0.0,                      !- Outdoor Air Flow per Person{ m3 / s - person }",
        " 0.05,                     !- Outdoor Air Flow per Zone Floor Area{ m3 / s - m2 }",
        " 0.05;                     !- Outdoor Air Flow per Zone{ m3 / s }",

        "  Sizing:System,",
        "    VAV Sys 1,               !- AirLoop Name",
        "    sensible,                !- Type of Load to Size On",
        "    autosize,                !- Design Outdoor Air Flow Rate {m3/s}",
        "    0.3,                     !- Central Heating Maximum System Air Flow Ratio",
        "    4.5,                     !- Preheat Design Temperature {C}",
        "    0.008,                   !- Preheat Design Humidity Ratio {kgWater/kgDryAir}",
        "    11.0,                    !- Precool Design Temperature {C}",
        "    0.008,                   !- Precool Design Humidity Ratio {kgWater/kgDryAir}",
        "    12.8,                    !- Central Cooling Design Supply Air Temperature {C}",
        "    25.0,                    !- Central Heating Design Supply Air Temperature {C}",
        "    noncoincident,           !- Type of Zone Sum to Use",
        "    no,                      !- 100% Outdoor Air in Cooling",
        "    no,                      !- 100% Outdoor Air in Heating",
        "    0.008,                   !- Central Cooling Design Supply Air Humidity Ratio {kgWater/kgDryAir}",
        "    0.008,                   !- Central Heating Design Supply Air Humidity Ratio {kgWater/kgDryAir}",
        "    DesignDay,               !- Cooling Design Air Flow Method",
        "    0,                       !- Cooling Design Air Flow Rate {m3/s}",
        "    ,                        !- Supply Air Flow Rate Per Floor Area During Cooling Operation {m3/s-m2}",
        "    ,                        !- Fraction of Autosized Design Cooling Supply Air Flow Rate",
        "    ,                        !- Design Supply Air Flow Rate Per Unit Cooling Capacity {m3/s-W}",
        "    DesignDay,               !- Heating Design Air Flow Method",
        "    0,                       !- Heating Design Air Flow Rate {m3/s}",
        "    ,                        !- Supply Air Flow Rate Per Floor Area During Heating Operation {m3/s-m2}",
        "    ,                        !- Fraction of Autosized Design Heating Supply Air Flow Rate",
        "    ,                        !- Fraction of Autosized Design Cooling Supply Air Flow Rate",
        "    ,                        !- Design Supply Air Flow Rate Per Unit Heating Capacity {m3/s-W}",
        "    ,                        !- System Outdoor Air Method",
        "    1.0,                     !- Zone Maximum Outdoor Air Fraction {dimensionless}",
        "    CoolingDesignCapacity,   !- Cooling Design Capacity Method",
        "    autosize,                !- Cooling Design Capacity {W}",
        "    ,                        !- Cooling Design Capacity Per Floor Area {W/m2}",
        "    ,                        !- Fraction of Autosized Cooling Design Capacity",
        "    HeatingDesignCapacity,   !- Heating Design Capacity Method",
        "    autosize,                !- Heating Design Capacity {W}",
        "    ,                        !- Heating Design Capacity Per Floor Area {W/m2}",
        "    ,                        !- Fraction of Autosized Heating Design Capacity",
        "    VAV;                     !- Central Cooling Capacity Control Method",

        "  ZoneHVAC:EquipmentConnections,",
        "    Space,                    !- Zone Name",
        "    Space Eq,                 !- Zone Conditioning Equipment List Name",
        "    Space In Node,            !- Zone Air Inlet Node or NodeList Name",
        "    Space Out Node,           !- Zone Air Exhaust Node or NodeList Name",
        "    Space Node,               !- Zone Air Node Name",
        "    Space Ret Node;           !- Zone Return Air Node Name",

        "  ZoneHVAC:EquipmentConnections,",
        "    Space2,                   !- Zone Name",
        "    Space2 Eq,                !- Zone Conditioning Equipment List Name",
        "    Space2 In Node,           !- Zone Air Inlet Node or NodeList Name",
        "    Space2 Out Node,          !- Zone Air Exhaust Node or NodeList Name",
        "    Space2 Node,              !- Zone Air Node Name",
        "    Space2 Ret Node;          !- Zone Return Air Node Name",

        "  ZoneHVAC:EquipmentList,",
        "    Space Eq,                !- Name",
        "    SequentialLoad,          !- Load Distribution Scheme",
        "    ZoneHVAC:AirDistributionUnit,  !- Zone Equipment 1 Object Type",
        "    SPACE1-1 ATU,            !- Zone Equipment 1 Name",
        "    1,                       !- Zone Equipment 1 Cooling Sequence",
        "    1;                       !- Zone Equipment 1 Heating or No - Load Sequence",

        "  ZoneHVAC:AirDistributionUnit,",
        "    SPACE1-1 ATU,            !- Name",
        "    Space In Node,           !- Air Distribution Unit Outlet Node Name",
        "    AirTerminal:SingleDuct:VAV:Reheat,  !- Air Terminal Object Type",
        "    SPACE1-1 VAV Reheat;     !- Air Terminal Name",

        "  ZoneHVAC:EquipmentList,",
        "    Space2 Eq,               !- Name",
        "    SequentialLoad,          !- Load Distribution Scheme",
        "    ZoneHVAC:AirDistributionUnit,  !- Zone Equipment 1 Object Type",
        "    SPACE2-1 ATU,            !- Zone Equipment 1 Name",
        "    1,                       !- Zone Equipment 1 Cooling Sequence",
        "    1;                       !- Zone Equipment 1 Heating or No - Load Sequence",

        "  ZoneHVAC:AirDistributionUnit,",
        "    SPACE2-1 ATU,            !- Name",
        "    Space2 In Node,          !- Air Distribution Unit Outlet Node Name",
        "    AirTerminal:SingleDuct:VAV:Reheat,  !- Air Terminal Object Type",
        "    SPACE2-1 VAV Reheat;     !- Air Terminal Name",

        "  AirTerminal:SingleDuct:VAV:Reheat,",
        "    SPACE1-1 VAV Reheat,     !- Name",
        "    AvailSched,              !- Availability Schedule Name",
        "    SPACE1-1 Zone Coil Air In Node,  !- Damper Air Outlet Node Name",
        "    SPACE1-1 ATU In Node,    !- Air Inlet Node Name",
        "    autosize,                !- Maximum Air Flow Rate {m3/s}",
        "    Constant,                !- Zone Minimum Air Flow Input Method",
        "    0.3,                     !- Constant Minimum Air Flow Fraction",
        "    ,                        !- Fixed Minimum Air Flow Rate {m3/s}",
        "    ,                        !- Minimum Air Flow Fraction Schedule Name",
        "    Coil:Heating:Fuel,        !- Reheat Coil Object Type",
        "    SPACE1-1 Zone Coil,      !- Reheat Coil Name",
        "    0.0,                     !- Maximum Hot Water or Steam Flow Rate {m3/s}",
        "    0.0,                     !- Minimum Hot Water or Steam Flow Rate {m3/s}",
        "    SPACE In Node,           !- Air Outlet Node Name",
        "    0.001,                   !- Convergence Tolerance",
        "    ReverseWithLimits,       !- Damper Heating Action",
        "    AUTOCALCULATE,           !- Maximum Flow per Zone Floor Area During Reheat {m3/s-m2}",
        "    AUTOCALCULATE;           !- Maximum Flow Fraction During Reheat",

        "  AirTerminal:SingleDuct:VAV:Reheat,",
        "    SPACE2-1 VAV Reheat,     !- Name",
        "    AvailSched,              !- Availability Schedule Name",
        "    SPACE2-1 Zone Coil Air In Node,  !- Damper Air Outlet Node Name",
        "    SPACE2-1 ATU In Node,    !- Air Inlet Node Name",
        "    autosize,                !- Maximum Air Flow Rate {m3/s}",
        "    Constant,                !- Zone Minimum Air Flow Input Method",
        "    0.3,                     !- Constant Minimum Air Flow Fraction",
        "    ,                        !- Fixed Minimum Air Flow Rate {m3/s}",
        "    ,                        !- Minimum Air Flow Fraction Schedule Name",
        "    Coil:Heating:Fuel,        !- Reheat Coil Object Type",
        "    SPACE2-1 Zone Coil,      !- Reheat Coil Name",
        "    0.0,                     !- Maximum Hot Water or Steam Flow Rate {m3/s}",
        "    0.0,                     !- Minimum Hot Water or Steam Flow Rate {m3/s}",
        "    SPACE2 In Node,          !- Air Outlet Node Name",
        "    0.001,                   !- Convergence Tolerance",
        "    ReverseWithLimits,       !- Damper Heating Action",
        "    AUTOCALCULATE,           !- Maximum Flow per Zone Floor Area During Reheat {m3/s-m2}",
        "    AUTOCALCULATE;           !- Maximum Flow Fraction During Reheat",

        "  BranchList,",
        "    VAV Sys 1 Branches,      !- Name",
        "    VAV Sys 1 Main Branch;   !- Branch 1 Name",

        "  Branch,",
        "    VAV Sys 1 Main Branch,   !- Name",
        "    ,                        !- Pressure Drop Curve Name",
        "    AirLoopHVAC:OutdoorAirSystem,  !- Component 1 Object Type",
        "    OA Sys 1,                !- Component 1 Name",
        "    VAV Sys 1 Inlet Node,    !- Component 1 Inlet Node Name",
        "    Mixed Air Node 1,        !- Component 1 Outlet Node Name",
        "    CoilSystem:Cooling:DX,   !- Component 2 Object Type",
        "    DX Cooling Coil System 1,!- Component 2 Name",
        "    Mixed Air Node 1,        !- Component 2 Inlet Node Name",
        "    Main Cooling Coil 1 Outlet Node,  !- Component 2 Outlet Node Name",
        "    Coil:Heating:Fuel,        !- Component 3 Object Type",
        "    Main Heating Coil 1,     !- Component 3 Name",
        "    Main Cooling Coil 1 Outlet Node,  !- Component 3 Inlet Node Name",
        "    Main Heating Coil 1 Outlet Node,  !- Component 3 Outlet Node Name",
        "    Fan:VariableVolume,      !- Component 4 Object Type",
        "    Supply Fan 1,            !- Component 4 Name",
        "    Main Heating Coil 1 Outlet Node,  !- Component 4 Inlet Node Name",
        "    VAV Sys 1 Outlet Node;   !- Component 4 Outlet Node Name",

        "  AirLoopHVAC,",
        "    VAV Sys 1,               !- Name",
        "    ,                        !- Controller List Name",
        "    VAV Sys 1 Avail List,    !- Availability Manager List Name",
        "    autosize,                !- Design Supply Air Flow Rate {m3/s}",
        "    VAV Sys 1 Branches,      !- Branch List Name",
        "    ,                        !- Connector List Name",
        "    VAV Sys 1 Inlet Node,    !- Supply Side Inlet Node Name",
        "    Demand Out Node,         !- Demand Side Outlet Node Name",
        "    Zone Eq In Node,         !- Demand Side Inlet Node Names",
        "    VAV Sys 1 Outlet Node;   !- Supply Side Outlet Node Names",

        "  AirLoopHVAC:SupplyPath,",
        "    Zone Supply Air Path 1,  !- Name",
        "    Zone Eq In Node,         !- Supply Air Path Inlet Node Name",
        "    AirLoopHVAC:ZoneSplitter,!- Component 1 Object Type",
        "    Zone Supply Air Splitter;  !- Component 1 Name",

        "  AirLoopHVAC:ZoneSplitter,",
        "    Zone Supply Air Splitter,  !- Name",
        "    Zone Eq In Node,         !- Inlet Node Name",
        "    SPACE1-1 ATU In Node,    !- Outlet 1 Node Name",
        "    SPACE2-1 ATU In Node;    !- Outlet 2 Node Name",

        "  AirLoopHVAC:ReturnPath,",
        "    ReturnAirPath1,          !- Name",
        "    Demand Out Node,         !- Return Air Path Outlet Node Name",
        "    AirLoopHVAC:ZoneMixer,   !- Component 1 Object Type",
        "    Zone Return Air Mixer;   !- Component 1 Name",

        "  AirLoopHVAC:ZoneMixer,",
        "    Zone Return Air Mixer,   !- Name",
        "    Demand Out Node,         !- Outlet Node Name",
        "    Space Ret Node,          !- Inlet 1 Node Name",
        "    Space2 Ret Node;         !- Inlet 2 Node Name",

        "  AirLoopHVAC:ControllerList,",
        "    OA Sys 1 Controllers,    !- Name",
        "    Controller:OutdoorAir,   !- Controller 1 Object Type",
        "    OA Controller 1;         !- Controller 1 Name",

        "  AirLoopHVAC:OutdoorAirSystem:EquipmentList,",
        "    OA Sys 1 Equipment,      !- Name",
        "    OutdoorAir:Mixer,        !- Component 3 Object Type",
        "    OA Mixing Box 1;         !- Component 3 Name",

        "  AirLoopHVAC:OutdoorAirSystem,",
        "    OA Sys 1,                !- Name",
        "    OA Sys 1 Controllers,    !- Controller List Name",
        "    OA Sys 1 Equipment,      !- Outdoor Air Equipment List Name",
        "    VAV Sys 1 Avail List;    !- Availability Manager List Name",

        "  OutdoorAir:Node,",
        "    Main Cooling Coil 1 Condenser Node,  !- Name",
        "    -1.0;                    !- Height Above Ground {m}",

        "  OutdoorAir:NodeList,",
        "    OA Sys Inlet Node;       !- Node or NodeList Name 1",

        "  OutdoorAir:Mixer,",
        "    OA Mixing Box 1,         !- Name",
        "    Mixed Air Node 1,        !- Mixed Air Node Name",
        "    OA Sys Inlet Node,       !- Outdoor Air Stream Node Name",
        "    Relief Air Outlet Node,  !- Relief Air Stream Node Name",
        "    VAV Sys 1 Inlet Node;    !- Return Air Stream Node Name",

        "  AvailabilityManagerAssignmentList,",
        "    VAV Sys 1 Avail List,    !- Name",
        "    AvailabilityManager:Scheduled,  !- Availability Manager 1 Object Type",
        "    VAV Sys 1 Avail;         !- Availability Manager 1 Name",

        "  AvailabilityManager:Scheduled,",
        "    VAV Sys 1 Avail,         !- Name",
        "    AvailSched;              !- Schedule Name",

        "  SetpointManager:Scheduled,",
        "    Supply Air Temp Manager 1,  !- Name",
        "    Temperature,             !- Control Variable",
        "    HTGSETP_SCH,             !- Schedule Name",
        "    VAV Sys 1 Outlet Node; !- Setpoint Node or NodeList Name",

        "  SetpointManager:MixedAir,",
        "    Mixed Air and Coil Exit Temp Manager 1,  !- Name",
        "    Temperature,             !- Control Variable",
        "    VAV Sys 1 Outlet Node,   !- Reference Setpoint Node Name",
        "    Main Heating Coil 1 Outlet Node,  !- Fan Inlet Node Name",
        "    VAV Sys 1 Outlet Node,   !- Fan Outlet Node Name",
        "    Mixed Air Node List;     !- Setpoint Node or NodeList Name",

        "  NodeList,",
        "    Mixed Air Node List,",
        "    Main Heating Coil 1 Outlet Node,",
        "    Main Cooling Coil 1 Outlet Node,",
        "    Mixed Air Node 1;",

        "  Controller:OutdoorAir,",
        "    OA Controller 1,         !- Name",
        "    Relief Air Outlet Node,  !- Relief Air Outlet Node Name",
        "    VAV Sys 1 Inlet Node,    !- Return Air Node Name",
        "    Mixed Air Node 1,        !- Mixed Air Node Name",
        "    OA Sys Inlet Node,       !- Actuator Node Name",
        "    autosize,                !- Minimum Outdoor Air Flow Rate {m3/s}",
        "    autosize,                !- Maximum Outdoor Air Flow Rate {m3/s}",
        "    FixedDryBulb,            !- Economizer Control Type",
        "    ModulateFlow,            !- Economizer Control Action Type",
        "    19.,                     !- Economizer Maximum Limit Dry-Bulb Temperature {C}",
        "    ,                        !- Economizer Maximum Limit Enthalpy {J/kg}",
        "    ,                        !- Economizer Maximum Limit Dewpoint Temperature {C}",
        "    ,                        !- Electronic Enthalpy Limit Curve Name",
        "    4.,                      !- Economizer Minimum Limit Dry-Bulb Temperature {C}",
        "    NoLockout,               !- Lockout Type",
        "    FixedMinimum,            !- Minimum Limit Type",
        "    AvailSched;              !- Minimum Outdoor Air Schedule Name",

        "  Coil:Heating:Fuel,",
        "    SPACE1-1 Zone Coil,      !- Name",
        "    AvailSched,              !- Availability Schedule Name",
        "    NaturalGas,              !- Fuel Type",
        "    0.8,                     !- Gas Burner Efficiency",
        "    autosize,                !- Nominal Capacity {W}",
        "    SPACE1-1 Zone Coil Air In Node,  !- Air Inlet Node Name",
        "    Space In Node;          !- Air Outlet Node Name",

        "  Coil:Heating:Fuel,",
        "    SPACE2-1 Zone Coil,      !- Name",
        "    AvailSched,              !- Availability Schedule Name",
        "    NaturalGas,              !- Fuel Type",
        "    0.8,                     !- Gas Burner Efficiency",
        "    autosize,                !- Nominal Capacity {W}",
        "    SPACE2-1 Zone Coil Air In Node,  !- Air Inlet Node Name",
        "    Space2 In Node;          !- Air Outlet Node Name",

        "  CoilSystem:Cooling:DX,",
        "    DX Cooling Coil System 1,!- Name",
        "    AvailSched,              !- Availability Schedule Name",
        "    Mixed Air Node 1,        !- DX Cooling Coil System Inlet Node Name",
        "    Main Cooling Coil 1 Outlet Node,  !- DX Cooling Coil System Outlet Node Name",
        "    Main Cooling Coil 1 Outlet Node,  !- DX Cooling Coil System Sensor Node Name",
        "    Coil:Cooling:DX:SingleSpeed,!- Cooling Coil Object Type",
        "    Main Cooling Coil 1;     !- Cooling Coil Name",

        "  Coil:Cooling:DX:SingleSpeed,",
        "    Main Cooling Coil 1,   !- Name",
        "    AvailSched,            !- Availability Schedule Name",
        "    autosize,              !- Gross Rated Total Cooling Capacity { W }",
        "    autosize,              !- Gross Rated Sensible Heat Ratio",
        "    4.40,                  !- Gross Rated Cooling COP { W / W }",
        "    autosize,              !- Rated Air Flow Rate { m3 / s }",
        "    ,                      !- Rated Evaporator Fan Power Per Volume Flow Rate { W / ( m3 / s ) }",
        "    Mixed Air Node 1,      !- Air Inlet Node Name",
        "    Main Cooling Coil 1 Outlet Node,    !- Air Outlet Node Name",
        "    Biquadratic,           !- Total Cooling Capacity Function of Temperature Curve Name",
        "    Cubic,                 !- Total Cooling Capacity Function of Flow Fraction Curve Name",
        "    Biquadratic,           !- Energy Input Ratio Function of Temperature Curve Name",
        "    Cubic,                 !- Energy Input Ratio Function of Flow Fraction Curve Name",
        "    Cubic,                 !- Part Load Fraction Correlation Curve Name",
        "   ,                       !- Minimum Outdoor Dry-Bulb Temperature for Compressor Operation {C}",
        "    0.0,                   !- Nominal Time for Condensate Removal to Begin",
        "    0.0,                   !- Ratio of Initial Moisture Evaporation Rate and Steady State Latent Capacity",
        "    0.0,                   !- Maximum Cycling Rate",
        "    0.0,                   !- Latent Capacity Time Constant",
        "    Main Cooling Coil 1 Condenser Node, !- Condenser Air Inlet Node Name",
        "    AirCooled,             !- Condenser Type",
        "    0.0,                   !- Evaporative Condenser Effectiveness",
        "    ,                      !- Evaporative Condenser Air Flow Rate",
        "    ,                      !- Evaporative Condenser Pump Rated Power Consumption",
        "    0.0,                   !- Crankcase Heater Capacity",
        "    10.0;                  !- Maximum Outdoor DryBulb Temperature for Crankcase Heater Operation",

        "  Coil:Heating:Fuel,",
        "    Main heating Coil 1,     !- Name",
        "    AvailSched,              !- Availability Schedule Name",
        "    NaturalGas,              !- Fuel Type",
        "    0.8,                     !- Gas Burner Efficiency",
        "    autosize,                !- Nominal Capacity {W}",
        "    Main Cooling Coil 1 Outlet Node,  !- Air Inlet Node Name",
        "    Main Heating Coil 1 Outlet Node,  !- Air Outlet Node Name",
        "    Main Heating Coil 1 Outlet Node;  !- Temperature Setpoint Node Name",

        "  Fan:VariableVolume,",
        "    Supply Fan 1,            !- Name",
        "    AvailSched,              !- Availability Schedule Name",
        "    0.7,                     !- Fan Total Efficiency",
        "    600.0,                   !- Pressure Rise {Pa}",
        "    autosize,                !- Maximum Flow Rate {m3/s}",
        "    FixedFlowRate,           !- Fan Power Minimum Flow Rate Input Method",
        "    ,                        !- Fan Power Minimum Flow Fraction",
        "    0.35326,                 !- Fan Power Minimum Air Flow Rate {m3/s}",
        "    0.9,                     !- Motor Efficiency",
        "    1.0,                     !- Motor In Airstream Fraction",
        "    0.0015302446,            !- Fan Power Coefficient 1",
        "    0.0052080574,            !- Fan Power Coefficient 2",
        "    1.1086242,               !- Fan Power Coefficient 3",
        "    -0.11635563,             !- Fan Power Coefficient 4",
        "    0.000,                   !- Fan Power Coefficient 5",
        "    Main Heating Coil 1 Outlet Node,  !- Air Inlet Node Name",
        "    VAV Sys 1 Outlet Node;   !- Air Outlet Node Name",

        "Construction,",
        " INT-WALL-1,               !- Name",
        " GP02,                     !- Outside Layer",
        " AL21,                     !- Layer 2",
        " GP02;                     !- Layer 3",

        "Material,",
        " GP02,                     !- Name",
        " MediumSmooth,             !- Roughness",
        " 1.5900001E-02,            !- Thickness{ m }",
        " 0.1600000,                !- Conductivity{ W / m - K }",
        " 801.0000,                 !- Density{ kg / m3 }",
        " 837.0000,                 !- Specific Heat{ J / kg - K }",
        " 0.9000000,                !- Thermal Absorptance",
        " 0.7500000,                !- Solar Absorptance",
        " 0.7500000;                !- Visible Absorptance",

        "Material:AirGap,",
        " AL21,                     !- Name",
        " 0.1570000;                !- Thermal Resistance{ m2 - K / W }",

        "Construction,",
        "FLOOR-SLAB-1,              !- Name",
        "CC03,                      !- Outside Layer",
        "CP01;                      !- Layer 2",

        "Material,",
        " CC03,                     !- Name",
        " MediumRough,              !- Roughness",
        " 0.1016000,                !- Thickness{ m }",
        " 1.310000,                 !- Conductivity{ W / m - K }",
        " 2243.000,                 !- Density{ kg / m3 }",
        " 837.0000,                 !- Specific Heat{ J / kg - K }",
        " 0.9000000,                !- Thermal Absorptance",
        " 0.6500000,                !- Solar Absorptance",
        " 0.6500000;                !- Visible Absorptance",

        "Material:NoMass,",
        " CP01,                     !- Name",
        " Rough,                    !- Roughness",
        " 0.3670000,                !- Thermal Resistance{ m2 - K / W }",
        " 0.9000000,                !- Thermal Absorptance",
        " 0.7500000,                !- Solar Absorptance",
        " 0.7500000;                !- Visible Absorptance",

        "Construction,",
        " CLNG-1,                   !- Name",
        " MAT-CLNG-1;               !- Outside Layer",

        "Material:NoMass,",
        " MAT-CLNG-1,               !- Name",
        " Rough,                    !- Roughness",
        " 0.652259290,              !- Thermal Resistance{ m2 - K / W }",
        " 0.65,                     !- Thermal Absorptance",
        " 0.65,                     !- Solar Absorptance",
        " 0.65;                     !- Visible Absorptance",

        "BuildingSurface:Detailed,",
        " SPACE-W1,                  !- Name",
        " WALL,                     !- Surface Type",
        " INT-WALL-1,               !- Construction Name",
        " Space,                    !- Zone Name",
        " Outdoors,                 !- Outside Boundary Condition",
        " ,                         !- Outside Boundary Condition Object",
        " SunExposed,               !- Sun Exposure",
        " WindExposed,              !- Wind Exposure",
        " 0.50000,                  !- View Factor to Ground",
        " 4,                        !- Number of Vertices",
        " 0.0, 0.0, 2.4,            !- X, Y, Z == > Vertex 1 {m}",
        " 0.0, 0.0, 0.0,            !- X, Y, Z == > Vertex 2 {m}",
        " 30.5, 0.0, 0.0,           !- X, Y, Z == > Vertex 3 {m}",
        " 30.5, 0.0, 2.4;           !- X, Y, Z == > Vertex 4 {m}",

        "BuildingSurface:Detailed,",
        " SPACE-C1,                     !- Name",
        " CEILING,                  !- Surface Type",
        " CLNG-1,                   !- Construction Name",
        " Space,                    !- Zone Name",
        " Outdoors,                 !- Outside Boundary Condition",
        " ,                         !- Outside Boundary Condition Object",
        " NoSun,                    !- Sun Exposure",
        " NoWind,                   !- Wind Exposure",
        " 0.0,                      !- View Factor to Ground",
        " 4,                        !- Number of Vertices",
        " 3.7, 3.7, 2.4,            !- X, Y, Z == > Vertex 1 {m}",
        " 0.0, 0.0, 2.4,            !- X, Y, Z == > Vertex 2 {m}",
        " 30.5, 0.0, 2.4,           !- X, Y, Z == > Vertex 3 {m}",
        " 26.8, 3.7, 2.4;           !- X, Y, Z == > Vertex 4 {m}",

        // Issue 5273 - zone floor area = 0 causes overflow of TU Design Size Maximum Flow per Zone Floor Area during Reheat
        //"BuildingSurface:Detailed,",
        //" SPACE-F1,                     !- Name",
        //" FLOOR,                    !- Surface Type",
        //" FLOOR-SLAB-1,             !- Construction Name",
        //" Space,                    !- Zone Name",
        //" Ground,                   !- Outside Boundary Condition",
        //" ,                         !- Outside Boundary Condition Object",
        //" NoSun,                    !- Sun Exposure",
        //" NoWind,                   !- Wind Exposure",
        //" 0.0,                      !- View Factor to Ground",
        //" 4,                        !- Number of Vertices",
        //" 26.8, 3.7, 0.0,           !- X, Y, Z == > Vertex 1 {m}",
        //" 30.5, 0.0, 0.0,           !- X, Y, Z == > Vertex 2 {m}",
        //" 0.0, 0.0, 0.0,            !- X, Y, Z == > Vertex 3 {m}",
        //" 3.7, 3.7, 0.0;            !- X, Y, Z == > Vertex 4 {m}",

        "BuildingSurface:Detailed,",
        " SPACE-W2,                     !- Name",
        " WALL,                     !- Surface Type",
        " INT-WALL-1,               !- Construction Name",
        " Space,                    !- Zone Name",
        " Adiabatic,                !- Outside Boundary Condition",
        " ,                         !- Outside Boundary Condition Object",
        " NoSun,                    !- Sun Exposure",
        " NoWind,                   !- Wind Exposure",
        " 0.0,                      !- View Factor to Ground",
        " 4,                        !- Number of Vertices",
        " 30.5, 0.0, 2.4,           !- X, Y, Z == > Vertex 1 {m}",
        " 30.5, 0.0, 0.0,           !- X, Y, Z == > Vertex 2 {m}",
        " 26.8, 3.7, 0.0,           !- X, Y, Z == > Vertex 3 {m}",
        " 26.8, 3.7, 2.4;           !- X, Y, Z == > Vertex 4 {m}",

        "BuildingSurface:Detailed,",
        " SPACE-W3,                     !- Name",
        " WALL,                     !- Surface Type",
        " INT-WALL-1,               !- Construction Name",
        " Space,                    !- Zone Name",
        " Adiabatic,                !- Outside Boundary Condition",
        " ,                         !- Outside Boundary Condition Object",
        " NoSun,                    !- Sun Exposure",
        " NoWind,                   !- Wind Exposure",
        " 0.0,                      !- View Factor to Ground",
        " 4,                        !- Number of Vertices",
        " 3.7, 3.7, 2.4,            !- X, Y, Z == > Vertex 1 {m}",
        " 3.7, 3.7, 0.0,            !- X, Y, Z == > Vertex 2 {m}",
        " 0.0, 0.0, 0.0,            !- X, Y, Z == > Vertex 3 {m}",
        " 0.0, 0.0, 2.4;            !- X, Y, Z == > Vertex 4 {m}",

        "BuildingSurface:Detailed,",
        " SPACE-W4,                     !- Name",
        " WALL,                     !- Surface Type",
        " INT-WALL-1,               !- Construction Name",
        " Space,                    !- Zone Name",
        " Adiabatic,                !- Outside Boundary Condition",
        " ,                         !- Outside Boundary Condition Object",
        " NoSun,                    !- Sun Exposure",
        " NoWind,                   !- Wind Exposure",
        " 0.0,                      !- View Factor to Ground",
        " 4,                        !- Number of Vertices",
        " 26.8, 3.7, 2.4,           !- X, Y, Z == > Vertex 1 {m}",
        " 26.8, 3.7, 0.0,           !- X, Y, Z == > Vertex 2 {m}",
        " 3.7, 3.7, 0.0,            !- X, Y, Z == > Vertex 3 {m}",
        " 3.7, 3.7, 2.4;            !- X, Y, Z == > Vertex 4 {m}",

        "ZoneControl:Thermostat,",
        " Space Thermostat,         !- Name",
        " Space,                    !- Zone or ZoneList Name",
        " Dual Zone Control Type Sched,  !- Control Type Schedule Name",
        " ThermostatSetpoint:DualSetpoint,  !- Control 1 Object Type",
        " Space DualSPSched;        !- Control 1 Name",

        "ZoneControl:Thermostat,",
        " Space2 Thermostat,        !- Name",
        " Space2,                   !- Zone or ZoneList Name",
        " Dual Zone Control Type Sched,  !- Control Type Schedule Name",
        " ThermostatSetpoint:DualSetpoint,  !- Control 1 Object Type",
        " Space DualSPSched;        !- Control 1 Name",

        "Schedule:Compact,",
        " Dual Zone Control Type Sched,  !- Name",
        " Any Number,               !- Schedule Type Limits Name",
        " Through: 12/31,           !- Field 1",
        " For: AllDays,             !- Field 2",
        " Until: 24:00,4;           !- Field 3",

        "ThermostatSetpoint:DualSetpoint,",
        " Space DualSPSched,        !- Name",
        " HTGSETP_SCH,              !- Heating Setpoint Temperature Schedule Name",
        " CLGSETP_SCH;              !- Cooling Setpoint Temperature Schedule Name",

        "Schedule:Compact,",
        " CLGSETP_SCH,              !- Name",
        " Any Number,               !- Schedule Type Limits Name",
        " Through: 12/31,           !- Field 1",
        " For: AllDays,             !- Field 19",
        " Until: 24:00,24.0;        !- Field 20",

        "Schedule:Compact,",
        " HTGSETP_SCH,              !- Name",
        " Any Number,               !- Schedule Type Limits Name",
        " Through: 12/31,           !- Field 1",
        " For: AllDays,             !- Field 22",
        " Until: 24:00, 20.0;       !- Field 23",

        "BuildingSurface:Detailed,",
        " SPACE2-W1,               !- Name",
        " WALL,                     !- Surface Type",
        " INT-WALL-1,               !- Construction Name",
        " Space2,                   !- Zone Name",
        " Outdoors,                 !- Outside Boundary Condition",
        " ,                         !- Outside Boundary Condition Object",
        " SunExposed,               !- Sun Exposure",
        " WindExposed,              !- Wind Exposure",
        " 0.50000,                  !- View Factor to Ground",
        " 4,                        !- Number of Vertices",
        " 0.0, 0.0, 2.4,            !- X, Y, Z == > Vertex 1 {m}",
        " 0.0, 0.0, 0.0,            !- X, Y, Z == > Vertex 2 {m}",
        " 30.5, 0.0, 0.0,           !- X, Y, Z == > Vertex 3 {m}",
        " 30.5, 0.0, 2.4;           !- X, Y, Z == > Vertex 4 {m}",

        "BuildingSurface:Detailed,",
        " SPACE2-C1,                  !- Name",
        " CEILING,                  !- Surface Type",
        " CLNG-1,                   !- Construction Name",
        " Space2,                   !- Zone Name",
        " Outdoors,                 !- Outside Boundary Condition",
        " ,                         !- Outside Boundary Condition Object",
        " NoSun,                    !- Sun Exposure",
        " NoWind,                   !- Wind Exposure",
        " 0.0,                      !- View Factor to Ground",
        " 4,                        !- Number of Vertices",
        " 3.7, 3.7, 2.4,            !- X, Y, Z == > Vertex 1 {m}",
        " 0.0, 0.0, 2.4,            !- X, Y, Z == > Vertex 2 {m}",
        " 30.5, 0.0, 2.4,           !- X, Y, Z == > Vertex 3 {m}",
        " 26.8, 3.7, 2.4;           !- X, Y, Z == > Vertex 4 {m}",

        "BuildingSurface:Detailed,",
        " SPACE2-F1,                  !- Name",
        " FLOOR,                    !- Surface Type",
        " FLOOR-SLAB-1,             !- Construction Name",
        " Space2,                   !- Zone Name",
        " Ground,                   !- Outside Boundary Condition",
        " ,                         !- Outside Boundary Condition Object",
        " NoSun,                    !- Sun Exposure",
        " NoWind,                   !- Wind Exposure",
        " 0.0,                      !- View Factor to Ground",
        " 4,                        !- Number of Vertices",
        " 26.8, 3.7, 0.0,           !- X, Y, Z == > Vertex 1 {m}",
        " 30.5, 0.0, 0.0,           !- X, Y, Z == > Vertex 2 {m}",
        " 0.0, 0.0, 0.0,            !- X, Y, Z == > Vertex 3 {m}",
        " 3.7, 3.7, 0.0;            !- X, Y, Z == > Vertex 4 {m}",

        "BuildingSurface:Detailed,",
        " SPACE2-W2,                  !- Name",
        " WALL,                     !- Surface Type",
        " INT-WALL-1,               !- Construction Name",
        " Space2,                   !- Zone Name",
        " Adiabatic,                !- Outside Boundary Condition",
        " ,                         !- Outside Boundary Condition Object",
        " NoSun,                    !- Sun Exposure",
        " NoWind,                   !- Wind Exposure",
        " 0.0,                      !- View Factor to Ground",
        " 4,                        !- Number of Vertices",
        " 30.5, 0.0, 2.4,           !- X, Y, Z == > Vertex 1 {m}",
        " 30.5, 0.0, 0.0,           !- X, Y, Z == > Vertex 2 {m}",
        " 26.8, 3.7, 0.0,           !- X, Y, Z == > Vertex 3 {m}",
        " 26.8, 3.7, 2.4;           !- X, Y, Z == > Vertex 4 {m}",

        "BuildingSurface:Detailed,",
        " SPACE2-W3,                  !- Name",
        " WALL,                     !- Surface Type",
        " INT-WALL-1,               !- Construction Name",
        " Space2,                   !- Zone Name",
        " Adiabatic,                !- Outside Boundary Condition",
        " ,                         !- Outside Boundary Condition Object",
        " NoSun,                    !- Sun Exposure",
        " NoWind,                   !- Wind Exposure",
        " 0.0,                      !- View Factor to Ground",
        " 4,                        !- Number of Vertices",
        " 3.7, 3.7, 2.4,            !- X, Y, Z == > Vertex 1 {m}",
        " 3.7, 3.7, 0.0,            !- X, Y, Z == > Vertex 2 {m}",
        " 0.0, 0.0, 0.0,            !- X, Y, Z == > Vertex 3 {m}",
        " 0.0, 0.0, 2.4;            !- X, Y, Z == > Vertex 4 {m}",

        "BuildingSurface:Detailed,",
        " SPACE2-W4,                  !- Name",
        " WALL,                     !- Surface Type",
        " INT-WALL-1,               !- Construction Name",
        " Space2,                   !- Zone Name",
        " Adiabatic,                !- Outside Boundary Condition",
        " ,                         !- Outside Boundary Condition Object",
        " NoSun,                    !- Sun Exposure",
        " NoWind,                   !- Wind Exposure",
        " 0.0,                      !- View Factor to Ground",
        " 4,                        !- Number of Vertices",
        " 26.8, 3.7, 2.4,           !- X, Y, Z == > Vertex 1 {m}",
        " 26.8, 3.7, 0.0,           !- X, Y, Z == > Vertex 2 {m}",
        " 3.7, 3.7, 0.0,            !- X, Y, Z == > Vertex 3 {m}",
        " 3.7, 3.7, 2.4;            !- X, Y, Z == > Vertex 4 {m}",

        "OutdoorAir:NodeList,",
        "  OutsideAirInletNodes;    !- Node or NodeList Name 1",

        "ScheduleTypeLimits,",
        "  Any Number;              !- Name",

        "Schedule:Compact,",
        "  AvailSched,              !- Name",
        "  Any Number,              !- Schedule Type Limits Name",
        "  Through: 12/31,          !- Field 3",
        "  For: AllDays,            !- Field 4",
        "  Until: 24:00,1.0;        !- Field 5",

        "Schedule:Compact,",
        "  FanOpModeSchedule,       !- Name",
        "  Any Number,              !- Schedule Type Limits Name",
        "  Through: 12/31,          !- Field 1",
        "  For: AllDays,            !- Field 2",
        "  Until: 24:00,1.0;        !- Field 7",

        "Curve:Biquadratic,",
        "  Biquadratic,             !- Name",
        "  1.0,                     !- Coefficient1 Constant",
        "  0.0,                     !- Coefficient2 x",
        "  0.0,                     !- Coefficient3 x**2",
        "  0.0,                     !- Coefficient4 y",
        "  0.0,                     !- Coefficient5 y**2",
        "  0.0,                     !- Coefficient6 x*y",
        "  5,                       !- Minimum Value of x",
        "  40,                      !- Maximum Value of x",
        "  -5,                      !- Minimum Value of y",
        "  30,                      !- Maximum Value of y",
        "  ,                        !- Minimum Curve Output",
        "  ,                        !- Maximum Curve Output",
        "  Temperature,             !- Input Unit Type for X",
        "  Temperature,             !- Input Unit Type for Y",
        "  Dimensionless;           !- Output Unit Type",

        "Curve:Cubic,",
        "  Cubic,                   !- Name",
        "  1.0,                     !- Coefficient1 Constant",
        "  0.0,                     !- Coefficient2 x",
        "  0.0,                     !- Coefficient3 x**2",
        "  0,                       !- Coefficient4 x**3",
        "  11,                      !- Minimum Value of x",
        "  30,                      !- Maximum Value of x",
        "  ,                        !- Minimum Curve Output",
        "  ,                        !- Maximum Curve Output",
        "  Temperature,             !- Input Unit Type for X",
        "  Temperature;             !- Output Unit Type",
    });

    ASSERT_TRUE(process_idf(idf_objects));

    // OutputProcessor::TimeValue.allocate(2);

    ManageSimulation(state, OutputFiles::getSingleton()); // run the design day over the warmup period (24 hrs, 25 days)

    // compare_err_stream( "" ); // just for debugging

    // zone floor area of zone 1 = 0, zone 2 > 0. Expect TU MaxAirVolFlowRateDuringReheat = 0 only for zone 1.
    // this test isn't relevant anymore since defaulting is done differently
    Real64 MaxAirVolFlowRateDuringReheatDes = min(FinalZoneSizing(1).DesHeatVolFlowMax, SingleDuct::sd_airterminal(1).MaxAirVolFlowRate);
    // Real64 MaxAirVolFlowRateDuringReheatDes = min( 0.002032 * SingleDuct::sd_airterminal( 1 ).ZoneFloorArea, SingleDuct::sd_airterminal( 1 ).MaxAirVolFlowRate );
    // apply limit based on min stop
    MaxAirVolFlowRateDuringReheatDes =
        max(MaxAirVolFlowRateDuringReheatDes, (SingleDuct::sd_airterminal(1).MaxAirVolFlowRate * SingleDuct::sd_airterminal(1).ZoneMinAirFrac));

    // This isn't relevant any more since the default is calculated differently
    Real64 MaxAirVolFractionDuringReheatDes = min(1.0, (FinalZoneSizing(1).DesHeatVolFlowMax / SingleDuct::sd_airterminal(1).MaxAirVolFlowRate));
    // Real64 MaxAirVolFractionDuringReheatDes = min( 1.0, ( 0.002032 * SingleDuct::sd_airterminal( 1 ).ZoneFloorArea / SingleDuct::sd_airterminal( 1 ).MaxAirVolFlowRate )
    // ); apply limit based on min stop
    MaxAirVolFractionDuringReheatDes = max(MaxAirVolFractionDuringReheatDes, SingleDuct::sd_airterminal(1).ZoneMinAirFrac);
    // apply model math
    MaxAirVolFlowRateDuringReheatDes =
        min(max(MaxAirVolFlowRateDuringReheatDes, MaxAirVolFractionDuringReheatDes * SingleDuct::sd_airterminal(1).MaxAirVolFlowRate),
            SingleDuct::sd_airterminal(1).MaxAirVolFlowRate);
    // EXPECT zone floor area == 0, others as calculated above
    EXPECT_EQ(SingleDuct::sd_airterminal(1).ZoneFloorArea, 0.0);
    EXPECT_NEAR(SingleDuct::sd_airterminal(1).MaxAirVolFlowRateDuringReheat, MaxAirVolFlowRateDuringReheatDes, 0.0000000000001);
    EXPECT_NEAR(MaxAirVolFractionDuringReheatDes, SingleDuct::sd_airterminal(1).MaxAirVolFractionDuringReheat, 0.0000000000001);

    MaxAirVolFlowRateDuringReheatDes = min(FinalZoneSizing(2).DesHeatVolFlowMax, SingleDuct::sd_airterminal(2).MaxAirVolFlowRate);
    MaxAirVolFlowRateDuringReheatDes =
        max(MaxAirVolFlowRateDuringReheatDes, (SingleDuct::sd_airterminal(2).MaxAirVolFlowRate * SingleDuct::sd_airterminal(2).ZoneMinAirFrac));
    MaxAirVolFractionDuringReheatDes = min(1.0, (FinalZoneSizing(2).DesHeatVolFlowMax / SingleDuct::sd_airterminal(2).MaxAirVolFlowRate));
    MaxAirVolFractionDuringReheatDes = max(MaxAirVolFractionDuringReheatDes, SingleDuct::sd_airterminal(2).ZoneMinAirFrac);
    MaxAirVolFlowRateDuringReheatDes =
        min(max(MaxAirVolFlowRateDuringReheatDes, MaxAirVolFractionDuringReheatDes * SingleDuct::sd_airterminal(2).MaxAirVolFlowRate),
            SingleDuct::sd_airterminal(2).MaxAirVolFlowRate);

    // EXPECT zone floor area > 0, others as calculated above
    EXPECT_GT(SingleDuct::sd_airterminal(2).ZoneFloorArea, 0.0);
    EXPECT_NEAR(SingleDuct::sd_airterminal(2).MaxAirVolFlowRateDuringReheat, MaxAirVolFlowRateDuringReheatDes, 0.0000000000001);
    EXPECT_NEAR(MaxAirVolFractionDuringReheatDes, SingleDuct::sd_airterminal(2).MaxAirVolFractionDuringReheat, 0.0000000000001);
}

TEST_F(EnergyPlusFixture, TestOAMassFlowRateUsingStdRhoAir)
{

    // AUTHOR: L. Gu, FSEC
    // DATE WRITTEN: Jul. 2016
    // TEST: #5366

    Real64 SAMassFlow;
    Real64 AirLoopOAFrac;

    SingleDuct::sd_airterminal.allocate(1);
    Zone.allocate(1);
    DataZoneEquipment::ZoneEquipConfig.allocate(1);
    DataAirLoop::AirLoopFlow.allocate(1);
    DataAirLoop::AirLoopControlInfo.allocate(1);
    DataSizing::OARequirements.allocate(1);
    DataHeatBalance::ZoneIntGain.allocate(1);

    Zone(1).FloorArea = 10.0;
    SingleDuct::sd_airterminal(1).CtrlZoneNum = 1;
    SingleDuct::sd_airterminal(1).ActualZoneNum = 1;
    SingleDuct::sd_airterminal(1).NoOAFlowInputFromUser = false;
    SingleDuct::sd_airterminal(1).OARequirementsPtr = 1;
    SingleDuct::sd_airterminal(1).AirLoopNum = 1;

    DataZoneEquipment::ZoneEquipConfig(1).InletNodeAirLoopNum.allocate(1);
    DataZoneEquipment::ZoneEquipConfig(1).InletNodeAirLoopNum(1) = 1;
    DataAirLoop::AirLoopFlow(1).OAFrac = 0.4;
    DataAirLoop::AirLoopControlInfo(1).AirLoopDCVFlag = true;

    DataSizing::OARequirements(1).Name = "CM DSOA WEST ZONE";
    DataSizing::OARequirements(1).OAFlowMethod = DataSizing::OAFlowSum;
    DataSizing::OARequirements(1).OAFlowPerPerson = 0.003149;
    DataSizing::OARequirements(1).OAFlowPerArea = 0.000407;
    DataEnvironment::StdRhoAir = 1.20;
    DataHeatBalance::ZoneIntGain(1).NOFOCC = 0.1;

    SingleDuct::sd_airterminal(1).CalcOAMassFlow(SAMassFlow, AirLoopOAFrac);
    EXPECT_NEAR(0.0131547, SAMassFlow, 0.00001);
    EXPECT_NEAR(0.4, AirLoopOAFrac, 0.00001);

    // Cleanup
    SingleDuct::sd_airterminal.deallocate();
    Zone.deallocate();
    DataZoneEquipment::ZoneEquipConfig.deallocate();
    DataAirLoop::AirLoopFlow.deallocate();
    DataAirLoop::AirLoopControlInfo.deallocate();
    DataSizing::OARequirements.deallocate();
    DataHeatBalance::ZoneIntGain.deallocate();
}

TEST_F(EnergyPlusFixture, SingleDuct_VAVWaterCoilSizing)
{
    // AUTHOR: R. Raustad, FSEC
    // DATE WRITTEN: Mar 2017

    std::string const idf_objects = delimited_string({

        " Output:Diagnostics, DisplayExtraWarnings;",
        "  Timestep, 4;",

        "BUILDING, SingleDuct_VAVWaterCoilSizing, 0.0, Suburbs, .04, .4, FullExterior, 25, 6;",

        "SimulationControl, YES, YES, YES, YES, NO;",

        "  Site:Location,",
        "    Miami Intl Ap FL USA TMY3 WMO=722020E,    !- Name",
        "    25.82,                   !- Latitude {deg}",
        "    -80.30,                  !- Longitude {deg}",
        "    -5.00,                   !- Time Zone {hr}",
        "    11;                      !- Elevation {m}",

        "SizingPeriod:DesignDay,",
        " Miami Intl Ap Ann Clg 1% Condns DB/MCWB, !- Name",
        " 7,                        !- Month",
        " 21,                       !- Day of Month",
        " SummerDesignDay,          !- Day Type",
        " 31.7,                     !- Maximum Dry - Bulb Temperature{ C }",
        " 10.0,                      !- Daily Dry - Bulb Temperature Range{ deltaC }",
        " ,                         !- Dry - Bulb Temperature Range Modifier Type",
        " ,                         !- Dry - Bulb Temperature Range Modifier Day Schedule Name",
        " Wetbulb,                  !- Humidity Condition Type",
        " 22.7,                     !- Wetbulb or DewPoint at Maximum Dry - Bulb{ C }",
        " ,                         !- Humidity Condition Day Schedule Name",
        " ,                         !- Humidity Ratio at Maximum Dry - Bulb{ kgWater / kgDryAir }",
        " ,                         !- Enthalpy at Maximum Dry - Bulb{ J / kg }",
        " ,                         !- Daily Wet - Bulb Temperature Range{ deltaC }",
        " 101217.,                  !- Barometric Pressure{ Pa }",
        " 3.8,                      !- Wind Speed{ m / s }",
        " 340,                      !- Wind Direction{ deg }",
        " No,                       !- Rain Indicator",
        " No,                       !- Snow Indicator",
        " No,                       !- Daylight Saving Time Indicator",
        " ASHRAEClearSky,           !- Solar Model Indicator",
        " ,                         !- Beam Solar Day Schedule Name",
        " ,                         !- Diffuse Solar Day Schedule Name",
        " ,                         !- ASHRAE Clear Sky Optical Depth for Beam Irradiance( taub ) { dimensionless }",
        " ,                         !- ASHRAE Clear Sky Optical Depth for Diffuse Irradiance( taud ) { dimensionless }",
        " 1.00;                     !- Sky Clearness",

        "SizingPeriod:DesignDay,",
        " Miami Intl Ap Ann Htg 99.6% Condns DB, !- Name",
        " 1,                        !- Month",
        " 21,                       !- Day of Month",
        " WinterDesignDay,          !- Day Type",
        " 35.0,                     !- Maximum Dry - Bulb Temperature{ C }", // make sure zone heating load does not exist during sizing
        " 0.0,                      !- Daily Dry - Bulb Temperature Range{ deltaC }",
        " ,                         !- Dry - Bulb Temperature Range Modifier Type",
        " ,                         !- Dry - Bulb Temperature Range Modifier Day Schedule Name",
        " Wetbulb,                  !- Humidity Condition Type",
        " 18.7,                     !- Wetbulb or DewPoint at Maximum Dry - Bulb{ C }",
        " ,                         !- Humidity Condition Day Schedule Name",
        " ,                         !- Humidity Ratio at Maximum Dry - Bulb{ kgWater / kgDryAir }",
        " ,                         !- Enthalpy at Maximum Dry - Bulb{ J / kg }",
        " ,                         !- Daily Wet - Bulb Temperature Range{ deltaC }",
        " 101217.,                  !- Barometric Pressure{ Pa }",
        " 2.8,                      !- Wind Speed{ m / s }",
        " 340,                      !- Wind Direction{ deg }",
        " No,                       !- Rain Indicator",
        " No,                       !- Snow Indicator",
        " No,                       !- Daylight Saving Time Indicator",
        " ASHRAEClearSky,           !- Solar Model Indicator",
        " ,                         !- Beam Solar Day Schedule Name",
        " ,                         !- Diffuse Solar Day Schedule Name",
        " ,                         !- ASHRAE Clear Sky Optical Depth for Beam Irradiance( taub ) { dimensionless }",
        " ,                         !- ASHRAE Clear Sky Optical Depth for Diffuse Irradiance( taud ) { dimensionless }",
        " 1.00;                     !- Sky Clearness",

        "Zone,",
        "  Space,                   !- Name",
        "  0.0000,                  !- Direction of Relative North {deg}",
        "  0.0000,                  !- X Origin {m}",
        "  0.0000,                  !- Y Origin {m}",
        "  0.0000,                  !- Z Origin {m}",
        "  1,                       !- Type",
        "  1,                       !- Multiplier",
        "  2.4,                     !- Ceiling Height {m}",
        "  ,                        !- Volume {m3}",
        "  autocalculate,           !- Floor Area {m2}",
        "  ,                        !- Zone Inside Convection Algorithm",
        "  ,                        !- Zone Outside Convection Algorithm",
        "  Yes;                     !- Part of Total Floor Area",

        "Zone,",
        "  Space2,                !- Name",
        "  0.0000,                  !- Direction of Relative North {deg}",
        "  0.0000,                  !- X Origin {m}",
        "  0.0000,                  !- Y Origin {m}",
        "  0.0000,                  !- Z Origin {m}",
        "  1,                       !- Type",
        "  1,                       !- Multiplier",
        "  2.4,                     !- Ceiling Height {m}",
        "  ,                        !- Volume {m3}",
        "  autocalculate,           !- Floor Area {m2}",
        "  ,                        !- Zone Inside Convection Algorithm",
        "  ,                        !- Zone Outside Convection Algorithm",
        "  Yes;                     !- Part of Total Floor Area",

        "Sizing:Zone,",
        " Space,                    !- Zone or ZoneList Name",
        " SupplyAirTemperature,     !- Zone Cooling Design Supply Air Temperature Input Method",
        " 12.,                      !- Zone Cooling Design Supply Air Temperature{ C }",
        " ,                         !- Zone Cooling Design Supply Air Temperature Difference{ deltaC }",
        " SupplyAirTemperature,     !- Zone Heating Design Supply Air Temperature Input Method",
        " 50.,                      !- Zone Heating Design Supply Air Temperature{ C }",
        " ,                         !- Zone Heating Design Supply Air Temperature Difference{ deltaC }",
        " 0.008,                    !- Zone Cooling Design Supply Air Humidity Ratio{ kgWater / kgDryAir }",
        " 0.008,                    !- Zone Heating Design Supply Air Humidity Ratio{ kgWater / kgDryAir }",
        " SZ DSOA,                  !- Design Specification Outdoor Air Object Name",
        " 0.0,                      !- Zone Heating Sizing Factor",
        " 0.0,                      !- Zone Cooling Sizing Factor",
        " DesignDay,                !- Cooling Design Air Flow Method",
        " 0,                        !- Cooling Design Air Flow Rate{ m3 / s }",
        " ,                         !- Cooling Minimum Air Flow per Zone Floor Area{ m3 / s - m2 }",
        " ,                         !- Cooling Minimum Air Flow{ m3 / s }",
        " ,                         !- Cooling Minimum Air Flow Fraction",
        " DesignDay,                !- Heating Design Air Flow Method",
        " 0,                        !- Heating Design Air Flow Rate{ m3 / s }",
        " ,                         !- Heating Maximum Air Flow per Zone Floor Area{ m3 / s - m2 }",
        " ,                         !- Heating Maximum Air Flow{ m3 / s }",
        " ;                         !- Heating Maximum Air Flow Fraction",

        "Sizing:Zone,",
        " Space2,                   !- Zone or ZoneList Name",
        " SupplyAirTemperature,     !- Zone Cooling Design Supply Air Temperature Input Method",
        " 12.,                      !- Zone Cooling Design Supply Air Temperature{ C }",
        " ,                         !- Zone Cooling Design Supply Air Temperature Difference{ deltaC }",
        " SupplyAirTemperature,     !- Zone Heating Design Supply Air Temperature Input Method",
        " 50.,                      !- Zone Heating Design Supply Air Temperature{ C }",
        " ,                         !- Zone Heating Design Supply Air Temperature Difference{ deltaC }",
        " 0.008,                    !- Zone Cooling Design Supply Air Humidity Ratio{ kgWater / kgDryAir }",
        " 0.008,                    !- Zone Heating Design Supply Air Humidity Ratio{ kgWater / kgDryAir }",
        " SZ DSOA,                  !- Design Specification Outdoor Air Object Name",
        " 0.0,                      !- Zone Heating Sizing Factor",
        " 0.0,                      !- Zone Cooling Sizing Factor",
        " DesignDay,                !- Cooling Design Air Flow Method",
        " 0,                        !- Cooling Design Air Flow Rate{ m3 / s }",
        " ,                         !- Cooling Minimum Air Flow per Zone Floor Area{ m3 / s - m2 }",
        " ,                         !- Cooling Minimum Air Flow{ m3 / s }",
        " ,                         !- Cooling Minimum Air Flow Fraction",
        " DesignDay,                !- Heating Design Air Flow Method",
        " 0,                        !- Heating Design Air Flow Rate{ m3 / s }",
        " ,                         !- Heating Maximum Air Flow per Zone Floor Area{ m3 / s - m2 }",
        " ,                         !- Heating Maximum Air Flow{ m3 / s }",
        " ;                         !- Heating Maximum Air Flow Fraction",

        "DesignSpecification:OutdoorAir,",
        " SZ DSOA,                  !- Name",
        " flow/zone,                !- Outdoor Air Method",
        " 0.0,                      !- Outdoor Air Flow per Person{ m3 / s - person }",
        " 0.05,                     !- Outdoor Air Flow per Zone Floor Area{ m3 / s - m2 }",
        " 0.05;                     !- Outdoor Air Flow per Zone{ m3 / s }",

        "  Sizing:System,",
        "    VAV Sys 1,               !- AirLoop Name",
        "    sensible,                !- Type of Load to Size On",
        "    autosize,                !- Design Outdoor Air Flow Rate {m3/s}",
        "    0.3,                     !- Central Heating Maximum System Air Flow Ratio",
        "    4.5,                     !- Preheat Design Temperature {C}",
        "    0.008,                   !- Preheat Design Humidity Ratio {kgWater/kgDryAir}",
        "    11.0,                    !- Precool Design Temperature {C}",
        "    0.008,                   !- Precool Design Humidity Ratio {kgWater/kgDryAir}",
        "    12.8,                    !- Central Cooling Design Supply Air Temperature {C}",
        "    16.0,                    !- Central Heating Design Supply Air Temperature {C}",
        "    noncoincident,           !- Type of Zone Sum to Use",
        "    no,                      !- 100% Outdoor Air in Cooling",
        "    no,                      !- 100% Outdoor Air in Heating",
        "    0.008,                   !- Central Cooling Design Supply Air Humidity Ratio {kgWater/kgDryAir}",
        "    0.008,                   !- Central Heating Design Supply Air Humidity Ratio {kgWater/kgDryAir}",
        "    DesignDay,               !- Cooling Design Air Flow Method",
        "    0,                       !- Cooling Design Air Flow Rate {m3/s}",
        "    ,                        !- Supply Air Flow Rate Per Floor Area During Cooling Operation {m3/s-m2}",
        "    ,                        !- Fraction of Autosized Design Cooling Supply Air Flow Rate",
        "    ,                        !- Design Supply Air Flow Rate Per Unit Cooling Capacity {m3/s-W}",
        "    DesignDay,               !- Heating Design Air Flow Method",
        "    0,                       !- Heating Design Air Flow Rate {m3/s}",
        "    ,                        !- Supply Air Flow Rate Per Floor Area During Heating Operation {m3/s-m2}",
        "    ,                        !- Fraction of Autosized Design Heating Supply Air Flow Rate",
        "    ,                        !- Fraction of Autosized Design Cooling Supply Air Flow Rate",
        "    ,                        !- Design Supply Air Flow Rate Per Unit Heating Capacity {m3/s-W}",
        "    ,                        !- System Outdoor Air Method",
        "    1.0,                     !- Zone Maximum Outdoor Air Fraction {dimensionless}",
        "    CoolingDesignCapacity,   !- Cooling Design Capacity Method",
        "    autosize,                !- Cooling Design Capacity {W}",
        "    ,                        !- Cooling Design Capacity Per Floor Area {W/m2}",
        "    ,                        !- Fraction of Autosized Cooling Design Capacity",
        "    HeatingDesignCapacity,   !- Heating Design Capacity Method",
        "    autosize,                !- Heating Design Capacity {W}",
        "    ,                        !- Heating Design Capacity Per Floor Area {W/m2}",
        "    ,                        !- Fraction of Autosized Heating Design Capacity",
        "    VAV;                     !- Central Cooling Capacity Control Method",

        "  ZoneHVAC:EquipmentConnections,",
        "    Space,                    !- Zone Name",
        "    Space Eq,                 !- Zone Conditioning Equipment List Name",
        "    Space In Node,            !- Zone Air Inlet Node or NodeList Name",
        "    Space Out Node,           !- Zone Air Exhaust Node or NodeList Name",
        "    Space Node,               !- Zone Air Node Name",
        "    Space Ret Node;           !- Zone Return Air Node Name",

        "  ZoneHVAC:EquipmentConnections,",
        "    Space2,                   !- Zone Name",
        "    Space2 Eq,                !- Zone Conditioning Equipment List Name",
        "    Space2 In Node,           !- Zone Air Inlet Node or NodeList Name",
        "    Space2 Out Node,          !- Zone Air Exhaust Node or NodeList Name",
        "    Space2 Node,              !- Zone Air Node Name",
        "    Space2 Ret Node;          !- Zone Return Air Node Name",

        "  ZoneHVAC:EquipmentList,",
        "    Space Eq,                !- Name",
        "    SequentialLoad,          !- Load Distribution Scheme",
        "    ZoneHVAC:AirDistributionUnit,  !- Zone Equipment 1 Object Type",
        "    SPACE1-1 ATU,            !- Zone Equipment 1 Name",
        "    1,                       !- Zone Equipment 1 Cooling Sequence",
        "    1;                       !- Zone Equipment 1 Heating or No - Load Sequence",

        "  ZoneHVAC:AirDistributionUnit,",
        "    SPACE1-1 ATU,            !- Name",
        "    Space In Node,           !- Air Distribution Unit Outlet Node Name",
        "    AirTerminal:SingleDuct:VAV:Reheat,  !- Air Terminal Object Type",
        "    SPACE1-1 VAV Reheat;     !- Air Terminal Name",

        "  ZoneHVAC:EquipmentList,",
        "    Space2 Eq,               !- Name",
        "    SequentialLoad,          !- Load Distribution Scheme",
        "    ZoneHVAC:AirDistributionUnit,  !- Zone Equipment 1 Object Type",
        "    SPACE2-1 ATU,            !- Zone Equipment 1 Name",
        "    1,                       !- Zone Equipment 1 Cooling Sequence",
        "    1;                       !- Zone Equipment 1 Heating or No - Load Sequence",

        "  ZoneHVAC:AirDistributionUnit,",
        "    SPACE2-1 ATU,            !- Name",
        "    Space2 In Node,          !- Air Distribution Unit Outlet Node Name",
        "    AirTerminal:SingleDuct:VAV:Reheat,  !- Air Terminal Object Type",
        "    SPACE2-1 VAV Reheat;     !- Air Terminal Name",

        "  AirTerminal:SingleDuct:VAV:Reheat,",
        "    SPACE1-1 VAV Reheat,     !- Name",
        "    AvailSched,              !- Availability Schedule Name",
        "    SPACE1-1 Zone Coil Air In Node,  !- Damper Air Outlet Node Name",
        "    SPACE1-1 ATU In Node,    !- Air Inlet Node Name",
        "    autosize,                !- Maximum Air Flow Rate {m3/s}",
        "    Constant,                !- Zone Minimum Air Flow Input Method",
        "    0.3,                     !- Constant Minimum Air Flow Fraction",
        "    ,                        !- Fixed Minimum Air Flow Rate {m3/s}",
        "    ,                        !- Minimum Air Flow Fraction Schedule Name",
        "    Coil:Heating:Water,      !- Reheat Coil Object Type",
        "    SPACE1-1 Zone Coil,      !- Reheat Coil Name",
        "    autosize,                !- Maximum Hot Water or Steam Flow Rate {m3/s}",
        "    0.0,                     !- Minimum Hot Water or Steam Flow Rate {m3/s}",
        "    SPACE In Node,           !- Air Outlet Node Name",
        "    0.001,                   !- Convergence Tolerance",
        "    ReverseWithLimits,       !- Damper Heating Action",
        "    AUTOCALCULATE,           !- Maximum Flow per Zone Floor Area During Reheat {m3/s-m2}",
        "    AUTOCALCULATE;           !- Maximum Flow Fraction During Reheat",

        "  AirTerminal:SingleDuct:VAV:Reheat,",
        "    SPACE2-1 VAV Reheat,     !- Name",
        "    AvailSched,              !- Availability Schedule Name",
        "    SPACE2-1 Zone Coil Air In Node,  !- Damper Air Outlet Node Name",
        "    SPACE2-1 ATU In Node,    !- Air Inlet Node Name",
        "    autosize,                !- Maximum Air Flow Rate {m3/s}",
        "    Constant,                !- Zone Minimum Air Flow Input Method",
        "    0.3,                     !- Constant Minimum Air Flow Fraction",
        "    ,                        !- Fixed Minimum Air Flow Rate {m3/s}",
        "    ,                        !- Minimum Air Flow Fraction Schedule Name",
        "    Coil:Heating:Fuel,        !- Reheat Coil Object Type",
        "    SPACE2-1 Zone Coil,      !- Reheat Coil Name",
        "    0.0,                     !- Maximum Hot Water or Steam Flow Rate {m3/s}",
        "    0.0,                     !- Minimum Hot Water or Steam Flow Rate {m3/s}",
        "    SPACE2 In Node,          !- Air Outlet Node Name",
        "    0.001,                   !- Convergence Tolerance",
        "    ReverseWithLimits,       !- Damper Heating Action",
        "    AUTOCALCULATE,           !- Maximum Flow per Zone Floor Area During Reheat {m3/s-m2}",
        "    AUTOCALCULATE;           !- Maximum Flow Fraction During Reheat",

        "  BranchList,",
        "    VAV Sys 1 Branches,      !- Name",
        "    VAV Sys 1 Main Branch;   !- Branch 1 Name",

        "  Branch,",
        "    VAV Sys 1 Main Branch,   !- Name",
        "    ,                        !- Pressure Drop Curve Name",
        "    AirLoopHVAC:OutdoorAirSystem,  !- Component 1 Object Type",
        "    OA Sys 1,                !- Component 1 Name",
        "    VAV Sys 1 Inlet Node,    !- Component 1 Inlet Node Name",
        "    Mixed Air Node 1,        !- Component 1 Outlet Node Name",
        "    CoilSystem:Cooling:DX,   !- Component 2 Object Type",
        "    DX Cooling Coil System 1,!- Component 2 Name",
        "    Mixed Air Node 1,        !- Component 2 Inlet Node Name",
        "    Main Cooling Coil 1 Outlet Node,  !- Component 2 Outlet Node Name",
        "    Coil:Heating:Fuel,        !- Component 3 Object Type",
        "    Main Heating Coil 1,     !- Component 3 Name",
        "    Main Cooling Coil 1 Outlet Node,  !- Component 3 Inlet Node Name",
        "    Main Heating Coil 1 Outlet Node,  !- Component 3 Outlet Node Name",
        "    Fan:VariableVolume,      !- Component 4 Object Type",
        "    Supply Fan 1,            !- Component 4 Name",
        "    Main Heating Coil 1 Outlet Node,  !- Component 4 Inlet Node Name",
        "    VAV Sys 1 Outlet Node;   !- Component 4 Outlet Node Name",

        "  AirLoopHVAC,",
        "    VAV Sys 1,               !- Name",
        "    ,                        !- Controller List Name",
        "    VAV Sys 1 Avail List,    !- Availability Manager List Name",
        "    autosize,                !- Design Supply Air Flow Rate {m3/s}",
        "    VAV Sys 1 Branches,      !- Branch List Name",
        "    ,                        !- Connector List Name",
        "    VAV Sys 1 Inlet Node,    !- Supply Side Inlet Node Name",
        "    Demand Out Node,         !- Demand Side Outlet Node Name",
        "    Zone Eq In Node,         !- Demand Side Inlet Node Names",
        "    VAV Sys 1 Outlet Node;   !- Supply Side Outlet Node Names",

        "  AirLoopHVAC:SupplyPath,",
        "    Zone Supply Air Path 1,  !- Name",
        "    Zone Eq In Node,         !- Supply Air Path Inlet Node Name",
        "    AirLoopHVAC:ZoneSplitter,!- Component 1 Object Type",
        "    Zone Supply Air Splitter;  !- Component 1 Name",

        "  AirLoopHVAC:ZoneSplitter,",
        "    Zone Supply Air Splitter,  !- Name",
        "    Zone Eq In Node,         !- Inlet Node Name",
        "    SPACE1-1 ATU In Node,    !- Outlet 1 Node Name",
        "    SPACE2-1 ATU In Node;    !- Outlet 2 Node Name",

        "  AirLoopHVAC:ReturnPath,",
        "    ReturnAirPath1,          !- Name",
        "    Demand Out Node,         !- Return Air Path Outlet Node Name",
        "    AirLoopHVAC:ZoneMixer,   !- Component 1 Object Type",
        "    Zone Return Air Mixer;   !- Component 1 Name",

        "  AirLoopHVAC:ZoneMixer,",
        "    Zone Return Air Mixer,   !- Name",
        "    Demand Out Node,         !- Outlet Node Name",
        "    Space Ret Node,          !- Inlet 1 Node Name",
        "    Space2 Ret Node;         !- Inlet 2 Node Name",

        "  AirLoopHVAC:ControllerList,",
        "    OA Sys 1 Controllers,    !- Name",
        "    Controller:OutdoorAir,   !- Controller 1 Object Type",
        "    OA Controller 1;         !- Controller 1 Name",

        "  AirLoopHVAC:OutdoorAirSystem:EquipmentList,",
        "    OA Sys 1 Equipment,      !- Name",
        "    OutdoorAir:Mixer,        !- Component 3 Object Type",
        "    OA Mixing Box 1;         !- Component 3 Name",

        "  AirLoopHVAC:OutdoorAirSystem,",
        "    OA Sys 1,                !- Name",
        "    OA Sys 1 Controllers,    !- Controller List Name",
        "    OA Sys 1 Equipment,      !- Outdoor Air Equipment List Name",
        "    VAV Sys 1 Avail List;    !- Availability Manager List Name",

        "  OutdoorAir:Node,",
        "    Main Cooling Coil 1 Condenser Node,  !- Name",
        "    -1.0;                    !- Height Above Ground {m}",

        "  OutdoorAir:NodeList,",
        "    OA Sys Inlet Node;       !- Node or NodeList Name 1",

        "  OutdoorAir:Mixer,",
        "    OA Mixing Box 1,         !- Name",
        "    Mixed Air Node 1,        !- Mixed Air Node Name",
        "    OA Sys Inlet Node,       !- Outdoor Air Stream Node Name",
        "    Relief Air Outlet Node,  !- Relief Air Stream Node Name",
        "    VAV Sys 1 Inlet Node;    !- Return Air Stream Node Name",

        "  AvailabilityManagerAssignmentList,",
        "    VAV Sys 1 Avail List,    !- Name",
        "    AvailabilityManager:Scheduled,  !- Availability Manager 1 Object Type",
        "    VAV Sys 1 Avail;         !- Availability Manager 1 Name",

        "  AvailabilityManager:Scheduled,",
        "    VAV Sys 1 Avail,         !- Name",
        "    AvailSched;              !- Schedule Name",

        "  SetpointManager:Scheduled,",
        "    Supply Air Temp Manager 1,  !- Name",
        "    Temperature,             !- Control Variable",
        "    HTGSETP_SCH,             !- Schedule Name",
        "    VAV Sys 1 Outlet Node; !- Setpoint Node or NodeList Name",

        "  SetpointManager:MixedAir,",
        "    Mixed Air and Coil Exit Temp Manager 1,  !- Name",
        "    Temperature,             !- Control Variable",
        "    VAV Sys 1 Outlet Node,   !- Reference Setpoint Node Name",
        "    Main Heating Coil 1 Outlet Node,  !- Fan Inlet Node Name",
        "    VAV Sys 1 Outlet Node,   !- Fan Outlet Node Name",
        "    Mixed Air Node List;     !- Setpoint Node or NodeList Name",

        "  NodeList,",
        "    Mixed Air Node List,",
        "    Main Heating Coil 1 Outlet Node,",
        "    Main Cooling Coil 1 Outlet Node,",
        "    Mixed Air Node 1;",

        "  Controller:OutdoorAir,",
        "    OA Controller 1,         !- Name",
        "    Relief Air Outlet Node,  !- Relief Air Outlet Node Name",
        "    VAV Sys 1 Inlet Node,    !- Return Air Node Name",
        "    Mixed Air Node 1,        !- Mixed Air Node Name",
        "    OA Sys Inlet Node,       !- Actuator Node Name",
        "    autosize,                !- Minimum Outdoor Air Flow Rate {m3/s}",
        "    autosize,                !- Maximum Outdoor Air Flow Rate {m3/s}",
        "    FixedDryBulb,            !- Economizer Control Type",
        "    ModulateFlow,            !- Economizer Control Action Type",
        "    19.,                     !- Economizer Maximum Limit Dry-Bulb Temperature {C}",
        "    ,                        !- Economizer Maximum Limit Enthalpy {J/kg}",
        "    ,                        !- Economizer Maximum Limit Dewpoint Temperature {C}",
        "    ,                        !- Electronic Enthalpy Limit Curve Name",
        "    4.,                      !- Economizer Minimum Limit Dry-Bulb Temperature {C}",
        "    NoLockout,               !- Lockout Type",
        "    FixedMinimum,            !- Minimum Limit Type",
        "    AvailSched;              !- Minimum Outdoor Air Schedule Name",

        "  Coil:Heating:Water,",
        "    SPACE1-1 Zone Coil,                      !- Name",
        "    AvailSched,                              !- Availability Schedule Name",
        "    autosize,                                !- U-Factor Times Area Value",
        "    autosize,                                !- Maximum Water Flow Rate",
        "    Zone Coil Water In Node,                 !- Water Inlet Node Name",
        "    Zone Coil Water Out Node,                !- Water Outlet Node Name",
        "    SPACE1-1 Zone Coil Air In Node,          !- Air Inlet Node Name",
        "    Space In Node,                           !- Air Outlet Node Name",
        "    UFactorTimesAreaAndDesignWaterFlowRate,  !- Performance Input Method",
        "    autosize,                                !- Rated Capacity {W}",
        "    82.2,                                    !- Rated Inlet Water Temperature{ C }",
        "    16.6,                                    !- Rated Inlet Air Temperature{ C }",
        "    71.1,                                    !- Rated Outlet Water Temperature{ C }",
        "    32.2,                                    !- Rated Outlet Air Temperature{ C }",
        "    0.5,                                     !- Rated Ratio for Air and Water Convection",
        "    ;                                        !- Design Water Temperature Difference",

        "  Sizing:Plant,",
        "    HeatSys1,                                !- Plant or Condenser Loop Name",
        "    Heating,                                 !- Loop Type",
        "    82.2000,                                 !- Design Loop Exit Temperature{ C }",
        "    11.1000;                                 !- Loop Design Temperature Difference{ deltaC }",

        "  PlantLoop,",
        "    HeatSys1, !- Name",
        "    Water, !- Fluid Type",
        "    , !- User Defined Fluid Type",
        "    HeatSys1 Loop Operation Scheme List,     !- Plant Equipment Operation Scheme Name",
        "    HeatSys1 Supply Outlet Node,             !- Loop Temperature Setpoint Node Name",
        "    100.0,                                   !- Maximum Loop Temperature{ C }",
        "    10.0,                                    !- Minimum Loop Temperature{ C }",
        "    AUTOSIZE,                                !- Maximum Loop Flow Rate{ m3 / s }",
        "    0.0,                                     !- Minimum Loop Flow Rate{ m3 / s }",
        "    AUTOSIZE,                                !- Plant Loop Volume{ m3 }",
        "    HeatSys1 Supply Inlet Node,              !- Plant Side Inlet Node Name",
        "    HeatSys1 Supply Outlet Node,             !- Plant Side Outlet Node Name",
        "    HeatSys1 Supply Branches,                !- Plant Side Branch List Name",
        "    HeatSys1 Supply Connectors,              !- Plant Side Connector List Name",
        "    HeatSys1 Demand Inlet Node,              !- Demand Side Inlet Node Name",
        "    HeatSys1 Demand Outlet Node,             !- Demand Side Outlet Node Name",
        "    HeatSys1 Demand Branches,                !- Demand Side Branch List Name",
        "    HeatSys1 Demand Connectors,              !- Demand Side Connector List Name",
        "    Optimal;                                 !- Load Distribution Scheme",

        "  PlantEquipmentOperationSchemes,",
        "    HeatSys1 Loop Operation Scheme List,     !- Name",
        "    PlantEquipmentOperation:HeatingLoad,     !- Control Scheme 1 Object Type",
        "    HeatSys1 Operation Scheme,               !- Control Scheme 1 Name",
        "    AvailSched;                              !- Control Scheme 1 Schedule Name",

        "  PlantEquipmentOperation:HeatingLoad,",
        "    HeatSys1 Operation Scheme,               !- Name",
        "    0.0,                                     !- Load Range 1 Lower Limit{ W }",
        "    1000000000000000,                        !- Load Range 1 Upper Limit{ W }",
        "    HeatSys1 Equipment List;                 !- Range 1 Equipment List Name",

        "  PlantEquipmentList,",
        "    HeatSys1 Equipment List,                 !- Name",
        "    Boiler:HotWater,                         !- Equipment 1 Object Type",
        "    HeatSys1 Boiler;                         !- Equipment 1 Name",

        "  BranchList,",
        "    HeatSys1 Supply Branches,                !- Name",
        "    HeatSys1 Supply Inlet Branch,            !- Branch 1 Name",
        "    HeatSys1 Supply Equipment Branch,        !- Branch 2 Name",
        "    HeatSys1 Supply Equipment Bypass Branch, !- Branch 3 Name",
        "    HeatSys1 Supply Outlet Branch;           !- Branch 4 Name",

        "  Branch,",
        "    HeatSys1 Supply Inlet Branch,            !- Name",
        "    ,                                        !- Pressure Drop Curve Name",
        "    Pump:VariableSpeed,                      !- Component 1 Object Type",
        "    HeatSys1 Pump,                           !- Component 1 Name",
        "    HeatSys1 Supply Inlet Node,              !- Component 1 Inlet Node Name",
        "    HeatSys1 Pump - HeatSys1 BoilerNodeviaConnector;  !- Component 1 Outlet Node Name",

        "  Branch,",
        "    HeatSys1 Supply Equipment Branch,        !- Name",
        "    ,                                        !- Pressure Drop Curve Name",
        "    Boiler:HotWater,                         !- Component 1 Object Type",
        "    HeatSys1 Boiler,                         !- Component 1 Name",
        "    HeatSys1 Pump - HeatSys1 BoilerNode,     !- Component 1 Inlet Node Name",
        "    HeatSys1 Supply Equipment Outlet Node;   !- Component 1 Outlet Node Name",

        "  Branch,",
        "    HeatSys1 Supply Equipment Bypass Branch,  !- Name",
        "    ,                                         !- Pressure Drop Curve Name",
        "    Pipe:Adiabatic,                           !- Component 1 Object Type",
        "    HeatSys1 Supply Equipment Bypass Pipe,    !- Component 1 Name",
        "    HeatSys1 Supply Equip Bypass Inlet Node,  !- Component 1 Inlet Node Name",
        "    HeatSys1 Supply Equip Bypass Outlet Node;  !- Component 1 Outlet Node Name",

        "  Pipe:Adiabatic,",
        "    HeatSys1 Supply Equipment Bypass Pipe,    !- Name",
        "    HeatSys1 Supply Equip Bypass Inlet Node,  !- Inlet Node Name",
        "    HeatSys1 Supply Equip Bypass Outlet Node;  !- Outlet Node Name",

        "  Branch,",
        "    HeatSys1 Supply Outlet Branch,            !- Name",
        "    ,                                         !- Pressure Drop Curve Name",
        "    Pipe:Adiabatic,                           !- Component 1 Object Type",
        "    HeatSys1 Supply Outlet Pipe,              !- Component 1 Name",
        "    HeatSys1 Supply Mixer - HeatSys1 Supply Outlet Pipe, !- Component 1 Inlet Node Name",
        "    HeatSys1 Supply Outlet Node;              !- Component 1 Outlet Node Name",

        "  Pipe:Adiabatic,",
        "    HeatSys1 Supply Outlet Pipe,              !- Name",
        "    HeatSys1 Supply Mixer - HeatSys1 Supply Outlet Pipe, !- Inlet Node Name",
        "    HeatSys1 Supply Outlet Node;              !- Outlet Node Name",

        "  ConnectorList,",
        "    HeatSys1 Supply Connectors,               !- Name",
        "    Connector:Splitter,                       !- Connector 1 Object Type",
        "    HeatSys1 Supply Splitter,                 !- Connector 1 Name",
        "    Connector:Mixer,                          !- Connector 2 Object Type",
        "    HeatSys1 Supply Mixer;                    !- Connector 2 Name",

        "  Connector:Splitter,",
        "    HeatSys1 Supply Splitter,                 !- Name",
        "    HeatSys1 Supply Inlet Branch,             !- Inlet Branch Name",
        "    HeatSys1 Supply Equipment Branch,         !- Outlet Branch 1 Name",
        "    HeatSys1 Supply Equipment Bypass Branch;  !- Outlet Branch 2 Name",

        "  Connector:Mixer,",
        "    HeatSys1 Supply Mixer,                    !- Name",
        "    HeatSys1 Supply Outlet Branch,            !- Outlet Branch Name",
        "    HeatSys1 Supply Equipment Branch,         !- Inlet Branch 1 Name",
        "    HeatSys1 Supply Equipment Bypass Branch;  !- Inlet Branch 2 Name",

        "  BranchList,",
        "    HeatSys1 Demand Branches,      !- Name",
        "    HeatSys1 Demand Inlet Branch,  !- Branch 1 Name",
        "    HeatSys1 Demand Load Branch 1, !- Branch 2 Name",
        "    HeatSys1 Demand Bypass Branch, !- Branch 60 Name",
        "    HeatSys1 Demand Outlet Branch; !- Branch 61 Name",

        "  Branch,",
        "    HeatSys1 Demand Outlet Branch, !- Name",
        "    ,                            !- Pressure Drop Curve Name",
        "    Pipe:Adiabatic,              !- Component 1 Object Type",
        "    HeatSys1 Demand Outlet Pipe, !- Component 1 Name",
        "    HeatSys1 Demand Mixer - HeatSys1 Demand Outlet Pipe, !- Component 1 Inlet Node Name",
        "    HeatSys1 Demand Outlet Node;  !- Component 1 Outlet Node Name",

        "  Pipe:Adiabatic,",
        "    HeatSys1 Demand Outlet Pipe, !- Name",
        "    HeatSys1 Demand Mixer - HeatSys1 Demand Outlet Pipe, !- Inlet Node Name",
        "    HeatSys1 Demand Outlet Node;  !- Outlet Node Name",

        "  Branch,",
        "    HeatSys1 Demand Bypass Branch, !- Name",
        "    ,                              !- Pressure Drop Curve Name",
        "    Pipe:Adiabatic, !- Component 1 Object Type",
        "    HeatSys1 Demand Bypass Pipe, !- Component 1 Name",
        "    HeatSys1 Demand Bypass Pipe Inlet Node, !- Component 1 Inlet Node Name",
        "    HeatSys1 Demand Bypass Pipe Outlet Node;  !- Component 1 Outlet Node Name",

        "  Pipe:Adiabatic,",
        "    HeatSys1 Demand Bypass Pipe, !- Name",
        "    HeatSys1 Demand Bypass Pipe Inlet Node, !- Inlet Node Name",
        "    HeatSys1 Demand Bypass Pipe Outlet Node;  !- Outlet Node Name",

        "  Branch,",
        "    HeatSys1 Demand Inlet Branch, !- Name",
        "    ,                           !- Pressure Drop Curve Name",
        "    Pipe:Adiabatic,             !- Component 1 Object Type",
        "    HeatSys1 Demand Inlet Pipe, !- Component 1 Name",
        "    HeatSys1 Demand Inlet Node, !- Component 1 Inlet Node Name",
        "    HeatSys1 Demand Inlet Pipe - HeatSys1 Demand Mixer;  !- Component 1 Outlet Node Name",

        "  Pipe:Adiabatic,",
        "    HeatSys1 Demand Inlet Pipe, !- Name",
        "    HeatSys1 Demand Inlet Node, !- Inlet Node Name",
        "    HeatSys1 Demand Inlet Pipe - HeatSys1 Demand Mixer;  !- Outlet Node Name",

        "  Branch,",
        "    HeatSys1 Demand Load Branch 1, !- Name",
        "    ,                        !- Pressure Drop Curve Name",
        "    Coil:Heating:Water,      !- Component 1 Object Type",
        "    SPACE1-1 Zone Coil,      !- Component 1 Name",
        "    Zone Coil Water In Node, !- Component 1 Inlet Node Name",
        "    Zone Coil Water Out Node;  !- Component 1 Outlet Node Name",

        "  ConnectorList,",
        "    HeatSys1 Demand Connectors, !- Name",
        "    Connector:Splitter,      !- Connector 1 Object Type",
        "    HeatSys1 Demand Splitter, !- Connector 1 Name",
        "    Connector:Mixer,         !- Connector 2 Object Type",
        "    HeatSys1 Demand Mixer;   !- Connector 2 Name",

        "  Connector:Splitter,",
        "    HeatSys1 Demand Splitter, !- Name",
        "    HeatSys1 Demand Inlet Branch, !- Inlet Branch Name",
        "    HeatSys1 Demand Load Branch 1; !- Outlet Branch 1 Name",

        "  Connector:Mixer,",
        "    HeatSys1 Demand Mixer,   !- Name",
        "    HeatSys1 Demand Outlet Branch, !- Outlet Branch Name",
        "    HeatSys1 Demand Load Branch 1; !- Inlet Branch 1 Name",

        "  Pump:VariableSpeed,",
        "    HeatSys1 Pump,           !- Name",
        "    HeatSys1 Supply Inlet Node, !- Inlet Node Name",
        "    HeatSys1 Pump - HeatSys1 BoilerNodeviaConnector, !- Outlet Node Name",
        "    AUTOSIZE,                !- Design Maximum Flow Rate{ m3 / s }",
        "    179352,                  !- Design Pump Head{ Pa }",
        "    AUTOSIZE,                !- Design Power Consumption{ W }",
        "    0.9,                     !- Motor Efficiency",
        "    0.0,                     !- Fraction of Motor Inefficiencies to Fluid Stream",
        "    0, 3.2485, -4.7443, 2.5295, !- VariableSpeed Pump Curve Coefficients",
        "    0.0,                     !- Design Minimum Flow Rate{ m3 / s }",
        "    Intermittent;            !- Pump Control Type",

        "  Boiler:HotWater,",
        "    HeatSys1 Boiler,         !- Name",
        "    NATURALGAS,              !- Fuel Type",
        "    48945.2,                 !- Nominal Capacity{ W }",
        "    0.8,                     !- Nominal Thermal Efficiency",
        "    LeavingBoiler,           !- Efficiency Curve Temperature Evaluation Variable",
        "    HeatSys1 Boiler Non-Condensing Boiler Curve, !- Normalized Boiler Efficiency Curve Name",
        "    AUTOSIZE,                !- Design Water Flow Rate{ m3 / s }",
        "    0.0,                     !- Minimum Part Load Ratio",
        "    1.2,                     !- Maximum Part Load Ratio",
        "    1.0,                     !- Optimum Part Load Ratio",
        "    HeatSys1 Pump - HeatSys1 BoilerNode, !- Boiler Water Inlet Node Name",
        "    HeatSys1 Supply Equipment Outlet Node, !- Boiler Water Outlet Node Name",
        "    95.0,                    !- Water Outlet Upper Temperature Limit{ C }",
        "    LeavingSetpointModulated, !- Boiler Flow Mode",
        "    0.0000,                  !- Parasitic Electric Load{ W }",
        "    0.3000;                  !- Sizing Factor",

        "  Curve:Cubic,",
        "    HeatSys1 Boiler Non-Condensing Boiler Curve, !- Name",
        "    0.626428326,             !- Coefficient1 Constant",
        "    0.645643582,             !- Coefficient2 x",
        "    -0.77720685,             !- Coefficient3 x**2",
        "    0.313806701,             !- Coefficient4 x**3",
        "    0.1,                     !- Minimum Value of x",
        "    1;                       !- Maximum Value of x",

        "  SetpointManager:Scheduled,",
        "    HeatSys1 Loop Setpoint Manager, !- Name",
        "    Temperature,                  !- Control Variable",
        "    HeatSys1 Loop Setpoint Sched, !- Schedule Name",
        "    HeatSys1 Supply Outlet Node;  !- Setpoint Node or NodeList Name",

        "  SetpointManager:Scheduled,",
        "    HeatSys1 Boiler Setpoint Manager, !- Name",
        "    Temperature,                  !- Control Variable",
        "    HeatSys1 Loop Setpoint Sched, !- Schedule Name",
        "    HeatSys1 Supply Equipment Outlet Node;  !- Setpoint Node or NodeList Name",

        "  Schedule:Compact,",
        "    HeatSys1 Loop Setpoint Sched, !- Name",
        "    Any Number,              !- Schedule Type Limits Name",
        "    Through: 12/31,          !- Field 1",
        "    For: AllDays,            !- Field 2",
        "    Until: 24:00, 82.2000;   !- Field 3",

        "  Coil:Heating:Fuel,",
        "    SPACE2-1 Zone Coil,      !- Name",
        "    AvailSched,              !- Availability Schedule Name",
        "    NaturalGas,              !- Fuel Type",
        "    0.8,                     !- Gas Burner Efficiency",
        "    autosize,                !- Nominal Capacity {W}",
        "    SPACE2-1 Zone Coil Air In Node,  !- Air Inlet Node Name",
        "    Space2 In Node;          !- Air Outlet Node Name",

        "  CoilSystem:Cooling:DX,",
        "    DX Cooling Coil System 1,!- Name",
        "    AvailSched,              !- Availability Schedule Name",
        "    Mixed Air Node 1,        !- DX Cooling Coil System Inlet Node Name",
        "    Main Cooling Coil 1 Outlet Node,  !- DX Cooling Coil System Outlet Node Name",
        "    Main Cooling Coil 1 Outlet Node,  !- DX Cooling Coil System Sensor Node Name",
        "    Coil:Cooling:DX:SingleSpeed,!- Cooling Coil Object Type",
        "    Main Cooling Coil 1;     !- Cooling Coil Name",

        "  Coil:Cooling:DX:SingleSpeed,",
        "    Main Cooling Coil 1,     !- Name",
        "    AvailSched,              !- Availability Schedule Name",
        "    autosize,                !- Gross Rated Total Cooling Capacity { W }",
        "    autosize,                !- Gross Rated Sensible Heat Ratio",
        "    4.40,                    !- Gross Rated Cooling COP { W / W }",
        "    autosize,                !- Rated Air Flow Rate { m3 / s }",
        "    ,                        !- Rated Evaporator Fan Power Per Volume Flow Rate { W / ( m3 / s ) }",
        "    Mixed Air Node 1,        !- Air Inlet Node Name",
        "    Main Cooling Coil 1 Outlet Node,    !- Air Outlet Node Name",
        "    Biquadratic,             !- Total Cooling Capacity Function of Temperature Curve Name",
        "    Cubic,                   !- Total Cooling Capacity Function of Flow Fraction Curve Name",
        "    Biquadratic,             !- Energy Input Ratio Function of Temperature Curve Name",
        "    Cubic,                   !- Energy Input Ratio Function of Flow Fraction Curve Name",
        "    Cubic,                   !- Part Load Fraction Correlation Curve Name",
        "    ,                        !- Minimum Outdoor Dry-Bulb Temperature for Compressor Operation {C}",
        "    0.0,                     !- Nominal Time for Condensate Removal to Begin",
        "    0.0,                     !- Ratio of Initial Moisture Evaporation Rate and Steady State Latent Capacity",
        "    0.0,                     !- Maximum Cycling Rate",
        "    0.0,                     !- Latent Capacity Time Constant",
        "    Main Cooling Coil 1 Condenser Node, !- Condenser Air Inlet Node Name",
        "    AirCooled,               !- Condenser Type",
        "    0.0,                     !- Evaporative Condenser Effectiveness",
        "    ,                        !- Evaporative Condenser Air Flow Rate",
        "    ,                        !- Evaporative Condenser Pump Rated Power Consumption",
        "    0.0,                     !- Crankcase Heater Capacity",
        "    10.0;                    !- Maximum Outdoor DryBulb Temperature for Crankcase Heater Operation",

        "  Coil:Heating:Fuel,",
        "    Main heating Coil 1,     !- Name",
        "    AvailSched,              !- Availability Schedule Name",
        "    NaturalGas,              !- Fuel Type",
        "    0.8,                     !- Gas Burner Efficiency",
        "    autosize,                !- Nominal Capacity {W}",
        "    Main Cooling Coil 1 Outlet Node,  !- Air Inlet Node Name",
        "    Main Heating Coil 1 Outlet Node,  !- Air Outlet Node Name",
        "    Main Heating Coil 1 Outlet Node;  !- Temperature Setpoint Node Name",

        "  Fan:VariableVolume,",
        "    Supply Fan 1,            !- Name",
        "    AvailSched,              !- Availability Schedule Name",
        "    0.7,                     !- Fan Total Efficiency",
        "    600.0,                   !- Pressure Rise {Pa}",
        "    autosize,                !- Maximum Flow Rate {m3/s}",
        "    FixedFlowRate,           !- Fan Power Minimum Flow Rate Input Method",
        "    ,                        !- Fan Power Minimum Flow Fraction",
        "    0.35326,                 !- Fan Power Minimum Air Flow Rate {m3/s}",
        "    0.9,                     !- Motor Efficiency",
        "    1.0,                     !- Motor In Airstream Fraction",
        "    0.0015302446,            !- Fan Power Coefficient 1",
        "    0.0052080574,            !- Fan Power Coefficient 2",
        "    1.1086242,               !- Fan Power Coefficient 3",
        "    -0.11635563,             !- Fan Power Coefficient 4",
        "    0.000,                   !- Fan Power Coefficient 5",
        "    Main Heating Coil 1 Outlet Node,  !- Air Inlet Node Name",
        "    VAV Sys 1 Outlet Node;   !- Air Outlet Node Name",

        "Construction,",
        " INT-WALL-1,               !- Name",
        " GP02,                     !- Outside Layer",
        " AL21,                     !- Layer 2",
        " GP02;                     !- Layer 3",

        "Material,",
        " GP02,                     !- Name",
        " MediumSmooth,             !- Roughness",
        " 1.5900001E-02,            !- Thickness{ m }",
        " 0.1600000,                !- Conductivity{ W / m - K }",
        " 801.0000,                 !- Density{ kg / m3 }",
        " 837.0000,                 !- Specific Heat{ J / kg - K }",
        " 0.9000000,                !- Thermal Absorptance",
        " 0.7500000,                !- Solar Absorptance",
        " 0.7500000;                !- Visible Absorptance",

        "Material:AirGap,",
        " AL21,                     !- Name",
        " 0.1570000;                !- Thermal Resistance{ m2 - K / W }",

        "Construction,",
        "FLOOR-SLAB-1,              !- Name",
        "CC03,                      !- Outside Layer",
        "CP01;                      !- Layer 2",

        "Material,",
        " CC03,                     !- Name",
        " MediumRough,              !- Roughness",
        " 0.1016000,                !- Thickness{ m }",
        " 1.310000,                 !- Conductivity{ W / m - K }",
        " 2243.000,                 !- Density{ kg / m3 }",
        " 837.0000,                 !- Specific Heat{ J / kg - K }",
        " 0.9000000,                !- Thermal Absorptance",
        " 0.6500000,                !- Solar Absorptance",
        " 0.6500000;                !- Visible Absorptance",

        "Material:NoMass,",
        " CP01,                     !- Name",
        " Rough,                    !- Roughness",
        " 0.3670000,                !- Thermal Resistance{ m2 - K / W }",
        " 0.9000000,                !- Thermal Absorptance",
        " 0.7500000,                !- Solar Absorptance",
        " 0.7500000;                !- Visible Absorptance",

        "Construction,",
        " CLNG-1,                   !- Name",
        " MAT-CLNG-1;               !- Outside Layer",

        "Material:NoMass,",
        " MAT-CLNG-1,               !- Name",
        " Rough,                    !- Roughness",
        " 0.652259290,              !- Thermal Resistance{ m2 - K / W }",
        " 0.65,                     !- Thermal Absorptance",
        " 0.65,                     !- Solar Absorptance",
        " 0.65;                     !- Visible Absorptance",

        "BuildingSurface:Detailed,",
        " SPACE-W1,                 !- Name",
        " WALL,                     !- Surface Type",
        " INT-WALL-1,               !- Construction Name",
        " Space,                    !- Zone Name",
        " Outdoors,                 !- Outside Boundary Condition",
        " ,                         !- Outside Boundary Condition Object",
        " SunExposed,               !- Sun Exposure",
        " WindExposed,              !- Wind Exposure",
        " 0.50000,                  !- View Factor to Ground",
        " 4,                        !- Number of Vertices",
        " 0.0, 0.0, 2.4,            !- X, Y, Z == > Vertex 1 {m}",
        " 0.0, 0.0, 0.0,            !- X, Y, Z == > Vertex 2 {m}",
        " 30.5, 0.0, 0.0,           !- X, Y, Z == > Vertex 3 {m}",
        " 30.5, 0.0, 2.4;           !- X, Y, Z == > Vertex 4 {m}",

        "BuildingSurface:Detailed,",
        " SPACE-C1,                 !- Name",
        " CEILING,                  !- Surface Type",
        " CLNG-1,                   !- Construction Name",
        " Space,                    !- Zone Name",
        " Outdoors,                 !- Outside Boundary Condition",
        " ,                         !- Outside Boundary Condition Object",
        " NoSun,                    !- Sun Exposure",
        " NoWind,                   !- Wind Exposure",
        " 0.0,                      !- View Factor to Ground",
        " 4,                        !- Number of Vertices",
        " 3.7, 3.7, 2.4,            !- X, Y, Z == > Vertex 1 {m}",
        " 0.0, 0.0, 2.4,            !- X, Y, Z == > Vertex 2 {m}",
        " 30.5, 0.0, 2.4,           !- X, Y, Z == > Vertex 3 {m}",
        " 26.8, 3.7, 2.4;           !- X, Y, Z == > Vertex 4 {m}",

        "BuildingSurface:Detailed,",
        " SPACE-F1,                 !- Name",
        " FLOOR,                    !- Surface Type",
        " FLOOR-SLAB-1,             !- Construction Name",
        " Space,                    !- Zone Name",
        " Ground,                   !- Outside Boundary Condition",
        " ,                         !- Outside Boundary Condition Object",
        " NoSun,                    !- Sun Exposure",
        " NoWind,                   !- Wind Exposure",
        " 0.0,                      !- View Factor to Ground",
        " 4,                        !- Number of Vertices",
        " 26.8, 3.7, 0.0,           !- X, Y, Z == > Vertex 1 {m}",
        " 30.5, 0.0, 0.0,           !- X, Y, Z == > Vertex 2 {m}",
        " 0.0, 0.0, 0.0,            !- X, Y, Z == > Vertex 3 {m}",
        " 3.7, 3.7, 0.0;            !- X, Y, Z == > Vertex 4 {m}",

        "BuildingSurface:Detailed,",
        " SPACE-W2,                 !- Name",
        " WALL,                     !- Surface Type",
        " INT-WALL-1,               !- Construction Name",
        " Space,                    !- Zone Name",
        " Adiabatic,                !- Outside Boundary Condition",
        " ,                         !- Outside Boundary Condition Object",
        " NoSun,                    !- Sun Exposure",
        " NoWind,                   !- Wind Exposure",
        " 0.0,                      !- View Factor to Ground",
        " 4,                        !- Number of Vertices",
        " 30.5, 0.0, 2.4,           !- X, Y, Z == > Vertex 1 {m}",
        " 30.5, 0.0, 0.0,           !- X, Y, Z == > Vertex 2 {m}",
        " 26.8, 3.7, 0.0,           !- X, Y, Z == > Vertex 3 {m}",
        " 26.8, 3.7, 2.4;           !- X, Y, Z == > Vertex 4 {m}",

        "BuildingSurface:Detailed,",
        " SPACE-W3,                 !- Name",
        " WALL,                     !- Surface Type",
        " INT-WALL-1,               !- Construction Name",
        " Space,                    !- Zone Name",
        " Adiabatic,                !- Outside Boundary Condition",
        " ,                         !- Outside Boundary Condition Object",
        " NoSun,                    !- Sun Exposure",
        " NoWind,                   !- Wind Exposure",
        " 0.0,                      !- View Factor to Ground",
        " 4,                        !- Number of Vertices",
        " 3.7, 3.7, 2.4,            !- X, Y, Z == > Vertex 1 {m}",
        " 3.7, 3.7, 0.0,            !- X, Y, Z == > Vertex 2 {m}",
        " 0.0, 0.0, 0.0,            !- X, Y, Z == > Vertex 3 {m}",
        " 0.0, 0.0, 2.4;            !- X, Y, Z == > Vertex 4 {m}",

        "BuildingSurface:Detailed,",
        " SPACE-W4,                 !- Name",
        " WALL,                     !- Surface Type",
        " INT-WALL-1,               !- Construction Name",
        " Space,                    !- Zone Name",
        " Adiabatic,                !- Outside Boundary Condition",
        " ,                         !- Outside Boundary Condition Object",
        " NoSun,                    !- Sun Exposure",
        " NoWind,                   !- Wind Exposure",
        " 0.0,                      !- View Factor to Ground",
        " 4,                        !- Number of Vertices",
        " 26.8, 3.7, 2.4,           !- X, Y, Z == > Vertex 1 {m}",
        " 26.8, 3.7, 0.0,           !- X, Y, Z == > Vertex 2 {m}",
        " 3.7, 3.7, 0.0,            !- X, Y, Z == > Vertex 3 {m}",
        " 3.7, 3.7, 2.4;            !- X, Y, Z == > Vertex 4 {m}",

        "ZoneControl:Thermostat,",
        " Space Thermostat,         !- Name",
        " Space,                    !- Zone or ZoneList Name",
        " Dual Zone Control Type Sched,  !- Control Type Schedule Name",
        " ThermostatSetpoint:DualSetpoint,  !- Control 1 Object Type",
        " Space DualSPSched;        !- Control 1 Name",

        "ZoneControl:Thermostat,",
        " Space2 Thermostat,        !- Name",
        " Space2,                   !- Zone or ZoneList Name",
        " Dual Zone Control Type Sched,  !- Control Type Schedule Name",
        " ThermostatSetpoint:DualSetpoint,  !- Control 1 Object Type",
        " Space DualSPSched;        !- Control 1 Name",

        "Schedule:Compact,",
        " Dual Zone Control Type Sched,  !- Name",
        " Any Number,               !- Schedule Type Limits Name",
        " Through: 12/31,           !- Field 1",
        " For: AllDays,             !- Field 2",
        " Until: 24:00,4;           !- Field 3",

        "ThermostatSetpoint:DualSetpoint,",
        " Space DualSPSched,        !- Name",
        " HTGSETP_SCH,              !- Heating Setpoint Temperature Schedule Name",
        " CLGSETP_SCH;              !- Cooling Setpoint Temperature Schedule Name",

        "Schedule:Compact,",
        " CLGSETP_SCH,              !- Name",
        " Any Number,               !- Schedule Type Limits Name",
        " Through: 12/31,           !- Field 1",
        " For: AllDays,             !- Field 19",
        " Until: 7:00,30.0,         !- Field 20",
        " Until: 17:00,24.0,        !- Field 20",
        " Until: 24:00,30.0;        !- Field 20",

        "Schedule:Compact,",
        " HTGSETP_SCH,              !- Name",
        " Any Number,               !- Schedule Type Limits Name",
        " Through: 12/31,           !- Field 1",
        " For: AllDays,             !- Field 22",
        " Until: 7:00, 10.0,        !- Field 23",
        " Until: 17:00, 17.0,       !- Field 23",
        " Until: 24:00, 10.0;       !- Field 23",

        "BuildingSurface:Detailed,",
        " SPACE2-W1,                !- Name",
        " WALL,                     !- Surface Type",
        " INT-WALL-1,               !- Construction Name",
        " Space2,                   !- Zone Name",
        " Outdoors,                 !- Outside Boundary Condition",
        " ,                         !- Outside Boundary Condition Object",
        " SunExposed,               !- Sun Exposure",
        " WindExposed,              !- Wind Exposure",
        " 0.50000,                  !- View Factor to Ground",
        " 4,                        !- Number of Vertices",
        " 0.0, 0.0, 2.4,            !- X, Y, Z == > Vertex 1 {m}",
        " 0.0, 0.0, 0.0,            !- X, Y, Z == > Vertex 2 {m}",
        " 30.5, 0.0, 0.0,           !- X, Y, Z == > Vertex 3 {m}",
        " 30.5, 0.0, 2.4;           !- X, Y, Z == > Vertex 4 {m}",

        "BuildingSurface:Detailed,",
        " SPACE2-C1,                !- Name",
        " CEILING,                  !- Surface Type",
        " CLNG-1,                   !- Construction Name",
        " Space2,                   !- Zone Name",
        " Outdoors,                 !- Outside Boundary Condition",
        " ,                         !- Outside Boundary Condition Object",
        " NoSun,                    !- Sun Exposure",
        " NoWind,                   !- Wind Exposure",
        " 0.0,                      !- View Factor to Ground",
        " 4,                        !- Number of Vertices",
        " 3.7, 3.7, 2.4,            !- X, Y, Z == > Vertex 1 {m}",
        " 0.0, 0.0, 2.4,            !- X, Y, Z == > Vertex 2 {m}",
        " 30.5, 0.0, 2.4,           !- X, Y, Z == > Vertex 3 {m}",
        " 26.8, 3.7, 2.4;           !- X, Y, Z == > Vertex 4 {m}",

        "BuildingSurface:Detailed,",
        " SPACE2-F1,                !- Name",
        " FLOOR,                    !- Surface Type",
        " FLOOR-SLAB-1,             !- Construction Name",
        " Space2,                   !- Zone Name",
        " Ground,                   !- Outside Boundary Condition",
        " ,                         !- Outside Boundary Condition Object",
        " NoSun,                    !- Sun Exposure",
        " NoWind,                   !- Wind Exposure",
        " 0.0,                      !- View Factor to Ground",
        " 4,                        !- Number of Vertices",
        " 26.8, 3.7, 0.0,           !- X, Y, Z == > Vertex 1 {m}",
        " 30.5, 0.0, 0.0,           !- X, Y, Z == > Vertex 2 {m}",
        " 0.0, 0.0, 0.0,            !- X, Y, Z == > Vertex 3 {m}",
        " 3.7, 3.7, 0.0;            !- X, Y, Z == > Vertex 4 {m}",

        "BuildingSurface:Detailed,",
        " SPACE2-W2,                !- Name",
        " WALL,                     !- Surface Type",
        " INT-WALL-1,               !- Construction Name",
        " Space2,                   !- Zone Name",
        " Adiabatic,                !- Outside Boundary Condition",
        " ,                         !- Outside Boundary Condition Object",
        " NoSun,                    !- Sun Exposure",
        " NoWind,                   !- Wind Exposure",
        " 0.0,                      !- View Factor to Ground",
        " 4,                        !- Number of Vertices",
        " 30.5, 0.0, 2.4,           !- X, Y, Z == > Vertex 1 {m}",
        " 30.5, 0.0, 0.0,           !- X, Y, Z == > Vertex 2 {m}",
        " 26.8, 3.7, 0.0,           !- X, Y, Z == > Vertex 3 {m}",
        " 26.8, 3.7, 2.4;           !- X, Y, Z == > Vertex 4 {m}",

        "BuildingSurface:Detailed,",
        " SPACE2-W3,                !- Name",
        " WALL,                     !- Surface Type",
        " INT-WALL-1,               !- Construction Name",
        " Space2,                   !- Zone Name",
        " Adiabatic,                !- Outside Boundary Condition",
        " ,                         !- Outside Boundary Condition Object",
        " NoSun,                    !- Sun Exposure",
        " NoWind,                   !- Wind Exposure",
        " 0.0,                      !- View Factor to Ground",
        " 4,                        !- Number of Vertices",
        " 3.7, 3.7, 2.4,            !- X, Y, Z == > Vertex 1 {m}",
        " 3.7, 3.7, 0.0,            !- X, Y, Z == > Vertex 2 {m}",
        " 0.0, 0.0, 0.0,            !- X, Y, Z == > Vertex 3 {m}",
        " 0.0, 0.0, 2.4;            !- X, Y, Z == > Vertex 4 {m}",

        "BuildingSurface:Detailed,",
        " SPACE2-W4,                !- Name",
        " WALL,                     !- Surface Type",
        " INT-WALL-1,               !- Construction Name",
        " Space2,                   !- Zone Name",
        " Adiabatic,                !- Outside Boundary Condition",
        " ,                         !- Outside Boundary Condition Object",
        " NoSun,                    !- Sun Exposure",
        " NoWind,                   !- Wind Exposure",
        " 0.0,                      !- View Factor to Ground",
        " 4,                        !- Number of Vertices",
        " 26.8, 3.7, 2.4,           !- X, Y, Z == > Vertex 1 {m}",
        " 26.8, 3.7, 0.0,           !- X, Y, Z == > Vertex 2 {m}",
        " 3.7, 3.7, 0.0,            !- X, Y, Z == > Vertex 3 {m}",
        " 3.7, 3.7, 2.4;            !- X, Y, Z == > Vertex 4 {m}",

        "OutdoorAir:NodeList,",
        "  OutsideAirInletNodes;    !- Node or NodeList Name 1",

        "ScheduleTypeLimits,",
        "  Any Number;              !- Name",

        "Schedule:Compact,",
        "  AvailSched,              !- Name",
        "  Any Number,              !- Schedule Type Limits Name",
        "  Through: 12/31,          !- Field 3",
        "  For: AllDays,            !- Field 4",
        "  Until: 24:00,1.0;        !- Field 5",

        "Schedule:Compact,",
        "  FanOpModeSchedule,       !- Name",
        "  Any Number,              !- Schedule Type Limits Name",
        "  Through: 12/31,          !- Field 1",
        "  For: AllDays,            !- Field 2",
        "  Until: 24:00,1.0;        !- Field 7",

        "Curve:Biquadratic,",
        "  Biquadratic,             !- Name",
        "  1.0,                     !- Coefficient1 Constant",
        "  0.0,                     !- Coefficient2 x",
        "  0.0,                     !- Coefficient3 x**2",
        "  0.0,                     !- Coefficient4 y",
        "  0.0,                     !- Coefficient5 y**2",
        "  0.0,                     !- Coefficient6 x*y",
        "  5,                       !- Minimum Value of x",
        "  40,                      !- Maximum Value of x",
        "  -5,                      !- Minimum Value of y",
        "  30,                      !- Maximum Value of y",
        "  ,                        !- Minimum Curve Output",
        "  ,                        !- Maximum Curve Output",
        "  Temperature,             !- Input Unit Type for X",
        "  Temperature,             !- Input Unit Type for Y",
        "  Dimensionless;           !- Output Unit Type",

        "Curve:Cubic,",
        "  Cubic,                   !- Name",
        "  1.0,                     !- Coefficient1 Constant",
        "  0.0,                     !- Coefficient2 x",
        "  0.0,                     !- Coefficient3 x**2",
        "  0,                       !- Coefficient4 x**3",
        "  11,                      !- Minimum Value of x",
        "  30,                      !- Maximum Value of x",
        "  ,                        !- Minimum Curve Output",
        "  ,                        !- Maximum Curve Output",
        "  Temperature,             !- Input Unit Type for X",
        "  Temperature;             !- Output Unit Type",
    });

    ASSERT_TRUE(process_idf(idf_objects));

    // OutputProcessor::TimeValue.allocate(2);

    ManageSimulation(state, OutputFiles::getSingleton()); // run the design days

    // size the reheat coil with no design zone heating load
    // DesZoneHeatLoad = 0 from simulating design days and forcing heating load = 0
    // this can still provide a negative coil load if CoilInTemp > ZoneDesTemp
    // CoilInTemp = Sizing:System, 16.0000, !- Central Heating Design Supply Air Temperature{ C }
    // ZoneDesTemp = max of thermostat heating set point temperature = 17.0 C
    // "Schedule:Compact,",
    //	" HTGSETP_SCH,              !- Name",
    //	" Any Number,               !- Schedule Type Limits Name",
    //	" Through: 12/31,           !- Field 1",
    //	" For: AllDays,             !- Field 22",
    //	" Until: 7:00, 10.0,        !- Field 23",
    //	" Until: 17:00, 17.0,       !- Field 23",
    //	" Until: 24:00, 10.0;       !- Field 23",

    DataEnvironment::StdRhoAir = 1.2027389349552706;
    Real64 CoilInTemp = TermUnitFinalZoneSizing(1).DesHeatCoilInTempTU;
    Real64 DesMassFlow = DataEnvironment::StdRhoAir * TermUnitSizing(1).AirVolFlow;
    Real64 DesZoneHeatLoad = FinalZoneSizing(1).DesHeatLoad * FinalZoneSizing(1).HeatSizingFactor;
    Real64 ZoneDesTemp = FinalZoneSizing(1).ZoneTempAtHeatPeak;
    Real64 ZoneDesHumRat = FinalZoneSizing(1).ZoneHumRatAtHeatPeak;

    Real64 DesCoilLoad = DesZoneHeatLoad + Psychrometrics::PsyCpAirFnW(ZoneDesHumRat) * DesMassFlow * (ZoneDesTemp - CoilInTemp);

    EXPECT_EQ(CoilInTemp, 16.0);
    EXPECT_EQ(DesZoneHeatLoad, 0.0);
    EXPECT_EQ(ZoneDesTemp, 17.0);
    EXPECT_EQ(ZoneDesHumRat, 0.008);
    EXPECT_NEAR(DesCoilLoad, 120.5, 0.1);
}

TEST_F(EnergyPlusFixture, TerminalUnitMixerInitTest)
{

    // Address #6205
    // Address #6241

    using SingleDuct::SysATMixer;
    int ATMixerNum = 1;
    SingleDuct::NumATMixers = 1;
    DataHeatBalance::TotPeople = 1;

    SysATMixer.allocate(ATMixerNum);
    DataZoneEquipment::ZoneEquipConfig.allocate(1);
    DataAirLoop::AirLoopFlow.allocate(1);
    DataLoopNode::Node.allocate(3);
    DataSizing::OARequirements.allocate(1);
    Zone.allocate(1);
    DataHeatBalance::ZoneIntGain.allocate(1);

    SysATMixer(ATMixerNum).SecInNode = 1;
    SysATMixer(ATMixerNum).PriInNode = 2;
    SysATMixer(ATMixerNum).MixedAirOutNode = 3;
    SysATMixer(ATMixerNum).AirLoopNum = 1;
    SysATMixer(ATMixerNum).ZoneNum = 1;
    SysATMixer(ATMixerNum).ZoneEqNum = 1;
    SysATMixer(ATMixerNum).NoOAFlowInputFromUser = false;
    SysATMixer(ATMixerNum).OARequirementsPtr = 1;

    DataAirLoop::AirLoopFlow(1).OAFrac = 1.0;

    Zone(1).FloorArea = 10.0;
    OARequirements(1).OAFlowMethod = OAFlowSum;
    OARequirements(1).OAFlowPerZone = 0.1;
    OARequirements(1).OAFlowPerPerson = 0.1;

    DataLoopNode::Node(2).Press = 101325.0;
    DataLoopNode::Node(2).Temp = 23.0;
    DataLoopNode::Node(2).HumRat = 0.001;

    DataHeatBalance::ZoneIntGain(1).NOFOCC = 5.0;

    DataEnvironment::StdRhoAir = 1.20;
    SysATMixer(1).MassFlowRateMaxAvail = 1.0;
    // No airloop data exists, so skip these parts of the init
    SysATMixer(1).OneTimeInitFlag = false;
    SysATMixer(1).OneTimeInitFlag2 = false;
    // Current occupancy
    SysATMixer(1).OAPerPersonMode = 1;
    SysATMixer(1).InitATMixer(true);
    EXPECT_NEAR(DataLoopNode::Node(2).MassFlowRate, 0.72, 0.0001);
    // Design occupancy
    SysATMixer(1).OAPerPersonMode = 2;
    Zone(1).TotOccupants = 10;
    SysATMixer(1).InitATMixer(true);
    EXPECT_NEAR(DataLoopNode::Node(2).MassFlowRate, 1.32, 0.0001);

    SysATMixer.deallocate();
    DataZoneEquipment::ZoneEquipConfig.deallocate();
    DataAirLoop::AirLoopFlow.deallocate();
    DataLoopNode::Node.deallocate();
    DataSizing::OARequirements.deallocate();
    Zone.deallocate();
    DataHeatBalance::ZoneIntGain.deallocate();
}
TEST_F(EnergyPlusFixture, TerminalUnitMixerInitTest2)
{

    // Address #6205
    // Address #6241

    using SingleDuct::SysATMixer;
    int ATMixerNum = 1;
    SingleDuct::NumATMixers = 1;
    DataHeatBalance::TotPeople = 1;

    SysATMixer.allocate(ATMixerNum);
    DataZoneEquipment::ZoneEquipConfig.allocate(1);
    DataAirLoop::AirLoopFlow.allocate(1);
    DataLoopNode::Node.allocate(3);
    DataSizing::OARequirements.allocate(1);
    Zone.allocate(1);
    DataHeatBalance::ZoneIntGain.allocate(1);

    SysATMixer(ATMixerNum).SecInNode = 1;
    SysATMixer(ATMixerNum).PriInNode = 2;
    SysATMixer(ATMixerNum).MixedAirOutNode = 3;
    SysATMixer(ATMixerNum).AirLoopNum = 1;
    SysATMixer(ATMixerNum).ZoneNum = 1;
    SysATMixer(ATMixerNum).ZoneEqNum = 1;
    SysATMixer(ATMixerNum).NoOAFlowInputFromUser = false;
    SysATMixer(ATMixerNum).OARequirementsPtr = 1;

    DataZoneEquipment::ZoneEquipConfig(1).InletNodeAirLoopNum.allocate(1);
    DataZoneEquipment::ZoneEquipConfig(1).InletNodeAirLoopNum(1) = 1;

    DataAirLoop::AirLoopFlow(1).OAFrac = 1.0;

    Zone(1).FloorArea = 10.0;
    OARequirements(1).OAFlowMethod = OAFlowSum;
    OARequirements(1).OAFlowPerZone = 0.5;
    OARequirements(1).OAFlowPerPerson = 0.0;
    OARequirements(1).OAFlowPerArea = 0.0;
    OARequirements(1).OAFlowACH = 0.0;

    DataLoopNode::Node(2).Press = 101325.0;
    DataLoopNode::Node(2).Temp = 23.0;
    DataLoopNode::Node(2).HumRat = 0.001;

    DataHeatBalance::ZoneIntGain(1).NOFOCC = 5.0;

    DataEnvironment::StdRhoAir = 1.0;
    SysATMixer(1).MassFlowRateMaxAvail = 1.0;
    // No airloop data exists, so skip these parts of the init
    SysATMixer(1).OneTimeInitFlag = false;
    SysATMixer(1).OneTimeInitFlag2 = false;
    // Current occupancy
    SysATMixer(1).OAPerPersonMode = 1;

    // InletSideMixer, Mixed air outlet mass flow > OA requirement, expect primary flow to equal OA requirement
    SysATMixer(1).MixerType = DataHVACGlobals::ATMixer_InletSide;
    DataLoopNode::Node(SysATMixer(1).MixedAirOutNode).MassFlowRate = 1.0;
    SysATMixer(1).InitATMixer(true);
    EXPECT_NEAR(DataLoopNode::Node(SysATMixer(1).PriInNode).MassFlowRate, 0.5, 0.0001);

    // InletSideMixer, Mixed air outlet mass flow < OA requirement, expect primary flow to equal mixed air flow
    DataLoopNode::Node(SysATMixer(1).MixedAirOutNode).MassFlowRate = 0.10;
    SysATMixer(1).InitATMixer(true);
    EXPECT_NEAR(DataLoopNode::Node(SysATMixer(1).PriInNode).MassFlowRate, 0.10, 0.0001);

    // SupplySideMixer, Mixed air outlet mass flow > OA requirement, expect primary flow to equal OA requirement
    SysATMixer(1).MixerType = DataHVACGlobals::ATMixer_SupplySide;
    DataLoopNode::Node(SysATMixer(1).MixedAirOutNode).MassFlowRate = 1.0;
    SysATMixer(1).InitATMixer(true);
    EXPECT_NEAR(DataLoopNode::Node(SysATMixer(1).PriInNode).MassFlowRate, 0.5, 0.0001);

    // SupplySideMixer, Mixed air outlet mass flow < OA requirement, expect primary flow to equal OA requirement
    DataLoopNode::Node(SysATMixer(1).MixedAirOutNode).MassFlowRate = 0.10;
    SysATMixer(1).InitATMixer(true);
    EXPECT_NEAR(DataLoopNode::Node(SysATMixer(1).PriInNode).MassFlowRate, 0.5, 0.0001);
    SysATMixer.deallocate();
    DataZoneEquipment::ZoneEquipConfig.deallocate();
    DataAirLoop::AirLoopFlow.deallocate();
    DataLoopNode::Node.deallocate();
    DataSizing::OARequirements.deallocate();
    Zone.deallocate();
    DataHeatBalance::ZoneIntGain.deallocate();
}

TEST_F(EnergyPlusFixture, VAVReheatTerminal_SizeMinFrac)
{
    std::string const idf_objects = delimited_string({
        "  Zone,",
        "    Zone 1;                !- Name",
        "ZoneHVAC:EquipmentConnections,",
        "    Zone 1,                !- Zone Name",
        "    Zone 1 Equipment,             !- Zone Conditioning Equipment List Name",
        "    Zone 1 Supply Inlet,       !- Zone Air Inlet Node or NodeList Name",
        "    ,      !- Zone Air Exhaust Node or NodeList Name",
        "    Zone 1 Air Node,           !- Zone Air Node Name",
        "    Zone 1 Return Node;       !- Zone Return Air Node Name",
        "ZoneHVAC:EquipmentList,",
        "    Zone 1 Equipment,             !- Name",
        "    SequentialLoad,          !- Load Distribution Scheme",
        "    ZoneHVAC:AirDistributionUnit,  !- Zone Equipment 1 Object Type",
        "    Zone 1 ADU,            !- Zone Equipment 1 Name",
        "    1,                       !- Zone Equipment 1 Cooling Sequence",
        "    1;                       !- Zone Equipment 1 Heating or No-Load Sequence",
        "ZoneHVAC:AirDistributionUnit,",
        "    Zone 1 ADU,    !- Name",
        "    Zone 1 Supply Inlet,     !- Air Distribution Unit Outlet Node Name",
        "    AirTerminal:SingleDuct:VAV:Reheat,  !- Air Terminal Object Type",
        "    Zone 1 VAV Reheat;           !- Air Terminal Name",
        "AirTerminal:SingleDuct:VAV:Reheat,",
        "    Zone 1 VAV Reheat,       !- Name",
        "    ,                        !- Availability Schedule Name",
        "    Zone 1 VAV Reheat Coil Air Inlet,  !- Damper Air Outlet Node Name",
        "    Zone 1 Zone Equip Inlet, !- Air Inlet Node Name",
        "    1.0,                     !- Maximum Air Flow Rate {m3/s}",
        "    Constant,                !- Zone Minimum Air Flow Input Method",
        "    autosize,                !- Constant Minimum Air Flow Fraction",
        "    ,                        !- Fixed Minimum Air Flow Rate{m3/s}",
        "    ,                        !- Minimum Air Flow Fraction Schedule Name",
        "    Coil:Heating:Electric,   !- Reheat Coil Object Type",
        "    Zone 1 Reheat Coil,      !- Reheat Coil Name",
        "    ,                        !- Maximum Hot Water or Steam Flow Rate{m3/s}",
        "    ,                        !- Minimum Hot Water or Steam Flow Rate{m3/s}",
        "    Zone 1 Supply Inlet,     !- Air Outlet Node Name",
        "    0.001,                   !- Convergence Tolerance",
        "    ,                        !- Damper Heating Action",
        "    ,                        !- Maximum Flow per Zone Floor Area During Reheat",
        "    ;                        !- Maximum Flow Fraction During Reheat",
        "Coil:Heating:Electric,",
        "    Zone 1 Reheat Coil,      !- Name",
        "    ,                        !- Availability Schedule Name",
        "    1,                       !- Efficiency",
        "    100,                     !- Nominal Capacity of the Coil {W}",
        "    Zone 1 VAV Reheat Coil Air Inlet,  !- Air Inlet Node Name",
        "    Zone 1 Supply Inlet,     !- Air Outlet Node Name",
        "    ;                        !- Temperature Setpoint Node Name",
    });

    ASSERT_TRUE(process_idf(idf_objects));

    bool ErrorsFound = false;
    HeatBalanceManager::GetZoneData(ErrorsFound);
    ASSERT_FALSE(ErrorsFound);
    DataZoneEquipment::GetZoneEquipmentData1(state);
    DataSizing::TermUnitFinalZoneSizing.allocate(1);
    DataSizing::TermUnitSizing.allocate(1);
    DataSizing::FinalZoneSizing.allocate(1);
    ZoneAirLoopEquipmentManager::GetZoneAirLoopEquipment();
    SingleDuct::GetSysInput(state);
    EXPECT_TRUE(compare_err_stream(""));

    int SysNum = 1;

    // First test -  design min flow < max flow
    ZoneSizingRunDone = true;
    CurZoneEqNum = 1;
    CurTermUnitSizingNum = 1;
    DataSizing::TermUnitFinalZoneSizing(1).DesCoolVolFlowMin = 0.5;
    SingleDuct::sd_airterminal(SysNum).SizeSys();
    EXPECT_EQ(0.5, SingleDuct::sd_airterminal(SysNum).ZoneMinAirFracDes);

    // Second test -  design min flow > max flow
    ZoneSizingRunDone = true;
    CurZoneEqNum = 1;
    CurTermUnitSizingNum = 1;
    SingleDuct::sd_airterminal(SysNum).ZoneMinAirFracDes = AutoSize; // need to reset this so it sizes again
    DataSizing::TermUnitFinalZoneSizing(1).DesCoolVolFlowMin = 1.5;
    SingleDuct::sd_airterminal(SysNum).SizeSys();
    EXPECT_EQ(1.0, SingleDuct::sd_airterminal(SysNum).ZoneMinAirFracDes);
}
TEST_F(EnergyPlusFixture, setATMixerSizingProperties_Test)
{
    DataZoneEquipment::ZoneEquipConfig.allocate(1);
    DataZoneEquipment::ZoneEquipConfig(1).InletNodeAirLoopNum.allocate(1);
    DataZoneEquipment::ZoneEquipConfig(1).InletNodeAirLoopNum(1) = 1;
    SysSizingRunDone = true;
    SysSizInput.allocate(1);
    NumSysSizInput = 1;
    SysSizInput(1).AirLoopNum = 1;
    SysSizInput(1).AirPriLoopName = "MyAirLoop";
    FinalSysSizing.allocate(1);
    FinalSysSizing(1).AirPriLoopName = "MyAirLoop";
    FinalSysSizing(1).PreheatTemp = 15.0;
    FinalSysSizing(1).PreheatHumRat = 0.005;
    FinalSysSizing(1).HeatRetTemp = 20.0;
    FinalSysSizing(1).HeatRetHumRat = 0.007;
    FinalSysSizing(1).PrecoolTemp = 18.0;
    FinalSysSizing(1).PrecoolHumRat = 0.008;
    FinalSysSizing(1).RetTempAtCoolPeak = 24.0;
    FinalSysSizing(1).RetHumRatAtCoolPeak = 0.01;
    FinalSysSizing(1).OutTempAtCoolPeak = 32.0;
    FinalSysSizing(1).OutHumRatAtCoolPeak = 0.012;
    FinalSysSizing(1).HeatOutTemp = 10.0;
    FinalSysSizing(1).HeatOutHumRat = 0.003;
    FinalSysSizing(1).DesMainVolFlow = 1.2345;
    FinalSysSizing(1).DesOutAirVolFlow = 1.2345;

    SingleDuct::SysATMixer.allocate(1);
    SingleDuct::SysATMixer(1).CtrlZoneInNodeIndex = 1;
    SingleDuct::SysATMixer(1).DesignPrimaryAirVolRate = FinalSysSizing(1).DesMainVolFlow;
    SingleDuct::SysATMixer(1).MixerType = DataHVACGlobals::ATMixer_InletSide;

    DataAirSystems::PrimaryAirSystem.allocate(1);
    DataAirSystems::PrimaryAirSystem(1).CentralCoolCoilExists = true;
    DataAirSystems::PrimaryAirSystem(1).CentralHeatCoilExists = true;
    DataAirSystems::PrimaryAirSystem(1).NumOAHeatCoils = 1;
    DataAirSystems::PrimaryAirSystem(1).NumOACoolCoils = 1;

    ZoneEqSizing.allocate(1);

    int ATMixerIndex = 1;
    int ControlledZoneNum = 1;
    CurZoneEqNum = 1;
    // set ATMixer properties used for sizing
    SingleDuct::setATMixerSizingProperties(ATMixerIndex, ControlledZoneNum, CurZoneEqNum);

    EXPECT_DOUBLE_EQ(ZoneEqSizing(1).ATMixerVolFlow, SingleDuct::SysATMixer(1).DesignPrimaryAirVolRate);
    EXPECT_DOUBLE_EQ(ZoneEqSizing(1).ATMixerCoolPriDryBulb, FinalSysSizing(1).CoolSupTemp);
    EXPECT_DOUBLE_EQ(ZoneEqSizing(1).ATMixerCoolPriHumRat, FinalSysSizing(1).CoolSupHumRat);
    EXPECT_DOUBLE_EQ(ZoneEqSizing(1).ATMixerHeatPriDryBulb, FinalSysSizing(1).HeatSupTemp);
    EXPECT_DOUBLE_EQ(ZoneEqSizing(1).ATMixerHeatPriHumRat, FinalSysSizing(1).HeatSupHumRat);

    DataAirSystems::PrimaryAirSystem(1).CentralCoolCoilExists = false;
    DataAirSystems::PrimaryAirSystem(1).CentralHeatCoilExists = false;
    // set ATMixer properties used for sizing
    SingleDuct::setATMixerSizingProperties(ATMixerIndex, ControlledZoneNum, CurZoneEqNum);

    EXPECT_DOUBLE_EQ(ZoneEqSizing(1).ATMixerCoolPriDryBulb, FinalSysSizing(1).PrecoolTemp);
    EXPECT_DOUBLE_EQ(ZoneEqSizing(1).ATMixerCoolPriHumRat, FinalSysSizing(1).PrecoolHumRat);
    EXPECT_DOUBLE_EQ(ZoneEqSizing(1).ATMixerHeatPriDryBulb, FinalSysSizing(1).PreheatTemp);
    EXPECT_DOUBLE_EQ(ZoneEqSizing(1).ATMixerHeatPriHumRat, FinalSysSizing(1).PreheatHumRat);

    // set ATMixer properties used for sizing
    SingleDuct::SysATMixer(1).DesignPrimaryAirVolRate /= 2.0;
    SingleDuct::setATMixerSizingProperties(ATMixerIndex, ControlledZoneNum, CurZoneEqNum);

    EXPECT_NEAR(ZoneEqSizing(1).ATMixerCoolPriDryBulb, FinalSysSizing(1).PrecoolTemp, 0.0000001);
    EXPECT_NEAR(ZoneEqSizing(1).ATMixerCoolPriHumRat, FinalSysSizing(1).PrecoolHumRat, 0.0000001);
    EXPECT_NEAR(ZoneEqSizing(1).ATMixerHeatPriDryBulb, FinalSysSizing(1).PreheatTemp, 0.0000001);
    EXPECT_NEAR(ZoneEqSizing(1).ATMixerHeatPriHumRat, FinalSysSizing(1).PreheatHumRat, 0.0000001);

    DataAirSystems::PrimaryAirSystem(1).NumOAHeatCoils = 0;
    DataAirSystems::PrimaryAirSystem(1).NumOACoolCoils = 0;
    SingleDuct::SysATMixer(1).DesignPrimaryAirVolRate *= 2.0;

    SingleDuct::setATMixerSizingProperties(ATMixerIndex, ControlledZoneNum, CurZoneEqNum);

    EXPECT_NEAR(ZoneEqSizing(1).ATMixerCoolPriDryBulb, FinalSysSizing(1).OutTempAtCoolPeak, 0.0000001);
    EXPECT_NEAR(ZoneEqSizing(1).ATMixerCoolPriHumRat, FinalSysSizing(1).OutHumRatAtCoolPeak, 0.0000001);
    EXPECT_NEAR(ZoneEqSizing(1).ATMixerHeatPriDryBulb, FinalSysSizing(1).HeatOutTemp, 0.0000001);
    EXPECT_NEAR(ZoneEqSizing(1).ATMixerHeatPriHumRat, FinalSysSizing(1).HeatOutHumRat, 0.0000001);
}<|MERGE_RESOLUTION|>--- conflicted
+++ resolved
@@ -176,23 +176,13 @@
     DataLoopNode::Node(InletNodeNum).MassFlowRateMaxAvail = SysMaxMassFlow;
     DataGlobals::BeginEnvrnFlag = true; // Must be true for initial pass thru SingleDuct::InitSys for this terminal unit
     FirstHVACIteration = true;
-<<<<<<< HEAD
-    SingleDuct::sd_airterminal(SysNum).InitSys(state, SysNum, FirstHVACIteration); // Run thru init once with FirstHVACIteration set to true
+    SingleDuct::sd_airterminal(SysNum).InitSys(state, FirstHVACIteration); // Run thru init once with FirstHVACIteration set to true
     DataGlobals::BeginEnvrnFlag = false;
     FirstHVACIteration = false;
-    SingleDuct::sd_airterminal(SysNum).InitSys(state, SysNum, FirstHVACIteration); // Run thru init a second time with FirstHVACIteration set to false
-    SingleDuct::sd_airterminal(SysNum).SimVAV(state, SysNum, FirstHVACIteration, ZoneNum, ZoneNodeNum);
-    EXPECT_EQ(0.0, SingleDuct::sd_airterminalOutlet(SysNum).AirMassFlowRateMaxAvail);
-    EXPECT_EQ(0.0, SingleDuct::sd_airterminalOutlet(SysNum).AirMassFlowRate);
-=======
-    SingleDuct::sd_airterminal(SysNum).InitSys(FirstHVACIteration); // Run thru init once with FirstHVACIteration set to true
-    DataGlobals::BeginEnvrnFlag = false;
-    FirstHVACIteration = false;
-    SingleDuct::sd_airterminal(SysNum).InitSys(FirstHVACIteration); // Run thru init a second time with FirstHVACIteration set to false
-    SingleDuct::sd_airterminal(SysNum).SimVAV(FirstHVACIteration, ZoneNum, ZoneNodeNum);
+    SingleDuct::sd_airterminal(SysNum).InitSys(state, FirstHVACIteration); // Run thru init a second time with FirstHVACIteration set to false
+    SingleDuct::sd_airterminal(SysNum).SimVAV(state, FirstHVACIteration, ZoneNum, ZoneNodeNum);
     EXPECT_EQ(0.0, SingleDuct::sd_airterminal(SysNum).sd_airterminalOutlet.AirMassFlowRateMaxAvail);
     EXPECT_EQ(0.0, SingleDuct::sd_airterminal(SysNum).sd_airterminalOutlet.AirMassFlowRate);
->>>>>>> 255a495e
 
     // Second test - AlwaysOn Schedule - expecting flow
     // Reset flows and switch to AlwaysOn Schedule
@@ -200,21 +190,12 @@
     DataLoopNode::Node(InletNodeNum).MassFlowRateMaxAvail = SysMaxMassFlow;
     SingleDuct::sd_airterminal(SysNum).SchedPtr = 2;
     FirstHVACIteration = true;
-<<<<<<< HEAD
-    SingleDuct::sd_airterminal(SysNum).InitSys(state, SysNum, FirstHVACIteration); // Run thru init once with FirstHVACIteration set to true
+    SingleDuct::sd_airterminal(SysNum).InitSys(state, FirstHVACIteration); // Run thru init once with FirstHVACIteration set to true
     FirstHVACIteration = false;
-    SingleDuct::sd_airterminal(SysNum).InitSys(state, SysNum, FirstHVACIteration); // Run thru init a second time with FirstHVACIteration set to false
-    SingleDuct::sd_airterminal(SysNum).SimVAV(state, SysNum, FirstHVACIteration, ZoneNum, ZoneNodeNum);
-    EXPECT_EQ(SysMaxMassFlow, SingleDuct::sd_airterminalOutlet(SysNum).AirMassFlowRateMaxAvail);
-    EXPECT_EQ(SysMinMassFlow, SingleDuct::sd_airterminalOutlet(SysNum).AirMassFlowRate);
-=======
-    SingleDuct::sd_airterminal(SysNum).InitSys(FirstHVACIteration); // Run thru init once with FirstHVACIteration set to true
-    FirstHVACIteration = false;
-    SingleDuct::sd_airterminal(SysNum).InitSys(FirstHVACIteration); // Run thru init a second time with FirstHVACIteration set to false
-    SingleDuct::sd_airterminal(SysNum).SimVAV(FirstHVACIteration, ZoneNum, ZoneNodeNum);
+    SingleDuct::sd_airterminal(SysNum).InitSys(state, FirstHVACIteration); // Run thru init a second time with FirstHVACIteration set to false
+    SingleDuct::sd_airterminal(SysNum).SimVAV(state, FirstHVACIteration, ZoneNum, ZoneNodeNum);
     EXPECT_EQ(SysMaxMassFlow, SingleDuct::sd_airterminal(SysNum).sd_airterminalOutlet.AirMassFlowRateMaxAvail);
     EXPECT_EQ(SysMinMassFlow, SingleDuct::sd_airterminal(SysNum).sd_airterminalOutlet.AirMassFlowRate);
->>>>>>> 255a495e
 
     // Test with cooling load
     DataZoneEnergyDemands::ZoneSysEnergyDemand(1).RemainingOutputRequired = -2000.0; // Cooling load - expect max flow rate
@@ -225,23 +206,13 @@
     DataLoopNode::Node(InletNodeNum).MassFlowRateMaxAvail = SysMaxMassFlow;
     DataGlobals::BeginEnvrnFlag = true; // Must be true for initial pass thru SingleDuct::InitSys for this terminal unit
     FirstHVACIteration = true;
-<<<<<<< HEAD
-    SingleDuct::sd_airterminal(SysNum).InitSys(state, SysNum, FirstHVACIteration); // Run thru init once with FirstHVACIteration set to true
+    SingleDuct::sd_airterminal(SysNum).InitSys(state, FirstHVACIteration); // Run thru init once with FirstHVACIteration set to true
     DataGlobals::BeginEnvrnFlag = false;
     FirstHVACIteration = false;
-    SingleDuct::sd_airterminal(SysNum).InitSys(state, SysNum, FirstHVACIteration); // Run thru init a second time with FirstHVACIteration set to false
-    SingleDuct::sd_airterminal(SysNum).SimVAV(state, SysNum, FirstHVACIteration, ZoneNum, ZoneNodeNum);
-    EXPECT_EQ(0.0, SingleDuct::sd_airterminalOutlet(SysNum).AirMassFlowRateMaxAvail);
-    EXPECT_EQ(0.0, SingleDuct::sd_airterminalOutlet(SysNum).AirMassFlowRate);
-=======
-    SingleDuct::sd_airterminal(SysNum).InitSys(FirstHVACIteration); // Run thru init once with FirstHVACIteration set to true
-    DataGlobals::BeginEnvrnFlag = false;
-    FirstHVACIteration = false;
-    SingleDuct::sd_airterminal(SysNum).InitSys(FirstHVACIteration); // Run thru init a second time with FirstHVACIteration set to false
-    SingleDuct::sd_airterminal(SysNum).SimVAV(FirstHVACIteration, ZoneNum, ZoneNodeNum);
+    SingleDuct::sd_airterminal(SysNum).InitSys(state, FirstHVACIteration); // Run thru init a second time with FirstHVACIteration set to false
+    SingleDuct::sd_airterminal(SysNum).SimVAV(state, FirstHVACIteration, ZoneNum, ZoneNodeNum);
     EXPECT_EQ(0.0, SingleDuct::sd_airterminal(SysNum).sd_airterminalOutlet.AirMassFlowRateMaxAvail);
     EXPECT_EQ(0.0, SingleDuct::sd_airterminal(SysNum).sd_airterminalOutlet.AirMassFlowRate);
->>>>>>> 255a495e
 
     // Second test - AlwaysOn Schedule - expecting flow
     // Reset flows and switch to AlwaysOn Schedule
@@ -249,21 +220,12 @@
     DataLoopNode::Node(InletNodeNum).MassFlowRateMaxAvail = SysMaxMassFlow;
     SingleDuct::sd_airterminal(SysNum).SchedPtr = 2;
     FirstHVACIteration = true;
-<<<<<<< HEAD
-    SingleDuct::sd_airterminal(SysNum).InitSys(state, SysNum, FirstHVACIteration); // Run thru init once with FirstHVACIteration set to true
+    SingleDuct::sd_airterminal(SysNum).InitSys(state, FirstHVACIteration); // Run thru init once with FirstHVACIteration set to true
     FirstHVACIteration = false;
-    SingleDuct::sd_airterminal(SysNum).InitSys(state, SysNum, FirstHVACIteration); // Run thru init a second time with FirstHVACIteration set to false
-    SingleDuct::sd_airterminal(SysNum).SimVAV(state, SysNum, FirstHVACIteration, ZoneNum, ZoneNodeNum);
-    EXPECT_EQ(SysMaxMassFlow, SingleDuct::sd_airterminalOutlet(SysNum).AirMassFlowRateMaxAvail);
-    EXPECT_EQ(SysMaxMassFlow, SingleDuct::sd_airterminalOutlet(SysNum).AirMassFlowRate);
-=======
-    SingleDuct::sd_airterminal(SysNum).InitSys(FirstHVACIteration); // Run thru init once with FirstHVACIteration set to true
-    FirstHVACIteration = false;
-    SingleDuct::sd_airterminal(SysNum).InitSys(FirstHVACIteration); // Run thru init a second time with FirstHVACIteration set to false
-    SingleDuct::sd_airterminal(SysNum).SimVAV(FirstHVACIteration, ZoneNum, ZoneNodeNum);
+    SingleDuct::sd_airterminal(SysNum).InitSys(state, FirstHVACIteration); // Run thru init a second time with FirstHVACIteration set to false
+    SingleDuct::sd_airterminal(SysNum).SimVAV(state, FirstHVACIteration, ZoneNum, ZoneNodeNum);
     EXPECT_EQ(SysMaxMassFlow, SingleDuct::sd_airterminal(SysNum).sd_airterminalOutlet.AirMassFlowRateMaxAvail);
     EXPECT_EQ(SysMaxMassFlow, SingleDuct::sd_airterminal(SysNum).sd_airterminalOutlet.AirMassFlowRate);
->>>>>>> 255a495e
 
     // Cleanup
     DataHeatBalFanSys::TempControlType.deallocate();
@@ -386,23 +348,13 @@
     DataLoopNode::Node(InletNodeNum).MassFlowRateMaxAvail = SysMaxMassFlow;
     DataGlobals::BeginEnvrnFlag = true; // Must be true for initial pass thru SingleDuct::InitSys for this terminal unit
     FirstHVACIteration = true;
-<<<<<<< HEAD
-    SingleDuct::sd_airterminal(SysNum).InitSys(state, SysNum, FirstHVACIteration); // Run thru init once with FirstHVACIteration set to true
+    SingleDuct::sd_airterminal(SysNum).InitSys(state, FirstHVACIteration); // Run thru init once with FirstHVACIteration set to true
     DataGlobals::BeginEnvrnFlag = false;
     FirstHVACIteration = false;
-    SingleDuct::sd_airterminal(SysNum).InitSys(state, SysNum, FirstHVACIteration); // Run thru init a second time with FirstHVACIteration set to false
-    SingleDuct::sd_airterminal(SysNum).SimVAV(state, SysNum, FirstHVACIteration, ZoneNum, ZoneNodeNum);
-    EXPECT_EQ(0.0, SingleDuct::sd_airterminalOutlet(SysNum).AirMassFlowRateMaxAvail);
-    EXPECT_EQ(0.0, SingleDuct::sd_airterminalOutlet(SysNum).AirMassFlowRate);
-=======
-    SingleDuct::sd_airterminal(SysNum).InitSys(FirstHVACIteration); // Run thru init once with FirstHVACIteration set to true
-    DataGlobals::BeginEnvrnFlag = false;
-    FirstHVACIteration = false;
-    SingleDuct::sd_airterminal(SysNum).InitSys(FirstHVACIteration); // Run thru init a second time with FirstHVACIteration set to false
-    SingleDuct::sd_airterminal(SysNum).SimVAV(FirstHVACIteration, ZoneNum, ZoneNodeNum);
+    SingleDuct::sd_airterminal(SysNum).InitSys(state, FirstHVACIteration); // Run thru init a second time with FirstHVACIteration set to false
+    SingleDuct::sd_airterminal(SysNum).SimVAV(state, FirstHVACIteration, ZoneNum, ZoneNodeNum);
     EXPECT_EQ(0.0, SingleDuct::sd_airterminal(SysNum).sd_airterminalOutlet.AirMassFlowRateMaxAvail);
     EXPECT_EQ(0.0, SingleDuct::sd_airterminal(SysNum).sd_airterminalOutlet.AirMassFlowRate);
->>>>>>> 255a495e
 
     // Second test - AlwaysOn Schedule - expecting flow
     // Reset flows and switch to AlwaysOn Schedule
@@ -410,21 +362,12 @@
     DataLoopNode::Node(InletNodeNum).MassFlowRateMaxAvail = SysMaxMassFlow;
     SingleDuct::sd_airterminal(SysNum).SchedPtr = 2;
     FirstHVACIteration = true;
-<<<<<<< HEAD
-    SingleDuct::sd_airterminal(SysNum).InitSys(state, SysNum, FirstHVACIteration); // Run thru init once with FirstHVACIteration set to true
+    SingleDuct::sd_airterminal(SysNum).InitSys(state, FirstHVACIteration); // Run thru init once with FirstHVACIteration set to true
     FirstHVACIteration = false;
-    SingleDuct::sd_airterminal(SysNum).InitSys(state, SysNum, FirstHVACIteration); // Run thru init a second time with FirstHVACIteration set to false
-    SingleDuct::sd_airterminal(SysNum).SimVAV(state, SysNum, FirstHVACIteration, ZoneNum, ZoneNodeNum);
-    EXPECT_EQ(SysMaxMassFlow, SingleDuct::sd_airterminalOutlet(SysNum).AirMassFlowRateMaxAvail);
-    EXPECT_EQ(SysMinMassFlow, SingleDuct::sd_airterminalOutlet(SysNum).AirMassFlowRate);
-=======
-    SingleDuct::sd_airterminal(SysNum).InitSys(FirstHVACIteration); // Run thru init once with FirstHVACIteration set to true
-    FirstHVACIteration = false;
-    SingleDuct::sd_airterminal(SysNum).InitSys(FirstHVACIteration); // Run thru init a second time with FirstHVACIteration set to false
-    SingleDuct::sd_airterminal(SysNum).SimVAV(FirstHVACIteration, ZoneNum, ZoneNodeNum);
+    SingleDuct::sd_airterminal(SysNum).InitSys(state, FirstHVACIteration); // Run thru init a second time with FirstHVACIteration set to false
+    SingleDuct::sd_airterminal(SysNum).SimVAV(state, FirstHVACIteration, ZoneNum, ZoneNodeNum);
     EXPECT_EQ(SysMaxMassFlow, SingleDuct::sd_airterminal(SysNum).sd_airterminalOutlet.AirMassFlowRateMaxAvail);
     EXPECT_EQ(SysMinMassFlow, SingleDuct::sd_airterminal(SysNum).sd_airterminalOutlet.AirMassFlowRate);
->>>>>>> 255a495e
 
     // Test with cooling load
     DataZoneEnergyDemands::ZoneSysEnergyDemand(1).RemainingOutputRequired = -2000.0; // Cooling load - expect max flow rate
@@ -435,23 +378,13 @@
     DataLoopNode::Node(InletNodeNum).MassFlowRateMaxAvail = SysMaxMassFlow;
     DataGlobals::BeginEnvrnFlag = true; // Must be true for initial pass thru SingleDuct::InitSys for this terminal unit
     FirstHVACIteration = true;
-<<<<<<< HEAD
-    SingleDuct::sd_airterminal(SysNum).InitSys(state, SysNum, FirstHVACIteration); // Run thru init once with FirstHVACIteration set to true
+    SingleDuct::sd_airterminal(SysNum).InitSys(state, FirstHVACIteration); // Run thru init once with FirstHVACIteration set to true
     DataGlobals::BeginEnvrnFlag = false;
     FirstHVACIteration = false;
-    SingleDuct::sd_airterminal(SysNum).InitSys(state, SysNum, FirstHVACIteration); // Run thru init a second time with FirstHVACIteration set to false
-    SingleDuct::sd_airterminal(SysNum).SimVAV(state, SysNum, FirstHVACIteration, ZoneNum, ZoneNodeNum);
-    EXPECT_EQ(0.0, SingleDuct::sd_airterminalOutlet(SysNum).AirMassFlowRateMaxAvail);
-    EXPECT_EQ(0.0, SingleDuct::sd_airterminalOutlet(SysNum).AirMassFlowRate);
-=======
-    SingleDuct::sd_airterminal(SysNum).InitSys(FirstHVACIteration); // Run thru init once with FirstHVACIteration set to true
-    DataGlobals::BeginEnvrnFlag = false;
-    FirstHVACIteration = false;
-    SingleDuct::sd_airterminal(SysNum).InitSys(FirstHVACIteration); // Run thru init a second time with FirstHVACIteration set to false
-    SingleDuct::sd_airterminal(SysNum).SimVAV(FirstHVACIteration, ZoneNum, ZoneNodeNum);
+    SingleDuct::sd_airterminal(SysNum).InitSys(state, FirstHVACIteration); // Run thru init a second time with FirstHVACIteration set to false
+    SingleDuct::sd_airterminal(SysNum).SimVAV(state, FirstHVACIteration, ZoneNum, ZoneNodeNum);
     EXPECT_EQ(0.0, SingleDuct::sd_airterminal(SysNum).sd_airterminalOutlet.AirMassFlowRateMaxAvail);
     EXPECT_EQ(0.0, SingleDuct::sd_airterminal(SysNum).sd_airterminalOutlet.AirMassFlowRate);
->>>>>>> 255a495e
 
     // Second test - AlwaysOn Schedule - expecting flow
     // Reset flows and switch to AlwaysOn Schedule
@@ -459,21 +392,12 @@
     DataLoopNode::Node(InletNodeNum).MassFlowRateMaxAvail = SysMaxMassFlow;
     SingleDuct::sd_airterminal(SysNum).SchedPtr = 2;
     FirstHVACIteration = true;
-<<<<<<< HEAD
-    SingleDuct::sd_airterminal(SysNum).InitSys(state, SysNum, FirstHVACIteration); // Run thru init once with FirstHVACIteration set to true
+    SingleDuct::sd_airterminal(SysNum).InitSys(state, FirstHVACIteration); // Run thru init once with FirstHVACIteration set to true
     FirstHVACIteration = false;
-    SingleDuct::sd_airterminal(SysNum).InitSys(state, SysNum, FirstHVACIteration); // Run thru init a second time with FirstHVACIteration set to false
-    SingleDuct::sd_airterminal(SysNum).SimVAV(state, SysNum, FirstHVACIteration, ZoneNum, ZoneNodeNum);
-    EXPECT_EQ(SysMaxMassFlow, SingleDuct::sd_airterminalOutlet(SysNum).AirMassFlowRateMaxAvail);
-    EXPECT_EQ(SysMaxMassFlow, SingleDuct::sd_airterminalOutlet(SysNum).AirMassFlowRate);
-=======
-    SingleDuct::sd_airterminal(SysNum).InitSys(FirstHVACIteration); // Run thru init once with FirstHVACIteration set to true
-    FirstHVACIteration = false;
-    SingleDuct::sd_airterminal(SysNum).InitSys(FirstHVACIteration); // Run thru init a second time with FirstHVACIteration set to false
-    SingleDuct::sd_airterminal(SysNum).SimVAV(FirstHVACIteration, ZoneNum, ZoneNodeNum);
+    SingleDuct::sd_airterminal(SysNum).InitSys(state, FirstHVACIteration); // Run thru init a second time with FirstHVACIteration set to false
+    SingleDuct::sd_airterminal(SysNum).SimVAV(state, FirstHVACIteration, ZoneNum, ZoneNodeNum);
     EXPECT_EQ(SysMaxMassFlow, SingleDuct::sd_airterminal(SysNum).sd_airterminalOutlet.AirMassFlowRateMaxAvail);
     EXPECT_EQ(SysMaxMassFlow, SingleDuct::sd_airterminal(SysNum).sd_airterminalOutlet.AirMassFlowRate);
->>>>>>> 255a495e
 
     // Cleanup
     DataHeatBalFanSys::TempControlType.deallocate();
