--- conflicted
+++ resolved
@@ -832,11 +832,6 @@
         // collect statements that assign to variables tied to output variables
 
         // Using/Aliasing
-<<<<<<< HEAD
-        using DataSurfaces::Surface;
-=======
-        using DataHeatBalFanSys::QPVSysSource;
->>>>>>> acf6f6ab
         using TranspiredCollector::SetUTSCQdotSource;
 
         // SUBROUTINE LOCAL VARIABLE DECLARATIONS:
