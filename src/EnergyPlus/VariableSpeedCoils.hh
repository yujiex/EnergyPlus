// EnergyPlus, Copyright (c) 1996-2020, The Board of Trustees of the University of Illinois,
// The Regents of the University of California, through Lawrence Berkeley National Laboratory
// (subject to receipt of any required approvals from the U.S. Dept. of Energy), Oak Ridge
// National Laboratory, managed by UT-Battelle, Alliance for Sustainable Energy, LLC, and other
// contributors. All rights reserved.
//
// NOTICE: This Software was developed under funding from the U.S. Department of Energy and the
// U.S. Government consequently retains certain rights. As such, the U.S. Government has been
// granted for itself and others acting on its behalf a paid-up, nonexclusive, irrevocable,
// worldwide license in the Software to reproduce, distribute copies to the public, prepare
// derivative works, and perform publicly and display publicly, and to permit others to do so.
//
// Redistribution and use in source and binary forms, with or without modification, are permitted
// provided that the following conditions are met:
//
// (1) Redistributions of source code must retain the above copyright notice, this list of
//     conditions and the following disclaimer.
//
// (2) Redistributions in binary form must reproduce the above copyright notice, this list of
//     conditions and the following disclaimer in the documentation and/or other materials
//     provided with the distribution.
//
// (3) Neither the name of the University of California, Lawrence Berkeley National Laboratory,
//     the University of Illinois, U.S. Dept. of Energy nor the names of its contributors may be
//     used to endorse or promote products derived from this software without specific prior
//     written permission.
//
// (4) Use of EnergyPlus(TM) Name. If Licensee (i) distributes the software in stand-alone form
//     without changes from the version obtained under this License, or (ii) Licensee makes a
//     reference solely to the software portion of its product, Licensee must refer to the
//     software as "EnergyPlus version X" software, where "X" is the version number Licensee
//     obtained under this License and may not use a different name for the software. Except as
//     specifically required in this Section (4), Licensee shall not use in a company name, a
//     product name, in advertising, publicity, or other promotional activities any name, trade
//     name, trademark, logo, or other designation of "EnergyPlus", "E+", "e+" or confusingly
//     similar designation, without the U.S. Department of Energy's prior written consent.
//
// THIS SOFTWARE IS PROVIDED BY THE COPYRIGHT HOLDERS AND CONTRIBUTORS "AS IS" AND ANY EXPRESS OR
// IMPLIED WARRANTIES, INCLUDING, BUT NOT LIMITED TO, THE IMPLIED WARRANTIES OF MERCHANTABILITY
// AND FITNESS FOR A PARTICULAR PURPOSE ARE DISCLAIMED. IN NO EVENT SHALL THE COPYRIGHT OWNER OR
// CONTRIBUTORS BE LIABLE FOR ANY DIRECT, INDIRECT, INCIDENTAL, SPECIAL, EXEMPLARY, OR
// CONSEQUENTIAL DAMAGES (INCLUDING, BUT NOT LIMITED TO, PROCUREMENT OF SUBSTITUTE GOODS OR
// SERVICES; LOSS OF USE, DATA, OR PROFITS; OR BUSINESS INTERRUPTION) HOWEVER CAUSED AND ON ANY
// THEORY OF LIABILITY, WHETHER IN CONTRACT, STRICT LIABILITY, OR TORT (INCLUDING NEGLIGENCE OR
// OTHERWISE) ARISING IN ANY WAY OUT OF THE USE OF THIS SOFTWARE, EVEN IF ADVISED OF THE
// POSSIBILITY OF SUCH DAMAGE.

#ifndef VariableSpeedCoils_hh_INCLUDED
#define VariableSpeedCoils_hh_INCLUDED

// ObjexxFCL Headers
#include <ObjexxFCL/Array1D.fwd.hh>
#include <ObjexxFCL/Optional.fwd.hh>

// EnergyPlus Headers
#include <EnergyPlus/EnergyPlus.hh>

namespace EnergyPlus {
    // Forward declarations
    struct EnergyPlusData;

namespace VariableSpeedCoils {

    // Using/Aliasing

    // Data
    // MODULE PARAMETER DEFINITIONS

    extern Real64 const RatedInletAirTemp;       // 26.6667C or 80F
    extern Real64 const RatedInletWetBulbTemp;   // 19.44 or 67F, cooling mode
    extern Real64 const RatedInletAirHumRat;     // Humidity ratio corresponding to 80F dry bulb/67F wet bulb
    extern Real64 const RatedInletWaterTemp;     // 85 F cooling mode
    extern Real64 const RatedAmbAirTemp;         // 95 F cooling mode
    extern Real64 const RatedInletAirTempHeat;   // 21.11C or 70F, heating mode
    extern Real64 const RatedInletWaterTempHeat; // 21.11C or 70F, heating mode
    extern Real64 const RatedAmbAirTempHeat;     // 8.33 or 47F, heating mode
    extern Real64 const RatedAmbAirWBHeat;       // 8.33 or 43F, heating mode, rated wet bulb temperature

    // Airflow per total capacity range
    extern Real64 const MaxRatedVolFlowPerRatedTotCap; // m3/s per watt = 450 cfm/ton
    extern Real64 const MinRatedVolFlowPerRatedTotCap; // m3/s per watt = 300 cfm/ton
    extern Real64 const MaxHeatVolFlowPerRatedTotCap;  // m3/s per watt = 600 cfm/ton
    extern Real64 const MaxCoolVolFlowPerRatedTotCap;  // m3/s per watt = 500 cfm/ton
    extern Real64 const MinOperVolFlowPerRatedTotCap;  // m3/s per watt = 200 cfm/ton

    // Water Systems
    extern int const CondensateDiscarded; // default mode where water is "lost"
    extern int const CondensateToTank;    // collect coil condensate from air and store in water storage tank

    extern int const WaterSupplyFromMains;
    extern int const WaterSupplyFromTank;

    // Curve Types
    extern int const Linear;
    extern int const BiLinear;
    extern int const Quadratic;
    extern int const BiQuadratic;
    extern int const Cubic;

    // Defrost strategy (heat pump only)
    extern int const ReverseCycle; // uses reverse cycle defrost strategy
    extern int const Resistive;    // uses electric resistance heater for defrost
    // Defrost control  (heat pump only)
    extern int const Timed;    // defrost cycle is timed
    extern int const OnDemand; // defrost cycle occurs only when required

    extern int const MaxSpedLevels; // Maximum number of speed that supports

    // DERIVED TYPE DEFINITIONS

    // MODULE VARIABLE DECLARATIONS:
    // Identifier is VarSpeedCoil
    extern int NumVarSpeedCoils; // The Number of variable speed Water to Air Heat Pumps and variable dx coils found in the Input

    extern bool GetCoilsInputFlag; // Flag set to make sure you get input once
    // LOGICAL, ALLOCATABLE, DIMENSION(:) :: MySizeFlag

    extern Real64 SourceSideMassFlowRate; // Source Side Mass flow rate [Kg/s]
    extern Real64 SourceSideInletTemp;    // Source Side Inlet Temperature [C]
    extern Real64 SourceSideInletEnth;    // Source Side Inlet Enthalpy [J/kg]
    extern Real64 LoadSideMassFlowRate;   // Load Side Mass flow rate [Kg/s]
    extern Real64 LoadSideInletDBTemp;    // Load Side Inlet Dry Bulb Temp [C]
    extern Real64 LoadSideInletWBTemp;    // Load Side Inlet Wet Bulb Temp [C]
    extern Real64 LoadSideInletHumRat;    // Load Side Outlet Humidity ratio
    extern Real64 LoadSideInletEnth;      // Load Side Inlet Enthalpy [J/kg]
    extern Real64 LoadSideOutletDBTemp;   // Load Side Outlet Dry Bulb Temp [C]
    extern Real64 LoadSideOutletHumRat;   // Load Side Outlet Humidity ratio
    extern Real64 LoadSideOutletEnth;     // Load Side Outlet Enthalpy [J/kg]
    extern Real64 QSensible;              // Load side sensible heat transfer rate [W]
    extern Real64 QLoadTotal;             // Load side total heat transfer rate [W]
    extern Real64 QLatRated;              // Latent Capacity [W] rated at entering air conditions [Tdb=26.7C Twb=19.4C]
    extern Real64 QLatActual;             // Actual Latent Capacity [W]
    extern Real64 QSource;                // Source side heat transfer rate [W]
    extern Real64 Winput;                 // Power Consumption [W]
    extern Real64 PLRCorrLoadSideMdot;    // Load Side Mdot corrected for Part Load Ratio of the unit

    extern Real64 VSHPWHHeatingCapacity; // Used by Heat Pump:Water Heater object as total water heating capacity [W]
    extern Real64 VSHPWHHeatingCOP;      // Used by Heat Pump:Water Heater object as water heating COP [W/W]

    // SUBROUTINE SPECIFICATIONS FOR MODULE

    // Driver/Manager Routines

    // Get Input routines for module

    // Initialization routines for module

    // Update routines to check convergence and update nodes

    // Update routine

    // Utility routines
    // SHR, bypass factor routines

    // Types

    struct VariableSpeedCoilData // variable speed coil
    {
        // Members
        std::string Name;              // Name of the  Coil
        std::string VarSpeedCoilType;  // type of coil
        int NumOfSpeeds;               // Number of speeds
        int NormSpedLevel;             // Nominal speed level
        Real64 RatedWaterVolFlowRate;  // Rated/Ref Water Volumetric Flow Rate [m3/s]
        Real64 RatedWaterMassFlowRate; // Rated/Ref Water Volumetric Flow Rate [m3/s]
        Real64 RatedAirVolFlowRate;    // Rated/Ref Air Volumetric Flow Rate [m3/s]
        Real64 RatedCapHeat;           // Rated/Ref Heating Capacity [W]
        Real64 RatedCapCoolTotal;      // Rated/Ref Total Cooling Capacity [W]
        Real64 MaxONOFFCyclesperHour;  // Maximum ON/OFF cycles per hour for the compressor (cycles/hour)
        Real64 Twet_Rated;             // Nominal time for condensate to begin leaving the coil's
        // condensate drain line (sec)
        Real64 Gamma_Rated; // Initial moisture evaporation rate divided by steady-state
        // AC latent capacity (dimensionless)
        int HOTGASREHEATFLG;            // whether to use hot gas reheat
        Real64 HPTimeConstant;          // Heat pump time constant [s]
        int PLFFPLR;                    // index of part load curve as a function of part load ratio
        std::string CoolHeatType;       // Type of WatertoAirHP ie. Heating or Cooling
        int VSCoilTypeOfNum;            // type of component in plant
        bool SimFlag;                   // Heat Pump Simulation Flag
        Real64 DesignWaterMassFlowRate; // design water mass flow rate [kg/s]
        Real64 DesignWaterVolFlowRate;  // design water volumetric flow rate [m3/s]
        Real64 DesignAirMassFlowRate;   // Design Air Mass Flow Rate [kg/s]
        Real64 DesignAirVolFlowRate;    // Design Air Volumetric Flow Rate [m3/s]
        Real64 AirVolFlowRate;          // Air Volumetric Flow Rate[m3/s], real time
        Real64 AirMassFlowRate;         // Air Mass Flow Rate[kg/s], real time
        Real64 InletAirPressure;        // air inlet pressure [pa]
        Real64 InletAirDBTemp;          // Inlet Air Dry Bulb Temperature [C], real time
        Real64 InletAirHumRat;          // Inlet Air Humidity Ratio [kg/kg], real time
        Real64 InletAirEnthalpy;        // Inlet Air Enthalpy [J/kg], real time
        Real64 OutletAirDBTemp;         // Outlet Air Dry Bulb Temperature [C], real time
        Real64 OutletAirHumRat;         // Outlet Air Humidity Ratio [kg/kg], real time
        Real64 OutletAirEnthalpy;       // Outlet Air Enthalpy [J/kg], real time
        Real64 WaterVolFlowRate;        // Water Volumetric Flow Rate [m3/s], real time
        Real64 WaterMassFlowRate;       // Water Mass Flow Rate [kg/s], real time
        Real64 InletWaterTemp;          // Inlet Water Temperature [C]
        Real64 InletWaterEnthalpy;      // Inlet Water Enthalpy [J/kg]
        Real64 OutletWaterTemp;         // Outlet Water Temperature [C]
        Real64 OutletWaterEnthalpy;     // Outlet Water Enthalpy [J/kg]
        Real64 Power;                   // Power Consumption [W]
        Real64 QLoadTotal;              // Load Side Total Heat Transfer Rate [W]
        Real64 QSensible;               // Sensible Load Side Heat Transfer Rate [W]
        Real64 QLatent;                 // Latent Load Side Heat Transfer Rate [W]
        Real64 QSource;                 // Source Side Heat Transfer Rate [W]
        Real64 QWasteHeat;              // Recoverable waste Heat Transfer Rate [W]
        Real64 Energy;                  // Energy Consumption [J]
        Real64 EnergyLoadTotal;         // Load Side Total Heat Transferred [J]
        Real64 EnergySensible;          // Sensible Load Side Heat Transferred [J]
        Real64 EnergyLatent;            // Latent Load Side Heat Transferred [J]
        Real64 EnergySource;            // Source Side Heat Transferred [J]
        Real64 COP;                     // Heat Pump Coefficient of Performance [-]
        Real64 RunFrac;                 // Duty Factor
        Real64 PartLoadRatio;           // Part Load Ratio
        Real64 RatedPowerHeat;          // Rated/Ref Heating Power Consumption[W]
        Real64 RatedCOPHeat;            // Rated/Ref Heating COP [W/W]
        Real64 RatedCapCoolSens;        // Rated/Ref Sensible Cooling Capacity [W]
        Real64 RatedPowerCool;          // Rated/Ref Cooling Power Consumption[W]
        Real64 RatedCOPCool;            // Rated/Ref Cooling COP [W/W]
        int AirInletNodeNum;            // Node Number of the Air Inlet
        int AirOutletNodeNum;           // Node Number of the Air Outlet
        int WaterInletNodeNum;          // Node Number of the Water Onlet
        int WaterOutletNodeNum;         // Node Number of the Water Outlet
        int LoopNum;                    // plant loop index for water side
        int LoopSide;                   // plant loop side index
        int BranchNum;                  // plant branch index
        int CompNum;                    // plant component index
        // set by parent object and "pushed" to this structure in SetVSWSHPData subroutine
        bool FindCompanionUpStreamCoil; // Flag to get the companion coil in Init
        bool IsDXCoilInZone;            // true means dx coil is in zone instead of outside
        int CompanionCoolingCoilNum;    // Heating coil companion cooling coil index
        int CompanionHeatingCoilNum;    // Cooling coil companion heating coil index
        Real64 FanDelayTime;            // Fan delay time, time delay for the HP's fan to
        // beginning for multispeed coil type
        int MSHPDesignSpecIndex;              // index to UnitarySystemPerformance:Multispeed object
        Array1D_int MSErrIndex;               // index flag for num speeds/recurring messages
        Array1D<Real64> MSRatedPercentTotCap; // Percentage to the total cooling capacity for MS heat pump at the highest speed [dimensionless]
        Array1D<Real64> MSRatedTotCap;        // Rated cooling capacity for MS heat pump [W]
        Array1D<Real64> MSRatedSHR;           // Rated SHR for MS heat pump [dimensionless]
        Array1D<Real64> MSRatedCOP;           // Rated COP for MS heat pump [dimensionless]
        Array1D<Real64> MSRatedAirVolFlowPerRatedTotCap;
        // Rated Air volume flow rate per total capacity through unit at rated conditions [m^3/w]
        Array1D<Real64> MSRatedAirVolFlowRate;
        // Air volume flow rate through unit at rated conditions [m3/s]
        Array1D<Real64> MSRatedAirMassFlowRate;
        // Air mass flow rate through unit at rated conditions [kg/s]
        Array1D<Real64> MSRatedWaterVolFlowPerRatedTotCap;
        // Rated water volume flow rate per total  capacity through unit at rated conditions [m^3/w]
        Array1D<Real64> MSRatedWaterVolFlowRate;
        // Water volume flow rate through unit at rated conditions [m3/s]
        Array1D<Real64> MSRatedWaterMassFlowRate;
        // Water mass flow rate through unit at rated conditions [kg/s]
        Array1D<Real64> MSRatedCBF;
        // rated coil bypass factor
        Array1D<Real64> MSEffectiveAo;
        // effective heat transfer surface at each speed
        Array1D_int MSCCapFTemp;
        // index of total capacity modifier curve
        Array1D_int MSCCapAirFFlow;
        // index of total capacity modifier curve as a function of air flow
        Array1D_int MSCCapWaterFFlow;
        // index of total capacity modifier curve as a function of water flow
        Array1D_int MSEIRFTemp;
        // index of energy input ratio modifier curve as a function of temperature
        Array1D_int MSEIRAirFFlow;
        // index of energy input ratio modifier curve as a function of air flow fraction
        Array1D_int MSEIRWaterFFlow;
        // index of energy input ratio modifier curve as a function of water flow fraction
        Array1D_int MSWasteHeat;
        // index of waste heat as a function of temperature
        Array1D<Real64> MSWasteHeatFrac;
        // water heating coil pump power at various speeds
        Array1D<Real64> MSWHPumpPower;
        Array1D<Real64> MSWHPumpPowerPerRatedTotCap;
        // Waste heat fraction
        Real64 SpeedNumReport;
        // speed number for output
        Real64 SpeedRatioReport;
        // speed ratio for output between two neighboring speeds
        // End of multispeed water source coil input
        //----------------------------------------------------------------
        // added variables and arrays for variable speed air-source heat pump
        // defrosting
        int DefrostStrategy;       // defrost strategy; 1=reverse-cycle, 2=resistive
        int DefrostControl;        // defrost control; 1=timed, 2=on-demand
        int EIRFPLR;               // index of energy input ratio vs part-load ratio curve
        int DefrostEIRFT;          // index of defrost mode total cooling capacity for reverse cycle heat pump
        Real64 MinOATCompressor;   // Minimum OAT for heat pump compressor operation
        Real64 OATempCompressorOn; // The outdoor tempearture when the compressor is automatically turned back on,
        // if applicable, following automatic shut off. This field is used only for
        // HSPF calculation.
        Real64 MaxOATDefrost;           // Maximum OAT for defrost operation
        Real64 DefrostTime;             // Defrost time period in hours
        Real64 DefrostCapacity;         // Resistive defrost to nominal capacity (at 21.11C/8.33C) ratio
        Real64 HPCompressorRuntime;     // keep track of compressor runtime
        Real64 HPCompressorRuntimeLast; // keep track of last time step compressor runtime (if simulation downshifts)
        Real64 TimeLeftToDefrost;       // keep track of time left to defrost heat pump
        Real64 DefrostPower;            // power used during defrost
        Real64 DefrostConsumption;      // energy used during defrost
        // crankcase heater
        bool ReportCoolingCoilCrankcasePower; // logical determines if the cooling coil crankcase heater power is reported
        Real64 CrankcaseHeaterCapacity;       // total crankcase heater capacity [W]
        Real64 CrankcaseHeaterPower;          // report variable for average crankcase heater power [W]
        Real64 MaxOATCrankcaseHeater;         // maximum OAT for crankcase heater operation [C]
        Real64 CrankcaseHeaterConsumption;    // report variable for total crankcase heater energy consumption [J]
        // condenser evaporative precooling
        int CondenserInletNodeNum;       // Node number of outdoor condenser
        int CondenserType;               // Type of condenser for DX cooling coil: AIR COOLED or EVAP COOLED
        bool ReportEvapCondVars;         // true if any performance mode includes an evap condenser
        Real64 EvapCondPumpElecNomPower; // Nominal power input to the evap condenser water circulation pump [W]
        Real64 EvapCondPumpElecPower;    // Average power consumed by the evap condenser water circulation pump over
        // the time step [W]
        Real64 EvapWaterConsumpRate;        // Evap condenser water consumption rate [m3/s]
        Real64 EvapCondPumpElecConsumption; // Electric energy consumed by the evap condenser water circulation pump [J]
        Real64 EvapWaterConsump;            // Evap condenser water consumption [m3]
        Real64 BasinHeaterConsumption;      // Basin heater energy consumption (J)
        Real64 BasinHeaterPowerFTempDiff;   // Basin heater capacity per degree C below setpoint (W/C)
        Real64 BasinHeaterSetPointTemp;     // setpoint temperature for basin heater operation (C)
        Real64 BasinHeaterPower;            // Basin heater power (W)
        int BasinHeaterSchedulePtr;         // Pointer to basin heater schedule
        Array1D<Real64> EvapCondAirFlow;    // Air flow rate through the evap condenser at high speed, volumetric flow rate
        // for water use calcs [m3/s]
        Array1D<Real64> EvapCondEffect; // effectiveness of the evaporatively cooled condenser
        // [high speed for multi-speed unit] (-)
        Array1D<Real64> MSRatedEvapCondVolFlowPerRatedTotCap; // evap condenser air flow ratio to capacity
        // begin variables for Water System interactions
        int EvapWaterSupplyMode;         // where does water come from
        std::string EvapWaterSupplyName; // name of water source e.g. water storage tank
        int EvapWaterSupTankID;
        int EvapWaterTankDemandARRID;
        int CondensateCollectMode;         // where does water come from
        std::string CondensateCollectName; // name of water source e.g. water storage tank
        int CondensateTankID;
        int CondensateTankSupplyARRID;
        Real64 CondensateVdot;         // rate of water condensation from air stream [m3/s]
        Real64 CondensateVol;          // amount of water condensed from air stream [m3]
        Real64 CondInletTemp;          // Evap condenser inlet temperature [C], report variable
        int SupplyFanIndex;            // index of this fan in fan array or vector
        int SupplyFan_TypeNum;         // type of fan, in DataHVACGlobals
        std::string SupplyFanName;     // name of fan associated with this dx coil
        Real64 SourceAirMassFlowRate;  // source air mass flow rate [kg/s]
        Real64 InletSourceAirTemp;     // source air temperature entering the outdoor coil [C]
        Real64 InletSourceAirEnthalpy; // source air enthalpy entering the outdoor coil [J/kg]
        // end variables for water system interactions

        // begin varibles for HPWH
        Real64 RatedCapWH;                  // Rated water heating Capacity [W]
        int InletAirTemperatureType;        // Specifies to use either air wet-bulb or dry-bulb temp for curve objects
        Real64 WHRatedInletDBTemp;          // Rated inlet air dry-bulb temperature [C]
        Real64 WHRatedInletWBTemp;          // Rated inlet air wet-bulb temperature [C]
        Real64 WHRatedInletWaterTemp;       // Rated condenser water inlet temperature [C]
        Real64 HPWHCondPumpElecNomPower;    // Nominal power input to the condenser water circulation pump [W]
        Real64 HPWHCondPumpFracToWater;     // Nominal power fraction to water for the condenser water circulation pump
        Real64 RatedHPWHCondWaterFlow;      // Rated water flow rate through the condenser of the HPWH DX coil [m3/s]
        Real64 ElecWaterHeatingPower;       // Total electric power consumed by compressor and condenser pump [W]
        Real64 ElecWaterHeatingConsumption; // Total electric consumption by compressor and condenser pump [J]
        bool FanPowerIncludedInCOP;         // Indicates that fan heat is included in heating capacity and COP
        bool CondPumpHeatInCapacity;        // Indicates that condenser pump heat is included in heating capacity
        bool CondPumpPowerInCOP;            // Indicates that condenser pump power is included in heating COP
        bool AirVolFlowAutoSized;           // Used to report autosizing info for the HPWH DX coil
        bool WaterVolFlowAutoSized;         // Used to report autosizing info for the HPWH DX coil
        Real64 TotalHeatingEnergy;          // total water heating energy
        Real64 TotalHeatingEnergyRate;      // total WH energy rate
        bool bIsDesuperheater;              // whether the coil is used for a desuperheater, i.e. zero all the cooling capacity and power
        // end variables for HPWH
        bool reportCoilFinalSizes; // one time report of sizes to coil selection report
        Real64 capModFacTotal;     // coil  TotCapTempModFac * TotCapAirFFModFac * TotCapWaterFFModFac, for result for simulation peak reporting

        // Default Constructor
        VariableSpeedCoilData();
    };

    // Object Data
    extern Array1D<VariableSpeedCoilData> VarSpeedCoil;

    // Functions
    void clear_state();

    void SimVariableSpeedCoils(EnergyPlusData &state, std::string const &CompName,   // Coil Name
                               int &CompIndex,                // Index for Component name
                               int const CyclingScheme,       // Continuous fan OR cycling compressor
                               Real64 &MaxONOFFCyclesperHour, // Maximum cycling rate of heat pump [cycles/hr]
                               Real64 &HPTimeConstant,        // Heat pump time constant [s]
                               Real64 &FanDelayTime,          // Fan delay time, time delay for the HP's fan to
                               int const CompOp,              // compressor on/off. 0 = off; 1= on
                               Real64 const PartLoadFrac,
                               int const SpeedNum,                        // compressor speed number
                               Real64 const SpeedRatio,                   // compressor speed ratio
                               Real64 const SensLoad,                     // Sensible demand load [W]
                               Real64 const LatentLoad,                   // Latent demand load [W]
                               Optional<Real64 const> OnOffAirFlowRat = _ // ratio of comp on to comp off air flow rate
    );

    void GetVarSpeedCoilInput(EnergyPlusData &state);

    // Beginning Initialization Section of the Module
    //******************************************************************************

    void InitVarSpeedCoil(EnergyPlusData &state, int const DXCoilNum,                // Current DXCoilNum under simulation
                          Real64 const MaxONOFFCyclesperHour, // Maximum cycling rate of heat pump [cycles/hr]
                          Real64 const HPTimeConstant,        // Heat pump time constant [s]
                          Real64 const FanDelayTime,          // Fan delay time, time delay for the HP's fan to
                          Real64 const SensLoad,              // Control zone sensible load[W]
                          Real64 const LatentLoad,            // Control zone latent load[W]
                          int const CyclingScheme,            // fan operating mode
                          Real64 const OnOffAirFlowRatio,     // ratio of compressor on flow to average flow over time step
                          Real64 const SpeedRatio,            // compressor speed ratio
                          int const SpeedNum                  // compressor speed number
    );

    void SizeVarSpeedCoil(EnergyPlusData &state, int const DXCoilNum);

    void CalcVarSpeedCoilCooling(EnergyPlusData &state,
                                 int const DXCoilNum,            // Heat Pump Number
                                 int const CyclingScheme,        // Fan/Compressor cycling scheme indicator
                                 Real64 &RuntimeFrac,            // Runtime Fraction of compressor or percent on time (on-time/cycle time)
                                 Real64 const SensDemand,        // Cooling Sensible Demand [W] !unused1208
                                 Real64 const LatentDemand,      // Cooling Latent Demand [W]
                                 int const CompOp,               // compressor operation flag
                                 Real64 const PartLoadRatio,     // compressor part load ratio
                                 Real64 const OnOffAirFlowRatio, // ratio of compressor on flow to average flow over time step
                                 Real64 const SpeedRatio,        // SpeedRatio varies between 1.0 (higher speed) and 0.0 (lower speed)
                                 int const SpeedNum              // Speed number, high bound
    );

    void CalcVarSpeedCoilHeating(EnergyPlusData &state,
                                 int const DXCoilNum,            // Heat Pump Number
                                 int const CyclingScheme,        // Fan/Compressor cycling scheme indicator
                                 Real64 &RuntimeFrac,            // Runtime Fraction of compressor or percent on time (on-time/cycle time)
                                 Real64 const SensDemand,        // Cooling Sensible Demand [W] !unused1208
                                 int const CompOp,               // compressor operation flag
                                 Real64 const PartLoadRatio,     // compressor part load ratio
                                 Real64 const OnOffAirFlowRatio, // ratio of compressor on flow to average flow over time step
                                 Real64 const SpeedRatio,        // SpeedRatio varies between 1.0 (higher speed) and 0.0 (lower speed)
                                 int const SpeedNum              // Speed number, high bound, i.e. SpeedNum - 1 is the other side
    );

<<<<<<< HEAD
    Real64 GetCoilCapacityVariableSpeed(EnergyPlusData &state, std::string const &CoilType, // must match coil types in this module
=======
    Real64 GetCoilCapacityVariableSpeed(EnergyPlusData &state,
                                        std::string const &CoilType, // must match coil types in this module
>>>>>>> 874857a2
                                        std::string const &CoilName, // must match coil names for the coil type
                                        bool &ErrorsFound            // set to true if problem
    );

<<<<<<< HEAD
    int GetCoilIndexVariableSpeed(EnergyPlusData &state, std::string const &CoilType, // must match coil types in this module
=======
    int GetCoilIndexVariableSpeed(EnergyPlusData &state,
                                  std::string const &CoilType, // must match coil types in this module
>>>>>>> 874857a2
                                  std::string const &CoilName, // must match coil names for the coil type
                                  bool &ErrorsFound            // set to true if problem
    );

<<<<<<< HEAD
    Real64 GetCoilAirFlowRateVariableSpeed(EnergyPlusData &state, std::string const &CoilType, // must match coil types in this module
=======
    Real64 GetCoilAirFlowRateVariableSpeed(EnergyPlusData &state,
                                           std::string const &CoilType, // must match coil types in this module
>>>>>>> 874857a2
                                           std::string const &CoilName, // must match coil names for the coil type
                                           bool &ErrorsFound            // set to true if problem
    );

<<<<<<< HEAD
    int GetCoilInletNodeVariableSpeed(EnergyPlusData &state, std::string const &CoilType, // must match coil types in this module
=======
    int GetCoilInletNodeVariableSpeed(EnergyPlusData &state,
                                      std::string const &CoilType, // must match coil types in this module
>>>>>>> 874857a2
                                      std::string const &CoilName, // must match coil names for the coil type
                                      bool &ErrorsFound            // set to true if problem
    );

<<<<<<< HEAD
    int GetCoilOutletNodeVariableSpeed(EnergyPlusData &state, std::string const &CoilType, // must match coil types in this module
=======
    int GetCoilOutletNodeVariableSpeed(EnergyPlusData &state,
                                       std::string const &CoilType, // must match coil types in this module
>>>>>>> 874857a2
                                       std::string const &CoilName, // must match coil names for the coil type
                                       bool &ErrorsFound            // set to true if problem
    );

<<<<<<< HEAD
    int GetVSCoilCondenserInletNode(EnergyPlusData &state, std::string const &CoilName, // must match coil names for the coil type
                                    bool &ErrorsFound            // set to true if problem
    );

    int GetVSCoilPLFFPLR(EnergyPlusData &state, std::string const &CoilType, // must match coil types in this module
=======
    int GetVSCoilCondenserInletNode(EnergyPlusData &state,
                                    std::string const &CoilName, // must match coil names for the coil type
                                    bool &ErrorsFound            // set to true if problem
    );

    int GetVSCoilPLFFPLR(EnergyPlusData &state,
                         std::string const &CoilType, // must match coil types in this module
>>>>>>> 874857a2
                         std::string const &CoilName, // must match coil names for the coil type
                         bool &ErrorsFound            // set to true if problem
    );

<<<<<<< HEAD
    int GetVSCoilCapFTCurveIndex(EnergyPlusData &state, int const &CoilIndex, // must match coil names for the coil type
                                 bool &ErrorsFound     // set to true if problem
    );

    Real64 GetVSCoilMinOATCompressor(EnergyPlusData &state, std::string const &CoilName, // must match coil names for the coil type
                                     bool &ErrorsFound            // set to true if problem
    );

    Real64 GetVSCoilMinOATCompressorUsingIndex(EnergyPlusData &state, int const CoilIndex, // index to cooling coil
                                               bool &ErrorsFound    // set to true if problem
    );

    int GetVSCoilNumOfSpeeds(EnergyPlusData &state, std::string const &CoilName, // must match coil names for the coil type
                             bool &ErrorsFound            // set to true if problem
    );

    void SetVarSpeedCoilData(EnergyPlusData &state, int const WSHPNum,                        // Number of OA Controller
=======
    int GetVSCoilCapFTCurveIndex(EnergyPlusData &state,
                                 int const &CoilIndex, // must match coil names for the coil type
                                 bool &ErrorsFound     // set to true if problem
    );

    Real64 GetVSCoilMinOATCompressor(EnergyPlusData &state,
                                     std::string const &CoilName, // must match coil names for the coil type
                                     bool &ErrorsFound            // set to true if problem
    );

    Real64 GetVSCoilMinOATCompressorUsingIndex(EnergyPlusData &state,
                                               int const CoilIndex, // index to cooling coil
                                               bool &ErrorsFound    // set to true if problem
    );

    int GetVSCoilNumOfSpeeds(EnergyPlusData &state,
                             std::string const &CoilName, // must match coil names for the coil type
                             bool &ErrorsFound            // set to true if problem
    );

    void SetVarSpeedCoilData(EnergyPlusData &state,
                             int const WSHPNum,                        // Number of OA Controller
>>>>>>> 874857a2
                             bool &ErrorsFound,                        // Set to true if certain errors found
                             Optional_int CompanionCoolingCoilNum = _, // Index to cooling coil for heating coil = SimpleWSHPNum
                             Optional_int CompanionHeatingCoilNum = _, // Index to heating coil for cooling coil = SimpleWSHPNum
                             Optional_int MSHPDesignSpecIndex = _      // index to UnitarySystemPerformance:Multispeed object
    );

    void UpdateVarSpeedCoil(int const DXCoilNum);

    Real64 CalcEffectiveSHR(int const DXCoilNum,     // Index number for cooling coil
                            Real64 const SHRss,      // Steady-state sensible heat ratio
                            int const CyclingScheme, // Fan/compressor cycling scheme indicator
                            Real64 const RTF,        // Compressor run-time fraction
                            Real64 const QLatRated,  // Rated latent capacity
                            Real64 const QLatActual, // Actual latent capacity
                            Real64 const EnteringDB, // Entering air dry-bulb temperature
                            Real64 const EnteringWB  // Entering air wet-bulb temperature
    );

    void CalcTotCapSHR_VSWSHP(EnergyPlusData &state,
                              Real64 const InletDryBulb,       // inlet air dry bulb temperature [C]
                              Real64 const InletHumRat,        // inlet air humidity ratio [kg water / kg dry air]
                              Real64 const InletEnthalpy,      // inlet air specific enthalpy [J/kg]
                              Real64 &InletWetBulb,            // inlet air wet bulb temperature [C]
                              Real64 const AirMassFlowRatio,   // Ratio of actual air mass flow to nominal air mass flow
                              Real64 const WaterMassFlowRatio, // Ratio of actual water mass flow to nominal water mass flow
                              Real64 const AirMassFlow,        // actual mass flow for capacity and SHR calculation
                              Real64 const CBF,                // coil bypass factor
                              Real64 const TotCapNom1,         // nominal total capacity at low speed [W]
                              int const CCapFTemp1,            // capacity modifier curve index, function of entering wetbulb at low speed
                              int const CCapAirFFlow1,         // capacity modifier curve, function of actual air flow vs rated flow at low speed
                              int const CCapWaterFFlow1,       // capacity modifier curve, function of actual water flow vs rated flow at low speed
                              Real64 const TotCapNom2,         // nominal total capacity at high speed [W]
                              int const CCapFTemp2,            // capacity modifier curve index, function of entering wetbulb at high speed
                              int const CCapAirFFlow2,         // capacity modifier curve, function of actual air flow vs rated flow at high speed
                              int const CCapWaterFFlow2,       // capacity modifier curve, function of actual water flow vs rated flow at high speed
                              Real64 &TotCap1,                 // total capacity at the given conditions [W] at low speed
                              Real64 &TotCap2,                 // total capacity at the given conditions [W] at high speed
                              Real64 &TotCapSpeed,             // integrated total capacity corresponding to the speed ratio
                              Real64 &SHR,                     // sensible heat ratio at the given conditions
                              Real64 const CondInletTemp,      // Condenser inlet temperature [C]
                              Real64 const Pressure,           // air pressure [Pa]
                              Real64 const SpeedRatio,         // from 0.0 to 1.0
                              int const NumSpeeds,             // number of speeds for input
                              Real64 &TotCapModFac             // capacity modification factor, func of temp and func of flow
    );

    void CalcVarSpeedHPWH(EnergyPlusData &state,
                          int const DXCoilNum,        // the number of the DX coil to be simulated
                          Real64 &RuntimeFrac,        // Runtime Fraction of compressor or percent on time (on-time/cycle time)
                          Real64 const PartLoadRatio, // sensible water heating load / full load sensible water heating capacity
                          Real64 const SpeedRatio,    // SpeedRatio varies between 1.0 (higher speed) and 0.0 (lower speed)
                          int const SpeedNum,         // Speed number, high bound capacity
                          int const CyclingScheme     // Continuous fan OR cycling compressor
    );

    Real64 getVarSpeedPartLoadRatio(int const DXCoilNum); // the number of the DX coil to mined for current PLR

    void setVarSpeedHPWHFanTypeNum(int const dXCoilNum, int const fanTypeNum);

    void setVarSpeedHPWHFanIndex(int const dXCoilNum, int const fanIndex);

    void setVarSpeedFanInfo(int const dXCoilNum, std::string const fanName, int const fanIndex, int const fanTypeNum);

} // namespace VariableSpeedCoils

} // namespace EnergyPlus

#endif<|MERGE_RESOLUTION|>--- conflicted
+++ resolved
@@ -433,63 +433,36 @@
                                  int const SpeedNum              // Speed number, high bound, i.e. SpeedNum - 1 is the other side
     );
 
-<<<<<<< HEAD
-    Real64 GetCoilCapacityVariableSpeed(EnergyPlusData &state, std::string const &CoilType, // must match coil types in this module
-=======
     Real64 GetCoilCapacityVariableSpeed(EnergyPlusData &state,
                                         std::string const &CoilType, // must match coil types in this module
->>>>>>> 874857a2
                                         std::string const &CoilName, // must match coil names for the coil type
                                         bool &ErrorsFound            // set to true if problem
     );
 
-<<<<<<< HEAD
-    int GetCoilIndexVariableSpeed(EnergyPlusData &state, std::string const &CoilType, // must match coil types in this module
-=======
     int GetCoilIndexVariableSpeed(EnergyPlusData &state,
                                   std::string const &CoilType, // must match coil types in this module
->>>>>>> 874857a2
                                   std::string const &CoilName, // must match coil names for the coil type
                                   bool &ErrorsFound            // set to true if problem
     );
 
-<<<<<<< HEAD
-    Real64 GetCoilAirFlowRateVariableSpeed(EnergyPlusData &state, std::string const &CoilType, // must match coil types in this module
-=======
     Real64 GetCoilAirFlowRateVariableSpeed(EnergyPlusData &state,
                                            std::string const &CoilType, // must match coil types in this module
->>>>>>> 874857a2
                                            std::string const &CoilName, // must match coil names for the coil type
                                            bool &ErrorsFound            // set to true if problem
     );
 
-<<<<<<< HEAD
-    int GetCoilInletNodeVariableSpeed(EnergyPlusData &state, std::string const &CoilType, // must match coil types in this module
-=======
     int GetCoilInletNodeVariableSpeed(EnergyPlusData &state,
                                       std::string const &CoilType, // must match coil types in this module
->>>>>>> 874857a2
                                       std::string const &CoilName, // must match coil names for the coil type
                                       bool &ErrorsFound            // set to true if problem
     );
 
-<<<<<<< HEAD
-    int GetCoilOutletNodeVariableSpeed(EnergyPlusData &state, std::string const &CoilType, // must match coil types in this module
-=======
     int GetCoilOutletNodeVariableSpeed(EnergyPlusData &state,
                                        std::string const &CoilType, // must match coil types in this module
->>>>>>> 874857a2
                                        std::string const &CoilName, // must match coil names for the coil type
                                        bool &ErrorsFound            // set to true if problem
     );
 
-<<<<<<< HEAD
-    int GetVSCoilCondenserInletNode(EnergyPlusData &state, std::string const &CoilName, // must match coil names for the coil type
-                                    bool &ErrorsFound            // set to true if problem
-    );
-
-    int GetVSCoilPLFFPLR(EnergyPlusData &state, std::string const &CoilType, // must match coil types in this module
-=======
     int GetVSCoilCondenserInletNode(EnergyPlusData &state,
                                     std::string const &CoilName, // must match coil names for the coil type
                                     bool &ErrorsFound            // set to true if problem
@@ -497,30 +470,10 @@
 
     int GetVSCoilPLFFPLR(EnergyPlusData &state,
                          std::string const &CoilType, // must match coil types in this module
->>>>>>> 874857a2
                          std::string const &CoilName, // must match coil names for the coil type
                          bool &ErrorsFound            // set to true if problem
     );
 
-<<<<<<< HEAD
-    int GetVSCoilCapFTCurveIndex(EnergyPlusData &state, int const &CoilIndex, // must match coil names for the coil type
-                                 bool &ErrorsFound     // set to true if problem
-    );
-
-    Real64 GetVSCoilMinOATCompressor(EnergyPlusData &state, std::string const &CoilName, // must match coil names for the coil type
-                                     bool &ErrorsFound            // set to true if problem
-    );
-
-    Real64 GetVSCoilMinOATCompressorUsingIndex(EnergyPlusData &state, int const CoilIndex, // index to cooling coil
-                                               bool &ErrorsFound    // set to true if problem
-    );
-
-    int GetVSCoilNumOfSpeeds(EnergyPlusData &state, std::string const &CoilName, // must match coil names for the coil type
-                             bool &ErrorsFound            // set to true if problem
-    );
-
-    void SetVarSpeedCoilData(EnergyPlusData &state, int const WSHPNum,                        // Number of OA Controller
-=======
     int GetVSCoilCapFTCurveIndex(EnergyPlusData &state,
                                  int const &CoilIndex, // must match coil names for the coil type
                                  bool &ErrorsFound     // set to true if problem
@@ -543,7 +496,6 @@
 
     void SetVarSpeedCoilData(EnergyPlusData &state,
                              int const WSHPNum,                        // Number of OA Controller
->>>>>>> 874857a2
                              bool &ErrorsFound,                        // Set to true if certain errors found
                              Optional_int CompanionCoolingCoilNum = _, // Index to cooling coil for heating coil = SimpleWSHPNum
                              Optional_int CompanionHeatingCoilNum = _, // Index to heating coil for cooling coil = SimpleWSHPNum
