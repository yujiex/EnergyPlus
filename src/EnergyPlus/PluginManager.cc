// EnergyPlus, Copyright (c) 1996-2020, The Board of Trustees of the University of Illinois,
// The Regents of the University of California, through Lawrence Berkeley National Laboratory
// (subject to receipt of any required approvals from the U.S. Dept. of Energy), Oak Ridge
// National Laboratory, managed by UT-Battelle, Alliance for Sustainable Energy, LLC, and other
// contributors. All rights reserved.
//
// NOTICE: This Software was developed under funding from the U.S. Department of Energy and the
// U.S. Government consequently retains certain rights. As such, the U.S. Government has been
// granted for itself and others acting on its behalf a paid-up, nonexclusive, irrevocable,
// worldwide license in the Software to reproduce, distribute copies to the public, prepare
// derivative works, and perform publicly and display publicly, and to permit others to do so.
//
// Redistribution and use in source and binary forms, with or without modification, are permitted
// provided that the following conditions are met:
//
// (1) Redistributions of source code must retain the above copyright notice, this list of
//     conditions and the following disclaimer.
//
// (2) Redistributions in binary form must reproduce the above copyright notice, this list of
//     conditions and the following disclaimer in the documentation and/or other materials
//     provided with the distribution.
//
// (3) Neither the name of the University of California, Lawrence Berkeley National Laboratory,
//     the University of Illinois, U.S. Dept. of Energy nor the names of its contributors may be
//     used to endorse or promote products derived from this software without specific prior
//     written permission.
//
// (4) Use of EnergyPlus(TM) Name. If Licensee (i) distributes the software in stand-alone form
//     without changes from the version obtained under this License, or (ii) Licensee makes a
//     reference solely to the software portion of its product, Licensee must refer to the
//     software as "EnergyPlus version X" software, where "X" is the version number Licensee
//     obtained under this License and may not use a different name for the software. Except as
//     specifically required in this Section (4), Licensee shall not use in a company name, a
//     product name, in advertising, publicity, or other promotional activities any name, trade
//     name, trademark, logo, or other designation of "EnergyPlus", "E+", "e+" or confusingly
//     similar designation, without the U.S. Department of Energy's prior written consent.
//
// THIS SOFTWARE IS PROVIDED BY THE COPYRIGHT HOLDERS AND CONTRIBUTORS "AS IS" AND ANY EXPRESS OR
// IMPLIED WARRANTIES, INCLUDING, BUT NOT LIMITED TO, THE IMPLIED WARRANTIES OF MERCHANTABILITY
// AND FITNESS FOR A PARTICULAR PURPOSE ARE DISCLAIMED. IN NO EVENT SHALL THE COPYRIGHT OWNER OR
// CONTRIBUTORS BE LIABLE FOR ANY DIRECT, INDIRECT, INCIDENTAL, SPECIAL, EXEMPLARY, OR
// CONSEQUENTIAL DAMAGES (INCLUDING, BUT NOT LIMITED TO, PROCUREMENT OF SUBSTITUTE GOODS OR
// SERVICES; LOSS OF USE, DATA, OR PROFITS; OR BUSINESS INTERRUPTION) HOWEVER CAUSED AND ON ANY
// THEORY OF LIABILITY, WHETHER IN CONTRACT, STRICT LIABILITY, OR TORT (INCLUDING NEGLIGENCE OR
// OTHERWISE) ARISING IN ANY WAY OUT OF THE USE OF THIS SOFTWARE, EVEN IF ADVISED OF THE
// POSSIBILITY OF SUCH DAMAGE.

#include <map>

#include <EnergyPlus/Data/EnergyPlusData.hh>
#include <EnergyPlus/DataStringGlobals.hh>
#include <EnergyPlus/FileSystem.hh>
#include <EnergyPlus/InputProcessing/InputProcessor.hh>
#include <EnergyPlus/OutputProcessor.hh>
#include <EnergyPlus/PluginManager.hh>
#include <EnergyPlus/UtilityRoutines.hh>

#include <nlohmann/json.hpp>

<<<<<<< HEAD
namespace EnergyPlus {
namespace PluginManagement {
    std::unique_ptr<PluginManager> pluginManager;

    std::map<EMSManager::EMSCallFrom, std::vector<std::function<void(void *)>>> callbacks;
    std::vector<PluginInstance> plugins;
    std::vector<PluginTrendVariable> trends;
    std::vector<std::string> globalVariableNames;
    std::vector<Real64> globalVariableValues;

    // some flags
    bool fullyReady = false;
    bool apiErrorFlag = false;
    bool condFDReadyFlag = false;
=======
namespace EnergyPlus::PluginManagement {
>>>>>>> f04ed6d7

    PluginTrendVariable::PluginTrendVariable(EnergyPlusData &state, std::string _name, int _numValues, int _indexOfPluginVariable) :
    name(std::move(_name)), numValues(_numValues), indexOfPluginVariable(_indexOfPluginVariable)
    {
        // initialize the deque so it can be queried immediately, even with just zeroes
        for (int i = 1; i <= this->numValues; i++) {
            this->values.push_back(0);
        }
        for (int loop = 1; loop <= _numValues; ++loop) {
            this->times.push_back(-loop * state.dataGlobal->TimeStepZone);
        }
    }

    void registerNewCallback(EnergyPlusData &state, EMSManager::EMSCallFrom iCalledFrom, const std::function<void(void *)> &f)
    {
        state.dataPluginManager->callbacks[iCalledFrom].push_back(f);
    }

    void onBeginEnvironment(EnergyPlusData &state) {
        // reset vars and trends -- sensors and actuators are reset by EMS
        for (auto & v : state.dataPluginManager->globalVariableValues) {
            v = 0;
        }
        // reinitialize trend variables so old data are purged
        for (auto & tr : state.dataPluginManager->trends) {
            tr.reset();
        }
    }

    int PluginManager::numActiveCallbacks(EnergyPlusData &state)
    {
        return (int)state.dataPluginManager->callbacks.size();
    }

    void runAnyRegisteredCallbacks(EnergyPlusData &state, EMSManager::EMSCallFrom iCalledFrom, bool &anyRan)
    {
        if (state.dataGlobal->KickOffSimulation) return;
        for (auto const &cb : state.dataPluginManager->callbacks[iCalledFrom]) {
            cb((void *) &state);
            anyRan = true;
        }
#if LINK_WITH_PYTHON == 1
        for (auto &plugin : state.dataPluginManager->plugins) {
            if (plugin.runDuringWarmup || !state.dataGlobal->WarmupFlag) {
                bool const didOneRun = plugin.run(state, iCalledFrom);
                if (didOneRun) anyRan = true;
            }
        }
#endif
    }

#if LINK_WITH_PYTHON == 1
    std::string pythonStringForUsage(EnergyPlusData &state)
    {
        if (state.dataGlobal->errorCallback) {
            return "Python Version not accessible during API calls";
        }
        std::string sVersion = Py_GetVersion();
        return "Linked to Python Version: \"" + sVersion + "\"";
    }
#else
    std::string pythonStringForUsage([[maybe_unused]] EnergyPlusData &state)
    {
        return "This version of EnergyPlus not linked to Python library.";
    }
#endif

    void PluginManager::setupOutputVariables([[maybe_unused]] EnergyPlusData &state)
    {
#if LINK_WITH_PYTHON == 1
        // with the PythonPlugin:Variables all set in memory, we can now set them up as outputs as needed
        std::string const sOutputVariable = "PythonPlugin:OutputVariable";
        int outputVarInstances = inputProcessor->getNumObjectsFound(state, sOutputVariable);
        if (outputVarInstances > 0) {
            auto const instances = inputProcessor->epJSON.find(sOutputVariable);
            if (instances == inputProcessor->epJSON.end()) {
                ShowSevereError(state, sOutputVariable + ": Somehow getNumObjectsFound was > 0 but epJSON.find found 0"); // LCOV_EXCL_LINE
            }
            auto &instancesValue = instances.value();
            for (auto instance = instancesValue.begin(); instance != instancesValue.end(); ++instance) {
                auto const &fields = instance.value();
                auto const &thisObjectName = instance.key();
                auto const objNameUC = EnergyPlus::UtilityRoutines::MakeUPPERCase(thisObjectName);
                // no need to validate name, the JSON will validate that.
                inputProcessor->markObjectAsUsed(sOutputVariable, thisObjectName);
                std::string varName = fields.at("python_plugin_variable_name");
                std::string avgOrSum = EnergyPlus::UtilityRoutines::MakeUPPERCase(fields.at("type_of_data_in_variable"));
                std::string updateFreq = EnergyPlus::UtilityRoutines::MakeUPPERCase(fields.at("update_frequency"));
                std::string units;
                if (fields.find("units") != fields.end()) {
                    units = fields.at("units").get<std::string>();
                }
                // get the index of the global variable, fatal if it doesn't mach one
                // validate type of data, update frequency, and look up units enum value
                // call setup output variable - variable TYPE is "PythonPlugin:OutputVariable"
                int variableHandle = EnergyPlus::PluginManagement::PluginManager::getGlobalVariableHandle(state, varName);
                if (variableHandle == -1) {
                    EnergyPlus::ShowSevereError(state, "Failed to match Python Plugin Output Variable");
                    EnergyPlus::ShowContinueError(state, "Trying to create output instance for variable name \"" + varName + "\"");
                    EnergyPlus::ShowContinueError(state, "No match found, make sure variable is listed in PythonPlugin:Variables object");
                    EnergyPlus::ShowFatalError(state, "Python Plugin Output Variable problem causes program termination");
                }
                bool isMetered = false;
                std::string sAvgOrSum = "Average";
                if (avgOrSum == "SUMMED") {
                    sAvgOrSum = "Sum";
                } else if (avgOrSum == "METERED") {
                    sAvgOrSum = "Sum";
                    isMetered = true;
                }
                std::string sUpdateFreq = "Zone";
                if (updateFreq == "SYSTEMTIMESTEP") {
                    sUpdateFreq = "System";
                }
                OutputProcessor::Unit thisUnit = OutputProcessor::Unit::None;
                if (!units.empty()) {
                    thisUnit = OutputProcessor::unitStringToEnum(units);
                    if (thisUnit == OutputProcessor::Unit::unknown) {
                        thisUnit = OutputProcessor::Unit::customEMS;
                    }
                }
                if (!isMetered) {
                    // regular output variable, ignore the meter/resource stuff and register the variable
                    if (thisUnit != OutputProcessor::Unit::customEMS) {
                        SetupOutputVariable(state, sOutputVariable,
                                            thisUnit,
                                            state.dataPluginManager->globalVariableValues[variableHandle],
                                            sUpdateFreq,
                                            sAvgOrSum,
                                            thisObjectName);
                    } else {
                        SetupOutputVariable(state, sOutputVariable,
                                            thisUnit,
                                            state.dataPluginManager->globalVariableValues[variableHandle],
                                            sUpdateFreq,
                                            sAvgOrSum,
                                            thisObjectName,
                                            _,
                                            _,
                                            _,
                                            _,
                                            _,
                                            _,
                                            _,
                                            _,
                                            _,
                                            units);
                    }
                } else {
                    // We are doing a metered type, we need to get the extra stuff
                    // Resource Type
                    if (fields.find("resource_type") == fields.end()) {
                        EnergyPlus::ShowSevereError(state, "Input error on PythonPlugin:OutputVariable = " + thisObjectName);
                        EnergyPlus::ShowContinueError(state, "The variable was marked as metered, but did not define a resource type");
                        EnergyPlus::ShowContinueError(state, "For metered variables, the resource type, group type, and end use category must be defined");
                        EnergyPlus::ShowFatalError(state, "Input error on PythonPlugin:OutputVariable causes program termination");
                    }
                    std::string const resourceType = EnergyPlus::UtilityRoutines::MakeUPPERCase(fields.at("resource_type"));
                    std::string sResourceType;
                    if (resourceType == "ELECTRICITY") {
                        sResourceType = "Electricity";
                    } else if (resourceType == "NATURALGAS") {
                        sResourceType = "NaturalGas";
                    } else if (resourceType == "GASOLINE") {
                        sResourceType = "Gasoline";
                    } else if (resourceType == "DIESEL") {
                        sResourceType = "Diesel";
                    } else if (resourceType == "COAL") {
                        sResourceType = "Coal";
                    } else if (resourceType == "FUELOILNO1") {
                        sResourceType = "FuelOilNo1";
                    } else if (resourceType == "FUELOILNO2") {
                        sResourceType = "FuelOilNo2";
                    } else if (resourceType == "OTHERFUEL1") {
                        sResourceType = "OtherFuel1";
                    } else if (resourceType == "OTHERFUEL2") {
                        sResourceType = "OtherFuel2";
                    } else if (resourceType == "PROPANE") {
                        sResourceType = "Propane";
                    } else if (resourceType == "WATERUSE") {
                        sResourceType = "Water";
                    } else if (resourceType == "ONSITEWATERPRODUCED") {
                        sResourceType = "OnSiteWater";
                    } else if (resourceType == "MAINSWATERSUPPLY") {
                        sResourceType = "MainsWater";
                    } else if (resourceType == "RAINWATERCOLLECTED") {
                        sResourceType = "RainWater";
                    } else if (resourceType == "WELLWATERDRAWN") {
                        sResourceType = "WellWater";
                    } else if (resourceType == "CONDENSATEWATERCOLLECTED") {
                        sResourceType = "Condensate";
                    } else if (resourceType == "ENERGYTRANSFER") {
                        sResourceType = "EnergyTransfer";
                    } else if (resourceType == "STEAM") {
                        sResourceType = "Steam";
                    } else if (resourceType == "DISTRICTCOOLING") {
                        sResourceType = "DistrictCooling";
                    } else if (resourceType == "DISTRICTHEATING") {
                        sResourceType = "DistrictHeating";
                    } else if (resourceType == "ELECTRICITYPRODUCEDONSITE") {
                        sResourceType = "ElectricityProduced";
                    } else if (resourceType == "SOLARWATERHEATING") {
                        sResourceType = "SolarWater";
                    } else if (resourceType == "SOLARAIRHEATING") {
                        sResourceType = "SolarAir";
                    } else {
                        ShowSevereError(state, "Invalid input for PythonPlugin:OutputVariable, unexpected Resource Type = " + resourceType);
                        ShowFatalError(state, "Python plugin output variable input problem causes program termination");
                    }

                    // Group Type
                    if (fields.find("group_type") == fields.end()) {
                        EnergyPlus::ShowSevereError(state, "Input error on PythonPlugin:OutputVariable = " + thisObjectName);
                        EnergyPlus::ShowContinueError(state, "The variable was marked as metered, but did not define a group type");
                        EnergyPlus::ShowContinueError(state, "For metered variables, the resource type, group type, and end use category must be defined");
                        EnergyPlus::ShowFatalError(state, "Input error on PythonPlugin:OutputVariable causes program termination");
                    }
                    std::string const groupType = EnergyPlus::UtilityRoutines::MakeUPPERCase(fields.at("group_type"));
                    std::string sGroupType;
                    if (groupType == "BUILDING") {
                        sGroupType = "Building";
                    } else if (groupType == "HVAC") {
                        sGroupType = "HVAC";
                    } else if (groupType == "PLANT") {
                        sGroupType = "Plant";
                    } else if (groupType == "SYSTEM") {
                        sGroupType = "System";
                    } else {
                        ShowSevereError(state, "Invalid input for PythonPlugin:OutputVariable, unexpected Group Type = " + groupType);
                        ShowFatalError(state, "Python plugin output variable input problem causes program termination");
                    }

                    // End Use Type
                    if (fields.find("end_use_category") == fields.end()) {
                        EnergyPlus::ShowSevereError(state, "Input error on PythonPlugin:OutputVariable = " + thisObjectName);
                        EnergyPlus::ShowContinueError(state, "The variable was marked as metered, but did not define an end-use category");
                        EnergyPlus::ShowContinueError(state, "For metered variables, the resource type, group type, and end use category must be defined");
                        EnergyPlus::ShowFatalError(state, "Input error on PythonPlugin:OutputVariable causes program termination");
                    }
                    std::string const endUse = EnergyPlus::UtilityRoutines::MakeUPPERCase(fields.at("end_use_category"));
                    std::string sEndUse;
                    if (endUse == "HEATING") {
                        sEndUse = "Heating";
                    } else if (endUse == "COOLING") {
                        sEndUse = "Cooling";
                    } else if (endUse == "INTERIORLIGHTS") {
                        sEndUse = "InteriorLights";
                    } else if (endUse == "EXTERIORLIGHTS") {
                        sEndUse = "ExteriorLights";
                    } else if (endUse == "INTERIOREQUIPMENT") {
                        sEndUse = "InteriorEquipment";
                    } else if (endUse == "EXTERIOREQUIPMENT") {
                        sEndUse = "ExteriorEquipment";
                    } else if (endUse == "FANS") {
                        sEndUse = "Fans";
                    } else if (endUse == "PUMPS") {
                        sEndUse = "Pumps";
                    } else if (endUse == "HEATREJECTION") {
                        sEndUse = "HeatRejection";
                    } else if (endUse == "HUMIDIFIER") {
                        sEndUse = "Humidifier";
                    } else if (endUse == "HEATRECOVERY") {
                        sEndUse = "HeatRecovery";
                    } else if (endUse == "WATERSYSTEMS") {
                        sEndUse = "WaterSystems";
                    } else if (endUse == "REFRIGERATION") {
                        sEndUse = "Refrigeration";
                    } else if (endUse == "ONSITEGENERATION") {
                        sEndUse = "Cogeneration";
                    } else if (endUse == "HEATINGCOILS") {
                        sEndUse = "HeatingCoils";
                    } else if (endUse == "COOLINGCOILS") {
                        sEndUse = "CoolingCoils";
                    } else if (endUse == "CHILLERS") {
                        sEndUse = "Chillers";
                    } else if (endUse == "BOILERS") {
                        sEndUse = "Boilers";
                    } else if (endUse == "BASEBOARD") {
                        sEndUse = "Baseboard";
                    } else if (endUse == "HEATRECOVERYFORCOOLING") {
                        sEndUse = "HeatRecoveryForCooling";
                    } else if (endUse == "HEATRECOVERYFORHEATING") {
                        sEndUse = "HeatRecoveryForHeating";
                    } else {
                        ShowSevereError(state, "Invalid input for PythonPlugin:OutputVariable, unexpected End-use Subcategory = " + groupType);
                        ShowFatalError(state, "Python plugin output variable input problem causes program termination");
                    }

                    // Additional End Use Types Only Used for EnergyTransfer
                    if ((sResourceType != "EnergyTransfer") &&
                        (sEndUse == "HeatingCoils" || sEndUse == "CoolingCoils" || sEndUse == "Chillers" || sEndUse == "Boilers" ||
                         sEndUse == "Baseboard" || sEndUse == "HeatRecoveryForCooling" || sEndUse == "HeatRecoveryForHeating")) {
                        ShowWarningError(state, "Inconsistent resource type input for PythonPlugin:OutputVariable = " + thisObjectName);
                        ShowContinueError(state, "For end use subcategory = " + sEndUse + ", resource type must be EnergyTransfer");
                        ShowContinueError(state, "Resource type is being reset to EnergyTransfer and the simulation continues...");
                        sResourceType = "EnergyTransfer";
                    }

                    std::string sEndUseSubcategory;
                    if (fields.find("end_use_subcategory") != fields.end()) {
                        sEndUseSubcategory = fields.at("end_use_subcategory").get<std::string>();
                    }

                    if (sEndUseSubcategory.empty()) { // no subcategory
                        SetupOutputVariable(state, sOutputVariable,
                                            thisUnit,
                                            state.dataPluginManager->globalVariableValues[variableHandle],
                                            sUpdateFreq,
                                            sAvgOrSum,
                                            thisObjectName,
                                            _,
                                            sResourceType,
                                            sEndUse,
                                            _,
                                            sGroupType);
                    } else { // has subcategory
                        SetupOutputVariable(state, sOutputVariable,
                                            thisUnit,
                                            state.dataPluginManager->globalVariableValues[variableHandle],
                                            sUpdateFreq,
                                            sAvgOrSum,
                                            thisObjectName,
                                            _,
                                            sResourceType,
                                            sEndUse,
                                            sEndUseSubcategory,
                                            sGroupType);
                    }
                }
            }
        }
#endif
    }

    PluginManager::PluginManager(EnergyPlusData &state)
    {
#if LINK_WITH_PYTHON == 1
        // we'll need the program directory for a few things so get it once here at the top and sanitize it
        std::string programPath = FileSystem::getAbsolutePath(FileSystem::getProgramPath());
        std::string programDir = FileSystem::getParentDirectoryPath(programPath);
        std::string sanitizedProgramDir = PluginManager::sanitizedPath(programDir);

        // I think we need to set the python path before initializing the library
        // make this relative to the binary
        std::string pathToPythonPackages = sanitizedProgramDir + DataStringGlobals::pathChar + "python_standard_lib";
        FileSystem::makeNativePath(pathToPythonPackages);
        wchar_t *a = Py_DecodeLocale(pathToPythonPackages.c_str(), nullptr);
        Py_SetPath(a);
        Py_SetPythonHome(a);

        // now that we have set the path, we can initialize python
        // from https://docs.python.org/3/c-api/init.html
        // If arg 0, it skips init registration of signal handlers, which might be useful when Python is embedded.
        Py_InitializeEx(0);

        PyRun_SimpleString("import sys"); // allows us to report sys.path later

        // we also need to set an extra import path to find some dynamic library loading stuff, again make it relative to the binary
        std::string pathToDynLoad = sanitizedProgramDir + "python_standard_lib/lib-dynload";
        FileSystem::makeNativePath(pathToDynLoad);
        std::string libDirDynLoad = PluginManager::sanitizedPath(pathToDynLoad);
        PluginManager::addToPythonPath(state, libDirDynLoad, false);

        // now for additional paths:
        // we'll always want to add the program executable directory to PATH so that Python can find the installed pyenergyplus package
        // we will then optionally add the current working directory to allow Python to find scripts in the current directory
        // we will then optionally add the directory of the running IDF to allow Python to find scripts kept next to the IDF
        // we will then optionally add any additional paths the user specifies on the search paths object

        // so add the executable directory here
        PluginManager::addToPythonPath(state, sanitizedProgramDir, false);

        // Read all the additional search paths next
        std::string const sPaths = "PythonPlugin:SearchPaths";
        int searchPaths = inputProcessor->getNumObjectsFound(state, sPaths);
        if (searchPaths == 0) {
            // no search path objects in the IDF, just do the default behavior: add the current working dir and the input file dir
            PluginManager::addToPythonPath(state, ".", false);
            std::string sanitizedInputFileDir = PluginManager::sanitizedPath(DataStringGlobals::inputDirPathName);
            PluginManager::addToPythonPath(state, sanitizedInputFileDir, false);
        }
        if (searchPaths > 0) {
            auto const instances = inputProcessor->epJSON.find(sPaths);
            if (instances == inputProcessor->epJSON.end()) {
                ShowSevereError(state,                                                                              // LCOV_EXCL_LINE
                    "PythonPlugin:SearchPaths: Somehow getNumObjectsFound was > 0 but epJSON.find found 0"); // LCOV_EXCL_LINE
            }
            auto &instancesValue = instances.value();
            for (auto instance = instancesValue.begin(); instance != instancesValue.end(); ++instance) {
                // This is a unique object, so we should have one, but this is fine
                auto const &fields = instance.value();
                auto const &thisObjectName = instance.key();
                inputProcessor->markObjectAsUsed(sPaths, thisObjectName);
                std::string workingDirFlagUC = "YES";
                try {
                    workingDirFlagUC = EnergyPlus::UtilityRoutines::MakeUPPERCase(fields.at("add_current_working_directory_to_search_path"));
                } catch (nlohmann::json::out_of_range &e) {
                    // defaulted to YES
                }
                if (workingDirFlagUC == "YES") {
                    PluginManager::addToPythonPath(state, ".", false);
                }
                std::string inputFileDirFlagUC = "YES";
                try {
                    inputFileDirFlagUC = EnergyPlus::UtilityRoutines::MakeUPPERCase(fields.at("add_input_file_directory_to_search_path"));
                } catch (nlohmann::json::out_of_range &e) {
                    // defaulted to YES
                }
                if (inputFileDirFlagUC == "YES") {
                    std::string sanitizedInputFileDir = PluginManager::sanitizedPath(DataStringGlobals::inputDirPathName);
                    PluginManager::addToPythonPath(state, sanitizedInputFileDir, false);
                }
                try {
                    auto const vars = fields.at("py_search_paths");
                    for (const auto &var : vars) {
                        try {
                            PluginManager::addToPythonPath(state, PluginManager::sanitizedPath(var.at("search_path")), true);
                        } catch (nlohmann::json::out_of_range &e) {
                            // empty entry
                        }
                    }
                } catch (nlohmann::json::out_of_range& e) {
                    // catch when no paths are passed
                    // nothing to do here
                }
            }
        }

        // Now read all the actual plugins and interpret them
        // IMPORTANT -- DO NOT CALL setup() UNTIL ALL INSTANCES ARE DONE
        std::string const sPlugins = "PythonPlugin:Instance";
        int pluginInstances = inputProcessor->getNumObjectsFound(state, sPlugins);
        if (pluginInstances > 0) {
            auto const instances = inputProcessor->epJSON.find(sPlugins);
            if (instances == inputProcessor->epJSON.end()) {
                ShowSevereError(state,                                                                           // LCOV_EXCL_LINE
                    "PythonPlugin:Instance: Somehow getNumObjectsFound was > 0 but epJSON.find found 0"); // LCOV_EXCL_LINE
            }
            auto &instancesValue = instances.value();
            for (auto instance = instancesValue.begin(); instance != instancesValue.end(); ++instance) {
                auto const &fields = instance.value();
                auto const &thisObjectName = instance.key();
                inputProcessor->markObjectAsUsed(sPlugins, thisObjectName);
                std::string fileName = fields.at("python_module_name");
                std::string className = fields.at("plugin_class_name");
                std::string sWarmup = EnergyPlus::UtilityRoutines::MakeUPPERCase(fields.at("run_during_warmup_days"));
                bool warmup = false;
                if (sWarmup == "YES") {
                    warmup = true;
                }
                state.dataPluginManager->plugins.emplace_back(fileName, className, thisObjectName, warmup);
            }
        }

        // IMPORTANT - CALL setup() HERE ONCE ALL INSTANCES ARE CONSTRUCTED TO AVOID DESTRUCTOR/MEMORY ISSUES DURING VECTOR RESIZING
        for (auto &plugin : state.dataPluginManager->plugins) {
            plugin.setup(state);
        }

        std::string const sGlobals = "PythonPlugin:Variables";
        int globalVarInstances = inputProcessor->getNumObjectsFound(state, sGlobals);
        if (globalVarInstances > 0) {
            auto const instances = inputProcessor->epJSON.find(sGlobals);
            if (instances == inputProcessor->epJSON.end()) {
                ShowSevereError(state, sGlobals + ": Somehow getNumObjectsFound was > 0 but epJSON.find found 0"); // LCOV_EXCL_LINE
            }
            auto &instancesValue = instances.value();
            for (auto instance = instancesValue.begin(); instance != instancesValue.end(); ++instance) {
                auto const &fields = instance.value();
                auto const &thisObjectName = instance.key();
                inputProcessor->markObjectAsUsed(sGlobals, thisObjectName);
                auto const vars = fields.at("global_py_vars");
                for (const auto &var : vars) {
                    this->addGlobalVariable(state, var.at("variable_name"));
                }
            }
        }

        // PythonPlugin:TrendVariable,
        //       \memo This object sets up a Python plugin trend variable from an Python plugin variable
        //       \memo A trend variable logs values across timesteps
        //       \min-fields 3
        //  A1 , \field Name
        //       \required-field
        //       \type alpha
        //  A2 , \field Name of a Python Plugin Variable
        //       \required-field
        //       \type alpha
        //  N1 ; \field Number of Timesteps to be Logged
        //       \required-field
        //       \type integer
        //       \minimum 1
        std::string const sTrends = "PythonPlugin:TrendVariable";
        int trendInstances = inputProcessor->getNumObjectsFound(state, sTrends);
        if (trendInstances > 0) {
            auto const instances = inputProcessor->epJSON.find(sTrends);
            if (instances == inputProcessor->epJSON.end()) {
                ShowSevereError(state, sTrends + ": Somehow getNumObjectsFound was > 0 but epJSON.find found 0"); // LCOV_EXCL_LINE
            }
            auto &instancesValue = instances.value();
            for (auto instance = instancesValue.begin(); instance != instancesValue.end(); ++instance) {
                auto const &fields = instance.value();
                auto const &thisObjectName = EnergyPlus::UtilityRoutines::MakeUPPERCase(instance.key());
                inputProcessor->markObjectAsUsed(sGlobals, thisObjectName);
                std::string variableName = fields.at("name_of_a_python_plugin_variable");
                int variableIndex = EnergyPlus::PluginManagement::PluginManager::getGlobalVariableHandle(state, variableName);
                int numValues = fields.at("number_of_timesteps_to_be_logged");
                state.dataPluginManager->trends.emplace_back(state, thisObjectName, numValues, variableIndex);
                this->maxTrendVariableIndex++;
            }
        }

        // setting up output variables deferred until later in the simulation setup process
#else
        // need to alert only if a plugin instance is found
        std::string const sPlugins = "PythonPlugin:Instance";
        int pluginInstances = inputProcessor->getNumObjectsFound(state, sPlugins);
        if (pluginInstances > 0) {
            EnergyPlus::ShowFatalError(state, "Python Plugin instance found, but this build of EnergyPlus is not compiled with Python.");
        }
#endif
    }

    PluginManager::~PluginManager()
    {
#if LINK_WITH_PYTHON
        Py_FinalizeEx();
#endif  // LINK_WITH_PYTHON
    }

#if LINK_WITH_PYTHON == 1
    std::string PluginManager::sanitizedPath(std::string path)
    {
        // there are parts of this program that need to write out a string to execute in Python
        // because of that, escaped backslashes actually need double escaping
        // plus, the string cannot end with a backslash
        // sanitize the path to remove any trailing backslash
        if (path.empty()) {
            // this is really only likely to occur during unit testing, just return the original blank path
            return path;
        }
        if (path.substr(path.length() - 1, path.length()) == "\\") {
            path = path.substr(0, path.length() - 1);
        }
        // then sanitize it to escape the backslashes for writing the string literal to Python
        std::string sanitizedDir;
        for (char i : path) {
            if (i == '\\') {
                sanitizedDir += "\\\\";
            } else {
                sanitizedDir += i;
            }
        }
        return sanitizedDir;
    }
#else
    std::string PluginManager::sanitizedPath([[maybe_unused]] std::string path)
    {
        return "";
    }
#endif

    void PluginInstance::reportPythonError([[maybe_unused]] EnergyPlusData &state)
    {
#if LINK_WITH_PYTHON == 1
        PyObject *exc_type = nullptr;
        PyObject *exc_value = nullptr;
        PyObject *exc_tb = nullptr;
        PyErr_Fetch(&exc_type, &exc_value, &exc_tb);
        // Normalizing the exception is needed. Without it, our custom EnergyPlusException go through just fine
        // but any ctypes built-in exception for eg will have wrong types
        PyErr_NormalizeException(&exc_type, &exc_value, &exc_tb);
        PyObject *str_exc_value = PyObject_Repr(exc_value); // Now a unicode object
        PyObject *pyStr2 = PyUnicode_AsEncodedString(str_exc_value, "utf-8", "Error ~");
        Py_DECREF(str_exc_value);
        char *strExcValue = PyBytes_AsString(pyStr2); // NOLINT(hicpp-signed-bitwise)
        Py_DECREF(pyStr2);
        EnergyPlus::ShowContinueError(state, "Python error description follows: ");
        EnergyPlus::ShowContinueError(state, strExcValue);

        // See if we can get a full traceback.
        // Calls into python, and does the same as capturing the exception in `e`
        // then `print(traceback.format_exception(e.type, e.value, e.tb))`
        PyObject *pModuleName = PyUnicode_DecodeFSDefault("traceback");
        PyObject *pyth_module = PyImport_Import(pModuleName);
        Py_DECREF(pModuleName);

        if (pyth_module == nullptr) {
            EnergyPlus::ShowFatalError(state, "Cannot find 'traceback' module in reportPythonError(), this is weird");
            return;
        }

        PyObject *pyth_func = PyObject_GetAttrString(pyth_module, "format_exception");
        Py_DECREF(pyth_module); // PyImport_Import returns a new reference, decrement it

        if (pyth_func || PyCallable_Check(pyth_func)) {

            PyObject *pyth_val = PyObject_CallFunction(pyth_func, "OOO", exc_type, exc_value, exc_tb);

            // traceback.format_exception returns a list, so iterate on that
            if (!pyth_val || !PyList_Check(pyth_val)) { // NOLINT(hicpp-signed-bitwise)
                EnergyPlus::ShowFatalError(state, "In reportPythonError(), traceback.format_exception did not return a list.");
            }

            unsigned long numVals = PyList_Size(pyth_val);
            if (numVals == 0) {
                EnergyPlus::ShowFatalError(state, "No traceback available");
                return;
            }

            EnergyPlus::ShowContinueError(state, "Python traceback follows: ");

            EnergyPlus::ShowContinueError(state, "```");

            for (unsigned long itemNum = 0; itemNum < numVals; itemNum++) {
                PyObject *item = PyList_GetItem(pyth_val, itemNum);
                if (PyUnicode_Check(item)) { // NOLINT(hicpp-signed-bitwise) -- something inside Python code causes warning
                    std::string traceback_line = PyUnicode_AsUTF8(item);
                    if (!traceback_line.empty() && traceback_line[traceback_line.length()-1] == '\n') {
                        traceback_line.erase(traceback_line.length()-1);
                    }
                    EnergyPlus::ShowContinueError(state, " >>> " + traceback_line);
                }
                // PyList_GetItem returns a borrowed reference, do not decrement
            }

            EnergyPlus::ShowContinueError(state, "```");

            // PyList_Size returns a borrowed reference, do not decrement
            Py_DECREF(pyth_val); // PyObject_CallFunction returns new reference, decrement
        }
        Py_DECREF(pyth_func); // PyObject_GetAttrString returns a new reference, decrement it
#endif
    }

    void PluginInstance::setup([[maybe_unused]] EnergyPlusData &state)
    {
#if LINK_WITH_PYTHON == 1
        // this first section is really all about just ultimately getting a full Python class instance
        // this answer helped with a few things: https://ru.stackoverflow.com/a/785927

        PyObject *pModuleName = PyUnicode_DecodeFSDefault(this->moduleName.c_str());
        this->pModule = PyImport_Import(pModuleName);
        // PyUnicode_DecodeFSDefault documentation does not explicitly say whether it returns a new or borrowed reference,
        // but other functions in that section say they return a new reference, and that makes sense to me, so I think we
        // should decrement it.
        Py_DECREF(pModuleName);
        if (!this->pModule) {
            EnergyPlus::ShowSevereError(state, "Failed to import module \"" + this->moduleName + "\"");
            // ONLY call PyErr_Print if PyErr has occurred, otherwise it will cause other problems
            if (PyErr_Occurred()) {
                PluginInstance::reportPythonError(state);
            } else {
                EnergyPlus::ShowContinueError(state, "It could be that the module could not be found, or that there was an error in importing");
            }
            EnergyPlus::ShowFatalError(state, "Python import error causes program termination");
        }
        PyObject *pModuleDict = PyModule_GetDict(this->pModule);
        if (!pModuleDict) {
            EnergyPlus::ShowSevereError(state, "Failed to read module dictionary from module \"" + this->moduleName + "\"");
            if (PyErr_Occurred()) {
                PluginInstance::reportPythonError(state);
            } else {
                EnergyPlus::ShowContinueError(state, "It could be that the module was empty");
            }
            EnergyPlus::ShowFatalError(state, "Python module error causes program termination");
        }
        std::string fileVarName = "__file__";
        PyObject *pFullPath = PyDict_GetItemString(pModuleDict, fileVarName.c_str());
        if (!pFullPath) {
            // something went really wrong, this should only happen if you do some *weird* python stuff like
            // import from database or something
            ShowFatalError(state, "Could not get full path");
        } else {
            PyObject *pStrObj = PyUnicode_AsUTF8String(pFullPath);
            char *zStr = PyBytes_AsString(pStrObj);
            std::string s(zStr);
            Py_DECREF(pStrObj); // PyUnicode_AsUTF8String returns a new reference, decrement it
            ShowMessage(state, "PythonPlugin: Class " + className + " imported from: " + s);
        }
        PyObject *pClass = PyDict_GetItemString(pModuleDict, className.c_str());
        // Py_DECREF(pModuleDict);  // PyModule_GetDict returns a borrowed reference, DO NOT decrement
        if (!pClass) {
            EnergyPlus::ShowSevereError(state, "Failed to get class type \"" + className + "\" from module \"" + moduleName + "\"");
            if (PyErr_Occurred()) {
                PluginInstance::reportPythonError(state);
            } else {
                EnergyPlus::ShowContinueError(state, "It could be the class name is misspelled or missing.");
            }
            EnergyPlus::ShowFatalError(state, "Python class import error causes program termination");
        }
        if (!PyCallable_Check(pClass)) {
            EnergyPlus::ShowSevereError(state, "Got class type \"" + className + "\", but it cannot be called/instantiated");
            if (PyErr_Occurred()) {
                PluginInstance::reportPythonError(state);
            } else {
                EnergyPlus::ShowContinueError(state, "Is it possible the class name is actually just a variable?");
            }
            EnergyPlus::ShowFatalError(state, "Python class check error causes program termination");
        }
        this->pClassInstance = PyObject_CallObject(pClass, nullptr);
        // Py_DECREF(pClass);  // PyDict_GetItemString returns a borrowed reference, DO NOT decrement
        if (!this->pClassInstance) {
            EnergyPlus::ShowSevereError(state, "Something went awry calling class constructor for class \"" + className + "\"");
            if (PyErr_Occurred()) {
                PluginInstance::reportPythonError(state);
            } else {
                EnergyPlus::ShowContinueError(state, "It is possible the plugin class constructor takes extra arguments - it shouldn't.");
            }
            EnergyPlus::ShowFatalError(state, "Python class constructor error causes program termination");
        }
        // PyObject_CallObject returns a new reference, that we need to manage
        // I think we need to keep it around in memory though so the class methods can be called later on,
        // so I don't intend on decrementing it, at least not until the manager destructor
        // In any case, it will be an **extremely** tiny memory use if we hold onto it a bit too long

        // check which methods are overridden in the derived class
        std::string const detectOverriddenFunctionName = "_detect_overridden";
        PyObject *detectFunction = PyObject_GetAttrString(this->pClassInstance, detectOverriddenFunctionName.c_str());
        if (!detectFunction || !PyCallable_Check(detectFunction)) {
            EnergyPlus::ShowSevereError(state, "Could not find or call function \"" + detectOverriddenFunctionName + "\" on class \"" + this->moduleName +
                                        "." + this->className + "\"");
            if (PyErr_Occurred()) {
                PluginInstance::reportPythonError(state);
            } else {
                EnergyPlus::ShowContinueError(state, "This function should be available on the base class, so this is strange.");
            }
            EnergyPlus::ShowFatalError(state, "Python _detect_overridden() function error causes program termination");
        }
        PyObject *pFunctionResponse = PyObject_CallFunction(detectFunction, nullptr);
        Py_DECREF(detectFunction); // PyObject_GetAttrString returns a new reference, decrement it
        if (!pFunctionResponse) {
            EnergyPlus::ShowSevereError(state, "Call to _detect_overridden() on " + this->stringIdentifier + " failed!");
            if (PyErr_Occurred()) {
                PluginInstance::reportPythonError(state);
            } else {
                EnergyPlus::ShowContinueError(state, "This is available on the base class and should not be overridden...strange.");
            }
            EnergyPlus::ShowFatalError(state, "Program terminates after call to _detect_overridden() on " + this->stringIdentifier + " failed!");
        }
        if (!PyList_Check(pFunctionResponse)) { // NOLINT(hicpp-signed-bitwise)
            EnergyPlus::ShowFatalError(state, "Invalid return from _detect_overridden() on class \"" + this->stringIdentifier + ", this is weird");
        }
        unsigned long numVals = PyList_Size(pFunctionResponse);
        // at this point we know which base class methods are being overridden by the derived class
        // we can loop over them and based on the name check the appropriate flag and assign the function pointer
        if (numVals == 0) {
            EnergyPlus::ShowFatalError(state, "Python plugin \"" + this->stringIdentifier +
                                       "\" did not override any base class methods; must override at least one");
        }
        for (unsigned long itemNum = 0; itemNum < numVals; itemNum++) {
            PyObject *item = PyList_GetItem(pFunctionResponse, itemNum);
            if (PyUnicode_Check(item)) { // NOLINT(hicpp-signed-bitwise) -- something inside Python code causes warning
                std::string functionName = PyUnicode_AsUTF8(item);
                if (functionName == this->sHookBeginNewEnvironment) {
                    this->bHasBeginNewEnvironment = true;
                    this->pBeginNewEnvironment = PyUnicode_FromString(functionName.c_str());
                } else if (functionName == this->sHookBeginZoneTimestepBeforeSetCurrentWeather) {
                    this->bHasBeginZoneTimestepBeforeSetCurrentWeather = true;
                    this->pBeginZoneTimestepBeforeSetCurrentWeather = PyUnicode_FromString(functionName.c_str());
                } else if (functionName == this->sHookAfterNewEnvironmentWarmUpIsComplete) {
                    this->bHasAfterNewEnvironmentWarmUpIsComplete = true;
                    this->pAfterNewEnvironmentWarmUpIsComplete = PyUnicode_FromString(functionName.c_str());
                } else if (functionName == this->sHookBeginZoneTimestepBeforeInitHeatBalance) {
                    this->bHasBeginZoneTimestepBeforeInitHeatBalance = true;
                    this->pBeginZoneTimestepBeforeInitHeatBalance = PyUnicode_FromString(functionName.c_str());
                } else if (functionName == this->sHookBeginZoneTimestepAfterInitHeatBalance) {
                    this->bHasBeginZoneTimestepAfterInitHeatBalance = true;
                    this->pBeginZoneTimestepAfterInitHeatBalance = PyUnicode_FromString(functionName.c_str());
                } else if (functionName == this->sHookBeginTimestepBeforePredictor) {
                    this->bHasBeginTimestepBeforePredictor = true;
                    this->pBeginTimestepBeforePredictor = PyUnicode_FromString(functionName.c_str());
                } else if (functionName == this->sHookAfterPredictorBeforeHVACManagers) {
                    this->bHasAfterPredictorBeforeHVACManagers = true;
                    this->pAfterPredictorBeforeHVACManagers = PyUnicode_FromString(functionName.c_str());
                } else if (functionName == this->sHookAfterPredictorAfterHVACManagers) {
                    this->bHasAfterPredictorAfterHVACManagers = true;
                    this->pAfterPredictorAfterHVACManagers = PyUnicode_FromString(functionName.c_str());
                } else if (functionName == this->sHookInsideHVACSystemIterationLoop) {
                    this->bHasInsideHVACSystemIterationLoop = true;
                    this->pInsideHVACSystemIterationLoop = PyUnicode_FromString(functionName.c_str());
                } else if (functionName == this->sHookEndOfZoneTimestepBeforeZoneReporting) {
                    this->bHasEndOfZoneTimestepBeforeZoneReporting = true;
                    this->pEndOfZoneTimestepBeforeZoneReporting = PyUnicode_FromString(functionName.c_str());
                } else if (functionName == this->sHookEndOfZoneTimestepAfterZoneReporting) {
                    this->bHasEndOfZoneTimestepAfterZoneReporting = true;
                    this->pEndOfZoneTimestepAfterZoneReporting = PyUnicode_FromString(functionName.c_str());
                } else if (functionName == this->sHookEndOfSystemTimestepBeforeHVACReporting) {
                    this->bHasEndOfSystemTimestepBeforeHVACReporting = true;
                    this->pEndOfSystemTimestepBeforeHVACReporting = PyUnicode_FromString(functionName.c_str());
                } else if (functionName == this->sHookEndOfSystemTimestepAfterHVACReporting) {
                    this->bHasEndOfSystemTimestepAfterHVACReporting = true;
                    this->pEndOfSystemTimestepAfterHVACReporting = PyUnicode_FromString(functionName.c_str());
                } else if (functionName == this->sHookEndOfZoneSizing) {
                    this->bHasEndOfZoneSizing = true;
                    this->pEndOfZoneSizing = PyUnicode_FromString(functionName.c_str());
                } else if (functionName == this->sHookEndOfSystemSizing) {
                    this->bHasEndOfSystemSizing = true;
                    this->pEndOfSystemSizing = PyUnicode_FromString(functionName.c_str());
                } else if (functionName == this->sHookAfterComponentInputReadIn) {
                    this->bHasAfterComponentInputReadIn = true;
                    this->pAfterComponentInputReadIn = PyUnicode_FromString(functionName.c_str());
                } else if (functionName == this->sHookUserDefinedComponentModel) {
                    this->bHasUserDefinedComponentModel = true;
                    this->pUserDefinedComponentModel = PyUnicode_FromString(functionName.c_str());
                } else if (functionName == this->sHookUnitarySystemSizing) {
                    this->bHasUnitarySystemSizing = true;
                    this->pUnitarySystemSizing = PyUnicode_FromString(functionName.c_str());
                } else {
                    // the Python _detect_function worker is supposed to ignore any other functions so they don't show up at this point
                    // I don't think it's appropriate to warn here, so just ignore and move on
                }
            }
            // PyList_GetItem returns a borrowed reference, do not decrement
        }
        // PyList_Size returns a borrowed reference, do not decrement
        Py_DECREF(pFunctionResponse); // PyObject_CallFunction returns new reference, decrement
#endif
    }

    void PluginInstance::shutdown() const
    {
#if LINK_WITH_PYTHON == 1
        Py_DECREF(this->pClassInstance);
        Py_DECREF(this->pModule); // PyImport_Import returns a new reference, decrement it
        if (this->bHasBeginNewEnvironment) Py_DECREF(this->pBeginNewEnvironment);
        if (this->bHasAfterNewEnvironmentWarmUpIsComplete) Py_DECREF(this->pAfterNewEnvironmentWarmUpIsComplete);
        if (this->bHasBeginZoneTimestepBeforeInitHeatBalance) Py_DECREF(this->pBeginZoneTimestepBeforeInitHeatBalance);
        if (this->bHasBeginZoneTimestepAfterInitHeatBalance) Py_DECREF(this->pBeginZoneTimestepAfterInitHeatBalance);
        if (this->bHasBeginTimestepBeforePredictor) Py_DECREF(this->pBeginTimestepBeforePredictor);
        if (this->bHasAfterPredictorBeforeHVACManagers) Py_DECREF(this->pAfterPredictorBeforeHVACManagers);
        if (this->bHasAfterPredictorAfterHVACManagers) Py_DECREF(this->pAfterPredictorAfterHVACManagers);
        if (this->bHasInsideHVACSystemIterationLoop) Py_DECREF(this->pInsideHVACSystemIterationLoop);
        if (this->bHasEndOfZoneTimestepBeforeZoneReporting) Py_DECREF(this->pEndOfZoneTimestepBeforeZoneReporting);
        if (this->bHasEndOfZoneTimestepAfterZoneReporting) Py_DECREF(this->pEndOfZoneTimestepAfterZoneReporting);
        if (this->bHasEndOfSystemTimestepBeforeHVACReporting) Py_DECREF(this->pEndOfSystemTimestepBeforeHVACReporting);
        if (this->bHasEndOfSystemTimestepAfterHVACReporting) Py_DECREF(this->pEndOfSystemTimestepAfterHVACReporting);
        if (this->bHasEndOfZoneSizing) Py_DECREF(this->pEndOfZoneSizing);
        if (this->bHasEndOfSystemSizing) Py_DECREF(this->pEndOfSystemSizing);
        if (this->bHasAfterComponentInputReadIn) Py_DECREF(this->pAfterComponentInputReadIn);
        if (this->bHasUserDefinedComponentModel) Py_DECREF(this->pUserDefinedComponentModel);
        if (this->bHasUnitarySystemSizing) Py_DECREF(this->pUnitarySystemSizing);
#endif
    }

#if LINK_WITH_PYTHON == 1
    bool PluginInstance::run(EnergyPlusData &state, EMSManager::EMSCallFrom iCalledFrom) const
    {
        // returns true if a plugin actually ran
        PyObject *pFunctionName = nullptr;
        const char * functionName = nullptr;
        if (iCalledFrom == EMSManager::EMSCallFrom::BeginNewEnvironment) {
            if (this->bHasBeginNewEnvironment) {
                pFunctionName = this->pBeginNewEnvironment;
                functionName = this->sHookBeginNewEnvironment;
            }
        } else if (iCalledFrom == EMSManager::EMSCallFrom::BeginZoneTimestepBeforeSetCurrentWeather) {
            if (this->bHasBeginZoneTimestepBeforeSetCurrentWeather) {
                pFunctionName = this->pBeginZoneTimestepBeforeSetCurrentWeather;
                functionName = this->sHookBeginZoneTimestepBeforeSetCurrentWeather;
            }
        } else if (iCalledFrom == EMSManager::EMSCallFrom::ZoneSizing) {
            if (this->bHasEndOfZoneSizing) {
                pFunctionName = this->pEndOfZoneSizing;
                functionName = this->sHookEndOfZoneSizing;
            }
        } else if (iCalledFrom == EMSManager::EMSCallFrom::SystemSizing) {
            if (this->bHasEndOfSystemSizing) {
                pFunctionName = this->pEndOfSystemSizing;
                functionName = this->sHookEndOfSystemSizing;
            }
        } else if (iCalledFrom == EMSManager::EMSCallFrom::BeginNewEnvironmentAfterWarmUp) {
            if (this->bHasAfterNewEnvironmentWarmUpIsComplete) {
                pFunctionName = this->pAfterNewEnvironmentWarmUpIsComplete;
                functionName = this->sHookAfterNewEnvironmentWarmUpIsComplete;
            }
        } else if (iCalledFrom == EMSManager::EMSCallFrom::BeginTimestepBeforePredictor) {
            if (this->bHasBeginTimestepBeforePredictor) {
                pFunctionName = this->pBeginTimestepBeforePredictor;
                functionName = this->sHookBeginTimestepBeforePredictor;
            }
        } else if (iCalledFrom == EMSManager::EMSCallFrom::BeforeHVACManagers) {
            if (this->bHasAfterPredictorBeforeHVACManagers) {
                pFunctionName = this->pAfterPredictorBeforeHVACManagers;
                functionName = this->sHookAfterPredictorBeforeHVACManagers;
            }
        } else if (iCalledFrom == EMSManager::EMSCallFrom::AfterHVACManagers) {
            if (this->bHasAfterPredictorAfterHVACManagers) {
                pFunctionName = this->pAfterPredictorAfterHVACManagers;
                functionName = this->sHookAfterPredictorAfterHVACManagers;
            }
        } else if (iCalledFrom == EMSManager::EMSCallFrom::HVACIterationLoop) {
            if (this->bHasInsideHVACSystemIterationLoop) {
                pFunctionName = this->pInsideHVACSystemIterationLoop;
                functionName = this->sHookInsideHVACSystemIterationLoop;
            }
        } else if (iCalledFrom == EMSManager::EMSCallFrom::EndSystemTimestepBeforeHVACReporting) {
            if (this->bHasEndOfSystemTimestepBeforeHVACReporting) {
                pFunctionName = this->pEndOfSystemTimestepBeforeHVACReporting;
                functionName = this->sHookEndOfSystemTimestepBeforeHVACReporting;
            }
        } else if (iCalledFrom == EMSManager::EMSCallFrom::EndSystemTimestepAfterHVACReporting) {
            if (this->bHasEndOfSystemTimestepAfterHVACReporting) {
                pFunctionName = this->pEndOfSystemTimestepAfterHVACReporting;
                functionName = this->sHookEndOfSystemTimestepAfterHVACReporting;
            }
        } else if (iCalledFrom == EMSManager::EMSCallFrom::EndZoneTimestepBeforeZoneReporting) {
            if (this->bHasEndOfZoneTimestepBeforeZoneReporting) {
                pFunctionName = this->pEndOfZoneTimestepBeforeZoneReporting;
                functionName = this->sHookEndOfZoneTimestepBeforeZoneReporting;
            }
        } else if (iCalledFrom == EMSManager::EMSCallFrom::EndZoneTimestepAfterZoneReporting) {
            if (this->bHasEndOfZoneTimestepAfterZoneReporting) {
                pFunctionName = this->pEndOfZoneTimestepAfterZoneReporting;
                functionName = this->sHookEndOfZoneTimestepAfterZoneReporting;
            }
        } else if (iCalledFrom == EMSManager::EMSCallFrom::ComponentGetInput) {
            if (this->bHasAfterComponentInputReadIn) {
                pFunctionName = this->pAfterComponentInputReadIn;
                functionName = this->sHookAfterComponentInputReadIn;
            }
        } else if (iCalledFrom == EMSManager::EMSCallFrom::UserDefinedComponentModel) {
            if (this->bHasUserDefinedComponentModel) {
                pFunctionName = this->pUserDefinedComponentModel;
                functionName = this->sHookUserDefinedComponentModel;
            }
        } else if (iCalledFrom == EMSManager::EMSCallFrom::UnitarySystemSizing) {
            if (this->bHasUnitarySystemSizing) {
                pFunctionName = this->pUnitarySystemSizing;
                functionName = this->sHookUnitarySystemSizing;
            }
        } else if (iCalledFrom == EMSManager::EMSCallFrom::BeginZoneTimestepBeforeInitHeatBalance) {
            if (this->bHasBeginZoneTimestepBeforeInitHeatBalance) {
                pFunctionName = this->pBeginZoneTimestepBeforeInitHeatBalance;
                functionName = this->sHookBeginZoneTimestepBeforeInitHeatBalance;
            }
        } else if (iCalledFrom == EMSManager::EMSCallFrom::BeginZoneTimestepAfterInitHeatBalance) {
            if (this->bHasBeginZoneTimestepAfterInitHeatBalance) {
                pFunctionName = this->pBeginZoneTimestepAfterInitHeatBalance;
                functionName = this->sHookBeginZoneTimestepAfterInitHeatBalance;
            }
        }

        // leave if we didn't find a match
        if (!pFunctionName) {
            return false;
        }

        // then call the main function
        //static const PyObject oneArgObjFormat = Py_BuildValue)("O");
        PyObject *pStateInstance = PyLong_FromVoidPtr((void*)&state);
        PyObject *pFunctionResponse = PyObject_CallMethodObjArgs(this->pClassInstance, pFunctionName, pStateInstance, nullptr);
        Py_DECREF(pStateInstance);
        if (!pFunctionResponse) {
            std::string const functionNameAsString(functionName); // only convert to string if an error occurs
            EnergyPlus::ShowSevereError(state, "Call to " + functionNameAsString + "() on " + this->stringIdentifier + " failed!");
            if (PyErr_Occurred()) {
                PluginInstance::reportPythonError(state);
            } else {
                EnergyPlus::ShowContinueError(state, "This could happen for any number of reasons, check the plugin code.");
            }
            EnergyPlus::ShowFatalError(state, "Program terminates after call to " + functionNameAsString + "() on " + this->stringIdentifier + " failed!");
        }
        if (PyLong_Check(pFunctionResponse)) { // NOLINT(hicpp-signed-bitwise)
            auto exitCode = PyLong_AsLong(pFunctionResponse);
            if (exitCode == 0) {
                // success
            } else if (exitCode == 1) {
                EnergyPlus::ShowFatalError(state, "Python Plugin \"" + this->stringIdentifier + "\" returned 1 to indicate EnergyPlus should abort");
            }
        } else {
            std::string const functionNameAsString(functionName); // only convert to string if an error occurs
            EnergyPlus::ShowFatalError(state, "Invalid return from " + functionNameAsString + "() on class \"" + this->stringIdentifier +
                                       ", make sure it returns an integer exit code, either zero (success) or one (failure)");
        }
        Py_DECREF(pFunctionResponse); // PyObject_CallFunction returns new reference, decrement
        if (state.dataPluginManager->apiErrorFlag) {
            EnergyPlus::ShowFatalError(state, "API problems encountered while running plugin cause program termination.");
        }
        return true;
    }
#else
    bool PluginInstance::run([[maybe_unused]] EnergyPlusData &state, [[maybe_unused]] EMSManager::EMSCallFrom iCalledFrom) const
    {
        return false;
    }
#endif

#if LINK_WITH_PYTHON == 1
    void PluginManager::addToPythonPath(EnergyPlusData &state, const std::string &path, bool userDefinedPath)
    {
        if (path.empty()) return;

        std::string command = "sys.path.insert(0, \"" + path + "\")";
        if (PyRun_SimpleString(command.c_str()) == 0) {
            if (userDefinedPath) {
                EnergyPlus::ShowMessage(state, "Successfully added path \"" + path + "\" to the sys.path in Python");
            }
            //PyRun_SimpleString)("print(' EPS : ' + str(sys.path))");
        } else {
            EnergyPlus::ShowFatalError(state, "ERROR adding \"" + path + "\" to the sys.path in Python");
        }
    }
#else
    void PluginManager::addToPythonPath([[maybe_unused]] EnergyPlusData &state, [[maybe_unused]] const std::string &path, [[maybe_unused]] bool userDefinedPath)
    {
    }
#endif

#if LINK_WITH_PYTHON == 1
    void PluginManager::addGlobalVariable(EnergyPlusData &state, const std::string &name)
    {
        std::string const varNameUC = EnergyPlus::UtilityRoutines::MakeUPPERCase(name);
        state.dataPluginManager->globalVariableNames.push_back(varNameUC);
        state.dataPluginManager->globalVariableValues.push_back(Real64());
        this->maxGlobalVariableIndex++;
    }
#else
    void PluginManager::addGlobalVariable([[maybe_unused]] EnergyPlusData &state, [[maybe_unused]] const std::string &name)
    {
    }
#endif

#if LINK_WITH_PYTHON == 1
    int PluginManager::getGlobalVariableHandle(EnergyPlusData &state, const std::string &name, bool const suppress_warning)
    { // note zero is a valid handle
        std::string const varNameUC = EnergyPlus::UtilityRoutines::MakeUPPERCase(name);
        auto const it = std::find(state.dataPluginManager->globalVariableNames.begin(), state.dataPluginManager->globalVariableNames.end(), varNameUC);
        if (it != state.dataPluginManager->globalVariableNames.end()) {
            return std::distance(state.dataPluginManager->globalVariableNames.begin(), it);
        } else {
            if (suppress_warning) {
                return -1;
            } else {
                EnergyPlus::ShowSevereError(state, "Tried to retrieve handle for a nonexistent plugin global variable");
                EnergyPlus::ShowContinueError(state, "Name looked up: \"" + varNameUC + "\", available names: ");
                for (auto const &gvName : state.dataPluginManager->globalVariableNames) {
                    EnergyPlus::ShowContinueError(state, "    \"" + gvName + "\"");
                }
                EnergyPlus::ShowFatalError(state, "Plugin global variable problem causes program termination");
                return -1; // hush the compiler warning
            }
        }
    }
#else
    int PluginManager::getGlobalVariableHandle([[maybe_unused]] EnergyPlusData &state,
                                               [[maybe_unused]] const std::string &name,
                                               [[maybe_unused]] bool const suppress_warning)
    {
        return -1;
    }
#endif

#if LINK_WITH_PYTHON == 1
    int PluginManager::getTrendVariableHandle(EnergyPlusData &state, const std::string &name)
    {
        std::string const varNameUC = EnergyPlus::UtilityRoutines::MakeUPPERCase(name);
        for (size_t i = 0; i < state.dataPluginManager->trends.size(); i++) {
            auto &thisTrend = state.dataPluginManager->trends[i];
            if (thisTrend.name == varNameUC) {
                return i;
            }
        }
        return -1;
    }
#else
    int PluginManager::getTrendVariableHandle([[maybe_unused]] EnergyPlusData &state, [[maybe_unused]] const std::string &name)
    {
        return -1;
    }
#endif

#if LINK_WITH_PYTHON == 1
    Real64 PluginManager::getTrendVariableValue(EnergyPlusData &state, int handle, int timeIndex)
    {
        return state.dataPluginManager->trends[handle].values[timeIndex];
    }
#else
    Real64 PluginManager::getTrendVariableValue([[maybe_unused]] EnergyPlusData &state, [[maybe_unused]] int handle, [[maybe_unused]] int timeIndex)
    {
        return 0.0;
    }
#endif

#if LINK_WITH_PYTHON == 1
    Real64 PluginManager::getTrendVariableAverage(EnergyPlusData &state, int handle, int count)
    {
        Real64 sum = 0;
        for (int i = 0; i < count; i++) {
            sum += state.dataPluginManager->trends[handle].values[i];
        }
        return sum / count;
    }
#else
    Real64 PluginManager::getTrendVariableAverage([[maybe_unused]] EnergyPlusData &state, [[maybe_unused]] int handle, [[maybe_unused]] int count)
    {
        return 0.0;
    }
#endif

#if LINK_WITH_PYTHON == 1
    Real64 PluginManager::getTrendVariableMin(EnergyPlusData &state, int handle, int count)
    {
        Real64 minimumValue = 9999999999999;
        for (int i = 0; i < count; i++) {
            if (state.dataPluginManager->trends[handle].values[i] < minimumValue) {
                minimumValue = state.dataPluginManager->trends[handle].values[i];
            }
        }
        return minimumValue;
    }
#else
    Real64 PluginManager::getTrendVariableMin([[maybe_unused]] EnergyPlusData &state, [[maybe_unused]] int handle, [[maybe_unused]] int count)
    {
        return 0.0;
    }
#endif

#if LINK_WITH_PYTHON == 1
    Real64 PluginManager::getTrendVariableMax(EnergyPlusData &state, int handle, int count)
    {
        Real64 maximumValue = -9999999999999;
        for (int i = 0; i < count; i++) {
            if (state.dataPluginManager->trends[handle].values[i] > maximumValue) {
                maximumValue = state.dataPluginManager->trends[handle].values[i];
            }
        }
        return maximumValue;
    }
#else
    Real64 PluginManager::getTrendVariableMax([[maybe_unused]] EnergyPlusData &state, [[maybe_unused]] int handle, [[maybe_unused]] int count)
    {
        return 0.0;
    }
#endif

#if LINK_WITH_PYTHON == 1
    Real64 PluginManager::getTrendVariableSum(EnergyPlusData &state, int handle, int count)
    {
        Real64 sum = 0.0;
        for (int i = 0; i < count; i++) {
            sum += state.dataPluginManager->trends[handle].values[i];
        }
        return sum;
    }
#else
    Real64 PluginManager::getTrendVariableSum([[maybe_unused]] EnergyPlusData &state, [[maybe_unused]] int handle, [[maybe_unused]] int count)
    {
        return 0.0;
    }
#endif

#if LINK_WITH_PYTHON == 1
    Real64 PluginManager::getTrendVariableDirection(EnergyPlusData &state, int handle, int count)
    {
        auto &trend = state.dataPluginManager->trends[handle];
        Real64 timeSum = 0.0;
        Real64 valueSum = 0.0;
        Real64 crossSum = 0.0;
        Real64 powSum = 0.0;
        for (int i = 0; i < count; i++) {
            timeSum += trend.times[i];
            valueSum += trend.values[i];
            crossSum += trend.times[i] * trend.values[i];
            powSum += pow2(trend.times[i]);
        }
        Real64 numerator = timeSum * valueSum - count * crossSum;
        Real64 denominator = pow_2(timeSum) - count * powSum;
        return numerator / denominator;
    }
#else
    Real64 PluginManager::getTrendVariableDirection([[maybe_unused]] EnergyPlusData &state, [[maybe_unused]] int handle, [[maybe_unused]] int count)
    {
        return 0.0;
    }
#endif

#if LINK_WITH_PYTHON == 1
    size_t PluginManager::getTrendVariableHistorySize(EnergyPlusData &state, int handle)
    {
        return state.dataPluginManager->trends[handle].values.size();
    }
#else
    size_t PluginManager::getTrendVariableHistorySize([[maybe_unused]] EnergyPlusData &state, [[maybe_unused]] int handle)
    {
        return 0;
    }
#endif

    void PluginManager::updatePluginValues(EnergyPlusData &state)
    {
#if LINK_WITH_PYTHON == 1
        for (auto &trend : state.dataPluginManager->trends) {
            Real64 newVarValue = PluginManager::getGlobalVariableValue(state, trend.indexOfPluginVariable);
            trend.values.push_front(newVarValue);
            trend.values.pop_back();
        }
#endif
    }

#if LINK_WITH_PYTHON == 1
    Real64 PluginManager::getGlobalVariableValue(EnergyPlusData &state, int handle)
    {
        if (state.dataPluginManager->globalVariableValues.empty()) {
            EnergyPlus::ShowFatalError(state,
                "Tried to access plugin global variable but it looks like there aren't any; use the PythonPlugin:Variables object to declare them.");
        }
        try {
            return state.dataPluginManager->globalVariableValues[handle];  // TODO: This won't be caught as an exception I think
        } catch (...) {
            EnergyPlus::ShowSevereError(state, format("Tried to access plugin global variable value at index {}", handle));
            EnergyPlus::ShowContinueError(state, format("Available handles range from 0 to {}", state.dataPluginManager->globalVariableValues.size() - 1));
            EnergyPlus::ShowFatalError(state, "Plugin global variable problem causes program termination");
        }
        return 0.0;
    }
#else
    Real64 PluginManager::getGlobalVariableValue([[maybe_unused]] EnergyPlusData &state, [[maybe_unused]] int handle)
    {
        return 0.0;
    }
#endif

#if LINK_WITH_PYTHON == 1
    void PluginManager::setGlobalVariableValue(EnergyPlusData &state, int handle, Real64 value)
    {
        if (state.dataPluginManager->globalVariableValues.empty()) {
            EnergyPlus::ShowFatalError(state, "Tried to set plugin global variable but it looks like there aren't any; use the PythonPlugin:GlobalVariables "
                                       "object to declare them.");
        }
        try {
            state.dataPluginManager->globalVariableValues[handle] = value;  // TODO: This won't be caught as an exception I think
        } catch (...) {
            EnergyPlus::ShowSevereError(state, format("Tried to set plugin global variable value at index {}", handle));
            EnergyPlus::ShowContinueError(state, format("Available handles range from 0 to {}", state.dataPluginManager->globalVariableValues.size() - 1));
            EnergyPlus::ShowFatalError(state, "Plugin global variable problem causes program termination");
        }
    }
#else
    void PluginManager::setGlobalVariableValue([[maybe_unused]] EnergyPlusData &state, [[maybe_unused]] int handle, [[maybe_unused]] Real64 value)
    {
    }
#endif

#if LINK_WITH_PYTHON == 1
    int PluginManager::getLocationOfUserDefinedPlugin(EnergyPlusData &state, std::string const &programName)
    {
        for (size_t handle = 0; handle < state.dataPluginManager->plugins.size(); handle++) {
            auto const thisPlugin = state.dataPluginManager->plugins[handle];
            if (EnergyPlus::UtilityRoutines::MakeUPPERCase(thisPlugin.emsAlias) == EnergyPlus::UtilityRoutines::MakeUPPERCase(programName)) {
                return handle;
            }
        }
        return -1;
    }
#else
    int PluginManager::getLocationOfUserDefinedPlugin([[maybe_unused]] EnergyPlusData &state, [[maybe_unused]] std::string const &programName)
    {
        return -1;
    }
#endif

#if LINK_WITH_PYTHON == 1
    void PluginManager::runSingleUserDefinedPlugin(EnergyPlusData &state, int index)
    {
        state.dataPluginManager->plugins[index].run(state, EMSManager::EMSCallFrom::UserDefinedComponentModel);
    }
#else
    void PluginManager::runSingleUserDefinedPlugin([[maybe_unused]] EnergyPlusData &state, [[maybe_unused]] int index)
    {
    }
#endif

#if LINK_WITH_PYTHON == 1
    bool PluginManager::anyUnexpectedPluginObjects(EnergyPlusData &state)
    {
        static std::vector<std::string> objectsToFind = {"PythonPlugin:OutputVariable",
                                                         "PythonPlugin:SearchPaths",
                                                         "PythonPlugin:Instance",
                                                         "PythonPlugin:Variables",
                                                         "PythonPlugin:TrendVariable"};
        int numTotalThings = 0;
        for (auto const &objToFind : objectsToFind) {
            int instances = inputProcessor->getNumObjectsFound(state, objToFind);
            numTotalThings += instances;
            if (numTotalThings == 1) {
                ShowSevereMessage(state, "Found PythonPlugin objects in an IDF that is running in an API/Library workflow...this is invalid");
            }
            if (instances > 0) {
                ShowContinueError(state, "Invalid PythonPlugin object type: " + objToFind);
            }
        }
        return numTotalThings > 0;
    }
#else
    bool PluginManager::anyUnexpectedPluginObjects([[maybe_unused]] EnergyPlusData &state)
    {
        return false;
    }
#endif

} // namespace EnergyPlus<|MERGE_RESOLUTION|>--- conflicted
+++ resolved
@@ -57,24 +57,7 @@
 
 #include <nlohmann/json.hpp>
 
-<<<<<<< HEAD
-namespace EnergyPlus {
-namespace PluginManagement {
-    std::unique_ptr<PluginManager> pluginManager;
-
-    std::map<EMSManager::EMSCallFrom, std::vector<std::function<void(void *)>>> callbacks;
-    std::vector<PluginInstance> plugins;
-    std::vector<PluginTrendVariable> trends;
-    std::vector<std::string> globalVariableNames;
-    std::vector<Real64> globalVariableValues;
-
-    // some flags
-    bool fullyReady = false;
-    bool apiErrorFlag = false;
-    bool condFDReadyFlag = false;
-=======
 namespace EnergyPlus::PluginManagement {
->>>>>>> f04ed6d7
 
     PluginTrendVariable::PluginTrendVariable(EnergyPlusData &state, std::string _name, int _numValues, int _indexOfPluginVariable) :
     name(std::move(_name)), numValues(_numValues), indexOfPluginVariable(_indexOfPluginVariable)
