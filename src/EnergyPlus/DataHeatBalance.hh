// EnergyPlus, Copyright (c) 1996-2020, The Board of Trustees of the University of Illinois,
// The Regents of the University of California, through Lawrence Berkeley National Laboratory
// (subject to receipt of any required approvals from the U.S. Dept. of Energy), Oak Ridge
// National Laboratory, managed by UT-Battelle, Alliance for Sustainable Energy, LLC, and other
// contributors. All rights reserved.
//
// NOTICE: This Software was developed under funding from the U.S. Department of Energy and the
// U.S. Government consequently retains certain rights. As such, the U.S. Government has been
// granted for itself and others acting on its behalf a paid-up, nonexclusive, irrevocable,
// worldwide license in the Software to reproduce, distribute copies to the public, prepare
// derivative works, and perform publicly and display publicly, and to permit others to do so.
//
// Redistribution and use in source and binary forms, with or without modification, are permitted
// provided that the following conditions are met:
//
// (1) Redistributions of source code must retain the above copyright notice, this list of
//     conditions and the following disclaimer.
//
// (2) Redistributions in binary form must reproduce the above copyright notice, this list of
//     conditions and the following disclaimer in the documentation and/or other materials
//     provided with the distribution.
//
// (3) Neither the name of the University of California, Lawrence Berkeley National Laboratory,
//     the University of Illinois, U.S. Dept. of Energy nor the names of its contributors may be
//     used to endorse or promote products derived from this software without specific prior
//     written permission.
//
// (4) Use of EnergyPlus(TM) Name. If Licensee (i) distributes the software in stand-alone form
//     without changes from the version obtained under this License, or (ii) Licensee makes a
//     reference solely to the software portion of its product, Licensee must refer to the
//     software as "EnergyPlus version X" software, where "X" is the version number Licensee
//     obtained under this License and may not use a different name for the software. Except as
//     specifically required in this Section (4), Licensee shall not use in a company name, a
//     product name, in advertising, publicity, or other promotional activities any name, trade
//     name, trademark, logo, or other designation of "EnergyPlus", "E+", "e+" or confusingly
//     similar designation, without the U.S. Department of Energy's prior written consent.
//
// THIS SOFTWARE IS PROVIDED BY THE COPYRIGHT HOLDERS AND CONTRIBUTORS "AS IS" AND ANY EXPRESS OR
// IMPLIED WARRANTIES, INCLUDING, BUT NOT LIMITED TO, THE IMPLIED WARRANTIES OF MERCHANTABILITY
// AND FITNESS FOR A PARTICULAR PURPOSE ARE DISCLAIMED. IN NO EVENT SHALL THE COPYRIGHT OWNER OR
// CONTRIBUTORS BE LIABLE FOR ANY DIRECT, INDIRECT, INCIDENTAL, SPECIAL, EXEMPLARY, OR
// CONSEQUENTIAL DAMAGES (INCLUDING, BUT NOT LIMITED TO, PROCUREMENT OF SUBSTITUTE GOODS OR
// SERVICES; LOSS OF USE, DATA, OR PROFITS; OR BUSINESS INTERRUPTION) HOWEVER CAUSED AND ON ANY
// THEORY OF LIABILITY, WHETHER IN CONTRACT, STRICT LIABILITY, OR TORT (INCLUDING NEGLIGENCE OR
// OTHERWISE) ARISING IN ANY WAY OUT OF THE USE OF THIS SOFTWARE, EVEN IF ADVISED OF THE
// POSSIBILITY OF SUCH DAMAGE.

#ifndef DataHeatBalance_hh_INCLUDED
#define DataHeatBalance_hh_INCLUDED

// ObjexxFCL Headers
#include <ObjexxFCL/Array1D.hh>
#include <ObjexxFCL/Array2D.hh>
#include <ObjexxFCL/Array3D.hh>
#include <ObjexxFCL/Array4D.hh>
#include <ObjexxFCL/Optional.hh>
#include <ObjexxFCL/Reference.hh>

// EnergyPlus Headers
#include <EnergyPlus/DataComplexFenestration.hh>
#include <EnergyPlus/DataGlobals.hh>
#include <EnergyPlus/DataSurfaces.hh>
#include <EnergyPlus/DataVectorTypes.hh>
#include <EnergyPlus/EnergyPlus.hh>
#include <EnergyPlus/ExteriorEnergyUse.hh>

namespace EnergyPlus {

// Forward declarations
struct EnergyPlusData;

namespace DataHeatBalance {

    extern int MaxSolidWinLayers;                // Maximum number of solid layers in a window construction

    // Using/Aliasing
    using namespace DataComplexFenestration;
    using DataComplexFenestration::GapDeflectionState;
    using DataComplexFenestration::GapSupportPillar;
    using DataComplexFenestration::WindowComplexShade;
    using DataComplexFenestration::WindowThermalModelParams;
    using DataSurfaces::MaxSlatAngs;
    using DataVectorTypes::Vector;

    // Parameters to indicate material group type for use with the Material
    // derived type (see below):

    extern int const RegularMaterial;
    extern int const Air;
    extern int const Shade;
    extern int const WindowGlass;
    extern int const WindowGas;
    extern int const WindowBlind;
    extern int const WindowGasMixture;
    extern int const Screen;
    extern int const EcoRoof;
    extern int const IRTMaterial;
    extern int const WindowSimpleGlazing;
    extern int const ComplexWindowShade;
    extern int const ComplexWindowGap;

    extern int const GlassEquivalentLayer;
    extern int const ShadeEquivalentLayer;
    extern int const DrapeEquivalentLayer;
    extern int const BlindEquivalentLayer;
    extern int const ScreenEquivalentLayer;
    extern int const GapEquivalentLayer;

    extern Array1D_string const cMaterialGroupType;

    // Parameters to indicate surface roughness for use with the Material
    // derived type (see below):

    extern int const VeryRough;
    extern int const Rough;
    extern int const MediumRough;
    extern int const MediumSmooth;
    extern int const Smooth;
    extern int const VerySmooth;

    // Parameters to indicate blind orientation for use with the Material
    // derived type (see below):

    extern int const Horizontal;
    extern int const Vertical;
    extern int const FixedSlats;
    extern int const VariableSlats;
    // Parameters for Interior and Exterior Solar Distribution

    extern int const MinimalShadowing;             // all incoming solar hits floor, no exterior shadowing except reveals
    extern int const FullExterior;                 // all incoming solar hits floor, full exterior shadowing
    extern int const FullInteriorExterior;         // full interior solar distribution, full exterior solar shadowing
    extern int const FullExteriorWithRefl;         // all incoming solar hits floor, full exterior shadowing and reflections
    extern int const FullInteriorExteriorWithRefl; // full interior solar distribution,
    // full exterior shadowing and reflections
    // Parameters to indicate the zone type for use with the Zone derived
    // type (see below--Zone%OfType):

    extern int const StandardZone;
    // INTEGER, PARAMETER :: PlenumZone = 2
    // INTEGER, PARAMETER :: SolarWallZone = 11  ! from old ZTYP, OSENV
    // INTEGER, PARAMETER :: RoofPondZone = 12   ! from old ZTYP, OSENV

    // Parameters to indicate the convection correlation being used for use with
    // InsideConvectionAlgo and OutsideConvectionAlgo

    extern int const ASHRAESimple;
    extern int const ASHRAETARP;
    extern int const CeilingDiffuser; // Only valid for inside use
    extern int const TrombeWall;      // Only valid for inside use
    extern int const TarpHcOutside;   // Only valid for outside use
    extern int const MoWiTTHcOutside; // Only valid for outside use
    extern int const DOE2HcOutside;   // Only valid for outside use
    extern int const BLASTHcOutside;  // Only valid for outside use
    extern int const AdaptiveConvectionAlgorithm;

    // Parameters for WarmupDays
    extern int const DefaultMaxNumberOfWarmupDays; // Default maximum number of warmup days allowed
    extern int const DefaultMinNumberOfWarmupDays; // Default minimum number of warmup days allowed

    // Parameters for Sky Radiance Distribution
    extern int const Isotropic;
    extern int const Anisotropic;

    // Parameters for ZoneAirSolutionAlgo
    extern int const Use3rdOrder;
    extern int const UseAnalyticalSolution;
    extern int const UseEulerMethod;

    // Parameter for MRT calculation type
    extern int const ZoneAveraged;
    extern int const SurfaceWeighted;
    extern int const AngleFactor;

    // Parameters for Ventilation
    extern int const NaturalVentilation;
    extern int const IntakeVentilation;
    extern int const ExhaustVentilation;
    extern int const BalancedVentilation;

    // Parameters for hybrid ventilation using Ventilation and Mixing objects
    extern int const HybridControlTypeIndiv;
    extern int const HybridControlTypeClose;
    extern int const HybridControlTypeGlobal;

    // System type, detailed refrigeration or refrigerated case rack
    extern int const RefrigSystemTypeDetailed;
    extern int const RefrigSystemTypeRack;

    // Refrigeration condenser type
    extern int const RefrigCondenserTypeAir;
    extern int const RefrigCondenserTypeEvap;
    extern int const RefrigCondenserTypeWater;
    extern int const RefrigCondenserTypeCascade;

    // Parameters for type of infiltration model
    extern int const InfiltrationDesignFlowRate;
    extern int const InfiltrationShermanGrimsrud;
    extern int const InfiltrationAIM2;

    // Parameters for type of ventilation model
    extern int const VentilationDesignFlowRate;
    extern int const VentilationWindAndStack;

    // Parameters for type of zone air balance model
    extern int const AirBalanceNone;
    extern int const AirBalanceQuadrature;

    // Parameter for source zone air flow mass balance infiltration treatment
    extern int const NoInfiltrationFlow;
    extern int const AddInfiltrationFlow;
    extern int const AdjustInfiltrationFlow;
    extern int const MixingSourceZonesOnly;
    extern int const AllZones;

    extern int const NumZoneIntGainDeviceTypes;

    extern Array1D_string const ZoneIntGainDeviceTypes; // 01 | 02 | 03 | 04 | 05 | 06 | 07 | 08 | 09 | 10 | 11 | 12 | 13 | 14 | 15 | 16 | 17 | 18 |
                                                        // 19 | 20 | 21 | 22 | 23 | 24 | 25 | 26 | 27 | 28 | 29 | 30 | 31 | 32 | 33 | 34 | 35 | 36 |
                                                        // 37 | 38 | 39 | 40 | 41 | 42 | 43 | 44 | 45 | 46 | 47 | 48 | 49 | 50 | 51

    extern Array1D_string const ccZoneIntGainDeviceTypes; // 01 | 02 | 03 | 04 | 05 | 06 | 07 | 08 | 09 | 10 | 11 | 12 | 13 | 14 | 15 | 16 | 17 | 18 |
                                                          // 19 | 20 | 21 | 22 | 23 | 24 | 25 | 26 | 27 | 28 | 29 | 30 | 31 | 32 | 33 | 34 | 35 | 36 |
                                                          // 37 | 38 | 39 | 40 | 41 | 42 | 43 | 44 | 45 | 46 | 47 | 48 | 49 | 50 | 51
    extern int const IntGainTypeOf_People;
    extern int const IntGainTypeOf_Lights;
    extern int const IntGainTypeOf_ElectricEquipment;
    extern int const IntGainTypeOf_GasEquipment;
    extern int const IntGainTypeOf_HotWaterEquipment;
    extern int const IntGainTypeOf_SteamEquipment;
    extern int const IntGainTypeOf_OtherEquipment;
    extern int const IntGainTypeOf_ZoneBaseboardOutdoorTemperatureControlled;
    extern int const IntGainTypeOf_ZoneContaminantSourceAndSinkCarbonDioxide;
    extern int const IntGainTypeOf_WaterUseEquipment;
    extern int const IntGainTypeOf_DaylightingDeviceTubular;
    extern int const IntGainTypeOf_WaterHeaterMixed;
    extern int const IntGainTypeOf_WaterHeaterStratified;
    extern int const IntGainTypeOf_ThermalStorageChilledWaterMixed;
    extern int const IntGainTypeOf_ThermalStorageChilledWaterStratified;
    extern int const IntGainTypeOf_GeneratorFuelCell;
    extern int const IntGainTypeOf_GeneratorMicroCHP;
    extern int const IntGainTypeOf_ElectricLoadCenterTransformer;
    extern int const IntGainTypeOf_ElectricLoadCenterInverterSimple;
    extern int const IntGainTypeOf_ElectricLoadCenterInverterFunctionOfPower;
    extern int const IntGainTypeOf_ElectricLoadCenterInverterLookUpTable;
    extern int const IntGainTypeOf_ElectricLoadCenterStorageBattery;
    extern int const IntGainTypeOf_ElectricLoadCenterStorageSimple;
    extern int const IntGainTypeOf_ElectricLoadCenterConverter;
    extern int const IntGainTypeOf_PipeIndoor;
    extern int const IntGainTypeOf_RefrigerationCase;
    extern int const IntGainTypeOf_RefrigerationCompressorRack;
    extern int const IntGainTypeOf_RefrigerationSystemAirCooledCondenser;
    extern int const IntGainTypeOf_RefrigerationTransSysAirCooledGasCooler;
    extern int const IntGainTypeOf_RefrigerationSystemSuctionPipe;
    extern int const IntGainTypeOf_RefrigerationTransSysSuctionPipeMT;
    extern int const IntGainTypeOf_RefrigerationTransSysSuctionPipeLT;
    extern int const IntGainTypeOf_RefrigerationSecondaryReceiver;
    extern int const IntGainTypeOf_RefrigerationSecondaryPipe;
    extern int const IntGainTypeOf_RefrigerationWalkIn;
    extern int const IntGainTypeOf_Pump_VarSpeed;
    extern int const IntGainTypeOf_Pump_ConSpeed;
    extern int const IntGainTypeOf_Pump_Cond;
    extern int const IntGainTypeOf_PumpBank_VarSpeed;
    extern int const IntGainTypeOf_PumpBank_ConSpeed;
    extern int const IntGainTypeOf_ZoneContaminantSourceAndSinkGenericContam;
    extern int const IntGainTypeOf_PlantComponentUserDefined;
    extern int const IntGainTypeOf_CoilUserDefined;
    extern int const IntGainTypeOf_ZoneHVACForcedAirUserDefined;
    extern int const IntGainTypeOf_AirTerminalUserDefined;
    extern int const IntGainTypeOf_PackagedTESCoilTank;
    extern int const IntGainTypeOf_ElectricEquipmentITEAirCooled;
    extern int const IntGainTypeOf_SecCoolingDXCoilSingleSpeed;
    extern int const IntGainTypeOf_SecHeatingDXCoilSingleSpeed;
    extern int const IntGainTypeOf_SecCoolingDXCoilTwoSpeed;
    extern int const IntGainTypeOf_SecCoolingDXCoilMultiSpeed;
    extern int const IntGainTypeOf_SecHeatingDXCoilMultiSpeed;
    extern int const IntGainTypeOf_FanSystemModel;

    // Parameters for checking surface heat transfer models
    extern Real64 const HighDiffusivityThreshold;   // used to check if Material properties are out of line.
    extern Real64 const ThinMaterialLayerThreshold; // 3 mm lower limit to expected material layers

    // DERIVED TYPE DEFINITIONS:

    // thermochromic windows

    // For predefined tabular reporting

    // DERIVED TYPE DEFINITIONS:

    // MODULE VARIABLE DECLARATIONS:

    // MODULE VARIABLE Type DECLARATIONS:

    // INTERFACE BLOCK SPECIFICATIONS:
    // na

    // MODULE VARIABLE DECLARATIONS:

    // SiteData aka building data
    extern Real64 LowHConvLimit; // Lowest allowed convection coefficient for detailed model
    // before reverting to the simple model.  This avoids a
    // divide by zero elsewhere.  Not based on any physical
    // reasoning, just the number that was picked.  It corresponds
    // to a delta T for a vertical surface of 0.000444C.
    // REAL(r64), PARAMETER :: LowHConvLimit = 1.0 !W/m2-K  Lowest allowed natural convection coefficient
    //                           ! A lower limit is needed to avoid numerical problems
    //                           ! Natural convection correlations are a function of temperature difference,
    //                           !   there are many times when those temp differences pass through zero leading to non-physical results
    //                           ! Value of 1.0 chosen here is somewhat arbitrary, but based on the following reasons:
    //                           !  1) Low values of HconvIn indicate a layer of high thermal resistance, however
    //                           !       the R-value of a convection film layer should be relatively low (compared to building surfaces)
    //                           !  2) The value of 1.0 corresponds to the thermal resistance of 0.05 m of batt insulation
    //                           !  3) Limit on the order of 1.0 is suggested by the abrupt changes in an inverse relationship
    //                           !  4) A conduction-only analysis can model a limit by considering the thermal performance of
    //                           !       boundary layer to be pure conduction (with no movement to enhance heat transfer);
    //                           !       Taking the still gas thermal conductivity for air at 0.0267 W/m-K (at 300K), then
    //                           !       this limit of 1.0 corresponds to a completely still layer of air that is around 0.025 m thick
    //                           !  5) The previous limit of 0.1 (before ver. 3.1) caused loads initialization problems in test files
    extern Real64 HighHConvLimit;          // upper limit for HConv, mostly used for user input limits in practice. !W/m2-K
    extern Real64 MaxAllowedDelTemp;       // Convergence criteria for inside surface temperatures
    extern Real64 MaxAllowedDelTempCondFD; // Convergence criteria for inside surface temperatures for CondFD

    extern std::string BuildingName;        // Name of building
    extern Real64 BuildingAzimuth;          // North Axis of Building
    extern Real64 LoadsConvergTol;          // Tolerance value for Loads Convergence
    extern Real64 TempConvergTol;           // Tolerance value for Temperature Convergence
    extern int DefaultInsideConvectionAlgo; // 1 = simple (ASHRAE); 2 = detailed (ASHRAE); 3 = ceiling diffuser;
    // 4 = trombe wall
    extern int DefaultOutsideConvectionAlgo;    // 1 = simple (ASHRAE); 2 = detailed; etc (BLAST, TARP, MOWITT, DOE-2)
    extern int SolarDistribution;               // Solar Distribution Algorithm
    extern int InsideSurfIterations;            // Counts inside surface iterations
    extern int OverallHeatTransferSolutionAlgo; // UseCTF Solution, UseEMPD moisture solution, UseCondFD solution

   // Flags for HeatTransfer Algorithms Used
    extern bool AllCTF;                     // CTF used for everything - no EMPD, no CondFD, No HAMT, No Kiva
    extern bool AnyCTF;                     // CTF used
    extern bool AnyEMPD;                    // EMPD used
    extern bool AnyCondFD;                  // CondFD used
    extern bool AnyHAMT;                    // HAMT used
    extern bool AnyKiva;                    // Kiva used
    extern bool AnyAirBoundary;             // Construction:AirBoundary used
    extern bool AnyAirBoundaryGroupedSolar; // Construction:AirBoundary with GroupedZones for solar used somewhere
    extern bool AnyBSDF;                    // True if any WindowModelType == WindowBSDFModel

    extern int MaxNumberOfWarmupDays;     // Maximum number of warmup days allowed
    extern int MinNumberOfWarmupDays;     // Minimum number of warmup days allowed
    extern Real64 CondFDRelaxFactor;      // Relaxation factor, for looping across all the surfaces.
    extern Real64 CondFDRelaxFactorInput; // Relaxation factor, for looping across all the surfaces, user input value

    extern int ZoneAirSolutionAlgo;              // ThirdOrderBackwardDifference, AnalyticalSolution, and EulerMethod
    extern bool OverrideZoneAirSolutionAlgo;
    extern Real64 BuildingRotationAppendixG;     // Building Rotation for Appendix G
    extern bool ZoneAirMassBalanceSimulation;    // if true, then enforces zone mass flow conservation
    extern Real64 ZoneTotalExfiltrationHeatLoss; // Building total heat emission through zone exfiltration
    extern Real64 ZoneTotalExhaustHeatLoss;      // Building total heat emission through zone air exhaust
    extern Real64 SysTotalHVACReliefHeatLoss;    // Building total heat emission through HVAC system relief air
    extern Real64 SysTotalHVACRejectHeatLoss;    // Building total heat emission through HVAC system heat rejection
    // END SiteData

    extern int NumOfZoneLists;             // Total number of zone lists
    extern int NumOfZoneGroups;            // Total number of zone groups
    extern int NumPeopleStatements;        // Number of People objects in input - possibly global assignments
    extern int NumLightsStatements;        // Number of Lights objects in input - possibly global assignments
    extern int NumZoneElectricStatements;  // Number of ZoneElectric objects in input - possibly global assignments
    extern int NumZoneGasStatements;       // Number of ZoneGas objects in input - possibly global assignments
    extern int NumInfiltrationStatements;  // Number of Design Flow Infiltration objects in input - possibly global assignments
    extern int NumVentilationStatements;   // Number of Design Flow Ventilation objects in input - possibly global assignments
    extern int NumHotWaterEqStatements;    // number of Hot Water Equipment objects in input. - possibly global assignments
    extern int NumSteamEqStatements;       // number of Steam Equipment objects in input. - possibly global assignments
    extern int NumOtherEqStatements;       // number of Other Equipment objects in input. - possibly global assignments
    extern int NumZoneITEqStatements;      // Number of ElectricEquipment:ITE:AirCooled objects in input (ZoneList not supported for this object)
    extern int TotPeople;                  // Total People Statements in input and extrapolated from global assignments
    extern int TotLights;                  // Total Lights Statements in input and extrapolated from global assignments
    extern int TotElecEquip;               // Total Electric Equipment Statements in input and extrapolated from global assignments
    extern int TotGasEquip;                // Total Gas Equipment Statements in input
    extern int TotOthEquip;                // Total Other Equipment Statements in input
    extern int TotHWEquip;                 // Total Hot Water Equipment Statements in input
    extern int TotStmEquip;                // Total Steam Equipment Statements in input
    extern int TotInfiltration;            // Total Infiltration Statements in input and extrapolated from global assignments
    extern int TotDesignFlowInfiltration;  // number of Design Flow rate ZoneInfiltration in input
    extern int TotShermGrimsInfiltration;  // number of Sherman Grimsrud (ZoneInfiltration:ResidentialBasic) in input
    extern int TotAIM2Infiltration;        // number of AIM2 (ZoneInfiltration:ResidentialEnhanced) in input
    extern int TotVentilation;             // Total Ventilation Statements in input
    extern int TotDesignFlowVentilation;   // number of Design Flow rate ZoneVentilation in input
    extern int TotWindAndStackVentilation; // number of wind and stack open area ZoneVentilation in input
    extern int TotMixing;                  // Total Mixing Statements in input
    extern int TotCrossMixing;             // Total Cross Mixing Statements in input
    extern int TotRefDoorMixing;           // Total RefrigerationDoor Mixing Statements in input
    extern int TotBBHeat;                  // Total BBHeat Statements in input
    extern int TotMaterials;               // Total number of unique materials (layers) in this simulation
    extern int TotConstructs;              // Total number of unique constructions in this simulation
    extern int TotSpectralData;            // Total window glass spectral data sets
    extern int W5GlsMat;                   // Window5 Glass Materials, specified by transmittance and front and back reflectance
    extern int W5GlsMatAlt;                // Window5 Glass Materials, specified by index of refraction and extinction coeff
    extern int W5GasMat;                   // Window5 Single-Gas Materials
    extern int W5GasMatMixture;            // Window5 Gas Mixtures
    extern int W7SupportPillars;           // Complex fenestration support pillars
    extern int W7DeflectionStates;         // Complex fenestration deflection states
    extern int W7MaterialGaps;             // Complex fenestration material gaps
    extern int TotBlinds;                  // Total number of blind materials
    extern int TotScreens;                 // Total number of exterior window screen materials
    extern int TotTCGlazings;              // Number of TC glazing object - WindowMaterial:Glazing:Thermochromic found in the idf file
    extern int NumSurfaceScreens;          // Total number of screens on exterior windows
    extern int TotShades;                  // Total number of shade materials
    extern int TotComplexShades;           // Total number of shading materials for complex fenestrations
    extern int TotComplexGaps;             // Total number of window gaps for complex fenestrations
    extern int TotSimpleWindow;            // number of simple window systems.

    extern int W5GlsMatEQL;   // Window5 Single-Gas Materials for Equivalent Layer window model
    extern int TotShadesEQL;  // Total number of shade materials for Equivalent Layer window model
    extern int TotDrapesEQL;  // Total number of drape materials for Equivalent Layer window model
    extern int TotBlindsEQL;  // Total number of blind materials for Equivalent Layer window model
    extern int TotScreensEQL; // Total number of exterior window screen materials for Equivalent Layer window model
    extern int W5GapMatEQL;   // Window5 Equivalent Layer Single-Gas Materials

    extern int TotZoneAirBalance; // Total Zone Air Balance Statements in input
    extern int TotFrameDivider;   // Total number of window frame/divider objects
    extern int AirFlowFlag;
    extern int TotCO2Gen;                   // Total CO2 source and sink statements in input
    extern bool CalcWindowRevealReflection; // True if window reveal reflection is to be calculated
    // for at least one exterior window
    extern bool StormWinChangeThisDay; // True if a storm window has been added or removed from any
    // window during the current day; can only be true for first
    // time step of the day.
    extern bool AnyConstructInternalSourceInInput; // true if the user has entered any constructions with internal sources
    extern bool AdaptiveComfortRequested_CEN15251; // true if people objects have adaptive comfort requests. CEN15251
    extern bool AdaptiveComfortRequested_ASH55;    // true if people objects have adaptive comfort requests. ASH55

    extern bool NoFfactorConstructionsUsed;
    extern bool NoCfactorConstructionsUsed;
    extern bool NoRegularMaterialsUsed;

    extern int NumRefrigeratedRacks; // Total number of refrigerated case compressor racks in input
    extern int NumRefrigSystems;     // Total number of detailed refrigeration systems in input
    extern int NumRefrigCondensers;  // Total number of detailed refrigeration condensers in input
    extern int NumRefrigChillerSets; // Total number of refrigerated warehouse coils in input
    extern Array1D<Real64> SNLoadHeatEnergy;
    extern Array1D<Real64> SNLoadCoolEnergy;
    extern Array1D<Real64> SNLoadHeatRate;
    extern Array1D<Real64> SNLoadCoolRate;
    extern Array1D<Real64> SNLoadPredictedRate;
    extern Array1D<Real64> SNLoadPredictedHSPRate; // Predicted load to heating setpoint (unmultiplied)
    extern Array1D<Real64> SNLoadPredictedCSPRate; // Predicted load to cooling setpoint (unmultiplied)
    extern Array1D<Real64> MoisturePredictedRate;
    extern Array1D<Real64> MoisturePredictedHumSPRate;   // Predicted latent load to humidification setpoint (unmultiplied)
    extern Array1D<Real64> MoisturePredictedDehumSPRate; // Predicted latent load to dehumidification setpoint (unmultiplied)

    extern Array1D<Real64> ListSNLoadHeatEnergy;
    extern Array1D<Real64> ListSNLoadCoolEnergy;
    extern Array1D<Real64> ListSNLoadHeatRate;
    extern Array1D<Real64> ListSNLoadCoolRate;

    extern Array1D<Real64> GroupSNLoadHeatEnergy;
    extern Array1D<Real64> GroupSNLoadCoolEnergy;
    extern Array1D<Real64> GroupSNLoadHeatRate;
    extern Array1D<Real64> GroupSNLoadCoolRate;

    extern Array1D<Real64> MRT;            // MEAN RADIANT TEMPERATURE (C)
    extern Array1D<Real64> SUMAI;          // 1 over the Sum of zone areas or 1/SumA
    extern Array1D<Real64> ZoneTransSolar; // Exterior beam plus diffuse solar entering zone;
    //   sum of WinTransSolar for exterior windows in zone (W)
    extern Array1D<Real64> ZoneWinHeatGain; // Heat gain to zone from all exterior windows (includes
    //   ZoneTransSolar); sum of WinHeatGain for exterior
    //   windows in zone (W)
    extern Array1D<Real64> ZoneWinHeatGainRep;     // = ZoneWinHeatGain when ZoneWinHeatGain >= 0
    extern Array1D<Real64> ZoneWinHeatLossRep;     // = -ZoneWinHeatGain when ZoneWinHeatGain < 0
    extern Array1D<Real64> ZoneBmSolFrExtWinsRep;  // Beam solar into zone from exterior windows [W]
    extern Array1D<Real64> ZoneBmSolFrIntWinsRep;  // Beam solar into zone from interior windows [W]
    extern Array1D<Real64> InitialZoneDifSolReflW; // Initial diffuse solar in zone from ext and int windows
    // reflected from interior surfaces [W]
    extern Array1D<Real64> ZoneDifSolFrExtWinsRep;         // Diffuse solar into zone from exterior windows [W]
    extern Array1D<Real64> ZoneDifSolFrIntWinsRep;         // Diffuse solar into zone from interior windows [W]
    extern Array1D<Real64> ZoneOpaqSurfInsFaceCond;        // Zone inside face opaque surface conduction (W)
    extern Array1D<Real64> ZoneOpaqSurfInsFaceCondGainRep; // = Zone inside face opaque surface conduction when >= 0
    extern Array1D<Real64> ZoneOpaqSurfInsFaceCondLossRep; // = -Zone inside face opaque surface conduction when < 0
    extern Array1D<Real64> ZoneOpaqSurfExtFaceCond;        // Zone outside face opaque surface conduction (W)
    extern Array1D<Real64> ZoneOpaqSurfExtFaceCondGainRep; // = Zone outside face opaque surface conduction when >= 0
    extern Array1D<Real64> ZoneOpaqSurfExtFaceCondLossRep; // = -Zone outside face opaque surface conduction when < 0

    extern Array1D<Real64> ZoneTransSolarEnergy;           // Energy of ZoneTransSolar [J]
    extern Array1D<Real64> ZoneWinHeatGainRepEnergy;       // Energy of ZoneWinHeatGainRep [J]
    extern Array1D<Real64> ZoneWinHeatLossRepEnergy;       // Energy of ZoneWinHeatLossRep [J]
    extern Array1D<Real64> ZoneBmSolFrExtWinsRepEnergy;    // Energy of ZoneBmSolFrExtWinsRep [J]
    extern Array1D<Real64> ZoneBmSolFrIntWinsRepEnergy;    // Energy of ZoneBmSolFrIntWinsRep [J]
    extern Array1D<Real64> ZoneDifSolFrExtWinsRepEnergy;   // Energy of ZoneDifSolFrExtWinsRep [J]
    extern Array1D<Real64> ZoneDifSolFrIntWinsRepEnergy;   // Energy of ZoneDifSolFrIntWinsRep [J]
    extern Array1D<Real64> ZnOpqSurfInsFaceCondGnRepEnrg;  // Energy of ZoneOpaqSurfInsFaceCondGainRep [J]
    extern Array1D<Real64> ZnOpqSurfInsFaceCondLsRepEnrg;  // Energy of ZoneOpaqSurfInsFaceCondLossRep [J]
    extern Array1D<Real64> ZnOpqSurfExtFaceCondGnRepEnrg;  // Energy of ZoneOpaqSurfInsFaceCondGainRep [J]
    extern Array1D<Real64> ZnOpqSurfExtFaceCondLsRepEnrg;  // Energy of ZoneOpaqSurfInsFaceCondLossRep [J]

    extern Array1D<Real64> SurfQRadThermInAbs;                 // Thermal radiation absorbed on inside surfaces
    extern Array1D<Real64> SurfQRadSWOutIncident;              // Exterior beam plus diffuse solar incident on surface (W/m2)
    extern Array1D<Real64> SurfQRadSWOutIncidentBeam;          // Exterior beam solar incident on surface (W/m2)
    extern Array1D<Real64> SurfBmIncInsSurfIntensRep;          // Beam sol irrad from ext wins on inside of surface (W/m2)
    extern Array1D<Real64> SurfBmIncInsSurfAmountRep;          // Beam sol amount from ext wins incident on inside of surface (W)
    extern Array1D<Real64> SurfIntBmIncInsSurfIntensRep;       // Beam sol irrad from int wins on inside of surface (W/m2)
    extern Array1D<Real64> SurfIntBmIncInsSurfAmountRep;       // Beam sol amount from int wins incident on inside of surface (W)
    extern Array1D<Real64> SurfQRadSWOutIncidentSkyDiffuse;    // Exterior sky diffuse solar incident on surface (W/m2)
    extern Array1D<Real64> SurfQRadSWOutIncidentGndDiffuse;    // Exterior ground diffuse solar incident on surface (W/m2)
    extern Array1D<Real64> SurfQRadSWOutIncBmToDiffReflGnd;    // Exterior diffuse solar incident from beam to diffuse reflection from ground (W/m2)
    extern Array1D<Real64> SurfQRadSWOutIncSkyDiffReflGnd;     // Exterior diffuse solar incident from sky diffuse reflection from ground (W/m2)
    extern Array1D<Real64> SurfQRadSWOutIncBmToBmReflObs;      // Exterior beam solar incident from beam-to-beam reflection from obstructions (W/m2)
    extern Array1D<Real64> SurfQRadSWOutIncBmToDiffReflObs;    // Exterior diffuse solar incident from beam-to-diffuse reflection from obstructions (W/m2)
    extern Array1D<Real64> SurfQRadSWOutIncSkyDiffReflObs;     // Exterior diffuse solar incident from sky diffuse reflection from obstructions (W/m2)
    extern Array1D<Real64> SurfCosIncidenceAngle;              // Cosine of beam solar incidence angle (for reporting)

    extern Array1D<Real64> SurfSWInAbsTotalReport;                // Report - Total interior/exterior shortwave absorbed on inside of surface (W)
    extern Array1D<Real64> SurfBmIncInsSurfAmountRepEnergy;       // energy of BmIncInsSurfAmountRep [J]
    extern Array1D<Real64> SurfIntBmIncInsSurfAmountRepEnergy;     // energy of IntBmIncInsSurfAmountRep [J]
    extern Array1D<Real64> SurfInitialDifSolInAbsReport;      // Report - Initial transmitted diffuse solar absorbed on inside of surface (W)

    extern Array1D_int SurfWinBSDFBeamDirectionRep;               // BSDF beam direction number for given complex fenestration state (for reporting) []
    extern Array1D<Real64> SurfWinBSDFBeamThetaRep;               // BSDF beam Theta angle (for reporting) [rad]
    extern Array1D<Real64> SurfWinBSDFBeamPhiRep;                 // BSDF beam Phi angle (for reporting) [rad]
    extern Array1D<Real64> SurfWinQRadSWwinAbsTot;                // Exterior beam plus diffuse solar absorbed in glass layers of window (W)
    extern Array2D<Real64> SurfWinQRadSWwinAbsLayer;              // Exterior beam plus diffuse solar absorbed in glass layers of window (W)
    extern Array2D<Real64> SurfWinFenLaySurfTempFront;            // Front surface temperatures of fenestration layers
    extern Array2D<Real64> SurfWinFenLaySurfTempBack;             // Back surface temperatures of fenestration layers
    extern Array1D<Real64> SurfWinQRadSWwinAbsTotEnergy;          // Energy of QRadSWwinAbsTot [J]
    extern Array1D<Real64> SurfWinSWwinAbsTotalReport;            // Report - Total interior/exterior shortwave absorbed in all glass layers of window (W)
    extern Array1D<Real64> SurfWinInitialDifSolInTransReport;     // Report - Initial transmitted diffuse solar transmitted out through inside of window surface (W)
    extern Array2D<Real64> SurfWinQRadSWwinAbs;                   // Short wave radiation absorbed in window glass layers
    extern Array2D<Real64> SurfWinInitialDifSolwinAbs;            // Initial diffuse solar absorbed in window glass layers from inside(W/m2)

    extern Array1D<Real64> SurfOpaqSWOutAbsTotalReport;           // Report - Total exterior shortwave/solar absorbed on outside of surface (W)
    extern Array1D<Real64> SurfOpaqSWOutAbsEnergyReport;          // Report - Total exterior shortwave/solar absorbed on outside of surface (j)


    extern Array1D<Real64> NominalR;                       // Nominal R value of each material -- used in matching interzone surfaces
    extern Array1D<Real64> NominalRforNominalUCalculation; // Nominal R values are summed to calculate NominalU values for constructions
    extern Array1D<Real64> NominalU;                       // Nominal U value for each construction -- used in matching interzone surfaces

    // removed variables (these were all arrays):
    // REAL(r64), ALLOCATABLE, :: DifIncInsSurfIntensRep    !Diffuse sol irradiance from ext wins on inside of surface (W/m2)
    // REAL(r64), ALLOCATABLE, :: DifIncInsSurfAmountRep    !Diffuse sol amount from ext wins on inside of surface (W)
    // REAL(r64), ALLOCATABLE, :: IntDifIncInsSurfIntensRep    !Diffuse sol irradiance from int wins on inside of surface (W/m2)
    // REAL(r64), ALLOCATABLE, :: IntDifIncInsSurfAmountRep    !Diffuse sol amount from int wins on inside of surface (W)
    // REAL(r64), ALLOCATABLE, :: DifIncInsSurfAmountRepEnergy    !energy of DifIncInsSurfAmountRep [J]
    // REAL(r64), ALLOCATABLE, :: IntDifIncInsSurfAmountRepEnergy    !energy of IntDifIncInsSurfAmountRep [J]

    // Variables moved from HeatBalanceSurfaceManager and SolarShading
    // to avoid conflict with their use in WindowManager

    extern Array1D<Real64> TempEffBulkAir; // air temperature adjacent to the surface used for
    // inside surface heat balances
    extern Array1D<Real64> HConvIn;      // INSIDE CONVECTION COEFFICIENT
    extern Array1D<Real64> AnisoSkyMult; // Multiplier on exterior-surface sky view factor to
    // account for anisotropy of sky radiance; = 1.0 for
    // for isotropic sky

    // Moved from SolarShading to avoid conflicts in DaylightingDevices
    extern Array1D<Real64> DifShdgRatioIsoSky;     // Diffuse shading ratio (WithShdgIsoSky/WoShdgIsoSky)
    extern Array3D<Real64> DifShdgRatioIsoSkyHRTS; // Diffuse shading ratio (WithShdgIsoSky/WoShdgIsoSky)
    extern Array1D<Real64> curDifShdgRatioIsoSky;  // Diffuse shading ratio (WithShdgIsoSky/WoShdgIsoSky)
    extern Array1D<Real64> DifShdgRatioHoriz;      // Horizon shading ratio (WithShdgHoriz/WoShdgHoriz)
    extern Array3D<Real64> DifShdgRatioHorizHRTS;  // Horizon shading ratio (WithShdgHoriz/WoShdgHoriz)
    extern Array1D<Real64> WithShdgIsoSky;         // Diffuse solar irradiance from sky on surface, with shading
    extern Array1D<Real64> WoShdgIsoSky;           // Diffuse solar from sky on surface, without shading
    extern Array1D<Real64> WithShdgHoriz;          // Diffuse solar irradiance from horizon portion of sky on surface,
    // with shading
    extern Array1D<Real64> WoShdgHoriz; // Diffuse solar irradiance from horizon portion of sky on surface,
    // without shading
    extern Array1D<Real64> MultIsoSky;        // Contribution to eff sky view factor from isotropic sky
    extern Array1D<Real64> MultCircumSolar;   // Contribution to eff sky view factor from circumsolar brightening
    extern Array1D<Real64> MultHorizonZenith; // Contribution to eff sky view factor from horizon or zenith brightening

    extern Array1D<Real64> QS; // Zone short-wave flux density; used to calculate short-wave
    //     radiation absorbed on inside surfaces of zone
    extern Array1D<Real64> QSLights; // Like QS, but Lights short-wave only.

    extern Array1D<Real64> QSDifSol;                // Like QS, but diffuse solar short-wave only.
    extern Array1D<Real64> ITABSF;                  // FRACTION OF THERMAL FLUX ABSORBED (PER UNIT AREA)
    extern Array1D<Real64> TMULT;                   // TMULT  - MULTIPLIER TO COMPUTE 'ITABSF'
    extern Array1D<Real64> QL;                      // TOTAL THERMAL RADIATION ADDED TO ZONE or Radiant Enclosure (group of zones)
    extern Array2D<Real64> SunlitFracHR;            // Hourly fraction of heat transfer surface that is sunlit
    extern Array2D<Real64> CosIncAngHR;             // Hourly cosine of beam radiation incidence angle on surface
    extern Array3D<Real64> SunlitFrac;              // TimeStep fraction of heat transfer surface that is sunlit
    extern Array3D<Real64> SunlitFracWithoutReveal; // For a window with reveal, the sunlit fraction
    // without shadowing by the reveal
    extern Array3D<Real64> CosIncAng; // TimeStep cosine of beam radiation incidence angle on surface
    extern Array1D<Real64> SurfCosIncTimestep; // Cosine of beam radiation incidence angle on surface at the current timestep
    extern Array1D<Real64> SurfSunlitFracTimestep; // Fraction of heat transfer surface that is sunlit at the current timestep


    extern Array4D_int BackSurfaces;  // For a given hour and timestep, a list of up to 20 surfaces receiving
    // beam solar radiation from a given exterior window
    extern Array4D<Real64> OverlapAreas; // For a given hour and timestep, the areas of the exterior window sending
    // beam solar radiation to the surfaces listed in BackSurfaces
    //                       Air       Argon     Krypton   Xenon
    extern Array2D<Real64> const GasCoeffsCon; // Gas conductivity coefficients for gases in a mixture

    //                       Air       Argon     Krypton   Xenon
    extern Array2D<Real64> const GasCoeffsVis; // Gas viscosity coefficients for gases in a mixture

    //                     Air       Argon     Krypton   Xenon
    extern Array2D<Real64> const GasCoeffsCp; // Gas specific heat coefficients for gases in a mixture

    //                       Air       Argon     Krypton   Xenon
    extern Array1D<Real64> const GasWght; // Gas molecular weights for gases in a mixture

    extern Array1D<Real64> const GasSpecificHeatRatio; // Gas specific heat ratios.  Used for gasses in low pressure

    extern Real64 zeroPointerVal;
    extern int NumAirBoundaryMixing;                 // Number of air boundary simple mixing objects needed
    extern std::vector<int> AirBoundaryMixingZone1;  // Air boundary simple mixing zone 1
    extern std::vector<int> AirBoundaryMixingZone2;  // Air boundary simple mixing zone 2
    extern std::vector<int> AirBoundaryMixingSched;  // Air boundary simple mixing schedule index
    extern std::vector<Real64> AirBoundaryMixingVol; // Air boundary simple mixing volume flow rate [m3/s]

    // SUBROUTINE SPECIFICATIONS FOR MODULE DataHeatBalance:

    struct TCGlazingsType
    {
        // Members
        std::string Name;         // Name
        int NumGlzMat;            // Number of TC glazing materials
        Array1D_int LayerPoint;   // Layer pointer
        Array1D<Real64> SpecTemp; // Temperature corresponding to the specified TC glazing optical data
        Array1D_string LayerName; // Name of the referenced WindowMaterial:Glazing object

        // Default Constructor
        TCGlazingsType() : NumGlzMat(0)
        {
        }
    };

    struct SpectralDataProperties
    {
        // Members
        std::string Name;           // Name of spectral data set
        int NumOfWavelengths;       // Number of wavelengths in the data set
        Array1D<Real64> WaveLength; // Wavelength (microns)
        Array1D<Real64> Trans;      // Transmittance at normal incidence
        Array1D<Real64> ReflFront;  // Front reflectance at normal incidence
        Array1D<Real64> ReflBack;   // Back reflectance at normal incidence

        // Default Constructor
        SpectralDataProperties() : NumOfWavelengths(0)
        {
        }
    };

    struct ZoneData
    {
        // Members
        std::string Name;
        int Multiplier;       // Used in reporting and for systems calculations
        int ListMultiplier;   // For Zone Group object:  used in reporting and systems calculations
        int ListGroup;        // used only in Zone Group verification.  and for error message.
        Real64 RelNorth;      // Relative North (to building north) [Degrees]
        Real64 OriginX;       // X origin  [m]
        Real64 OriginY;       // Y origin  [m]
        Real64 OriginZ;       // Z origin  [m]
        Real64 CeilingHeight; // Ceiling Height entered by user [m] or calculated
        Real64 Volume;        // Volume entered by user [m3] or calculated
        int OfType;           // 1=Standard Zone, Not yet used:
        // 2=Plenum Zone, 11=Solar Wall, 12=Roof Pond
        Real64 UserEnteredFloorArea; // User input floor area for this zone
        // Calculated after input
        Real64 FloorArea;        // Floor area used for this zone
        Real64 CalcFloorArea;    // Calculated floor area used for this zone
        Real64 CeilingArea;      // Ceiling area for the zone
        bool HasFloor;           // Has "Floor" surface
        bool HasRoof;            // Has "Roof" or "Ceiling" Surface
        bool HasInterZoneWindow; // Interzone Window(s) present in this zone
        bool HasWindow;          // Window(s) present in this zone
        Real64 AirCapacity;
        Real64 ExtWindowArea;               // Exterior Window Area for Zone
        Real64 ExtGrossWallArea;            // Exterior Wall Area for Zone (Gross)
        Real64 ExtWindowArea_Multiplied;    // Exterior Window Area for Zone with multipliers
        Real64 ExtGrossWallArea_Multiplied; // Exterior Wall Area for Zone (Gross) with multipliers
        Real64 ExtNetWallArea;              // Exterior Wall Area for Zone (Net)
        Real64 TotalSurfArea;               // Total surface area for Zone
        Real64 ExteriorTotalSurfArea;       // Total surface area of all exterior surfaces for Zone
        // (ignoring windows as they will be included in their base surfaces)
        Real64 ExteriorTotalGroundSurfArea;       // Total surface area of all surfaces for Zone with ground contact
        Real64 ExtGrossGroundWallArea;            // Ground contact Wall Area for Zone (Gross)
        Real64 ExtGrossGroundWallArea_Multiplied; // Ground contact Wall Area for Zone (Gross) with multipliers
        int SystemZoneNodeNumber;                 // This is the zone node number for the system for a controlled zone
        bool IsControlled;                        // True when this is a controlled zone.
        bool IsSupplyPlenum;                      // True when this zone is a supply plenum
        bool IsReturnPlenum;                      // True when this zone is a return plenum
        int ZoneEqNum;                            // Controlled zone equip config number
        int PlenumCondNum;                        // Supply or return plenum conditions number, 0 if this is not a plenum zone
        int TempControlledZoneIndex;              // this is the index number for TempControlledZone structure for lookup
        //            Pointers to Surface Data Structure
        int SurfaceFirst;          // First Heat Transfer Surface in Zone
        int SurfaceLast;           // Last  Heat Transfer Surface in Zone
        int NonWindowSurfaceFirst; // First Non-Window Heat Transfer Surface in Zone
        int NonWindowSurfaceLast;  // Last  Non-Window Heat Transfer Surface in Zone
        int WindowSurfaceFirst;    // First Window Heat Transfer Surface in Zone
        int WindowSurfaceLast;     // Last  Window Heat Transfer Surface in Zone
        int InsideConvectionAlgo;  // Ref: appropriate values for Inside Convection solution
        int NumSurfaces;           // Number of surfaces for this zone
        int NumSubSurfaces;        // Number of subsurfaces for this zone (windows, doors, tdd dome and diffusers)
        int NumShadingSurfaces;    // Number of shading surfaces for this zone
        int OutsideConvectionAlgo; // Ref: appropriate values for Outside Convection solution
        Vector Centroid;           // Center of the zone found by averaging wall, floor, and roof centroids
        Real64 MinimumX;           // Minimum X value for entire zone
        Real64 MaximumX;           // Maximum X value for entire zone
        Real64 MinimumY;           // Minimum Y value for entire zone
        Real64 MaximumY;           // Maximum Y value for entire zone
        Real64 MinimumZ;           // Minimum Z value for entire zone
        Real64 MaximumZ;           // Maximum Z value for entire zone
        std::vector<int> ZoneHTSurfaceList;          // List of HT surfaces related to this zone (includes adjacent interzone surfaces)
        std::vector<int> ZoneIZSurfaceList;          // List of interzone surfaces in this zone
        std::vector<int> ZoneHTNonWindowSurfaceList; // List of non-window HT surfaces related to this zone (includes adjacent interzone surfaces)
        std::vector<int> ZoneHTWindowSurfaceList;    // List of window surfaces related to this zone (includes adjacent interzone surfaces)
        std::vector<int> ZoneExtSolarSurfaceList;    // List of exterior solar surfaces in a zone
        int RadiantEnclosureNum;                     // Radiant exchange enclosure this zone belongs to (related to air boundaries)
        int SolarEnclosureNum;                       // Solar distribution enclosure this zone belongs to (related to air boundaries)

        Real64 OutDryBulbTemp;                 // Zone outside dry bulb air temperature (C)
        bool OutDryBulbTempEMSOverrideOn;      // if true, EMS is calling to override the surface's outdoor air temp
        Real64 OutDryBulbTempEMSOverrideValue; // value to use for EMS override of outdoor air drybulb temp (C)
        Real64 OutWetBulbTemp;                 // Zone outside wet bulb air temperature (C)
        bool OutWetBulbTempEMSOverrideOn;      // if true, EMS is calling to override the surface's outdoor wetbulb
        Real64 OutWetBulbTempEMSOverrideValue; // value to use for EMS override of outdoor air wetbulb temp (C)
        Real64 WindSpeed;                      // Zone outside wind speed (m/s)
        bool WindSpeedEMSOverrideOn;           // if true, EMS is calling to override the surface's outside wind speed
        Real64 WindSpeedEMSOverrideValue;      // value to use for EMS override of the surface's outside wind speed
        Real64 WindDir;                        // Zone outside wind direction (degree)
        bool WindDirEMSOverrideOn;             // if true, EMS is calling to override the surface's outside wind direction
        Real64 WindDirEMSOverrideValue;        // value to use for EMS override of the surface's outside wind speed

        bool HasLinkedOutAirNode; // true if an OutdoorAir::Node is linked to the surface
        int LinkedOutAirNode;     // Index of the an OutdoorAir:Node

        bool isPartOfTotalArea;   // Count the zone area when determining the building total floor area
        bool isNominalOccupied;   // has occupancy nominally specified
        bool isNominalControlled; // has Controlled Zone Equip Configuration reference
        Real64 TotOccupants;      // total design occupancy
        // (sum of NumberOfPeople for the zone from People object)
        int AirHBimBalanceErrIndex;      // error management counter
        bool NoHeatToReturnAir;          // TRUE means that heat to return air should be added to the zone load
        bool RefrigCaseRA;               // TRUE means there is potentially heat removal from return air
        bool HasAdjustedReturnTempByITE; // TRUE means that return temp to return air is adjusted by return temperature of ITE object
        Real64 AdjustedReturnTempByITE;  // Diff of the return temp from the zone mixed air temp adjusted by ITE object

        bool HasLtsRetAirGain;       // TRUE means that zone lights return air heat > 0.0 calculated from plenum temperature
        bool HasAirFlowWindowReturn; // TRUE means that zone has return air flow from windows
        // from refrigeration cases for this zone
        Real64 InternalHeatGains;     // internal loads (W)
        Real64 NominalInfilVent;      // internal infiltration/ventilation
        Real64 NominalMixing;         // internal mixing/cross mixing
        bool TempOutOfBoundsReported; // if any temp out of bounds errors, first will show zone details.
        bool EnforcedReciprocity;     // if zone required forced reciprocity --
        //   less out of bounds temperature errors allowed
        int ZoneMinCO2SchedIndex;           // Index for the schedule the schedule which determines minimum CO2 concentration
        int ZoneMaxCO2SchedIndex;           // Index for the schedule the schedule which determines maximum CO2 concentration
        int ZoneContamControllerSchedIndex; // Index for this schedule
        bool FlagCustomizedZoneCap;         // True if customized Zone Capacitance Multiplier is used

        // Hybrid Modeling
        Real64 ZoneMeasuredTemperature;               // Measured zone air temperature input by user
        Real64 ZoneMeasuredHumidityRatio;             // Measured zone air humidity ratio by user
        Real64 ZoneMeasuredCO2Concentration;          // Measured zone air CO2 concentration input by user
        Real64 ZoneMeasuredSupplyAirTemperature;      // Measured zone supply air temperature input by user
        Real64 ZoneMeasuredSupplyAirFlowRate;         // Measured zone supply air flow rate input by user
        Real64 ZoneMeasuredSupplyAirHumidityRatio;    // Measured zone supply air flow rate input by user
        Real64 ZoneMeasuredSupplyAirCO2Concentration; // Measured zone supply air flow rate input by user
        Real64 ZonePeopleActivityLevel;               // People activity level input by user
        Real64 ZonePeopleSensibleHeatFraction;        // People activity level input by user
        Real64 ZonePeopleRadiantHeatFraction;         // People activity level input by user
        Real64 ZonePeopleCO2GenerationRate;           // People activity level input by user
        Real64 ZoneVolCapMultpSens;                   // Zone temperature capacity multiplier, i.e. internal thermal mass multiplier
        Real64 ZoneVolCapMultpMoist;                  // Zone humidity capacity multiplier
        Real64 ZoneVolCapMultpCO2;                    // Zone carbon dioxide capacity multiplier
        Real64 ZoneVolCapMultpGenContam;              // Zone generic contaminant capacity multiplier
        Real64 ZoneVolCapMultpSensHM;                 // Calculated temperature capacity multiplier by hybrid model
        Real64 ZoneVolCapMultpSensHMSum;              // for temperature capacity multiplier average calculation
        Real64 ZoneVolCapMultpSensHMCountSum;         // for temperature capacity multiplier average calculation
        Real64 ZoneVolCapMultpSensHMAverage;          // Temperature capacity multiplier average
        Real64 MCPIHM;                                // Calculated mass flow rate by hybrid model
        Real64 InfilOAAirChangeRateHM;                // Calculated infiltration air change per hour by hybrid model
        Real64 NumOccHM;                              // Inversely solved people count
        Real64 delta_T;                               // Indoor and outdoor temperature
        Real64 delta_HumRat;                          // Indoor and outdoor humidity ratio delta
        Real64 delta_CO2;                             // Indoor and outdoor humidity ratio delta

        // Default Constructor
        ZoneData()
            : Multiplier(1), ListMultiplier(1), ListGroup(0), RelNorth(0.0), OriginX(0.0), OriginY(0.0), OriginZ(0.0), CeilingHeight(DataGlobalConstants::AutoCalculate()),
              Volume(DataGlobalConstants::AutoCalculate()), OfType(1), UserEnteredFloorArea(DataGlobalConstants::AutoCalculate()), FloorArea(0.0), CalcFloorArea(0.0), CeilingArea(0.0),
              HasFloor(false), HasRoof(false), HasInterZoneWindow(false), HasWindow(false), AirCapacity(0.0), ExtWindowArea(0.0),
              ExtGrossWallArea(0.0), ExtWindowArea_Multiplied(0.0), ExtGrossWallArea_Multiplied(0.0), ExtNetWallArea(0.0), TotalSurfArea(0.0),
              ExteriorTotalSurfArea(0.0), ExteriorTotalGroundSurfArea(0.0), ExtGrossGroundWallArea(0.0), ExtGrossGroundWallArea_Multiplied(0.0),
              SystemZoneNodeNumber(0), IsControlled(false), IsSupplyPlenum(false), IsReturnPlenum(false), ZoneEqNum(0), PlenumCondNum(0),
              TempControlledZoneIndex(0), SurfaceFirst(0), SurfaceLast(0), NonWindowSurfaceFirst(0), NonWindowSurfaceLast(0), WindowSurfaceFirst(0),
              WindowSurfaceLast(0), InsideConvectionAlgo(ASHRAESimple), NumSurfaces(0), NumSubSurfaces(0), NumShadingSurfaces(0),
              OutsideConvectionAlgo(ASHRAESimple), Centroid(0.0, 0.0, 0.0), MinimumX(0.0), MaximumX(0.0), MinimumY(0.0), MaximumY(0.0), MinimumZ(0.0),
              MaximumZ(0.0), RadiantEnclosureNum(0), SolarEnclosureNum(0),

              OutDryBulbTemp(0.0), OutDryBulbTempEMSOverrideOn(false), OutDryBulbTempEMSOverrideValue(0.0), OutWetBulbTemp(0.0),
              OutWetBulbTempEMSOverrideOn(false), OutWetBulbTempEMSOverrideValue(0.0), WindSpeed(0.0), WindSpeedEMSOverrideOn(false),
              WindSpeedEMSOverrideValue(0.0), WindDir(0.0), WindDirEMSOverrideOn(false), WindDirEMSOverrideValue(0.0), HasLinkedOutAirNode(false),
              LinkedOutAirNode(0.0), isPartOfTotalArea(true), isNominalOccupied(false), isNominalControlled(false), TotOccupants(0.0),
              AirHBimBalanceErrIndex(0), NoHeatToReturnAir(false), RefrigCaseRA(false), HasAdjustedReturnTempByITE(false),
              AdjustedReturnTempByITE(0.0), HasLtsRetAirGain(false), HasAirFlowWindowReturn(false), InternalHeatGains(0.0), NominalInfilVent(0.0),
              NominalMixing(0.0), TempOutOfBoundsReported(false), EnforcedReciprocity(false), ZoneMinCO2SchedIndex(0), ZoneMaxCO2SchedIndex(0),
              ZoneContamControllerSchedIndex(0), FlagCustomizedZoneCap(false),
              // Hybrid Modeling
              ZoneMeasuredTemperature(0.0), ZoneMeasuredHumidityRatio(0.0), ZoneMeasuredCO2Concentration(0.0), ZoneMeasuredSupplyAirTemperature(0.0),
              ZoneMeasuredSupplyAirFlowRate(0.0), ZoneMeasuredSupplyAirHumidityRatio(0.0), ZoneMeasuredSupplyAirCO2Concentration(0.0),
              ZonePeopleActivityLevel(0.0), ZonePeopleSensibleHeatFraction(0.0), ZonePeopleRadiantHeatFraction(0.0), ZonePeopleCO2GenerationRate(0.0),
              ZoneVolCapMultpSens(1.0), ZoneVolCapMultpMoist(1.0), ZoneVolCapMultpCO2(1.0), ZoneVolCapMultpGenContam(1.0), ZoneVolCapMultpSensHM(1.0),
              ZoneVolCapMultpSensHMSum(0.0), ZoneVolCapMultpSensHMCountSum(0.0), ZoneVolCapMultpSensHMAverage(1.0), MCPIHM(0.0),
              InfilOAAirChangeRateHM(0.0), NumOccHM(0.0), delta_T(0.0), delta_HumRat(0.0), delta_CO2(0.0)

        {
        }

        void SetOutBulbTempAt(EnergyPlusData &state);

        void SetWindSpeedAt(EnergyPlusData &state, Real64 fac);

        void SetWindDirAt(Real64 fac);
    };

    struct ZoneListData
    {
        // Members
        std::string Name;                         // Zone List name
        int NumOfZones;                           // Number of zones in the list
        std::string::size_type MaxZoneNameLength; // Max Name length of zones in the list
        Array1D_int Zone;                         // Pointers to zones in the list

        // Default Constructor
        ZoneListData() : NumOfZones(0), MaxZoneNameLength(0u)
        {
        }
    };

    struct ZoneGroupData
    {
        // Members
        std::string Name; // Zone Group name
        int ZoneList;     // Pointer to the zone list
        int Multiplier;   // Zone List multiplier

        // Default Constructor
        ZoneGroupData() : ZoneList(0), Multiplier(1)
        {
        }
    };

    struct GlobalInternalGainMiscObject
    {
        // Members
        std::string Name;
        int ZoneOrZoneListPtr;
        int NumOfZones;
        int StartPtr;
        bool ZoneListActive;

        // Default Constructor
        GlobalInternalGainMiscObject() : ZoneOrZoneListPtr(0), NumOfZones(0), StartPtr(0), ZoneListActive(false)
        {
        }
    };

    struct PeopleData
    {
        // Members
        std::string Name;         // PEOPLE object name
        int ZonePtr;              // Pointer to the zone number for this people statement
        Real64 NumberOfPeople;    // Maximum number of people for this statement
        int NumberOfPeoplePtr;    // Pointer to schedule for number of people
        bool EMSPeopleOn;         // EMS actuating number of people if .TRUE.
        Real64 EMSNumberOfPeople; // Value EMS is directing to use for override
        // Note that the schedule and maximum number was kept for people since it seemed likely that
        // users would want to assign the same schedule to multiple people statements.
        int ActivityLevelPtr;   // Pointer to schedule for activity level
        Real64 FractionRadiant; // Percentage (fraction 0.0-1.0) of sensible heat gain from people
        // that is radiant
        Real64 FractionConvected; // Percentage (fraction 0.0-1.0) of sensible heat gain from people
        // that is convective
        Real64 NomMinNumberPeople; // Nominal Minimum Number of People (min sch X number of people)
        Real64 NomMaxNumberPeople; // Nominal Maximum Number of People (min sch X number of people)
        int WorkEffPtr;            // Pointer to schedule for work efficiency
        int ClothingPtr;           // Pointer to schedule for clothing insulation
        int ClothingMethodPtr;
        int ClothingType;   // Name of clothing type
        int AirVelocityPtr; // Pointer to schedule for air velocity in zone
        bool Fanger;        // True when Fanger calculation to be performed
        bool Pierce;        // True when Pierce 2-node calculation to be performed
        bool KSU;           // True when KSU 2-node calculation to be performed
        bool AdaptiveASH55; // True when ASHRAE Standard 55 adaptive comfort calculation
        //   to be performed
        bool AdaptiveCEN15251; // True when CEN Standard 15251 adaptive comfort calculation
        //   to be performed
        int MRTCalcType;                 // MRT calculation type (See MRT Calculation type parameters)
        int SurfacePtr;                  // Pointer to the name of surface
        std::string AngleFactorListName; // Name of angle factor list
        int AngleFactorListPtr;          // Pointer to the name of angle factor list
        Real64 UserSpecSensFrac;         // User specified sensible fraction
        bool Show55Warning;              // show the warning messages about ASHRAE 55-2004
        Real64 CO2RateFactor;            // Carbon Dioxide Generation Rate [m3/s-W]
        // Report variables
        Real64 NumOcc;                 // Number of occupants at current timestep []
        Real64 TemperatureInZone;      // Temperature in zone (C)
        Real64 RelativeHumidityInZone; // Relative humidity in zone
        Real64 RadGainRate;            // Radiant heat gain [W]
        Real64 ConGainRate;            // Convective heat gain [W]
        Real64 SenGainRate;            // Sensible heat gain [W]
        Real64 LatGainRate;            // Latent heat gain [W]
        Real64 TotGainRate;            // Total heat gain [W]
        Real64 CO2GainRate;            // Carbon Dioxide Gain Rate [m3/s]
        Real64 RadGainEnergy;          // Radiant heat gain [J]
        Real64 ConGainEnergy;          // Convective heat gain [J]
        Real64 SenGainEnergy;          // Sensible heat gain [J]
        Real64 LatGainEnergy;          // Latent heat gain [J]
        Real64 TotGainEnergy;          // Total heat gain [J]
        // Air velocity check during run time for thermal comfort control
        int AirVelErrIndex; // Air velocity error index
        // For AdaptiveComfort tabular report
        Real64 TimeNotMetASH5580;
        Real64 TimeNotMetASH5590;
        Real64 TimeNotMetCEN15251CatI;
        Real64 TimeNotMetCEN15251CatII;
        Real64 TimeNotMetCEN15251CatIII;

        // Default Constructor
        PeopleData()
            : ZonePtr(0), NumberOfPeople(0.0), NumberOfPeoplePtr(-1), EMSPeopleOn(false), EMSNumberOfPeople(0.0), ActivityLevelPtr(-1),
              FractionRadiant(0.0), FractionConvected(0.0), NomMinNumberPeople(0.0), NomMaxNumberPeople(0.0), WorkEffPtr(-1), ClothingPtr(-1),
              ClothingMethodPtr(-1), ClothingType(-1), AirVelocityPtr(-1), Fanger(false), Pierce(false), KSU(false), AdaptiveASH55(false),
              AdaptiveCEN15251(false), MRTCalcType(0), SurfacePtr(-1), AngleFactorListPtr(-1), UserSpecSensFrac(0.0), Show55Warning(false),
              CO2RateFactor(0.0), NumOcc(0.0), TemperatureInZone(0.0), RelativeHumidityInZone(0.0), RadGainRate(0.0), ConGainRate(0.0),
              SenGainRate(0.0), LatGainRate(0.0), TotGainRate(0.0), CO2GainRate(0.0), RadGainEnergy(0.0), ConGainEnergy(0.0), SenGainEnergy(0.0),
              LatGainEnergy(0.0), TotGainEnergy(0.0), AirVelErrIndex(0), TimeNotMetASH5580(0.0), TimeNotMetASH5590(0.0), TimeNotMetCEN15251CatI(0.0),
              TimeNotMetCEN15251CatII(0.0), TimeNotMetCEN15251CatIII(0.0)
        {
        }
    };

    struct LightsData
    {
        // Members
        std::string Name;           // LIGHTS object name
        int ZonePtr;                // Which zone lights are in
        int SchedPtr;               // Schedule for lights
        Real64 DesignLevel;         // design level for lights [W]
        bool EMSLightsOn;           // EMS actuating Lighting power if .TRUE.
        Real64 EMSLightingPower;    // Value EMS is directing to use for override
        Real64 FractionReturnAir;   // Percentage (fraction 0.0-1.0) of sensible heat gain that is return air
        Real64 FractionRadiant;     // Percentage (fraction 0.0-1.0) of sensible heat gain that is radiant
        Real64 FractionShortWave;   // Percentage (fraction 0.0-1.0) of sensible heat gain that is short wave
        Real64 FractionReplaceable; // Percentage (fraction 0.0-1.0) of sensible heat gain that is replaceable
        Real64 FractionConvected;   // Percentage (fraction 0.0-1.0) of sensible heat gain that is convective
        bool FractionReturnAirIsCalculated;
        Real64 FractionReturnAirPlenTempCoeff1;
        Real64 FractionReturnAirPlenTempCoeff2;
        int ZoneReturnNum;        // zone return index (not the node number) for return heat gain
        Real64 NomMinDesignLevel; // Nominal Minimum Design Level (min sch X design level)
        Real64 NomMaxDesignLevel; // Nominal Maximum Design Level (max sch X design level)
        bool ManageDemand;        // Flag to indicate whether to use demand limiting
        Real64 DemandLimit;       // Demand limit set by demand manager [W]
        // Report variables
        Real64 Power;                  // Electric power [W]
        Real64 RadGainRate;            // Radiant heat gain [W]
        Real64 VisGainRate;            // Visible heat gain [W]
        Real64 ConGainRate;            // Convective heat gain [W]
        Real64 RetAirGainRate;         // Return air heat gain [W]
        Real64 TotGainRate;            // Total heat gain [W]
        Real64 Consumption;            // Electric consumption [J]
        Real64 RadGainEnergy;          // Radiant heat gain [J]
        Real64 VisGainEnergy;          // Visible heat gain [J]
        Real64 ConGainEnergy;          // Convective heat gain [J]
        Real64 RetAirGainEnergy;       // Return air heat gain [J]
        Real64 TotGainEnergy;          // Total heat gain [J]
        std::string EndUseSubcategory; // user defined name for the end use category
        Real64 SumConsumption;         // sum of electric consumption [J] for reporting
        Real64 SumTimeNotZeroCons;     // sum of time of positive electric consumption [hr]

        // Default Constructor
        LightsData()
            : ZonePtr(0), SchedPtr(-1), DesignLevel(0.0), EMSLightsOn(false), EMSLightingPower(0.0), FractionReturnAir(0.0), FractionRadiant(0.0),
              FractionShortWave(0.0), FractionReplaceable(0.0), FractionConvected(0.0), FractionReturnAirIsCalculated(false),
              FractionReturnAirPlenTempCoeff1(0.0), FractionReturnAirPlenTempCoeff2(0.0), ZoneReturnNum(1), NomMinDesignLevel(0.0),
              NomMaxDesignLevel(0.0), ManageDemand(false), DemandLimit(0.0), Power(0.0), RadGainRate(0.0), VisGainRate(0.0), ConGainRate(0.0),
              RetAirGainRate(0.0), TotGainRate(0.0), Consumption(0.0), RadGainEnergy(0.0), VisGainEnergy(0.0), ConGainEnergy(0.0),
              RetAirGainEnergy(0.0), TotGainEnergy(0.0), SumConsumption(0.0), SumTimeNotZeroCons(0.0)
        {
        }
    };

    struct ZoneEquipData // Electric, Gas, Other Equipment, CO2
    {
        // Members
        std::string Name;            // EQUIPMENT object name
        int ZonePtr;                 // Which zone internal gain is in
        int SchedPtr;                // Schedule for internal gain
        Real64 DesignLevel;          // design level for internal gain [W]
        bool EMSZoneEquipOverrideOn; // EMS actuating equipment power if .TRUE.
        Real64 EMSEquipPower;        // Value EMS is directing to use for override
        Real64 FractionLatent;       // Percentage (fraction 0.0-1.0) of sensible heat gain that is latent
        Real64 FractionRadiant;      // Percentage (fraction 0.0-1.0) of sensible heat gain that is radiant
        Real64 FractionLost;         // Percentage (fraction 0.0-1.0) of sensible heat gain that is lost
        Real64 FractionConvected;    // Percentage (fraction 0.0-1.0) of sensible heat gain that is convective
        Real64 CO2DesignRate;        // CO2 design Rate [m3/s]
        Real64 CO2RateFactor;        // CO2 rate factor [m3/s/W]
        Real64 NomMinDesignLevel;    // Nominal Minimum Design Level (min sch X design level)
        Real64 NomMaxDesignLevel;    // Nominal Maximum Design Level (max sch X design level)
        bool ManageDemand;           // Flag to indicate whether to use demand limiting
        Real64 DemandLimit;          // Demand limit set by demand manager [W]
        // Report variables
        Real64 Power;                  // Electric/Gas/Fuel power [W]
        Real64 RadGainRate;            // Radiant heat gain [W]
        Real64 ConGainRate;            // Convective heat gain [W]
        Real64 LatGainRate;            // Latent heat gain [W]
        Real64 LostRate;               // Lost energy (converted to work) [W]
        Real64 TotGainRate;            // Total heat gain [W]
        Real64 CO2GainRate;            // CO2 gain rate [m3/s]
        Real64 Consumption;            // Electric/Gas/Fuel consumption [J]
        Real64 RadGainEnergy;          // Radiant heat gain [J]
        Real64 ConGainEnergy;          // Convective heat gain [J]
        Real64 LatGainEnergy;          // Latent heat gain [J]
        Real64 LostEnergy;             // Lost energy (converted to work) [J]
        Real64 TotGainEnergy;          // Total heat gain [J]
        std::string EndUseSubcategory; // user defined name for the end use category
        ExteriorEnergyUse::ExteriorFuelUsage OtherEquipFuelType;        // Fuel Type Number of the Other Equipment (defined in ExteriorEnergyUse.cc)

        // Default Constructor
        ZoneEquipData()
            : ZonePtr(0), SchedPtr(0), DesignLevel(0.0), EMSZoneEquipOverrideOn(false), EMSEquipPower(0.0), FractionLatent(0.0), FractionRadiant(0.0),
              FractionLost(0.0), FractionConvected(0.0), CO2DesignRate(0.0), CO2RateFactor(0.0), NomMinDesignLevel(0.0), NomMaxDesignLevel(0.0),
              ManageDemand(false), DemandLimit(0.0), Power(0.0), RadGainRate(0.0), ConGainRate(0.0), LatGainRate(0.0), LostRate(0.0),
              TotGainRate(0.0), CO2GainRate(0.0), Consumption(0.0), RadGainEnergy(0.0), ConGainEnergy(0.0), LatGainEnergy(0.0), LostEnergy(0.0),
              TotGainEnergy(0.0), EndUseSubcategory(""), OtherEquipFuelType(ExteriorEnergyUse::ExteriorFuelUsage::Unknown)
        {
        }
    };

    struct ITEquipData // IT Equipment
    {
        // Members
        std::string Name;                  // EQUIPMENT object name
        int ZonePtr;                       // Which zone internal gain is in
        bool FlowControlWithApproachTemps; // True if using supply and return approach temperature for ITE object.
        Real64 DesignTotalPower;           // Design level for internal gain [W]
        Real64 NomMinDesignLevel;          // Nominal Minimum Design Level (min sch X design level)
        Real64 NomMaxDesignLevel;          // Nominal Maximum Design Level (max sch X design level)
        Real64 DesignFanPowerFrac;         // Fraction (0.0-1.0) of design power level that is fans
        int OperSchedPtr;                  // Schedule pointer for design power input or operating schedule
        int CPULoadSchedPtr;               // Schedule pointer for CPU loading schedule
        Real64 SizingTAirIn;               // Entering air dry-bulb temperature at maximum value during sizing[C]
        Real64 DesignTAirIn;               // Design entering air dry-bulb temperature [C]
        Real64 DesignFanPower;             // Design fan power input [W]
        Real64 DesignCPUPower;             // Design CPU power input [W]
        Real64 DesignAirVolFlowRate;       // Design air volume flow rate [m3/s]
        int Class;                         // Environmental class index (A1=1, A2=2, A3=3, A4=4, B=5, C=6)
        int AirFlowFLTCurve;               // Index for airflow function of CPULoadFrac (x) and TAirIn (y) curve
        int CPUPowerFLTCurve;              // Index for CPU power function of CPULoadFrac (x) and TAirIn (y) curve
        int FanPowerFFCurve;               // Index for fan power function of flow fraction curve
        int AirConnectionType;             // Air connection type (AdjustedSupply, ZoneAirNode, RoomAirModel)
        int InletRoomAirNodeNum;           // Room air model node number for air inlet
        int OutletRoomAirNodeNum;          // Room air model node number for air outlet
        int SupplyAirNodeNum;              // Node number for supply air inlet
        Real64 DesignRecircFrac;           // Design recirculation fraction (0.0-0.5)
        int RecircFLTCurve;                // Index for recirculation function of CPULoadFrac (x) and TSupply (y) curve
        Real64 DesignUPSEfficiency;        // Design power supply efficiency (>0.0 - 1.0)
        int UPSEfficFPLRCurve;             // Index for recirculation function of part load ratio
        Real64 UPSLossToZoneFrac;          // Fraction of UPS power loss to zone (0.0 - 1.0); remainder is lost
        std::string EndUseSubcategoryCPU;  // User defined name for the end use category for the CPU
        std::string EndUseSubcategoryFan;  // User defined name for the end use category for the Fans
        std::string EndUseSubcategoryUPS;  // User defined name for the end use category for the power supply
        bool EMSCPUPowerOverrideOn;        // EMS actuating CPU power if .TRUE.
        Real64 EMSCPUPower;                // Value EMS is directing to use for override of CPU power [W]
        bool EMSFanPowerOverrideOn;        // EMS actuating Fan power if .TRUE.
        Real64 EMSFanPower;                // Value EMS is directing to use for override of Fan power [W]
        bool EMSUPSPowerOverrideOn;        // EMS actuating UPS power if .TRUE.
        Real64 EMSUPSPower;                // Value EMS is directing to use for override of UPS power [W]
        Real64 SupplyApproachTemp;         // The difference of the IT inlet temperature from the AHU supply air temperature
        int SupplyApproachTempSch;         // The difference schedule of the IT inlet temperature from the AHU supply air temperature
        Real64 ReturnApproachTemp;         // The difference of the unit outlet temperature from the well mixed zone temperature
        int ReturnApproachTempSch;         // The difference schedule of the unit outlet temperature from the well mixed zone temperature

        // Report variables
        Real64 CPUPower;            // ITE CPU Electric Power [W]
        Real64 FanPower;            // ITE Fan Electric Power [W]
        Real64 UPSPower;            // ITE UPS Electric Power [W]
        Real64 CPUPowerAtDesign;    // ITE CPU Electric Power at Design Inlet Conditions [W]
        Real64 FanPowerAtDesign;    // ITE Fan Electric Power at Design Inlet Conditions [W]
        Real64 UPSGainRateToZone;   // ITE UPS Heat Gain to Zone Rate [W] - convective gain
        Real64 ConGainRateToZone;   // ITE Total Heat Gain to Zone Rate [W] - convective gain - includes heat gain from UPS, plus CPU and Fans if room
                                    // air model not used
        Real64 CPUConsumption;      // ITE CPU Electric Energy [J]
        Real64 FanConsumption;      // ITE Fan Electric Energy [J]
        Real64 UPSConsumption;      // ITE UPS Electric Energy [J]
        Real64 CPUEnergyAtDesign;   // ITE CPU Electric Energy at Design Inlet Conditions [J]
        Real64 FanEnergyAtDesign;   // ITE Fan Electric Energy at Design Inlet Conditions [J]
        Real64 UPSGainEnergyToZone; // ITE UPS Heat Gain to Zone Energy [J] - convective gain
        Real64 ConGainEnergyToZone; // ITE Total Heat Gain to Zone Energy [J] - convective gain - includes heat gain from UPS, plus CPU and Fans if
                                    // room air model not used
        Real64 AirVolFlowStdDensity; // Air volume flow rate at standard density [m3/s]
        Real64 AirVolFlowCurDensity; // Air volume flow rate at current density [m3/s]
        Real64 AirMassFlow;          // Air mass flow rate [kg/s]
        Real64 AirInletDryBulbT;     // Air inlet dry-bulb temperature [C]
        Real64 AirInletDewpointT;    // Air inlet dewpoint temperature [C]
        Real64 AirInletRelHum;       // Air inlet relative humidity [%]
        Real64 AirOutletDryBulbT;    // Air outlet dry-bulb temperature [C]
        Real64 SHI;                  // Supply Heat Index []
        Real64 TimeOutOfOperRange;   // ITE Air Inlet Operating Range Exceeded Time [hr]
        Real64 TimeAboveDryBulbT;    // ITE Air Inlet Dry-Bulb Temperature Above Operating Range Time [hr]
        Real64 TimeBelowDryBulbT;    // ITE Air Inlet Dry-Bulb Temperature Below Operating Range Time [hr]
        Real64 TimeAboveDewpointT;   // ITE Air Inlet Dewpoint Temperature Above Operating Range Time [hr]
        Real64 TimeBelowDewpointT;   // ITE Air Inlet Dewpoint Temperature Below Operating Range Time [hr]
        Real64 TimeAboveRH;          // ITE Air Inlet Relative Humidity Above Operating Range Time [hr]
        Real64 TimeBelowRH;          // ITE Air Inlet Relative Humidity Below Operating Range Time [hr]
        Real64 DryBulbTAboveDeltaT;  // ITE Air Inlet Dry-Bulb Temperature Difference Above Operating Range [deltaC]
        Real64 DryBulbTBelowDeltaT;  // ITE Air Inlet Dry-Bulb Temperature Difference Below Operating Range [deltaC]
        Real64 DewpointTAboveDeltaT; // ITE Air Inlet Dewpoint Temperature Difference Above Operating Range [deltaC]
        Real64 DewpointTBelowDeltaT; // ITE Air Inlet Dewpoint Temperature Difference Below Operating Range [deltaC]
        Real64 RHAboveDeltaRH;       // ITE Air Inlet Relative Humidity Difference Above Operating Range [%]
        Real64 RHBelowDeltaRH;       // ITE Air Inlet Relative Humidity Difference Below Operating Range [%]

        // Default Constructor
        ITEquipData()
            : ZonePtr(0), FlowControlWithApproachTemps(false), DesignTotalPower(0.0), NomMinDesignLevel(0.0), NomMaxDesignLevel(0.0),
              DesignFanPowerFrac(0.0), OperSchedPtr(0), CPULoadSchedPtr(0), SizingTAirIn(0.0), DesignTAirIn(0.0), DesignFanPower(0.0), DesignCPUPower(0.0),
              DesignAirVolFlowRate(0.0), Class(0), AirFlowFLTCurve(0), CPUPowerFLTCurve(0), FanPowerFFCurve(0), AirConnectionType(0),
              InletRoomAirNodeNum(0), OutletRoomAirNodeNum(0), SupplyAirNodeNum(0), DesignRecircFrac(0.0), RecircFLTCurve(0),
              DesignUPSEfficiency(0.0), UPSEfficFPLRCurve(0), UPSLossToZoneFrac(0.0), EMSCPUPowerOverrideOn(false), EMSCPUPower(0.0),
              EMSFanPowerOverrideOn(false), EMSFanPower(0.0), EMSUPSPowerOverrideOn(false), EMSUPSPower(0.0), SupplyApproachTemp(0.0),
              SupplyApproachTempSch(0), ReturnApproachTemp(0.0), ReturnApproachTempSch(0), CPUPower(0.0), FanPower(0.0), UPSPower(0.0),
              CPUPowerAtDesign(0.0), FanPowerAtDesign(0.0), UPSGainRateToZone(0.0), ConGainRateToZone(0.0), CPUConsumption(0.0), FanConsumption(0.0),
              UPSConsumption(0.0), CPUEnergyAtDesign(0.0), FanEnergyAtDesign(0.0), UPSGainEnergyToZone(0.0), ConGainEnergyToZone(0.0),
              AirVolFlowStdDensity(0.0), AirVolFlowCurDensity(0.0), AirMassFlow(0.0), AirInletDryBulbT(0.0), AirInletDewpointT(0.0),
              AirInletRelHum(0.0), AirOutletDryBulbT(0.0), SHI(0.0), TimeOutOfOperRange(0.0), TimeAboveDryBulbT(0.0), TimeBelowDryBulbT(0.0),
              TimeAboveDewpointT(0.0), TimeBelowDewpointT(0.0), TimeAboveRH(0.0), TimeBelowRH(0.0), DryBulbTAboveDeltaT(0.0),
              DryBulbTBelowDeltaT(0.0), DewpointTAboveDeltaT(0.0), DewpointTBelowDeltaT(0.0), RHAboveDeltaRH(0.0), RHBelowDeltaRH(0.0)
        {
        }
    };

    struct BBHeatData
    {
        // Members
        std::string Name; // BASEBOARD HEAT object name
        int ZonePtr;
        int SchedPtr;
        Real64 CapatLowTemperature;
        Real64 LowTemperature;
        Real64 CapatHighTemperature;
        Real64 HighTemperature;
        bool EMSZoneBaseboardOverrideOn; // EMS actuating equipment power if .TRUE.
        Real64 EMSZoneBaseboardPower;    // Value EMS is directing to use for override
        Real64 FractionRadiant;
        Real64 FractionConvected;
        bool ManageDemand;  // Flag to indicate whether to use demand limiting
        Real64 DemandLimit; // Demand limit set by demand manager [W]
        // Report variables
        Real64 Power;                  // Electric power [W]
        Real64 RadGainRate;            // Radiant heat gain [W]
        Real64 ConGainRate;            // Convective heat gain [W]
        Real64 TotGainRate;            // Total heat gain [W]
        Real64 Consumption;            // Electric consumption [J]
        Real64 RadGainEnergy;          // Radiant heat gain [J]
        Real64 ConGainEnergy;          // Convective heat gain [J]
        Real64 TotGainEnergy;          // Total heat gain [J]
        std::string EndUseSubcategory; // user defined name for the end use category

        // Default Constructor
        BBHeatData()
            : ZonePtr(0), SchedPtr(0), CapatLowTemperature(0.0), LowTemperature(0.0), CapatHighTemperature(0.0), HighTemperature(0.0),
              EMSZoneBaseboardOverrideOn(false), EMSZoneBaseboardPower(0.0), FractionRadiant(0.0), FractionConvected(0.0), ManageDemand(false),
              DemandLimit(0.0), Power(0.0), RadGainRate(0.0), ConGainRate(0.0), TotGainRate(0.0), Consumption(0.0), RadGainEnergy(0.0),
              ConGainEnergy(0.0), TotGainEnergy(0.0)
        {
        }
    };

    struct InfiltrationData
    {
        // Members
        std::string Name;
        int ZonePtr;   // Which zone infiltration is in
        int SchedPtr;  // Schedule for infiltration
        int ModelType; // which model is used for infiltration
        // Design Flow Rate model terms
        Real64 DesignLevel;
        Real64 ConstantTermCoef;
        Real64 TemperatureTermCoef;
        Real64 VelocityTermCoef;
        Real64 VelocitySQTermCoef;
        // Effective Leakage Area, Sherman Grimsrud terms
        Real64 LeakageArea;           // "AL" effective air leakage area
        Real64 BasicStackCoefficient; // "Cs" Stack coefficient
        Real64 BasicWindCoefficient;  // "Cw" wind coefficient
        // Flow Coefficient, AIM-2, Walker and Wilson terms
        Real64 FlowCoefficient;      // "c" Flow coefficient
        Real64 AIM2StackCoefficient; // "Cs" stack coefficient
        Real64 AIM2WindCoefficient;  // "Cw" wind coefficient
        Real64 PressureExponent;     // "n" pressure power law exponent
        Real64 ShelterFactor;        // "s" shelter factor
        bool EMSOverrideOn;          // if true then EMS is requesting to override
        Real64 EMSAirFlowRateValue;  // value EMS is setting for air flow rate
        bool QuadratureSum;          // If quadrature sum of zone air balance method is used
        int OABalancePtr;            // A pointer to ZoneAirBalance If quadrature is true
        Real64 VolumeFlowRate;       // infiltration air volume flow rate
        Real64 MassFlowRate;         // infiltration air mass flow rate

        // Default Constructor
        InfiltrationData()
            : ZonePtr(0), SchedPtr(0), ModelType(0), DesignLevel(0.0), ConstantTermCoef(0.0), TemperatureTermCoef(0.0), VelocityTermCoef(0.0),
              VelocitySQTermCoef(0.0), LeakageArea(0.0), BasicStackCoefficient(0.0), BasicWindCoefficient(0.0), FlowCoefficient(0.0),
              AIM2StackCoefficient(0.0), AIM2WindCoefficient(0.0), PressureExponent(0.0), ShelterFactor(0.0), EMSOverrideOn(false),
              EMSAirFlowRateValue(0.0), QuadratureSum(false), OABalancePtr(0), VolumeFlowRate(0.0), MassFlowRate(0.0)
        {
        }
    };

    struct VentilationData
    {
        // Members
        std::string Name;
        int ZonePtr;
        int SchedPtr;
        int ModelType; // which model is used for ventilation: DesignFlowRate and WindandStackOpenArea
        Real64 DesignLevel;
        bool EMSSimpleVentOn;        // EMS actuating ventilation flow rate if .TRUE.
        Real64 EMSimpleVentFlowRate; // Value EMS is directing to use for override
        Real64 MinIndoorTemperature;
        Real64 DelTemperature;
        int FanType;
        Real64 FanPressure;
        Real64 FanEfficiency;
        Real64 FanPower;
        Real64 AirTemp;
        Real64 ConstantTermCoef;
        Real64 TemperatureTermCoef;
        Real64 VelocityTermCoef;
        Real64 VelocitySQTermCoef;
        Real64 MaxIndoorTemperature;
        Real64 MinOutdoorTemperature;
        Real64 MaxOutdoorTemperature;
        Real64 MaxWindSpeed;
        int MinIndoorTempSchedPtr;      // Minimum indoor temperature schedule index
        int MaxIndoorTempSchedPtr;      // Maximum indoor temperature schedule index
        int DeltaTempSchedPtr;          // Delta temperature schedule index
        int MinOutdoorTempSchedPtr;     // Minimum outdoor temperature schedule index
        int MaxOutdoorTempSchedPtr;     // Maximum outdoor temperature schedule index
        int IndoorTempErrCount;         // Indoor temperature error count
        int OutdoorTempErrCount;        // Outdoor temperature error count
        int IndoorTempErrIndex;         // Indoor temperature error Index
        int OutdoorTempErrIndex;        // Outdoor temperature error Index
        int HybridControlType;          // Hybrid ventilation control type: 0 Individual, 1 Close, 2 Global
        int HybridControlMasterNum;     // Hybrid ventilation control master object number
        bool HybridControlMasterStatus; // Hybrid ventilation control master object opening status
        bool QuadratureSum;             // If quadrature sum of zone air balance method is used
        int OABalancePtr;               // A pointer to ZoneAirBalance
        // WindandStackOpenArea
        Real64 OpenArea;      // Opening area [m2]
        int OpenAreaSchedPtr; // Opening area fraction schedule pointer
        Real64 OpenEff;       // Opening effectiveness [dimensionless]
        Real64 EffAngle;      // Effective angle [degree]
        Real64 DH;            // Height difference [m]
        Real64 DiscCoef;      // Discharge coefficient

        // Default Constructor
        VentilationData()
            : ZonePtr(0), SchedPtr(0), ModelType(0), DesignLevel(0.0), EMSSimpleVentOn(false), EMSimpleVentFlowRate(0.0),
              MinIndoorTemperature(-100.0), DelTemperature(0.0), FanType(0), FanPressure(0.0), FanEfficiency(0.0), FanPower(0.0), AirTemp(0.0),
              ConstantTermCoef(0.0), TemperatureTermCoef(0.0), VelocityTermCoef(0.0), VelocitySQTermCoef(0.0), MaxIndoorTemperature(100.0),
              MinOutdoorTemperature(-100.0), MaxOutdoorTemperature(100.0), MaxWindSpeed(40.0), MinIndoorTempSchedPtr(0), MaxIndoorTempSchedPtr(0),
              DeltaTempSchedPtr(0), MinOutdoorTempSchedPtr(0), MaxOutdoorTempSchedPtr(0), IndoorTempErrCount(0), OutdoorTempErrCount(0),
              IndoorTempErrIndex(0), OutdoorTempErrIndex(0), HybridControlType(0), HybridControlMasterNum(0), HybridControlMasterStatus(false),
              QuadratureSum(false), OABalancePtr(0), OpenArea(0.0), OpenAreaSchedPtr(0), OpenEff(0.0), EffAngle(0.0), DH(0.0), DiscCoef(0.0)
        {
        }
    };

    struct ZoneAirBalanceData
    {
        // Members
        std::string Name;           // Object name
        std::string ZoneName;       // Zone name
        int ZonePtr;                // Zone number
        int BalanceMethod;          // Air Balance Method: None=0, Quadrature = 1
        Real64 InducedAirRate;      // Induced Outdoor Air Due to Duct Leakage Unbalance [m3/s]
        int InducedAirSchedPtr;     // Induced Outdoor Air Fraction Schedule
        Real64 BalMassFlowRate;     // balanced mass flow rate
        Real64 InfMassFlowRate;     // unbalanced mass flow rate from infiltration
        Real64 NatMassFlowRate;     // unbalanced mass flow rate from natural ventilation
        Real64 ExhMassFlowRate;     // unbalanced mass flow rate from exhaust ventilation
        Real64 IntMassFlowRate;     // unbalanced mass flow rate from intake ventilation
        Real64 ERVMassFlowRate;     // unbalanced mass flow rate from stand-alone ERV
        bool OneTimeFlag;           // One time flag to get nodes of stand alone ERV
        int NumOfERVs;              // Number of zone stand alone ERVs
        Array1D_int ERVInletNode;   // Stand alone ERV supply air inlet nodes
        Array1D_int ERVExhaustNode; // Stand alone ERV air exhaust nodes

        // Default Constructor
        ZoneAirBalanceData()
            : ZonePtr(0), BalanceMethod(0), InducedAirRate(0.0), InducedAirSchedPtr(0), BalMassFlowRate(0.0), InfMassFlowRate(0.0),
              NatMassFlowRate(0.0), ExhMassFlowRate(0.0), IntMassFlowRate(0.0), ERVMassFlowRate(0.0), OneTimeFlag(false), NumOfERVs(0)
        {
        }
    };

    struct MixingData
    {
        // Members
        std::string Name;
        int ZonePtr;
        int SchedPtr;
        Real64 DesignLevel;
        int FromZone;
        Real64 DeltaTemperature;
        Real64 DesiredAirFlowRate;
        Real64 DesiredAirFlowRateSaved;
        Real64 MixingMassFlowRate;
        int DeltaTempSchedPtr;      // Delta temperature schedule index
        int MinIndoorTempSchedPtr;  // Minimum indoor temperature schedule index
        int MaxIndoorTempSchedPtr;  // Maximum indoor temperature schedule index
        int MinSourceTempSchedPtr;  // Minimum source zone temperature schedule index
        int MaxSourceTempSchedPtr;  // Maximum source zone temperature schedule index
        int MinOutdoorTempSchedPtr; // Minimum outdoor temperature schedule index
        int MaxOutdoorTempSchedPtr; // Maximum outdoor temperature schedule index
        int IndoorTempErrCount;     // Indoor temperature error count
        int SourceTempErrCount;     // Source zone temperature error count
        int OutdoorTempErrCount;    // Outdoor temperature error count
        int IndoorTempErrIndex;     // Indoor temperature error Index
        int SourceTempErrIndex;     // Source zone temperature error Index
        int OutdoorTempErrIndex;    // Outdoor temperature error Index
        int HybridControlType;      // Hybrid ventilation control type: 0 Individual, 1 Close, 2 Global
        int HybridControlMasterNum; // Hybrid ventilation control master ventilation object number
        int NumRefDoorConnections;
        bool EMSSimpleMixingOn;        // EMS actuating ventilation flow rate if .TRUE.
        bool RefDoorMixFlag;           // Refrigeration door mixing within zone
        Real64 EMSimpleMixingFlowRate; // Value EMS is directing to use for override
        Array1D_bool EMSRefDoorMixingOn;
        Array1D<Real64> EMSRefDoorFlowRate;
        Array1D<Real64> VolRefDoorFlowRate;
        Array1D_int OpenSchedPtr;            // Schedule for Refrigeration door open fraction
        Array1D<Real64> DoorHeight;          // Door height for refrigeration door, m
        Array1D<Real64> DoorArea;            // Door area for refrigeration door, m2
        Array1D<Real64> Protection;          // Refrigeration door protection factor, dimensionless
        Array1D_int MateZonePtr;             // Zone connected by refrigeration door (MateZone > ZonePtr)
        Array1D_string DoorMixingObjectName; // Used in one error statement and eio
        Array1D_string DoorProtTypeName;     // Used in eio
                                             // Note, for mixing and crossmixing, this type dimensioned by number of mixing objects.
        // For ref door mixing, dimensioned by number of zones.

        // Default Constructor
        MixingData()
            : ZonePtr(0), SchedPtr(0), DesignLevel(0.0), FromZone(0), DeltaTemperature(0.0), DesiredAirFlowRate(0.0), DesiredAirFlowRateSaved(0.0),
              MixingMassFlowRate(0.0), DeltaTempSchedPtr(0), MinIndoorTempSchedPtr(0), MaxIndoorTempSchedPtr(0), MinSourceTempSchedPtr(0),
              MaxSourceTempSchedPtr(0), MinOutdoorTempSchedPtr(0), MaxOutdoorTempSchedPtr(0), IndoorTempErrCount(0), SourceTempErrCount(0),
              OutdoorTempErrCount(0), IndoorTempErrIndex(0), SourceTempErrIndex(0), OutdoorTempErrIndex(0), HybridControlType(0),
              HybridControlMasterNum(0), NumRefDoorConnections(0), EMSSimpleMixingOn(false), RefDoorMixFlag(false), EMSimpleMixingFlowRate(0.0)
        {
        }
    };

    struct ZoneAirMassFlowConservation
    {
        // Members
        bool EnforceZoneMassBalance; // flag to enforce zone air mass conservation
        bool BalanceMixing;          // flag to allow mixing to be adjusted for zone mass balance
        int InfiltrationTreatment;   // determines how infiltration is treated for zone mass balance
        int InfiltrationZoneType;    // specifies which types of zones allow infiltration to be changed
                                     // Note, unique global object

        // Default Constructor
        ZoneAirMassFlowConservation() : EnforceZoneMassBalance(false), BalanceMixing(false), InfiltrationTreatment(0), InfiltrationZoneType(0)
        {
        }
    };

    struct ZoneMassConservationData
    {
        // Members
        std::string Name;
        int ZonePtr;                           // pointer to the mixing zone
        Real64 InMassFlowRate;                 // zone total supply air mass flow rate, kg/s
        Real64 ExhMassFlowRate;                // zone exhaust total air mass flow rate, kg/s
        Real64 RetMassFlowRate;                // zone return air mass flow rate, kg/s
        Real64 MixingMassFlowRate;             // zone mixing air mass flow rate, kg/s
        Real64 MixingSourceMassFlowRate;       // Zone source mass flow rate for mixing zone, kg/s
        int NumSourceZonesMixingObject;        // number of zone mixing object references as a source zone
        int NumReceivingZonesMixingObject;     // number of zone mixing object references as a receiving zone
        bool IsOnlySourceZone;                 // true only if used only as a source zone in zone mixing object
        int InfiltrationPtr;                   // pointer to infiltration object
        Real64 InfiltrationMassFlowRate;       // infiltration added to enforced source zone mass balance, kg/s
        int IncludeInfilToZoneMassBal;         // not self-balanced, include infiltration in zone air mass balance
        Array1D_int ZoneMixingSourcesPtr;      // source zones pointer
        Array1D_int ZoneMixingReceivingPtr;    // receiving zones pointer
        Array1D<Real64> ZoneMixingReceivingFr; // receiving zones fraction
                                               // Note, this type dimensioned by number of zones

        // Default Constructor
        ZoneMassConservationData()
            : ZonePtr(0), InMassFlowRate(0.0), ExhMassFlowRate(0.0), RetMassFlowRate(0.0), MixingMassFlowRate(0.0), MixingSourceMassFlowRate(0.0),
              NumSourceZonesMixingObject(0), NumReceivingZonesMixingObject(0), IsOnlySourceZone(false), InfiltrationPtr(0),
              InfiltrationMassFlowRate(0.0), IncludeInfilToZoneMassBal(0)
        {
        }
    };

    struct GenericComponentZoneIntGainStruct
    {
        // Members
        std::string CompObjectType;                   // device object class name
        std::string CompObjectName;                   // device user unique name
        int CompTypeOfNum;                            // type of internal gain device identifier
        Real64 * PtrConvectGainRate;         // POINTER to value of convection heat gain rate for device, watts
        Real64 ConvectGainRate;                       // current timestep value of convection heat gain rate for device, watts
        Real64 * PtrReturnAirConvGainRate;   // POINTER to value of return air convection heat gain rate for device, W
        Real64 ReturnAirConvGainRate;                 // current timestep value of return air convection heat gain rate for device, W
        Real64 * PtrRadiantGainRate;         // POINTER to value of thermal radiation heat gain rate for device, watts
        Real64 RadiantGainRate;                       // current timestep value of thermal radiation heat gain rate for device, watts
        Real64 * PtrLatentGainRate;          // POINTER to value of moisture gain rate for device, Watts
        Real64 LatentGainRate;                        // current timestep value of moisture gain rate for device, Watts
        Real64 * PtrReturnAirLatentGainRate; // POINTER to value of return air moisture gain rate for device, Watts
        Real64 ReturnAirLatentGainRate;               // current timestep value of return air moisture gain rate for device, Watts
        Real64 * PtrCarbonDioxideGainRate;   // POINTER to value of carbon dioxide gain rate for device
        Real64 CarbonDioxideGainRate;                 // current timestep value of carbon dioxide gain rate for device
        Real64 * PtrGenericContamGainRate;   // POINTER to value of generic contaminant gain rate for device
        Real64 GenericContamGainRate;                 // current timestep value of generic contaminant gain rate for device
        int ReturnAirNodeNum;                         // return air node number for retrun air convection heat gain

        // Default Constructor
        GenericComponentZoneIntGainStruct()
            : CompTypeOfNum(0), PtrConvectGainRate(nullptr), ConvectGainRate(0.0), PtrReturnAirConvGainRate(nullptr),
              ReturnAirConvGainRate(0.0), PtrRadiantGainRate(nullptr), RadiantGainRate(0.0), PtrLatentGainRate(nullptr),
              LatentGainRate(0.0), PtrReturnAirLatentGainRate(nullptr), ReturnAirLatentGainRate(0.0),
              PtrCarbonDioxideGainRate(nullptr), CarbonDioxideGainRate(0.0), PtrGenericContamGainRate(nullptr),
              GenericContamGainRate(0.0), ReturnAirNodeNum(0)
        {
        }
    };

    struct ZoneSimData // Calculated data by Zone during each time step/hour
    {
        // Members
        Real64 NOFOCC;  // Number of Occupants, zone total
        Real64 QOCTOT;  // Total Energy from Occupants
        Real64 QOCSEN;  // Sensible Energy from Occupants
        Real64 QOCCON;  // ENERGY CONVECTED FROM OCCUPANTS (WH)
        Real64 QOCRAD;  // ENERGY RADIATED FROM OCCUPANTS
        Real64 QOCLAT;  // LATENT ENERGY FROM OCCUPANTS
        Real64 QLTTOT;  // TOTAL ENERGY INTO LIGHTS (WH)
        Real64 QLTCON;  // ENERGY CONVECTED TO SPACE AIR FROM LIGHTS
        Real64 QLTRAD;  // ENERGY RADIATED TO SPACE FROM LIGHTS
        Real64 QLTCRA;  // ENERGY CONVECTED TO RETURN AIR FROM LIGHTS
        Real64 QLTSW;   // VISIBLE ENERGY FROM LIGHTS
        Real64 QEECON;  // ENERGY CONVECTED FROM ELECTRIC EQUIPMENT
        Real64 QEERAD;  // ENERGY RADIATED FROM ELECTRIC EQUIPMENT
        Real64 QEELost; // Energy from Electric Equipment (lost)
        Real64 QEELAT;  // LATENT ENERGY FROM Electric Equipment
        Real64 QGECON;  // ENERGY CONVECTED FROM GAS EQUIPMENT
        Real64 QGERAD;  // ENERGY RADIATED FROM GAS EQUIPMENT
        Real64 QGELost; // Energy from Gas Equipment (lost)
        Real64 QGELAT;  // LATENT ENERGY FROM Gas Equipment
        Real64 QOECON;  // ENERGY CONVECTED FROM OTHER EQUIPMENT
        Real64 QOERAD;  // ENERGY RADIATED FROM OTHER EQUIPMENT
        Real64 QOELost; // Energy from Other Equipment (lost)
        Real64 QOELAT;  // LATENT ENERGY FROM Other Equipment
        Real64 QHWCON;  // ENERGY CONVECTED FROM Hot Water EQUIPMENT
        Real64 QHWRAD;  // ENERGY RADIATED FROM Hot Water EQUIPMENT
        Real64 QHWLost; // Energy from Hot Water Equipment (lost)
        Real64 QHWLAT;  // LATENT ENERGY FROM Hot Water Equipment
        Real64 QSECON;  // ENERGY CONVECTED FROM Steam EQUIPMENT
        Real64 QSERAD;  // ENERGY RADIATED FROM Steam EQUIPMENT
        Real64 QSELost; // Energy from Steam Equipment (lost)
        Real64 QSELAT;  // LATENT ENERGY FROM Steam Equipment
        Real64 QBBCON;  // ENERGY CONVECTED FROM BASEBOARD HEATING
        Real64 QBBRAD;  // ENERGY RADIATED FROM BASEBOARD HEATING
        int NumberOfDevices;
        int MaxNumberOfDevices;
        Array1D<GenericComponentZoneIntGainStruct> Device;

        // Default Constructor
        ZoneSimData()
            : NOFOCC(0.0), QOCTOT(0.0), QOCSEN(0.0), QOCCON(0.0), QOCRAD(0.0), QOCLAT(0.0), QLTTOT(0.0), QLTCON(0.0), QLTRAD(0.0), QLTCRA(0.0),
              QLTSW(0.0), QEECON(0.0), QEERAD(0.0), QEELost(0.0), QEELAT(0.0), QGECON(0.0), QGERAD(0.0), QGELost(0.0), QGELAT(0.0), QOECON(0.0),
              QOERAD(0.0), QOELost(0.0), QOELAT(0.0), QHWCON(0.0), QHWRAD(0.0), QHWLost(0.0), QHWLAT(0.0), QSECON(0.0), QSERAD(0.0), QSELost(0.0),
              QSELAT(0.0), QBBCON(0.0), QBBRAD(0.0), NumberOfDevices(0), MaxNumberOfDevices(0)
        {
        }
    };

    struct WindowBlindProperties
    {
        // Members
        std::string Name;
        int MaterialNumber; // Material pointer for the blind
        // Input properties
        int SlatOrientation;     // HORIZONTAL or VERTICAL
        int SlatAngleType;       // FIXED or VARIABLE
        Real64 SlatWidth;        // Slat width (m)
        Real64 SlatSeparation;   // Slat separation (m)
        Real64 SlatThickness;    // Slat thickness (m)
        Real64 SlatCrown;        // the height of the slate (length from the chord to the curve)
        Real64 SlatAngle;        // Slat angle (deg)
        Real64 MinSlatAngle;     // Minimum slat angle for variable-angle slats (deg) (user input)
        Real64 MaxSlatAngle;     // Maximum slat angle for variable-angle slats (deg) (user input)
        Real64 SlatConductivity; // Slat conductivity (W/m-K)
        // Solar slat properties
        Real64 SlatTransSolBeamDiff;     // Slat solar beam-diffuse transmittance
        Real64 SlatFrontReflSolBeamDiff; // Slat front solar beam-diffuse reflectance
        Real64 SlatBackReflSolBeamDiff;  // Slat back solar beam-diffuse reflectance
        Real64 SlatTransSolDiffDiff;     // Slat solar diffuse-diffuse transmittance
        Real64 SlatFrontReflSolDiffDiff; // Slat front solar diffuse-diffuse reflectance
        Real64 SlatBackReflSolDiffDiff;  // Slat back solar diffuse-diffuse reflectance
        // Visible slat properties
        Real64 SlatTransVisBeamDiff;     // Slat visible beam-diffuse transmittance
        Real64 SlatFrontReflVisBeamDiff; // Slat front visible beam-diffuse reflectance
        Real64 SlatBackReflVisBeamDiff;  // Slat back visible beam-diffuse reflectance
        Real64 SlatTransVisDiffDiff;     // Slat visible diffuse-diffuse transmittance
        Real64 SlatFrontReflVisDiffDiff; // Slat front visible diffuse-diffuse reflectance
        Real64 SlatBackReflVisDiffDiff;  // Slat back visible diffuse-diffuse reflectance
        // Long-wave (IR) slat properties
        Real64 SlatTransIR;      // Slat IR transmittance
        Real64 SlatFrontEmissIR; // Slat front emissivity
        Real64 SlatBackEmissIR;  // Slat back emissivity
        // Some characteristics for blind thermal calculation
        Real64 BlindToGlassDist;    // Distance between window shade and adjacent glass (m)
        Real64 BlindTopOpeningMult; // Area of air-flow opening at top of blind, expressed as a fraction
        //  of the blind-to-glass opening area at the top of the blind
        Real64 BlindBottomOpeningMult; // Area of air-flow opening at bottom of blind, expressed as a fraction
        //  of the blind-to-glass opening area at the bottom of the blind
        Real64 BlindLeftOpeningMult; // Area of air-flow opening at left side of blind, expressed as a fraction
        //  of the blind-to-glass opening area at the left side of the blind
        Real64 BlindRightOpeningMult; // Area of air-flow opening at right side of blind, expressed as a fraction
        //  of the blind-to-glass opening area at the right side of the blind
        // Calculated blind properties
        // Blind solar properties
        Array2D<Real64> SolFrontBeamBeamTrans; // Blind solar front beam-beam transmittance vs.
        // profile angle, slat angle
        Array2D<Real64> SolFrontBeamBeamRefl; // Blind solar front beam-beam reflectance vs. profile angle,
        // slat angle (zero)
        Array2D<Real64> SolBackBeamBeamTrans; // Blind solar back beam-beam transmittance vs. profile angle,
        // slat angle
        Array2D<Real64> SolBackBeamBeamRefl; // Blind solar back beam-beam reflectance vs. profile angle,
        // slat angle (zero)
        Array2D<Real64> SolFrontBeamDiffTrans; // Blind solar front beam-diffuse transmittance
        // vs. profile angle, slat angle
        Array2D<Real64> SolFrontBeamDiffRefl; // Blind solar front beam-diffuse reflectance
        // vs. profile angle, slat angle
        Array2D<Real64> SolBackBeamDiffTrans; // Blind solar back beam-diffuse transmittance
        // vs. profile angle, slat angle
        Array2D<Real64> SolBackBeamDiffRefl; // Blind solar back beam-diffuse reflectance
        // vs. profile angle, slat angle
        Array1D<Real64> SolFrontDiffDiffTrans; // Blind solar front diffuse-diffuse transmittance
        // vs. slat angle
        Array1D<Real64> SolFrontDiffDiffTransGnd; // Blind ground solar front diffuse-diffuse transmittance
        // vs. slat angle
        Array1D<Real64> SolFrontDiffDiffTransSky; // Blind sky solar front diffuse-diffuse transmittance
        // vs. slat angle
        Array1D<Real64> SolFrontDiffDiffRefl; // Blind solar front diffuse-diffuse reflectance
        // vs. slat angle
        Array1D<Real64> SolFrontDiffDiffReflGnd; // Blind ground solar front diffuse-diffuse reflectance
        // vs. slat angle
        Array1D<Real64> SolFrontDiffDiffReflSky; // Blind sky solar front diffuse-diffuse reflectance
        // vs. slat angle
        Array1D<Real64> SolBackDiffDiffTrans; // Blind solar back diffuse-diffuse transmittance
        // vs. slat angle
        Array1D<Real64> SolBackDiffDiffRefl; // Blind solar back diffuse-diffuse reflectance
        // vs. slat angle
        Array2D<Real64> SolFrontBeamAbs;    // Blind solar front beam absorptance vs. slat angle
        Array2D<Real64> SolBackBeamAbs;     // Blind solar back beam absorptance vs. slat angle
        Array1D<Real64> SolFrontDiffAbs;    // Blind solar front diffuse absorptance vs. slat angle
        Array1D<Real64> SolFrontDiffAbsGnd; // Blind ground solar front diffuse absorptance vs. slat angle
        Array1D<Real64> SolFrontDiffAbsSky; // Blind sky solar front diffuse absorptance vs. slat angle
        Array1D<Real64> SolBackDiffAbs;     // Blind solar back diffuse absorptance vs. slat angle
        // Blind visible properties
        Array2D<Real64> VisFrontBeamBeamTrans; // Blind visible front beam-beam transmittance
        // vs. profile angle, slat angle
        Array2D<Real64> VisFrontBeamBeamRefl; // Blind visible front beam-beam reflectance
        // vs. profile angle, slat angle (zero)
        Array2D<Real64> VisBackBeamBeamTrans; // Blind visible back beam-beam transmittance
        // vs. profile angle, slat angle
        Array2D<Real64> VisBackBeamBeamRefl; // Blind visible back beam-beam reflectance
        // vs. profile angle, slat angle (zero)
        Array2D<Real64> VisFrontBeamDiffTrans; // Blind visible front beam-diffuse transmittance
        // vs. profile angle, slat angle
        Array2D<Real64> VisFrontBeamDiffRefl; // Blind visible front beam-diffuse reflectance
        // vs. profile angle, slat angle
        Array2D<Real64> VisBackBeamDiffTrans; // Blind visible back beam-diffuse transmittance
        // vs. profile angle, slat angle
        Array2D<Real64> VisBackBeamDiffRefl; // Blind visible back beam-diffuse reflectance
        // vs. profile angle, slat angle
        Array1D<Real64> VisFrontDiffDiffTrans; // Blind visible front diffuse-diffuse transmittance
        // vs. slat angle
        Array1D<Real64> VisFrontDiffDiffRefl; // Blind visible front diffuse-diffuse reflectance
        // vs. slat angle
        Array1D<Real64> VisBackDiffDiffTrans; // Blind visible back diffuse-diffuse transmittance
        // vs. slat angle
        Array1D<Real64> VisBackDiffDiffRefl; // Blind visible back diffuse-diffuse reflectance
        // vs. slat angle
        // Long-wave (IR) blind properties
        Array1D<Real64> IRFrontTrans; // Blind IR front transmittance vs. slat angle
        Array1D<Real64> IRFrontEmiss; // Blind IR front emissivity vs. slat angle
        Array1D<Real64> IRBackTrans;  // Blind IR back transmittance vs. slat angle
        Array1D<Real64> IRBackEmiss;  // Blind IR back emissivity vs. slat angle

        // Default Constructor
        WindowBlindProperties()
            : MaterialNumber(0), SlatOrientation(0), SlatAngleType(FixedSlats), SlatWidth(0.0), SlatSeparation(0.0), SlatThickness(0.0),
              SlatCrown(0.0), SlatAngle(0.0), MinSlatAngle(0.0), MaxSlatAngle(0.0), SlatConductivity(0.0), SlatTransSolBeamDiff(0.0),
              SlatFrontReflSolBeamDiff(0.0), SlatBackReflSolBeamDiff(0.0), SlatTransSolDiffDiff(0.0), SlatFrontReflSolDiffDiff(0.0),
              SlatBackReflSolDiffDiff(0.0), SlatTransVisBeamDiff(0.0), SlatFrontReflVisBeamDiff(0.0), SlatBackReflVisBeamDiff(0.0),
              SlatTransVisDiffDiff(0.0), SlatFrontReflVisDiffDiff(0.0), SlatBackReflVisDiffDiff(0.0), SlatTransIR(0.0), SlatFrontEmissIR(0.0),
              SlatBackEmissIR(0.0), BlindToGlassDist(0.0), BlindTopOpeningMult(0.0), BlindBottomOpeningMult(0.0), BlindLeftOpeningMult(0.0),
              BlindRightOpeningMult(0.0), SolFrontBeamBeamTrans(MaxSlatAngs, 37, 0.0), SolFrontBeamBeamRefl(MaxSlatAngs, 37, 0.0),
              SolBackBeamBeamTrans(MaxSlatAngs, 37, 0.0), SolBackBeamBeamRefl(MaxSlatAngs, 37, 0.0), SolFrontBeamDiffTrans(MaxSlatAngs, 37, 0.0),
              SolFrontBeamDiffRefl(MaxSlatAngs, 37, 0.0), SolBackBeamDiffTrans(MaxSlatAngs, 37, 0.0), SolBackBeamDiffRefl(MaxSlatAngs, 37, 0.0),
              SolFrontDiffDiffTrans(MaxSlatAngs, 0.0), SolFrontDiffDiffTransGnd(MaxSlatAngs, 0.0), SolFrontDiffDiffTransSky(MaxSlatAngs, 0.0),
              SolFrontDiffDiffRefl(MaxSlatAngs, 0.0), SolFrontDiffDiffReflGnd(MaxSlatAngs, 0.0), SolFrontDiffDiffReflSky(MaxSlatAngs, 0.0),
              SolBackDiffDiffTrans(MaxSlatAngs, 0.0), SolBackDiffDiffRefl(MaxSlatAngs, 0.0), SolFrontBeamAbs(MaxSlatAngs, 37, 0.0),
              SolBackBeamAbs(MaxSlatAngs, 37, 0.0), SolFrontDiffAbs(MaxSlatAngs, 0.0), SolFrontDiffAbsGnd(MaxSlatAngs, 0.0),
              SolFrontDiffAbsSky(MaxSlatAngs, 0.0), SolBackDiffAbs(MaxSlatAngs, 0.0), VisFrontBeamBeamTrans(MaxSlatAngs, 37, 0.0),
              VisFrontBeamBeamRefl(MaxSlatAngs, 37, 0.0), VisBackBeamBeamTrans(MaxSlatAngs, 37, 0.0), VisBackBeamBeamRefl(MaxSlatAngs, 37, 0.0),
              VisFrontBeamDiffTrans(MaxSlatAngs, 37, 0.0), VisFrontBeamDiffRefl(MaxSlatAngs, 37, 0.0), VisBackBeamDiffTrans(MaxSlatAngs, 37, 0.0),
              VisBackBeamDiffRefl(MaxSlatAngs, 37, 0.0), VisFrontDiffDiffTrans(MaxSlatAngs, 0.0), VisFrontDiffDiffRefl(MaxSlatAngs, 0.0),
              VisBackDiffDiffTrans(MaxSlatAngs, 0.0), VisBackDiffDiffRefl(MaxSlatAngs, 0.0), IRFrontTrans(MaxSlatAngs, 0.0),
              IRFrontEmiss(MaxSlatAngs, 0.0), IRBackTrans(MaxSlatAngs, 0.0), IRBackEmiss(MaxSlatAngs, 0.0)
        {
        }
    };

    struct SurfaceScreenProperties
    {
        // Members
        int MaterialNumber; // Material pointer for the screen
        Real64 BmBmTrans;   // Beam solar transmittance (dependent on sun angle)
        // (this value can include scattering if the user so chooses)
        Real64 BmBmTransBack; // Beam solar transmittance (dependent on sun angle) from back side of screen
        Real64 BmBmTransVis;  // Visible solar transmittance (dependent on sun angle)
        // (this value can include visible scattering if the user so chooses)
        Real64 BmDifTrans;     // Beam solar transmitted as diffuse radiation (dependent on sun angle)
        Real64 BmDifTransBack; // Beam solar transmitted as diffuse radiation (dependent on sun angle) from back side
        Real64 BmDifTransVis;  // Visible solar transmitted as diffuse radiation (dependent on sun angle)
        // The following reflectance properties are dependent on sun angle:
        Real64 ReflectSolBeamFront;          // Beam solar reflected as diffuse radiation when sun is in front of screen
        Real64 ReflectVisBeamFront;          // Visible solar reflected as diffuse radiation when sun is in front of screen
        Real64 ReflectSolBeamBack;           // Beam solar reflected as diffuse radiation when sun is in back of screen
        Real64 ReflectVisBeamBack;           // Visible solar reflected as diffuse radiation when sun is in back of screen
        Real64 AbsorpSolarBeamFront;         // Front surface solar beam absorptance
        Real64 AbsorpSolarBeamBack;          // Back surface solar beam absorptance
        Real64 DifDifTrans;                  // Back surface diffuse solar transmitted
        Real64 DifDifTransVis;               // Back surface diffuse visible solar transmitted
        Real64 DifScreenAbsorp;              // Absorption of diffuse radiation
        Real64 DifReflect;                   // Back reflection of solar diffuse radiation
        Real64 DifReflectVis;                // Back reflection of visible diffuse radiation
        Real64 ReflectScreen;                // Screen assembly solar reflectance (user input adjusted for holes in screen)
        Real64 ReflectScreenVis;             // Screen assembly visible reflectance (user input adjusted for holes in screen)
        Real64 ReflectCylinder;              // Screen material solar reflectance (user input, does not account for holes in screen)
        Real64 ReflectCylinderVis;           // Screen material visible reflectance (user input, does not account for holes in screen)
        Real64 ScreenDiameterToSpacingRatio; // ratio of screen material diameter to screen material spacing
        int ScreenBeamReflectanceAccounting; // user specified method of accounting for scattered solar beam

        // Default Constructor
        SurfaceScreenProperties()
            : MaterialNumber(0), BmBmTrans(0.0), BmBmTransBack(0.0), BmBmTransVis(0.0), BmDifTrans(0.0), BmDifTransBack(0.0), BmDifTransVis(0.0),
              ReflectSolBeamFront(0.0), ReflectVisBeamFront(0.0), ReflectSolBeamBack(0.0), ReflectVisBeamBack(0.0), AbsorpSolarBeamFront(0.0),
              AbsorpSolarBeamBack(0.0), DifDifTrans(0.0), DifDifTransVis(0.0), DifScreenAbsorp(0.0), DifReflect(0.0), DifReflectVis(0.0),
              ReflectScreen(0.0), ReflectScreenVis(0.0), ReflectCylinder(0.0), ReflectCylinderVis(0.0), ScreenDiameterToSpacingRatio(0.0),
              ScreenBeamReflectanceAccounting(0)
        {
        }
    };

    struct ScreenTransData
    {
        // Members
        Array2D<Real64> Trans;
        Array2D<Real64> Scatt;

        // Default Constructor
        ScreenTransData()
        {
        }
    };

    struct ZoneCatEUseData
    {
        // Members
        Array1D<Real64> EEConvected; // Category (0 to 25) Energy Convected from Electric Equipment
        Array1D<Real64> EERadiated;  // Category (0 to 25) Energy Radiated from Electric Equipment
        Array1D<Real64> EELost;      // Category (0 to 25) Energy from Electric Equipment (lost)
        Array1D<Real64> EELatent;    // Category (0 to 25) Latent Energy from Electric Equipment

        // Default Constructor
        ZoneCatEUseData() : EEConvected({0, 25}, 0.0), EERadiated({0, 25}, 0.0), EELost({0, 25}, 0.0), EELatent({0, 25}, 0.0)
        {
        }
    };

    struct RefrigCaseCreditData
    {
        // Members
        Real64 SenCaseCreditToZone; // Refrigerated display case sensible energy delivered to zone
        // includes refrigeration pipe and receiver heat exchange with zone
        Real64 LatCaseCreditToZone; // Refrigerated display case latent energy delivered to zone
        Real64 SenCaseCreditToHVAC; // Refrigerated display case sensible energy delivered to HVAC RA duct
        Real64 LatCaseCreditToHVAC; // Refrigerated display case latent energy delivered to HVAC RA duct

        // Default Constructor
        RefrigCaseCreditData() : SenCaseCreditToZone(0.0), LatCaseCreditToZone(0.0), SenCaseCreditToHVAC(0.0), LatCaseCreditToHVAC(0.0)
        {
        }

        // Reset to Zeros
        void reset()
        {
            SenCaseCreditToZone = 0.0;
            LatCaseCreditToZone = 0.0;
            SenCaseCreditToHVAC = 0.0;
            LatCaseCreditToHVAC = 0.0;
        }
    };

    struct HeatReclaimDataBase
    {
        // Members
        std::string Name;       // Name of Coil
        std::string SourceType; // SourceType for Coil
        Real64 AvailCapacity;   // Total available heat reclaim capacity
        Real64 ReclaimEfficiencyTotal;   // Total reclaimed portion
        Real64 WaterHeatingDesuperheaterReclaimedHeatTotal;    // total reclaimed heat by water heating desuperheater coils
        Real64 HVACDesuperheaterReclaimedHeatTotal;    // total reclaimed heat by water heating desuperheater coils
        Array1D<Real64> WaterHeatingDesuperheaterReclaimedHeat; // heat reclaimed by water heating desuperheater coils
        Array1D<Real64> HVACDesuperheaterReclaimedHeat; // heat reclaimed by water heating desuperheater coils

        // Default Constructor
        HeatReclaimDataBase() : AvailCapacity(0.0), ReclaimEfficiencyTotal(0.0), WaterHeatingDesuperheaterReclaimedHeatTotal(0.0), HVACDesuperheaterReclaimedHeatTotal(0.0)
        {
        }
    };

    struct HeatReclaimRefrigCondenserData : HeatReclaimDataBase // inherited from base struct
    {
        // Customized Members
        Real64 AvailTemperature; // Temperature of heat reclaim source

        // Default Constructor
        HeatReclaimRefrigCondenserData() : AvailTemperature(0.0)
        {
        }
    };

    struct AirReportVars
    {
        // Members
        Real64 MeanAirTemp;            // Mean Air Temperature {C}
        Real64 OperativeTemp;          // Average of Mean Air Temperature {C} and Mean Radiant Temperature {C}
        Real64 MeanAirHumRat;          // Mean Air Humidity Ratio {kg/kg} (averaged over zone time step)
        Real64 MeanAirDewPointTemp;    // Mean Air Dewpoint Temperature {C}
        Real64 ThermOperativeTemp;     // Mix or MRT and MAT for Zone Control:Thermostatic:Operative Temperature {C}
        Real64 InfilHeatGain;          // Heat Gain {J} due to infiltration
        Real64 InfilHeatLoss;          // Heat Loss {J} due to infiltration
        Real64 InfilLatentGain;        // Latent Gain {J} due to infiltration
        Real64 InfilLatentLoss;        // Latent Loss {J} due to infiltration
        Real64 InfilTotalGain;         // Total Gain {J} due to infiltration (sensible+latent)
        Real64 InfilTotalLoss;         // Total Loss {J} due to infiltration (sensible+latent)
        Real64 InfilVolumeCurDensity;  // Volume of Air {m3} due to infiltration at current zone air density
        Real64 InfilVolumeStdDensity;  // Volume of Air {m3} due to infiltration at standard density (adjusted for elevation)
        Real64 InfilVdotCurDensity;    // Volume flow rate of Air {m3/s} due to infiltration at current zone air density
        Real64 InfilVdotStdDensity;    // Volume flow rate of Air {m3/s} due to infiltration standard density (adjusted elevation)
        Real64 InfilMass;              // Mass of Air {kg} due to infiltration
        Real64 InfilMdot;              // Mass flow rate of Air (kg/s) due to infiltration
        Real64 InfilAirChangeRate;     // Infiltration air change rate {ach}
        Real64 VentilHeatLoss;         // Heat Gain {J} due to ventilation
        Real64 VentilHeatGain;         // Heat Loss {J} due to ventilation
        Real64 VentilLatentLoss;       // Latent Gain {J} due to ventilation
        Real64 VentilLatentGain;       // Latent Loss {J} due to ventilation
        Real64 VentilTotalLoss;        // Total Gain {J} due to ventilation
        Real64 VentilTotalGain;        // Total Loss {J} due to ventilation
        Real64 VentilVolumeCurDensity; // Volume of Air {m3} due to ventilation at current zone air density
        Real64 VentilVolumeStdDensity; // Volume of Air {m3} due to ventilation at standard density (adjusted for elevation)
        Real64 VentilVdotCurDensity;   // Volume flow rate of Air {m3/s} due to ventilation at current zone air density
        Real64 VentilVdotStdDensity;   // Volume flow rate of Air {m3/s} due to ventilation at standard density (adjusted elevation)
        Real64 VentilMass;             // Mass of Air {kg} due to ventilation
        Real64 VentilMdot;             // Mass flow rate of Air {kg/s} due to ventilation
        Real64 VentilAirChangeRate;    // Ventilation air change rate (ach)
        Real64 VentilFanElec;          // Fan Electricity {W} due to ventilation
        Real64 VentilAirTemp;          // Air Temp {C} of ventilation
        Real64 MixVolume;              // Mixing volume of Air {m3}
        Real64 MixVdotCurDensity;      // Mixing volume flow rate of Air {m3/s} at current zone air density
        Real64 MixVdotStdDensity;      // Mixing volume flow rate of Air {m3/s} at standard density (adjusted for elevation)
        Real64 MixMass;                // Mixing mass of air {kg}
        Real64 MixMdot;                // Mixing mass flow rate of air {kg/s}
        Real64 MixHeatLoss;            // Heat Gain {J} due to mixing and cross mixing and refrigeration door mixing
        Real64 MixHeatGain;            // Heat Loss {J} due to mixing and cross mixing and refrigeration door mixing
        Real64 MixLatentLoss;          // Latent Gain {J} due to mixing and cross mixing and refrigeration door mixing
        Real64 MixLatentGain;          // Latent Loss {J} due to mixing and cross mixing and refrigeration door mixing
        Real64 MixTotalLoss;           // Total Gain {J} due to mixing and cross mixing and refrigeration door mixing
        Real64 MixTotalGain;           // Total Loss {J} due to mixing and cross mixing and refrigeration door mixing
        Real64 SysInletMass;           // Total mass of Air {kg} from all system inlets
        Real64 SysOutletMass;          // Total mass of Air {kg} from all system outlets
        Real64 ExfilMass;              // Mass of Air {kg} due to exfiltration
        Real64 ExfilTotalLoss;         // Total Loss rate {W} due to exfiltration (sensible+latent)
        Real64 ExfilSensiLoss;         // Sensible Loss rate {W} due to exfiltration
        Real64 ExfilLatentLoss;        // Latent Loss rate {W} due to exfiltration
        Real64 ExhTotalLoss;           // Total Loss rate {W} due to zone exhaust air (sensible+latent)
        Real64 ExhSensiLoss;           // Sensible Loss rate {W} due to zone exhaust air
        Real64 ExhLatentLoss;          // Latent Loss rate {W} due to zone exhaust air
        // air heat balance component load summary results
        Real64 SumIntGains;     // Zone sum of convective internal gains
        Real64 SumHADTsurfs;    // Zone sum of Hc*Area*(Tsurf - Tz)
        Real64 SumMCpDTzones;   // zone sum of MassFlowRate*cp*(TremotZone - Tz) transfer air from other zone, Mixing
        Real64 SumMCpDtInfil;   // Zone sum of MassFlowRate*Cp*(Tout - Tz) transfer from outside, ventil, earth tube
        Real64 SumMCpDTsystem;  // Zone sum of air system MassFlowRate*Cp*(Tsup - Tz)
        Real64 SumNonAirSystem; // Zone sum of system convective gains, collected via NonAirSystemResponse
        Real64 CzdTdt;          // Zone air energy storage term.
        Real64 imBalance;       // put all terms in eq. 5 on RHS , should be zero
        // for ZoneAirBalance:OutdoorAir object Outputs only
        Real64 OABalanceHeatLoss;         // Heat Gain {J} due to OA air balance
        Real64 OABalanceHeatGain;         // Heat Loss {J} due to OA air balance
        Real64 OABalanceLatentLoss;       // Latent Gain {J} due to OA air balance
        Real64 OABalanceLatentGain;       // Latent Loss {J} due to OA air balance
        Real64 OABalanceTotalLoss;        // Total Gain {J} due to OA air balance
        Real64 OABalanceTotalGain;        // Total Loss {J} due to OA air balance
        Real64 OABalanceVolumeCurDensity; // Volume of Air {m3} due to OA air balance
        // at current zone air density
        Real64 OABalanceVolumeStdDensity; // Volume of Air {m3} due to OA air balance
        // at standard density (adjusted for elevation)
        Real64 OABalanceVdotCurDensity; // Volume flow rate of Air {m3/s} due to OA air balance
        // at current zone air density
        Real64 OABalanceVdotStdDensity; // Volume flow rate of Air {m3/s} due to OA air balance
        // at standard density (adjusted elevation)
        Real64 OABalanceMass;          // Mass of Air {kg} due to OA air balance
        Real64 OABalanceMdot;          // Mass flow rate of Air {kg/s} due to OA air balance
        Real64 OABalanceAirChangeRate; // OA air balance air change rate (ach)
        Real64 OABalanceFanElec;       // Fan Electricity {W} due to OA air balance
        Real64 SumEnthalpyM = 0.0;     // Zone sum of EnthalpyM
        Real64 SumEnthalpyH = 0.0;     // Zone sum of EnthalpyH
                                       // Default Constructor
        AirReportVars()
            : MeanAirTemp(0.0), OperativeTemp(0.0), MeanAirHumRat(0.0), MeanAirDewPointTemp(0.0), ThermOperativeTemp(0.0), InfilHeatGain(0.0),
              InfilHeatLoss(0.0), InfilLatentGain(0.0), InfilLatentLoss(0.0), InfilTotalGain(0.0), InfilTotalLoss(0.0), InfilVolumeCurDensity(0.0),
              InfilVolumeStdDensity(0.0), InfilVdotCurDensity(0.0), InfilVdotStdDensity(0.0), InfilMass(0.0), InfilMdot(0.0), InfilAirChangeRate(0.0),
              VentilHeatLoss(0.0), VentilHeatGain(0.0), VentilLatentLoss(0.0), VentilLatentGain(0.0), VentilTotalLoss(0.0), VentilTotalGain(0.0),
              VentilVolumeCurDensity(0.0), VentilVolumeStdDensity(0.0), VentilVdotCurDensity(0.0), VentilVdotStdDensity(0.0), VentilMass(0.0),
              VentilMdot(0.0), VentilAirChangeRate(0.0), VentilFanElec(0.0), VentilAirTemp(0.0), MixVolume(0.0), MixVdotCurDensity(0.0),
              MixVdotStdDensity(0.0), MixMass(0.0), MixMdot(0.0), MixHeatLoss(0.0), MixHeatGain(0.0), MixLatentLoss(0.0), MixLatentGain(0.0),
              MixTotalLoss(0.0), MixTotalGain(0.0), SysInletMass(0.0), SysOutletMass(0.0), ExfilMass(0.0), ExfilTotalLoss(0.0), ExfilSensiLoss(0.0),
              ExfilLatentLoss(0.0), ExhTotalLoss(0.0), ExhSensiLoss(0.0), ExhLatentLoss(0.0), SumIntGains(0.0), SumHADTsurfs(0.0), SumMCpDTzones(0.0),
              SumMCpDtInfil(0.0), SumMCpDTsystem(0.0), SumNonAirSystem(0.0), CzdTdt(0.0), imBalance(0.0), OABalanceHeatLoss(0.0),
              OABalanceHeatGain(0.0), OABalanceLatentLoss(0.0), OABalanceLatentGain(0.0), OABalanceTotalLoss(0.0), OABalanceTotalGain(0.0),
              OABalanceVolumeCurDensity(0.0), OABalanceVolumeStdDensity(0.0), OABalanceVdotCurDensity(0.0), OABalanceVdotStdDensity(0.0),
              OABalanceMass(0.0), OABalanceMdot(0.0), OABalanceAirChangeRate(0.0), OABalanceFanElec(0.0), SumEnthalpyM(0.0), SumEnthalpyH(0.0)
        {
        }
    };

    struct ZonePreDefRepType
    {
        // Members
        bool isOccupied;        // occupied during the current time step
        Real64 NumOccAccum;     // number of occupants accumulating for entire simulation
        Real64 NumOccAccumTime; // time that the number of occupants is accumulating to compute average
        //  - zone time step
        Real64 TotTimeOcc; // time occupied (and the mechanical ventilation volume is accumulating)
        //  - system time step
        Real64 MechVentVolTotal; // volume for mechanical ventilation of outside air for entire simulation
        Real64 MechVentVolMin;   // a large number since finding minimum volume
        Real64 InfilVolTotal;    // volume for infiltration of outside air for entire simulation
        Real64 InfilVolMin;      // a large number since finding minimum volume
        Real64 AFNInfilVolTotal; // volume for infiltration of outside air for entire simulation
        Real64 AFNInfilVolMin;   // a large number since finding minimum volume
        Real64 SimpVentVolTotal; // volume for simple 'ZoneVentilation' of outside air for entire simulation
        Real64 SimpVentVolMin;   // a large number since finding minimum volume
        // for Sensible Heat Gas Component Report
        // annual
        Real64 SHGSAnZoneEqHt;    // Zone Eq heating
        Real64 SHGSAnZoneEqCl;    // Zone Eq cooling
        Real64 SHGSAnHvacATUHt; // heating by Air Terminal Unit [J]
        Real64 SHGSAnHvacATUCl; // cooling by Air Terminal Unit [J]
        Real64 SHGSAnSurfHt;    // heated surface heating
        Real64 SHGSAnSurfCl;    // cooled surface cooling
        Real64 SHGSAnPeoplAdd;  // people additions
        Real64 SHGSAnLiteAdd;   // lighting addition
        Real64 SHGSAnEquipAdd;  // equipment addition
        Real64 SHGSAnWindAdd;   // window addition
        Real64 SHGSAnIzaAdd;    // inter zone air addition
        Real64 SHGSAnInfilAdd;  // infiltration addition
        Real64 SHGSAnOtherAdd;  // opaque surface and other addition
        Real64 SHGSAnEquipRem;  // equipment removal
        Real64 SHGSAnWindRem;   // window removal
        Real64 SHGSAnIzaRem;    // inter-zone air removal
        Real64 SHGSAnInfilRem;  // infiltration removal
        Real64 SHGSAnOtherRem;  // opaque surface and other removal
        // peak cooling
        int clPtTimeStamp;      // timestamp for the cooling peak
        Real64 clPeak;          // cooling peak value (hvac air cooling + cooled surface)
        Real64 SHGSClHvacHt;    // hvac air heating
        Real64 SHGSClHvacCl;    // hvac air cooling
        Real64 SHGSClHvacATUHt; // heating by air terminal unit at cool peak [W]
        Real64 SHGSClHvacATUCl; // cooling by air terminal unit at cool peak [W]
        Real64 SHGSClSurfHt;    // heated surface heating
        Real64 SHGSClSurfCl;    // cooled surface cooling
        Real64 SHGSClPeoplAdd;  // people additions
        Real64 SHGSClLiteAdd;   // lighting addition
        Real64 SHGSClEquipAdd;  // equipment addition
        Real64 SHGSClWindAdd;   // window addition
        Real64 SHGSClIzaAdd;    // inter zone air addition
        Real64 SHGSClInfilAdd;  // infiltration addition
        Real64 SHGSClOtherAdd;  // opaque surface and other addition
        Real64 SHGSClEquipRem;  // equipment removal
        Real64 SHGSClWindRem;   // window removal
        Real64 SHGSClIzaRem;    // inter-zone air removal
        Real64 SHGSClInfilRem;  // infiltration removal
        Real64 SHGSClOtherRem;  // opaque surface and other removal
        // peak heating
        int htPtTimeStamp;      // timestamp for the heating peak
        Real64 htPeak;          // heating peak value (hvac air heating + heated surface)
        Real64 SHGSHtHvacHt;    // hvac air heating
        Real64 SHGSHtHvacCl;    // hvac air cooling
        Real64 SHGSHtHvacATUHt; // heating by air terminal unit at heat peak [W]
        Real64 SHGSHtHvacATUCl; // cooling by air terminal unit at heat peak [W]
        Real64 SHGSHtSurfHt;    // heated surface heating
        Real64 SHGSHtSurfCl;    // cooled surface cooling
        Real64 SHGSHtPeoplAdd;  // people additions
        Real64 SHGSHtLiteAdd;   // lighting addition
        Real64 SHGSHtEquipAdd;  // equipment addition
        Real64 SHGSHtWindAdd;   // window addition
        Real64 SHGSHtIzaAdd;    // inter zone air addition
        Real64 SHGSHtInfilAdd;  // infiltration addition
        Real64 SHGSHtOtherAdd;  // opaque surface and other addition
        Real64 SHGSHtEquipRem;  // equipment removal
        Real64 SHGSHtWindRem;   // window removal
        Real64 SHGSHtIzaRem;    // inter-zone air removal
        Real64 SHGSHtInfilRem;  // infiltration removal
        Real64 SHGSHtOtherRem;  // opaque surface and other removal

        // heat emission
        Real64 emiEnvelopConv;      // heat emission from envelope convection
        Real64 emiZoneExfiltration; // heat emission from zone exfiltration
        Real64 emiZoneExhaust;      // heat emission from zone exhaust air
        Real64 emiHVACRelief;       // heat emission from HVAC relief air
        Real64 emiHVACReject;       // heat emission from HVAC reject air
        Real64 emiTotHeat;          // total building heat emission

        // Default Constructor
        ZonePreDefRepType()
            : isOccupied(false), NumOccAccum(0.0), NumOccAccumTime(0.0), TotTimeOcc(0.0), MechVentVolTotal(0.0), MechVentVolMin(9.9e9),
              InfilVolTotal(0.0), InfilVolMin(9.9e9), AFNInfilVolTotal(0.0), AFNInfilVolMin(9.9e9), SimpVentVolTotal(0.0), SimpVentVolMin(9.9e9),
              SHGSAnZoneEqHt(0.0), SHGSAnZoneEqCl(0.0), SHGSAnHvacATUHt(0.0), SHGSAnHvacATUCl(0.0), SHGSAnSurfHt(0.0), SHGSAnSurfCl(0.0),
              SHGSAnPeoplAdd(0.0), SHGSAnLiteAdd(0.0), SHGSAnEquipAdd(0.0), SHGSAnWindAdd(0.0), SHGSAnIzaAdd(0.0), SHGSAnInfilAdd(0.0),
              SHGSAnOtherAdd(0.0), SHGSAnEquipRem(0.0), SHGSAnWindRem(0.0), SHGSAnIzaRem(0.0), SHGSAnInfilRem(0.0), SHGSAnOtherRem(0.0),
              clPtTimeStamp(0), clPeak(0.0), SHGSClHvacHt(0.0), SHGSClHvacCl(0.0), SHGSClHvacATUHt(0.0), SHGSClHvacATUCl(0.0), SHGSClSurfHt(0.0),
              SHGSClSurfCl(0.0), SHGSClPeoplAdd(0.0), SHGSClLiteAdd(0.0), SHGSClEquipAdd(0.0), SHGSClWindAdd(0.0), SHGSClIzaAdd(0.0),
              SHGSClInfilAdd(0.0), SHGSClOtherAdd(0.0), SHGSClEquipRem(0.0), SHGSClWindRem(0.0), SHGSClIzaRem(0.0), SHGSClInfilRem(0.0),
              SHGSClOtherRem(0.0), htPtTimeStamp(0), htPeak(0.0), SHGSHtHvacHt(0.0), SHGSHtHvacCl(0.0), SHGSHtHvacATUHt(0.0), SHGSHtHvacATUCl(0.0),
              SHGSHtSurfHt(0.0), SHGSHtSurfCl(0.0), SHGSHtPeoplAdd(0.0), SHGSHtLiteAdd(0.0), SHGSHtEquipAdd(0.0), SHGSHtWindAdd(0.0),
              SHGSHtIzaAdd(0.0), SHGSHtInfilAdd(0.0), SHGSHtOtherAdd(0.0), SHGSHtEquipRem(0.0), SHGSHtWindRem(0.0), SHGSHtIzaRem(0.0),
              SHGSHtInfilRem(0.0), SHGSHtOtherRem(0.0), emiEnvelopConv(0.0), emiZoneExfiltration(0.0), emiZoneExhaust(0.0), emiHVACRelief(0.0),
              emiHVACReject(0.0), emiTotHeat(0.0)
        {
        }
    };

    struct ZoneLocalEnvironmentData
    {
        // Members
        std::string Name;
        int ZonePtr;           // surface pointer
        int OutdoorAirNodePtr; // schedule pointer

        // Default Constructor
        ZoneLocalEnvironmentData() : ZonePtr(0), OutdoorAirNodePtr(0)
        {
        }
    };

    struct ZoneReportVars // Zone level.
    {
        // Members
        // People
        Real64 PeopleRadGain;
        Real64 PeopleConGain;
        Real64 PeopleSenGain;
        Real64 PeopleNumOcc;
        Real64 PeopleLatGain;
        Real64 PeopleTotGain;
        Real64 PeopleRadGainRate;
        Real64 PeopleConGainRate;
        Real64 PeopleSenGainRate;
        Real64 PeopleLatGainRate;
        Real64 PeopleTotGainRate;
        // Lights
        Real64 LtsPower;
        Real64 LtsElecConsump;
        Real64 LtsRadGain;
        Real64 LtsVisGain;
        Real64 LtsConGain;
        Real64 LtsRetAirGain;
        Real64 LtsTotGain;
        Real64 LtsRadGainRate;
        Real64 LtsVisGainRate;
        Real64 LtsConGainRate;
        Real64 LtsRetAirGainRate;
        Real64 LtsTotGainRate;
        // Baseboard Heat
        Real64 BaseHeatPower;
        Real64 BaseHeatElecCons;
        Real64 BaseHeatRadGain;
        Real64 BaseHeatConGain;
        Real64 BaseHeatTotGain;
        Real64 BaseHeatRadGainRate;
        Real64 BaseHeatConGainRate;
        Real64 BaseHeatTotGainRate;
        // Electric Equipment
        Real64 ElecPower;
        Real64 ElecConsump;
        Real64 ElecRadGain;
        Real64 ElecConGain;
        Real64 ElecLatGain;
        Real64 ElecLost;
        Real64 ElecTotGain;
        Real64 ElecRadGainRate;
        Real64 ElecConGainRate;
        Real64 ElecLatGainRate;
        Real64 ElecLostRate;
        Real64 ElecTotGainRate;
        // Gas Equipment
        Real64 GasPower;
        Real64 GasConsump;
        Real64 GasRadGain;
        Real64 GasConGain;
        Real64 GasLatGain;
        Real64 GasLost;
        Real64 GasTotGain;
        Real64 GasRadGainRate;
        Real64 GasConGainRate;
        Real64 GasLatGainRate;
        Real64 GasLostRate;
        Real64 GasTotGainRate;
        // Hot Water Equipment
        Real64 HWPower;
        Real64 HWConsump;
        Real64 HWRadGain;
        Real64 HWConGain;
        Real64 HWLatGain;
        Real64 HWLost;
        Real64 HWTotGain;
        Real64 HWRadGainRate;
        Real64 HWConGainRate;
        Real64 HWLatGainRate;
        Real64 HWLostRate;
        Real64 HWTotGainRate;
        // Steam Equipment
        Real64 SteamPower;
        Real64 SteamConsump;
        Real64 SteamRadGain;
        Real64 SteamConGain;
        Real64 SteamLatGain;
        Real64 SteamLost;
        Real64 SteamTotGain;
        Real64 SteamRadGainRate;
        Real64 SteamConGainRate;
        Real64 SteamLatGainRate;
        Real64 SteamLostRate;
        Real64 SteamTotGainRate;
        // Other Equipment
        Real64 OtherPower;
        Real64 OtherConsump;
        Real64 OtherRadGain;
        Real64 OtherConGain;
        Real64 OtherLatGain;
        Real64 OtherLost;
        Real64 OtherTotGain;
        Real64 OtherRadGainRate;
        Real64 OtherConGainRate;
        Real64 OtherLatGainRate;
        Real64 OtherLostRate;
        Real64 OtherTotGainRate;
        // IT Equipment
        Real64 ITEqCPUPower;            // Zone ITE CPU Electric Power [W]
        Real64 ITEqFanPower;            // Zone ITE Fan Electric Power [W]
        Real64 ITEqUPSPower;            // Zone ITE UPS Electric Power [W]
        Real64 ITEqCPUPowerAtDesign;    // Zone ITE CPU Electric Power at Design Inlet Conditions [W]
        Real64 ITEqFanPowerAtDesign;    // Zone ITE Fan Electric Power at Design Inlet Conditions [W]
        Real64 ITEqUPSGainRateToZone;   // Zone ITE UPS Heat Gain to Zone Rate [W] - convective gain
        Real64 ITEqConGainRateToZone;   // Zone ITE Total Heat Gain toZone Rate [W] - convective gain - includes heat gain from UPS, plus CPU and Fans
                                        // if room air model not used
        Real64 ITEqCPUConsumption;      // Zone ITE CPU Electric Energy [J]
        Real64 ITEqFanConsumption;      // Zone ITE Fan Electric Energy [J]
        Real64 ITEqUPSConsumption;      // Zone ITE UPS Electric Energy [J]
        Real64 ITEqCPUEnergyAtDesign;   // Zone ITE CPU Electric Energy at Design Inlet Conditions [J]
        Real64 ITEqFanEnergyAtDesign;   // Zone ITE Fan Electric Energy at Design Inlet Conditions [J]
        Real64 ITEqUPSGainEnergyToZone; // Zone ITE UPS Heat Gain to Zone Energy [J] - convective gain
        Real64 ITEqConGainEnergyToZone; // Zone ITE Total Heat Gain toZone Energy [J] - convective gain - includes heat gain from UPS, plus CPU and
                                        // Fans if room air model not used
        Real64 ITEqAirVolFlowStdDensity; // Zone Air volume flow rate at standard density [m3/s]
        Real64 ITEqAirMassFlow;          // Zone Air mass flow rate [kg/s]
        Real64 ITEqSHI;                  // Zone Supply Heat Index []
        Real64 ITEqTimeOutOfOperRange;   // Zone ITE Air Inlet Operating Range Exceeded Time [hr]
        Real64 ITEqTimeAboveDryBulbT;    // Zone ITE Air Inlet Dry-Bulb Temperature Above Operating Range Time [hr]
        Real64 ITEqTimeBelowDryBulbT;    // Zone ITE Air Inlet Dry-Bulb Temperature Below Operating Range Time [hr]
        Real64 ITEqTimeAboveDewpointT;   // Zone ITE Air Inlet Dewpoint Temperature Above Operating Range Time [hr]
        Real64 ITEqTimeBelowDewpointT;   // Zone ITE Air Inlet Dewpoint Temperature Below Operating Range Time [hr]
        Real64 ITEqTimeAboveRH;          // Zone ITE Air Inlet Relative Humidity Above Operating Range Time [hr]
        Real64 ITEqTimeBelowRH;          // Zone ITE Air Inlet Relative Humidity Below Operating Range Time [hr]
        Real64 ITEAdjReturnTemp;         // Zone ITE Adjusted Return Air Temperature
        // Overall Zone Variables
        Real64 TotRadiantGain;
        Real64 TotVisHeatGain;
        Real64 TotConvectiveGain;
        Real64 TotLatentGain;
        Real64 TotTotalHeatGain;
        Real64 TotRadiantGainRate;
        Real64 TotVisHeatGainRate;
        Real64 TotConvectiveGainRate;
        Real64 TotLatentGainRate;
        Real64 TotTotalHeatGainRate;
        // Contaminant
        Real64 CO2Rate;
        Real64 GCRate;

        Real64 SumTinMinusTSup;  // Numerator for zone-level sensible heat index (SHI)
        Real64 SumToutMinusTSup; // Denominator for zone-level sensible heat index (SHI)

        // Default Constructor
        ZoneReportVars()
            : PeopleRadGain(0.0), PeopleConGain(0.0), PeopleSenGain(0.0), PeopleNumOcc(0.0), PeopleLatGain(0.0), PeopleTotGain(0.0),
              PeopleRadGainRate(0.0), PeopleConGainRate(0.0), PeopleSenGainRate(0.0), PeopleLatGainRate(0.0), PeopleTotGainRate(0.0), LtsPower(0.0),
              LtsElecConsump(0.0), LtsRadGain(0.0), LtsVisGain(0.0), LtsConGain(0.0), LtsRetAirGain(0.0), LtsTotGain(0.0), LtsRadGainRate(0.0),
              LtsVisGainRate(0.0), LtsConGainRate(0.0), LtsRetAirGainRate(0.0), LtsTotGainRate(0.0), BaseHeatPower(0.0), BaseHeatElecCons(0.0),
              BaseHeatRadGain(0.0), BaseHeatConGain(0.0), BaseHeatTotGain(0.0), BaseHeatRadGainRate(0.0), BaseHeatConGainRate(0.0),
              BaseHeatTotGainRate(0.0), ElecPower(0.0), ElecConsump(0.0), ElecRadGain(0.0), ElecConGain(0.0), ElecLatGain(0.0), ElecLost(0.0),
              ElecTotGain(0.0), ElecRadGainRate(0.0), ElecConGainRate(0.0), ElecLatGainRate(0.0), ElecLostRate(0.0), ElecTotGainRate(0.0),
              GasPower(0.0), GasConsump(0.0), GasRadGain(0.0), GasConGain(0.0), GasLatGain(0.0), GasLost(0.0), GasTotGain(0.0), GasRadGainRate(0.0),
              GasConGainRate(0.0), GasLatGainRate(0.0), GasLostRate(0.0), GasTotGainRate(0.0), HWPower(0.0), HWConsump(0.0), HWRadGain(0.0),
              HWConGain(0.0), HWLatGain(0.0), HWLost(0.0), HWTotGain(0.0), HWRadGainRate(0.0), HWConGainRate(0.0), HWLatGainRate(0.0),
              HWLostRate(0.0), HWTotGainRate(0.0), SteamPower(0.0), SteamConsump(0.0), SteamRadGain(0.0), SteamConGain(0.0), SteamLatGain(0.0),
              SteamLost(0.0), SteamTotGain(0.0), SteamRadGainRate(0.0), SteamConGainRate(0.0), SteamLatGainRate(0.0), SteamLostRate(0.0),
              SteamTotGainRate(0.0), OtherPower(0.0), OtherConsump(0.0), OtherRadGain(0.0), OtherConGain(0.0), OtherLatGain(0.0), OtherLost(0.0),
              OtherTotGain(0.0), OtherRadGainRate(0.0), OtherConGainRate(0.0), OtherLatGainRate(0.0), OtherLostRate(0.0), OtherTotGainRate(0.0),
              ITEqCPUPower(0.0), ITEqFanPower(0.0), ITEqUPSPower(0.0), ITEqCPUPowerAtDesign(0.0), ITEqFanPowerAtDesign(0.0),
              ITEqUPSGainRateToZone(0.0), ITEqConGainRateToZone(0.0), ITEqCPUConsumption(0.0), ITEqFanConsumption(0.0), ITEqUPSConsumption(0.0),
              ITEqCPUEnergyAtDesign(0.0), ITEqFanEnergyAtDesign(0.0), ITEqUPSGainEnergyToZone(0.0), ITEqConGainEnergyToZone(0.0),
              ITEqAirVolFlowStdDensity(0.0), ITEqAirMassFlow(0.0), ITEqSHI(0.0), ITEqTimeOutOfOperRange(0.0), ITEqTimeAboveDryBulbT(0.0),
              ITEqTimeBelowDryBulbT(0.0), ITEqTimeAboveDewpointT(0.0), ITEqTimeBelowDewpointT(0.0), ITEqTimeAboveRH(0.0), ITEqTimeBelowRH(0.0),
              ITEAdjReturnTemp(0.0), TotRadiantGain(0.0), TotVisHeatGain(0.0), TotConvectiveGain(0.0), TotLatentGain(0.0), TotTotalHeatGain(0.0),
              TotRadiantGainRate(0.0), TotVisHeatGainRate(0.0), TotConvectiveGainRate(0.0), TotLatentGainRate(0.0), TotTotalHeatGainRate(0.0),
              CO2Rate(0.0), GCRate(0.0), SumTinMinusTSup(0.0), SumToutMinusTSup(0.0)
        {
        }
    };

    // Object Data
    extern Array1D<ZonePreDefRepType> ZonePreDefRep;
    extern ZonePreDefRepType BuildingPreDefRep;
    extern Array1D<ZoneSimData> ZoneIntGain;
    extern Array1D<GapSupportPillar> SupportPillar;
    extern Array1D<GapDeflectionState> DeflectionState;
    extern Array1D<SpectralDataProperties> SpectralData;
    extern Array1D<ZoneData> Zone;
    extern Array1D<ZoneListData> ZoneList;
    extern Array1D<ZoneGroupData> ZoneGroup;
    extern Array1D<ZoneListData> ShadingZoneGroup;
    extern Array1D<PeopleData> People;
    extern Array1D<LightsData> Lights;
    extern Array1D<ZoneEquipData> ZoneElectric;
    extern Array1D<ZoneEquipData> ZoneGas;
    extern Array1D<ZoneEquipData> ZoneOtherEq;
    extern Array1D<ZoneEquipData> ZoneHWEq;
    extern Array1D<ZoneEquipData> ZoneSteamEq;
    extern Array1D<ITEquipData> ZoneITEq;
    extern Array1D<BBHeatData> ZoneBBHeat;
    extern Array1D<InfiltrationData> Infiltration;
    extern Array1D<VentilationData> Ventilation;
    extern Array1D<ZoneAirBalanceData> ZoneAirBalance;
    extern Array1D<MixingData> Mixing;
    extern Array1D<MixingData> CrossMixing;
    extern Array1D<MixingData> RefDoorMixing;
    extern Array1D<WindowBlindProperties> Blind;
    extern Array1D<WindowComplexShade> ComplexShade;
    extern Array1D<WindowThermalModelParams> WindowThermalModel;
    extern Array1D<SurfaceScreenProperties> SurfaceScreens;
    extern Array1D<ScreenTransData> ScreenTrans;
    extern Array1D<ZoneCatEUseData> ZoneIntEEuse;
    extern Array1D<RefrigCaseCreditData> RefrigCaseCredit;
    extern Array1D<HeatReclaimDataBase> HeatReclaimRefrigeratedRack;
    extern Array1D<HeatReclaimRefrigCondenserData> HeatReclaimRefrigCondenser;
    extern Array1D<HeatReclaimDataBase> HeatReclaimDXCoil;
    extern Array1D<HeatReclaimDataBase> HeatReclaimVS_DXCoil;
    extern Array1D<HeatReclaimDataBase> HeatReclaimSimple_WAHPCoil;
    extern Array1D<AirReportVars> ZnAirRpt;
    extern Array1D<TCGlazingsType> TCGlazings;
    extern Array1D<ZoneEquipData> ZoneCO2Gen;
    extern Array1D<GlobalInternalGainMiscObject> PeopleObjects;
    extern Array1D<GlobalInternalGainMiscObject> LightsObjects;
    extern Array1D<GlobalInternalGainMiscObject> ZoneElectricObjects;
    extern Array1D<GlobalInternalGainMiscObject> ZoneGasObjects;
    extern Array1D<GlobalInternalGainMiscObject> HotWaterEqObjects;
    extern Array1D<GlobalInternalGainMiscObject> SteamEqObjects;
    extern Array1D<GlobalInternalGainMiscObject> OtherEqObjects;
    extern Array1D<GlobalInternalGainMiscObject> InfiltrationObjects;
    extern Array1D<GlobalInternalGainMiscObject> VentilationObjects;
    extern Array1D<ZoneReportVars> ZnRpt;
    extern Array1D<ZoneMassConservationData> MassConservation;
    extern Array1D<ZoneLocalEnvironmentData> ZoneLocalEnvironment;
    extern ZoneAirMassFlowConservation ZoneAirMassFlow;

    // Functions

    // Clears the global data in DataHeatBalance.
    // Needed for unit tests, should not be normally called.
    void clear_state();

<<<<<<< HEAD
    void SetSolarParameterAt(EnergyPlusData &state);

    void SetZoneOutBulbTempAt();
=======
    void SetZoneOutBulbTempAt(EnergyPlusData &state);
>>>>>>> 68ccc245

    void CheckZoneOutBulbTempAt(EnergyPlusData &state);

    void SetZoneWindSpeedAt(EnergyPlusData &state);

    void SetZoneWindDirAt(EnergyPlusData &state);

    void CheckAndSetConstructionProperties(EnergyPlusData &state,
                                           int ConstrNum, // Construction number to be set/checked
                                           bool &ErrorsFound    // error flag that is set when certain errors have occurred
    );

    int AssignReverseConstructionNumber(EnergyPlusData &state,
                                        int ConstrNum, // Existing Construction number of first surface
                                        bool &ErrorsFound);

    void AddVariableSlatBlind(EnergyPlusData &state,
                              int inBlindNumber, // current Blind Number/pointer to name
                              int &outBlindNumber,     // resultant Blind Number to pass back
                              bool &errFlag            // error flag should one be needed
    );

    void CalcScreenTransmittance(EnergyPlusData &state,
                                 int SurfaceNum,
                                 Optional<Real64 const> Phi = _,     // Optional sun altitude relative to surface outward normal (radians)
                                 Optional<Real64 const> Theta = _,   // Optional sun azimuth relative to surface outward normal (radians)
                                 Optional_int_const ScreenNumber = _ // Optional screen number
    );

    std::string DisplayMaterialRoughness(int Roughness); // Roughness String

    Real64 ComputeNominalUwithConvCoeffs(int numSurf, // index for Surface array.
                                         bool &isValid      // returns true if result is valid
    );

    void SetFlagForWindowConstructionWithShadeOrBlindLayer(EnergyPlusData &state);

} // namespace DataHeatBalance

} // namespace EnergyPlus

#endif<|MERGE_RESOLUTION|>--- conflicted
+++ resolved
@@ -2207,13 +2207,9 @@
     // Needed for unit tests, should not be normally called.
     void clear_state();
 
-<<<<<<< HEAD
     void SetSolarParameterAt(EnergyPlusData &state);
 
-    void SetZoneOutBulbTempAt();
-=======
     void SetZoneOutBulbTempAt(EnergyPlusData &state);
->>>>>>> 68ccc245
 
     void CheckZoneOutBulbTempAt(EnergyPlusData &state);
 
