--- conflicted
+++ resolved
@@ -245,11 +245,7 @@
         void setupOutputVars(WaterUseData &EP_UNUSED(dataWaterUse));
     };
 
-<<<<<<< HEAD
-    void SimulateWaterUse(EnergyPlusData &state, WaterUseData &dataWaterUse, bool FirstHVACIteration);
-=======
     void SimulateWaterUse(EnergyPlusData &state, bool FirstHVACIteration);
->>>>>>> 0d3adc45
 
     void GetWaterUseInput(EnergyPlusData &state, WaterUseData &dataWaterUse);
 
