--- conflicted
+++ resolved
@@ -53,46 +53,8 @@
 
 // EnergyPlus Headers
 #include "EnergyPlusFixture.hh"
-<<<<<<< HEAD
 
 // A to Z order
-#include <AirflowNetwork/Elements.hpp>
-#include <EnergyPlus/AirflowNetworkBalanceManager.hh>
-#include <EnergyPlus/BaseboardElectric.hh>
-#include <EnergyPlus/BaseboardRadiator.hh>
-#include <EnergyPlus/Boilers.hh>
-#include <EnergyPlus/BoilerSteam.hh>
-#include <EnergyPlus/BranchInputManager.hh>
-#include <EnergyPlus/ChilledCeilingPanelSimple.hh>
-#include <EnergyPlus/ChillerAbsorption.hh>
-#include <EnergyPlus/ChillerElectricEIR.hh>
-#include <EnergyPlus/ChillerExhaustAbsorption.hh>
-#include <EnergyPlus/ChillerGasAbsorption.hh>
-#include <EnergyPlus/ChillerIndirectAbsorption.hh>
-#include <EnergyPlus/Coils/CoilCoolingDX.hh>
-#include <EnergyPlus/ChillerReformulatedEIR.hh>
-#include <EnergyPlus/CondenserLoopTowers.hh>
-#include <EnergyPlus/ConvectionCoefficients.hh>
-#include <EnergyPlus/CoolTower.hh>
-#include <EnergyPlus/CrossVentMgr.hh>
-#include <EnergyPlus/CTElectricGenerator.hh>
-#include <EnergyPlus/CurveManager.hh>
-#include <EnergyPlus/DataAirLoop.hh>
-#include <EnergyPlus/DataAirSystems.hh>
-#include <EnergyPlus/DataBranchAirLoopPlant.hh>
-#include <EnergyPlus/DataBranchNodeConnections.hh>
-#include <EnergyPlus/DataContaminantBalance.hh>
-#include <EnergyPlus/DataConvergParams.hh>
-#include <EnergyPlus/DataDefineEquip.hh>
-#include <EnergyPlus/DataEnvironment.hh>
-#include <EnergyPlus/DataErrorTracking.hh>
-#include <EnergyPlus/DataGenerators.hh>
-#include <EnergyPlus/DataHeatBalance.hh>
-#include <EnergyPlus/DataHeatBalFanSys.hh>
-#include <EnergyPlus/DataHeatBalSurface.hh>
-#include <EnergyPlus/DataHVACGlobals.hh>
-=======
->>>>>>> c86eaa79
 #include <EnergyPlus/DataIPShortCuts.hh>
 #include <EnergyPlus/FileSystem.hh>
 #include <EnergyPlus/FluidProperties.hh>
@@ -172,195 +134,6 @@
     }
 }
 
-<<<<<<< HEAD
-void EnergyPlusFixture::clear_all_states()
-{
-    // A to Z order
-    AirflowNetwork::clear_state();
-    AirflowNetworkBalanceManager::clear_state();
-    BaseboardElectric::clear_state();
-    BaseboardRadiator::clear_state();
-    Boilers::clear_state();
-    BoilerSteam::clear_state();
-    BranchInputManager::clear_state();
-    ChillerAbsorption::clear_state();
-    ChillerElectricEIR::clear_state();
-    ChillerExhaustAbsorption::clear_state();
-    ChillerGasAbsorption::clear_state();
-    ChillerIndirectAbsorption::clear_state();
-    CoilCoolingDX::clear_state();
-    ChillerReformulatedEIR::clear_state();
-    clearCoilSelectionReportObj(); // ReportCoilSelection
-    clearFacilityElectricPowerServiceObject();
-    CondenserLoopTowers::clear_state();
-    ConvectionCoefficients::clear_state();
-    CoolingPanelSimple::clear_state();
-    CoolTower::clear_state();
-    CrossVentMgr::clear_state();
-    CTElectricGenerator::clear_state();
-    CurveManager::clear_state();
-    DataAirLoop::clear_state();
-    DataAirSystems::clear_state();
-    DataBranchAirLoopPlant::clear_state();
-    DataBranchNodeConnections::clear_state();
-    DataContaminantBalance::clear_state();
-    DataConvergParams::clear_state();
-    DataDefineEquip::clear_state();
-    DataEnvironment::clear_state();
-    DataErrorTracking::clear_state();
-    DataGenerators::clear_state();
-    DataGlobals::clear_state();
-    DataHeatBalance::clear_state();
-    DataHeatBalFanSys::clear_state();
-    DataHeatBalSurface::clear_state();
-    DataHVACGlobals::clear_state();
-    DataIPShortCuts::clear_state();
-    DataLoopNode::clear_state();
-    DataMoistureBalance::clear_state();
-    DataMoistureBalanceEMPD::clear_state();
-    DataOutputs::clear_state();
-    DataPhotovoltaics::clear_state();
-    DataPlant::clear_state();
-    DataRoomAirModel::clear_state();
-    DataRuntimeLanguage::clear_state();
-    DataSizing::clear_state();
-    DataStringGlobals::clear_state();
-    DataSurfaceLists::clear_state();
-    DataSurfaces::clear_state();
-    DataSystemVariables::clear_state();
-    DataUCSDSharedData::clear_state();
-    DataViewFactorInformation::clear_state();
-    DataZoneControls::clear_state();
-    DataZoneEnergyDemands::clear_state();
-    DataZoneEquipment::clear_state();
-    DaylightingManager::clear_state();
-    DemandManager::clear_state();
-    DesiccantDehumidifiers::clear_state();
-    DualDuct::clear_state();
-    DXCoils::clear_state();
-    EarthTube::clear_state();
-    EconomicLifeCycleCost::clear_state();
-    EconomicTariff::clear_state();
-    EMSManager::clear_state();
-    EnergyPlus::inputProcessor->clear_state();
-    EvaporativeCoolers::clear_state();
-    EvaporativeFluidCoolers::clear_state();
-    ExteriorEnergyUse::clear_state();
-    FanCoilUnits::clear_state();
-    Fans::clear_state();
-    FaultsManager::clear_state();
-    FluidCoolers::clear_state();
-    FluidProperties::clear_state();
-    Furnaces::clear_state();
-    GlobalNames::clear_state();
-    GroundHeatExchangers::clear_state();
-    GroundTemperatureManager::clear_state();
-    HeatBalanceAirManager::clear_state();
-    HeatBalanceIntRadExchange::clear_state();
-    HeatBalanceManager::clear_state();
-    HeatBalanceSurfaceManager::clear_state();
-    HeatBalFiniteDiffManager::clear_state();
-    HeatingCoils::clear_state();
-    HeatPumpWaterToWaterCOOLING::clear_state();
-    HeatPumpWaterToWaterHEATING::clear_state();
-    HeatPumpWaterToWaterSimple::GshpSpecs::clear_state();
-    HeatRecovery::clear_state();
-    HighTempRadiantSystem::clear_state();
-    Humidifiers::clear_state();
-    HVACControllers::clear_state();
-    HVACDXHeatPumpSystem::clear_state();
-    HVACDXSystem::clear_state();
-    HVACFan::clearHVACFanObjects();
-    HVACHXAssistedCoolingCoil::clear_state();
-    HVACManager::clear_state();
-    HVACSingleDuctInduc::clear_state();
-    HVACStandAloneERV::clear_state();
-    HVACUnitaryBypassVAV::clear_state();
-    HVACVariableRefrigerantFlow::clear_state();
-    HybridModel::clear_state();
-    HysteresisPhaseChange::clear_state();
-    IceThermalStorage::clear_state();
-    IntegratedHeatPump::clear_state();
-    InternalHeatGains::clear_state();
-    LowTempRadiantSystem::clear_state();
-    MixedAir::clear_state();
-    MixerComponent::clear_state();
-    MoistureBalanceEMPDManager::clear_state();
-    NodeInputManager::clear_state();
-    OutAirNodeManager::clear_state();
-    OutdoorAirUnit::clear_state();
-    OutputProcessor::clear_state();
-    OutputReportPredefined::clear_state();
-    OutputReportTabular::clear_state();
-    OutputReportTabularAnnual::clear_state();
-    OutsideEnergySources::clear_state();
-    PackagedTerminalHeatPump::clear_state();
-    PhotovoltaicThermalCollectors::clear_state();
-    PipeHeatTransfer::clear_state();
-    Pipes::clear_state();
-    PlantCentralGSHP::clear_state();
-    PlantChillers::clear_state();
-    PlantCondLoopOperation::clear_state();
-    PlantHeatExchangerFluidToFluid::clear_state();
-    PlantLoadProfile::clear_state();
-    PlantManager::clear_state();
-    PlantPipingSystemsManager::clear_state();
-    PlantPipingSystemsManager::clear_state();
-    PlantPressureSystem::clear_state();
-    PlantUtilities::clear_state();
-    PlantValves::clear_state();
-    PollutionModule::clear_state();
-    PoweredInductionUnits::clear_state();
-    Psychrometrics::clear_state();
-    Pumps::clear_state();
-    PurchasedAirManager::clear_state();
-    PVWatts::clear_state();
-    RefrigeratedCase::clear_state();
-    ResultsFramework::clear_state();
-    ReturnAirPathManager::clear_state();
-    RoomAirModelAirflowNetwork::clear_state();
-    RoomAirModelManager::clear_state();
-    RuntimeLanguageProcessor::clear_state();
-    ScheduleManager::clear_state();
-    SetPointManager::clear_state();
-    SimAirServingZones::clear_state();
-    SimulationManager::clear_state();
-    SingleDuct::clear_state();
-    SizingManager::clear_state();
-    SolarCollectors::clear_state();
-    SolarShading::clear_state();
-    SplitterComponent::clear_state();
-    SteamCoils::clear_state();
-    SurfaceGeometry::clear_state();
-    SwimmingPool::clear_state();
-    SystemAvailabilityManager::clear_state();
-    ThermalComfort::clear_state();
-    UnitarySystems::clear_state();
-    UnitHeater::clear_state();
-    UnitVentilator::clear_state();
-    UserDefinedComponents::clear_state();
-    VariableSpeedCoils::clear_state();
-    VentilatedSlab::clear_state();
-    WaterCoils::clear_state();
-    WaterThermalTanks::clear_state();
-    WaterToAirHeatPumpSimple::clear_state();
-    EIRPlantLoopHeatPumps::EIRPlantLoopHeatPump::clear_state();
-    WaterUse::clear_state();
-    WeatherManager::clear_state();
-    WindowAC::clear_state();
-    WindowComplexManager::clear_state();
-    WindowEquivalentLayer::clear_state();
-    WindowManager::clear_state();
-    ZoneAirLoopEquipmentManager::clear_state();
-    ZoneContaminantPredictorCorrector::clear_state();
-    ZoneDehumidifier::clear_state();
-    ZoneEquipmentManager::clear_state();
-    ZonePlenum::clear_state();
-    ZoneTempPredictorCorrector::clear_state();
-}
-
-=======
->>>>>>> c86eaa79
 std::string EnergyPlusFixture::delimited_string(std::vector<std::string> const &strings, std::string const &delimiter)
 {
     std::ostringstream compare_text;
