// EnergyPlus, Copyright (c) 1996-2020, The Board of Trustees of the University of Illinois,
// The Regents of the University of California, through Lawrence Berkeley National Laboratory
// (subject to receipt of any required approvals from the U.S. Dept. of Energy), Oak Ridge
// National Laboratory, managed by UT-Battelle, Alliance for Sustainable Energy, LLC, and other
// contributors. All rights reserved.
//
// NOTICE: This Software was developed under funding from the U.S. Department of Energy and the
// U.S. Government consequently retains certain rights. As such, the U.S. Government has been
// granted for itself and others acting on its behalf a paid-up, nonexclusive, irrevocable,
// worldwide license in the Software to reproduce, distribute copies to the public, prepare
// derivative works, and perform publicly and display publicly, and to permit others to do so.
//
// Redistribution and use in source and binary forms, with or without modification, are permitted
// provided that the following conditions are met:
//
// (1) Redistributions of source code must retain the above copyright notice, this list of
//     conditions and the following disclaimer.
//
// (2) Redistributions in binary form must reproduce the above copyright notice, this list of
//     conditions and the following disclaimer in the documentation and/or other materials
//     provided with the distribution.
//
// (3) Neither the name of the University of California, Lawrence Berkeley National Laboratory,
//     the University of Illinois, U.S. Dept. of Energy nor the names of its contributors may be
//     used to endorse or promote products derived from this software without specific prior
//     written permission.
//
// (4) Use of EnergyPlus(TM) Name. If Licensee (i) distributes the software in stand-alone form
//     without changes from the version obtained under this License, or (ii) Licensee makes a
//     reference solely to the software portion of its product, Licensee must refer to the
//     software as "EnergyPlus version X" software, where "X" is the version number Licensee
//     obtained under this License and may not use a different name for the software. Except as
//     specifically required in this Section (4), Licensee shall not use in a company name, a
//     product name, in advertising, publicity, or other promotional activities any name, trade
//     name, trademark, logo, or other designation of "EnergyPlus", "E+", "e+" or confusingly
//     similar designation, without the U.S. Department of Energy's prior written consent.
//
// THIS SOFTWARE IS PROVIDED BY THE COPYRIGHT HOLDERS AND CONTRIBUTORS "AS IS" AND ANY EXPRESS OR
// IMPLIED WARRANTIES, INCLUDING, BUT NOT LIMITED TO, THE IMPLIED WARRANTIES OF MERCHANTABILITY
// AND FITNESS FOR A PARTICULAR PURPOSE ARE DISCLAIMED. IN NO EVENT SHALL THE COPYRIGHT OWNER OR
// CONTRIBUTORS BE LIABLE FOR ANY DIRECT, INDIRECT, INCIDENTAL, SPECIAL, EXEMPLARY, OR
// CONSEQUENTIAL DAMAGES (INCLUDING, BUT NOT LIMITED TO, PROCUREMENT OF SUBSTITUTE GOODS OR
// SERVICES; LOSS OF USE, DATA, OR PROFITS; OR BUSINESS INTERRUPTION) HOWEVER CAUSED AND ON ANY
// THEORY OF LIABILITY, WHETHER IN CONTRACT, STRICT LIABILITY, OR TORT (INCLUDING NEGLIGENCE OR
// OTHERWISE) ARISING IN ANY WAY OUT OF THE USE OF THIS SOFTWARE, EVEN IF ADVISED OF THE
// POSSIBILITY OF SUCH DAMAGE.

// C++ Headers
#include <cmath>
#include <string>


// EnergyPlus Headers
#include <EnergyPlus/Data/EnergyPlusData.hh>
#include <EnergyPlus/DataAirLoop.hh>
#include <EnergyPlus/DataAirSystems.hh>
#include <EnergyPlus/DataDefineEquip.hh>
#include <EnergyPlus/DataEnvironment.hh>
#include <EnergyPlus/DataHVACGlobals.hh>
#include <EnergyPlus/DataHeatBalance.hh>
#include <EnergyPlus/DataIPShortCuts.hh>
#include <EnergyPlus/DataSizing.hh>
#include <EnergyPlus/DataStringGlobals.hh>
#include <EnergyPlus/DataZoneEquipment.hh>
#include <EnergyPlus/DisplayRoutines.hh>
#include <EnergyPlus/DualDuct.hh>
#include <EnergyPlus/EMSManager.hh>
#include <EnergyPlus/General.hh>
#include <EnergyPlus/HVACCooledBeam.hh>
#include <EnergyPlus/HVACSingleDuctInduc.hh>
#include <EnergyPlus/HeatBalanceManager.hh>
#include <EnergyPlus/IOFiles.hh>
#include <EnergyPlus/InputProcessing/InputProcessor.hh>
#include <EnergyPlus/OutputReportPredefined.hh>
#include <EnergyPlus/OutputReportTabular.hh>
#include <EnergyPlus/PoweredInductionUnits.hh>
#include <EnergyPlus/ReportSizingManager.hh>
#include <EnergyPlus/SQLiteProcedures.hh>
#include <EnergyPlus/ScheduleManager.hh>
#include <EnergyPlus/SimAirServingZones.hh>
#include <EnergyPlus/SingleDuct.hh>
#include <EnergyPlus/SizingManager.hh>
#include <EnergyPlus/UtilityRoutines.hh>
#include <EnergyPlus/WeatherManager.hh>
#include <EnergyPlus/ZoneEquipmentManager.hh>

namespace EnergyPlus {

namespace SizingManager {

    // MODULE INFORMATION:
    //       AUTHOR         Fred Buhl
    //       DATE WRITTEN   December 2000
    //       MODIFIED       na
    //       RE-ENGINEERED  na

    // PURPOSE OF THIS MODULE:
    // This module contains the data and routines relating to managing the sizing
    // simulations.

    // METHODOLOGY EMPLOYED:
    // na

    // REFERENCES: none

    // OTHER NOTES: none

    // Using/Aliasing
    using namespace DataGlobals;
    using namespace HeatBalanceManager;
    using namespace WeatherManager;
    using namespace DataSizing;
    using DataHVACGlobals::NumPrimaryAirSys;
    using DataStringGlobals::CharComma;
    using DataStringGlobals::CharSpace;
    using DataStringGlobals::CharTab;
    using DataZoneEquipment::ZoneEquipConfig;

    // Data
    // MODULE PARAMETER DEFINITIONS: none

    // DERIVED TYPE DEFINITIONS: none

    // INTERFACE BLOCK SPECIFICATIONS: none

    // MODULE VARIABLE DECLARATIONS:
    int NumAirLoops(0);
    bool ReportZoneSizingMyOneTimeFlag(true);
    bool ReportSysSizingMyOneTimeFlag(true);
    bool runZeroingOnce(true);

    // SUBROUTINE SPECIFICATIONS FOR MODULE SimulationManager

    // MODULE SUBROUTINES:

    // Functions
    void clear_state()
    {
        NumAirLoops = 0;
        ReportZoneSizingMyOneTimeFlag = true;
        ReportSysSizingMyOneTimeFlag = true;
        runZeroingOnce = true;
    }

    void ManageSizing(EnergyPlusData &state)
    {

        // SUBROUTINE INFORMATION:
        //       AUTHOR         Fred Buhl
        //       DATE WRITTEN   December 2000
        //       MODIFIED       na
        //       RE-ENGINEERED  na

        // PURPOSE OF THIS SUBROUTINE:
        // This subroutine manages the sizing simulations (using design day condiions)
        // for zones, central air systems, and central plants and zone heating and cooling

        // METHODOLOGY EMPLOYED:
        // Design day simulations are run with the zones supplied with "Ideal Loads",
        // yielding zone design supply air flow rates and zone heating and cooling capacities.
        // Design day simulations are run again with central air systems supplied by
        // purchased hot and cold water, yielding central heating and cooling capacities.

        // Using/Aliasing
        using DataEnvironment::DayOfMonth;
        using DataEnvironment::EndMonthFlag;
        using DataEnvironment::EnvironmentName;
        using DataEnvironment::Month;
        using DataEnvironment::OutBaroPress;
        using DataEnvironment::OutDryBulbTemp;
        using DataEnvironment::OutHumRat;
        using SimAirServingZones::ManageAirLoops;
        using SimAirServingZones::UpdateSysSizing;
        using ZoneEquipmentManager::ManageZoneEquipment;
        using ZoneEquipmentManager::RezeroZoneSizingArrays;
        using ZoneEquipmentManager::UpdateZoneSizing;
        using namespace OutputReportPredefined;
        using DataHeatBalance::Zone;
        using General::RoundSigDigits;
        using General::TrimSigDigits;
        using OutputReportTabular::AllocateLoadComponentArrays;
        using OutputReportTabular::ComputeLoadComponentDecayCurve;
        using OutputReportTabular::DeallocateLoadComponentArrays;
        using OutputReportTabular::isCompLoadRepReq;
        using OutputReportTabular::hasSizingPeriodsDays;

        // SUBROUTINE PARAMETER DEFINITIONS:
        static std::string const RoutineName("ManageSizing: ");

        // SUBROUTINE LOCAL VARIABLE DECLARATIONS:
        static bool Available(false); // an environment is available to process
        static bool ErrorsFound(false);
        static bool SimAir(false);
        static bool SimZoneEquip(false);
        static int TimeStepInDay(0); // time step number
        static int LastMonth(0);
        static int LastDayOfMonth(0);
        static int CtrlZoneNum(0);       // controlled zone index
        static int ZoneNum(0);           // index into the Zone data array for the controlled zone
        static Real64 TempAtPeak(0.0);   // Outside temperature at peak cooling/heating for reporting
        static Real64 HumRatAtPeak(0.0); // Outside humidity ratio at peak cooling/heating for reporting
        static int TimeStepAtPeak(0);    // time step number at heat or cool peak
        static int DDNum(0);             // Design Day index
        static int AirLoopNum(0);        // air loop index
        //  EXTERNAL            ReportZoneSizing
        //  EXTERNAL            ReportSysSizing
        std::string curName;
        int NumSizingPeriodsPerformed;
        int numZoneSizeIter; // number of times to repeat zone sizing calcs. 1 normal, 2 load component reporting
        int iZoneCalcIter;   // index for repeating the zone sizing calcs
        bool isUserReqCompLoadReport;
        Real64 DOASHeatGainRateAtHtPk(0.0); // zone heat gain rate from the DOAS at the heating peak [W]
        Real64 DOASHeatGainRateAtClPk(0.0); // zone heat gain rate from the DOAS at the cooling peak [W]
        Real64 TStatSetPtAtPk(0.0);         // thermostat set point at peak

        // FLOW:

        TimeStepInDay = 0;
        SysSizingRunDone = false;
        ZoneSizingRunDone = false;
        curName = "Unknown";
        GetOARequirements();      // get the OA requirements object
        GetZoneAirDistribution(); // get zone air distribution objects
        GetZoneHVACSizing();      // get zone HVAC sizing object
        GetAirTerminalSizing();   // get air terminal sizing object
        GetSizingParams(state.files);        // get the building level sizing paramets
        GetZoneSizingInput();     // get the Zone Sizing input
        GetSystemSizingInput();   // get the System Sizing input
        GetPlantSizingInput();    // get the Plant Sizing input

        // okay, check sizing inputs vs desires vs requirements
        if (DoZoneSizing || DoSystemSizing) {
            if ((NumSysSizInput > 0 && NumZoneSizingInput == 0) || (!DoZoneSizing && DoSystemSizing && NumSysSizInput > 0)) {
                ShowSevereError(RoutineName + "Requested System Sizing but did not request Zone Sizing.");
                ShowContinueError("System Sizing cannot be done without Zone Sizing");
                ShowFatalError("Program terminates for preceding conditions.");
            }
        }

        // determine if the second set of zone sizing calculations should be performed
        // that include a pulse for the load component reporting
        isUserReqCompLoadReport = isCompLoadRepReq(); // check getinput structure if load component report is requested
        bool fileHasSizingPeriodDays =
            hasSizingPeriodsDays(); // check getinput if SizingPeriod:DesignDays or SizingPeriod:WeatherFileDays are present
        if (DoZoneSizing && (NumZoneSizingInput > 0) && fileHasSizingPeriodDays) {
            CompLoadReportIsReq = isUserReqCompLoadReport;
        } else { // produce a warning if the user asked for the report but it will not be generated because sizing is not done
            if (isUserReqCompLoadReport) {
                if (fileHasSizingPeriodDays) {
                    ShowWarningError(
                        RoutineName +
                        "The ZoneComponentLoadSummary report was requested but no sizing objects were found so that report cannot be generated.");
                } else {
                    ShowWarningError(
                        RoutineName +
                        "The ZoneComponentLoadSummary report was requested but no SizingPeriod:DesignDay or SizingPeriod:WeatherFileDays objects were found so that report cannot be generated.");
                }
            }
        }
        if (CompLoadReportIsReq) { // if that report is created then zone sizing calculations are repeated
            numZoneSizeIter = 2;
        } else {
            numZoneSizeIter = 1;
        }

        if ((DoZoneSizing) && (NumZoneSizingInput == 0)) {
            ShowWarningError(
                RoutineName +
                "For a zone sizing run, there must be at least 1 Sizing:Zone input object. SimulationControl Zone Sizing option ignored.");
        }

        if ((NumZoneSizingInput > 0) && (DoZoneSizing || DoSystemSizing || DoPlantSizing)) {

            if (DoDesDaySim || DoWeathSim) {
                DoOutputReporting = false;
            }
            DoOutputReporting = false;
            ZoneSizingCalc = true;
            Available = true;

            if (SizingFileColSep == CharComma) {
                state.files.zsz.fileName = state.files.outputZszCsvFileName;
            } else if (SizingFileColSep == CharTab) {
                state.files.zsz.fileName = state.files.outputZszTabFileName;
            } else {
                state.files.zsz.fileName = state.files.outputZszTxtFileName;
            }

            state.files.zsz.ensure_open("ManageSizing", state.files.outputControl.zsz);

            ShowMessage("Beginning Zone Sizing Calculations");

            ResetEnvironmentCounter(state);
            KickOffSizing = true;
            SetupZoneSizing(state, ErrorsFound); // Should only be done ONCE
            KickOffSizing = false;

            for (iZoneCalcIter = 1; iZoneCalcIter <= numZoneSizeIter; ++iZoneCalcIter) { // normally this is performed once but if load component
                // report is requested, these are repeated with a pulse in
                // each zone.

                // set flag if performing a "pulse" set of sizing calcs
                // the pulse simulation needs to be done first (the 1 in the following line) otherwise
                // the difference seen in the loads in the epluspls and epluszsz files are not
                // simple decreasing curves but appear as amost random fluctuations.
                isPulseZoneSizing = (CompLoadReportIsReq && (iZoneCalcIter == 1));

                Available = true;

                ResetEnvironmentCounter(state);
                CurOverallSimDay = 0;
                NumSizingPeriodsPerformed = 0;
                while (Available) { // loop over environments

                    GetNextEnvironment(state, Available, ErrorsFound); // get an environment

                    if (!Available) break;
                    if (ErrorsFound) break;

                    // check that environment is one of the design days
                    if (KindOfSim == ksRunPeriodWeather) {
                        continue;
                    }

                    ++NumSizingPeriodsPerformed;

                    BeginEnvrnFlag = true;
                    if ((KindOfSim == ksDesignDay) && (state.dataWeatherManager->DesDayInput(state.dataWeatherManager->Environment(state.dataWeatherManager->Envrn).DesignDayNum).suppressBegEnvReset)) {
                        // user has input in SizingPeriod:DesignDay directing to skip begin environment rests, for accuracy-with-speed as zones can
                        // more easily converge fewer warmup days are allowed
                        DisplayString("Suppressing Initialization of New Environment Parameters");
                        DataGlobals::beginEnvrnWarmStartFlag = true;
                    } else {
                        DataGlobals::beginEnvrnWarmStartFlag = false;
                    }
                    EndEnvrnFlag = false;
                    EndMonthFlag = false;
                    WarmupFlag = true;
                    DayOfSim = 0;
                    state.dataGlobals.DayOfSimChr = "0";
                    CurEnvirNumSimDay = 1;
                    ++CurOverallSimDay;
                    while ((DayOfSim < NumOfDayInEnvrn) || (WarmupFlag)) { // Begin day loop ...

                        ++DayOfSim;
                        if (!WarmupFlag && DayOfSim > 1) {
                            ++CurEnvirNumSimDay;
                        }

                        state.dataGlobals.DayOfSimChr = fmt::to_string(DayOfSim);
                        BeginDayFlag = true;
                        EndDayFlag = false;

                        if (WarmupFlag) {
                            DisplayString("Warming up");
                        } else { // (.NOT.WarmupFlag)
                            if (DayOfSim == 1) {
                                if (!isPulseZoneSizing) {
                                    DisplayString("Performing Zone Sizing Simulation");
                                    DisplayString("...for Sizing Period: #" + RoundSigDigits(NumSizingPeriodsPerformed) + ' ' + EnvironmentName);
                                } else {
                                    DisplayString("Performing Zone Sizing Simulation for Load Component Report");
                                    DisplayString("...for Sizing Period: #" + RoundSigDigits(NumSizingPeriodsPerformed) + ' ' + EnvironmentName);
                                }
                            }
                            UpdateZoneSizing(state, BeginDay);
                            UpdateFacilitySizing(state.dataGlobals, BeginDay);
                        }

                        for (HourOfDay = 1; HourOfDay <= 24; ++HourOfDay) { // Begin hour loop ...

                            BeginHourFlag = true;
                            EndHourFlag = false;

                            for (TimeStep = 1; TimeStep <= NumOfTimeStepInHour; ++TimeStep) { // Begin time step (TINC) loop ...

                                BeginTimeStepFlag = true;

                                // Set the End__Flag variables to true if necessary.  Note that
                                // each flag builds on the previous level.  EndDayFlag cannot be
                                // .TRUE. unless EndHourFlag is also .TRUE., etc.  Note that the
                                // EndEnvrnFlag and the EndSimFlag cannot be set during warmup.
                                // Note also that BeginTimeStepFlag, EndTimeStepFlag, and the
                                // SubTimeStepFlags can/will be set/reset in the HVAC Manager.

                                if (TimeStep == NumOfTimeStepInHour) {
                                    EndHourFlag = true;
                                    if (HourOfDay == 24) {
                                        EndDayFlag = true;
                                        if ((!WarmupFlag) && (DayOfSim == NumOfDayInEnvrn)) {
                                            EndEnvrnFlag = true;
                                        }
                                    }
                                }

                                // set flag for pulse used in load component reporting
                                doLoadComponentPulseNow = CalcdoLoadComponentPulseNow(isPulseZoneSizing,WarmupFlag,HourOfDay,TimeStep,KindOfSim,DayOfSim);

                                ManageWeather(state);

                                if (!WarmupFlag) {
                                    TimeStepInDay = (HourOfDay - 1) * NumOfTimeStepInHour + TimeStep;
                                    if (HourOfDay == 1 && TimeStep == 1) {
                                        DesDayWeath(CurOverallSimDay).DateString = TrimSigDigits(Month) + '/' + TrimSigDigits(DayOfMonth);
                                    }
                                    DesDayWeath(CurOverallSimDay).Temp(TimeStepInDay) = OutDryBulbTemp;
                                    DesDayWeath(CurOverallSimDay).HumRat(TimeStepInDay) = OutHumRat;
                                    DesDayWeath(CurOverallSimDay).Press(TimeStepInDay) = OutBaroPress;
                                }

                                ManageHeatBalance(state);

                                BeginHourFlag = false;
                                BeginDayFlag = false;
                                BeginEnvrnFlag = false;
                                BeginSimFlag = false;

                            } // ... End time step (TINC) loop.

                            PreviousHour = HourOfDay;

                        } // ... End hour loop.

                        if (EndDayFlag) {
                            UpdateZoneSizing(state, EndDay);
                            UpdateFacilitySizing(state.dataGlobals, EndDay);
                        }

                        if (!WarmupFlag && (DayOfSim > 0) && (DayOfSim < NumOfDayInEnvrn)) {
                            ++CurOverallSimDay;
                        }

                    } // ... End day loop.

                    LastMonth = Month;
                    LastDayOfMonth = DayOfMonth;

                } // ... End environment loop

                if (NumSizingPeriodsPerformed > 0) {
                    UpdateZoneSizing(state, state.dataGlobals.EndZoneSizingCalc);
                    UpdateFacilitySizing(state.dataGlobals, state.dataGlobals.EndZoneSizingCalc);
                    ZoneSizingRunDone = true;
                } else {
                    ShowSevereError(RoutineName + "No Sizing periods were performed for Zone Sizing. No Zone Sizing calculations saved.");
                    ErrorsFound = true;
                }

                if (isPulseZoneSizing && runZeroingOnce) {
                    RezeroZoneSizingArrays(); // zero all arrays related to zone sizing.
                    runZeroingOnce = false;
                }
            } // loop that repeats the zone sizing calcs for the load component report, if requested

            // both the pulse and normal zone sizing is complete so now post processing of the results is performed
            if (CompLoadReportIsReq) {
                // call the routine that computes the decay curve
                ComputeLoadComponentDecayCurve(state.files);
                // remove some of the arrays used to derive the decay curves
                DeallocateLoadComponentArrays();
            }
        }

        ZoneSizingCalc = false;
        DoOutputReporting = false;
        Month = LastMonth;
        DayOfMonth = LastDayOfMonth;

        if ((DoSystemSizing) && (NumSysSizInput == 0) && (NumAirLoops > 0)) {
            ShowWarningError(
                RoutineName +
                "For a system sizing run, there must be at least 1 Sizing:System object input. SimulationControl System Sizing option ignored.");
        }

        if ((NumSysSizInput > 0) && (DoSystemSizing || DoPlantSizing) && !ErrorsFound) {

            ShowMessage("Beginning System Sizing Calculations");

            SysSizingCalc = true;
            Available = true;
            if (SizingFileColSep == CharComma) {
                state.files.ssz.fileName = state.files.outputSszCsvFileName;
            } else if (SizingFileColSep == CharTab) {
                state.files.ssz.fileName = state.files.outputSszTabFileName;
            } else {
                state.files.ssz.fileName = state.files.outputSszTxtFileName;
            }
            state.files.ssz.ensure_open("ManageSizing", state.files.outputControl.ssz);

            SimAir = true;
            SimZoneEquip = true;

            ManageZoneEquipment(state, true, SimZoneEquip, SimAir);
            ManageAirLoops(state, true, SimAir, SimZoneEquip);
            SizingManager::UpdateTermUnitFinalZoneSizing(); // AirDistUnits have been loaded now so TermUnitSizing values are all in place
            SimAirServingZones::SizeSysOutdoorAir(state);        // System OA can be sized now that TermUnitFinalZoneSizing is initialized
<<<<<<< HEAD
            ResetEnvironmentCounter();
=======
            ResetEnvironmentCounter(state);
>>>>>>> 5ae249aa
            CurEnvirNumSimDay = 0;
            CurOverallSimDay = 0;
            NumSizingPeriodsPerformed = 0;
            while (Available) { // loop over environments

                GetNextEnvironment(state, Available, ErrorsFound); // get an environment

                // check that environment is one of the design days
                if (KindOfSim == ksRunPeriodWeather) {
                    continue;
                }

                if (!Available) break;
                if (ErrorsFound) break;

                ++NumSizingPeriodsPerformed;

                BeginEnvrnFlag = true;
                if ((KindOfSim == ksDesignDay) && (state.dataWeatherManager->DesDayInput(state.dataWeatherManager->Environment(state.dataWeatherManager->Envrn).DesignDayNum).suppressBegEnvReset)) {
                    // user has input in SizingPeriod:DesignDay directing to skip begin environment rests, for accuracy-with-speed as zones can more
                    // easily converge fewer warmup days are allowed
                    DisplayString("Suppressing Initialization of New Environment Parameters");
                    DataGlobals::beginEnvrnWarmStartFlag = true;
                } else {
                    DataGlobals::beginEnvrnWarmStartFlag = false;
                }
                EndEnvrnFlag = false;
                WarmupFlag = false;
                DayOfSim = 0;
                state.dataGlobals.DayOfSimChr = "0";
                CurEnvirNumSimDay = 1;
                ++CurOverallSimDay;

                while ((DayOfSim < NumOfDayInEnvrn) || (WarmupFlag)) { // Begin day loop ...

                    ++DayOfSim;
                    if (!WarmupFlag && DayOfSim > 1) {
                        ++CurEnvirNumSimDay;
                    }
                    state.dataGlobals.DayOfSimChr = fmt::to_string(DayOfSim);
                    BeginDayFlag = true;
                    EndDayFlag = false;

                    if (WarmupFlag) {
                        DisplayString("Warming up");
                    } else { // (.NOT.WarmupFlag)
                        if (DayOfSim == 1) {
                            DisplayString("Calculating System sizing");
                            DisplayString("...for Sizing Period: #" + RoundSigDigits(NumSizingPeriodsPerformed) + ' ' + EnvironmentName);
                        }
                        UpdateSysSizing(state, BeginDay);
                    }

                    for (HourOfDay = 1; HourOfDay <= 24; ++HourOfDay) { // Begin hour loop ...

                        BeginHourFlag = true;
                        EndHourFlag = false;

                        for (TimeStep = 1; TimeStep <= NumOfTimeStepInHour; ++TimeStep) { // Begin time step (TINC) loop ...

                            BeginTimeStepFlag = true;

                            // Set the End__Flag variables to true if necessary.  Note that
                            // each flag builds on the previous level.  EndDayFlag cannot be
                            // .TRUE. unless EndHourFlag is also .TRUE., etc.  Note that the
                            // EndEnvrnFlag and the EndSimFlag cannot be set during warmup.

                            if (TimeStep == NumOfTimeStepInHour) {
                                EndHourFlag = true;
                                if (HourOfDay == 24) {
                                    EndDayFlag = true;
                                    if ((!WarmupFlag) && (DayOfSim == NumOfDayInEnvrn)) {
                                        EndEnvrnFlag = true;
                                    }
                                }
                            }

                            ManageWeather(state);

                            UpdateSysSizing(state, DuringDay);

                            BeginHourFlag = false;
                            BeginDayFlag = false;
                            BeginEnvrnFlag = false;

                        } // ... End time step (TINC) loop.

                        PreviousHour = HourOfDay;

                    } // ... End hour loop.

                    if (EndDayFlag) UpdateSysSizing(state, EndDay);

                    if (!WarmupFlag && (DayOfSim > 0) && (DayOfSim < NumOfDayInEnvrn)) {
                        ++CurOverallSimDay;
                    }

                } // ... End day loop.

            } // ... End environment loop

            if (NumSizingPeriodsPerformed > 0) {
                UpdateSysSizing(state, EndSysSizingCalc);
                SysSizingRunDone = true;
            } else {
                ShowSevereError(RoutineName + "No Sizing periods were performed for System Sizing. No System Sizing calculations saved.");
                ErrorsFound = true;
            }
        } else if ((NumZoneSizingInput > 0) && (DoZoneSizing || DoSystemSizing || DoPlantSizing)) {
            // If zone sizing but no system sizing - still need to set up system zone equipment and transfer zone sizing data to
            // TermUnitFinalZoneSizing
            SysSizingCalc = true; // set true here so equipment does not try to size yet
            SimAir = true;
            SimZoneEquip = true;

            ManageZoneEquipment(state, true, SimZoneEquip, SimAir);
            SizingManager::UpdateTermUnitFinalZoneSizing(); // AirDistUnits have been loaded now so TermUnitSizing values are all in place
        }
        SysSizingCalc = false;

        // report sizing results to eio file
        if (ZoneSizingRunDone) {
            for (CtrlZoneNum = 1; CtrlZoneNum <= NumOfZones; ++CtrlZoneNum) {
                if (!ZoneEquipConfig(CtrlZoneNum).IsControlled) continue;
                ZoneNum = FinalZoneSizing(CtrlZoneNum).ActualZoneNum;
                if (FinalZoneSizing(CtrlZoneNum).DesCoolVolFlow > 0.0) {
                    TimeStepAtPeak = FinalZoneSizing(CtrlZoneNum).TimeStepNumAtCoolMax;
                    DDNum = FinalZoneSizing(CtrlZoneNum).CoolDDNum;
                    if (DDNum > 0 && TimeStepAtPeak > 0) {
                        TempAtPeak = DesDayWeath(DDNum).Temp(TimeStepAtPeak);
                        HumRatAtPeak = DesDayWeath(DDNum).HumRat(TimeStepAtPeak);
                        DOASHeatGainRateAtClPk = CalcZoneSizing(DDNum, CtrlZoneNum).DOASHeatAddSeq(TimeStepAtPeak);
                        TStatSetPtAtPk = ZoneSizing(DDNum, CtrlZoneNum).CoolTstatTempSeq(TimeStepAtPeak);
                    } else {
                        TempAtPeak = 0.0;
                        HumRatAtPeak = 0.0;
                        DOASHeatGainRateAtClPk = 0.0;
                        TStatSetPtAtPk = 0.0;
                    }
                    ReportZoneSizing(state.files,
                                     FinalZoneSizing(CtrlZoneNum).ZoneName,
                                     "Cooling",
                                     CalcFinalZoneSizing(CtrlZoneNum).DesCoolLoad,
                                     FinalZoneSizing(CtrlZoneNum).DesCoolLoad,
                                     CalcFinalZoneSizing(CtrlZoneNum).DesCoolVolFlow,
                                     FinalZoneSizing(CtrlZoneNum).DesCoolVolFlow,
                                     FinalZoneSizing(CtrlZoneNum).CoolDesDay,
                                     CoolPeakDateHrMin(CtrlZoneNum),
                                     TempAtPeak,
                                     HumRatAtPeak,
                                     Zone(ZoneNum).FloorArea,
                                     Zone(ZoneNum).TotOccupants,
                                     FinalZoneSizing(CtrlZoneNum).MinOA,
                                     DOASHeatGainRateAtClPk);
                    curName = FinalZoneSizing(CtrlZoneNum).ZoneName;
                    PreDefTableEntry(pdchZnClCalcDesLd, curName, CalcFinalZoneSizing(CtrlZoneNum).DesCoolLoad);
                    PreDefTableEntry(pdchZnClUserDesLd, curName, FinalZoneSizing(CtrlZoneNum).DesCoolLoad);
                    if (Zone(ZoneNum).FloorArea != 0.0) {
                        PreDefTableEntry(pdchZnClUserDesLdPerArea, curName, FinalZoneSizing(CtrlZoneNum).DesCoolLoad / Zone(ZoneNum).FloorArea);
                    }
                    PreDefTableEntry(pdchZnClCalcDesAirFlow, curName, CalcFinalZoneSizing(CtrlZoneNum).DesCoolVolFlow, 3);
                    PreDefTableEntry(pdchZnClUserDesAirFlow, curName, FinalZoneSizing(CtrlZoneNum).DesCoolVolFlow, 3);
                    PreDefTableEntry(pdchZnClDesDay, curName, FinalZoneSizing(CtrlZoneNum).CoolDesDay);
                    PreDefTableEntry(pdchZnClPkTime, curName, CoolPeakDateHrMin(CtrlZoneNum));
                    PreDefTableEntry(pdchZnClPkTstatTemp, curName, TStatSetPtAtPk);
                    PreDefTableEntry(pdchZnClPkIndTemp, curName, CalcFinalZoneSizing(CtrlZoneNum).ZoneTempAtCoolPeak);
                    PreDefTableEntry(pdchZnClPkIndHum, curName, CalcFinalZoneSizing(CtrlZoneNum).ZoneHumRatAtCoolPeak, 5);
                    PreDefTableEntry(pdchZnClPkOATemp, curName, TempAtPeak);
                    PreDefTableEntry(pdchZnClPkOAHum, curName, HumRatAtPeak, 5);
                    PreDefTableEntry(pdchZnClPkOAMinFlow, curName, FinalZoneSizing(CtrlZoneNum).MinOA, 3);
                    PreDefTableEntry(pdchZnClPkDOASHeatGain, curName, DOASHeatGainRateAtClPk);
                } else {
                    curName = FinalZoneSizing(CtrlZoneNum).ZoneName;
                    PreDefTableEntry(pdchZnClCalcDesLd, curName, 0.0, 1);
                    PreDefTableEntry(pdchZnClUserDesLd, curName, 0.0, 1);
                    PreDefTableEntry(pdchZnClUserDesLdPerArea, curName, 0.0, 1);
                    PreDefTableEntry(pdchZnClCalcDesAirFlow, curName, 0.0, 1);
                    PreDefTableEntry(pdchZnClUserDesAirFlow, curName, 0.0, 1);
                    PreDefTableEntry(pdchZnClDesDay, curName, "N/A");
                    PreDefTableEntry(pdchZnClPkTime, curName, "N/A");
                    PreDefTableEntry(pdchZnClPkTstatTemp, curName, 0.0, 1);
                    PreDefTableEntry(pdchZnClPkIndTemp, curName, 0.0, 1);
                    PreDefTableEntry(pdchZnClPkIndHum, curName, 0.0, 1);
                    PreDefTableEntry(pdchZnClPkOATemp, curName, 0.0, 1);
                    PreDefTableEntry(pdchZnClPkOAHum, curName, 0.0, 1);
                    PreDefTableEntry(pdchZnClPkOAMinFlow, curName, 0.0, 1);
                    PreDefTableEntry(pdchZnClPkDOASHeatGain, curName, 0.0, 1);
                }
                if (FinalZoneSizing(CtrlZoneNum).DesHeatVolFlow > 0.0) {
                    TimeStepAtPeak = FinalZoneSizing(CtrlZoneNum).TimeStepNumAtHeatMax;
                    DDNum = FinalZoneSizing(CtrlZoneNum).HeatDDNum;
                    if (DDNum > 0 && TimeStepAtPeak > 0) {
                        TempAtPeak = DesDayWeath(DDNum).Temp(TimeStepAtPeak);
                        HumRatAtPeak = DesDayWeath(DDNum).HumRat(TimeStepAtPeak);
                        DOASHeatGainRateAtHtPk = CalcZoneSizing(DDNum, CtrlZoneNum).DOASHeatAddSeq(TimeStepAtPeak);
                        TStatSetPtAtPk = ZoneSizing(DDNum, CtrlZoneNum).HeatTstatTempSeq(TimeStepAtPeak);
                    } else {
                        TempAtPeak = 0.0;
                        HumRatAtPeak = 0.0;
                        DOASHeatGainRateAtHtPk = 0.0;
                        TStatSetPtAtPk = 0.0;
                    }
                    ReportZoneSizing(state.files,
                                     FinalZoneSizing(CtrlZoneNum).ZoneName,
                                     "Heating",
                                     CalcFinalZoneSizing(CtrlZoneNum).DesHeatLoad,
                                     FinalZoneSizing(CtrlZoneNum).DesHeatLoad,
                                     CalcFinalZoneSizing(CtrlZoneNum).DesHeatVolFlow,
                                     FinalZoneSizing(CtrlZoneNum).DesHeatVolFlow,
                                     FinalZoneSizing(CtrlZoneNum).HeatDesDay,
                                     HeatPeakDateHrMin(CtrlZoneNum),
                                     TempAtPeak,
                                     HumRatAtPeak,
                                     Zone(ZoneNum).FloorArea,
                                     Zone(ZoneNum).TotOccupants,
                                     FinalZoneSizing(CtrlZoneNum).MinOA,
                                     DOASHeatGainRateAtHtPk);
                    curName = FinalZoneSizing(CtrlZoneNum).ZoneName;
                    PreDefTableEntry(pdchZnHtCalcDesLd, curName, CalcFinalZoneSizing(CtrlZoneNum).DesHeatLoad);
                    PreDefTableEntry(pdchZnHtUserDesLd, curName, FinalZoneSizing(CtrlZoneNum).DesHeatLoad);
                    if (Zone(ZoneNum).FloorArea != 0.0) {
                        PreDefTableEntry(pdchZnHtUserDesLdPerArea, curName, FinalZoneSizing(CtrlZoneNum).DesHeatLoad / Zone(ZoneNum).FloorArea);
                    }
                    PreDefTableEntry(pdchZnHtCalcDesAirFlow, curName, CalcFinalZoneSizing(CtrlZoneNum).DesHeatVolFlow, 3);
                    PreDefTableEntry(pdchZnHtUserDesAirFlow, curName, FinalZoneSizing(CtrlZoneNum).DesHeatVolFlow, 3);
                    PreDefTableEntry(pdchZnHtDesDay, curName, FinalZoneSizing(CtrlZoneNum).HeatDesDay);
                    PreDefTableEntry(pdchZnHtPkTime, curName, HeatPeakDateHrMin(CtrlZoneNum));
                    PreDefTableEntry(pdchZnHtPkTstatTemp, curName, TStatSetPtAtPk);
                    PreDefTableEntry(pdchZnHtPkIndTemp, curName, CalcFinalZoneSizing(CtrlZoneNum).ZoneTempAtHeatPeak);
                    PreDefTableEntry(pdchZnHtPkIndHum, curName, CalcFinalZoneSizing(CtrlZoneNum).ZoneHumRatAtHeatPeak, 5);
                    PreDefTableEntry(pdchZnHtPkOATemp, curName, TempAtPeak);
                    PreDefTableEntry(pdchZnHtPkOAHum, curName, HumRatAtPeak, 5);
                    PreDefTableEntry(pdchZnHtPkOAMinFlow, curName, FinalZoneSizing(CtrlZoneNum).MinOA, 3);
                    PreDefTableEntry(pdchZnHtPkDOASHeatGain, curName, DOASHeatGainRateAtHtPk);
                } else {
                    curName = FinalZoneSizing(CtrlZoneNum).ZoneName;
                    PreDefTableEntry(pdchZnHtCalcDesLd, curName, 0.0, 1);
                    PreDefTableEntry(pdchZnHtUserDesLd, curName, 0.0, 1);
                    PreDefTableEntry(pdchZnHtUserDesLdPerArea, curName, 0.0, 1);
                    PreDefTableEntry(pdchZnHtCalcDesAirFlow, curName, 0.0, 1);
                    PreDefTableEntry(pdchZnHtUserDesAirFlow, curName, 0.0, 1);
                    PreDefTableEntry(pdchZnHtDesDay, curName, "N/A");
                    PreDefTableEntry(pdchZnHtPkTime, curName, "N/A");
                    PreDefTableEntry(pdchZnHtPkTstatTemp, curName, 0.0, 1);
                    PreDefTableEntry(pdchZnHtPkIndTemp, curName, 0.0, 1);
                    PreDefTableEntry(pdchZnHtPkIndHum, curName, 0.0, 1);
                    PreDefTableEntry(pdchZnHtPkOATemp, curName, 0.0, 1);
                    PreDefTableEntry(pdchZnHtPkOAHum, curName, 0.0, 1);
                    PreDefTableEntry(pdchZnHtPkOAMinFlow, curName, 0.0, 1);
                    PreDefTableEntry(pdchZnHtPkDOASHeatGain, curName, 0.0, 1);
                }
            }
            // Deallocate arrays no longer needed
            ZoneSizing.deallocate();
            // CalcZoneSizing.deallocate();
        }
        if (SysSizingRunDone) {
            for (AirLoopNum = 1; AirLoopNum <= NumPrimaryAirSys; ++AirLoopNum) {
                curName = FinalSysSizing(AirLoopNum).AirPriLoopName;
                PreDefTableEntry(pdchSysSizCalcClAir, curName, CalcSysSizing(AirLoopNum).DesCoolVolFlow);
                if (std::abs(CalcSysSizing(AirLoopNum).DesCoolVolFlow) <= 1.e-8) {
                    ShowWarningError(RoutineName + "Calculated Cooling Design Air Flow Rate for System=" + FinalSysSizing(AirLoopNum).AirPriLoopName +
                                     " is zero.");
                    ShowContinueError("Check Sizing:Zone and ZoneControl:Thermostat inputs.");
                }
                PreDefTableEntry(pdchSysSizUserClAir, curName, FinalSysSizing(AirLoopNum).DesCoolVolFlow);
                PreDefTableEntry(pdchSysSizCalcHtAir, curName, CalcSysSizing(AirLoopNum).DesHeatVolFlow);
                if (std::abs(CalcSysSizing(AirLoopNum).DesHeatVolFlow) <= 1.e-8) {
                    ShowWarningError(RoutineName + "Calculated Heating Design Air Flow Rate for System=" + FinalSysSizing(AirLoopNum).AirPriLoopName +
                                     " is zero.");
                    ShowContinueError("Check Sizing:Zone and ZoneControl:Thermostat inputs.");
                }
                std::string coolPeakLoadKind = "";
                std::string coolPeakDDDate = "";
                int coolPeakDD = 0;
                Real64 coolCap = 0.;
                if (FinalSysSizing(AirLoopNum).CoolingPeakLoadType == SensibleCoolingLoad) {
                    coolPeakLoadKind = "Sensible";
                    coolPeakDDDate = SysSizPeakDDNum(AirLoopNum).cSensCoolPeakDDDate;
                    coolPeakDD = SysSizPeakDDNum(AirLoopNum).SensCoolPeakDD;
                    coolCap = FinalSysSizing(AirLoopNum).SensCoolCap;
                } else if (FinalSysSizing(AirLoopNum).CoolingPeakLoadType == TotalCoolingLoad) {
                    coolPeakLoadKind = "Total";
                    coolPeakDDDate = SysSizPeakDDNum(AirLoopNum).cTotCoolPeakDDDate;
                    coolPeakDD = SysSizPeakDDNum(AirLoopNum).TotCoolPeakDD;
                    coolCap = FinalSysSizing(AirLoopNum).TotCoolCap;
                }
                if (coolPeakDD > 0) {
                    ReportSysSizing(state.files,
                                    curName,
                                    "Cooling",
                                    coolPeakLoadKind,
                                    coolCap,
                                    CalcSysSizing(AirLoopNum).DesCoolVolFlow,
                                    FinalSysSizing(AirLoopNum).DesCoolVolFlow,
                                    FinalSysSizing(AirLoopNum).CoolDesDay,
                                    coolPeakDDDate,
                                    SysSizPeakDDNum(AirLoopNum).TimeStepAtHeatPk(coolPeakDD));
                } else {
                    ReportSysSizing(state.files,
                                    curName,
                                    "Cooling",
                                    coolPeakLoadKind,
                                    coolCap,
                                    CalcSysSizing(AirLoopNum).DesCoolVolFlow,
                                    FinalSysSizing(AirLoopNum).DesCoolVolFlow,
                                    FinalSysSizing(AirLoopNum).CoolDesDay,
                                    coolPeakDDDate,
                                    0);
                }
                int heatPeakDD = SysSizPeakDDNum(AirLoopNum).HeatPeakDD;
                if (heatPeakDD > 0) {
                    ReportSysSizing(state.files,
                                    curName,
                                    "Heating",
                                    "Sensible",
                                    FinalSysSizing(AirLoopNum).HeatCap,
                                    CalcSysSizing(AirLoopNum).DesHeatVolFlow,
                                    FinalSysSizing(AirLoopNum).DesHeatVolFlow,
                                    FinalSysSizing(AirLoopNum).HeatDesDay,
                                    SysSizPeakDDNum(AirLoopNum).cHeatPeakDDDate,
                                    SysSizPeakDDNum(AirLoopNum).TimeStepAtHeatPk(heatPeakDD));
                } else {
                    ReportSysSizing(state.files,
                                    curName,
                                    "Heating",
                                    "Sensible",
                                    FinalSysSizing(AirLoopNum).HeatCap,
                                    CalcSysSizing(AirLoopNum).DesHeatVolFlow,
                                    FinalSysSizing(AirLoopNum).DesHeatVolFlow,
                                    FinalSysSizing(AirLoopNum).HeatDesDay,
                                    SysSizPeakDDNum(AirLoopNum).cHeatPeakDDDate,
                                    0);
                }
                PreDefTableEntry(pdchSysSizUserHtAir, curName, FinalSysSizing(AirLoopNum).DesHeatVolFlow);
            }
            // Deallocate arrays no longer needed
            SysSizing.deallocate();
        }

        if ((DoPlantSizing) && (NumPltSizInput == 0)) {
            ShowWarningError(
                RoutineName +
                "For a plant sizing run, there must be at least 1 Sizing:Plant object input. SimulationControl Plant Sizing option ignored.");
        }

        if ((NumPltSizInput > 0) && (DoPlantSizing) && !ErrorsFound) {

            ShowMessage("Beginning Plant Sizing Calculations");
        }

        if (ErrorsFound) {
            ShowFatalError("Program terminates due to preceding conditions.");
        }
    }

    bool CalcdoLoadComponentPulseNow(bool const isPulseZoneSizing,
                                     bool const WarmupFlag,
                                     int const HourOfDay,
                                     int const TimeStep,
                                     int const KindOfSim,
                                     int const DayOfSim
                                     )
    {
        // This routine decides whether or not to do a Load Component Pulse.  True when yes it should, false when in shouldn't
        // This check looks to do the pulse at the first time step of the 10th hour of the day while not in warmup mode.
        // This needs to be done not just on the first day of a simulation because when the user picks a design day derived from
        // an attached weather file the design day is not necessarily the first day of the simulation.

        int const HourDayToPulse (10);
        int const TimeStepToPulse (1);

        if ( (isPulseZoneSizing) && (!WarmupFlag) && (HourOfDay == HourDayToPulse) && (TimeStep == TimeStepToPulse) &&
             ((KindOfSim == ksRunPeriodDesign) || (DayOfSim == 1)) ) {
            return true;
        } else {
            return false;
        }

    }

    void ManageSystemSizingAdjustments(EnergyPlusData &state)
    {
        // This routine adjusts system sizing outcomes based on how the zone air terminals finish out their sizing.
        // The zone models are executed to trigger their sizing routines
        // Then the air terminal units are scanned to sum design flow rates. Every air terminal connected to a particular air loop is summed for
        //  1. minimum heating flow rate, 2. maximum heating flow rate, and 3. maximum flow rate.
        // the summed values are used to "Adjust" the system sizing results
        // the corrected values are used to autosize the central heating flow ratio, if set to autosize by the user.

        // Also store zone level flow information for Standard 62.1 calculations, Vpz, Vpz_min, Vdz, and Vdz_min for both cooling and heating

        if ((NumSysSizInput > 0) && (DoSystemSizing)) { // only if there is system sizing

            // call zone component models to execute their component sizing routines
            bool t_SimZoneEquip(true);
            bool t_SimAir(false);
            DataGlobals::BeginEnvrnFlag = true; // trigger begin envrn blocks in zone equipment models
            ZoneEquipmentManager::ManageZoneEquipment(state, true, t_SimZoneEquip, t_SimAir);
            DataGlobals::BeginEnvrnFlag = false;

            for (int AirLoopNum = 1; AirLoopNum <= NumPrimaryAirSys; ++AirLoopNum) {
                // Mine data from ATUs to find new design heating flow rates and new maximum flow rates
                Real64 airLoopMaxFlowRateSum(0.0);
                Real64 airLoopHeatingMinimumFlowRateSum(0.0);
                Real64 airLoopHeatingMaximumFlowRateSum(0.0);

                // sum up heating and max flows for any single duct systems, store 62.1 values by zone
                if (allocated(SingleDuct::sd_airterminal) && SingleDuct::NumSDAirTerminal > 0) {
                    for (int singleDuctATUNum = 1; singleDuctATUNum <= SingleDuct::NumSDAirTerminal; ++singleDuctATUNum) {
                        if (AirLoopNum == SingleDuct::sd_airterminal(singleDuctATUNum).AirLoopNum) {
                            int termUnitSizingIndex = DataDefineEquip::AirDistUnit(SingleDuct::sd_airterminal(singleDuctATUNum).ADUNum).TermUnitSizingNum;
                            airLoopMaxFlowRateSum += SingleDuct::sd_airterminal(singleDuctATUNum).MaxAirVolFlowRate;

                            DataSizing::VpzClgByZone(termUnitSizingIndex) =
                                SingleDuct::sd_airterminal(singleDuctATUNum).MaxAirVolFlowRate; // store std 62.1 values

                            if (SingleDuct::sd_airterminal(singleDuctATUNum).SysType_Num == SingleDuct::SingleDuctConstVolReheat ||
                                SingleDuct::sd_airterminal(singleDuctATUNum).SysType_Num == SingleDuct::SingleDuctConstVolNoReheat) {
                                airLoopHeatingMinimumFlowRateSum += SingleDuct::sd_airterminal(singleDuctATUNum).MaxAirVolFlowRate;
                                airLoopHeatingMaximumFlowRateSum += SingleDuct::sd_airterminal(singleDuctATUNum).MaxAirVolFlowRate;

                                DataSizing::VpzHtgByZone(termUnitSizingIndex) =
                                    SingleDuct::sd_airterminal(singleDuctATUNum).MaxAirVolFlowRate; // store std 62.1 values
                                DataSizing::VpzMinClgByZone(termUnitSizingIndex) =
                                    SingleDuct::sd_airterminal(singleDuctATUNum).MaxAirVolFlowRate; // store std 62.1 values
                                DataSizing::VpzMinHtgByZone(termUnitSizingIndex) =
                                    SingleDuct::sd_airterminal(singleDuctATUNum).MaxAirVolFlowRate; // store std 62.1 values

                            } else {
                                airLoopHeatingMinimumFlowRateSum +=
                                    SingleDuct::sd_airterminal(singleDuctATUNum).MaxAirVolFlowRate * SingleDuct::sd_airterminal(singleDuctATUNum).ZoneMinAirFrac;
                                DataSizing::VpzMinClgByZone(termUnitSizingIndex) =
                                    SingleDuct::sd_airterminal(singleDuctATUNum).MaxAirVolFlowRate *
                                    SingleDuct::sd_airterminal(singleDuctATUNum).ZoneMinAirFrac; // store std 62.1 values
                                DataSizing::VpzMinHtgByZone(termUnitSizingIndex) =
                                    SingleDuct::sd_airterminal(singleDuctATUNum).MaxAirVolFlowRate *
                                    SingleDuct::sd_airterminal(singleDuctATUNum).ZoneMinAirFrac; // store std 62.1 values
                                if (SingleDuct::sd_airterminal(singleDuctATUNum).MaxHeatAirVolFlowRate > 0.0) { // VS fan ATU has this non zero, so use it
                                    airLoopHeatingMaximumFlowRateSum += SingleDuct::sd_airterminal(singleDuctATUNum).MaxHeatAirVolFlowRate;
                                    DataSizing::VpzHtgByZone(termUnitSizingIndex) =
                                        SingleDuct::sd_airterminal(singleDuctATUNum).MaxHeatAirVolFlowRate; // store std 62.1 values
                                } else {
                                    if (SingleDuct::sd_airterminal(singleDuctATUNum).DamperHeatingAction == SingleDuct::ReverseAction) {
                                        airLoopHeatingMaximumFlowRateSum += SingleDuct::sd_airterminal(singleDuctATUNum).MaxAirVolFlowRate;
                                        DataSizing::VpzHtgByZone(termUnitSizingIndex) =
                                            SingleDuct::sd_airterminal(singleDuctATUNum).MaxAirVolFlowRate; // store std 62.1 values
                                    } else if (SingleDuct::sd_airterminal(singleDuctATUNum).DamperHeatingAction == SingleDuct::ReverseActionWithLimits) {
                                        airLoopHeatingMaximumFlowRateSum += max(
                                            SingleDuct::sd_airterminal(singleDuctATUNum).MaxAirVolFlowRateDuringReheat,
                                            (SingleDuct::sd_airterminal(singleDuctATUNum).MaxAirVolFlowRate * SingleDuct::sd_airterminal(singleDuctATUNum).ZoneMinAirFrac));
                                        DataSizing::VpzHtgByZone(termUnitSizingIndex) =
                                            max(SingleDuct::sd_airterminal(singleDuctATUNum).MaxAirVolFlowRateDuringReheat,
                                                (SingleDuct::sd_airterminal(singleDuctATUNum).MaxAirVolFlowRate *
                                                 SingleDuct::sd_airterminal(singleDuctATUNum).ZoneMinAirFrac)); // store std 62.1 values
                                    } else {
                                        airLoopHeatingMaximumFlowRateSum +=
                                            SingleDuct::sd_airterminal(singleDuctATUNum).MaxAirVolFlowRate * SingleDuct::sd_airterminal(singleDuctATUNum).ZoneMinAirFrac;
                                        DataSizing::VpzHtgByZone(termUnitSizingIndex) =
                                            SingleDuct::sd_airterminal(singleDuctATUNum).MaxAirVolFlowRate *
                                            SingleDuct::sd_airterminal(singleDuctATUNum).ZoneMinAirFrac; // store std 62.1 values
                                    }
                                }
                            }
                            // single-path air terminal so Vdz = Vpz
                            DataSizing::VdzClgByZone(termUnitSizingIndex) = DataSizing::VpzClgByZone(termUnitSizingIndex); // store std 62.1 values
                            DataSizing::VdzMinClgByZone(termUnitSizingIndex) =
                                DataSizing::VpzMinClgByZone(termUnitSizingIndex);                                          // store std 62.1 values
                            DataSizing::VdzHtgByZone(termUnitSizingIndex) = DataSizing::VpzHtgByZone(termUnitSizingIndex); // store std 62.1 values
                            DataSizing::VdzMinHtgByZone(termUnitSizingIndex) =
                                DataSizing::VpzMinHtgByZone(termUnitSizingIndex); // store std 62.1 values
                        }
                    }
                }

                // sum up heating and max flows for any dual duct air terminals
                if (allocated(DualDuct::dd_airterminal) && DualDuct::NumDDAirTerminal > 0) {
                    for (int dualDuctATUNum = 1; dualDuctATUNum <= DualDuct::NumDDAirTerminal; ++dualDuctATUNum) {
                        if (AirLoopNum == DualDuct::dd_airterminal(dualDuctATUNum).AirLoopNum) {
                            int termUnitSizingIndex = DataDefineEquip::AirDistUnit(DualDuct::dd_airterminal(dualDuctATUNum).ADUNum).TermUnitSizingNum;
                            airLoopMaxFlowRateSum += DualDuct::dd_airterminal(dualDuctATUNum).MaxAirVolFlowRate;
                            DataSizing::VpzClgByZone(termUnitSizingIndex) =
                                DualDuct::dd_airterminal(dualDuctATUNum).MaxAirVolFlowRate; // store std 62.1 value

                            if (DualDuct::dd_airterminal(dualDuctATUNum).DamperType == DualDuct::DualDuct_ConstantVolume) {
                                airLoopHeatingMaximumFlowRateSum += DualDuct::dd_airterminal(dualDuctATUNum).MaxAirVolFlowRate;
                                airLoopHeatingMinimumFlowRateSum += DualDuct::dd_airterminal(dualDuctATUNum).MaxAirVolFlowRate;
                                DataSizing::VpzMinClgByZone(termUnitSizingIndex) =
                                    DualDuct::dd_airterminal(dualDuctATUNum).MaxAirVolFlowRate; // store std 62.1 value
                                DataSizing::VpzHtgByZone(termUnitSizingIndex) =
                                    DualDuct::dd_airterminal(dualDuctATUNum).MaxAirVolFlowRate; // store std 62.1 value
                                DataSizing::VpzMinHtgByZone(termUnitSizingIndex) =
                                    DualDuct::dd_airterminal(dualDuctATUNum).MaxAirVolFlowRate; // store std 62.1 value
                                DataSizing::VdzClgByZone(termUnitSizingIndex) = DataSizing::VpzClgByZone(termUnitSizingIndex);
                                DataSizing::VdzMinClgByZone(termUnitSizingIndex) = DataSizing::VpzMinClgByZone(termUnitSizingIndex);
                                DataSizing::VdzHtgByZone(termUnitSizingIndex) = DataSizing::VpzHtgByZone(termUnitSizingIndex);
                                DataSizing::VdzMinHtgByZone(termUnitSizingIndex) = DataSizing::VpzMinHtgByZone(termUnitSizingIndex);

                            } else if (DualDuct::dd_airterminal(dualDuctATUNum).DamperType == DualDuct::DualDuct_VariableVolume) {
                                airLoopHeatingMaximumFlowRateSum += DualDuct::dd_airterminal(dualDuctATUNum).MaxAirVolFlowRate;
                                airLoopHeatingMinimumFlowRateSum +=
                                    DualDuct::dd_airterminal(dualDuctATUNum).MaxAirVolFlowRate * DualDuct::dd_airterminal(dualDuctATUNum).ZoneMinAirFrac;
                                DataSizing::VpzMinClgByZone(termUnitSizingIndex) =
                                    DualDuct::dd_airterminal(dualDuctATUNum).MaxAirVolFlowRate *
                                    DualDuct::dd_airterminal(dualDuctATUNum).ZoneMinAirFrac; // store std 62.1 value
                                DataSizing::VpzHtgByZone(termUnitSizingIndex) =
                                    DualDuct::dd_airterminal(dualDuctATUNum).MaxAirVolFlowRate; // store std 62.1 value
                                DataSizing::VpzMinHtgByZone(termUnitSizingIndex) =
                                    DualDuct::dd_airterminal(dualDuctATUNum).MaxAirVolFlowRate *
                                    DualDuct::dd_airterminal(dualDuctATUNum).ZoneMinAirFrac; // store std 62.1 value
                                DataSizing::VdzClgByZone(termUnitSizingIndex) = DataSizing::VpzClgByZone(termUnitSizingIndex);
                                DataSizing::VdzMinClgByZone(termUnitSizingIndex) = DataSizing::VpzMinClgByZone(termUnitSizingIndex);
                                DataSizing::VdzHtgByZone(termUnitSizingIndex) = DataSizing::VpzHtgByZone(termUnitSizingIndex);
                                DataSizing::VdzMinHtgByZone(termUnitSizingIndex) = DataSizing::VpzMinHtgByZone(termUnitSizingIndex);
                            } else if (DualDuct::dd_airterminal(dualDuctATUNum).DamperType == DualDuct::DualDuct_OutdoorAir) {
                                airLoopHeatingMaximumFlowRateSum += DualDuct::dd_airterminal(dualDuctATUNum).MaxAirVolFlowRate;
                                // Calculate the design OA flow rate for this zone
                                bool UseOccSchFlag = false;
                                bool UseMinOASchFlag = false;
                                Real64 designOAductFlow(0.0);
                                designOAductFlow =
                                    DataZoneEquipment::CalcDesignSpecificationOutdoorAir(DualDuct::dd_airterminal(dualDuctATUNum).OARequirementsPtr,
                                                                                         DualDuct::dd_airterminal(dualDuctATUNum).ActualZoneNum,
                                                                                         UseOccSchFlag,
                                                                                         UseMinOASchFlag);
                                airLoopHeatingMinimumFlowRateSum += designOAductFlow;
                                // is this a dual duct is dual path for Std 62.1 ?? not sure, assume not because Vpz = Vdz
                                // anyDualPathAirTerminals = true;
                                DataSizing::VpzMinClgByZone(termUnitSizingIndex) = designOAductFlow; // not sure about this
                                DataSizing::VpzHtgByZone(termUnitSizingIndex) = designOAductFlow;    // no heating for this terminal
                                DataSizing::VpzMinHtgByZone(termUnitSizingIndex) = designOAductFlow;
                                DataSizing::VdzClgByZone(termUnitSizingIndex) = DualDuct::dd_airterminal(dualDuctATUNum).MaxAirVolFlowRate;
                                DataSizing::VdzMinClgByZone(termUnitSizingIndex) = designOAductFlow;
                                DataSizing::VdzHtgByZone(termUnitSizingIndex) = designOAductFlow;
                                DataSizing::VdzMinHtgByZone(termUnitSizingIndex) = designOAductFlow;
                            }
                        }
                    }
                }

                // sum up heating and max flows for any PIU air terminals
                if (allocated(PoweredInductionUnits::PIU) && PoweredInductionUnits::NumPIUs > 0) {
                    for (int pIUATUNum = 1; pIUATUNum <= PoweredInductionUnits::NumPIUs; ++pIUATUNum) {
                        if (AirLoopNum == PoweredInductionUnits::PIU(pIUATUNum).AirLoopNum) {
                            int termUnitSizingIndex = DataDefineEquip::AirDistUnit(PoweredInductionUnits::PIU(pIUATUNum).ADUNum).TermUnitSizingNum;
                            airLoopMaxFlowRateSum += PoweredInductionUnits::PIU(pIUATUNum).MaxPriAirVolFlow;
                            if (PoweredInductionUnits::PIU(pIUATUNum).UnitType_Num == PoweredInductionUnits::SingleDuct_SeriesPIU_Reheat) {
                                airLoopHeatingMaximumFlowRateSum +=
                                    PoweredInductionUnits::PIU(pIUATUNum).MinPriAirFlowFrac * PoweredInductionUnits::PIU(pIUATUNum).MaxPriAirVolFlow;
                                airLoopHeatingMinimumFlowRateSum +=
                                    PoweredInductionUnits::PIU(pIUATUNum).MinPriAirFlowFrac * PoweredInductionUnits::PIU(pIUATUNum).MaxPriAirVolFlow;

                                // dual path for std 62.1
                                DataSizing::VpzClgByZone(termUnitSizingIndex) = PoweredInductionUnits::PIU(pIUATUNum).MaxPriAirVolFlow;
                                DataSizing::VpzMinClgByZone(termUnitSizingIndex) =
                                    PoweredInductionUnits::PIU(pIUATUNum).MinPriAirFlowFrac * PoweredInductionUnits::PIU(pIUATUNum).MaxPriAirVolFlow;
                                DataSizing::VdzClgByZone(termUnitSizingIndex) =
                                    PoweredInductionUnits::PIU(pIUATUNum).MaxTotAirVolFlow; // which is constant for series PIU
                                DataSizing::VdzMinClgByZone(termUnitSizingIndex) =
                                    PoweredInductionUnits::PIU(pIUATUNum)
                                        .MaxTotAirVolFlow; // min dz is the same as max because series PIU has constant discharge volume

                                DataSizing::VpzHtgByZone(termUnitSizingIndex) =
                                    PoweredInductionUnits::PIU(pIUATUNum).MinPriAirFlowFrac *
                                    PoweredInductionUnits::PIU(pIUATUNum).MaxPriAirVolFlow; // runs at minimum primary for heating always
                                DataSizing::VpzMinHtgByZone(termUnitSizingIndex) =
                                    PoweredInductionUnits::PIU(pIUATUNum).MinPriAirFlowFrac *
                                    PoweredInductionUnits::PIU(pIUATUNum).MaxPriAirVolFlow; // runs at minimum primary for heating always
                                DataSizing::VdzHtgByZone(termUnitSizingIndex) =
                                    PoweredInductionUnits::PIU(pIUATUNum).MaxTotAirVolFlow; // which is constant for series PIU
                                DataSizing::VdzMinHtgByZone(termUnitSizingIndex) =
                                    PoweredInductionUnits::PIU(pIUATUNum).MaxTotAirVolFlow; // which is constant for series PIU

                                // store Ep for 62.1 calculations
                                DataSizing::TermUnitFinalZoneSizing(termUnitSizingIndex).ZonePrimaryAirFraction =
                                    DataSizing::VpzMinClgByZone(termUnitSizingIndex) /
                                    DataSizing::VdzClgByZone(termUnitSizingIndex); // min primary divided by max total
                                DataSizing::TermUnitFinalZoneSizing(termUnitSizingIndex).ZonePrimaryAirFractionHtg =
                                    DataSizing::VpzMinHtgByZone(termUnitSizingIndex) / DataSizing::VdzHtgByZone(termUnitSizingIndex);

                            } else if (PoweredInductionUnits::PIU(pIUATUNum).UnitType_Num == PoweredInductionUnits::SingleDuct_ParallelPIU_Reheat) {
                                airLoopHeatingMaximumFlowRateSum +=
                                    PoweredInductionUnits::PIU(pIUATUNum).MinPriAirFlowFrac * PoweredInductionUnits::PIU(pIUATUNum).MaxPriAirVolFlow;
                                airLoopHeatingMinimumFlowRateSum +=
                                    PoweredInductionUnits::PIU(pIUATUNum).MinPriAirFlowFrac * PoweredInductionUnits::PIU(pIUATUNum).MaxPriAirVolFlow;

                                // dual path for std 62.1
                                DataSizing::VpzClgByZone(termUnitSizingIndex) = PoweredInductionUnits::PIU(pIUATUNum).MaxPriAirVolFlow;
                                DataSizing::VpzMinClgByZone(termUnitSizingIndex) =
                                    PoweredInductionUnits::PIU(pIUATUNum).MinPriAirFlowFrac * PoweredInductionUnits::PIU(pIUATUNum).MaxPriAirVolFlow;
                                DataSizing::VdzClgByZone(termUnitSizingIndex) =
                                    PoweredInductionUnits::PIU(pIUATUNum)
                                        .MaxPriAirVolFlow; // for Parallel PIU expect Fan off durign max cooling, so discharge is all primary
                                DataSizing::VdzMinClgByZone(termUnitSizingIndex) =
                                    PoweredInductionUnits::PIU(pIUATUNum).MinPriAirFlowFrac * PoweredInductionUnits::PIU(pIUATUNum).MaxPriAirVolFlow +
                                    PoweredInductionUnits::PIU(pIUATUNum)
                                        .MaxSecAirVolFlow; // expect secondary fan to be running at min cooling, for reheat

                                DataSizing::VpzHtgByZone(termUnitSizingIndex) =
                                    PoweredInductionUnits::PIU(pIUATUNum).MinPriAirFlowFrac *
                                    PoweredInductionUnits::PIU(pIUATUNum).MaxPriAirVolFlow; // primary at minimum
                                DataSizing::VpzMinHtgByZone(termUnitSizingIndex) =
                                    PoweredInductionUnits::PIU(pIUATUNum).MinPriAirFlowFrac *
                                    PoweredInductionUnits::PIU(pIUATUNum).MaxPriAirVolFlow; // primary at minimum
                                DataSizing::VdzHtgByZone(termUnitSizingIndex) =
                                    PoweredInductionUnits::PIU(pIUATUNum).MinPriAirFlowFrac * PoweredInductionUnits::PIU(pIUATUNum).MaxPriAirVolFlow +
                                    PoweredInductionUnits::PIU(pIUATUNum).MaxSecAirVolFlow; // expect min primary and CV fan running
                                DataSizing::VdzMinHtgByZone(termUnitSizingIndex) =
                                    PoweredInductionUnits::PIU(pIUATUNum).MinPriAirFlowFrac * PoweredInductionUnits::PIU(pIUATUNum).MaxPriAirVolFlow +
                                    PoweredInductionUnits::PIU(pIUATUNum).MaxSecAirVolFlow; // expect min primary and CV fan running

                                DataSizing::TermUnitFinalZoneSizing(termUnitSizingIndex).ZonePrimaryAirFraction =
                                    DataSizing::VpzMinClgByZone(termUnitSizingIndex) /
                                    DataSizing::VdzClgByZone(termUnitSizingIndex); // min primary divided by max total
                                DataSizing::TermUnitFinalZoneSizing(termUnitSizingIndex).ZonePrimaryAirFractionHtg =
                                    DataSizing::VpzMinHtgByZone(termUnitSizingIndex) / DataSizing::VdzHtgByZone(termUnitSizingIndex);
                            }
                        }
                    }
                }

                // sum up heating and max flows for any four pipe induction units
                // dual path for std 62.1
                if (allocated(HVACSingleDuctInduc::IndUnit) && (HVACSingleDuctInduc::NumIndUnits > 0)) {
                    for (int indUnitNum = 1; indUnitNum <= HVACSingleDuctInduc::NumIndUnits; ++indUnitNum) {
                        if (AirLoopNum == HVACSingleDuctInduc::IndUnit(indUnitNum).AirLoopNum) {
                            int termUnitSizingIndex = DataDefineEquip::AirDistUnit(HVACSingleDuctInduc::IndUnit(indUnitNum).ADUNum).TermUnitSizingNum;

                            airLoopHeatingMaximumFlowRateSum +=
                                HVACSingleDuctInduc::IndUnit(indUnitNum).MaxPriAirMassFlow / DataEnvironment::StdRhoAir;
                            airLoopHeatingMinimumFlowRateSum +=
                                HVACSingleDuctInduc::IndUnit(indUnitNum).MaxPriAirMassFlow / DataEnvironment::StdRhoAir;
                            airLoopMaxFlowRateSum += HVACSingleDuctInduc::IndUnit(indUnitNum).MaxPriAirMassFlow / DataEnvironment::StdRhoAir;
                            // store Std 62.1 values, CV system
                            DataSizing::VpzClgByZone(termUnitSizingIndex) =
                                HVACSingleDuctInduc::IndUnit(indUnitNum).MaxPriAirMassFlow / DataEnvironment::StdRhoAir;
                            DataSizing::VpzMinClgByZone(termUnitSizingIndex) =
                                HVACSingleDuctInduc::IndUnit(indUnitNum).MaxPriAirMassFlow / DataEnvironment::StdRhoAir;
                            DataSizing::VdzClgByZone(termUnitSizingIndex) = HVACSingleDuctInduc::IndUnit(indUnitNum).MaxTotAirVolFlow;
                            DataSizing::VdzMinClgByZone(termUnitSizingIndex) = HVACSingleDuctInduc::IndUnit(indUnitNum).MaxTotAirVolFlow;
                            DataSizing::VpzHtgByZone(termUnitSizingIndex) =
                                HVACSingleDuctInduc::IndUnit(indUnitNum).MaxPriAirMassFlow / DataEnvironment::StdRhoAir;
                            DataSizing::VpzMinHtgByZone(termUnitSizingIndex) =
                                HVACSingleDuctInduc::IndUnit(indUnitNum).MaxPriAirMassFlow / DataEnvironment::StdRhoAir;
                            DataSizing::VdzHtgByZone(termUnitSizingIndex) = HVACSingleDuctInduc::IndUnit(indUnitNum).MaxTotAirVolFlow;
                            DataSizing::VdzMinHtgByZone(termUnitSizingIndex) = HVACSingleDuctInduc::IndUnit(indUnitNum).MaxTotAirVolFlow;
                        }
                    }
                }

                // sum up heating and max flows for any two pipe constant volume cooled beam terminal units
                if (allocated(HVACCooledBeam::CoolBeam) && (HVACCooledBeam::NumCB > 0)) {
                    for (int coolBeamNum = 1; coolBeamNum <= HVACCooledBeam::NumCB; ++coolBeamNum) {
                        if (AirLoopNum == HVACCooledBeam::CoolBeam(coolBeamNum).AirLoopNum) {
                            int termUnitSizingIndex = DataDefineEquip::AirDistUnit(HVACCooledBeam::CoolBeam(coolBeamNum).ADUNum).TermUnitSizingNum;
                            airLoopHeatingMaximumFlowRateSum += HVACCooledBeam::CoolBeam(coolBeamNum).MaxAirVolFlow;
                            airLoopHeatingMinimumFlowRateSum += HVACCooledBeam::CoolBeam(coolBeamNum).MaxAirVolFlow;
                            airLoopMaxFlowRateSum += HVACCooledBeam::CoolBeam(coolBeamNum).MaxAirVolFlow;

                            // store std 62.1 values, beam will actually have secondary flow but that is not part of the model since it uses non air
                            // system term, we have no secondary flow rate information to work with
                            DataSizing::VpzClgByZone(termUnitSizingIndex) = HVACCooledBeam::CoolBeam(coolBeamNum).MaxAirVolFlow;
                            DataSizing::VpzMinClgByZone(termUnitSizingIndex) = HVACCooledBeam::CoolBeam(coolBeamNum).MaxAirVolFlow;
                            DataSizing::VpzHtgByZone(termUnitSizingIndex) = HVACCooledBeam::CoolBeam(coolBeamNum).MaxAirVolFlow;
                            DataSizing::VpzMinHtgByZone(termUnitSizingIndex) = HVACCooledBeam::CoolBeam(coolBeamNum).MaxAirVolFlow;
                            DataSizing::VdzClgByZone(termUnitSizingIndex) = HVACCooledBeam::CoolBeam(coolBeamNum).MaxAirVolFlow;
                            DataSizing::VdzMinClgByZone(termUnitSizingIndex) = HVACCooledBeam::CoolBeam(coolBeamNum).MaxAirVolFlow;
                            DataSizing::VdzHtgByZone(termUnitSizingIndex) = HVACCooledBeam::CoolBeam(coolBeamNum).MaxAirVolFlow;
                            DataSizing::VdzMinHtgByZone(termUnitSizingIndex) = HVACCooledBeam::CoolBeam(coolBeamNum).MaxAirVolFlow;
                        }
                    }
                }

                // sum up heating and max flows for any four pipe cooled beam terminal units (the only one using the airTerminalPtr at this point)
                if (allocated(DataDefineEquip::AirDistUnit) && DataDefineEquip::NumAirDistUnits > 0) {
                    for (int aDUNum = 1; aDUNum <= DataDefineEquip::NumAirDistUnits; ++aDUNum) {
                        if (DataDefineEquip::AirDistUnit(aDUNum).airTerminalPtr.get() != nullptr) {
                            if (AirLoopNum == DataDefineEquip::AirDistUnit(aDUNum).airTerminalPtr->getAirLoopNum()) {
                                airLoopHeatingMaximumFlowRateSum += DataDefineEquip::AirDistUnit(aDUNum).airTerminalPtr->getPrimAirDesignVolFlow();
                                airLoopHeatingMinimumFlowRateSum += DataDefineEquip::AirDistUnit(aDUNum).airTerminalPtr->getPrimAirDesignVolFlow();
                                airLoopMaxFlowRateSum += DataDefineEquip::AirDistUnit(aDUNum).airTerminalPtr->getPrimAirDesignVolFlow();
                                // store Std 62.1 values, have no modeling of secondary flow rates for induced flow from beam
                                int termUnitSizingIndex = DataDefineEquip::AirDistUnit(aDUNum).airTerminalPtr->getTermUnitSizingIndex();
                                DataSizing::VpzClgByZone(termUnitSizingIndex) =
                                    DataDefineEquip::AirDistUnit(aDUNum).airTerminalPtr->getPrimAirDesignVolFlow();
                                DataSizing::VpzMinClgByZone(termUnitSizingIndex) =
                                    DataDefineEquip::AirDistUnit(aDUNum).airTerminalPtr->getPrimAirDesignVolFlow();
                                DataSizing::VpzHtgByZone(termUnitSizingIndex) =
                                    DataDefineEquip::AirDistUnit(aDUNum).airTerminalPtr->getPrimAirDesignVolFlow();
                                DataSizing::VpzMinHtgByZone(termUnitSizingIndex) =
                                    DataDefineEquip::AirDistUnit(aDUNum).airTerminalPtr->getPrimAirDesignVolFlow();
                                DataSizing::VdzClgByZone(termUnitSizingIndex) =
                                    DataDefineEquip::AirDistUnit(aDUNum).airTerminalPtr->getPrimAirDesignVolFlow();
                                DataSizing::VdzMinClgByZone(termUnitSizingIndex) =
                                    DataDefineEquip::AirDistUnit(aDUNum).airTerminalPtr->getPrimAirDesignVolFlow();
                                DataSizing::VdzHtgByZone(termUnitSizingIndex) =
                                    DataDefineEquip::AirDistUnit(aDUNum).airTerminalPtr->getPrimAirDesignVolFlow();
                                DataSizing::VdzMinHtgByZone(termUnitSizingIndex) =
                                    DataDefineEquip::AirDistUnit(aDUNum).airTerminalPtr->getPrimAirDesignVolFlow();
                            }
                        }
                    }
                }

                // sum up flows for any air terminal mixers
                if (allocated(SingleDuct::SysATMixer) && (SingleDuct::NumATMixers > 0)) {
                    for (int aTMixerNum = 1; aTMixerNum <= SingleDuct::NumATMixers; ++aTMixerNum) {
                        if (AirLoopNum == SingleDuct::SysATMixer(aTMixerNum).AirLoopNum) {
                            int termUnitSizingIndex = DataDefineEquip::AirDistUnit(SingleDuct::SysATMixer(aTMixerNum).ADUNum).TermUnitSizingNum;
                            airLoopHeatingMaximumFlowRateSum += SingleDuct::SysATMixer(aTMixerNum).DesignPrimaryAirVolRate;
                            airLoopHeatingMinimumFlowRateSum += SingleDuct::SysATMixer(aTMixerNum).DesignPrimaryAirVolRate;
                            airLoopMaxFlowRateSum += SingleDuct::SysATMixer(aTMixerNum).DesignPrimaryAirVolRate;

                            DataSizing::VpzClgByZone(termUnitSizingIndex) = SingleDuct::SysATMixer(aTMixerNum).DesignPrimaryAirVolRate;
                            DataSizing::VpzMinClgByZone(termUnitSizingIndex) = SingleDuct::SysATMixer(aTMixerNum).DesignPrimaryAirVolRate;
                            DataSizing::VpzHtgByZone(termUnitSizingIndex) = SingleDuct::SysATMixer(aTMixerNum).DesignPrimaryAirVolRate;
                            DataSizing::VpzMinHtgByZone(termUnitSizingIndex) = SingleDuct::SysATMixer(aTMixerNum).DesignPrimaryAirVolRate;
                            // the ZoneHVAC devices will have secondary flow but how to get it, future work
                            DataSizing::VdzClgByZone(termUnitSizingIndex) = SingleDuct::SysATMixer(aTMixerNum).DesignPrimaryAirVolRate;
                            DataSizing::VdzMinClgByZone(termUnitSizingIndex) = SingleDuct::SysATMixer(aTMixerNum).DesignPrimaryAirVolRate;
                            DataSizing::VdzHtgByZone(termUnitSizingIndex) = SingleDuct::SysATMixer(aTMixerNum).DesignPrimaryAirVolRate;
                            DataSizing::VdzMinHtgByZone(termUnitSizingIndex) = SingleDuct::SysATMixer(aTMixerNum).DesignPrimaryAirVolRate;
                        }
                    }
                }

                std::string curName = FinalSysSizing(AirLoopNum).AirPriLoopName;
                ReportSizingManager::ReportSizingOutput(
                    "AirLoopHVAC", curName, "Sum of Air Terminal Maximum Heating Flow Rates [m3/s]", airLoopHeatingMaximumFlowRateSum);
                ReportSizingManager::ReportSizingOutput(
                    "AirLoopHVAC", curName, "Sum of Air Terminal Minimum Heating Flow Rates [m3/s]", airLoopHeatingMinimumFlowRateSum);
                ReportSizingManager::ReportSizingOutput(
                    "AirLoopHVAC", curName, "Sum of Air Terminal Maximum Flow Rates [m3/s]", airLoopMaxFlowRateSum);

                // Adjust system sizing info
                if (allocated(FinalSysSizing)) {
                    // correct sizing design heating volume flow rate based on finalized air terminal unit operation

                    if (FinalSysSizing(AirLoopNum).SizingOption ==
                        NonCoincident) { // If non-coincident sizing method for this air loop, the we can use these sum's from air terminals directly
                        FinalSysSizing(AirLoopNum).DesHeatVolFlow = max(airLoopHeatingMaximumFlowRateSum, FinalSysSizing(AirLoopNum).DesHeatVolFlow);
                        FinalSysSizing(AirLoopNum).DesMainVolFlow = max(airLoopMaxFlowRateSum, FinalSysSizing(AirLoopNum).DesMainVolFlow);
                        if (FinalSysSizing(AirLoopNum).sysSizeCoolingDominant) {
                            FinalSysSizing(AirLoopNum).DesCoolVolFlow = FinalSysSizing(AirLoopNum).DesMainVolFlow;
                            FinalSysSizing(AirLoopNum).MassFlowAtCoolPeak = FinalSysSizing(AirLoopNum).DesCoolVolFlow * DataEnvironment::StdRhoAir;
                        } else if (FinalSysSizing(AirLoopNum).sysSizeHeatingDominant) { // make sure cooling is at least at minimum.
                            FinalSysSizing(AirLoopNum).DesCoolVolFlow =
                                max(airLoopHeatingMinimumFlowRateSum, FinalSysSizing(AirLoopNum).DesCoolVolFlow);
                            FinalSysSizing(AirLoopNum).MassFlowAtCoolPeak = FinalSysSizing(AirLoopNum).DesCoolVolFlow * DataEnvironment::StdRhoAir;
                        }
                    } else if (FinalSysSizing(AirLoopNum).SizingOption == Coincident) {

                        if (FinalSysSizing(AirLoopNum).sysSizeCoolingDominant) { // use minimum heating flow sum from air terminals
                            // know that minimum heating flow is a hard minimum regardless of concurrence situation, so make sure that design is at
                            // least that high.
                            FinalSysSizing(AirLoopNum).DesHeatVolFlow =
                                max(airLoopHeatingMinimumFlowRateSum, FinalSysSizing(AirLoopNum).DesHeatVolFlow);
                            FinalSysSizing(AirLoopNum).DesMainVolFlow =
                                max(airLoopHeatingMinimumFlowRateSum, FinalSysSizing(AirLoopNum).DesMainVolFlow);
                            FinalSysSizing(AirLoopNum).DesCoolVolFlow = FinalSysSizing(AirLoopNum).DesMainVolFlow;
                            FinalSysSizing(AirLoopNum).MassFlowAtCoolPeak = FinalSysSizing(AirLoopNum).DesCoolVolFlow * DataEnvironment::StdRhoAir;
                        } else if (FinalSysSizing(AirLoopNum).sysSizeHeatingDominant) { // use maximum heating flow sum from air terminals
                            FinalSysSizing(AirLoopNum).DesHeatVolFlow =
                                max(airLoopHeatingMaximumFlowRateSum, FinalSysSizing(AirLoopNum).DesHeatVolFlow);
                            FinalSysSizing(AirLoopNum).DesMainVolFlow =
                                max(airLoopHeatingMaximumFlowRateSum, FinalSysSizing(AirLoopNum).DesMainVolFlow);
                            // make sure cooling is at least at minimum.
                            FinalSysSizing(AirLoopNum).DesCoolVolFlow =
                                max(airLoopHeatingMinimumFlowRateSum, FinalSysSizing(AirLoopNum).DesCoolVolFlow);
                            FinalSysSizing(AirLoopNum).MassFlowAtCoolPeak = FinalSysSizing(AirLoopNum).DesCoolVolFlow * DataEnvironment::StdRhoAir;
                        }
                    }
                    // report out adjusted design flow rates
                    ReportSizingManager::ReportSizingOutput(
                        "AirLoopHVAC", curName, "Adjusted Heating Design Air Flow Rate [m3/s]", FinalSysSizing(AirLoopNum).DesHeatVolFlow);
                    OutputReportPredefined::PreDefTableEntry(
                        OutputReportPredefined::pdchSysSizAdjustedHtAir, curName, FinalSysSizing(AirLoopNum).DesHeatVolFlow, 4);
                    ReportSizingManager::ReportSizingOutput(
                        "AirLoopHVAC", curName, "Adjusted Cooling Design Air Flow Rate [m3/s]", FinalSysSizing(AirLoopNum).DesCoolVolFlow);
                    OutputReportPredefined::PreDefTableEntry(
                        OutputReportPredefined::pdchSysSizAdjustedClAir, curName, FinalSysSizing(AirLoopNum).DesCoolVolFlow, 4);
                    ReportSizingManager::ReportSizingOutput(
                        "AirLoopHVAC", curName, "Adjusted Main Design Air Flow Rate [m3/s]", FinalSysSizing(AirLoopNum).DesMainVolFlow);
                    OutputReportPredefined::PreDefTableEntry(
                        OutputReportPredefined::pdchSysSizAdjustedMainAir, curName, FinalSysSizing(AirLoopNum).DesMainVolFlow, 4);

                    // Autosize central heating min system air flow rate, using corrected design heating flow, using maximum heating flow summation
                    if (FinalSysSizing(AirLoopNum).SysAirMinFlowRatWasAutoSized) {
                        if (FinalSysSizing(AirLoopNum).DesMainVolFlow > 0.0) { // protect div by zero
                            FinalSysSizing(AirLoopNum).SysAirMinFlowRat =
                                FinalSysSizing(AirLoopNum).DesHeatVolFlow / FinalSysSizing(AirLoopNum).DesMainVolFlow;
                        } else { // big trouble anyway.
                            FinalSysSizing(AirLoopNum).SysAirMinFlowRat = 1.0;
                        }
                        ReportSizingManager::ReportSizingOutput(
                            "AirLoopHVAC", curName, "Calculated Heating Air Flow Ratio []", FinalSysSizing(AirLoopNum).SysAirMinFlowRat);
                        OutputReportPredefined::PreDefTableEntry(
                            OutputReportPredefined::pdchSysSizCalcHeatFlowRatio, curName, FinalSysSizing(AirLoopNum).SysAirMinFlowRat, 4);
                        ReportSizingManager::ReportSizingOutput(
                            "AirLoopHVAC", curName, "User Heating Air Flow Ratio []", FinalSysSizing(AirLoopNum).SysAirMinFlowRat);
                        OutputReportPredefined::PreDefTableEntry(
                            OutputReportPredefined::pdchSysSizUserHeatFlowRatio, curName, FinalSysSizing(AirLoopNum).SysAirMinFlowRat, 4);
                    } else {
                        ReportSizingManager::ReportSizingOutput(
                            "AirLoopHVAC", curName, "User Heating Air Flow Ratio []", FinalSysSizing(AirLoopNum).SysAirMinFlowRat);
                        OutputReportPredefined::PreDefTableEntry(
                            OutputReportPredefined::pdchSysSizUserHeatFlowRatio, curName, FinalSysSizing(AirLoopNum).SysAirMinFlowRat, 4);
                        Real64 calcSysAirMinFlowRat(0.0);
                        if (FinalSysSizing(AirLoopNum).DesMainVolFlow > 0.0) { // protect div by zero
                            calcSysAirMinFlowRat = FinalSysSizing(AirLoopNum).DesHeatVolFlow / FinalSysSizing(AirLoopNum).DesMainVolFlow;
                        }
                        ReportSizingManager::ReportSizingOutput("AirLoopHVAC", curName, "Calculated Heating Air Flow Ratio []", calcSysAirMinFlowRat);
                        OutputReportPredefined::PreDefTableEntry(
                            OutputReportPredefined::pdchSysSizCalcHeatFlowRatio, curName, calcSysAirMinFlowRat, 4);
                    }
                }
            }

        } // if doing any system sizing
    }

    void ManageSystemVentilationAdjustments(EnergyPlusData &state)
    {
        // redo std 62.1 calculations using latest information on zone flows and report to tables

        // redo 62.1 zone calculations with final (or user) zone terminal flow sizes, only redo calculations that might change with final flows
        for (int AirLoopNum = 1; AirLoopNum <= NumPrimaryAirSys; ++AirLoopNum) {
            int SysSizNum =
                UtilityRoutines::FindItemInList(FinalSysSizing(AirLoopNum).AirPriLoopName, SysSizInput, &SystemSizingInputData::AirPriLoopName);
            if (SysSizNum == 0) SysSizNum = 1; // use first when none applicable
            if (FinalSysSizing(AirLoopNum).OAAutoSized && SysSizInput(SysSizNum).SystemOAMethod == SOAM_VRP &&
                state.dataAirLoop->AirLoopZoneInfo(AirLoopNum).NumZones > 1 && FinalSysSizing(AirLoopNum).LoadSizeType != Ventilation) {

                // Loop over all zones connected to air loop, redo both cooling and heating calcs for Zdz minimum discharge outdoor air fraction for
                // each zone
                for (int zoneNum = 1; zoneNum <= state.dataAirLoop->AirToZoneNodeInfo(AirLoopNum).NumZonesCooled; ++zoneNum) {
                    int termUnitSizingIndex = state.dataAirLoop->AirToZoneNodeInfo(AirLoopNum).TermUnitCoolSizingIndex(zoneNum);
                    if (DataSizing::VdzMinClgByZone(termUnitSizingIndex) > 0.0) {
                        DataSizing::ZdzClgByZone(termUnitSizingIndex) =
                            min(1.0, TermUnitFinalZoneSizing(termUnitSizingIndex).VozClgByZone / DataSizing::VdzMinClgByZone(termUnitSizingIndex));
                    } else { // would divide by zero, so set to max ??
                        DataSizing::ZdzClgByZone(termUnitSizingIndex) = 1.0;
                    }
                    if (DataSizing::VdzMinHtgByZone(termUnitSizingIndex) > 0.0) {
                        DataSizing::ZdzHtgByZone(termUnitSizingIndex) =
                            min(1.0, TermUnitFinalZoneSizing(termUnitSizingIndex).VozHtgByZone / DataSizing::VdzMinHtgByZone(termUnitSizingIndex));
                    } else { // would divide by zero, so set to max
                        DataSizing::ZdzHtgByZone(termUnitSizingIndex) = 1.0;
                    }
                }
                for (int zoneNum = 1; zoneNum <= state.dataAirLoop->AirToZoneNodeInfo(AirLoopNum).NumZonesHeated; ++zoneNum) {
                    int termUnitSizingIndex = state.dataAirLoop->AirToZoneNodeInfo(AirLoopNum).TermUnitHeatSizingIndex(zoneNum);
                    if (DataSizing::VdzMinClgByZone(termUnitSizingIndex) > 0.0) {
                        DataSizing::ZdzClgByZone(termUnitSizingIndex) =
                            min(1.0, TermUnitFinalZoneSizing(termUnitSizingIndex).VozClgByZone / DataSizing::VdzMinClgByZone(termUnitSizingIndex));
                    } else { // would divide by zero, so set to max ??
                        DataSizing::ZdzClgByZone(termUnitSizingIndex) = 1.0;
                    }
                    if (DataSizing::VdzMinHtgByZone(termUnitSizingIndex) > 0.0) {
                        DataSizing::ZdzHtgByZone(termUnitSizingIndex) =
                            min(1.0, TermUnitFinalZoneSizing(termUnitSizingIndex).VozHtgByZone / DataSizing::VdzMinHtgByZone(termUnitSizingIndex));
                    } else { // would divide by zero, so set to max
                        DataSizing::ZdzHtgByZone(termUnitSizingIndex) = 1.0;
                    }
                } // end loop over zones on air loop to calculate Zdz values

                // Sum Voz values for System Vou, in E+ the Vbz value has now been corrected to remove population Diversity, so we add the term back
                // in here directly to get Vou, now corrected again to only apply D to the people part
                DataSizing::VouBySys(AirLoopNum) = DataSizing::DBySys(AirLoopNum) * SumRpxPzBySys(AirLoopNum) + SumRaxAzBySys(AirLoopNum);
                // redo VpzClgSumBySys( AirLoopNum ) with latest values, for reporting
                DataSizing::VpzClgSumBySys(AirLoopNum) = 0.0;
                for (int zoneNum = 1; zoneNum <= state.dataAirLoop->AirToZoneNodeInfo(AirLoopNum).NumZonesCooled; ++zoneNum) {
                    int termUnitSizingIndex = state.dataAirLoop->AirToZoneNodeInfo(AirLoopNum).TermUnitCoolSizingIndex(zoneNum);
                    DataSizing::VpzClgSumBySys(AirLoopNum) += DataSizing::VdzClgByZone(termUnitSizingIndex);
                }
                for (int zoneNum = 1; zoneNum <= state.dataAirLoop->AirToZoneNodeInfo(AirLoopNum).NumZonesHeated; ++zoneNum) {
                    int termUnitSizingIndex = state.dataAirLoop->AirToZoneNodeInfo(AirLoopNum).TermUnitHeatSizingIndex(zoneNum);
                    int MatchingCooledZoneNum = General::FindNumberInList(termUnitSizingIndex,
                                                                          state.dataAirLoop->AirToZoneNodeInfo(AirLoopNum).TermUnitCoolSizingIndex,
                                                                          state.dataAirLoop->AirToZoneNodeInfo(AirLoopNum).NumZonesCooled);
                    if (MatchingCooledZoneNum == 0) {
                        DataSizing::VpzClgSumBySys(AirLoopNum) += DataSizing::VdzClgByZone(termUnitSizingIndex);
                    }
                }

                // Fill Vps for cooling VRP calculation, use cooling design flow rate as adjusted in ManageSystemSizingAdjustments ( to use
                // conincident sizing result if available for block air flow
                DataSizing::VpsClgBySys(AirLoopNum) = FinalSysSizing(SysSizNum).DesCoolVolFlow;

                // Fill Vps for heating VRP calculation, use heating min by zone from air terminal scan in ManageSystemSizingAdjustments
                DataSizing::VpsHtgBySys(AirLoopNum) = 0.0;
                DataSizing::VpzHtgSumBySys(AirLoopNum) = 0.0; // for reporting only
                for (int zoneNum = 1; zoneNum <= state.dataAirLoop->AirToZoneNodeInfo(AirLoopNum).NumZonesCooled; ++zoneNum) {
                    int termUnitSizingIndex = state.dataAirLoop->AirToZoneNodeInfo(AirLoopNum).TermUnitCoolSizingIndex(zoneNum);
                    DataSizing::VpsHtgBySys(AirLoopNum) += DataSizing::VpzMinHtgByZone(termUnitSizingIndex);
                    DataSizing::VpzHtgSumBySys(AirLoopNum) += DataSizing::VpzHtgByZone(termUnitSizingIndex);
                }
                for (int zoneNum = 1; zoneNum <= state.dataAirLoop->AirToZoneNodeInfo(AirLoopNum).NumZonesHeated; ++zoneNum) {
                    int termUnitSizingIndex = state.dataAirLoop->AirToZoneNodeInfo(AirLoopNum).TermUnitHeatSizingIndex(zoneNum);
                    int MatchingCooledZoneNum = General::FindNumberInList(termUnitSizingIndex,
                                                                          state.dataAirLoop->AirToZoneNodeInfo(AirLoopNum).TermUnitCoolSizingIndex,
                                                                          state.dataAirLoop->AirToZoneNodeInfo(AirLoopNum).NumZonesCooled);
                    if (MatchingCooledZoneNum == 0) {
                        DataSizing::VpsHtgBySys(AirLoopNum) += DataSizing::VpzMinHtgByZone(termUnitSizingIndex);
                        DataSizing::VpzHtgSumBySys(AirLoopNum) += DataSizing::VpzHtgByZone(termUnitSizingIndex);
                    }
                }
                // Fill Xs values
                DataSizing::XsBySysCool(AirLoopNum) = DataSizing::VouBySys(AirLoopNum) / DataSizing::VpsClgBySys(AirLoopNum);
                DataSizing::XsBySysHeat(AirLoopNum) = DataSizing::VouBySys(AirLoopNum) / DataSizing::VpsHtgBySys(AirLoopNum);

                // Loop over zones and calculate Evz for each for both cooling and heating, and find mins
                DataSizing::EvzMinBySysCool(AirLoopNum) = 1.0;
                DataSizing::EvzMinBySysHeat(AirLoopNum) = 1.0;

                // make two passes, one for cooled zone and one for heated zones, if some zones are duplicate, it's OK, it'll just redo the same calcs
                for (int coolHeatPass = 1; coolHeatPass <= 2; ++coolHeatPass) {
                    int numZones = 0;
                    if (coolHeatPass == 1) {
                        numZones = state.dataAirLoop->AirToZoneNodeInfo(AirLoopNum).NumZonesCooled;
                    } else {
                        numZones = state.dataAirLoop->AirToZoneNodeInfo(AirLoopNum).NumZonesHeated;
                    }
                    for (int zoneNum = 1; zoneNum <= numZones; ++zoneNum) {
                        int termUnitSizingIndex = 0;
                        if (coolHeatPass == 1) {
                            termUnitSizingIndex = state.dataAirLoop->AirToZoneNodeInfo(AirLoopNum).TermUnitCoolSizingIndex(zoneNum);
                        } else {
                            termUnitSizingIndex = state.dataAirLoop->AirToZoneNodeInfo(AirLoopNum).TermUnitHeatSizingIndex(zoneNum);
                        }
                        Real64 Er = TermUnitFinalZoneSizing(termUnitSizingIndex)
                                        .ZoneSecondaryRecirculation; // user input in Zone Air Distribution design spec object

                        if (Er > 0.0) { // multi path zone
                            // Find Evz for cooling
                            Real64 Ep_Clg = TermUnitFinalZoneSizing(termUnitSizingIndex)
                                                .ZonePrimaryAirFraction; // as adjusted in ManageSystemSizingAdjustments();
                            Real64 Fa_Clg = Ep_Clg + (1.0 - Ep_Clg) * Er;
                            FaByZoneCool(termUnitSizingIndex) = Fa_Clg;
                            Real64 Fb_Clg = Ep_Clg;
                            FbByZoneCool(termUnitSizingIndex) = Fb_Clg;
                            Real64 Ez_Clg = TermUnitFinalZoneSizing(termUnitSizingIndex)
                                                .ZoneADEffCooling; // user input in Zone Air Distribution design spec object
                            Real64 Fc_Clg = 1.0 - (1.0 - Ez_Clg) * (1.0 - Er) * (1 - Ep_Clg);
                            FcByZoneCool(termUnitSizingIndex) = Fc_Clg;
                            DataSizing::EvzByZoneCool(termUnitSizingIndex) =
                                (Fa_Clg + DataSizing::XsBySysCool(AirLoopNum) * Fb_Clg - DataSizing::ZdzClgByZone(termUnitSizingIndex) * Fc_Clg) /
                                Fa_Clg;
                            // note that SimAirServingZones::LimitZoneVentEff is intended only for single path per I/O ref

                            // find Evz for heating
                            Real64 Ep_Htg = TermUnitFinalZoneSizing(termUnitSizingIndex)
                                                .ZonePrimaryAirFractionHtg; // as adjusted in ManageSystemSizingAdjustments();
                            Real64 Fa_Htg = Ep_Htg + (1.0 - Ep_Htg) * Er;
                            FaByZoneHeat(termUnitSizingIndex) = Fa_Htg;
                            Real64 Fb_Htg = Ep_Htg;
                            FbByZoneCool(termUnitSizingIndex) = Fb_Htg;
                            Real64 Ez_Htg = TermUnitFinalZoneSizing(termUnitSizingIndex)
                                                .ZoneADEffHeating; // user input in Zone Air Distribution design spec object
                            Real64 Fc_Htg = 1.0 - (1.0 - Ez_Htg) * (1.0 - Er) * (1 - Ep_Htg);
                            FcByZoneHeat(termUnitSizingIndex) = Fc_Htg;
                            DataSizing::EvzByZoneHeat(termUnitSizingIndex) =
                                (Fa_Htg + DataSizing::XsBySysHeat(AirLoopNum) * Fb_Htg - DataSizing::ZdzHtgByZone(termUnitSizingIndex) * Fc_Htg) /
                                Fa_Htg;

                        } else { // single path zone
                            DataSizing::EvzByZoneCool(termUnitSizingIndex) =
                                1.0 + DataSizing::XsBySysCool(AirLoopNum) - DataSizing::ZdzClgByZone(termUnitSizingIndex);
                            SimAirServingZones::LimitZoneVentEff(DataSizing::XsBySysCool(AirLoopNum),
                                                                 VbzByZone(termUnitSizingIndex) / DataSizing::EvzByZoneCool(termUnitSizingIndex),
                                                                 termUnitSizingIndex,
                                                                 DataSizing::EvzByZoneCool(termUnitSizingIndex));
                            DataSizing::EvzByZoneHeat(termUnitSizingIndex) =
                                1.0 + DataSizing::XsBySysHeat(AirLoopNum) - DataSizing::ZdzHtgByZone(termUnitSizingIndex);
                            SimAirServingZones::LimitZoneVentEff(DataSizing::XsBySysHeat(AirLoopNum),
                                                                 VbzByZone(termUnitSizingIndex) / DataSizing::EvzByZoneHeat(termUnitSizingIndex),
                                                                 termUnitSizingIndex,
                                                                 DataSizing::EvzByZoneHeat(termUnitSizingIndex));
                        }

                        if (DataSizing::EvzByZoneCool(termUnitSizingIndex) < DataSizing::EvzMinBySysCool(AirLoopNum)) {
                            DataSizing::EvzMinBySysCool(AirLoopNum) = DataSizing::EvzByZoneCool(termUnitSizingIndex);
                        }
                        if (DataSizing::EvzByZoneHeat(termUnitSizingIndex) < DataSizing::EvzMinBySysHeat(AirLoopNum)) {
                            DataSizing::EvzMinBySysHeat(AirLoopNum) = DataSizing::EvzByZoneHeat(termUnitSizingIndex);
                        }
                    } // end loop over zones on air loop to calculate Evz by zone and find mins

                    // calculate Vot for both cooling and heating
                    DataSizing::VotClgBySys(AirLoopNum) = DataSizing::VouBySys(AirLoopNum) / DataSizing::EvzMinBySysCool(AirLoopNum);
                    DataSizing::VotHtgBySys(AirLoopNum) = DataSizing::VouBySys(AirLoopNum) / DataSizing::EvzMinBySysHeat(AirLoopNum);
                    // the design zone ventilation value is based on the larger of the system-level cooling Vot and/or heating Vot
                    FinalSysSizing(AirLoopNum).DesOutAirVolFlow = max(VotClgBySys(AirLoopNum), VotHtgBySys(AirLoopNum));
                }
            } // system OA is autosized and VRP
            else if ((FinalSysSizing(AirLoopNum).OAAutoSized && SysSizInput(SysSizNum).SystemOAMethod == SOAM_VRP &&
                      state.dataAirLoop->AirLoopZoneInfo(AirLoopNum).NumZones == 1)) { // single zone VRP
                int termUnitSizingIndex = 0;
                termUnitSizingIndex = state.dataAirLoop->AirToZoneNodeInfo(AirLoopNum).TermUnitCoolSizingIndex(1);
                if (termUnitSizingIndex == 0) {
                    termUnitSizingIndex = state.dataAirLoop->AirToZoneNodeInfo(AirLoopNum).TermUnitHeatSizingIndex(1);
                }
                // single zone cooling
                DataSizing::VotClgBySys(AirLoopNum) = VbzByZone(termUnitSizingIndex) / TermUnitFinalZoneSizing(termUnitSizingIndex).ZoneADEffCooling;
                DataSizing::EvzByZoneCool(termUnitSizingIndex) = TermUnitFinalZoneSizing(termUnitSizingIndex).ZoneADEffCooling;
                DataSizing::EvzMinBySysCool(AirLoopNum) = DataSizing::EvzByZoneCool(termUnitSizingIndex);
                DataSizing::VpsClgBySys(AirLoopNum) = FinalSysSizing(SysSizNum).DesCoolVolFlow;
                DataSizing::VpzClgSumBySys(AirLoopNum) = DataSizing::VdzClgByZone(termUnitSizingIndex);
                // single zone heating
                DataSizing::VotHtgBySys(AirLoopNum) = VbzByZone(termUnitSizingIndex) / TermUnitFinalZoneSizing(termUnitSizingIndex).ZoneADEffHeating;
                DataSizing::EvzByZoneHeat(termUnitSizingIndex) = TermUnitFinalZoneSizing(termUnitSizingIndex).ZoneADEffHeating;
                DataSizing::EvzMinBySysHeat(AirLoopNum) = DataSizing::EvzByZoneHeat(termUnitSizingIndex);
                DataSizing::VpsHtgBySys(AirLoopNum) = DataSizing::VpzMinHtgByZone(termUnitSizingIndex);
                DataSizing::VpzHtgSumBySys(AirLoopNum) = DataSizing::VpzHtgByZone(termUnitSizingIndex);

                // the design zone ventilation value is based on the larger of the system-level cooling Vot and/or heating Vot
                FinalSysSizing(AirLoopNum).DesOutAirVolFlow = max(VotClgBySys(AirLoopNum), VotHtgBySys(AirLoopNum));
                // Fill Xs values for reporting
                DataSizing::XsBySysCool(AirLoopNum) = FinalSysSizing(AirLoopNum).DesOutAirVolFlow / DataSizing::VpsClgBySys(AirLoopNum);
                DataSizing::XsBySysHeat(AirLoopNum) = FinalSysSizing(AirLoopNum).DesOutAirVolFlow / DataSizing::VpsHtgBySys(AirLoopNum);

            } else { // not vrp, zone sum, fill out values that still apply
                // redo VpzClgSumBySys( AirLoopNum ) with latest values, for reporting
                DataSizing::VpzClgSumBySys(AirLoopNum) = 0.0;
                // Fill Vps for cooling VRP calculation, use cooling design flow rate as adjusted in ManageSystemSizingAdjustments ( to use
                // conincident sizing result if available for block air flow
                DataSizing::VpsClgBySys(AirLoopNum) = FinalSysSizing(SysSizNum).DesCoolVolFlow;
                // Fill Vps for heating VRP calculation, use heating min by zone from air terminal scan in ManageSystemSizingAdjustments
                DataSizing::VpsHtgBySys(AirLoopNum) = 0.0;
                DataSizing::VpzHtgSumBySys(AirLoopNum) = 0.0; // for reporting only
                for (int zoneNum = 1; zoneNum <= state.dataAirLoop->AirToZoneNodeInfo(AirLoopNum).NumZonesCooled; ++zoneNum) {
                    int termUnitSizingIndex = state.dataAirLoop->AirToZoneNodeInfo(AirLoopNum).TermUnitCoolSizingIndex(zoneNum);
                    DataSizing::VpzClgSumBySys(AirLoopNum) += DataSizing::VdzClgByZone(termUnitSizingIndex);
                    DataSizing::VpsHtgBySys(AirLoopNum) += DataSizing::VpzMinHtgByZone(termUnitSizingIndex);
                    DataSizing::VpzHtgSumBySys(AirLoopNum) += DataSizing::VpzHtgByZone(termUnitSizingIndex);
                }
                for (int zoneNum = 1; zoneNum <= state.dataAirLoop->AirToZoneNodeInfo(AirLoopNum).NumZonesHeated; ++zoneNum) {
                    int termUnitSizingIndex = state.dataAirLoop->AirToZoneNodeInfo(AirLoopNum).TermUnitHeatSizingIndex(zoneNum);
                    int MatchingCooledZoneNum = General::FindNumberInList(termUnitSizingIndex,
                                                                          state.dataAirLoop->AirToZoneNodeInfo(AirLoopNum).TermUnitCoolSizingIndex,
                                                                          state.dataAirLoop->AirToZoneNodeInfo(AirLoopNum).NumZonesCooled);
                    if (MatchingCooledZoneNum == 0) {
                        DataSizing::VpzClgSumBySys(AirLoopNum) += DataSizing::VdzClgByZone(termUnitSizingIndex);
                        DataSizing::VpsHtgBySys(AirLoopNum) += DataSizing::VpzMinHtgByZone(termUnitSizingIndex);
                        DataSizing::VpzHtgSumBySys(AirLoopNum) += DataSizing::VpzHtgByZone(termUnitSizingIndex);
                    }
                }
            }
        } // airloop loop

        // write out predefined standard 62.1 report data, total of 8 tables
        for (int AirLoopNum = 1; AirLoopNum <= NumPrimaryAirSys; ++AirLoopNum) {

            // System Ventilation Requirements for Cooling (table 1)
            OutputReportPredefined::PreDefTableEntry(
                OutputReportPredefined::pdchS62svrClSumVpz, FinalSysSizing(AirLoopNum).AirPriLoopName, VpzClgSumBySys(AirLoopNum), 4); // Vpz-sum
            OutputReportPredefined::PreDefTableEntry(
                OutputReportPredefined::pdchS62svrClPs, FinalSysSizing(AirLoopNum).AirPriLoopName, PsBySys(AirLoopNum), 4); // Ps
            OutputReportPredefined::PreDefTableEntry(
                OutputReportPredefined::pdchS62svrClSumPz, FinalSysSizing(AirLoopNum).AirPriLoopName, PzSumBySys(AirLoopNum), 4); // Pz-sum
            OutputReportPredefined::PreDefTableEntry(
                OutputReportPredefined::pdchS62svrClD, FinalSysSizing(AirLoopNum).AirPriLoopName, DBySys(AirLoopNum), 4); // D
            OutputReportPredefined::PreDefTableEntry(
                OutputReportPredefined::pdchS62svrClVou, FinalSysSizing(AirLoopNum).AirPriLoopName, VouBySys(AirLoopNum), 4); // Vou
            OutputReportPredefined::PreDefTableEntry(
                OutputReportPredefined::pdchS62svrClVps, FinalSysSizing(AirLoopNum).AirPriLoopName, DataSizing::VpsClgBySys(AirLoopNum), 4); // Vps
            OutputReportPredefined::PreDefTableEntry(
                OutputReportPredefined::pdchS62svrClXs, FinalSysSizing(AirLoopNum).AirPriLoopName, XsBySysCool(AirLoopNum), 4); // Xs
            OutputReportPredefined::PreDefTableEntry(
                OutputReportPredefined::pdchS62svrClEv, FinalSysSizing(AirLoopNum).AirPriLoopName, EvzMinBySysCool(AirLoopNum), 4); // Ev
            OutputReportPredefined::PreDefTableEntry(
                OutputReportPredefined::pdchS62svrClVot, FinalSysSizing(AirLoopNum).AirPriLoopName, VotClgBySys(AirLoopNum), 4); // Vot
            if (DataSizing::VpsClgBySys(AirLoopNum) != 0.0) {                                                                    // Move here
                OutputReportPredefined::PreDefTableEntry(OutputReportPredefined::pdchS62svrClPercOA,
                                                         FinalSysSizing(AirLoopNum).AirPriLoopName,
                                                         VotClgBySys(AirLoopNum) / DataSizing::VpsClgBySys(AirLoopNum),
                                                         4); //%OA
            }
            OutputReportPredefined::PreDefTableEntry(OutputReportPredefined::pdchS62svrClEnvironmentOfPs,
                                                     FinalSysSizing(AirLoopNum).AirPriLoopName,
                                                     DataSizing::PeakPsOccurrenceEnvironmentStringBySys(AirLoopNum));
            OutputReportPredefined::PreDefTableEntry(OutputReportPredefined::pdchS62svrClTimeOfPs,
                                                     FinalSysSizing(AirLoopNum).AirPriLoopName,
                                                     DataSizing::PeakPsOccurrenceDateTimeStringBySys(AirLoopNum));

            // system ventilation requirements for heating ( table 2 )
            OutputReportPredefined::PreDefTableEntry(
                OutputReportPredefined::pdchS62svrHtSumVpz, FinalSysSizing(AirLoopNum).AirPriLoopName, VpzHtgSumBySys(AirLoopNum), 4); // Vpz-sum
            OutputReportPredefined::PreDefTableEntry(
                OutputReportPredefined::pdchS62svrHtPs, FinalSysSizing(AirLoopNum).AirPriLoopName, PsBySys(AirLoopNum), 4); // Ps
            OutputReportPredefined::PreDefTableEntry(
                OutputReportPredefined::pdchS62svrHtSumPz, FinalSysSizing(AirLoopNum).AirPriLoopName, PzSumBySys(AirLoopNum), 4); // Pz-sum
            OutputReportPredefined::PreDefTableEntry(
                OutputReportPredefined::pdchS62svrHtD, FinalSysSizing(AirLoopNum).AirPriLoopName, DBySys(AirLoopNum), 4); // D
            OutputReportPredefined::PreDefTableEntry(
                OutputReportPredefined::pdchS62svrHtVou, FinalSysSizing(AirLoopNum).AirPriLoopName, DataSizing::VouBySys(AirLoopNum), 4); // Vou
            OutputReportPredefined::PreDefTableEntry(
                OutputReportPredefined::pdchS62svrHtVps, FinalSysSizing(AirLoopNum).AirPriLoopName, DataSizing::VpsHtgBySys(AirLoopNum), 4); // Vps
            OutputReportPredefined::PreDefTableEntry(
                OutputReportPredefined::pdchS62svrHtXs, FinalSysSizing(AirLoopNum).AirPriLoopName, XsBySysHeat(AirLoopNum), 4); // Xs
            OutputReportPredefined::PreDefTableEntry(
                OutputReportPredefined::pdchS62svrHtEv, FinalSysSizing(AirLoopNum).AirPriLoopName, EvzMinBySysHeat(AirLoopNum), 4); // Ev
            OutputReportPredefined::PreDefTableEntry(
                OutputReportPredefined::pdchS62svrHtVot, FinalSysSizing(AirLoopNum).AirPriLoopName, VotHtgBySys(AirLoopNum), 4); // Vot
            if (DataSizing::VpsHtgBySys(AirLoopNum) != 0.0) {
                OutputReportPredefined::PreDefTableEntry(OutputReportPredefined::pdchS62svrHtPercOA,
                                                         FinalSysSizing(AirLoopNum).AirPriLoopName,
                                                         VotHtgBySys(AirLoopNum) / DataSizing::VpsHtgBySys(AirLoopNum),
                                                         4); //%OA
            }
            // heating time of peak Ps is the same as for cooling (for now)
            OutputReportPredefined::PreDefTableEntry(OutputReportPredefined::pdchS62svrHtEnvironmentOfPs,
                                                     FinalSysSizing(AirLoopNum).AirPriLoopName,
                                                     DataSizing::PeakPsOccurrenceEnvironmentStringBySys(AirLoopNum));
            OutputReportPredefined::PreDefTableEntry(OutputReportPredefined::pdchS62svrHtTimeOfPs,
                                                     FinalSysSizing(AirLoopNum).AirPriLoopName,
                                                     DataSizing::PeakPsOccurrenceDateTimeStringBySys(AirLoopNum));

            // Zone ventilation parameters, (table 3)
            // make two passes, one for cooled zones and one for heated zones, if a zone is the same on the second pass, skip it
            for (int coolHeatPass = 1; coolHeatPass <= 2; ++coolHeatPass) {
                int numZones = 0;
                if (coolHeatPass == 1) {
                    numZones = state.dataAirLoop->AirToZoneNodeInfo(AirLoopNum).NumZonesCooled;
                } else {
                    numZones = state.dataAirLoop->AirToZoneNodeInfo(AirLoopNum).NumZonesHeated;
                }
                for (int zoneNum = 1; zoneNum <= numZones; ++zoneNum) {
                    int termUnitSizingIndex = 0;
                    int MatchingCooledZoneNum = 0;
                    if (coolHeatPass == 1) {
                        termUnitSizingIndex = state.dataAirLoop->AirToZoneNodeInfo(AirLoopNum).TermUnitCoolSizingIndex(zoneNum);
                    } else {
                        termUnitSizingIndex = state.dataAirLoop->AirToZoneNodeInfo(AirLoopNum).TermUnitHeatSizingIndex(zoneNum);
                        MatchingCooledZoneNum = General::FindNumberInList(termUnitSizingIndex,
                                                                          state.dataAirLoop->AirToZoneNodeInfo(AirLoopNum).TermUnitCoolSizingIndex,
                                                                          state.dataAirLoop->AirToZoneNodeInfo(AirLoopNum).NumZonesCooled);
                    }
                    if (MatchingCooledZoneNum == 0) {
                        OutputReportPredefined::PreDefTableEntry(OutputReportPredefined::pdchS62zvpAlN,
                                                                 TermUnitFinalZoneSizing(termUnitSizingIndex).ZoneName,
                                                                 DataAirSystems::PrimaryAirSystem(AirLoopNum).Name); // Air loop name
                        OutputReportPredefined::PreDefTableEntry(OutputReportPredefined::pdchS62zvpRp,
                                                                 TermUnitFinalZoneSizing(termUnitSizingIndex).ZoneName,
                                                                 TermUnitFinalZoneSizing(termUnitSizingIndex).DesOAFlowPPer,
                                                                 6); // Rp
                        OutputReportPredefined::PreDefTableEntry(OutputReportPredefined::pdchS62zvpPz,
                                                                 TermUnitFinalZoneSizing(termUnitSizingIndex).ZoneName,
                                                                 TermUnitFinalZoneSizing(termUnitSizingIndex).TotPeopleInZone,
                                                                 4); // Pz
                        OutputReportPredefined::PreDefTableEntry(OutputReportPredefined::pdchS62zvpRa,
                                                                 TermUnitFinalZoneSizing(termUnitSizingIndex).ZoneName,
                                                                 TermUnitFinalZoneSizing(termUnitSizingIndex).DesOAFlowPerArea,
                                                                 6); // Ra
                        OutputReportPredefined::PreDefTableEntry(OutputReportPredefined::pdchS62zvpAz,
                                                                 TermUnitFinalZoneSizing(termUnitSizingIndex).ZoneName,
                                                                 TermUnitFinalZoneSizing(termUnitSizingIndex).TotalZoneFloorArea); // Az
                        OutputReportPredefined::PreDefTableEntry(
                            OutputReportPredefined::pdchS62zvpVbz,
                            TermUnitFinalZoneSizing(termUnitSizingIndex).ZoneName,
                            VbzByZone(termUnitSizingIndex),
                            4); // Vbz, now corrected so that Vbz does not already have system population term multiplied into it
                        OutputReportPredefined::PreDefTableEntry(OutputReportPredefined::pdchS62zvpClEz,
                                                                 TermUnitFinalZoneSizing(termUnitSizingIndex).ZoneName,
                                                                 TermUnitFinalZoneSizing(termUnitSizingIndex).ZoneADEffCooling,
                                                                 4); // Ez-clg
                        if (TermUnitFinalZoneSizing(termUnitSizingIndex).ZoneADEffCooling > 0.0) {
                            OutputReportPredefined::PreDefTableEntry(OutputReportPredefined::pdchS62zvpClVoz,
                                                                     TermUnitFinalZoneSizing(termUnitSizingIndex).ZoneName,
                                                                     VbzByZone(termUnitSizingIndex) /
                                                                         TermUnitFinalZoneSizing(termUnitSizingIndex).ZoneADEffCooling,
                                                                     4); // Voz-clg
                        }
                        OutputReportPredefined::PreDefTableEntry(OutputReportPredefined::pdchS62zvpHtEz,
                                                                 TermUnitFinalZoneSizing(termUnitSizingIndex).ZoneName,
                                                                 TermUnitFinalZoneSizing(termUnitSizingIndex).ZoneADEffHeating,
                                                                 3); // Ez-htg
                        if (TermUnitFinalZoneSizing(termUnitSizingIndex).ZoneADEffHeating != 0.0) {
                            OutputReportPredefined::PreDefTableEntry(OutputReportPredefined::pdchS62zvpHtVoz,
                                                                     TermUnitFinalZoneSizing(termUnitSizingIndex).ZoneName,
                                                                     VbzByZone(termUnitSizingIndex) /
                                                                         TermUnitFinalZoneSizing(termUnitSizingIndex).ZoneADEffHeating,
                                                                     4); // Voz-htg
                        }
                    }
                }
            }

            // System Ventilation Parameters, (Table 4)

            // first do some summations needed
            Real64 RpPzSum(0.0);
            Real64 RaAzSum(0.0);
            Real64 AzSum(0.0);
            Real64 VbzSum(0.0);
            Real64 VozClgSum(0.0);
            Real64 VozHtgSum(0.0);
            Real64 VdzClgSum(0.0);
            Real64 VdzHtgSum(0.0);
            Real64 VpzMinClgSum(0.0);
            Real64 VpzMinHtgSum(0.0);
            // make two passes, one for cooled zones and one for heated zones, if a zone is the same on the second pass, skip it
            for (int coolHeatPass = 1; coolHeatPass <= 2; ++coolHeatPass) {
                int numZones = 0;
                if (coolHeatPass == 1) {
                    numZones = state.dataAirLoop->AirToZoneNodeInfo(AirLoopNum).NumZonesCooled;
                } else {
                    numZones = state.dataAirLoop->AirToZoneNodeInfo(AirLoopNum).NumZonesHeated;
                }
                for (int zoneNum = 1; zoneNum <= numZones; ++zoneNum) {
                    int termUnitSizingIndex = 0;
                    int MatchingCooledZoneNum = 0;
                    if (coolHeatPass == 1) {
                        termUnitSizingIndex = state.dataAirLoop->AirToZoneNodeInfo(AirLoopNum).TermUnitCoolSizingIndex(zoneNum);
                    } else {
                        termUnitSizingIndex = state.dataAirLoop->AirToZoneNodeInfo(AirLoopNum).TermUnitHeatSizingIndex(zoneNum);
                        MatchingCooledZoneNum = General::FindNumberInList(termUnitSizingIndex,
                                                                          state.dataAirLoop->AirToZoneNodeInfo(AirLoopNum).TermUnitCoolSizingIndex,
                                                                          state.dataAirLoop->AirToZoneNodeInfo(AirLoopNum).NumZonesCooled);
                    }
                    if (MatchingCooledZoneNum == 0) {

                        // Zone ventilation parameters, (table 3)
                        RpPzSum +=
                            TermUnitFinalZoneSizing(termUnitSizingIndex).DesOAFlowPPer * TermUnitFinalZoneSizing(termUnitSizingIndex).TotPeopleInZone;
                        RaAzSum += TermUnitFinalZoneSizing(termUnitSizingIndex).DesOAFlowPerArea *
                                   TermUnitFinalZoneSizing(termUnitSizingIndex).TotalZoneFloorArea;
                        AzSum += TermUnitFinalZoneSizing(termUnitSizingIndex).TotalZoneFloorArea;
                        VbzSum += VbzByZone(termUnitSizingIndex);
                        if (TermUnitFinalZoneSizing(termUnitSizingIndex).ZoneADEffCooling != 0.0) {
                            VozClgSum += VbzByZone(termUnitSizingIndex) / TermUnitFinalZoneSizing(termUnitSizingIndex).ZoneADEffCooling;
                        }
                        if (TermUnitFinalZoneSizing(termUnitSizingIndex).ZoneADEffHeating != 0.0) {
                            VozHtgSum += VbzByZone(termUnitSizingIndex) / TermUnitFinalZoneSizing(termUnitSizingIndex).ZoneADEffHeating;
                        }

                        VpzMinClgSum += VpzMinClgByZone(termUnitSizingIndex);
                        VdzClgSum += VdzClgByZone(termUnitSizingIndex);
                        VpzMinHtgSum += VpzMinHtgByZone(termUnitSizingIndex);
                        VdzHtgSum += VdzMinHtgByZone(termUnitSizingIndex);

                        // Zone Ventilation Calculations for Cooling Design, (Table 5)
                        OutputReportPredefined::PreDefTableEntry(OutputReportPredefined::pdchS62zcdAlN,
                                                                 TermUnitFinalZoneSizing(termUnitSizingIndex).ZoneName,
                                                                 state.dataAirLoop->AirToZoneNodeInfo(AirLoopNum).AirLoopName); // Air loop name
                        for (int iAirDistUnit = 1; iAirDistUnit <= DataDefineEquip::NumAirDistUnits; ++iAirDistUnit) {
                            if (DataDefineEquip::AirDistUnit(iAirDistUnit).TermUnitSizingNum == termUnitSizingIndex) {
                                OutputReportPredefined::PreDefTableEntry(
                                    OutputReportPredefined::pdchS62zcdBox,
                                    TermUnitFinalZoneSizing(termUnitSizingIndex).ZoneName,
                                    DataDefineEquip::AirDistUnit(iAirDistUnit).EquipType(1)); // use first type of equipment listed
                                break;                                                        // if it has been found no more searching is needed
                            }
                        }
                        OutputReportPredefined::PreDefTableEntry(OutputReportPredefined::pdchS62zcdVpz,
                                                                 TermUnitFinalZoneSizing(termUnitSizingIndex).ZoneName,
                                                                 VpzClgByZone(termUnitSizingIndex),
                                                                 4); // Vpz LS:
                        OutputReportPredefined::PreDefTableEntry(OutputReportPredefined::pdchS62zcdVdz,
                                                                 TermUnitFinalZoneSizing(termUnitSizingIndex).ZoneName,
                                                                 VdzClgByZone(termUnitSizingIndex),
                                                                 4); // Vdz
                        OutputReportPredefined::PreDefTableEntry(OutputReportPredefined::pdchS62zcdVpzmin,
                                                                 TermUnitFinalZoneSizing(termUnitSizingIndex).ZoneName,
                                                                 VpzMinClgByZone(termUnitSizingIndex),
                                                                 4); // Vpz-min
                        if (TermUnitFinalZoneSizing(termUnitSizingIndex).ZoneADEffCooling > 0.0) {
                            OutputReportPredefined::PreDefTableEntry(OutputReportPredefined::pdchS62zcdVozclg,
                                                                     TermUnitFinalZoneSizing(termUnitSizingIndex).ZoneName,
                                                                     VbzByZone(termUnitSizingIndex) /
                                                                         TermUnitFinalZoneSizing(termUnitSizingIndex).ZoneADEffCooling,
                                                                     4); // Voz-clg
                        }
                        OutputReportPredefined::PreDefTableEntry(OutputReportPredefined::pdchS62zcdZpz,
                                                                 TermUnitFinalZoneSizing(termUnitSizingIndex).ZoneName,
                                                                 DataSizing::ZdzClgByZone(termUnitSizingIndex),
                                                                 4); // Zpz = Voz/Vpz (see eq 6-5 in 62.1-2010)
                        OutputReportPredefined::PreDefTableEntry(OutputReportPredefined::pdchS62zcdEp,
                                                                 TermUnitFinalZoneSizing(termUnitSizingIndex).ZoneName,
                                                                 TermUnitFinalZoneSizing(termUnitSizingIndex).ZonePrimaryAirFraction,
                                                                 4); // Ep
                        OutputReportPredefined::PreDefTableEntry(OutputReportPredefined::pdchS62zcdEr,
                                                                 TermUnitFinalZoneSizing(termUnitSizingIndex).ZoneName,
                                                                 TermUnitFinalZoneSizing(termUnitSizingIndex).ZoneSecondaryRecirculation,
                                                                 4); // Er
                        OutputReportPredefined::PreDefTableEntry(OutputReportPredefined::pdchS62zcdFa,
                                                                 TermUnitFinalZoneSizing(termUnitSizingIndex).ZoneName,
                                                                 FaByZoneCool(termUnitSizingIndex),
                                                                 4); // Fa
                        OutputReportPredefined::PreDefTableEntry(OutputReportPredefined::pdchS62zcdFb,
                                                                 TermUnitFinalZoneSizing(termUnitSizingIndex).ZoneName,
                                                                 FbByZoneCool(termUnitSizingIndex),
                                                                 4); // Fb
                        OutputReportPredefined::PreDefTableEntry(OutputReportPredefined::pdchS62zcdFc,
                                                                 TermUnitFinalZoneSizing(termUnitSizingIndex).ZoneName,
                                                                 FcByZoneCool(termUnitSizingIndex),
                                                                 4); // Fc
                        OutputReportPredefined::PreDefTableEntry(OutputReportPredefined::pdchS62zcdEvz,
                                                                 TermUnitFinalZoneSizing(termUnitSizingIndex).ZoneName,
                                                                 EvzByZoneCool(termUnitSizingIndex),
                                                                 4); // Evz

                        // Zone Ventilation Calculations for Heating Design (Table 7)
                        OutputReportPredefined::PreDefTableEntry(OutputReportPredefined::pdchS62zhdAlN,
                                                                 TermUnitFinalZoneSizing(termUnitSizingIndex).ZoneName,
                                                                 state.dataAirLoop->AirToZoneNodeInfo(AirLoopNum).AirLoopName); // Air loop name
                        for (int iAirDistUnit = 1; iAirDistUnit <= DataDefineEquip::NumAirDistUnits; ++iAirDistUnit) {
                            if (DataDefineEquip::AirDistUnit(iAirDistUnit).TermUnitSizingNum == termUnitSizingIndex) {
                                OutputReportPredefined::PreDefTableEntry(
                                    OutputReportPredefined::pdchS62zhdBox,
                                    TermUnitFinalZoneSizing(termUnitSizingIndex).ZoneName,
                                    DataDefineEquip::AirDistUnit(iAirDistUnit).EquipType(1)); // use first type of equipment listed
                                break;                                                        // if it has been found no more searching is needed
                            }
                        }
                        OutputReportPredefined::PreDefTableEntry(OutputReportPredefined::pdchS62zhdVpz,
                                                                 TermUnitFinalZoneSizing(termUnitSizingIndex).ZoneName,
                                                                 VpzHtgByZone(termUnitSizingIndex),
                                                                 4); // Vpz
                        OutputReportPredefined::PreDefTableEntry(OutputReportPredefined::pdchS62zhdVdz,
                                                                 TermUnitFinalZoneSizing(termUnitSizingIndex).ZoneName,
                                                                 VdzHtgByZone(termUnitSizingIndex),
                                                                 4); // Vdz
                        OutputReportPredefined::PreDefTableEntry(OutputReportPredefined::pdchS62zhdVpzmin,
                                                                 TermUnitFinalZoneSizing(termUnitSizingIndex).ZoneName,
                                                                 VpzMinHtgByZone(termUnitSizingIndex),
                                                                 4); // Vpz-min
                        if (TermUnitFinalZoneSizing(termUnitSizingIndex).ZoneADEffHeating != 0.0) {
                            OutputReportPredefined::PreDefTableEntry(OutputReportPredefined::pdchS62zhdVozhtg,
                                                                     TermUnitFinalZoneSizing(termUnitSizingIndex).ZoneName,
                                                                     VbzByZone(termUnitSizingIndex) /
                                                                         TermUnitFinalZoneSizing(termUnitSizingIndex).ZoneADEffHeating,
                                                                     4); // Voz-htg
                        }
                        OutputReportPredefined::PreDefTableEntry(OutputReportPredefined::pdchS62zhdZpz,
                                                                 TermUnitFinalZoneSizing(termUnitSizingIndex).ZoneName,
                                                                 TermUnitFinalZoneSizing(termUnitSizingIndex).ZpzHtgByZone,
                                                                 4); // Zpz = Voz/Vpz (see eq 6-5 in 62.1-2010)
                        OutputReportPredefined::PreDefTableEntry(OutputReportPredefined::pdchS62zhdEp,
                                                                 TermUnitFinalZoneSizing(termUnitSizingIndex).ZoneName,
                                                                 TermUnitFinalZoneSizing(termUnitSizingIndex).ZonePrimaryAirFractionHtg,
                                                                 4); // Ep
                        OutputReportPredefined::PreDefTableEntry(OutputReportPredefined::pdchS62zhdEr,
                                                                 TermUnitFinalZoneSizing(termUnitSizingIndex).ZoneName,
                                                                 TermUnitFinalZoneSizing(termUnitSizingIndex).ZoneSecondaryRecirculation,
                                                                 4); // Er
                        OutputReportPredefined::PreDefTableEntry(OutputReportPredefined::pdchS62zhdFa,
                                                                 TermUnitFinalZoneSizing(termUnitSizingIndex).ZoneName,
                                                                 FaByZoneHeat(termUnitSizingIndex),
                                                                 4); // Fa
                        OutputReportPredefined::PreDefTableEntry(OutputReportPredefined::pdchS62zhdFb,
                                                                 TermUnitFinalZoneSizing(termUnitSizingIndex).ZoneName,
                                                                 FbByZoneHeat(termUnitSizingIndex),
                                                                 4); // Fb
                        OutputReportPredefined::PreDefTableEntry(OutputReportPredefined::pdchS62zhdFc,
                                                                 TermUnitFinalZoneSizing(termUnitSizingIndex).ZoneName,
                                                                 FcByZoneHeat(termUnitSizingIndex),
                                                                 4); // Fc
                        OutputReportPredefined::PreDefTableEntry(OutputReportPredefined::pdchS62zhdEvz,
                                                                 TermUnitFinalZoneSizing(termUnitSizingIndex).ZoneName,
                                                                 EvzByZoneHeat(termUnitSizingIndex),
                                                                 4); // Evz
                    }
                }
            }

            // System Ventilation Parameters, (Table 4)
            if (PzSumBySys(AirLoopNum) != 0.0) {
                OutputReportPredefined::PreDefTableEntry(OutputReportPredefined::pdchS62svpRp,
                                                         FinalSysSizing(AirLoopNum).AirPriLoopName,
                                                         RpPzSum / PzSumBySys(AirLoopNum),
                                                         6); // Average Rp for system
            }
            OutputReportPredefined::PreDefTableEntry(
                OutputReportPredefined::pdchS62svpPz, FinalSysSizing(AirLoopNum).AirPriLoopName, PzSumBySys(AirLoopNum));
            if (AzSum != 0.0) {
                OutputReportPredefined::PreDefTableEntry(
                    OutputReportPredefined::pdchS62svpRa, FinalSysSizing(AirLoopNum).AirPriLoopName, RaAzSum / AzSum, 6); // average Ra for system
            }
            OutputReportPredefined::PreDefTableEntry(OutputReportPredefined::pdchS62svpAz,
                                                     FinalSysSizing(AirLoopNum).AirPriLoopName,
                                                     AzSum,
                                                     4); // Az sum
            OutputReportPredefined::PreDefTableEntry(OutputReportPredefined::pdchS62svpVbz, FinalSysSizing(AirLoopNum).AirPriLoopName, VbzSum, 4);
            OutputReportPredefined::PreDefTableEntry(OutputReportPredefined::pdchS62svpClVoz,
                                                     FinalSysSizing(AirLoopNum).AirPriLoopName,
                                                     VozClgSum,
                                                     4); // Voz-clg
            OutputReportPredefined::PreDefTableEntry(OutputReportPredefined::pdchS62svpHtVoz,
                                                     FinalSysSizing(AirLoopNum).AirPriLoopName,
                                                     VozHtgSum,
                                                     4); // Voz-htg

            // System Ventilation Calculations for Cooling Design (Table 6)
            OutputReportPredefined::PreDefTableEntry(
                OutputReportPredefined::pdchS62scdVpz, FinalSysSizing(AirLoopNum).AirPriLoopName, VpzClgSumBySys(AirLoopNum), 4); // Vpz-sum
            OutputReportPredefined::PreDefTableEntry(
                OutputReportPredefined::pdchS62scdVps, FinalSysSizing(AirLoopNum).AirPriLoopName, DataSizing::VpsClgBySys(AirLoopNum), 4); // Vps
            OutputReportPredefined::PreDefTableEntry(
                OutputReportPredefined::pdchS62scdVpzmin, FinalSysSizing(AirLoopNum).AirPriLoopName, VpzMinClgSum, 4); // Vpz-min
            OutputReportPredefined::PreDefTableEntry(OutputReportPredefined::pdchS62scdVdz,
                                                     FinalSysSizing(AirLoopNum).AirPriLoopName,
                                                     VdzClgSum,
                                                     4); // Vdz-sum
            OutputReportPredefined::PreDefTableEntry(OutputReportPredefined::pdchS62scdVozclg,
                                                     FinalSysSizing(AirLoopNum).AirPriLoopName,
                                                     VozClgSum,
                                                     4); // Voz-clg
            OutputReportPredefined::PreDefTableEntry(
                OutputReportPredefined::pdchS62scdEvz, FinalSysSizing(AirLoopNum).AirPriLoopName, EvzMinBySysCool(AirLoopNum), 4); // Evz-min

            // System Ventilation Calculations for Heating Design (Table 8)
            OutputReportPredefined::PreDefTableEntry(
                OutputReportPredefined::pdchS62shdVpz, FinalSysSizing(AirLoopNum).AirPriLoopName, VpzHtgSumBySys(AirLoopNum), 4); // Vpz-sum
            OutputReportPredefined::PreDefTableEntry(
                OutputReportPredefined::pdchS62shdVps, FinalSysSizing(AirLoopNum).AirPriLoopName, DataSizing::VpsHtgBySys(AirLoopNum), 4); // Vps
            OutputReportPredefined::PreDefTableEntry(OutputReportPredefined::pdchS62shdVdz,
                                                     FinalSysSizing(AirLoopNum).AirPriLoopName,
                                                     VdzHtgSum,
                                                     4); // Vdz-sum
            OutputReportPredefined::PreDefTableEntry(
                OutputReportPredefined::pdchS62shdVpzmin, FinalSysSizing(AirLoopNum).AirPriLoopName, VpzMinHtgSum, 4); // Vpz-min
            OutputReportPredefined::PreDefTableEntry(OutputReportPredefined::pdchS62shdVozhtg,
                                                     FinalSysSizing(AirLoopNum).AirPriLoopName,
                                                     VozHtgSum,
                                                     4); // Voz-htg
            OutputReportPredefined::PreDefTableEntry(
                OutputReportPredefined::pdchS62shdEvz, FinalSysSizing(AirLoopNum).AirPriLoopName, EvzMinBySysHeat(AirLoopNum), 4); // Evz-min
        } // loop over air loops for table writing
    }

    void DetermineSystemPopulationDiversity(EnergyPlusData &state)
    {
        // determine Pz sum, Ps, and D for each air system for standard 62.1

        // first determine if any airloops use VRP, if not then don't need to march thru year of schedules for performance
        bool anyVRPinModel(false);
        for (int AirLoopNum = 1; AirLoopNum <= NumPrimaryAirSys; ++AirLoopNum) {
            if (FinalSysSizing(AirLoopNum).SystemOAMethod == SOAM_VRP) {
                anyVRPinModel = true;
                break;
            }
        }
        // First get the design (max) level of people in all zones connected to air loop
        for (int AirLoopNum = 1; AirLoopNum <= NumPrimaryAirSys; ++AirLoopNum) {
            int SysSizNum =
                UtilityRoutines::FindItemInList(FinalSysSizing(AirLoopNum).AirPriLoopName, SysSizInput, &SystemSizingInputData::AirPriLoopName);
            if (SysSizNum == 0) SysSizNum = 1; // use first when none applicable
            if (FinalSysSizing(AirLoopNum).OAAutoSized) {
                PzSumBySys(AirLoopNum) = 0.0;
                PsBySys(AirLoopNum) = 0.0;
                for (int zoneNumOnLoop = 1; zoneNumOnLoop <= state.dataAirLoop->AirLoopZoneInfo(AirLoopNum).NumZones; ++zoneNumOnLoop) {
                    int CtrlZoneNum = state.dataAirLoop->AirLoopZoneInfo(AirLoopNum).ActualZoneNumber(zoneNumOnLoop);
                    for (int PeopleNum = 1; PeopleNum <= DataHeatBalance::TotPeople; ++PeopleNum) {
                        if (DataHeatBalance::People(PeopleNum).ZonePtr == FinalZoneSizing(CtrlZoneNum).ActualZoneNum) {
                            PzSumBySys(AirLoopNum) += (DataHeatBalance::People(PeopleNum).NumberOfPeople *
                                                       DataHeatBalance::Zone(FinalZoneSizing(CtrlZoneNum).ActualZoneNum).Multiplier *
                                                       DataHeatBalance::Zone(FinalZoneSizing(CtrlZoneNum).ActualZoneNum).ListMultiplier);
                        }
                    }
                }
            }
        }

        if (!anyVRPinModel) {
            for (int AirLoopNum = 1; AirLoopNum <= NumPrimaryAirSys; ++AirLoopNum) {
                DBySys(AirLoopNum) = 1.0;
            }
            return; // early return to not march through schedules
        }

        DisplayString("Standard 62.1 Ventilation Rate Procedure: Process Concurrent People by Air System");
        // now march through all zone timesteps for entire year to find the concurrent max
        int DaysInYear(366);  // assume leap year
        int dayOfWeekType(1); // assume year starts on Sunday
        WeatherManager::CalcSpecialDayTypes(state);
        for (int DayLoop = 1; DayLoop <= DaysInYear; ++DayLoop) { // loop over all days in year
            DataEnvironment::HolidayIndex = state.dataWeatherManager->SpecialDayTypes(DayLoop);
            DataEnvironment::DayOfYear_Schedule = DayLoop;
            DataEnvironment::DayOfWeek = dayOfWeekType;
            ++dayOfWeekType;
            if (dayOfWeekType > 7) dayOfWeekType = 1;
            for (int hrOfDay = 1; hrOfDay <= 24; ++hrOfDay) {       // loop over all hours in day
                DataGlobals::HourOfDay = hrOfDay;                   // avoid crash in schedule manager
                for (int TS = 1; TS <= NumOfTimeStepInHour; ++TS) { // loop over all timesteps in hour
                    DataGlobals::TimeStep = TS;                     // avoid crash in schedule manager
                    Real64 TSfraction(0.0);
                    if (NumOfTimeStepInHour > 0.0) TSfraction = 1.0 / double(NumOfTimeStepInHour);
                    for (int AirLoopNum = 1; AirLoopNum <= NumPrimaryAirSys; ++AirLoopNum) { // loop over all the air systems
                        int SysSizNum = UtilityRoutines::FindItemInList(
                            FinalSysSizing(AirLoopNum).AirPriLoopName, SysSizInput, &SystemSizingInputData::AirPriLoopName);
                        if (SysSizNum == 0) SysSizNum = 1; // use first when none applicable
                        if (FinalSysSizing(AirLoopNum).OAAutoSized) {

                            // Loop over all zones connected to air loop
                            Real64 TotConcurrentPeopleOnSys = 0.0;
                            for (int zoneNumOnLoop = 1; zoneNumOnLoop <= state.dataAirLoop->AirLoopZoneInfo(AirLoopNum).NumZones; ++zoneNumOnLoop) {
                                int CtrlZoneNum = state.dataAirLoop->AirLoopZoneInfo(AirLoopNum).ActualZoneNumber(zoneNumOnLoop);

                                for (int PeopleNum = 1; PeopleNum <= DataHeatBalance::TotPeople; ++PeopleNum) {
                                    if (DataHeatBalance::People(PeopleNum).ZonePtr == FinalZoneSizing(CtrlZoneNum).ActualZoneNum) {
                                        Real64 PeopleInZone = (DataHeatBalance::People(PeopleNum).NumberOfPeople *
                                                               DataHeatBalance::Zone(FinalZoneSizing(CtrlZoneNum).ActualZoneNum).Multiplier *
                                                               DataHeatBalance::Zone(FinalZoneSizing(CtrlZoneNum).ActualZoneNum).ListMultiplier);
                                        Real64 schMultiplier =
                                            ScheduleManager::LookUpScheduleValue(DataHeatBalance::People(PeopleNum).NumberOfPeoplePtr, hrOfDay, TS);
                                        PeopleInZone = PeopleInZone * schMultiplier;
                                        TotConcurrentPeopleOnSys += PeopleInZone;
                                    }
                                }
                            }
                            if (TotConcurrentPeopleOnSys >= DataSizing::PsBySys(AirLoopNum)) {
                                DataSizing::PsBySys(AirLoopNum) = TotConcurrentPeopleOnSys; // store max concurrent occupancy on system
                                // store timing description of Last occurrence of max
                                int Month(0);
                                int DayOfMonth(0);
                                General::InvOrdinalDay(DayLoop, Month, DayOfMonth, 1);
                                Real64 TimeHrsFraction = (double(hrOfDay) - 1.0) + double(TS) * TSfraction;
                                int TimeHrsInt = int(TimeHrsFraction);
                                int TimeMinsInt = nint((TimeHrsFraction - TimeHrsInt) * 60.0);
                                if (TimeMinsInt == 60) {
                                    ++TimeHrsInt;
                                    TimeMinsInt = 0;
                                }
                                DataSizing::PeakPsOccurrenceDateTimeStringBySys(AirLoopNum) = format("{:02}/{:02} {:02}:{:02}", Month, DayOfMonth, TimeHrsInt, TimeMinsInt);
                                DataSizing::PeakPsOccurrenceEnvironmentStringBySys(AirLoopNum) = "Full Year Schedule";
                            }
                        } // if autosizied and VRP
                    }     // air loops
                }
            }
        }

        // compute D for standard 62.1 by system
        for (int AirLoopNum = 1; AirLoopNum <= NumPrimaryAirSys; ++AirLoopNum) {
            if (PzSumBySys(AirLoopNum) > 0.0) {
                DBySys(AirLoopNum) = PsBySys(AirLoopNum) / PzSumBySys(AirLoopNum);
            } else {
                DBySys(AirLoopNum) = 1.0;
            }
            DBySys(AirLoopNum) = min(1.0, DBySys(AirLoopNum));

            // For single zone systems, D should be 1.0.
            if (state.dataAirLoop->AirLoopZoneInfo(AirLoopNum).NumZones == 1) {
                DBySys(AirLoopNum) = 1.0;
            }
        }
    }

    void GetOARequirements()
    {

        // SUBROUTINE INFORMATION:
        //       AUTHOR         R. Raustad - FSEC
        //       DATE WRITTEN   February 2010
        //       MODIFIED       na
        //       RE-ENGINEERED  na

        // PURPOSE OF THIS SUBROUTINE:
        // Obtains input data for the OA Requirements object and stores it in
        // appropriate data structure.

        // METHODOLOGY EMPLOYED:
        // Uses InputProcessor "Get" routines to obtain data.
        // This object requires only a name where the default values are assumed
        // if subsequent fields are not entered.

        // Using/Aliasing
        using ScheduleManager::CheckScheduleValueMinMax;
        using ScheduleManager::GetScheduleIndex;
        using ScheduleManager::GetScheduleMaxValue;
        using namespace DataIPShortCuts;
        using General::RoundSigDigits;

        // SUBROUTINE PARAMETER DEFINITIONS:
        static std::string const RoutineName("GetOARequirements: "); // include trailing blank space

        // SUBROUTINE LOCAL VARIABLE DECLARATIONS:
        int NumAlphas;  // Number of Alphas for each GetObjectItem call
        int NumNumbers; // Number of Numbers for each GetObjectItem call
        int TotalArgs;  // Total number of alpha and numeric arguments (max) for a
        int IOStatus;   // Used in GetObjectItem
        int OAIndex;
        static bool ErrorsFound(false); // If errors detected in input
        //  REAL(r64) :: CalcAmt

        std::string CurrentModuleObject; // for ease in getting objects
        Array1D_string Alphas;           // Alpha input items for object
        Array1D_string cAlphaFields;     // Alpha field names
        Array1D_string cNumericFields;   // Numeric field names
        Array1D<Real64> Numbers;         // Numeric input items for object
        Array1D_bool lAlphaBlanks;       // Logical array, alpha field input BLANK = .TRUE.
        Array1D_bool lNumericBlanks;     // Logical array, numeric field input BLANK = .TRUE.

        CurrentModuleObject = "DesignSpecification:OutdoorAir";
        NumOARequirements = inputProcessor->getNumObjectsFound(CurrentModuleObject);
        inputProcessor->getObjectDefMaxArgs(CurrentModuleObject, TotalArgs, NumAlphas, NumNumbers);

        Alphas.allocate(NumAlphas);
        cAlphaFields.allocate(NumAlphas);
        cNumericFields.allocate(NumNumbers);
        Numbers.dimension(NumNumbers, 0.0);
        lAlphaBlanks.dimension(NumAlphas, true);
        lNumericBlanks.dimension(NumNumbers, true);

        if (NumOARequirements > 0) {
            OARequirements.allocate(NumOARequirements);

            // Start Loading the System Input
            for (OAIndex = 1; OAIndex <= NumOARequirements; ++OAIndex) {

                inputProcessor->getObjectItem(CurrentModuleObject,
                                              OAIndex,
                                              Alphas,
                                              NumAlphas,
                                              Numbers,
                                              NumNumbers,
                                              IOStatus,
                                              lNumericBlanks,
                                              lAlphaBlanks,
                                              cAlphaFields,
                                              cNumericFields);
                UtilityRoutines::IsNameEmpty(Alphas(1), CurrentModuleObject, ErrorsFound);

                OARequirements(OAIndex).Name = Alphas(1);

                ProcessInputOARequirements(CurrentModuleObject,
                                           OAIndex,
                                           Alphas,
                                           NumAlphas,
                                           Numbers,
                                           NumNumbers,
                                           lNumericBlanks,
                                           lAlphaBlanks,
                                           cAlphaFields,
                                           cNumericFields,
                                           ErrorsFound);
            }

            Alphas.deallocate();
            cAlphaFields.deallocate();
            cNumericFields.deallocate();
            Numbers.deallocate();
            lAlphaBlanks.deallocate();
            lNumericBlanks.deallocate();

            if (ErrorsFound) {
                ShowFatalError(RoutineName + "Errors found in input.  Preceding condition(s) cause termination.");
            }
        }
    }

    void ProcessInputOARequirements(std::string const &CurrentModuleObject,
                                    int const OAIndex,
                                    Array1D_string const &Alphas,
                                    int &NumAlphas,
                                    Array1D<Real64> const &Numbers,
                                    int &NumNumbers,
                                    Array1D_bool const &EP_UNUSED(lNumericBlanks), // Unused
                                    Array1D_bool const &lAlphaBlanks,
                                    Array1D_string const &cAlphaFields,
                                    Array1D_string const &EP_UNUSED(cNumericFields), // Unused
                                    bool &ErrorsFound                               // If errors found in input
    )
    {

        // SUBROUTINE INFORMATION:
        //       AUTHOR         R. Raustad - FSEC
        //       DATE WRITTEN   February 2010
        //       MODIFIED       na
        //       RE-ENGINEERED  na

        // PURPOSE OF THIS SUBROUTINE:
        // Obtains input data for the OA Requirements object and stores it in
        // appropriate data structure.

        // METHODOLOGY EMPLOYED:
        // Uses InputProcessor "Get" routines to obtain data.
        // This object requires only a name where the default values are assumed
        // if subsequent fields are not entered.

        // REFERENCES:
        // na

        using ScheduleManager::CheckScheduleValueMinMax;
        using ScheduleManager::GetScheduleIndex;
        using ScheduleManager::GetScheduleMaxValue;
        using namespace DataIPShortCuts;
        using General::RoundSigDigits;

        // Locals
        // SUBROUTINE ARGUMENT DEFINITIONS:
        // na

        // SUBROUTINE PARAMETER DEFINITIONS:
        static std::string const RoutineName("GetOARequirements: "); // include trailing blank space

        // INTERFACE BLOCK SPECIFICATIONS
        // na

        // DERIVED TYPE DEFINITIONS
        // na

        if (NumAlphas > 1) {
            if (UtilityRoutines::SameString(Alphas(2), "Flow/Person")) {
                OARequirements(OAIndex).OAFlowMethod = OAFlowPPer;
            } else if (UtilityRoutines::SameString(Alphas(2), "Flow/Zone")) {
                OARequirements(OAIndex).OAFlowMethod = OAFlow;
            } else if (UtilityRoutines::SameString(Alphas(2), "Flow/Area")) {
                OARequirements(OAIndex).OAFlowMethod = OAFlowPerArea;
            } else if (UtilityRoutines::SameString(Alphas(2), "AirChanges/Hour")) {
                OARequirements(OAIndex).OAFlowMethod = OAFlowACH;
            } else if (UtilityRoutines::SameString(Alphas(2), "Sum")) {
                OARequirements(OAIndex).OAFlowMethod = OAFlowSum;
            } else if (UtilityRoutines::SameString(Alphas(2), "Maximum")) {
                OARequirements(OAIndex).OAFlowMethod = OAFlowMax;
            } else if (UtilityRoutines::SameString(Alphas(2),
                                                   "INDOORAIRQUALITYPROCEDURE")) { // Indoor Air Quality Procedure based on ASHRAE Standard 62.1-2007
                OARequirements(OAIndex).OAFlowMethod = ZOAM_IAQP;
            } else if (UtilityRoutines::SameString(
                           Alphas(2), "PROPORTIONALCONTROLBASEDONOCCUPANCYSCHEDULE")) { // Proportional Control based on ASHRAE Standard 62.1-2004
                OARequirements(OAIndex).OAFlowMethod = ZOAM_ProportionalControlSchOcc;
            } else if (UtilityRoutines::SameString(
                           Alphas(2), "PROPORTIONALCONTROLBASEDONDESIGNOCCUPANCY")) { // Proportional Control based on ASHRAE Standard 62.1-2004
                OARequirements(OAIndex).OAFlowMethod = ZOAM_ProportionalControlDesOcc;
            } else {
                ShowSevereError(RoutineName + CurrentModuleObject + "=\"" + OARequirements(OAIndex).Name + "\",");
                ShowContinueError("...Invalid " + cAlphaFields(2) + "=\"" + Alphas(2) + "\",");
                ShowContinueError("...Valid choices are Flow/Person, Flow/Zone, Flow/Area, AirChanges/Hour, Sum, Maximum, IndoorAirQualityProcedure, "
                                  "ProportionalControlBasedOnDesignOccupancy, and ProportionalControlBasedonOccupancySchedule.");
                ErrorsFound = true;
            }
        } else {
            // default value for Outdoor Air Method
            OARequirements(OAIndex).OAFlowMethod = OAFlowPPer;
        }
        if (NumNumbers > 0) {
            OARequirements(OAIndex).OAFlowPerPerson = Numbers(1);
        } else {
            // default value for Outdoor Air Flow per Person when per person flow is counted
            OARequirements(OAIndex).OAFlowPerPerson = 0.00944;
        }
        // if one of the methods that should not use the flow per person field is chosen then zero out the flow per person to avoid it
        // being counted later #4378
        if (OARequirements(OAIndex).OAFlowMethod != OAFlowPPer && OARequirements(OAIndex).OAFlowMethod != OAFlowSum &&
            OARequirements(OAIndex).OAFlowMethod != OAFlowMax && OARequirements(OAIndex).OAFlowMethod != ZOAM_ProportionalControlSchOcc &&
            OARequirements(OAIndex).OAFlowMethod != ZOAM_ProportionalControlDesOcc && OARequirements(OAIndex).OAFlowMethod != ZOAM_IAQP) {
            OARequirements(OAIndex).OAFlowPerPerson = 0.0;
        }
        // remaining fields default to 0
        if (NumNumbers > 1) {
            if (OARequirements(OAIndex).OAFlowMethod == OAFlowPerArea || OARequirements(OAIndex).OAFlowMethod == OAFlowSum ||
                OARequirements(OAIndex).OAFlowMethod == OAFlowMax) {
                OARequirements(OAIndex).OAFlowPerArea = Numbers(2);
            } else if (OARequirements(OAIndex).OAFlowMethod == ZOAM_ProportionalControlSchOcc ||
                       OARequirements(OAIndex).OAFlowMethod == ZOAM_ProportionalControlDesOcc || OARequirements(OAIndex).OAFlowMethod == ZOAM_IAQP) {
                OARequirements(OAIndex).OAFlowPerArea = Numbers(2);
            } else {
                OARequirements(OAIndex).OAFlowPerArea = 0.0;
            }
        }
        if (NumNumbers > 2) {
            if (OARequirements(OAIndex).OAFlowMethod == OAFlow || OARequirements(OAIndex).OAFlowMethod == OAFlowSum ||
                OARequirements(OAIndex).OAFlowMethod == OAFlowMax || OARequirements(OAIndex).OAFlowMethod == ZOAM_IAQP) {
                OARequirements(OAIndex).OAFlowPerZone = Numbers(3);
            } else {
                OARequirements(OAIndex).OAFlowPerZone = 0.0;
            }
        }

        if (NumNumbers > 3) {
            if (OARequirements(OAIndex).OAFlowMethod == OAFlowACH || OARequirements(OAIndex).OAFlowMethod == OAFlowSum ||
                OARequirements(OAIndex).OAFlowMethod == OAFlowMax || OARequirements(OAIndex).OAFlowMethod == ZOAM_IAQP) {
                OARequirements(OAIndex).OAFlowACH = Numbers(4);
            } else {
                OARequirements(OAIndex).OAFlowACH = 0.0;
            }
        }

        // Set default schedule
        OARequirements(OAIndex).OAFlowFracSchPtr = DataGlobals::ScheduleAlwaysOn;
        if (NumAlphas > 2) {
            if (!lAlphaBlanks(3)) {
                OARequirements(OAIndex).OAFlowFracSchPtr = GetScheduleIndex(Alphas(3));
                if (OARequirements(OAIndex).OAFlowFracSchPtr > 0) {
                    if (!CheckScheduleValueMinMax(OARequirements(OAIndex).OAFlowFracSchPtr, ">=", 0.0, "<=", 1.0)) {
                        ShowSevereError(RoutineName + CurrentModuleObject + "=\"" + OARequirements(OAIndex).Name + "\",");
                        ShowContinueError("Error found in " + cAlphaFields(3) + " = " + Alphas(3));
                        ShowContinueError("Schedule values must be (>=0., <=1.)");
                        ErrorsFound = true;
                    }
                } else {
                    ShowSevereError(RoutineName + CurrentModuleObject + "=\"" + OARequirements(OAIndex).Name + "\",");
                    ShowContinueError("...Not Found " + cAlphaFields(3) + "=\"" + Alphas(3) + "\".");
                    ErrorsFound = true;
                }
            }
        }

        if (NumAlphas > 3) {
            if (!lAlphaBlanks(4)) {
                OARequirements(OAIndex).OAPropCtlMinRateSchPtr = GetScheduleIndex(Alphas(4));
                if (OARequirements(OAIndex).OAPropCtlMinRateSchPtr > 0) {
                    if (!CheckScheduleValueMinMax(OARequirements(OAIndex).OAPropCtlMinRateSchPtr, ">=", 0.0, "<=", 1.0)) {
                        ShowSevereError(RoutineName + CurrentModuleObject + "=\"" + OARequirements(OAIndex).Name + "\",");
                        ShowContinueError("Error found in " + cAlphaFields(4) + " = " + Alphas(4));
                        ShowContinueError("Schedule values must be (>=0., <=1.)");
                        ErrorsFound = true;
                    }
                } else {
                    ShowSevereError(RoutineName + CurrentModuleObject + "=\"" + OARequirements(OAIndex).Name + "\",");
                    ShowContinueError("...Not Found " + cAlphaFields(4) + "=\"" + Alphas(4) + "\".");
                    ErrorsFound = true;
                }
            }
        }
    }

    void GetZoneAirDistribution()
    {

        // SUBROUTINE INFORMATION:
        //       AUTHOR         T. Hong - LBNL
        //       DATE WRITTEN   March 2012
        //       MODIFIED       na
        //       RE-ENGINEERED  na

        // PURPOSE OF THIS SUBROUTINE:
        // Obtains input data for the zone air distribution objects and stores it in
        // appropriate data structure.

        // METHODOLOGY EMPLOYED:
        // Uses InputProcessor "Get" routines to obtain data.
        // This object requires only a name where the default values are assumed
        // if subsequent fields are not entered.

        // Using/Aliasing
        using ScheduleManager::CheckScheduleValueMinMax;
        using ScheduleManager::GetScheduleIndex;
        using namespace DataIPShortCuts;

        // SUBROUTINE PARAMETER DEFINITIONS:
        static std::string const RoutineName("GetZoneAirDistribution: "); // include trailing blank space

        // SUBROUTINE LOCAL VARIABLE DECLARATIONS:
        int NumAlphas;  // Number of Alphas for each GetObjectItem call
        int NumNumbers; // Number of Numbers for each GetObjectItem call
        int TotalArgs;  // Total number of alpha and numeric arguments (max) for a
        int IOStatus;   // Used in GetObjectItem
        int ZADIndex;
        static bool ErrorsFound(false); // If errors detected in input

        std::string CurrentModuleObject; // for ease in getting objects
        Array1D_string Alphas;           // Alpha input items for object
        Array1D_string cAlphaFields;     // Alpha field names
        Array1D_string cNumericFields;   // Numeric field names
        Array1D<Real64> Numbers;         // Numeric input items for object
        Array1D_bool lAlphaBlanks;       // Logical array, alpha field input BLANK = .TRUE.
        Array1D_bool lNumericBlanks;     // Logical array, numeric field input BLANK = .TRUE.

        CurrentModuleObject = "DesignSpecification:ZoneAirDistribution";
        NumZoneAirDistribution = inputProcessor->getNumObjectsFound(CurrentModuleObject);
        inputProcessor->getObjectDefMaxArgs(CurrentModuleObject, TotalArgs, NumAlphas, NumNumbers);

        Alphas.allocate(NumAlphas);
        cAlphaFields.allocate(NumAlphas);
        cNumericFields.allocate(NumNumbers);
        Numbers.dimension(NumNumbers, 0.0);
        lAlphaBlanks.dimension(NumAlphas, true);
        lNumericBlanks.dimension(NumNumbers, true);

        if (NumZoneAirDistribution > 0) {
            ZoneAirDistribution.allocate(NumZoneAirDistribution);

            // Start Loading the zone air distribution input
            for (ZADIndex = 1; ZADIndex <= NumZoneAirDistribution; ++ZADIndex) {

                inputProcessor->getObjectItem(CurrentModuleObject,
                                              ZADIndex,
                                              Alphas,
                                              NumAlphas,
                                              Numbers,
                                              NumNumbers,
                                              IOStatus,
                                              lNumericBlanks,
                                              lAlphaBlanks,
                                              cAlphaFields,
                                              cNumericFields);
                UtilityRoutines::IsNameEmpty(Alphas(1), CurrentModuleObject, ErrorsFound);

                ZoneAirDistribution(ZADIndex).Name = Alphas(1);

                // Zone Air Distribution Effectiveness in Cooling Mode
                if (NumNumbers > 0) {
                    ZoneAirDistribution(ZADIndex).ZoneADEffCooling = Numbers(1);
                } else {
                    // default value
                    ZoneAirDistribution(ZADIndex).ZoneADEffCooling = 1.0;
                }

                // Zone Air Distribution Effectiveness in Heating Mode
                if (NumNumbers > 1) {
                    ZoneAirDistribution(ZADIndex).ZoneADEffHeating = Numbers(2);
                } else {
                    // default value
                    ZoneAirDistribution(ZADIndex).ZoneADEffHeating = 1.0;
                }

                // Zone Secondary Recirculation Fraction
                if (NumNumbers > 2) {
                    ZoneAirDistribution(ZADIndex).ZoneSecondaryRecirculation = Numbers(3);
                } else {
                    // default value
                    ZoneAirDistribution(ZADIndex).ZoneSecondaryRecirculation = 0.0;
                }

                // Zone Ventilation Efficiency
                if (NumNumbers > 3) {
                    ZoneAirDistribution(ZADIndex).ZoneVentilationEff = Numbers(4);
                } else {
                    // default value
                    ZoneAirDistribution(ZADIndex).ZoneVentilationEff = 0.0;
                }

                if (NumAlphas > 1) {
                    if (!lAlphaBlanks(2)) {
                        ZoneAirDistribution(ZADIndex).ZoneADEffSchName = Alphas(2);
                        ZoneAirDistribution(ZADIndex).ZoneADEffSchPtr = GetScheduleIndex(Alphas(2));
                        if (ZoneAirDistribution(ZADIndex).ZoneADEffSchPtr > 0) {
                            if (!CheckScheduleValueMinMax(ZoneAirDistribution(ZADIndex).ZoneADEffSchPtr, ">", 0.0)) {
                                ShowSevereError(RoutineName + CurrentModuleObject + "=\"" + ZoneAirDistribution(ZADIndex).Name + "\",");
                                ShowContinueError("Error found in " + cAlphaFields(2) + " = " + Alphas(2));
                                ShowContinueError("Schedule values must be >0.0)");
                                ErrorsFound = true;
                            }
                        } else {
                            ShowSevereError(RoutineName + CurrentModuleObject + "=\"" + ZoneAirDistribution(ZADIndex).Name + "\",");
                            ShowContinueError("...Not Found " + cAlphaFields(2) + "=\"" + Alphas(2) + "\".");
                            ErrorsFound = true;
                        }
                    }
                }
            }

            Alphas.deallocate();
            cAlphaFields.deallocate();
            cNumericFields.deallocate();
            Numbers.deallocate();
            lAlphaBlanks.deallocate();
            lNumericBlanks.deallocate();

            if (ErrorsFound) {
                ShowFatalError(RoutineName + "Errors found in input.  Preceding condition(s) cause termination.");
            }
        }
    }

    void GetSizingParams(IOFiles &ioFiles)
    {

        // SUBROUTINE INFORMATION:
        //       AUTHOR         Fred Buhl
        //       DATE WRITTEN   January 2002
        //       MODIFIED       na
        //       RE-ENGINEERED  na

        // PURPOSE OF THIS SUBROUTINE:
        // Obtains input data for the Sizing Parameters object and stores it in
        // appropriate data structure.

        // METHODOLOGY EMPLOYED:
        // Uses InputProcessor "Get" routines to obtain data.

        // Using/Aliasing
        using namespace DataIPShortCuts;
        using General::RoundSigDigits;

        // SUBROUTINE LOCAL VARIABLE DECLARATIONS:
        int NumAlphas;  // Number of Alphas for each GetObjectItem call
        int NumNumbers; // Number of Numbers for each GetObjectItem call
        int IOStatus;   // Used in GetObjectItem
        int NumSizParams;
        int Temp;

        cCurrentModuleObject = "Sizing:Parameters";
        NumSizParams = inputProcessor->getNumObjectsFound(cCurrentModuleObject);

        if (NumSizParams == 1) {
            inputProcessor->getObjectItem(cCurrentModuleObject,
                                          1,
                                          cAlphaArgs,
                                          NumAlphas,
                                          rNumericArgs,
                                          NumNumbers,
                                          IOStatus,
                                          lNumericFieldBlanks,
                                          lAlphaFieldBlanks,
                                          cAlphaFieldNames,
                                          cNumericFieldNames);
            if (lNumericFieldBlanks(1) || rNumericArgs(1) < 0.0) {
                GlobalHeatSizingFactor = 1.0;
            } else {
                GlobalHeatSizingFactor = rNumericArgs(1);
            }
            if (lNumericFieldBlanks(2) || rNumericArgs(2) < 0.0) {
                GlobalCoolSizingFactor = 1.0;
            } else {
                GlobalCoolSizingFactor = rNumericArgs(2);
            }
            if (lNumericFieldBlanks(3) || rNumericArgs(3) <= 0.0) {
                NumTimeStepsInAvg = NumOfTimeStepInHour;
            } else {
                NumTimeStepsInAvg = int(rNumericArgs(3));
            }
        } else if (NumSizParams == 0) {
            GlobalHeatSizingFactor = 1.0;
            GlobalCoolSizingFactor = 1.0;
            NumTimeStepsInAvg = NumOfTimeStepInHour;
        } else {
            ShowFatalError(cCurrentModuleObject + ": More than 1 occurrence of this object; only 1 allowed");
        }

        if (NumTimeStepsInAvg < NumOfTimeStepInHour) {
            ShowWarningError(cCurrentModuleObject + ": note " + cNumericFieldNames(3) + " entered value=[" + RoundSigDigits(NumTimeStepsInAvg) +
                             "] is less than 1 hour (i.e., " + RoundSigDigits(NumOfTimeStepInHour) + " timesteps).");
        }

        cCurrentModuleObject = "OutputControl:Sizing:Style";
        Temp = inputProcessor->getNumObjectsFound(cCurrentModuleObject);

        if (Temp == 0) {
            cAlphaArgs(1) = "Comma";
            SizingFileColSep = CharComma; // comma
        } else if (Temp == 1) {
            inputProcessor->getObjectItem(cCurrentModuleObject,
                                          1,
                                          cAlphaArgs,
                                          NumAlphas,
                                          rNumericArgs,
                                          NumNumbers,
                                          IOStatus,
                                          lNumericFieldBlanks,
                                          lAlphaFieldBlanks,
                                          cAlphaFieldNames,
                                          cNumericFieldNames);
            if (cAlphaArgs(1) == "COMMA") {
                SizingFileColSep = CharComma; // comma
                cAlphaArgs(1) = "Comma";
            } else if (cAlphaArgs(1) == "TAB") {
                SizingFileColSep = CharTab; // tab
                cAlphaArgs(1) = "Tab";
            } else if (cAlphaArgs(1) == "FIXED" || cAlphaArgs(1) == "SPACE") {
                SizingFileColSep = CharSpace; // space
                cAlphaArgs(1) = "Space";
            } else {
                SizingFileColSep = CharComma; // comma
                ShowWarningError(cCurrentModuleObject + ": invalid " + cAlphaFieldNames(1) + " entered value=\"" + cAlphaArgs(1) +
                                 "\", Commas will be used to separate fields.");
                cAlphaArgs(1) = "Comma";
            }
            print(ioFiles.eio, "! <Sizing Output Files>,Style\n");
            print(ioFiles.eio,  "Sizing Output Files,{}\n", cAlphaArgs(1));
        }
    }

    void GetZoneSizingInput()
    {

        // SUBROUTINE INFORMATION:
        //       AUTHOR         Fred Buhl
        //       DATE WRITTEN   December 2000
        //       MODIFIED       Mangesh Basarkar, 06/2011: Specifying zone outside air based on design specification object
        //       RE-ENGINEERED  na

        // PURPOSE OF THIS SUBROUTINE:
        // Obtains input data for zone sizing objects and stores it in
        // appropriate data structures.

        // METHODOLOGY EMPLOYED:
        // Uses InputProcessor "Get" routines to obtain data.

        // Using/Aliasing
        using namespace DataIPShortCuts;
        using General::RoundSigDigits;

        // SUBROUTINE LOCAL VARIABLE DECLARATIONS:
        int ZoneSizIndex;               // loop index
        int NumAlphas;                  // Number of Alphas for each GetObjectItem call
        int NumNumbers;                 // Number of Numbers for each GetObjectItem call
        int IOStatus;                   // Used in GetObjectItem
        static bool ErrorsFound(false); // Set to true if errors in input, fatal at end of routine
        int NumDesDays;                 // Number of design days in input
        int NumSizingZoneStatements;
        int Item;
        int Item1;
        int ZLItem;
        bool errFlag;
        Array1D_string ZoneNames;
        int NumZones;
        int NumZoneLists;
        int OAIndex;  // Index of design specification object
        int ObjIndex; // Index of zone air distribution effectiveness object name
        bool DesHeatMaxAirFlowPerAreaUsrInp;
        bool DesHeatMaxAirFlowUsrInp;
        bool DesHeatMaxAirFlowFracUsrInp;

        struct GlobalMiscObject
        {
            // Members
            std::string Name;
            int ZoneOrZoneListPtr;
            int NumOfZones;
            int StartPtr;
            bool ZoneListActive;

            // Default Constructor
            GlobalMiscObject() : ZoneOrZoneListPtr(0), NumOfZones(0), StartPtr(0), ZoneListActive(false)
            {
            }
        };

        // Object Data
        Array1D<ZoneListData> ZoneListNames;
        Array1D<GlobalMiscObject> SizingZoneObjects;

        cCurrentModuleObject = "Sizing:Zone";
        NumSizingZoneStatements = inputProcessor->getNumObjectsFound(cCurrentModuleObject);
        SizingZoneObjects.allocate(NumSizingZoneStatements);

        if (NumSizingZoneStatements > 0) {
            errFlag = false;
            GetZoneAndZoneListNames(errFlag, NumZones, ZoneNames, NumZoneLists, ZoneListNames);
        }

        cCurrentModuleObject = "Sizing:Zone";
        NumZoneSizingInput = 0;
        errFlag = false;
        for (Item = 1; Item <= NumSizingZoneStatements; ++Item) {
            inputProcessor->getObjectItem(cCurrentModuleObject,
                                          Item,
                                          cAlphaArgs,
                                          NumAlphas,
                                          rNumericArgs,
                                          NumNumbers,
                                          IOStatus,
                                          lNumericFieldBlanks,
                                          lAlphaFieldBlanks,
                                          cAlphaFieldNames,
                                          cNumericFieldNames);
            UtilityRoutines::IsNameEmpty(cAlphaArgs(1), cCurrentModuleObject, ErrorsFound);

            SizingZoneObjects(Item).Name = cAlphaArgs(1);

            Item1 = UtilityRoutines::FindItemInList(cAlphaArgs(1), ZoneNames, NumZones);
            ZLItem = 0;
            if (Item1 == 0 && NumZoneLists > 0) ZLItem = UtilityRoutines::FindItemInList(cAlphaArgs(1), ZoneListNames);
            if (Item1 > 0) {
                SizingZoneObjects(Item).StartPtr = NumZoneSizingInput + 1;
                ++NumZoneSizingInput;
                SizingZoneObjects(Item).NumOfZones = 1;
                SizingZoneObjects(Item).ZoneListActive = false;
                SizingZoneObjects(Item).ZoneOrZoneListPtr = Item1;
            } else if (ZLItem > 0) {
                SizingZoneObjects(Item).StartPtr = NumZoneSizingInput + 1;
                NumZoneSizingInput += ZoneListNames(ZLItem).NumOfZones;
                SizingZoneObjects(Item).NumOfZones = ZoneListNames(ZLItem).NumOfZones;
                SizingZoneObjects(Item).ZoneListActive = true;
                SizingZoneObjects(Item).ZoneOrZoneListPtr = ZLItem;
            } else {
                ShowSevereError(cCurrentModuleObject + "=\"" + cAlphaArgs(1) + "\" invalid " + cAlphaFieldNames(1) + " not found.");
                ErrorsFound = true;
                errFlag = true;
            }
        }

        if (errFlag) {
            ShowSevereError("GetZoneSizingInput: Errors with invalid names in " + cCurrentModuleObject + " objects.");
            ShowContinueError("...These will not be read in.  Other errors may occur.");
            NumZoneSizingInput = 0;
        }

        if (NumZoneSizingInput > 0) {
            NumDesDays = inputProcessor->getNumObjectsFound("SizingPeriod:DesignDay") +
                         inputProcessor->getNumObjectsFound("SizingPeriod:WeatherFileDays") +
                         inputProcessor->getNumObjectsFound("SizingPeriod:WeatherFileConditionType");
            if (NumDesDays == 0 && (DoZoneSizing || DoSystemSizing || DoPlantSizing)) {
                ShowSevereError("Zone Sizing calculations need SizingPeriod:* input. None found.");
                ErrorsFound = true;
            }
            ZoneSizingInput.allocate(NumZoneSizingInput);

            ZoneSizIndex = 0;
            for (Item = 1; Item <= NumSizingZoneStatements; ++Item) {

                inputProcessor->getObjectItem(cCurrentModuleObject,
                                              Item,
                                              cAlphaArgs,
                                              NumAlphas,
                                              rNumericArgs,
                                              NumNumbers,
                                              IOStatus,
                                              lNumericFieldBlanks,
                                              lAlphaFieldBlanks,
                                              cAlphaFieldNames,
                                              cNumericFieldNames);

                for (Item1 = 1; Item1 <= SizingZoneObjects(Item).NumOfZones; ++Item1) {
                    ++ZoneSizIndex;
                    if (!SizingZoneObjects(Item).ZoneListActive) {
                        if (SizingZoneObjects(Item).ZoneOrZoneListPtr > 0) {
                            ZoneSizingInput(ZoneSizIndex).ZoneName = ZoneNames(SizingZoneObjects(Item).ZoneOrZoneListPtr);
                        } else {
                            // Invalid zone, will be caught later
                            ZoneSizingInput(ZoneSizIndex).ZoneName = "Invalid Zone Name";
                        }
                    } else { // Zone list active
                        if (SizingZoneObjects(Item).ZoneOrZoneListPtr > 0 &&
                            ZoneListNames(SizingZoneObjects(Item).ZoneOrZoneListPtr).Zones(Item1) > 0) {
                            ZoneSizingInput(ZoneSizIndex).ZoneName = ZoneNames(ZoneListNames(SizingZoneObjects(Item).ZoneOrZoneListPtr).Zones(Item1));
                        } else {
                            // Invalid zone, will be caught later
                            ZoneSizingInput(ZoneSizIndex).ZoneName = "Invalid Zone Name";
                        }
                    }
                    bool const nameEmpty = UtilityRoutines::IsNameEmpty(cAlphaArgs(1), cCurrentModuleObject, ErrorsFound);
                    if (nameEmpty && !SizingZoneObjects(Item).ZoneListActive) {
                        ShowContinueError("Zone may have been entered in a ZoneList assignment.");
                    }

                    //  A2, \field Zone Cooling Design Supply Air Temperature Input Method
                    //      \required-field
                    //      \type choice
                    //      \key SupplyAirTemperature
                    //      \key TemperatureDifference
                    //      \default SupplyAirTemperature
                    {
                        auto const coolingSATMethod(cAlphaArgs(2));
                        if (coolingSATMethod == "SUPPLYAIRTEMPERATURE") {
                            ZoneSizingInput(ZoneSizIndex).ZnCoolDgnSAMethod = SupplyAirTemperature;
                        } else if (coolingSATMethod == "TEMPERATUREDIFFERENCE") {
                            ZoneSizingInput(ZoneSizIndex).ZnCoolDgnSAMethod = TemperatureDifference;
                        } else {
                            ShowSevereError(cCurrentModuleObject + "=\"" + cAlphaArgs(1) + "\", invalid data.");
                            ShowContinueError("... incorrect " + cAlphaFieldNames(2) + "=\"" + cAlphaArgs(2) + "\"");
                            ShowContinueError("... valid values are SupplyAirTemperature or TemperatureDifference.");
                            ErrorsFound = true;
                        }
                    }
                    //  N1, \field Zone Cooling Design Supply Air Temperature
                    //      \type real
                    //      \units C
                    //      \note Zone Cooling Design Supply Air Temperature is only used when Zone Cooling Design
                    //      \note Supply Air Temperature Input Method = SupplyAirTemperature
                    if (lNumericFieldBlanks(1)) {
                        ZoneSizingInput(ZoneSizIndex).CoolDesTemp = 0.0;
                    } else if (rNumericArgs(1) < 0.0 && ZoneSizingInput(ZoneSizIndex).ZnCoolDgnSAMethod == SupplyAirTemperature) {
                        ShowSevereError(cCurrentModuleObject + "=\"" + cAlphaArgs(1) + "\", invalid data.");
                        ShowContinueError("... incorrect " + cNumericFieldNames(1) + "=[" + RoundSigDigits(rNumericArgs(1), 2) +
                                          "],  value should not be negative.");
                        ErrorsFound = true;
                    } else if (rNumericArgs(1) >= 0.0 && ZoneSizingInput(ZoneSizIndex).ZnCoolDgnSAMethod == SupplyAirTemperature) {
                        ZoneSizingInput(ZoneSizIndex).CoolDesTemp = rNumericArgs(1);
                    } else {
                        ZoneSizingInput(ZoneSizIndex).CoolDesTemp = 0.0;
                    }
                    //  N2, \field Zone Cooling Design Supply Air Temperature Difference
                    //      \type real
                    //      \units delta C
                    //      \note Zone Cooling Design Supply Air Temperature is only used when Zone Cooling Design
                    //      \note Supply Air Temperature Input Method = TemperatureDifference
                    //      \note The absolute of this value is value will be subtracted from room temperature
                    //      \note at peak load to calculate Zone Cooling Design Supply Air Temperature.
                    if (lNumericFieldBlanks(2)) {
                        ZoneSizingInput(ZoneSizIndex).CoolDesTempDiff = 0.0;
                    } else if (ZoneSizingInput(ZoneSizIndex).ZnCoolDgnSAMethod == TemperatureDifference) {
                        ZoneSizingInput(ZoneSizIndex).CoolDesTempDiff = rNumericArgs(2);
                    } else {
                        ZoneSizingInput(ZoneSizIndex).CoolDesTempDiff = 0.0;
                    }
                    //  A3, \field Zone Heating Design Supply Air Temperature Input Method
                    //      \required-field
                    //      \type choice
                    //      \key SupplyAirTemperature
                    //      \key TemperatureDifference
                    //      \default SupplyAirTemperature
                    {
                        auto const heatingSATMethod(cAlphaArgs(3));
                        if (heatingSATMethod == "SUPPLYAIRTEMPERATURE") {
                            ZoneSizingInput(ZoneSizIndex).ZnHeatDgnSAMethod = SupplyAirTemperature;
                        } else if (heatingSATMethod == "TEMPERATUREDIFFERENCE") {
                            ZoneSizingInput(ZoneSizIndex).ZnHeatDgnSAMethod = TemperatureDifference;
                        } else {
                            ShowSevereError(cCurrentModuleObject + "=\"" + cAlphaArgs(1) + "\", invalid data.");
                            ShowContinueError("... incorrect " + cAlphaFieldNames(3) + "=\"" + cAlphaArgs(3) + "\"");
                            ShowContinueError("... valid values are SupplyAirTemperature or TemperatureDifference.");
                            ErrorsFound = true;
                        }
                    }
                    //  N3, \field Zone Heating Design Supply Air Temperature
                    //      \type real
                    //      \units C
                    //      \note Zone Heating Design Supply Air Temperature is only used when Zone Heating Design
                    //      \note Supply Air Temperature Input Method = SupplyAirTemperature
                    if (lNumericFieldBlanks(3)) {
                        ZoneSizingInput(ZoneSizIndex).HeatDesTemp = 0.0;
                    } else if (rNumericArgs(3) < 0.0 && ZoneSizingInput(ZoneSizIndex).ZnHeatDgnSAMethod == SupplyAirTemperature) {
                        ShowSevereError(cCurrentModuleObject + "=\"" + cAlphaArgs(1) + "\", invalid data.");
                        ShowContinueError("... incorrect " + cNumericFieldNames(3) + "=[" + RoundSigDigits(rNumericArgs(3), 2) +
                                          "],  value should not be negative.");
                        ErrorsFound = true;
                    } else if (rNumericArgs(3) >= 0.0 && ZoneSizingInput(ZoneSizIndex).ZnHeatDgnSAMethod == SupplyAirTemperature) {
                        ZoneSizingInput(ZoneSizIndex).HeatDesTemp = rNumericArgs(3);
                    } else {
                        ZoneSizingInput(ZoneSizIndex).HeatDesTemp = 0.0;
                    }
                    //  N4, \field Zone Heating Design Supply Air Temperature Difference
                    //      \type real
                    //      \units deltaC
                    //      \note Zone Heating Design Supply Air Temperature is only used when Zone Heating Design
                    //      \note Supply Air Temperature Input Method = TemperatureDifference
                    //      \note The absolute of this value is value will be added to room temperature
                    //      \note at peak load to calculate Zone Heating Design Supply Air Temperature.
                    if (lNumericFieldBlanks(4)) {
                        ZoneSizingInput(ZoneSizIndex).HeatDesTempDiff = 0.0;
                    } else if (ZoneSizingInput(ZoneSizIndex).ZnHeatDgnSAMethod == TemperatureDifference) {
                        ZoneSizingInput(ZoneSizIndex).HeatDesTempDiff = rNumericArgs(4);
                    } else {
                        ZoneSizingInput(ZoneSizIndex).HeatDesTempDiff = 0.0;
                    }
                    //  N5, \field Zone Cooling Design Supply Air Humidity Ratio
                    //      \required-field
                    //      \minimum 0.0
                    //      \type real
                    //      \units kgWater/kgDryAir
                    if (lNumericFieldBlanks(5)) {
                        ZoneSizingInput(ZoneSizIndex).CoolDesHumRat = 0.0;
                    } else if (rNumericArgs(5) < 0.0) {
                        ShowSevereError(cCurrentModuleObject + ": incorrect " + cNumericFieldNames(5) + ": " + RoundSigDigits(rNumericArgs(5), 2));
                        ShowContinueError(".. value should not be negative. Occurs in Sizing Object=" + cAlphaArgs(1));
                        ErrorsFound = true;
                    } else {
                        ZoneSizingInput(ZoneSizIndex).CoolDesHumRat = rNumericArgs(5);
                    }
                    //  N6, \field Zone Heating Design Supply Air Humidity Ratio
                    //      \required-field
                    //      \minimum 0.0
                    //      \type real
                    //      \units kgWater/kgDryAir
                    if (lNumericFieldBlanks(6)) {
                        ZoneSizingInput(ZoneSizIndex).HeatDesHumRat = 0.0;
                    } else if (rNumericArgs(6) < 0.0) {
                        ShowSevereError(cCurrentModuleObject + ": incorrect " + cNumericFieldNames(6) + ": " + RoundSigDigits(rNumericArgs(6), 2));
                        ShowContinueError(".. value should not be negative. Occurs in Sizing Object=" + cAlphaArgs(1));
                        ErrorsFound = true;
                    } else {
                        ZoneSizingInput(ZoneSizIndex).HeatDesHumRat = rNumericArgs(6);
                    }
                    //  A4, \field Design Specification Outdoor Air Object Name
                    //      \type object-list
                    //      \object-list DesignSpecificationOutdoorAirNames
                    ZoneSizingInput(ZoneSizIndex).DesignSpecOAObjName = cAlphaArgs(4);

                    // Getting zone OA parameters from Design Specification object
                    if (!lAlphaFieldBlanks(4)) {
                        OAIndex = UtilityRoutines::FindItemInList(ZoneSizingInput(ZoneSizIndex).DesignSpecOAObjName, OARequirements);
                        if (OAIndex > 0) {
                            ZoneSizingInput(ZoneSizIndex).OADesMethod = OARequirements(OAIndex).OAFlowMethod;
                            ZoneSizingInput(ZoneSizIndex).DesOAFlowPPer = OARequirements(OAIndex).OAFlowPerPerson;
                            ZoneSizingInput(ZoneSizIndex).DesOAFlowPerArea = OARequirements(OAIndex).OAFlowPerArea;
                            ZoneSizingInput(ZoneSizIndex).DesOAFlow = OARequirements(OAIndex).OAFlowPerZone;
                            ZoneSizingInput(ZoneSizIndex).ZoneDesignSpecOAIndex = OAIndex;
                        } else {
                            ShowSevereError(cCurrentModuleObject + "=\"" + cAlphaArgs(1) + "\", invalid data.");
                            ShowContinueError("... incorrect " + cAlphaFieldNames(4) + "=\"" + cAlphaArgs(4) + "\".");
                            ErrorsFound = true;
                        }
                    } else { // If no design spec object specified, i.e. no OA, then set OA method to None as default but flows to 0
                        ZoneSizingInput(ZoneSizIndex).OADesMethod = 0;
                        ZoneSizingInput(ZoneSizIndex).DesOAFlowPPer = 0.0;
                        ZoneSizingInput(ZoneSizIndex).DesOAFlowPerArea = 0.0;
                        ZoneSizingInput(ZoneSizIndex).DesOAFlow = 0.0;
                    }

                    //  N7, \field Zone Heating Sizing Factor
                    //      \note if blank, global heating sizing factor from Sizing:Parameters is used.
                    //      \minimum> 0
                    if (lNumericFieldBlanks(7) || rNumericArgs(7) == 0.0) {
                        ZoneSizingInput(ZoneSizIndex).HeatSizingFactor = GlobalHeatSizingFactor;
                    } else if (rNumericArgs(7) < 0.0) {
                        ShowSevereError(cCurrentModuleObject + "=\"" + cAlphaArgs(1) + "\", invalid data.");
                        ShowContinueError("... incorrect " + cNumericFieldNames(7) + "=[" + RoundSigDigits(rNumericArgs(7), 2) +
                                          "],  value should not be negative.");
                        ErrorsFound = true;
                    } else {
                        ZoneSizingInput(ZoneSizIndex).HeatSizingFactor = rNumericArgs(7);
                    }
                    //  N8, \field Zone Cooling Sizing Factor
                    //      \note if blank, global cooling sizing factor from Sizing:Parameters is used.
                    //      \minimum> 0
                    if (lNumericFieldBlanks(8) || rNumericArgs(8) == 0.0) {
                        ZoneSizingInput(ZoneSizIndex).CoolSizingFactor = GlobalCoolSizingFactor;
                    } else if (rNumericArgs(8) < 0.0) {
                        ShowSevereError(cCurrentModuleObject + "=\"" + cAlphaArgs(1) + "\", invalid data.");
                        ShowContinueError("... incorrect " + cNumericFieldNames(8) + "=[" + RoundSigDigits(rNumericArgs(8), 2) +
                                          "],  value should not be negative.");
                        ErrorsFound = true;
                    } else {
                        ZoneSizingInput(ZoneSizIndex).CoolSizingFactor = rNumericArgs(8);
                    }
                    //  N9, \field Cooling Design Air Flow Rate
                    //      \type real
                    //      \units m3/s
                    //      \minimum 0
                    //      \default 0
                    //      \note This input is used if Cooling Design Air Flow Method is Flow/Zone
                    //      \note This value will be multiplied by the global or zone sizing factor and
                    //      \note by zone multipliers.
                    if (lNumericFieldBlanks(9)) {
                        ZoneSizingInput(ZoneSizIndex).DesCoolAirFlow = 0.0;
                    } else if (rNumericArgs(9) < 0.0) {
                        ShowSevereError(cCurrentModuleObject + "=\"" + cAlphaArgs(1) + "\", invalid data.");
                        ShowContinueError("... incorrect " + cNumericFieldNames(9) + "=[" + RoundSigDigits(rNumericArgs(9), 2) +
                                          "],  value should not be negative.");
                        ErrorsFound = true;
                    } else {
                        ZoneSizingInput(ZoneSizIndex).DesCoolAirFlow = rNumericArgs(9);
                    }
                    //  N10,\field Cooling Minimum Air Flow per Zone Floor Area
                    //      \type real
                    //      \units m3/s-m2
                    //      \minimum 0
                    //      \default .000762
                    //      \note default is .15 cfm/ft2
                    //      \note This input is used if Cooling Design Air Flow Method is design day with limit
                    if (lNumericFieldBlanks(10)) {
                        if (rNumericArgs(10) <= 0.0) { // in case someone changes the default in the IDD
                            ZoneSizingInput(ZoneSizIndex).DesCoolMinAirFlowPerArea = 0.000762;
                        } else {
                            ZoneSizingInput(ZoneSizIndex).DesCoolMinAirFlowPerArea = rNumericArgs(10);
                        }
                    } else if (rNumericArgs(10) < 0.0) {
                        ShowSevereError(cCurrentModuleObject + "=\"" + cAlphaArgs(1) + "\", invalid data.");
                        ShowContinueError("... incorrect " + cNumericFieldNames(108) + "=[" + RoundSigDigits(rNumericArgs(10), 2) +
                                          "],  value should not be negative.");
                        ErrorsFound = true;
                    } else {
                        ZoneSizingInput(ZoneSizIndex).DesCoolMinAirFlowPerArea = rNumericArgs(10);
                    }
                    //  N11,\field Cooling Minimum Air Flow
                    //      \type real
                    //      \units m3/s
                    //      \minimum 0
                    //      \default 0
                    //      \note This input is used if Cooling Design Air Flow Method is design day with limit
                    if (lNumericFieldBlanks(11)) {
                        ZoneSizingInput(ZoneSizIndex).DesCoolMinAirFlow = 0.0;
                    } else if (rNumericArgs(11) < 0.0) {
                        ShowSevereError(cCurrentModuleObject + "=\"" + cAlphaArgs(1) + "\", invalid data.");
                        ShowContinueError("... incorrect " + cNumericFieldNames(11) + "=[" + RoundSigDigits(rNumericArgs(11), 2) +
                                          "],  value should not be negative.");
                        ErrorsFound = true;
                    } else {
                        ZoneSizingInput(ZoneSizIndex).DesCoolMinAirFlow = rNumericArgs(11);
                    }
                    //  N12,\field Cooling Minimum Air Flow Fraction
                    if (rNumericArgs(12) < 0.0) {
                        ShowSevereError(cCurrentModuleObject + "=\"" + cAlphaArgs(1) + "\", invalid data.");
                        ShowContinueError("... incorrect " + cNumericFieldNames(12) + "=[" + RoundSigDigits(rNumericArgs(12), 2) +
                                          "],  value should not be negative.");
                        ErrorsFound = true;
                    } else {
                        ZoneSizingInput(ZoneSizIndex).DesCoolMinAirFlowFrac = rNumericArgs(12);
                    }

                    //  N13,\field Heating Design Air Flow Rate
                    //      \type real
                    //      \units m3/s
                    //      \minimum 0
                    //      \default 0
                    //      \note This input is used if Heating Design Air Flow Method is Flow/Zone.
                    //      \note This value will be multiplied by the global or zone sizing factor and
                    //      \note by zone multipliers.
                    if (lNumericFieldBlanks(13)) {
                        ZoneSizingInput(ZoneSizIndex).DesHeatAirFlow = 0.0;
                    } else if (rNumericArgs(13) < 0.0) {
                        ShowSevereError(cCurrentModuleObject + "=\"" + cAlphaArgs(1) + "\", invalid data.");
                        ShowContinueError("... incorrect " + cNumericFieldNames(13) + "=[" + RoundSigDigits(rNumericArgs(13), 2) +
                                          "],  value should not be negative.");
                        ErrorsFound = true;
                    } else {
                        ZoneSizingInput(ZoneSizIndex).DesHeatAirFlow = rNumericArgs(13);
                    }
                    //  N14,\field Heating Maximum Air Flow per Zone Floor Area
                    //      \type real
                    //      \units m3/s-m2
                    //      \minimum 0
                    //      \default .002032
                    //      \note default is .40 cfm/ft2
                    //      \note This input is not currently used for autosizing any of the components.
                    DesHeatMaxAirFlowPerAreaUsrInp = false;
                    if (lNumericFieldBlanks(14)) {
                        if (rNumericArgs(14) <= 0.0) { // in case someone changes the default in the IDD
                            ZoneSizingInput(ZoneSizIndex).DesHeatMaxAirFlowPerArea = 0.002032;
                        } else {
                            ZoneSizingInput(ZoneSizIndex).DesHeatMaxAirFlowPerArea = rNumericArgs(14);
                        }
                    } else if (rNumericArgs(14) < 0.0) {
                        ShowSevereError(cCurrentModuleObject + "=\"" + cAlphaArgs(1) + "\", invalid data.");
                        ShowContinueError("... incorrect " + cNumericFieldNames(14) + "=[" + RoundSigDigits(rNumericArgs(14), 2) +
                                          "],  value should not be negative.");
                        ErrorsFound = true;
                    } else {
                        ZoneSizingInput(ZoneSizIndex).DesHeatMaxAirFlowPerArea = rNumericArgs(14);
                        DesHeatMaxAirFlowPerAreaUsrInp = true;
                    }
                    //  N15,\field Heating Maximum Air Flow
                    //      \type real
                    //      \units m3/s
                    //      \minimum 0
                    //      \default .1415762
                    //      \note default is 300 cfm
                    //      \note This input is not currently used for autosizing any of the components.
                    DesHeatMaxAirFlowUsrInp = false;
                    if (lNumericFieldBlanks(15)) {
                        if (rNumericArgs(15) <= 0.0) { // in case someone changes the default in the IDD
                            ZoneSizingInput(ZoneSizIndex).DesHeatMaxAirFlow = 0.1415762;
                        } else {
                            ZoneSizingInput(ZoneSizIndex).DesHeatMaxAirFlow = rNumericArgs(15);
                        }
                    } else if (rNumericArgs(15) < 0.0) {
                        ShowSevereError(cCurrentModuleObject + "=\"" + cAlphaArgs(1) + "\", invalid data.");
                        ShowContinueError("... incorrect " + cNumericFieldNames(15) + "=[" + RoundSigDigits(rNumericArgs(15), 2) +
                                          "],  value should not be negative.");
                        ErrorsFound = true;
                    } else {
                        ZoneSizingInput(ZoneSizIndex).DesHeatMaxAirFlow = rNumericArgs(15);
                        DesHeatMaxAirFlowUsrInp = true;
                    }
                    //  N16;\field Heating Maximum Air Flow Fraction
                    //      \note fraction of the Heating Design Air Flow Rate
                    //      \note This input is not currently used for autosizing any of the components.
                    //      \type real
                    //      \minimum 0
                    //      \default 0.3
                    DesHeatMaxAirFlowFracUsrInp = false;
                    if (lNumericFieldBlanks(16)) {
                        if (rNumericArgs(16) <= 0.0) { // in case someone changes the default in the IDD
                            ZoneSizingInput(ZoneSizIndex).DesHeatMaxAirFlowFrac = 0.3;
                        } else {
                            ZoneSizingInput(ZoneSizIndex).DesHeatMaxAirFlowFrac = rNumericArgs(16);
                        }
                    } else if (rNumericArgs(16) < 0.0) {
                        ShowSevereError(cCurrentModuleObject + "=\"" + cAlphaArgs(1) + "\", invalid data.");
                        ShowContinueError("... incorrect " + cNumericFieldNames(16) + "=[" + RoundSigDigits(rNumericArgs(16), 2) +
                                          "],  value should not be negative.");
                        ErrorsFound = true;
                    } else {
                        ZoneSizingInput(ZoneSizIndex).DesHeatMaxAirFlowFrac = rNumericArgs(16);
                        DesHeatMaxAirFlowFracUsrInp = true;
                    }
                    // make sure the user specified inputs of the previous 3 inputs override the defaults
                    if (DesHeatMaxAirFlowPerAreaUsrInp || DesHeatMaxAirFlowUsrInp || DesHeatMaxAirFlowFracUsrInp) {
                        if (!DesHeatMaxAirFlowPerAreaUsrInp) {
                            ZoneSizingInput(ZoneSizIndex).DesHeatMaxAirFlowPerArea = 0.0;
                        }
                        if (!DesHeatMaxAirFlowUsrInp) {
                            ZoneSizingInput(ZoneSizIndex).DesHeatMaxAirFlow = 0.0;
                        }
                        if (!DesHeatMaxAirFlowFracUsrInp) {
                            ZoneSizingInput(ZoneSizIndex).DesHeatMaxAirFlowFrac = 0.0;
                        }
                    }

                    //  A7, \field Zone Air Distribution Object Name and add its inputs
                    if (!lAlphaFieldBlanks(7)) {
                        ZoneSizingInput(ZoneSizIndex).ZoneAirDistEffObjName = cAlphaArgs(7);
                        ObjIndex = UtilityRoutines::FindItemInList(ZoneSizingInput(ZoneSizIndex).ZoneAirDistEffObjName, ZoneAirDistribution);
                        if (ObjIndex > 0) {
                            ZoneSizingInput(ZoneSizIndex).ZoneADEffCooling = ZoneAirDistribution(ObjIndex).ZoneADEffCooling;
                            ZoneSizingInput(ZoneSizIndex).ZoneADEffHeating = ZoneAirDistribution(ObjIndex).ZoneADEffHeating;
                            ZoneSizingInput(ZoneSizIndex).ZoneSecondaryRecirculation = ZoneAirDistribution(ObjIndex).ZoneSecondaryRecirculation;
                            ZoneSizingInput(ZoneSizIndex).ZoneAirDistributionIndex = ObjIndex;
                            ZoneSizingInput(ZoneSizIndex).ZoneVentilationEff = ZoneAirDistribution(ObjIndex).ZoneVentilationEff;
                        } else {
                            // generate a warning message
                            ShowSevereError(cCurrentModuleObject + "=\"" + cAlphaArgs(1) + "\", invalid data.");
                            ShowContinueError("... not found " + cAlphaFieldNames(7) + "=\"" + cAlphaArgs(7) + "\".");
                            ErrorsFound = true;
                        }
                    } else {
                        // assume defaults
                        ZoneSizingInput(ZoneSizIndex).ZoneADEffCooling = 1.0;
                        ZoneSizingInput(ZoneSizIndex).ZoneADEffHeating = 1.0;
                        ZoneSizingInput(ZoneSizIndex).ZoneSecondaryRecirculation = 0.0;
                    }

                    {
                        auto const coolAirDesMethod(cAlphaArgs(5));
                        if (coolAirDesMethod == "DESIGNDAY") {
                            ZoneSizingInput(ZoneSizIndex).CoolAirDesMethod = FromDDCalc;
                        } else if (coolAirDesMethod == "FLOW/ZONE") {
                            ZoneSizingInput(ZoneSizIndex).CoolAirDesMethod = InpDesAirFlow;
                        } else if (coolAirDesMethod == "DESIGNDAYWITHLIMIT") {
                            ZoneSizingInput(ZoneSizIndex).CoolAirDesMethod = DesAirFlowWithLim;
                        } else {
                            ShowSevereError(cCurrentModuleObject + "=\"" + cAlphaArgs(1) + "\", invalid data.");
                            ShowContinueError("... incorrect " + cAlphaFieldNames(5) + "=\"" + cAlphaArgs(5) + "\".");
                            ShowContinueError("... valid values are DesignDay, Flow/Zone or DesignDayWithLimit.");
                            ErrorsFound = true;
                        }
                    }
                    {
                        auto const heatAirDesMethod(cAlphaArgs(6));
                        if (heatAirDesMethod == "DESIGNDAY") {
                            ZoneSizingInput(ZoneSizIndex).HeatAirDesMethod = FromDDCalc;
                        } else if (heatAirDesMethod == "FLOW/ZONE") {
                            ZoneSizingInput(ZoneSizIndex).HeatAirDesMethod = InpDesAirFlow;
                        } else if (heatAirDesMethod == "DESIGNDAYWITHLIMIT") {
                            ZoneSizingInput(ZoneSizIndex).HeatAirDesMethod = DesAirFlowWithLim;
                        } else {
                            ShowSevereError(cCurrentModuleObject + "=\"" + cAlphaArgs(1) + "\", invalid data.");
                            ShowContinueError("... incorrect " + cAlphaFieldNames(6) + "=\"" + cAlphaArgs(6) + "\".");
                            ShowContinueError("... valid values are DesignDay, Flow/Zone or DesignDayWithLimit.");
                            ErrorsFound = true;
                        }
                    }
                    if (cAlphaArgs(8) == "YES") {
                        ZoneSizingInput(ZoneSizIndex).AccountForDOAS = true;
                    } else {
                        ZoneSizingInput(ZoneSizIndex).AccountForDOAS = false;
                    }
                    if (ZoneSizingInput(ZoneSizIndex).AccountForDOAS) {
                        {
                            auto const DOASControlMethod(cAlphaArgs(9));
                            if (DOASControlMethod == "NEUTRALSUPPLYAIR") {
                                ZoneSizingInput(ZoneSizIndex).DOASControlStrategy = DOANeutralSup;
                            } else if (DOASControlMethod == "NEUTRALDEHUMIDIFIEDSUPPLYAIR") {
                                ZoneSizingInput(ZoneSizIndex).DOASControlStrategy = DOANeutralDehumSup;
                            } else if (DOASControlMethod == "COLDSUPPLYAIR") {
                                ZoneSizingInput(ZoneSizIndex).DOASControlStrategy = DOACoolSup;
                            } else {
                                ShowSevereError(cCurrentModuleObject + "=\"" + cAlphaArgs(1) + "\", invalid data.");
                                ShowContinueError("... incorrect " + cAlphaFieldNames(9) + "=\"" + cAlphaArgs(9) + "\".");
                                ShowContinueError("... valid values are NeutralSupplyAir, NeutralDehumidifiedSupplyAir or ColdSupplyAir.");
                                ErrorsFound = true;
                            }
                        }
                        ZoneSizingInput(ZoneSizIndex).DOASLowSetpoint = rNumericArgs(17);
                        ZoneSizingInput(ZoneSizIndex).DOASHighSetpoint = rNumericArgs(18);
                        if (rNumericArgs(17) > 0.0 && rNumericArgs(18) > 0.0 && rNumericArgs(17) >= rNumericArgs(18)) {
                            ShowSevereError(cCurrentModuleObject + "=\"" + cAlphaArgs(1) + "\", invalid data.");
                            ShowContinueError("... Dedicated Outside Air Low Setpoint for Design must be less than the High Setpoint");
                            ErrorsFound = true;
                        }
                    }
                }
            }
        }

        if (ErrorsFound) {
            ShowFatalError(cCurrentModuleObject + ": Errors found in getting input. Program terminates.");
        }
    }

    void GetZoneAndZoneListNames(bool &ErrorsFound, int &NumZones, Array1D_string &ZoneNames, int &NumZoneLists, Array1D<ZoneListData> &ZoneListNames)
    {

        // SUBROUTINE INFORMATION:
        //       AUTHOR         Linda Lawrie
        //       DATE WRITTEN   October 2010
        //       MODIFIED       na
        //       RE-ENGINEERED  na

        // PURPOSE OF THIS SUBROUTINE:
        // Get Zone and ZoneList Names so Sizing:Zone can use global ZoneList.
        // This is not a full validation of these objects -- only enough to fill
        // structures for the Sizing:Zone object.

        // Using/Aliasing
        using namespace DataIPShortCuts;

        // SUBROUTINE LOCAL VARIABLE DECLARATIONS:
        int Item;
        int Found;
        int Item1;
        int NumAlphas;
        int NumNumbers;
        int IOStatus;
        bool InErrFlag; // Preserve (no current use) the input status of ErrorsFound

        InErrFlag = ErrorsFound;
        cCurrentModuleObject = "Zone";
        NumZones = inputProcessor->getNumObjectsFound(cCurrentModuleObject);
        ZoneNames.allocate(NumZones);

        for (Item = 1; Item <= NumZones; ++Item) {
            inputProcessor->getObjectItem(cCurrentModuleObject,
                                          Item,
                                          cAlphaArgs,
                                          NumAlphas,
                                          rNumericArgs,
                                          NumNumbers,
                                          IOStatus,
                                          lNumericFieldBlanks,
                                          lAlphaFieldBlanks,
                                          cAlphaFieldNames,
                                          cNumericFieldNames);
            // validation, but no error
            Found = UtilityRoutines::FindItemInList(cAlphaArgs(1), ZoneNames, Item - 1);
            if (Found == 0) {
                ZoneNames(Item) = cAlphaArgs(1);
            } else {
                ZoneNames(Item) = "xxxxx";
            }
        }

        cCurrentModuleObject = "ZoneList";
        NumZoneLists = inputProcessor->getNumObjectsFound(cCurrentModuleObject);
        ZoneListNames.allocate(NumZoneLists);

        for (Item = 1; Item <= NumZoneLists; ++Item) {
            inputProcessor->getObjectItem(cCurrentModuleObject,
                                          Item,
                                          cAlphaArgs,
                                          NumAlphas,
                                          rNumericArgs,
                                          NumNumbers,
                                          IOStatus,
                                          lNumericFieldBlanks,
                                          lAlphaFieldBlanks,
                                          cAlphaFieldNames,
                                          cNumericFieldNames);
            // validation, but no error
            Found = UtilityRoutines::FindItemInList(cAlphaArgs(1), ZoneListNames, Item - 1);
            if (Found == 0) {
                ZoneListNames(Item).Name = cAlphaArgs(1);
            } else {
                ZoneListNames(Item).Name = "xxxxx";
            }
            ZoneListNames(Item).Zones.allocate(NumAlphas - 1);
            ZoneListNames(Item).NumOfZones = NumAlphas - 1;
            for (Item1 = 2; Item1 <= NumAlphas; ++Item1) {
                Found = UtilityRoutines::FindItemInList(cAlphaArgs(Item1), ZoneNames, NumZones);
                ZoneListNames(Item).Zones(Item1 - 1) = Found;
            }
        }
    }

    void GetSystemSizingInput()
    {

        // SUBROUTINE INFORMATION:
        //       AUTHOR         Fred Buhl
        //       DATE WRITTEN   January 2001
        //       MODIFIED       na
        //       RE-ENGINEERED  na

        // PURPOSE OF THIS SUBROUTINE:
        // Obtains input data for System Sizing objects and stores it in
        // appropriate data structures.

        // METHODOLOGY EMPLOYED:
        // Uses InputProcessor "Get" routines to obtain data.

        // Using/Aliasing
        using namespace DataIPShortCuts;
        using General::RoundSigDigits;
        using General::TrimSigDigits;

        // Sizing:System;
        int const iNameAlphaNum = 1;                          // A1, \field AirLoop Name
        int const iLoadTypeSizeAlphaNum = 2;                  // A2, \field Type of Load to Size On
        int const iCoolCapControlAlphaNum = 11;               // A11 \field Central Cooling Capacity Control Method
        int const iDesignOAVolFlowNumericNum = 1;             // N1, \field Design Outdoor Air Flow Rate
        int const iMinSysAirFlowRatioNumericNum = 2;          // N2, \field Minimum System Air Flow Ratio
        int const iPreheatDesignTempNumericNum = 3;           // N3, \field Preheat Design Temperature
        int const iPreheatDesignHumRatNumericNum = 4;         // N4, \field Preheat Design Humidity Ratio
        int const iPrecoolDesignTempNumericNum = 5;           // N5, \field Precool Design Temperature
        int const iPrecoolDesignHumRatNumericNum = 6;         // N6, \field Precool Design Humidity Ratio
        int const iCentralCoolDesignSATempNumericNum = 7;     // N7, \field Central Cooling Design Supply Air Temperature
        int const iCentralHeatDesignSATempNumericNum = 8;     // N8, \field Central Heating Design Supply Air Temperature
        int const iSizingOptionAlphaNum = 3;                  //  A3, \field Sizing Option
        int const i100PercentOACoolingAlphaNum = 4;           //  A4, \field 100% Outdoor Air in Cooling
        int const i100PercentOAHeatingAlphaNum = 5;           //  A5, \field 100% Outdoor Air in Heating
        int const iCentralCoolDesignSAHumRatNumericNum = 9;   // N9, \field Central Cooling Design Supply Air Humidity Ratio
        int const iCentralHeatDesignSAHumRatNumericNum = 10;  // N10, \field Central Heating Design Supply Air Humidity Ratio
        int const iCoolSAFMAlphaNum = 6;                      // A6, \field Cooling Design Air Flow Method
        int const iMaxCoolAirVolFlowNumericNum = 11;          // N11, \field Cooling Design Air Flow Rate {m3/s}
        int const iCoolFlowPerFloorAreaNumericNum = 12;       // N12, \field Supply Air Flow Rate Per Floor Area During Cooling Operation {m3/s-m2}
        int const iCoolFlowPerFracCoolNumericNum = 13;        // N13, \field Fraction of Autosized Design Cooling Supply Air Flow Rate {-}
        int const iCoolFlowPerCoolCapNumericNum = 14;         // N14, \field Design Supply Air Flow Rate Per Unit Cooling Capacity {m3/s-W}
        int const iHeatSAFMAlphaNum = 7;                      // A7, \field Heating Design Air Flow Method
        int const iMaxHeatAirVolFlowNumericNum = 15;          // N15, \field Heating Design Air Flow Rate {m3/s}
        int const iHeatFlowPerFloorAreaNumericNum = 16;       // N16, \field Supply Air Flow Rate Per Floor Area During Heating Operation {m3/s-m2}
        int const iHeatFlowPerFracHeatNumericNum = 17;        // N17, \field Fraction of Autosized Design Heating Supply Air Flow Rate {-}
        int const iHeatFlowPerFracCoolNumericNum = 18;        // N18, \field Fraction of Autosized Design Cooling Supply Air Flow Rate {-}
        int const iHeatFlowPerHeatCapNumericNum = 19;         // N19, \field Design Supply Air Flow Rate Per Unit Heating Capacity {m3/s-W}
        int const iSystemOASMethodAlphaNum = 8;               // A8,  \field System Outdoor Air Method
        int const iZoneMaxOAFractionNumericNum = 20;          // N20, \field Zone Maximum Outdoor Air Fraction
        int const iCoolCAPMAlphaNum(9);                       // A9, \field Cooling Design Capacity Method
        int const iCoolDesignCapacityNumericNum(21);          // N21, \field Cooling Design Capacity {W}
        int const iCoolCapacityPerFloorAreaNumericNum(22);    // N22, \field Cooling Design Capacity Per Floor Area {W/m2}
        int const iCoolFracOfAutosizedCapacityNumericNum(23); // N23, \field Fraction of Autosized Cooling Design Capacity {-}
        int const iHeatCAPMAlphaNum(10);                      // A10, \field Heating Design Capacity Method
        int const iHeatDesignCapacityNumericNum(24);          // N24, \field Heating Design Capacity {W}
        int const iHeatCapacityPerFloorAreaNumericNum(25);    // N25, \field Heating Design Capacity Per Floor Area {W/m2}
        int const iHeatFracOfAutosizedCapacityNumericNum(26); // N26, \field Fraction of Autosized Cooling Design Capacity {-}

        // SUBROUTINE LOCAL VARIABLE DECLARATIONS:
        int SysSizIndex;                // loop index
        int NumAlphas;                  // Number of Alphas for each GetObjectItem call
        int NumNumbers;                 // Number of Numbers for each GetObjectItem call
        int IOStatus;                   // Used in GetObjectItem
        static bool ErrorsFound(false); // Set to true if errors in input, fatal at end of routine
        int NumDesDays;                 // Number of design days in input

        NumAirLoops = inputProcessor->getNumObjectsFound("AirLoopHVAC");
        cCurrentModuleObject = "Sizing:System";
        NumSysSizInput = inputProcessor->getNumObjectsFound(cCurrentModuleObject);

        if (NumSysSizInput > 0) {
            NumDesDays = inputProcessor->getNumObjectsFound("SizingPeriod:DesignDay") +
                         inputProcessor->getNumObjectsFound("SizingPeriod:WeatherFileDays") +
                         inputProcessor->getNumObjectsFound("SizingPeriod:WeatherFileConditionType");
            if (NumDesDays == 0 && (DoSystemSizing || DoPlantSizing)) {
                ShowSevereError("System Sizing calculations need SizingPeriod:* input. None found.");
                ErrorsFound = true;
            }
            SysSizInput.allocate(NumSysSizInput);
        }

        for (SysSizIndex = 1; SysSizIndex <= NumSysSizInput; ++SysSizIndex) {
            inputProcessor->getObjectItem(cCurrentModuleObject,
                                          SysSizIndex,
                                          cAlphaArgs,
                                          NumAlphas,
                                          rNumericArgs,
                                          NumNumbers,
                                          IOStatus,
                                          lNumericFieldBlanks,
                                          lAlphaFieldBlanks,
                                          cAlphaFieldNames,
                                          cNumericFieldNames);
            UtilityRoutines::IsNameEmpty(cAlphaArgs(iNameAlphaNum), cCurrentModuleObject, ErrorsFound);

            SysSizInput(SysSizIndex).AirPriLoopName = cAlphaArgs(iNameAlphaNum);
            {
                auto const loadSizeType(cAlphaArgs(iLoadTypeSizeAlphaNum));
                if (loadSizeType == "SENSIBLE") {
                    SysSizInput(SysSizIndex).LoadSizeType = Sensible;
                    // } else if ( loadSizeType == "LATENT" ) {
                    // SysSizInput( SysSizIndex ).LoadSizeType = Latent;
                } else if (loadSizeType == "TOTAL") {
                    SysSizInput(SysSizIndex).LoadSizeType = Total;
                } else if (loadSizeType == "VENTILATIONREQUIREMENT") {
                    SysSizInput(SysSizIndex).LoadSizeType = Ventilation;
                } else {
                    ShowSevereError(cCurrentModuleObject + "=\"" + cAlphaArgs(iNameAlphaNum) + "\", invalid data.");
                    ShowContinueError("... incorrect " + cAlphaFieldNames(iLoadTypeSizeAlphaNum) + "=\"" + cAlphaArgs(iLoadTypeSizeAlphaNum) + "\".");
                    ShowContinueError("... valid values are Sensible, Total, or VentilationRequirement.");
                    ErrorsFound = true;
                }
            }
            // assign CoolingPeakLoadType based on LoadSizeType for now
            if (SysSizInput(SysSizIndex).LoadSizeType == Sensible) {
                SysSizInput(SysSizIndex).CoolingPeakLoadType = SensibleCoolingLoad;
            } else if (SysSizInput(SysSizIndex).LoadSizeType == Total) {
                SysSizInput(SysSizIndex).CoolingPeakLoadType = TotalCoolingLoad;
            } else {
                SysSizInput(SysSizIndex).CoolingPeakLoadType = SensibleCoolingLoad;
            }
            // set the CoolCapControl input
            SysSizInput(SysSizIndex).CoolCapControl = VAV;
            {
                auto const CoolCapCtrl(cAlphaArgs(iCoolCapControlAlphaNum));
                if (CoolCapCtrl == "VAV") {
                    SysSizInput(SysSizIndex).CoolCapControl = VAV;
                } else if (CoolCapCtrl == "BYPASS") {
                    SysSizInput(SysSizIndex).CoolCapControl = Bypass;
                } else if (CoolCapCtrl == "VT") {
                    SysSizInput(SysSizIndex).CoolCapControl = VT;
                } else if (CoolCapCtrl == "ONOFF") {
                    SysSizInput(SysSizIndex).CoolCapControl = OnOff;
                } else {
                    ShowSevereError(cCurrentModuleObject + "=\"" + cAlphaArgs(iNameAlphaNum) + "\", invalid data.");
                    ShowContinueError("... incorrect " + cAlphaFieldNames(iCoolCapControlAlphaNum) + "=\"" + cAlphaArgs(iCoolCapControlAlphaNum) +
                                      "\".");
                    ShowContinueError("... valid values are VAV, Bypass, VT, or OnOff.");
                    ErrorsFound = true;
                }
            }
            {
                auto const sizingOption(cAlphaArgs(iSizingOptionAlphaNum));
                if (sizingOption == "COINCIDENT") {
                    SysSizInput(SysSizIndex).SizingOption = Coincident;
                } else if (sizingOption == "NONCOINCIDENT") {
                    SysSizInput(SysSizIndex).SizingOption = NonCoincident;
                } else {
                    ShowSevereError(cCurrentModuleObject + "=\"" + cAlphaArgs(iNameAlphaNum) + "\", invalid data.");
                    ShowContinueError("... incorrect " + cAlphaFieldNames(iSizingOptionAlphaNum) + "=\"" + cAlphaArgs(iSizingOptionAlphaNum) + "\".");
                    ShowContinueError("... valid values are Coincident or NonCoincident.");
                    ErrorsFound = true;
                }
            }
            {
                auto const coolOAOption(cAlphaArgs(i100PercentOACoolingAlphaNum));
                if (coolOAOption == "YES") {
                    SysSizInput(SysSizIndex).CoolOAOption = AllOA;
                } else if (coolOAOption == "NO") {
                    SysSizInput(SysSizIndex).CoolOAOption = MinOA;
                } else {
                    ShowSevereError(cCurrentModuleObject + "=\"" + cAlphaArgs(iNameAlphaNum) + "\", invalid data.");
                    ShowContinueError("... incorrect " + cAlphaFieldNames(i100PercentOACoolingAlphaNum) + "=\"" +
                                      cAlphaArgs(i100PercentOACoolingAlphaNum) + "\".");
                    ShowContinueError("... valid values are Yes or No.");
                    ErrorsFound = true;
                }
            }
            {
                auto const heatOAOption(cAlphaArgs(i100PercentOAHeatingAlphaNum));
                if (heatOAOption == "YES") {
                    SysSizInput(SysSizIndex).HeatOAOption = 1;
                } else if (heatOAOption == "NO") {
                    SysSizInput(SysSizIndex).HeatOAOption = 2;
                } else {
                    ShowSevereError(cCurrentModuleObject + "=\"" + cAlphaArgs(iNameAlphaNum) + "\", invalid data.");
                    ShowContinueError("... incorrect " + cAlphaFieldNames(i100PercentOAHeatingAlphaNum) + "=\"" +
                                      cAlphaArgs(i100PercentOAHeatingAlphaNum) + "\".");
                    ShowContinueError("... valid values are Yes or No.");
                    ErrorsFound = true;
                }
            }

            //  N1, \field Design Outdoor Air Flow Rate
            //      \type real
            //      \default autosize
            //      \minimum 0.0
            // int const  iDesignOAVolFlowNumericNum = 1;     // N1, \field Design Outdoor Air Flow Rate
            if (lNumericFieldBlanks(iDesignOAVolFlowNumericNum)) {
                SysSizInput(SysSizIndex).DesOutAirVolFlow = AutoSize;
            } else if (rNumericArgs(iDesignOAVolFlowNumericNum) < 0.0 && rNumericArgs(iDesignOAVolFlowNumericNum) != AutoSize) {
                ShowSevereError(cCurrentModuleObject + "=\"" + cAlphaArgs(iNameAlphaNum) + "\", invalid data.");
                ShowContinueError("... incorrect " + cNumericFieldNames(iDesignOAVolFlowNumericNum) + "=[" +
                                  RoundSigDigits(rNumericArgs(iDesignOAVolFlowNumericNum), 2) + "],  value should not be negative.");
                ErrorsFound = true;
            } else {
                SysSizInput(SysSizIndex).DesOutAirVolFlow = rNumericArgs(iDesignOAVolFlowNumericNum);
            }
            if (SysSizInput(SysSizIndex).DesOutAirVolFlow == AutoSize) {
                SysSizInput(SysSizIndex).OAAutoSized = true;
            }

            //  N2, \field Minimum System Air Flow Ratio
            //      \required-field
            //      \type real
            //      \minimum 0.0
            //      \maximum 1.0
            // int const iMinSysAirFlowRatioNumericNum = 2;  // N2, \field Minimum System Air Flow Ratio
            if (lNumericFieldBlanks(iMinSysAirFlowRatioNumericNum)) {
                SysSizInput(SysSizIndex).SysAirMinFlowRat = 0.0;
            } else if ((rNumericArgs(iMinSysAirFlowRatioNumericNum) < 0.0) && (rNumericArgs(iMinSysAirFlowRatioNumericNum) != DataSizing::AutoSize)) {
                ShowSevereError(cCurrentModuleObject + "=\"" + cAlphaArgs(iMinSysAirFlowRatioNumericNum) + "\", invalid data.");
                ShowContinueError("... incorrect " + cNumericFieldNames(iMinSysAirFlowRatioNumericNum) + "=[" +
                                  RoundSigDigits(rNumericArgs(iMinSysAirFlowRatioNumericNum), 2) + "],  value should not be negative.");
                ErrorsFound = true;
            } else {
                SysSizInput(SysSizIndex).SysAirMinFlowRat = rNumericArgs(iMinSysAirFlowRatioNumericNum);
                if (rNumericArgs(iMinSysAirFlowRatioNumericNum) == DataSizing::AutoSize) {
                    SysSizInput(SysSizIndex).SysAirMinFlowRatWasAutoSized = true;
                }
            }
            // int const iPreheatDesignTempNumericNum = 3; // N3, \field Preheat Design Temperature
            // int const iPreheatDesignHumRatNumericNum = 4; // N4, \field Preheat Design Humidity Ratio
            // int const iPrecoolDesignTempNumericNum = 5; // N5, \field Precool Design Temperature
            // int const iPrecoolDesignHumRatNumericNum = 6; // N6, \field Precool Design Humidity Ratio
            // int const iCentralCoolDesignSATempNumericNum = 7; // N7, \field Central Cooling Design Supply Air Temperature
            // int const iCentralHeatDesignSATempNumericNum = 8; // N8, \field Central Heating Design Supply Air Temperature
            // int const iCentralCoolDesignSAHumRatNumericNum = 9; // N9, \field Central Cooling Design Supply Air Humidity Ratio
            // int const iCentralHeatDesignSAHumRatNumericNum = 10; // N10, \field Central Heating Design Supply Air Humidity Ratio
            SysSizInput(SysSizIndex).PreheatTemp = rNumericArgs(iPreheatDesignTempNumericNum);
            SysSizInput(SysSizIndex).PreheatHumRat = rNumericArgs(iPreheatDesignHumRatNumericNum);
            SysSizInput(SysSizIndex).PrecoolTemp = rNumericArgs(iPrecoolDesignTempNumericNum);
            SysSizInput(SysSizIndex).PrecoolHumRat = rNumericArgs(iPrecoolDesignHumRatNumericNum);
            SysSizInput(SysSizIndex).CoolSupTemp = rNumericArgs(iCentralCoolDesignSATempNumericNum);
            SysSizInput(SysSizIndex).HeatSupTemp = rNumericArgs(iCentralHeatDesignSATempNumericNum);
            SysSizInput(SysSizIndex).CoolSupHumRat = rNumericArgs(iCentralCoolDesignSAHumRatNumericNum);
            SysSizInput(SysSizIndex).HeatSupHumRat = rNumericArgs(iCentralHeatDesignSAHumRatNumericNum);
            //  N11, \field Cooling Design Air Flow Rate
            //      \note This input is used if Cooling Design Air Flow Method is Flow/System
            //      \note This value will *not* be multiplied by any sizing factor or by zone multipliers.
            //      \note If using zone multipliers, this value must be large enough to serve the multiplied zones.
            //      \type real
            //      \units m3/s
            //      \minimum 0
            //      \default 0
            // int const iCoolSAFMAlphaNum = 6; // A6, \field Cooling Design Air Flow Method
            // int const iMaxCoolAirVolFlowNumericNum = 11; // N11, \field Cooling Design Air Flow Rate {m3/s}
            // int const iCoolFlowPerFloorAreaNumericNum = 12; // N12, \field Supply Air Flow Rate Per Floor Area During Cooling Operation {m3/s-m2}
            // int const iCoolFlowPerFracCoolNumericNum = 13; // N13, \field Fraction of Autosized Design Cooling Supply Air Flow Rate {-}
            // int const iCoolFlowPerCoolCapNumericNum = 14; // N14, \field Design Supply Air Flow Rate Per Unit Cooling Capacity {m3/s-W}

            if (lNumericFieldBlanks(iMaxCoolAirVolFlowNumericNum)) {
                SysSizInput(SysSizIndex).DesCoolAirFlow = 0.0;
            } else if (rNumericArgs(iMaxCoolAirVolFlowNumericNum) < 0.0) {
                ShowSevereError(cCurrentModuleObject + "=\"" + cAlphaArgs(iNameAlphaNum) + "\", invalid data.");
                ShowContinueError("... incorrect " + cNumericFieldNames(iMaxCoolAirVolFlowNumericNum) + "=[" +
                                  RoundSigDigits(rNumericArgs(iMaxCoolAirVolFlowNumericNum), 2) + "],  value should not be negative.");
                ErrorsFound = true;
            } else {
                SysSizInput(SysSizIndex).DesCoolAirFlow = rNumericArgs(iMaxCoolAirVolFlowNumericNum);
            }
            //  N12;\field Heating Design Air Flow Rate
            //      \note This input is used if Heating Design Air Flow Method is Flow/System
            //      \note This value will *not* be multiplied by any sizing factor or by zone multipliers.
            //      \note If using zone multipliers, this value must be large enough to serve the multiplied zones.
            //      \type real
            //      \units m3/s
            //      \minimum 0
            //      \default 0
            // int const iHeatSAFMAlphaNum = 7; // A7, \field Heating Design Air Flow Method
            // int const iMaxHeatAirVolFlowNumericNum = 12; // N15, \field Heating Design Air Flow Rate {m3/s}
            // int const iHeatFlowPerFloorAreaNumericNum = 16; // N16, \field Supply Air Flow Rate Per Floor Area During Heating Operation {m3/s-m2}
            // int const iHeatFlowPerFracHeatNumericNum = 17; // N17, \field Fraction of Autosized Design Heating Supply Air Flow Rate {-}
            // int const iHeatFlowPerFracCoolNumericNum = 18; // N18, \field Fraction of Autosized Design Cooling Supply Air Flow Rate {-}
            // int const iHeatFlowPerHeatCapNumericNum = 19; // N19, \field Design Supply Air Flow Rate Per Unit Heating Capacity {m3/s-W}
            // add input fields for other cooling sizing methods
            if (lNumericFieldBlanks(iMaxHeatAirVolFlowNumericNum)) {
                SysSizInput(SysSizIndex).DesHeatAirFlow = 0.0;
            } else if (rNumericArgs(iMaxHeatAirVolFlowNumericNum) < 0.0) {
                ShowSevereError(cCurrentModuleObject + "=\"" + cAlphaArgs(iNameAlphaNum) + "\", invalid data.");
                ShowContinueError("... incorrect " + cNumericFieldNames(iMaxHeatAirVolFlowNumericNum) + "=[" +
                                  RoundSigDigits(rNumericArgs(iMaxHeatAirVolFlowNumericNum), 2) + "],  value should not be negative.");
                ErrorsFound = true;
            } else {
                SysSizInput(SysSizIndex).DesHeatAirFlow = rNumericArgs(iMaxHeatAirVolFlowNumericNum);
            }
            //  N13;\field Maximum Zone Outdoor Air Fraction
            //      \type real
            //      \default 1.0
            //      \minimum> 0.0
            //      \units dimensionless
            // int const iSystemOASMethodAlphaNum = 8; // A8,  \field System Outdoor Air Method
            // int const iZoneMaxOAFractionNumericNum = 13; // N20, \field Zone Maximum Outdoor Air Fraction

            // add input fields for other heating sizing methods
            if (lNumericFieldBlanks(iZoneMaxOAFractionNumericNum)) {
                SysSizInput(SysSizIndex).MaxZoneOAFraction = 0.0;
            } else if (rNumericArgs(iZoneMaxOAFractionNumericNum) < 0.0) {
                ShowSevereError(cCurrentModuleObject + "=\"" + cAlphaArgs(iNameAlphaNum) + "\", invalid data.");
                ShowContinueError("... incorrect " + cNumericFieldNames(iZoneMaxOAFractionNumericNum) + "=[" +
                                  RoundSigDigits(rNumericArgs(iZoneMaxOAFractionNumericNum), 2) + "],  value should not be negative.");
                ErrorsFound = true;
            } else {
                SysSizInput(SysSizIndex).MaxZoneOAFraction = rNumericArgs(iZoneMaxOAFractionNumericNum);
            }
            {
                auto const coolAirDesMethod(cAlphaArgs(iCoolSAFMAlphaNum));
                if (coolAirDesMethod == "DESIGNDAY") {
                    SysSizInput(SysSizIndex).CoolAirDesMethod = FromDDCalc;
                } else if (coolAirDesMethod == "FLOW/SYSTEM") {
                    SysSizInput(SysSizIndex).CoolAirDesMethod = InpDesAirFlow;
                } else if (coolAirDesMethod == "FLOWPERFLOORAREA") {
                    SysSizInput(SysSizIndex).CoolAirDesMethod = InpDesAirFlow;
                    SysSizInput(SysSizIndex).ScaleCoolSAFMethod = FlowPerFloorArea;
                    SysSizInput(SysSizIndex).FlowPerFloorAreaCooled = rNumericArgs(iCoolFlowPerFloorAreaNumericNum);
                } else if (coolAirDesMethod == "FRACTIONOFAUTOSIZEDCOOLINGAIRFLOW") {
                    SysSizInput(SysSizIndex).CoolAirDesMethod = FromDDCalc;
                    SysSizInput(SysSizIndex).ScaleCoolSAFMethod = FractionOfAutosizedCoolingAirflow;
                    SysSizInput(SysSizIndex).FractionOfAutosizedCoolingAirflow = rNumericArgs(iCoolFlowPerFracCoolNumericNum);
                } else if (coolAirDesMethod == "FLOWPERCOOLINGCAPACITY") {
                    SysSizInput(SysSizIndex).CoolAirDesMethod = FromDDCalc;
                    SysSizInput(SysSizIndex).ScaleCoolSAFMethod = FlowPerCoolingCapacity;
                    SysSizInput(SysSizIndex).FlowPerCoolingCapacity = rNumericArgs(iCoolFlowPerCoolCapNumericNum);
                } else {
                    ShowSevereError(cCurrentModuleObject + "=\"" + cAlphaArgs(iNameAlphaNum) + "\", invalid data.");
                    ShowContinueError("... incorrect " + cAlphaFieldNames(iCoolSAFMAlphaNum) + "=\"" + cAlphaArgs(iCoolSAFMAlphaNum) + "\".");
                    ShowContinueError("... valid values are DesignDay, Flow/System, FlowPerFloorArea, FractionOfAutosizedCoolingAirflow, or "
                                      "FlowPerCoolingCapacity.");
                    ErrorsFound = true;
                }
            }
            {
                auto const heatAirDesMethod(cAlphaArgs(iHeatSAFMAlphaNum));
                if (heatAirDesMethod == "DESIGNDAY") {
                    SysSizInput(SysSizIndex).HeatAirDesMethod = FromDDCalc;
                } else if (heatAirDesMethod == "FLOW/SYSTEM") {
                    SysSizInput(SysSizIndex).HeatAirDesMethod = InpDesAirFlow;
                } else if (heatAirDesMethod == "FLOWPERFLOORAREA") {
                    SysSizInput(SysSizIndex).HeatAirDesMethod = InpDesAirFlow;
                    SysSizInput(SysSizIndex).ScaleHeatSAFMethod = FlowPerFloorArea;
                    SysSizInput(SysSizIndex).FlowPerFloorAreaHeated = rNumericArgs(iHeatFlowPerFloorAreaNumericNum);
                } else if (heatAirDesMethod == "FRACTIONOFAUTOSIZEDHEATINGAIRFLOW") {
                    SysSizInput(SysSizIndex).HeatAirDesMethod = FromDDCalc;
                    SysSizInput(SysSizIndex).ScaleHeatSAFMethod = FractionOfAutosizedHeatingAirflow;
                    SysSizInput(SysSizIndex).FractionOfAutosizedHeatingAirflow = rNumericArgs(iHeatFlowPerFracHeatNumericNum);
                } else if (heatAirDesMethod == "FRACTIONOFAUTOSIZEDCOOLINGAIRFLOW") {
                    SysSizInput(SysSizIndex).HeatAirDesMethod = FromDDCalc;
                    SysSizInput(SysSizIndex).ScaleHeatSAFMethod = FractionOfAutosizedCoolingAirflow;
                    SysSizInput(SysSizIndex).FractionOfAutosizedCoolingAirflow = rNumericArgs(iHeatFlowPerFracCoolNumericNum);
                } else if (heatAirDesMethod == "FLOWPERHEATINGCAPACITY") {
                    SysSizInput(SysSizIndex).HeatAirDesMethod = FromDDCalc;
                    SysSizInput(SysSizIndex).ScaleHeatSAFMethod = FlowPerHeatingCapacity;
                    SysSizInput(SysSizIndex).FlowPerHeatingCapacity = rNumericArgs(iHeatFlowPerHeatCapNumericNum);
                } else {
                    ShowSevereError(cCurrentModuleObject + "=\"" + cAlphaArgs(iNameAlphaNum) + "\", invalid data.");
                    ShowContinueError("... incorrect " + cAlphaFieldNames(iHeatSAFMAlphaNum) + "=\"" + cAlphaArgs(iHeatSAFMAlphaNum) + "\".");
                    ShowContinueError("... valid values are DesignDay, Flow/System, FlowPerFloorArea, FractionOfAutosizedHeatingAirflow, or "
                                      "FlowPerHeatingCapacity.");
                    ErrorsFound = true;
                }
            }
            {
                auto const systemOAMethod(cAlphaArgs(iSystemOASMethodAlphaNum));
                if (systemOAMethod == "ZONESUM") {
                    SysSizInput(SysSizIndex).SystemOAMethod = SOAM_ZoneSum;
                } else if (systemOAMethod == "VENTILATIONRATEPROCEDURE") {
                    SysSizInput(SysSizIndex).SystemOAMethod = SOAM_VRP;
                    if (SysSizInput(SysSizIndex).LoadSizeType == Ventilation) {
                        ShowWarningError(cCurrentModuleObject + "=\"" + cAlphaArgs(iNameAlphaNum) + "\", invalid combination of inputs.");
                        ShowContinueError(cAlphaFieldNames(iLoadTypeSizeAlphaNum) + " = " + cAlphaArgs(iLoadTypeSizeAlphaNum) + " and " +
                                          cAlphaFieldNames(iSystemOASMethodAlphaNum) + " = " + cAlphaArgs(iSystemOASMethodAlphaNum) + ".");
                        ShowContinueError("Resetting System Outdoor Air Method to ZoneSum.");
                        SysSizInput(SysSizIndex).SystemOAMethod = SOAM_ZoneSum;
                    } else {
                        if (SysSizInput(SysSizIndex).DesOutAirVolFlow > 0) {
                            ShowSevereError(cCurrentModuleObject + "=\"" + cAlphaArgs(iNameAlphaNum) + "\", invalid data.");
                            ShowContinueError("SystemOAMethod is set to VRP and " + cNumericFieldNames(iDesignOAVolFlowNumericNum) +
                                              " > 0, user entry will be ignored.");
                        }
                    }
                } else {
                    ShowSevereError(cCurrentModuleObject + "=\"" + cAlphaArgs(iNameAlphaNum) + "\", invalid data.");
                    ShowContinueError("... incorrect " + cAlphaFieldNames(iSystemOASMethodAlphaNum) + "=\"" + cAlphaArgs(iSystemOASMethodAlphaNum) +
                                      "\".");
                    ShowContinueError("... valid values are ZoneSum or VentilationRateProcedure.");
                    ErrorsFound = true;
                }
            }

            // Determine SysSizInput electric Cooling design capacity sizing method
            if (UtilityRoutines::SameString(cAlphaArgs(iCoolCAPMAlphaNum), "COOLINGDESIGNCAPACITY")) {
                SysSizInput(SysSizIndex).CoolingCapMethod = CoolingDesignCapacity;
                // SysSizInput( SysSizIndex ).ScaledCoolingCapacity = AutoSize can be set to autosize cooling capacity
                SysSizInput(SysSizIndex).ScaledCoolingCapacity = rNumericArgs(iCoolDesignCapacityNumericNum);
                if (SysSizInput(SysSizIndex).ScaledCoolingCapacity < 0.0 && SysSizInput(SysSizIndex).ScaledCoolingCapacity != AutoSize) {
                    ShowSevereError(cCurrentModuleObject + " = " + SysSizInput(SysSizIndex).AirPriLoopName);
                    ShowContinueError("Illegal " + cNumericFieldNames(iCoolDesignCapacityNumericNum) + " = " +
                                      TrimSigDigits(rNumericArgs(iCoolDesignCapacityNumericNum), 7));
                    ErrorsFound = true;
                }
            } else if (UtilityRoutines::SameString(cAlphaArgs(iCoolCAPMAlphaNum), "CAPACITYPERFLOORAREA")) {
                SysSizInput(SysSizIndex).CoolingCapMethod = CapacityPerFloorArea;
                if (!lNumericFieldBlanks(iCoolCapacityPerFloorAreaNumericNum)) {
                    SysSizInput(SysSizIndex).ScaledCoolingCapacity = rNumericArgs(iCoolCapacityPerFloorAreaNumericNum);
                    if (SysSizInput(SysSizIndex).ScaledCoolingCapacity <= 0.0) {
                        ShowSevereError(cCurrentModuleObject + " = " + SysSizInput(SysSizIndex).AirPriLoopName);
                        ShowContinueError("Input for " + cAlphaFieldNames(iCoolCAPMAlphaNum) + " = " + cAlphaArgs(iCoolCAPMAlphaNum));
                        ShowContinueError("Illegal " + cNumericFieldNames(iCoolCapacityPerFloorAreaNumericNum) + " = " +
                                          TrimSigDigits(rNumericArgs(iCoolCapacityPerFloorAreaNumericNum), 7));
                        ErrorsFound = true;
                    } else if (SysSizInput(SysSizIndex).ScaledCoolingCapacity == AutoSize) {
                        ShowSevereError(cCurrentModuleObject + " = " + SysSizInput(SysSizIndex).AirPriLoopName);
                        ShowContinueError("Input for " + cAlphaFieldNames(iCoolCAPMAlphaNum) + " = " + cAlphaArgs(iCoolCAPMAlphaNum));
                        ShowContinueError("Illegal " + cNumericFieldNames(iCoolCapacityPerFloorAreaNumericNum) + " = Autosize");
                        ErrorsFound = true;
                    }
                } else {
                    ShowSevereError(cCurrentModuleObject + " = " + SysSizInput(SysSizIndex).AirPriLoopName);
                    ShowContinueError("Input for " + cAlphaFieldNames(iCoolCAPMAlphaNum) + " = " + cAlphaArgs(iCoolCAPMAlphaNum));
                    ShowContinueError("Blank field not allowed for " + cNumericFieldNames(iCoolCapacityPerFloorAreaNumericNum));
                    ErrorsFound = true;
                }
            } else if (UtilityRoutines::SameString(cAlphaArgs(iCoolCAPMAlphaNum), "FRACTIONOFAUTOSIZEDCOOLINGCAPACITY")) {
                SysSizInput(SysSizIndex).CoolingCapMethod = FractionOfAutosizedCoolingCapacity;
                if (!lNumericFieldBlanks(iCoolFracOfAutosizedCapacityNumericNum)) {
                    SysSizInput(SysSizIndex).ScaledCoolingCapacity = rNumericArgs(iCoolFracOfAutosizedCapacityNumericNum);
                    if (SysSizInput(SysSizIndex).ScaledCoolingCapacity < 0.0) {
                        ShowSevereError(cCurrentModuleObject + " = " + SysSizInput(SysSizIndex).AirPriLoopName);
                        ShowContinueError("Illegal " + cNumericFieldNames(iCoolFracOfAutosizedCapacityNumericNum) + " = " +
                                          TrimSigDigits(rNumericArgs(iCoolFracOfAutosizedCapacityNumericNum), 7));
                        ErrorsFound = true;
                    }
                } else {
                    ShowSevereError(cCurrentModuleObject + " = " + SysSizInput(SysSizIndex).AirPriLoopName);
                    ShowContinueError("Input for " + cAlphaFieldNames(iCoolCAPMAlphaNum) + " = " + cAlphaArgs(iCoolCAPMAlphaNum));
                    ShowContinueError("Blank field not allowed for " + cNumericFieldNames(iCoolFracOfAutosizedCapacityNumericNum));
                    ErrorsFound = true;
                }
            } else if (UtilityRoutines::SameString(cAlphaArgs(iCoolCAPMAlphaNum), "NONE")) {
                SysSizInput(SysSizIndex).CoolingCapMethod = None;
                SysSizInput(SysSizIndex).ScaledCoolingCapacity = 0.0;
            } else {
                ShowSevereError(cCurrentModuleObject + "=\"" + cAlphaArgs(iNameAlphaNum) + "\", invalid data.");
                ShowContinueError("... incorrect " + cAlphaFieldNames(iCoolCAPMAlphaNum) + "=\"" + cAlphaArgs(iCoolCAPMAlphaNum) + "\".");
                ShowContinueError("... valid values are CoolingDesignCapacity, CapacityPerFloorArea, FractionOfAutosizedCoolingCapacity, or None.");
                ErrorsFound = true;
            }

            // Determine SysSizInput electric heating design capacity sizing method
            if (UtilityRoutines::SameString(cAlphaArgs(iHeatCAPMAlphaNum), "HEATINGDESIGNCAPACITY")) {
                SysSizInput(SysSizIndex).HeatingCapMethod = HeatingDesignCapacity;
                // SysSizInput( SysSizIndex ).ScaledHeatingCapacity = AutoSize can be set to autosize heating capacity
                SysSizInput(SysSizIndex).ScaledHeatingCapacity = rNumericArgs(iHeatDesignCapacityNumericNum);
                if (SysSizInput(SysSizIndex).ScaledHeatingCapacity < 0.0 && SysSizInput(SysSizIndex).ScaledHeatingCapacity != AutoSize) {
                    ShowSevereError(cCurrentModuleObject + " = " + SysSizInput(SysSizIndex).AirPriLoopName);
                    ShowContinueError("Illegal " + cNumericFieldNames(iHeatDesignCapacityNumericNum) + " = " +
                                      TrimSigDigits(rNumericArgs(iHeatDesignCapacityNumericNum), 7));
                    ErrorsFound = true;
                }
            } else if (UtilityRoutines::SameString(cAlphaArgs(iHeatCAPMAlphaNum), "CAPACITYPERFLOORAREA")) {
                SysSizInput(SysSizIndex).HeatingCapMethod = CapacityPerFloorArea;
                if (!lNumericFieldBlanks(iHeatCapacityPerFloorAreaNumericNum)) {
                    SysSizInput(SysSizIndex).ScaledHeatingCapacity = rNumericArgs(iHeatCapacityPerFloorAreaNumericNum);
                    if (SysSizInput(SysSizIndex).ScaledHeatingCapacity <= 0.0) {
                        ShowSevereError(cCurrentModuleObject + " = " + SysSizInput(SysSizIndex).AirPriLoopName);
                        ShowContinueError("Input for " + cAlphaFieldNames(iHeatCAPMAlphaNum) + " = " + cAlphaArgs(iHeatCAPMAlphaNum));
                        ShowContinueError("Illegal " + cNumericFieldNames(iHeatCapacityPerFloorAreaNumericNum) + " = " +
                                          TrimSigDigits(rNumericArgs(iHeatCapacityPerFloorAreaNumericNum), 7));
                        ErrorsFound = true;
                    } else if (SysSizInput(SysSizIndex).ScaledHeatingCapacity == AutoSize) {
                        ShowSevereError(cCurrentModuleObject + " = " + SysSizInput(SysSizIndex).AirPriLoopName);
                        ShowContinueError("Input for " + cAlphaFieldNames(iHeatCAPMAlphaNum) + " = " + cAlphaArgs(iHeatCAPMAlphaNum));
                        ShowContinueError("Illegal " + cNumericFieldNames(iHeatCapacityPerFloorAreaNumericNum) + " = Autosize");
                        ErrorsFound = true;
                    }
                } else {
                    ShowSevereError(cCurrentModuleObject + " = " + SysSizInput(SysSizIndex).AirPriLoopName);
                    ShowContinueError("Input for " + cAlphaFieldNames(iHeatCAPMAlphaNum) + " = " + cAlphaArgs(iHeatCAPMAlphaNum));
                    ShowContinueError("Blank field not allowed for " + cNumericFieldNames(iHeatCapacityPerFloorAreaNumericNum));
                    ErrorsFound = true;
                }
            } else if (UtilityRoutines::SameString(cAlphaArgs(iHeatCAPMAlphaNum), "FRACTIONOFAUTOSIZEDHEATINGCAPACITY")) {
                SysSizInput(SysSizIndex).HeatingCapMethod = FractionOfAutosizedHeatingCapacity;
                if (!lNumericFieldBlanks(iHeatFracOfAutosizedCapacityNumericNum)) {
                    SysSizInput(SysSizIndex).ScaledHeatingCapacity = rNumericArgs(iHeatFracOfAutosizedCapacityNumericNum);
                    if (SysSizInput(SysSizIndex).ScaledHeatingCapacity < 0.0) {
                        ShowSevereError(cCurrentModuleObject + " = " + SysSizInput(SysSizIndex).AirPriLoopName);
                        ShowContinueError("Illegal " + cNumericFieldNames(iHeatFracOfAutosizedCapacityNumericNum) + " = " +
                                          TrimSigDigits(rNumericArgs(iHeatFracOfAutosizedCapacityNumericNum), 7));
                        ErrorsFound = true;
                    }
                } else {
                    ShowSevereError(cCurrentModuleObject + " = " + SysSizInput(SysSizIndex).AirPriLoopName);
                    ShowContinueError("Input for " + cAlphaFieldNames(iHeatCAPMAlphaNum) + " = " + cAlphaArgs(iHeatCAPMAlphaNum));
                    ShowContinueError("Blank field not allowed for " + cNumericFieldNames(iHeatFracOfAutosizedCapacityNumericNum));
                    ErrorsFound = true;
                }
            } else if (UtilityRoutines::SameString(cAlphaArgs(iHeatCAPMAlphaNum), "NONE")) {
                SysSizInput(SysSizIndex).HeatingCapMethod = None;
                SysSizInput(SysSizIndex).ScaledHeatingCapacity = 0.0;
            } else {
                ShowSevereError(cCurrentModuleObject + "=\"" + cAlphaArgs(iNameAlphaNum) + "\", invalid data.");
                ShowContinueError("... incorrect " + cAlphaFieldNames(iHeatCAPMAlphaNum) + "=\"" + cAlphaArgs(iHeatCAPMAlphaNum) + "\".");
                ShowContinueError("... valid values are HeatingDesignCapacity, CapacityPerFloorArea, FractionOfAutosizedHeatingCapacity, or None.");
                ErrorsFound = true;
            }
        }

        if (ErrorsFound) {
            ShowFatalError(cCurrentModuleObject + ": Errors found in getting input. Program terminates.");
        }
    }

    void GetPlantSizingInput()
    {

        // SUBROUTINE INFORMATION:
        //       AUTHOR         Fred Buhl
        //       DATE WRITTEN   October 2001
        //       MODIFIED       na
        //       RE-ENGINEERED  na

        // PURPOSE OF THIS SUBROUTINE:
        // Obtains input data for Plant Sizing objects and stores it in
        // appropriate data structures.

        // METHODOLOGY EMPLOYED:
        // Uses InputProcessor "Get" routines to obtain data.

        // Using/Aliasing
        using namespace DataIPShortCuts;

        // SUBROUTINE LOCAL VARIABLE DECLARATIONS:
        int PltSizIndex;                // loop index
        int NumAlphas;                  // Number of Alphas for each GetObjectItem call
        int NumNumbers;                 // Number of Numbers for each GetObjectItem call
        int IOStatus;                   // Used in GetObjectItem
        static bool ErrorsFound(false); // Set to true if errors in input, fatal at end of routine
        int NumDesDays;                 // Number of design days in input

        cCurrentModuleObject = "Sizing:Plant";
        NumPltSizInput = inputProcessor->getNumObjectsFound(cCurrentModuleObject);

        if (NumPltSizInput > 0) {
            NumDesDays = inputProcessor->getNumObjectsFound("SizingPeriod:DesignDay") +
                         inputProcessor->getNumObjectsFound("SizingPeriod:WeatherFileDays") +
                         inputProcessor->getNumObjectsFound("SizingPeriod:WeatherFileConditionType");
            if (NumDesDays == 0 && DoPlantSizing) {
                ShowSevereError("Plant Sizing calculations need SizingPeriod:* input");
                ErrorsFound = true;
            }
            PlantSizData.allocate(NumPltSizInput);
            for (auto &e : PlantSizData) {
                e.PlantLoopName.clear();
                e.ExitTemp = 0.0;
                e.DeltaT = 0.0;
                e.LoopType = 0;
                e.DesVolFlowRate = 0.0;
            }
            for (int i = 1; i <= NumPltSizInput; ++i) {
                PlantSizData(i).ConcurrenceOption = NonCoincident;
                PlantSizData(i).NumTimeStepsInAvg = 1;
            }
        }

        for (PltSizIndex = 1; PltSizIndex <= NumPltSizInput; ++PltSizIndex) {
            inputProcessor->getObjectItem(cCurrentModuleObject,
                                          PltSizIndex,
                                          cAlphaArgs,
                                          NumAlphas,
                                          rNumericArgs,
                                          NumNumbers,
                                          IOStatus,
                                          lNumericFieldBlanks,
                                          lAlphaFieldBlanks,
                                          cAlphaFieldNames,
                                          cNumericFieldNames);
            UtilityRoutines::IsNameEmpty(cAlphaArgs(1), cCurrentModuleObject, ErrorsFound);

            PlantSizData(PltSizIndex).PlantLoopName = cAlphaArgs(1);
            PlantSizData(PltSizIndex).ExitTemp = rNumericArgs(1);
            PlantSizData(PltSizIndex).DeltaT = rNumericArgs(2);
            if (NumNumbers > 2) {
                PlantSizData(PltSizIndex).NumTimeStepsInAvg = rNumericArgs(3);
            } else {
                PlantSizData(PltSizIndex).NumTimeStepsInAvg = 1.0;
            }

            {
                auto const loopType(cAlphaArgs(2));
                if (loopType == "HEATING") {
                    PlantSizData(PltSizIndex).LoopType = HeatingLoop;
                } else if (loopType == "COOLING") {
                    PlantSizData(PltSizIndex).LoopType = CoolingLoop;
                } else if (loopType == "CONDENSER") {
                    PlantSizData(PltSizIndex).LoopType = CondenserLoop;
                } else if (loopType == "STEAM") {
                    PlantSizData(PltSizIndex).LoopType = SteamLoop;
                } else {
                    ShowSevereError(cCurrentModuleObject + "=\"" + cAlphaArgs(1) + "\", invalid data.");
                    ShowContinueError("...incorrect " + cAlphaFieldNames(2) + "=\"" + cAlphaArgs(2) + "\".");
                    ShowContinueError("...Valid values are \"Heating\", \"Cooling\", \"Condenser\" or \"Steam\".");
                    ErrorsFound = true;
                }
            }

            if (NumAlphas > 2) {
                {
                    auto const concurrenceOption(cAlphaArgs(3));
                    if (concurrenceOption == "NONCOINCIDENT") {
                        PlantSizData(PltSizIndex).ConcurrenceOption = NonCoincident;
                    } else if (concurrenceOption == "COINCIDENT") {
                        PlantSizData(PltSizIndex).ConcurrenceOption = Coincident;
                    } else {
                        ShowSevereError(cCurrentModuleObject + "=\"" + cAlphaArgs(1) + "\", invalid data.");
                        ShowContinueError("...incorrect " + cAlphaFieldNames(3) + "=\"" + cAlphaArgs(3) + "\".");
                        ShowContinueError("...Valid values are \"NonCoincident\" or \"Coincident\".");
                        ErrorsFound = true;
                    }
                }
            }
            if (NumAlphas > 3) {
                {
                    auto const sizingFactorOption(cAlphaArgs(4));
                    if (sizingFactorOption == "NONE") {
                        PlantSizData(PltSizIndex).SizingFactorOption = NoSizingFactorMode;
                    } else if (sizingFactorOption == "GLOBALHEATINGSIZINGFACTOR") {
                        PlantSizData(PltSizIndex).SizingFactorOption = GlobalHeatingSizingFactorMode;
                    } else if (sizingFactorOption == "GLOBALCOOLINGSIZINGFACTOR") {
                        PlantSizData(PltSizIndex).SizingFactorOption = GlobalCoolingSizingFactorMode;
                    } else if (sizingFactorOption == "LOOPCOMPONENTSIZINGFACTOR") {
                        PlantSizData(PltSizIndex).SizingFactorOption = LoopComponentSizingFactorMode;
                    }
                }
            }
            SetupEMSInternalVariable(
                "Plant Design Volume Flow Rate", PlantSizData(PltSizIndex).PlantLoopName, "[m3/s]", PlantSizData(PltSizIndex).DesVolFlowRate);
        }

        if (ErrorsFound) {
            ShowFatalError(cCurrentModuleObject + ": Errors found in getting input. Program terminates.");
        }
    }

    void SetupZoneSizing(EnergyPlusData &state, bool &ErrorsFound)
    {

        // SUBROUTINE INFORMATION:
        //       AUTHOR         L. Lawrie/F. Buhl
        //       DATE WRITTEN   March 2010
        //       MODIFIED       na
        //       RE-ENGINEERED  na

        // PURPOSE OF THIS SUBROUTINE:
        //  execute a few (1) time steps of a simulation to facilitate setting up model for zone sizing
        //  developed to resolve reverse DD problems caused be the differences
        //  that stem from setup and information gathering that occurs during the first pass.

        // METHODOLOGY EMPLOYED:
        // Using global flag (kickoff sizing simulation), only a few time steps are executed.
        // global flag is used in other parts of simulation to terminate quickly.

        // Using/Aliasing
        using DataEnvironment::EndMonthFlag;

        // SUBROUTINE LOCAL VARIABLE DECLARATIONS:

        bool Available = true;

        CurOverallSimDay = 0;
        while (Available) { // do for each environment

            GetNextEnvironment(state, Available, ErrorsFound);

            if (!Available) break;
            if (ErrorsFound) break;

            // check that environment is one of the design days
            if (KindOfSim == ksRunPeriodWeather) {
                continue;
            }

            BeginEnvrnFlag = true;
            EndEnvrnFlag = false;
            EndMonthFlag = false;
            WarmupFlag = true;
            DayOfSim = 0;

            CurEnvirNumSimDay = 1;
            ++CurOverallSimDay;

            ++DayOfSim;
            BeginDayFlag = true;
            EndDayFlag = false;

            HourOfDay = 1;

            BeginHourFlag = true;
            EndHourFlag = false;

            TimeStep = 1;

            BeginTimeStepFlag = true;

            ManageWeather(state);

            ManageHeatBalance(state);

            BeginHourFlag = false;
            BeginDayFlag = false;
            BeginEnvrnFlag = false;
            BeginSimFlag = false;
            BeginFullSimFlag = false;

            //          ! do another timestep=1
            ManageWeather(state);

            ManageHeatBalance(state);

            //         do an end of day, end of environment time step

            HourOfDay = 24;
            TimeStep = NumOfTimeStepInHour;
            EndEnvrnFlag = true;

            ManageWeather(state);

            ManageHeatBalance(state);

        } // ... End environment loop.
    }

    void ReportZoneSizing(IOFiles &ioFiles,
                          std::string const &ZoneName,   // the name of the zone
                          std::string const &LoadType,   // the description of the input variable
                          Real64 const CalcDesLoad,      // the value from the sizing calculation [W]
                          Real64 const UserDesLoad,      // the value from the sizing calculation modified by user input [W]
                          Real64 const CalcDesFlow,      // calculated design air flow rate [m3/s]
                          Real64 const UserDesFlow,      // user input or modified design air flow rate [m3/s]
                          std::string const &DesDayName, // the name of the design day that produced the peak
                          std::string const &PeakHrMin,  // time stamp of the peak
                          Real64 const PeakTemp,         // temperature at peak [C]
                          Real64 const PeakHumRat,       // humidity ratio at peak [kg water/kg dry air]
                          Real64 const FloorArea,        // zone floor area [m2]
                          Real64 const TotOccs,          // design number of occupants for the zone
                          Real64 const MinOAVolFlow,     // zone design minimum outside air flow rate [m3/s]
                          Real64 const DOASHeatAddRate   // zone design heat addition rate from the DOAS [W]
    )
    {

        // SUBROUTINE INFORMATION:
        //       AUTHOR         Fred Buhl
        //       DATE WRITTEN   Decenber 2001
        //       MODIFIED       August 2008, Greg Stark
        //       RE-ENGINEERED  na

        // PURPOSE OF THIS SUBROUTINE:
        // This subroutine writes one item of zone sizing data to the "eio" file..

        // METHODOLOGY EMPLOYED:
        // na

        // REFERENCES:
        // na

        // Using/Aliasing
        using DataStringGlobals::VerString;
        using General::RoundSigDigits;

        // Locals
        // SUBROUTINE ARGUMENT DEFINITIONS:

        // SUBROUTINE PARAMETER DEFINITIONS:

        // INTERFACE BLOCK SPECIFICATIONS
        // na

        // DERIVED TYPE DEFINITIONS
        // na

        // SUBROUTINE LOCAL VARIABLE DECLARATIONS:

        if (ReportZoneSizingMyOneTimeFlag) {
            static constexpr auto Format_990("! <Zone Sizing Information>, Zone Name, Load Type, Calc Des Load {W}, User Des Load {W}, Calc Des Air Flow "
                                                  "Rate {m3/s}, User Des Air Flow Rate {m3/s}, Design Day Name, Date/Time of Peak, Temperature at Peak {C}, "
                                                  "Humidity Ratio at Peak {kgWater/kgDryAir}, Floor Area {m2}, # Occupants, Calc Outdoor Air Flow Rate {m3/s}, "
                                                  "Calc DOAS Heat Addition Rate {W}");
            print(ioFiles.eio, "{}\n", Format_990);
            ReportZoneSizingMyOneTimeFlag = false;
        }

        static constexpr auto Format_991(" Zone Sizing Information, {}, {}, {:.5R}, {:.5R}, {:.5R}, {:.5R}, {}, {}, {:.5R}, {:.5R}, {:.5R}, {:.5R}, {:.5R}, {:.5R}\n");
        print(ioFiles.eio,
              Format_991,
              ZoneName,
              LoadType,
              CalcDesLoad,
              UserDesLoad,
              CalcDesFlow,
              UserDesFlow,
              DesDayName,
              PeakHrMin,
              PeakTemp,
              PeakHumRat,
              FloorArea,
              TotOccs,
              MinOAVolFlow,
              DOASHeatAddRate);

        // BSLLC Start
        if (sqlite) {
            sqlite->addSQLiteZoneSizingRecord(ZoneName,
                                              LoadType,
                                              CalcDesLoad,
                                              UserDesLoad,
                                              CalcDesFlow,
                                              UserDesFlow,
                                              DesDayName,
                                              PeakHrMin,
                                              PeakTemp,
                                              PeakHumRat,
                                              MinOAVolFlow,
                                              DOASHeatAddRate);
        }
        // BSLLC Finish
    }

    // Writes system sizing data to EIO file using one row per system
    void ReportSysSizing(IOFiles &ioFiles,
                         std::string const &SysName,      // the name of the zone
                         std::string const &LoadType,     // either "Cooling" or "Heating"
                         std::string const &PeakLoadKind, // either "Sensible" or "Total"
                         Real64 const &UserDesCap,        // User  Design Capacity
                         Real64 const &CalcDesVolFlow,    // Calculated  Design Air Flow Rate
                         Real64 const &UserDesVolFlow,    // User Design Air Flow Rate
                         std::string const &DesDayName,   // the name of the design day that produced the peak
                         std::string const &DesDayDate,   // the date that produced the peak
                         int const &TimeStepIndex         // time step of the peak
    )
    {
        using General::RoundSigDigits;

        if (ReportSysSizingMyOneTimeFlag) {
            print(ioFiles.eio, "{}\n",
                       "! <System Sizing Information>, System Name, Load Type, Peak Load Kind, User Design Capacity, Calc Des Air "
                       "Flow Rate [m3/s], User Des Air Flow Rate [m3/s], Design Day Name, Date/Time of Peak");
            ReportSysSizingMyOneTimeFlag = false;
        }
        std::string dateHrMin = DesDayDate + " " + TimeIndexToHrMinString(TimeStepIndex);
        print(ioFiles.eio,
              " System Sizing Information, {}, {}, {}, {:.2R}, {:.5R}, {:.5R}, {}, {}\n",
              SysName,
              LoadType,
              PeakLoadKind,
              UserDesCap,
              CalcDesVolFlow,
              UserDesVolFlow,
              DesDayName,
              dateHrMin);

        // BSLLC Start
        if (sqlite)
            sqlite->addSQLiteSystemSizingRecord(SysName, LoadType, PeakLoadKind, UserDesCap, CalcDesVolFlow, UserDesVolFlow, DesDayName, dateHrMin);
        // BSLLC Finish
    }

    // convert an index for the timestep of the day into a hour minute string in the format 00:00
    std::string TimeIndexToHrMinString(int timeIndex)
    {
        int tMinOfDay = timeIndex * MinutesPerTimeStep;
        int tHr = int(tMinOfDay / 60.);
        int tMin = tMinOfDay - tHr * 60;
        return format(PeakHrMinFmt, tHr, tMin);
    }

    void GetZoneHVACSizing()
    {
        // SUBROUTINE INFORMATION:
        //       AUTHOR         B. Nigusse - FSEC
        //       DATE WRITTEN   July 2014
        //       MODIFIED       na
        //       RE-ENGINEERED  na

        // PURPOSE OF THIS SUBROUTINE:
        // Obtains input data for the ZoneHVAC sizing methods object and stores it in
        // appropriate data structure.

        // METHODOLOGY EMPLOYED:
        // Uses InputProcessor "Get" routines to obtain data.
        // This object requires only a name where the default values are assumed
        // if subsequent fields are not entered.

        // Using/Aliasing
        using namespace DataIPShortCuts;
        using DataSizing::NumZoneHVACSizing;
        using DataSizing::ZoneHVACSizing;
        using General::RoundSigDigits;
        using General::TrimSigDigits;

        // SUBROUTINE PARAMETER DEFINITIONS:
        static std::string const RoutineName("GetZoneHVACSizing: "); // include trailing blank space

        // SUBROUTINE LOCAL VARIABLE DECLARATIONS:

        int iHeatSAFMAlphaNum;                     // get input index to Zone HVAC sizing heat supp air flow method
        int iCoolSAFMAlphaNum;                     // get input index to Zone HVAC sizing cool supp air flow method
        int iMaxCoolAirVolFlowNumericNum;          // get input index to Zone HVAC sizing cool supply air flow
        int iMaxHeatAirVolFlowNumericNum;          // get input index to Zone HVAC sizing heat supply air flow
        int iNoCoolHeatSAFMAlphaNum;               // get input index to Zone HVAC sizing no cool/heat supply air flow
        int iMaxNoCoolHeatAirVolFlowNumericNum;    // get input index to Zone HVAC sizing no cool/heat supply air flow
        int iCoolFlowPerFloorAreaNumericNum;       // get input index to Zone HVAC sizing cool flow per floor area
        int iCoolFlowPerFracCoolNumericNum;        // get input index to Zone HVAC sizing cool flow per fraction cool
        int iCoolFlowPerCoolCapNumericNum;         // get input index to Zone HVAC sizing cool flow per cooling cap
        int iHeatFlowPerFloorAreaNumericNum;       // get input index to Zone HVAC sizing heat flow per floor area
        int iHeatFlowPerFracCoolNumericNum;        // get input index to Zone HVAC sizing heat flow per fraction heat
        int iHeatFlowPerHeatCapNumericNum;         // get input index to Zone HVAC sizing heat flow per heating cap
        int iNoCoolHeatFlowPerFloorAreaNumericNum; // get input index to Zone HVAC sizing no cool/heat FPA
        int iNoCoolHeatFlowPerFracCoolNumericNum;  // get input index to Zone HVAC sizing no cool/heat FPFC
        int iNoCoolHeatFlowPerFracHeatNumericNum;  // get input index to Zone HVAC sizing no cool/heat FPFH

        int iCoolCAPMAlphaNum;                      // get input index to Zone HVAC sizing chilled water flow method
        int iCoolDesignCapacityNumericNum;          // get input index to Zone HVAC sizing chilled water flow
        int iCoolCapacityPerFloorAreaNumericNum;    // get input index to Zone HVAC sizing cooling capacity per floor area
        int iCoolFracOfAutosizedCapacityNumericNum; // get input index to Zone HVAC sizing capacity as fraction autozized cooling capacity

        int iHeatCAPMAlphaNum;                      // get input index to Zone HVAC sizing heating capacity
        int iHeatDesignCapacityNumericNum;          // get input index to Zone HVAC sizing heating design capacity
        int iHeatCapacityPerFloorAreaNumericNum;    // get input index to Zone HVAC sizing heating capacity per floor area
        int iHeatFracOfAutosizedCapacityNumericNum; // get input index to Zone HVAC sizing capacity as fraction autozized cooling capacity

        iCoolSAFMAlphaNum = 2;               // get input index to Zone HVAC sizing heat supp air flow method
        iMaxCoolAirVolFlowNumericNum = 1;    // get input index to Zone HVAC sizing cool supply air flow
        iCoolFlowPerFloorAreaNumericNum = 2; // get input index to Zone HVAC sizing cool flow per floor area
        iCoolFlowPerFracCoolNumericNum = 3;  // get input index to Zone HVAC sizing cool flow per fraction cool
        iCoolFlowPerCoolCapNumericNum = 4;   // get input index to Zone HVAC sizing cool flow per cooling cap

        iNoCoolHeatSAFMAlphaNum = 3;               // get input index to Zone HVAC sizing no cool/heat supply air flow
        iMaxNoCoolHeatAirVolFlowNumericNum = 5;    // get input index to Zone HVAC sizing no cool/heat supply air flow
        iNoCoolHeatFlowPerFloorAreaNumericNum = 6; // get input index to Zone HVAC sizing no cool/heat FPA
        iNoCoolHeatFlowPerFracCoolNumericNum = 7;  // get input index to Zone HVAC sizing no cool/heat FPFC
        iNoCoolHeatFlowPerFracHeatNumericNum = 8;  // get input index to Zone HVAC sizing no cool/heat FPFH

        iHeatSAFMAlphaNum = 4;                // get input index to Zone HVAC sizing cool supp air flow method
        iMaxHeatAirVolFlowNumericNum = 9;     // get input index to Zone HVAC sizing heat supply air flow
        iHeatFlowPerFloorAreaNumericNum = 10; // get input index to Zone HVAC sizing heat flow per floor area
        iHeatFlowPerFracCoolNumericNum = 11;  // get input index to Zone HVAC sizing heat flow per fraction heat
        iHeatFlowPerHeatCapNumericNum = 12;   // get input index to Zone HVAC sizing heat flow per heating cap

        iCoolCAPMAlphaNum = 5;                       // get input index to Zone HVAC sizing cooling design capacity method
        iCoolDesignCapacityNumericNum = 13;          // get input index to Zone HVAC sizing cooling design capacity
        iCoolCapacityPerFloorAreaNumericNum = 14;    // get input index to Zone HVAC sizing cooling design capacity per floor area
        iCoolFracOfAutosizedCapacityNumericNum = 15; // get input index to Zone HVAC sizing as a fraction of cooling design capacity

        iHeatCAPMAlphaNum = 6;                       // get input index to Zone HVAC sizing heating capacity
        iHeatDesignCapacityNumericNum = 16;          // get input index to Zone HVAC sizing heating design capacity
        iHeatCapacityPerFloorAreaNumericNum = 17;    // get input index to Zone HVAC sizing heating capacity per floor area
        iHeatFracOfAutosizedCapacityNumericNum = 18; // get input index to Zone HVAC sizing capacity as fraction autozized heating capacity

        int NumAlphas;                  // Number of Alphas for each GetObjectItem call
        int NumNumbers;                 // Number of Numbers for each GetObjectItem call
        int TotalArgs;                  // Total number of alpha and numeric arguments (max) for a
        int IOStatus;                   // Used in GetObjectItem
        int zSIndex;                    // index of "DesignSpecification:ZoneHVAC:Sizing" objects
        static bool ErrorsFound(false); // If errors detected in input
        //  REAL(r64) :: CalcAmt

        std::string CurrentModuleObject; // for ease in getting objects
        Array1D_string Alphas;           // Alpha input items for object
        Array1D_string cAlphaFields;     // Alpha field names
        Array1D_string cNumericFields;   // Numeric field names
        Array1D<Real64> Numbers;         // Numeric input items for object
        Array1D_bool lAlphaBlanks;       // Logical array, alpha field input BLANK = .TRUE.
        Array1D_bool lNumericBlanks;     // Logical array, numeric field input BLANK = .TRUE.

        CurrentModuleObject = "DesignSpecification:ZoneHVAC:Sizing";
        NumZoneHVACSizing = inputProcessor->getNumObjectsFound(CurrentModuleObject);
        inputProcessor->getObjectDefMaxArgs(CurrentModuleObject, TotalArgs, NumAlphas, NumNumbers);

        Alphas.allocate(NumAlphas);
        cAlphaFields.allocate(NumAlphas);
        cNumericFields.allocate(NumNumbers);
        Numbers.dimension(NumNumbers, 0.0);
        lAlphaBlanks.dimension(NumAlphas, true);
        lNumericBlanks.dimension(NumNumbers, true);

        if (NumZoneHVACSizing > 0) {
            ZoneHVACSizing.allocate(NumZoneHVACSizing);

            // Start Loading the System Input
            for (zSIndex = 1; zSIndex <= NumZoneHVACSizing; ++zSIndex) {

                Alphas = "";
                cAlphaFields = "";
                cNumericFields = "";
                Numbers = 0;
                lAlphaBlanks = true;
                lNumericBlanks = true;

                inputProcessor->getObjectItem(CurrentModuleObject,
                                              zSIndex,
                                              Alphas,
                                              NumAlphas,
                                              Numbers,
                                              NumNumbers,
                                              IOStatus,
                                              lNumericBlanks,
                                              lAlphaBlanks,
                                              cAlphaFields,
                                              cNumericFields);
                UtilityRoutines::IsNameEmpty(Alphas(1), CurrentModuleObject, ErrorsFound);

                ZoneHVACSizing(zSIndex).Name = Alphas(1);

                // Determine supply air flow rate sizing method for cooling mode
                if (UtilityRoutines::SameString(Alphas(iCoolSAFMAlphaNum), "SupplyAirFlowRate")) {
                    ZoneHVACSizing(zSIndex).CoolingSAFMethod = SupplyAirFlowRate;
                    ;

                    if (!lNumericBlanks(iMaxCoolAirVolFlowNumericNum)) {
                        ZoneHVACSizing(zSIndex).MaxCoolAirVolFlow = Numbers(iMaxCoolAirVolFlowNumericNum);
                        if (ZoneHVACSizing(zSIndex).MaxCoolAirVolFlow == AutoSize) ZoneHVACSizing(zSIndex).RequestAutoSize = true;
                        if (ZoneHVACSizing(zSIndex).MaxCoolAirVolFlow <= 0.0 && ZoneHVACSizing(zSIndex).MaxCoolAirVolFlow != AutoSize) {
                            ShowSevereError(CurrentModuleObject + " = " + ZoneHVACSizing(zSIndex).Name);
                            ShowContinueError("Illegal " + cNumericFields(iMaxCoolAirVolFlowNumericNum) + " = " +
                                              TrimSigDigits(Numbers(iMaxCoolAirVolFlowNumericNum), 7));
                            ErrorsFound = true;
                        }
                    } else {
                        ShowSevereError(CurrentModuleObject + " = " + ZoneHVACSizing(zSIndex).Name);
                        ShowContinueError("Input for " + cAlphaFields(iCoolSAFMAlphaNum) + " = " + Alphas(iCoolSAFMAlphaNum));
                        ShowContinueError("Blank field not allowed for " + cNumericFields(iMaxCoolAirVolFlowNumericNum));
                        ErrorsFound = true;
                    }
                } else if (UtilityRoutines::SameString(Alphas(iCoolSAFMAlphaNum), "FlowPerFloorArea")) {
                    ZoneHVACSizing(zSIndex).CoolingSAFMethod = FlowPerFloorArea;
                    if (!lNumericBlanks(iCoolFlowPerFloorAreaNumericNum)) {
                        ZoneHVACSizing(zSIndex).MaxCoolAirVolFlow = Numbers(iCoolFlowPerFloorAreaNumericNum);
                        if (ZoneHVACSizing(zSIndex).MaxCoolAirVolFlow <= 0.0 && ZoneHVACSizing(zSIndex).MaxCoolAirVolFlow != AutoSize) {
                            ShowSevereError(CurrentModuleObject + " = " + ZoneHVACSizing(zSIndex).Name);
                            ShowContinueError("Input for " + cAlphaFields(iCoolSAFMAlphaNum) + " = " + Alphas(iCoolSAFMAlphaNum));
                            ShowContinueError("Illegal " + cNumericFields(iCoolFlowPerFloorAreaNumericNum) + " = " +
                                              TrimSigDigits(Numbers(iCoolFlowPerFloorAreaNumericNum), 7));
                            ErrorsFound = true;
                            // Autosized input is not allowed
                        } else if (ZoneHVACSizing(zSIndex).MaxCoolAirVolFlow == AutoSize) {
                            ShowSevereError(CurrentModuleObject + " = " + ZoneHVACSizing(zSIndex).Name);
                            ShowContinueError("Input for " + cAlphaFields(iCoolSAFMAlphaNum) + " = " + Alphas(iCoolSAFMAlphaNum));
                            ShowContinueError("Illegal " + cNumericFields(iCoolFlowPerFloorAreaNumericNum) + " = Autosize");
                            ErrorsFound = true;
                        } else {
                            // user input cooling supply air flow per unit conditioned area is saved in ZoneHVACSizing(zSIndex).MaxCoolAirVolFlow
                            ZoneHVACSizing(zSIndex).RequestAutoSize = true;
                        }
                    } else {
                        ShowSevereError(CurrentModuleObject + " = " + ZoneHVACSizing(zSIndex).Name);
                        ShowContinueError("Input for " + cAlphaFields(iCoolSAFMAlphaNum) + " = " + Alphas(iCoolSAFMAlphaNum));
                        ShowContinueError("Blank field not allowed for " + cNumericFields(iCoolFlowPerFloorAreaNumericNum));
                        ErrorsFound = true;
                    }
                } else if (UtilityRoutines::SameString(Alphas(iCoolSAFMAlphaNum), "FractionOfAutosizedCoolingAirflow")) {
                    ZoneHVACSizing(zSIndex).CoolingSAFMethod = FractionOfAutosizedCoolingAirflow;
                    if (!lNumericBlanks(iCoolFlowPerFracCoolNumericNum)) {
                        ZoneHVACSizing(zSIndex).MaxCoolAirVolFlow = Numbers(iCoolFlowPerFracCoolNumericNum);
                        if (ZoneHVACSizing(zSIndex).MaxCoolAirVolFlow <= 0.0 && ZoneHVACSizing(zSIndex).MaxCoolAirVolFlow != AutoSize) {
                            ShowSevereError(CurrentModuleObject + " = " + ZoneHVACSizing(zSIndex).Name);
                            ShowContinueError("Input for " + cAlphaFields(iCoolSAFMAlphaNum) + " = " + Alphas(iCoolSAFMAlphaNum));
                            ShowContinueError("Illegal " + cNumericFields(iCoolFlowPerFracCoolNumericNum) + " = " +
                                              TrimSigDigits(Numbers(iCoolFlowPerFracCoolNumericNum), 7));
                            ErrorsFound = true;
                            // Autosized input is not allowed
                        } else if (ZoneHVACSizing(zSIndex).MaxCoolAirVolFlow == AutoSize) {
                            ShowSevereError(CurrentModuleObject + " = " + ZoneHVACSizing(zSIndex).Name);
                            ShowContinueError("Input for " + cAlphaFields(iCoolSAFMAlphaNum) + " = " + Alphas(iCoolSAFMAlphaNum));
                            ShowContinueError("Illegal " + cNumericFields(iCoolFlowPerFracCoolNumericNum) + " = Autosize");
                            ErrorsFound = true;
                        } else {
                            // user input fraction of cooling supply air flow rate is saved in ZoneHVACSizing(zSIndex).MaxCoolAirVolFlow
                            ZoneHVACSizing(zSIndex).RequestAutoSize = true;
                        }
                    } else {
                        ShowSevereError(CurrentModuleObject + " = " + ZoneHVACSizing(zSIndex).Name);
                        ShowContinueError("Input for " + cAlphaFields(iCoolSAFMAlphaNum) + " = " + Alphas(iCoolSAFMAlphaNum));
                        ShowContinueError("Blank field not allowed for " + cNumericFields(iCoolFlowPerFracCoolNumericNum));
                        ErrorsFound = true;
                    }
                } else if (UtilityRoutines::SameString(Alphas(iCoolSAFMAlphaNum), "FlowPerCoolingCapacity")) {

                    ZoneHVACSizing(zSIndex).CoolingSAFMethod = FlowPerCoolingCapacity;
                    if (!lNumericBlanks(iCoolFlowPerCoolCapNumericNum)) {
                        ZoneHVACSizing(zSIndex).MaxCoolAirVolFlow = Numbers(iCoolFlowPerCoolCapNumericNum);
                        if (ZoneHVACSizing(zSIndex).MaxCoolAirVolFlow <= 0.0 && ZoneHVACSizing(zSIndex).MaxCoolAirVolFlow != AutoSize) {
                            ShowSevereError(CurrentModuleObject + " = " + ZoneHVACSizing(zSIndex).Name);
                            ShowContinueError("Input for " + cAlphaFields(iCoolSAFMAlphaNum) + " = " + Alphas(iCoolSAFMAlphaNum));
                            ShowContinueError("Illegal " + cNumericFields(iCoolFlowPerCoolCapNumericNum) + " = " +
                                              TrimSigDigits(Numbers(iCoolFlowPerCoolCapNumericNum), 7));
                            ErrorsFound = true;
                            // Autosized input is not allowed
                        } else if (ZoneHVACSizing(zSIndex).MaxCoolAirVolFlow == AutoSize) {
                            ShowSevereError(CurrentModuleObject + " = " + ZoneHVACSizing(zSIndex).Name);
                            ShowContinueError("Input for " + cAlphaFields(iCoolSAFMAlphaNum) + " = " + Alphas(iCoolSAFMAlphaNum));
                            ShowContinueError("Illegal " + cNumericFields(iCoolFlowPerCoolCapNumericNum) + " = Autosize");
                            ErrorsFound = true;
                        } else {
                            // user input cooling supply air flow per unit cooling capacity is saved in ZoneHVACSizing(zSIndex).MaxCoolAirVolFlow
                            ZoneHVACSizing(zSIndex).RequestAutoSize = true;
                        }
                    } else {
                        ShowSevereError(CurrentModuleObject + " = " + ZoneHVACSizing(zSIndex).Name);
                        ShowContinueError("Input for " + cAlphaFields(iCoolSAFMAlphaNum) + " = " + Alphas(iCoolSAFMAlphaNum));
                        ShowContinueError("Blank field not allowed for " + cNumericFields(iCoolFlowPerCoolCapNumericNum));
                        ErrorsFound = true;
                    }
                } else if (UtilityRoutines::SameString(Alphas(iCoolSAFMAlphaNum), "None") || lAlphaBlanks(iCoolSAFMAlphaNum)) {
                    ZoneHVACSizing(zSIndex).CoolingSAFMethod = None;
                    ZoneHVACSizing(zSIndex).MaxCoolAirVolFlow = 0.0;
                    // cooling supply air flow rate will not be sized, may be cooling coil does not exist
                } else {
                    ShowSevereError(CurrentModuleObject + " = " + ZoneHVACSizing(zSIndex).Name);
                    ShowContinueError("Illegal " + cAlphaFields(iCoolSAFMAlphaNum) + " = " + Alphas(iCoolSAFMAlphaNum));
                    ErrorsFound = true;
                }
                // Determine supply air flow rate sizing method for heating mode
                if (UtilityRoutines::SameString(Alphas(iHeatSAFMAlphaNum), "SupplyAirFlowRate")) {
                    ZoneHVACSizing(zSIndex).HeatingSAFMethod = SupplyAirFlowRate;
                    if (!lNumericBlanks(iMaxHeatAirVolFlowNumericNum)) {
                        ZoneHVACSizing(zSIndex).MaxHeatAirVolFlow = Numbers(iMaxHeatAirVolFlowNumericNum);
                        if (ZoneHVACSizing(zSIndex).MaxHeatAirVolFlow == AutoSize) ZoneHVACSizing(zSIndex).RequestAutoSize = true;

                        if (ZoneHVACSizing(zSIndex).MaxHeatAirVolFlow <= 0.0 && ZoneHVACSizing(zSIndex).MaxHeatAirVolFlow != AutoSize) {
                            ShowSevereError(CurrentModuleObject + " = " + ZoneHVACSizing(zSIndex).Name);
                            ShowContinueError("Illegal " + cNumericFields(iMaxHeatAirVolFlowNumericNum) + " = " +
                                              TrimSigDigits(Numbers(iMaxHeatAirVolFlowNumericNum), 7));
                            ErrorsFound = true;
                        }
                    } else {
                        ShowSevereError(CurrentModuleObject + " = " + ZoneHVACSizing(zSIndex).Name);
                        ShowContinueError("Input for " + cAlphaFields(iHeatSAFMAlphaNum) + " = " + Alphas(iHeatSAFMAlphaNum));
                        ShowContinueError("Blank field not allowed for " + cNumericFields(iMaxHeatAirVolFlowNumericNum));
                        ErrorsFound = true;
                    }
                } else if (UtilityRoutines::SameString(Alphas(iHeatSAFMAlphaNum), "FlowPerFloorArea")) {
                    ZoneHVACSizing(zSIndex).HeatingSAFMethod = FlowPerFloorArea;
                    if (!lNumericBlanks(iHeatFlowPerFloorAreaNumericNum)) {
                        ZoneHVACSizing(zSIndex).MaxHeatAirVolFlow = Numbers(iHeatFlowPerFloorAreaNumericNum);
                        if (ZoneHVACSizing(zSIndex).MaxHeatAirVolFlow <= 0.0 && ZoneHVACSizing(zSIndex).MaxHeatAirVolFlow != AutoSize) {
                            ShowSevereError(CurrentModuleObject + " = " + ZoneHVACSizing(zSIndex).Name);
                            ShowContinueError("Input for " + cAlphaFields(iHeatSAFMAlphaNum) + " = " + Alphas(iHeatSAFMAlphaNum));
                            ShowContinueError("Illegal " + cNumericFields(iHeatFlowPerFloorAreaNumericNum) + " = " +
                                              TrimSigDigits(Numbers(iHeatFlowPerFloorAreaNumericNum), 7));
                            ErrorsFound = true;
                            // Autosized input is not allowed
                        } else if (ZoneHVACSizing(zSIndex).MaxHeatAirVolFlow == AutoSize) {
                            ShowSevereError(CurrentModuleObject + " = " + ZoneHVACSizing(zSIndex).Name);
                            ShowContinueError("Input for " + cAlphaFields(iHeatSAFMAlphaNum) + " = " + Alphas(iHeatSAFMAlphaNum));
                            ShowContinueError("Illegal " + cNumericFields(iHeatFlowPerFloorAreaNumericNum) + " = Autosize");
                            ErrorsFound = true;
                        } else {
                            // user input heating supply air flow per unit conditioned area is saved in ZoneHVACSizing(zSIndex).MaxHeatAirVolFlow
                            ZoneHVACSizing(zSIndex).RequestAutoSize = true;
                        }
                    } else {
                        ShowSevereError(CurrentModuleObject + " = " + ZoneHVACSizing(zSIndex).Name);
                        ShowContinueError("Input for " + cAlphaFields(iHeatSAFMAlphaNum) + " = " + Alphas(iHeatSAFMAlphaNum));
                        ShowContinueError("Blank field not allowed for " + cNumericFields(iHeatFlowPerFloorAreaNumericNum));
                        ErrorsFound = true;
                    }
                } else if (UtilityRoutines::SameString(Alphas(iHeatSAFMAlphaNum), "FractionOfAutosizedHeatingAirflow")) {
                    ZoneHVACSizing(zSIndex).HeatingSAFMethod = FractionOfAutosizedHeatingAirflow;
                    if (!lNumericBlanks(iHeatFlowPerFracCoolNumericNum)) {
                        ZoneHVACSizing(zSIndex).MaxHeatAirVolFlow = Numbers(iHeatFlowPerFracCoolNumericNum);
                        if (ZoneHVACSizing(zSIndex).MaxHeatAirVolFlow <= 0.0 && ZoneHVACSizing(zSIndex).MaxHeatAirVolFlow != AutoSize) {
                            ShowSevereError(CurrentModuleObject + " = " + ZoneHVACSizing(zSIndex).Name);
                            ShowContinueError("Input for " + cAlphaFields(iHeatSAFMAlphaNum) + " = " + Alphas(iHeatSAFMAlphaNum));
                            ShowContinueError("Illegal " + cNumericFields(iHeatFlowPerFracCoolNumericNum) + " = " +
                                              TrimSigDigits(Numbers(iHeatFlowPerFracCoolNumericNum), 7));
                            ErrorsFound = true;
                            // Autosized input is not allowed
                        } else if (ZoneHVACSizing(zSIndex).MaxHeatAirVolFlow == AutoSize) {
                            ShowSevereError(CurrentModuleObject + " = " + ZoneHVACSizing(zSIndex).Name);
                            ShowContinueError("Input for " + cAlphaFields(iHeatSAFMAlphaNum) + " = " + Alphas(iHeatSAFMAlphaNum));
                            ShowContinueError("Illegal " + cNumericFields(iHeatFlowPerFracCoolNumericNum) + " = Autosize");
                            ErrorsFound = true;
                        } else {
                            // user input fraction of heating supply air flow rate is saved in ZoneHVACSizing(zSIndex).MaxHeatAirVolFlow
                            ZoneHVACSizing(zSIndex).RequestAutoSize = true;
                        }
                    } else {
                        ShowSevereError(CurrentModuleObject + " = " + ZoneHVACSizing(zSIndex).Name);
                        ShowContinueError("Input for " + cAlphaFields(iHeatSAFMAlphaNum) + " = " + Alphas(iHeatSAFMAlphaNum));
                        ShowContinueError("Blank field not allowed for " + cNumericFields(iHeatFlowPerFracCoolNumericNum));
                        ErrorsFound = true;
                    }
                } else if (UtilityRoutines::SameString(Alphas(iHeatSAFMAlphaNum), "FlowPerHeatingCapacity")) {
                    ZoneHVACSizing(zSIndex).HeatingSAFMethod = FlowPerHeatingCapacity;
                    if (!lNumericBlanks(iHeatFlowPerHeatCapNumericNum)) {
                        ZoneHVACSizing(zSIndex).MaxHeatAirVolFlow = Numbers(iHeatFlowPerHeatCapNumericNum);
                        if (ZoneHVACSizing(zSIndex).MaxHeatAirVolFlow <= 0.0 && ZoneHVACSizing(zSIndex).MaxHeatAirVolFlow != AutoSize) {
                            ShowSevereError(CurrentModuleObject + " = " + ZoneHVACSizing(zSIndex).Name);
                            ShowContinueError("Input for " + cAlphaFields(iHeatSAFMAlphaNum) + " = " + Alphas(iHeatSAFMAlphaNum));
                            ShowContinueError("Illegal " + cNumericFields(iHeatFlowPerHeatCapNumericNum) + " = " +
                                              TrimSigDigits(Numbers(iHeatFlowPerHeatCapNumericNum), 7));
                            ErrorsFound = true;
                            // Autosized input is not allowed
                        } else if (ZoneHVACSizing(zSIndex).MaxHeatAirVolFlow == AutoSize) {
                            ShowSevereError(CurrentModuleObject + " = " + ZoneHVACSizing(zSIndex).Name);
                            ShowContinueError("Input for " + cAlphaFields(iHeatSAFMAlphaNum) + " = " + Alphas(iHeatSAFMAlphaNum));
                            ShowContinueError("Illegal " + cNumericFields(iHeatFlowPerHeatCapNumericNum) + " = Autosize");
                            ErrorsFound = true;
                        } else {
                            // user input heating supply air flow per unit heating capacity is saved in ZoneHVACSizing(zSIndex).MaxHeatAirVolFlow
                            ZoneHVACSizing(zSIndex).RequestAutoSize = true;
                        }
                    } else {
                        ShowSevereError(CurrentModuleObject + " = " + ZoneHVACSizing(zSIndex).Name);
                        ShowContinueError("Input for " + cAlphaFields(iHeatSAFMAlphaNum) + " = " + Alphas(iHeatSAFMAlphaNum));
                        ShowContinueError("Blank field not allowed for " + cNumericFields(iHeatFlowPerHeatCapNumericNum));
                        ErrorsFound = true;
                    }
                } else if (UtilityRoutines::SameString(Alphas(iHeatSAFMAlphaNum), "None") || lAlphaBlanks(iHeatSAFMAlphaNum)) {
                    ZoneHVACSizing(zSIndex).HeatingSAFMethod = None;
                    ZoneHVACSizing(zSIndex).MaxHeatAirVolFlow = 0.0;
                } else {
                    ShowSevereError(CurrentModuleObject + " = " + ZoneHVACSizing(zSIndex).Name);
                    ShowContinueError("Illegal " + cAlphaFields(iHeatSAFMAlphaNum) + " = " + Alphas(iHeatSAFMAlphaNum));
                    ErrorsFound = true;
                }

                // Determine supply air flow rate sizing method when cooling or heating is not needed
                if (UtilityRoutines::SameString(Alphas(iNoCoolHeatSAFMAlphaNum), "SupplyAirFlowRate")) {
                    ZoneHVACSizing(zSIndex).NoCoolHeatSAFMethod = SupplyAirFlowRate;
                    if (!lNumericBlanks(iMaxNoCoolHeatAirVolFlowNumericNum)) {
                        ZoneHVACSizing(zSIndex).MaxNoCoolHeatAirVolFlow = Numbers(iMaxNoCoolHeatAirVolFlowNumericNum);
                        if (ZoneHVACSizing(zSIndex).MaxNoCoolHeatAirVolFlow == AutoSize) ZoneHVACSizing(zSIndex).RequestAutoSize = true;
                        if (ZoneHVACSizing(zSIndex).MaxNoCoolHeatAirVolFlow < 0.0 && ZoneHVACSizing(zSIndex).MaxNoCoolHeatAirVolFlow != AutoSize) {
                            ShowSevereError(CurrentModuleObject + " = " + ZoneHVACSizing(zSIndex).Name);
                            ShowContinueError("Illegal " + cNumericFields(iMaxNoCoolHeatAirVolFlowNumericNum) + " = " +
                                              TrimSigDigits(Numbers(iMaxNoCoolHeatAirVolFlowNumericNum), 7));
                            ErrorsFound = true;
                        }
                    } else {
                        ShowSevereError(CurrentModuleObject + " = " + ZoneHVACSizing(zSIndex).Name);
                        ShowContinueError("Input for " + cAlphaFields(iNoCoolHeatSAFMAlphaNum) + " = " + Alphas(iNoCoolHeatSAFMAlphaNum));
                        ShowContinueError("Blank field not allowed for " + cNumericFields(iMaxNoCoolHeatAirVolFlowNumericNum));
                        ErrorsFound = true;
                    }
                } else if (UtilityRoutines::SameString(Alphas(iNoCoolHeatSAFMAlphaNum), "FlowPerFloorArea")) {
                    ZoneHVACSizing(zSIndex).NoCoolHeatSAFMethod = FlowPerFloorArea;
                    if (!lNumericBlanks(iNoCoolHeatFlowPerFloorAreaNumericNum)) {
                        ZoneHVACSizing(zSIndex).MaxNoCoolHeatAirVolFlow = Numbers(iNoCoolHeatFlowPerFloorAreaNumericNum);
                        if (ZoneHVACSizing(zSIndex).MaxNoCoolHeatAirVolFlow < 0.0 && ZoneHVACSizing(zSIndex).MaxNoCoolHeatAirVolFlow != AutoSize) {
                            ShowSevereError(CurrentModuleObject + " = " + ZoneHVACSizing(zSIndex).Name);
                            ShowContinueError("Input for " + cAlphaFields(iNoCoolHeatSAFMAlphaNum) + " = " + Alphas(iNoCoolHeatSAFMAlphaNum));
                            ShowContinueError("Illegal " + cNumericFields(iNoCoolHeatFlowPerFloorAreaNumericNum) + " = " +
                                              TrimSigDigits(Numbers(iNoCoolHeatFlowPerFloorAreaNumericNum), 7));
                            ErrorsFound = true;
                            // Autosized input is not allowed
                        } else if (ZoneHVACSizing(zSIndex).MaxNoCoolHeatAirVolFlow == AutoSize) {
                            ShowSevereError(CurrentModuleObject + " = " + ZoneHVACSizing(zSIndex).Name);
                            ShowContinueError("Input for " + cAlphaFields(iNoCoolHeatSAFMAlphaNum) + " = " + Alphas(iNoCoolHeatSAFMAlphaNum));
                            ShowContinueError("Illegal " + cNumericFields(iNoCoolHeatFlowPerFloorAreaNumericNum) + " = Autosize");
                            ErrorsFound = true;
                        } else {
                            // user input supply air flow per unit floor area during no cooling or heating area is saved in
                            // ZoneHVACSizing(zSIndex).MaxNoCoolHeatAirVolFlow
                            ZoneHVACSizing(zSIndex).RequestAutoSize = true;
                        }
                    } else {
                        ShowSevereError(CurrentModuleObject + " = " + ZoneHVACSizing(zSIndex).Name);
                        ShowContinueError("Input for " + cAlphaFields(iNoCoolHeatSAFMAlphaNum) + " = " + Alphas(iNoCoolHeatSAFMAlphaNum));
                        ShowContinueError("Blank field not allowed for " + cNumericFields(iNoCoolHeatFlowPerFloorAreaNumericNum));
                        ErrorsFound = true;
                    }
                } else if (UtilityRoutines::SameString(Alphas(iNoCoolHeatSAFMAlphaNum), "FractionOfAutosizedCoolingAirflow")) {
                    ZoneHVACSizing(zSIndex).NoCoolHeatSAFMethod = FractionOfAutosizedCoolingAirflow;
                    if (!lNumericBlanks(iNoCoolHeatFlowPerFracCoolNumericNum)) {
                        ZoneHVACSizing(zSIndex).MaxNoCoolHeatAirVolFlow = Numbers(iNoCoolHeatFlowPerFracCoolNumericNum);
                        if (ZoneHVACSizing(zSIndex).MaxNoCoolHeatAirVolFlow < 0.0 && ZoneHVACSizing(zSIndex).MaxNoCoolHeatAirVolFlow != AutoSize) {
                            ShowSevereError(CurrentModuleObject + " = " + ZoneHVACSizing(zSIndex).Name);
                            ShowContinueError("Input for " + cAlphaFields(iNoCoolHeatSAFMAlphaNum) + " = " + Alphas(iNoCoolHeatSAFMAlphaNum));
                            ShowContinueError("Illegal " + cNumericFields(iNoCoolHeatFlowPerFracCoolNumericNum) + " = " +
                                              TrimSigDigits(Numbers(iNoCoolHeatFlowPerFracCoolNumericNum), 7));
                            ErrorsFound = true;
                            // Autosized input is not allowed
                        } else if (ZoneHVACSizing(zSIndex).MaxNoCoolHeatAirVolFlow == AutoSize) {
                            ShowSevereError(CurrentModuleObject + " = " + ZoneHVACSizing(zSIndex).Name);
                            ShowContinueError("Input for " + cAlphaFields(iNoCoolHeatSAFMAlphaNum) + " = " + Alphas(iNoCoolHeatSAFMAlphaNum));
                            ShowContinueError("Illegal " + cNumericFields(iNoCoolHeatFlowPerFracCoolNumericNum) + " = Autosize");
                            ErrorsFound = true;
                        } else {
                            // user input frcation of cooling supply air flow rate during no cooling or heating area is saved in
                            // ZoneHVACSizing(zSIndex).MaxNoCoolHeatAirVolFlow
                            ZoneHVACSizing(zSIndex).RequestAutoSize = true;
                        }
                    } else {
                        ShowSevereError(CurrentModuleObject + " = " + ZoneHVACSizing(zSIndex).Name);
                        ShowContinueError("Input for " + cAlphaFields(iNoCoolHeatSAFMAlphaNum) + " = " + Alphas(iNoCoolHeatSAFMAlphaNum));
                        ShowContinueError("Blank field not allowed for " + cNumericFields(iNoCoolHeatFlowPerFracCoolNumericNum));
                        ErrorsFound = true;
                    }
                } else if (UtilityRoutines::SameString(Alphas(iNoCoolHeatSAFMAlphaNum), "FractionOfAutosizedHeatingAirflow")) {
                    ZoneHVACSizing(zSIndex).NoCoolHeatSAFMethod = FractionOfAutosizedHeatingAirflow;
                    if (!lNumericBlanks(iNoCoolHeatFlowPerFracHeatNumericNum)) {
                        ZoneHVACSizing(zSIndex).MaxNoCoolHeatAirVolFlow = Numbers(iNoCoolHeatFlowPerFracHeatNumericNum);
                        if (ZoneHVACSizing(zSIndex).MaxNoCoolHeatAirVolFlow < 0.0 && ZoneHVACSizing(zSIndex).MaxNoCoolHeatAirVolFlow != AutoSize) {
                            ShowSevereError(CurrentModuleObject + " = " + ZoneHVACSizing(zSIndex).Name);
                            ShowContinueError("Input for " + cAlphaFields(iNoCoolHeatSAFMAlphaNum) + " = " + Alphas(iNoCoolHeatSAFMAlphaNum));
                            ShowContinueError("Illegal " + cNumericFields(iNoCoolHeatFlowPerFracHeatNumericNum) + " = " +
                                              TrimSigDigits(Numbers(iNoCoolHeatFlowPerFracHeatNumericNum), 7));
                            ErrorsFound = true;
                            // Autosized input is not allowed
                        } else if (ZoneHVACSizing(zSIndex).MaxNoCoolHeatAirVolFlow == AutoSize) {
                            ShowSevereError(CurrentModuleObject + " = " + ZoneHVACSizing(zSIndex).Name);
                            ShowContinueError("Input for " + cAlphaFields(iNoCoolHeatSAFMAlphaNum) + " = " + Alphas(iNoCoolHeatSAFMAlphaNum));
                            ShowContinueError("Illegal " + cNumericFields(iNoCoolHeatFlowPerFracHeatNumericNum) + " = Autosize");
                            ErrorsFound = true;
                        } else {
                            // user input frcation of heating supply air flow rate during no cooling or heating area is saved in
                            // ZoneHVACSizing(zSIndex).MaxNoCoolHeatAirVolFlow
                            ZoneHVACSizing(zSIndex).RequestAutoSize = true;
                        }
                    } else {
                        ShowSevereError(CurrentModuleObject + " = " + ZoneHVACSizing(zSIndex).Name);
                        ShowContinueError("Input for " + cAlphaFields(iNoCoolHeatSAFMAlphaNum) + " = " + Alphas(iNoCoolHeatSAFMAlphaNum));
                        ShowContinueError("Blank field not allowed for " + cNumericFields(iNoCoolHeatFlowPerFracHeatNumericNum));
                        ErrorsFound = true;
                    }
                } else if (UtilityRoutines::SameString(Alphas(iNoCoolHeatSAFMAlphaNum), "None") || lAlphaBlanks(iNoCoolHeatSAFMAlphaNum)) {
                    ZoneHVACSizing(zSIndex).NoCoolHeatSAFMethod = None;
                    ZoneHVACSizing(zSIndex).MaxNoCoolHeatAirVolFlow = 0.0;
                } else {
                    ShowSevereError(CurrentModuleObject + " = " + ZoneHVACSizing(zSIndex).Name);
                    ShowContinueError("Illegal " + cAlphaFields(iNoCoolHeatSAFMAlphaNum) + " = " + Alphas(iNoCoolHeatSAFMAlphaNum));
                    ErrorsFound = true;
                }

                // Determine cooling design capacity of zoneHVAC equipment
                if (UtilityRoutines::SameString(Alphas(iCoolCAPMAlphaNum), "CoolingDesignCapacity")) {
                    ZoneHVACSizing(zSIndex).CoolingCapMethod = CoolingDesignCapacity;
                    if (!lNumericBlanks(iCoolDesignCapacityNumericNum)) {
                        ZoneHVACSizing(zSIndex).ScaledCoolingCapacity = Numbers(iCoolDesignCapacityNumericNum);
                        if (ZoneHVACSizing(zSIndex).ScaledCoolingCapacity == AutoSize) ZoneHVACSizing(zSIndex).RequestAutoSize = true;
                        if (ZoneHVACSizing(zSIndex).ScaledCoolingCapacity < 0.0 && ZoneHVACSizing(zSIndex).ScaledCoolingCapacity != AutoSize) {
                            ShowSevereError(CurrentModuleObject + " = " + ZoneHVACSizing(zSIndex).Name);
                            ShowContinueError("Illegal " + cNumericFields(iCoolDesignCapacityNumericNum) + " = " +
                                              TrimSigDigits(Numbers(iCoolDesignCapacityNumericNum), 7));
                            ErrorsFound = true;
                        }
                    } else {
                        ShowSevereError(CurrentModuleObject + " = " + ZoneHVACSizing(zSIndex).Name);
                        ShowContinueError("Input for " + cAlphaFields(iCoolCAPMAlphaNum) + " = " + Alphas(iCoolCAPMAlphaNum));
                        ShowContinueError("Blank field not allowed for " + cNumericFields(iCoolDesignCapacityNumericNum));
                        ErrorsFound = true;
                    }
                } else if (UtilityRoutines::SameString(Alphas(iCoolCAPMAlphaNum), "CapacityPerFloorArea")) {
                    ZoneHVACSizing(zSIndex).CoolingCapMethod = CapacityPerFloorArea;
                    if (!lNumericBlanks(iCoolCapacityPerFloorAreaNumericNum)) {
                        ZoneHVACSizing(zSIndex).ScaledCoolingCapacity = Numbers(iCoolCapacityPerFloorAreaNumericNum);
                        if (ZoneHVACSizing(zSIndex).ScaledCoolingCapacity <= 0.0) {
                            ShowSevereError(CurrentModuleObject + " = " + ZoneHVACSizing(zSIndex).Name);
                            ShowContinueError("Input for " + cAlphaFields(iCoolCAPMAlphaNum) + " = " + Alphas(iCoolCAPMAlphaNum));
                            ShowContinueError("Illegal " + cNumericFields(iCoolCapacityPerFloorAreaNumericNum) + " = " +
                                              TrimSigDigits(Numbers(iCoolCapacityPerFloorAreaNumericNum), 7));
                            ErrorsFound = true;
                            // Autosized input is not allowed
                        } else if (ZoneHVACSizing(zSIndex).ScaledCoolingCapacity == AutoSize) {
                            ShowSevereError(CurrentModuleObject + " = " + ZoneHVACSizing(zSIndex).Name);
                            ShowContinueError("Input for " + cAlphaFields(iCoolCAPMAlphaNum) + " = " + Alphas(iCoolCAPMAlphaNum));
                            ShowContinueError("Illegal " + cNumericFields(iCoolCapacityPerFloorAreaNumericNum) + " = Autosize");
                            ErrorsFound = true;
                        }
                    } else {
                        ShowSevereError(CurrentModuleObject + " = " + ZoneHVACSizing(zSIndex).Name);
                        ShowContinueError("Input for " + cAlphaFields(iCoolCAPMAlphaNum) + " = " + Alphas(iCoolCAPMAlphaNum));
                        ShowContinueError("Blank field not allowed for " + cNumericFields(iCoolCapacityPerFloorAreaNumericNum));
                        ErrorsFound = true;
                    }
                } else if (UtilityRoutines::SameString(Alphas(iCoolCAPMAlphaNum), "FractionOfAutosizedCoolingCapacity")) {
                    ZoneHVACSizing(zSIndex).CoolingCapMethod = FractionOfAutosizedCoolingCapacity;
                    if (!lNumericBlanks(iCoolFracOfAutosizedCapacityNumericNum)) {
                        ZoneHVACSizing(zSIndex).ScaledCoolingCapacity = Numbers(iCoolFracOfAutosizedCapacityNumericNum);
                        if (ZoneHVACSizing(zSIndex).ScaledCoolingCapacity == AutoSize) ZoneHVACSizing(zSIndex).RequestAutoSize = true;
                        if (ZoneHVACSizing(zSIndex).ScaledCoolingCapacity < 0.0 && ZoneHVACSizing(zSIndex).ScaledCoolingCapacity != AutoSize) {
                            ShowSevereError(CurrentModuleObject + " = " + ZoneHVACSizing(zSIndex).Name);
                            ShowContinueError("Illegal " + cNumericFields(iCoolFracOfAutosizedCapacityNumericNum) + " = " +
                                              TrimSigDigits(Numbers(iCoolFracOfAutosizedCapacityNumericNum), 7));
                            ErrorsFound = true;
                        }
                    } else {
                        ShowSevereError(CurrentModuleObject + " = " + ZoneHVACSizing(zSIndex).Name);
                        ShowContinueError("Input for " + cAlphaFields(iCoolCAPMAlphaNum) + " = " + Alphas(iCoolCAPMAlphaNum));
                        ShowContinueError("Blank field not allowed for " + cNumericFields(iCoolFracOfAutosizedCapacityNumericNum));
                        ErrorsFound = true;
                    }
                } else if (UtilityRoutines::SameString(Alphas(iCoolCAPMAlphaNum), "None") || lAlphaBlanks(iCoolCAPMAlphaNum)) {
                    ZoneHVACSizing(zSIndex).CoolingCapMethod = None;
                } else {
                    ShowSevereError(CurrentModuleObject + " = " + ZoneHVACSizing(zSIndex).Name);
                    ShowContinueError("Illegal " + cAlphaFields(iCoolCAPMAlphaNum) + " = " + Alphas(iCoolCAPMAlphaNum));
                    ErrorsFound = true;
                }

                // Determine heating design capacity of zone HVAC equipment
                if (UtilityRoutines::SameString(Alphas(iHeatCAPMAlphaNum), "HeatingDesignCapacity")) {
                    ZoneHVACSizing(zSIndex).HeatingCapMethod = HeatingDesignCapacity;
                    if (!lNumericBlanks(iHeatDesignCapacityNumericNum)) {
                        ZoneHVACSizing(zSIndex).ScaledHeatingCapacity = Numbers(iHeatDesignCapacityNumericNum);
                        if (ZoneHVACSizing(zSIndex).ScaledHeatingCapacity == AutoSize) ZoneHVACSizing(zSIndex).RequestAutoSize = true;
                        if (ZoneHVACSizing(zSIndex).ScaledHeatingCapacity < 0.0 && ZoneHVACSizing(zSIndex).ScaledHeatingCapacity != AutoSize) {
                            ShowSevereError(CurrentModuleObject + " = " + ZoneHVACSizing(zSIndex).Name);
                            ShowContinueError("Illegal " + cNumericFields(iHeatDesignCapacityNumericNum) + " = " +
                                              TrimSigDigits(Numbers(iHeatDesignCapacityNumericNum), 7));
                            ErrorsFound = true;
                        }
                    } else {
                        ShowSevereError(CurrentModuleObject + " = " + ZoneHVACSizing(zSIndex).Name);
                        ShowContinueError("Input for " + cAlphaFields(iHeatCAPMAlphaNum) + " = " + Alphas(iHeatCAPMAlphaNum));
                        ShowContinueError("Blank field not allowed for " + cNumericFields(iHeatDesignCapacityNumericNum));
                        ErrorsFound = true;
                    }
                } else if (UtilityRoutines::SameString(Alphas(iHeatCAPMAlphaNum), "CapacityPerFloorArea")) {
                    ZoneHVACSizing(zSIndex).HeatingCapMethod = CapacityPerFloorArea;
                    if (!lNumericBlanks(iHeatCapacityPerFloorAreaNumericNum)) {
                        ZoneHVACSizing(zSIndex).ScaledHeatingCapacity = Numbers(iHeatCapacityPerFloorAreaNumericNum);
                        if (ZoneHVACSizing(zSIndex).ScaledHeatingCapacity <= 0.0) {
                            ShowSevereError(CurrentModuleObject + " = " + ZoneHVACSizing(zSIndex).Name);
                            ShowContinueError("Input for " + cAlphaFields(iHeatCAPMAlphaNum) + " = " + Alphas(iHeatCAPMAlphaNum));
                            ShowContinueError("Illegal " + cNumericFields(iHeatCapacityPerFloorAreaNumericNum) + " = " +
                                              TrimSigDigits(Numbers(iHeatCapacityPerFloorAreaNumericNum), 7));
                            ErrorsFound = true;
                            // Autosized input is not allowed
                        } else if (ZoneHVACSizing(zSIndex).ScaledHeatingCapacity == AutoSize) {
                            ShowSevereError(CurrentModuleObject + " = " + ZoneHVACSizing(zSIndex).Name);
                            ShowContinueError("Input for " + cAlphaFields(iHeatCAPMAlphaNum) + " = " + Alphas(iHeatCAPMAlphaNum));
                            ShowContinueError("Illegal " + cNumericFields(iHeatCapacityPerFloorAreaNumericNum) + " = Autosize");
                            ErrorsFound = true;
                        }
                    } else {
                        ShowSevereError(CurrentModuleObject + " = " + ZoneHVACSizing(zSIndex).Name);
                        ShowContinueError("Input for " + cAlphaFields(iHeatCAPMAlphaNum) + " = " + Alphas(iHeatCAPMAlphaNum));
                        ShowContinueError("Blank field not allowed for " + cNumericFields(iHeatCapacityPerFloorAreaNumericNum));
                        ErrorsFound = true;
                    }
                } else if (UtilityRoutines::SameString(Alphas(iHeatCAPMAlphaNum), "FractionOfAutosizedHeatingCapacity")) {
                    ZoneHVACSizing(zSIndex).HeatingCapMethod = FractionOfAutosizedHeatingCapacity;
                    if (!lNumericBlanks(iHeatFracOfAutosizedCapacityNumericNum)) {
                        ZoneHVACSizing(zSIndex).ScaledHeatingCapacity = Numbers(iHeatFracOfAutosizedCapacityNumericNum);
                        if (ZoneHVACSizing(zSIndex).ScaledHeatingCapacity == AutoSize) ZoneHVACSizing(zSIndex).RequestAutoSize = true;
                        if (ZoneHVACSizing(zSIndex).ScaledHeatingCapacity < 0.0 && ZoneHVACSizing(zSIndex).ScaledCoolingCapacity != AutoSize) {
                            ShowSevereError(CurrentModuleObject + " = " + ZoneHVACSizing(zSIndex).Name);
                            ShowContinueError("Illegal " + cNumericFields(iHeatFracOfAutosizedCapacityNumericNum) + " = " +
                                              TrimSigDigits(Numbers(iHeatFracOfAutosizedCapacityNumericNum), 7));
                            ErrorsFound = true;
                        }
                    } else {
                        ShowSevereError(CurrentModuleObject + " = " + ZoneHVACSizing(zSIndex).Name);
                        ShowContinueError("Input for " + cAlphaFields(iHeatCAPMAlphaNum) + " = " + Alphas(iHeatCAPMAlphaNum));
                        ShowContinueError("Blank field not allowed for " + cNumericFields(iHeatFracOfAutosizedCapacityNumericNum));
                        ErrorsFound = true;
                    }
                } else if (UtilityRoutines::SameString(Alphas(iHeatCAPMAlphaNum), "None") || lAlphaBlanks(iHeatCAPMAlphaNum)) {
                    ZoneHVACSizing(zSIndex).HeatingCapMethod = None;
                } else {
                    ShowSevereError(CurrentModuleObject + " = " + ZoneHVACSizing(zSIndex).Name);
                    ShowContinueError("Illegal " + cAlphaFields(iHeatCAPMAlphaNum) + " = " + Alphas(iHeatCAPMAlphaNum));
                    ErrorsFound = true;
                }
            }
        }

        Alphas.deallocate();
        cAlphaFields.deallocate();
        cNumericFields.deallocate();
        Numbers.deallocate();
        lAlphaBlanks.deallocate();
        lNumericBlanks.deallocate();

        if (ErrorsFound) {
            ShowFatalError(RoutineName + "Errors found in input.  Preceding condition(s) cause termination.");
        }
    }

    void GetAirTerminalSizing()
    {
        // SUBROUTINE INFORMATION:
        //       AUTHOR         M.J. Witte
        //       DATE WRITTEN   February 2017

        // PURPOSE OF THIS SUBROUTINE:
        // Obtains input data for the AirTerminal sizing methods object and stores it in
        // appropriate data structure.

        using namespace DataIPShortCuts;
        using General::RoundSigDigits;
        using General::TrimSigDigits;

        static std::string const RoutineName("GetAirTerminalSizing: "); // include trailing blank space

        int NumAlphas;           // Number of Alphas for each GetObjectItem call
        int NumNumbers;          // Number of Numbers for each GetObjectItem call
        int TotalArgs;           // Total number of alpha and numeric arguments (max) for a
        int IOStatus;            // Used in GetObjectItem
        bool ErrorsFound(false); // If errors detected in input

        cCurrentModuleObject = "DesignSpecification:AirTerminal:Sizing";
        DataSizing::NumAirTerminalSizingSpec = inputProcessor->getNumObjectsFound(cCurrentModuleObject);
        inputProcessor->getObjectDefMaxArgs(cCurrentModuleObject, TotalArgs, NumAlphas, NumNumbers);

        if (DataSizing::NumAirTerminalSizingSpec > 0) {
            AirTerminalSizingSpec.allocate(DataSizing::NumAirTerminalSizingSpec);

            // Start Loading the System Input
            for (int zSIndex = 1; zSIndex <= DataSizing::NumAirTerminalSizingSpec; ++zSIndex) {

                inputProcessor->getObjectItem(cCurrentModuleObject,
                                              zSIndex,
                                              cAlphaArgs,
                                              NumAlphas,
                                              rNumericArgs,
                                              NumNumbers,
                                              IOStatus,
                                              lNumericFieldBlanks,
                                              lAlphaFieldBlanks,
                                              cAlphaFieldNames,
                                              cNumericFieldNames);

                UtilityRoutines::IsNameEmpty(cAlphaArgs(1), cCurrentModuleObject, ErrorsFound);

                auto &thisATSizing(DataSizing::AirTerminalSizingSpec(zSIndex));
                thisATSizing.Name = cAlphaArgs(1);
                thisATSizing.DesSensCoolingFrac = rNumericArgs(1);
                thisATSizing.DesCoolSATRatio = rNumericArgs(2);
                thisATSizing.DesSensHeatingFrac = rNumericArgs(3);
                thisATSizing.DesHeatSATRatio = rNumericArgs(4);
                thisATSizing.MinOAFrac = rNumericArgs(5);
            }
        }

        if (ErrorsFound) {
            ShowFatalError(RoutineName + "Errors found in input.  Preceding condition(s) cause termination.");
        }
    }

    // Update the sizing for the entire facilty to gather values for reporting - Glazer January 2017
    void UpdateFacilitySizing(DataGlobal const &dataGlobals, int const CallIndicator)
    {
        int NumOfTimeStepInDay = NumOfTimeStepInHour * 24;

        //  test if allocated here
        if (!CalcFacilitySizing.allocated()) {
            CalcFacilitySizing.allocate(DataEnvironment::TotDesDays + DataEnvironment::TotRunDesPersDays);
            for (int DDNum = 1; DDNum <= DataEnvironment::TotDesDays + DataEnvironment::TotRunDesPersDays; ++DDNum) {
                CalcFacilitySizing(DDNum).DOASHeatAddSeq.allocate(NumOfTimeStepInDay);
                CalcFacilitySizing(DDNum).DOASLatAddSeq.allocate(NumOfTimeStepInDay);
                CalcFacilitySizing(DDNum).CoolOutHumRatSeq.allocate(NumOfTimeStepInDay);
                CalcFacilitySizing(DDNum).CoolOutTempSeq.allocate(NumOfTimeStepInDay);
                CalcFacilitySizing(DDNum).CoolZoneTempSeq.allocate(NumOfTimeStepInDay);
                CalcFacilitySizing(DDNum).CoolLoadSeq.allocate(NumOfTimeStepInDay);
                CalcFacilitySizing(DDNum).HeatOutHumRatSeq.allocate(NumOfTimeStepInDay);
                CalcFacilitySizing(DDNum).HeatOutTempSeq.allocate(NumOfTimeStepInDay);
                CalcFacilitySizing(DDNum).HeatZoneTempSeq.allocate(NumOfTimeStepInDay);
                CalcFacilitySizing(DDNum).HeatLoadSeq.allocate(NumOfTimeStepInDay);

                CalcFacilitySizing(DDNum).DOASHeatAddSeq = 0.;
                CalcFacilitySizing(DDNum).DOASLatAddSeq = 0.;
                CalcFacilitySizing(DDNum).CoolOutHumRatSeq = 0.;
                CalcFacilitySizing(DDNum).CoolOutTempSeq = 0.;
                CalcFacilitySizing(DDNum).CoolZoneTempSeq = 0.;
                CalcFacilitySizing(DDNum).CoolLoadSeq = 0.;
                CalcFacilitySizing(DDNum).HeatOutHumRatSeq = 0.;
                CalcFacilitySizing(DDNum).HeatOutTempSeq = 0.;
                CalcFacilitySizing(DDNum).HeatZoneTempSeq = 0.;
                CalcFacilitySizing(DDNum).HeatLoadSeq = 0.;
            }
        }
        if (!CalcFinalFacilitySizing.DOASHeatAddSeq.allocated()) {
            CalcFinalFacilitySizing.DOASHeatAddSeq.allocate(NumOfTimeStepInDay);
            CalcFinalFacilitySizing.DOASLatAddSeq.allocate(NumOfTimeStepInDay);
            CalcFinalFacilitySizing.CoolOutHumRatSeq.allocate(NumOfTimeStepInDay);
            CalcFinalFacilitySizing.CoolOutTempSeq.allocate(NumOfTimeStepInDay);
            CalcFinalFacilitySizing.CoolZoneTempSeq.allocate(NumOfTimeStepInDay);
            CalcFinalFacilitySizing.CoolLoadSeq.allocate(NumOfTimeStepInDay);
            CalcFinalFacilitySizing.HeatOutHumRatSeq.allocate(NumOfTimeStepInDay);
            CalcFinalFacilitySizing.HeatOutTempSeq.allocate(NumOfTimeStepInDay);
            CalcFinalFacilitySizing.HeatZoneTempSeq.allocate(NumOfTimeStepInDay);
            CalcFinalFacilitySizing.HeatLoadSeq.allocate(NumOfTimeStepInDay);

            CalcFinalFacilitySizing.DOASHeatAddSeq = 0.;
            CalcFinalFacilitySizing.DOASLatAddSeq = 0.;
            CalcFinalFacilitySizing.CoolOutHumRatSeq = 0.;
            CalcFinalFacilitySizing.CoolOutTempSeq = 0.;
            CalcFinalFacilitySizing.CoolZoneTempSeq = 0.;
            CalcFinalFacilitySizing.CoolLoadSeq = 0.;
            CalcFinalFacilitySizing.HeatOutHumRatSeq = 0.;
            CalcFinalFacilitySizing.HeatOutTempSeq = 0.;
            CalcFinalFacilitySizing.HeatZoneTempSeq = 0.;
            CalcFinalFacilitySizing.HeatLoadSeq = 0.;
        }
        if (CallIndicator == BeginDay) {
            CalcFacilitySizing(CurOverallSimDay).HeatDDNum = CurOverallSimDay;
            CalcFacilitySizing(CurOverallSimDay).CoolDDNum = CurOverallSimDay;
        } else if (CallIndicator == DuringDay) {
            int TimeStepInDay = (HourOfDay - 1) * NumOfTimeStepInHour + TimeStep;
            // save the results of the ideal zone component calculation in the CalcZoneSizing sequence variables
            Real64 sumCoolLoad = 0.;
            Real64 sumHeatLoad = 0.;
            Real64 wghtdCoolZoneTemp = 0.;
            Real64 wghtdHeatZoneTemp = 0.;
            Real64 wghtdCoolHumRat = 0.;
            Real64 wghtdHeatHumRat = 0.;
            Real64 wghtdCoolDOASHeatAdd = 0.;
            Real64 wghtdCoolDOASLatAdd = 0.;
            for (int CtrlZoneNum = 1; CtrlZoneNum <= NumOfZones; ++CtrlZoneNum) {
                if (!ZoneEquipConfig(CtrlZoneNum).IsControlled) continue;
                Real64 curCoolLoad = CalcZoneSizing(CurOverallSimDay, CtrlZoneNum).CoolLoadSeq(TimeStepInDay);
                if (curCoolLoad > 0.0) {
                    sumCoolLoad += curCoolLoad;
                    wghtdCoolZoneTemp += CalcZoneSizing(CurOverallSimDay, CtrlZoneNum).CoolZoneTempSeq(TimeStepInDay) * curCoolLoad;
                    wghtdCoolHumRat += CalcZoneSizing(CurOverallSimDay, CtrlZoneNum).CoolZoneHumRatSeq(TimeStepInDay) * curCoolLoad;
                    wghtdCoolDOASHeatAdd += CalcZoneSizing(CurOverallSimDay, CtrlZoneNum).DOASHeatAddSeq(TimeStepInDay) * curCoolLoad;
                    wghtdCoolDOASLatAdd += CalcZoneSizing(CurOverallSimDay, CtrlZoneNum).DOASLatAddSeq(TimeStepInDay) * curCoolLoad;
                }
                Real64 curHeatLoad = CalcZoneSizing(CurOverallSimDay, CtrlZoneNum).HeatLoadSeq(TimeStepInDay);
                if (curHeatLoad > 0.0) {
                    sumHeatLoad += curHeatLoad;
                    wghtdHeatZoneTemp += CalcZoneSizing(CurOverallSimDay, CtrlZoneNum).HeatZoneTempSeq(TimeStepInDay) * curHeatLoad;
                    wghtdHeatHumRat += CalcZoneSizing(CurOverallSimDay, CtrlZoneNum).HeatZoneHumRatSeq(TimeStepInDay) * curHeatLoad;
                }
            }

            CalcFacilitySizing(CurOverallSimDay).CoolLoadSeq(TimeStepInDay) = sumCoolLoad;
            CalcFacilitySizing(CurOverallSimDay).HeatLoadSeq(TimeStepInDay) = sumHeatLoad;

            if (sumCoolLoad != 0.) {
                CalcFacilitySizing(CurOverallSimDay).CoolZoneTempSeq(TimeStepInDay) = wghtdCoolZoneTemp / sumCoolLoad;
                CalcFacilitySizing(CurOverallSimDay).CoolOutHumRatSeq(TimeStepInDay) = wghtdCoolHumRat / sumCoolLoad;
                CalcFacilitySizing(CurOverallSimDay).DOASHeatAddSeq(TimeStepInDay) = wghtdCoolDOASHeatAdd / sumCoolLoad;
                CalcFacilitySizing(CurOverallSimDay).DOASLatAddSeq(TimeStepInDay) = wghtdCoolDOASLatAdd / sumCoolLoad;
            }
            if (sumHeatLoad != 0.) {
                CalcFacilitySizing(CurOverallSimDay).HeatZoneTempSeq(TimeStepInDay) = wghtdHeatZoneTemp / sumHeatLoad;
                CalcFacilitySizing(CurOverallSimDay).HeatOutHumRatSeq(TimeStepInDay) = wghtdHeatHumRat / sumHeatLoad;
            }

        } else if (CallIndicator == EndDay) {
            for (int TimeStepIndex = 1; TimeStepIndex <= NumOfTimeStepInDay; ++TimeStepIndex) {
                if (CalcFacilitySizing(CurOverallSimDay).CoolLoadSeq(TimeStepIndex) > CalcFacilitySizing(CurOverallSimDay).DesCoolLoad) {
                    CalcFacilitySizing(CurOverallSimDay).DesCoolLoad = CalcFacilitySizing(CurOverallSimDay).CoolLoadSeq(TimeStepIndex);
                    CalcFacilitySizing(CurOverallSimDay).TimeStepNumAtCoolMax = TimeStepIndex;
                }
                if (CalcFacilitySizing(CurOverallSimDay).HeatLoadSeq(TimeStepIndex) > CalcFacilitySizing(CurOverallSimDay).DesHeatLoad) {
                    CalcFacilitySizing(CurOverallSimDay).DesHeatLoad = CalcFacilitySizing(CurOverallSimDay).HeatLoadSeq(TimeStepIndex);
                    CalcFacilitySizing(CurOverallSimDay).TimeStepNumAtHeatMax = TimeStepIndex;
                }
            }

        } else if (CallIndicator == dataGlobals.EndZoneSizingCalc) {
            for (int DDNum = 1; DDNum <= DataEnvironment::TotDesDays + DataEnvironment::TotRunDesPersDays; ++DDNum) {
                if (CalcFacilitySizing(DDNum).DesCoolLoad > CalcFinalFacilitySizing.DesCoolLoad) {
                    CalcFinalFacilitySizing.DesCoolLoad = CalcFacilitySizing(DDNum).DesCoolLoad;
                    CalcFinalFacilitySizing.TimeStepNumAtCoolMax = CalcFacilitySizing(DDNum).TimeStepNumAtCoolMax;
                    CalcFinalFacilitySizing.CoolDDNum = CalcFacilitySizing(DDNum).CoolDDNum;
                    for (int TimeStepIndex = 1; TimeStepIndex <= NumOfTimeStepInDay; ++TimeStepIndex) {
                        CalcFinalFacilitySizing.CoolOutHumRatSeq(TimeStepIndex) = CalcFacilitySizing(DDNum).CoolOutHumRatSeq(TimeStepIndex);
                        CalcFinalFacilitySizing.CoolOutTempSeq(TimeStepIndex) = CalcFacilitySizing(DDNum).CoolOutTempSeq(TimeStepIndex);
                        CalcFinalFacilitySizing.CoolZoneTempSeq(TimeStepIndex) = CalcFacilitySizing(DDNum).CoolZoneTempSeq(TimeStepIndex);
                        CalcFinalFacilitySizing.DOASHeatAddSeq(TimeStepIndex) = CalcFacilitySizing(DDNum).DOASHeatAddSeq(TimeStepIndex);
                        CalcFinalFacilitySizing.DOASLatAddSeq(TimeStepIndex) = CalcFacilitySizing(DDNum).DOASLatAddSeq(TimeStepIndex);
                    }
                }
                if (CalcFacilitySizing(DDNum).DesHeatLoad > CalcFinalFacilitySizing.DesHeatLoad) {
                    CalcFinalFacilitySizing.DesHeatLoad = CalcFacilitySizing(DDNum).DesHeatLoad;
                    CalcFinalFacilitySizing.TimeStepNumAtHeatMax = CalcFacilitySizing(DDNum).TimeStepNumAtHeatMax;
                    CalcFinalFacilitySizing.HeatDDNum = CalcFacilitySizing(DDNum).HeatDDNum;
                    for (int TimeStepIndex = 1; TimeStepIndex <= NumOfTimeStepInDay; ++TimeStepIndex) {
                        CalcFinalFacilitySizing.HeatOutHumRatSeq(TimeStepIndex) = CalcFacilitySizing(DDNum).HeatOutHumRatSeq(TimeStepIndex);
                        CalcFinalFacilitySizing.HeatOutTempSeq(TimeStepIndex) = CalcFacilitySizing(DDNum).HeatOutTempSeq(TimeStepIndex);
                        CalcFinalFacilitySizing.HeatZoneTempSeq(TimeStepIndex) = CalcFacilitySizing(DDNum).HeatZoneTempSeq(TimeStepIndex);
                    }
                }
            }
        }
    }

    void UpdateTermUnitFinalZoneSizing()
    {
        // Move data from FinalZoneSizing to TermUnitFinalZoneSizing and apply terminal unit sizing adjustments
        // Called once to initialize before system sizing
        // M.J. Witte, July 2017

        for (int termUnitSizingIndex = 1; termUnitSizingIndex <= DataSizing::NumAirTerminalUnits; ++termUnitSizingIndex) {
            auto &thisTUFZSizing(TermUnitFinalZoneSizing(termUnitSizingIndex));
            auto &thisTUSizing(TermUnitSizing(termUnitSizingIndex));
            int ctrlZoneNum = thisTUSizing.CtrlZoneNum;
            auto const &thisFZSizing(FinalZoneSizing(ctrlZoneNum));

            // Copy everything from FinalZoneSizing to TermUnitFinalZoneSizing
            thisTUFZSizing = thisFZSizing;
            thisTUFZSizing.ADUName = thisTUSizing.ADUName;

            if (DataSizing::NumAirTerminalSizingSpec > 0) {
                // Apply DesignSpecification:AirTerminal:Sizing adjustments - default ratios are 1.0
                Real64 minOAFrac = thisTUSizing.SpecMinOAFrac;
                // Outdoor air
                thisTUFZSizing.MinOA = thisFZSizing.MinOA * minOAFrac;
                thisTUFZSizing.TotalOAFromPeople = thisFZSizing.TotalOAFromPeople * minOAFrac;
                thisTUFZSizing.TotalOAFromArea = thisFZSizing.TotalOAFromArea * minOAFrac;
                Real64 minOACoolMassFlow = thisTUFZSizing.MinOA * thisFZSizing.DesCoolDens;
                Real64 minOAHeatMassFlow = thisTUFZSizing.MinOA * thisFZSizing.DesHeatDens;
                // Cooling
                Real64 coolFlowRatio = 1.0;
                if (thisTUSizing.SpecDesCoolSATRatio > 0.0) {
                    coolFlowRatio = thisTUSizing.SpecDesSensCoolingFrac / thisTUSizing.SpecDesCoolSATRatio;
                } else {
                    coolFlowRatio = thisTUSizing.SpecDesSensCoolingFrac;
                }
                Real64 coolLoadRatio = thisTUSizing.SpecDesSensCoolingFrac;
                thisTUFZSizing.DesCoolLoad = thisFZSizing.DesCoolLoad * coolLoadRatio;
                thisTUFZSizing.CoolMassFlow = thisFZSizing.CoolMassFlow * coolFlowRatio; // this field in TUFSizing doesn't appear to be used
                thisTUFZSizing.CoolLoadSeq = thisFZSizing.CoolLoadSeq * coolLoadRatio;   // this field in TUFSizing doesn't appear to be used
                thisTUFZSizing.NonAirSysDesCoolLoad = thisFZSizing.NonAirSysDesCoolLoad * coolLoadRatio;
                thisTUFZSizing.NonAirSysDesCoolVolFlow = thisFZSizing.NonAirSysDesCoolVolFlow * coolFlowRatio;
                // Adjust DesCoolVolFlow, DesCoolMassFlow, and CoolFlowSeq with cooling frac, SAT ratio, and minOA frac adjustments
                thisTUFZSizing.DesCoolVolFlow =
                    thisTUSizing.applyTermUnitSizingCoolFlow(thisFZSizing.DesCoolVolFlow, thisFZSizing.DesCoolVolFlowNoOA);
                thisTUFZSizing.DesCoolVolFlow = max(thisTUFZSizing.DesCoolVolFlow, thisTUFZSizing.MinOA);
                thisTUFZSizing.DesCoolVolFlowNoOA = thisFZSizing.DesCoolVolFlowNoOA * coolFlowRatio;
                thisTUFZSizing.DesCoolMassFlow = thisTUFZSizing.DesCoolVolFlow * thisFZSizing.DesCoolDens;
                thisTUFZSizing.DesCoolMassFlow = max(thisTUFZSizing.DesCoolMassFlow, minOACoolMassFlow);
                thisTUFZSizing.DesCoolMassFlowNoOA = thisTUFZSizing.DesCoolVolFlowNoOA * thisFZSizing.DesCoolDens;
                for (int timeIndex = 1; timeIndex <= (DataGlobals::NumOfTimeStepInHour * 24); ++timeIndex) {
                    thisTUFZSizing.CoolFlowSeq(timeIndex) =
                        thisTUSizing.applyTermUnitSizingCoolFlow(thisFZSizing.CoolFlowSeq(timeIndex), thisFZSizing.CoolFlowSeqNoOA(timeIndex));
                    thisTUFZSizing.CoolFlowSeq(timeIndex) = max(thisTUFZSizing.CoolFlowSeq(timeIndex), minOACoolMassFlow);
                    thisTUFZSizing.CoolFlowSeqNoOA(timeIndex) = thisFZSizing.CoolFlowSeqNoOA(timeIndex) * coolFlowRatio;
                }
                // Adjust for possible MinOA impact on DesCoolVolFlowMin, with cooling frac adjustment but no SAT adjustment
                thisTUFZSizing.DesCoolMinAirFlow =
                    thisFZSizing.DesCoolMinAirFlow * thisTUSizing.SpecDesSensCoolingFrac; // no SAT adjustment, this is a straight flow rate input
                thisTUFZSizing.DesCoolMinAirFlow2 =
                    thisFZSizing.DesCoolMinAirFlow2 * thisTUSizing.SpecDesSensCoolingFrac; // no SAT adjustment, this is based on area
                thisTUFZSizing.DesCoolVolFlowMin = max(thisTUFZSizing.DesCoolMinAirFlow,
                                                       thisTUFZSizing.DesCoolMinAirFlow2,
                                                       thisTUFZSizing.DesCoolVolFlow * thisTUFZSizing.DesCoolMinAirFlowFrac);

                // Heating
                Real64 heatFlowRatio = 1.0;
                if (thisTUSizing.SpecDesHeatSATRatio > 0.0) {
                    heatFlowRatio = thisTUSizing.SpecDesSensHeatingFrac / thisTUSizing.SpecDesHeatSATRatio;
                } else {
                    heatFlowRatio = thisTUSizing.SpecDesSensHeatingFrac;
                }
                Real64 heatLoadRatio = thisTUSizing.SpecDesSensHeatingFrac;
                thisTUFZSizing.DesHeatLoad = thisFZSizing.DesHeatLoad * heatLoadRatio;
                thisTUFZSizing.HeatMassFlow = thisFZSizing.HeatMassFlow * heatFlowRatio; // this field in TUFSizing doesn't appear to be used
                thisTUFZSizing.HeatLoadSeq = thisFZSizing.HeatLoadSeq * heatLoadRatio;   // this field in TUFSizing doesn't appear to be used
                thisTUFZSizing.NonAirSysDesHeatLoad = thisFZSizing.NonAirSysDesHeatLoad * heatLoadRatio;
                thisTUFZSizing.NonAirSysDesHeatVolFlow = thisFZSizing.NonAirSysDesHeatVolFlow * heatFlowRatio;
                // Adjust DesHeatVolFlow, DesHeatMassFlow, and HeatFlowSeq with Heating frac, SAT ratio, and minOA frac adjustments
                thisTUFZSizing.DesHeatVolFlow =
                    thisTUSizing.applyTermUnitSizingHeatFlow(thisFZSizing.DesHeatVolFlow, thisFZSizing.DesHeatVolFlowNoOA);
                thisTUFZSizing.DesHeatVolFlow = max(thisTUFZSizing.DesHeatVolFlow, thisTUFZSizing.MinOA);
                thisTUFZSizing.DesHeatVolFlowNoOA = thisFZSizing.DesHeatVolFlowNoOA * heatFlowRatio;
                thisTUFZSizing.DesHeatMassFlow = thisTUFZSizing.DesHeatVolFlow * thisFZSizing.DesHeatDens;
                thisTUFZSizing.DesHeatMassFlow = max(thisTUFZSizing.DesHeatMassFlow, minOAHeatMassFlow);
                thisTUFZSizing.DesHeatMassFlowNoOA = thisTUFZSizing.DesHeatVolFlowNoOA * thisFZSizing.DesHeatDens;
                for (int timeIndex = 1; timeIndex <= (DataGlobals::NumOfTimeStepInHour * 24); ++timeIndex) {
                    thisTUFZSizing.HeatFlowSeq(timeIndex) =
                        thisTUSizing.applyTermUnitSizingHeatFlow(thisFZSizing.HeatFlowSeq(timeIndex), thisFZSizing.HeatFlowSeqNoOA(timeIndex));
                    thisTUFZSizing.HeatFlowSeq(timeIndex) = max(thisTUFZSizing.HeatFlowSeq(timeIndex), minOAHeatMassFlow);
                    thisTUFZSizing.HeatFlowSeqNoOA(timeIndex) = thisFZSizing.HeatFlowSeqNoOA(timeIndex) * heatFlowRatio;
                }
                // DesHeatVolFlowMax is a mixed bag, so just repeat the original comparison from UpdateZoneSizing using the new flows
                thisTUFZSizing.DesHeatMaxAirFlow =
                    thisFZSizing.DesHeatMaxAirFlow * thisTUSizing.SpecDesSensHeatingFrac; // no SAT adjustment, this is a straight flow rate input
                thisTUFZSizing.DesHeatMaxAirFlow2 =
                    thisFZSizing.DesHeatMaxAirFlow2 * thisTUSizing.SpecDesSensHeatingFrac; // no SAT adjustment, this is based on area
                thisTUFZSizing.DesHeatVolFlowMax =
                    max(thisTUFZSizing.DesHeatMaxAirFlow,
                        thisTUFZSizing.DesHeatMaxAirFlow2,
                        max(thisTUFZSizing.DesCoolVolFlow, thisTUFZSizing.DesHeatVolFlow) * thisTUFZSizing.DesHeatMaxAirFlowFrac);
                // Outdoor air fractions
                if (thisTUFZSizing.DesCoolVolFlow > 0.0) {
                    thisTUFZSizing.DesCoolOAFlowFrac = min(thisFZSizing.MinOA / thisTUFZSizing.DesCoolVolFlow, 1.0);
                } else {
                    thisTUFZSizing.DesCoolOAFlowFrac = 0.0;
                }
                if (thisTUFZSizing.DesHeatVolFlow > 0.0) {
                    thisTUFZSizing.DesHeatOAFlowFrac = min(thisFZSizing.MinOA / thisTUFZSizing.DesHeatVolFlow, 1.0);
                } else {
                    thisTUFZSizing.DesHeatOAFlowFrac = 0.0;
                }
            }
        }
    }
} // namespace SizingManager

} // namespace EnergyPlus<|MERGE_RESOLUTION|>--- conflicted
+++ resolved
@@ -494,11 +494,7 @@
             ManageAirLoops(state, true, SimAir, SimZoneEquip);
             SizingManager::UpdateTermUnitFinalZoneSizing(); // AirDistUnits have been loaded now so TermUnitSizing values are all in place
             SimAirServingZones::SizeSysOutdoorAir(state);        // System OA can be sized now that TermUnitFinalZoneSizing is initialized
-<<<<<<< HEAD
-            ResetEnvironmentCounter();
-=======
             ResetEnvironmentCounter(state);
->>>>>>> 5ae249aa
             CurEnvirNumSimDay = 0;
             CurOverallSimDay = 0;
             NumSizingPeriodsPerformed = 0;
