// EnergyPlus, Copyright (c) 1996-2021, The Board of Trustees of the University of Illinois,
// The Regents of the University of California, through Lawrence Berkeley National Laboratory
// (subject to receipt of any required approvals from the U.S. Dept. of Energy), Oak Ridge
// National Laboratory, managed by UT-Battelle, Alliance for Sustainable Energy, LLC, and other
// contributors. All rights reserved.
//
// NOTICE: This Software was developed under funding from the U.S. Department of Energy and the
// U.S. Government consequently retains certain rights. As such, the U.S. Government has been
// granted for itself and others acting on its behalf a paid-up, nonexclusive, irrevocable,
// worldwide license in the Software to reproduce, distribute copies to the public, prepare
// derivative works, and perform publicly and display publicly, and to permit others to do so.
//
// Redistribution and use in source and binary forms, with or without modification, are permitted
// provided that the following conditions are met:
//
// (1) Redistributions of source code must retain the above copyright notice, this list of
//     conditions and the following disclaimer.
//
// (2) Redistributions in binary form must reproduce the above copyright notice, this list of
//     conditions and the following disclaimer in the documentation and/or other materials
//     provided with the distribution.
//
// (3) Neither the name of the University of California, Lawrence Berkeley National Laboratory,
//     the University of Illinois, U.S. Dept. of Energy nor the names of its contributors may be
//     used to endorse or promote products derived from this software without specific prior
//     written permission.
//
// (4) Use of EnergyPlus(TM) Name. If Licensee (i) distributes the software in stand-alone form
//     without changes from the version obtained under this License, or (ii) Licensee makes a
//     reference solely to the software portion of its product, Licensee must refer to the
//     software as "EnergyPlus version X" software, where "X" is the version number Licensee
//     obtained under this License and may not use a different name for the software. Except as
//     specifically required in this Section (4), Licensee shall not use in a company name, a
//     product name, in advertising, publicity, or other promotional activities any name, trade
//     name, trademark, logo, or other designation of "EnergyPlus", "E+", "e+" or confusingly
//     similar designation, without the U.S. Department of Energy's prior written consent.
//
// THIS SOFTWARE IS PROVIDED BY THE COPYRIGHT HOLDERS AND CONTRIBUTORS "AS IS" AND ANY EXPRESS OR
// IMPLIED WARRANTIES, INCLUDING, BUT NOT LIMITED TO, THE IMPLIED WARRANTIES OF MERCHANTABILITY
// AND FITNESS FOR A PARTICULAR PURPOSE ARE DISCLAIMED. IN NO EVENT SHALL THE COPYRIGHT OWNER OR
// CONTRIBUTORS BE LIABLE FOR ANY DIRECT, INDIRECT, INCIDENTAL, SPECIAL, EXEMPLARY, OR
// CONSEQUENTIAL DAMAGES (INCLUDING, BUT NOT LIMITED TO, PROCUREMENT OF SUBSTITUTE GOODS OR
// SERVICES; LOSS OF USE, DATA, OR PROFITS; OR BUSINESS INTERRUPTION) HOWEVER CAUSED AND ON ANY
// THEORY OF LIABILITY, WHETHER IN CONTRACT, STRICT LIABILITY, OR TORT (INCLUDING NEGLIGENCE OR
// OTHERWISE) ARISING IN ANY WAY OUT OF THE USE OF THIS SOFTWARE, EVEN IF ADVISED OF THE
// POSSIBILITY OF SUCH DAMAGE.

#ifndef FluidProperties_hh_INCLUDED
#define FluidProperties_hh_INCLUDED

// C++ Headers
#include <cmath>

// ObjexxFCL Headers
#include <ObjexxFCL/Array1D.hh>
#include <ObjexxFCL/Array2D.hh>
#include <ObjexxFCL/Array2S.hh>

// EnergyPlus Headers
#include <EnergyPlus/Data/BaseData.hh>
#include <EnergyPlus/DataGlobals.hh>
#include <EnergyPlus/EnergyPlus.hh>

namespace EnergyPlus {

// Forward declarations
struct EnergyPlusData;

namespace FluidProperties {

    // Using/Aliasing

    // Data
    // MODULE PARAMETER DEFINITIONS
    extern std::string const Refrig;
    extern std::string const Glycol;
    extern std::string const Pressure;
    extern std::string const Enthalpy;
    extern std::string const Density;
    extern std::string const SpecificHeat;
    extern std::string const Conductivity;
    extern std::string const Viscosity;
    extern std::string const Fluid;
    extern std::string const GasFluid;
    extern std::string const Water;
    extern std::string const Steam;
    extern std::string const EthyleneGlycol;
    extern std::string const PropyleneGlycol;
    int constexpr EthyleneGlycolIndex = -2;
    int constexpr PropyleneGlycolIndex = -1;
    int constexpr iRefri = 1;
    int constexpr iGlyco = 1;
    // DERIVED TYPE DEFINITIONS

    // INTERFACE BLOCK SPECIFICATIONS
    // na

    // MODULE VARIABLE DECLARATIONS

#ifdef EP_cache_GlycolSpecificHeat
int const t_sh_cache_size = 1024 * 1024;
int const t_sh_precision_bits = 24;
Int64 const t_sh_cache_mask = (t_sh_cache_size - 1);
#endif
    // ACCESSIBLE SPECIFICATIONS OF MODULE SUBROUTINES OR FUNCTONS:

    // Types

    struct FluidPropsRefrigerantData
    {
        // Members
        std::string Name;            // Name of the refrigerant
        int NumPsPoints;             // Number of saturation pressure
        Real64 PsLowTempValue;       // Low Temperature Value for Ps (>0.0)
        Real64 PsHighTempValue;      // High Temperature Value for Ps (max in tables)
        int PsLowTempIndex;          // Low Temperature Min Index for Ps (>0.0)
        int PsHighTempIndex;         // High Temperature Max Index for Ps (>0.0)
        Real64 PsLowPresValue;       // Low Pressure Value for Ps (>0.0)
        Real64 PsHighPresValue;      // High Pressure Value for Ps (max in tables)
        int PsLowPresIndex;          // Low Pressure Min Index for Ps (>0.0)
        int PsHighPresIndex;         // High Pressure Max Index for Ps (>0.0)
        Array1D<Real64> PsTemps;     // Temperatures for saturation pressures
        Array1D<Real64> PsValues;    // Saturation pressures at PsTemps
        int NumHPoints;              // Number of enthalpy points
        Real64 HfLowTempValue;       // Low Temperature Value for Hf (>0.0)
        Real64 HfHighTempValue;      // High Temperature Value for Hf (max in tables)
        int HfLowTempIndex;          // Low Temperature Min Index for Hf (>0.0)
        int HfHighTempIndex;         // High Temperature Max Index for Hf (>0.0)
        Real64 HfgLowTempValue;      // Low Temperature Value for Hfg (>0.0)
        Real64 HfgHighTempValue;     // High Temperature Value for Hfg (max in tables)
        int HfgLowTempIndex;         // Low Temperature Min Index for Hfg (>0.0)
        int HfgHighTempIndex;        // High Temperature Max Index for Hfg (>0.0)
        Array1D<Real64> HTemps;      // Temperatures for enthalpy points
        Array1D<Real64> HfValues;    // Enthalpy of saturated fluid at HTemps
        Array1D<Real64> HfgValues;   // Enthalpy of saturated fluid/gas at HTemps
        int NumCpPoints;             // Number of specific heat of fluid points
        Real64 CpfLowTempValue;      // Low Temperature Value for Cpf (>0.0)
        Real64 CpfHighTempValue;     // High Temperature Value for Cpf (max in tables)
        int CpfLowTempIndex;         // Low Temperature Min Index for Cpf (>0.0)
        int CpfHighTempIndex;        // High Temperature Max Index for Cpf (>0.0)
        Real64 CpfgLowTempValue;     // Low Temperature Value for Cpfg (>0.0)
        Real64 CpfgHighTempValue;    // High Temperature Value for Cpfg (max in tables)
        int CpfgLowTempIndex;        // Low Temperature Min Index for Cpfg (>0.0)
        int CpfgHighTempIndex;       // High Temperature Max Index for Cpfg (>0.0)
        Array1D<Real64> CpTemps;     // Temperatures for specific heat points
        Array1D<Real64> CpfValues;   // Specific heat of saturated fluid at CpTemps
        Array1D<Real64> CpfgValues;  // Specific heat of saturated fluid/gas at CpTemps
        int NumRhoPoints;            // Number of density of fluid points
        Real64 RhofLowTempValue;     // Low Temperature Value for Rhof (>0.0)
        Real64 RhofHighTempValue;    // High Temperature Value for Rhof (max in tables)
        int RhofLowTempIndex;        // Low Temperature Min Index for Rhof (>0.0)
        int RhofHighTempIndex;       // High Temperature Max Index for Rhof (>0.0)
        Real64 RhofgLowTempValue;    // Low Temperature Value for Rhofg (>0.0)
        Real64 RhofgHighTempValue;   // High Temperature Value for Rhofg (max in tables)
        int RhofgLowTempIndex;       // Low Temperature Min Index for Rhofg (>0.0)
        int RhofgHighTempIndex;      // High Temperature Max Index for Rhofg (>0.0)
        Array1D<Real64> RhoTemps;    // Temperatures for density of fluid points
        Array1D<Real64> RhofValues;  // Density of saturated fluid at RhoTemps
        Array1D<Real64> RhofgValues; // Density of saturated fluid/gas at RhoTemps
        int NumSuperTempPts;         // Number of temperature points for superheated enthalpy
        int NumSuperPressPts;        // Number of pressure points for superheated enthalpy
        Array1D<Real64> SHTemps;     // Temperatures for superheated gas
        Array1D<Real64> SHPress;     // Pressures for superheated gas
        Array2D<Real64> HshValues;   // Enthalpy of superheated gas at HshTemps, HshPress
        Array2D<Real64> RhoshValues; // Density of superheated gas at HshTemps, HshPress

        // Default Constructor
        FluidPropsRefrigerantData()
            : NumPsPoints(0), PsLowTempValue(0.0), PsHighTempValue(0.0), PsLowTempIndex(0), PsHighTempIndex(0), PsLowPresValue(0.0),
              PsHighPresValue(0.0), PsLowPresIndex(0), PsHighPresIndex(0), NumHPoints(0), HfLowTempValue(0.0), HfHighTempValue(0.0),
              HfLowTempIndex(0), HfHighTempIndex(0), HfgLowTempValue(0.0), HfgHighTempValue(0.0), HfgLowTempIndex(0), HfgHighTempIndex(0),
              NumCpPoints(0), CpfLowTempValue(0.0), CpfHighTempValue(0.0), CpfLowTempIndex(0), CpfHighTempIndex(0), CpfgLowTempValue(0.0),
              CpfgHighTempValue(0.0), CpfgLowTempIndex(0), CpfgHighTempIndex(0), NumRhoPoints(0), RhofLowTempValue(0.0), RhofHighTempValue(0.0),
              RhofLowTempIndex(0), RhofHighTempIndex(0), RhofgLowTempValue(0.0), RhofgHighTempValue(0.0), RhofgLowTempIndex(0), RhofgHighTempIndex(0),
              NumSuperTempPts(0), NumSuperPressPts(0)
        {
        }
    };

    struct FluidPropsGlycolRawData
    {
        // Members
        std::string Name;           // Name of the glycol
        bool CpDataPresent;         // Flag set when specific heat data is available
        int NumCpTempPts;           // Number of temperature points for specific heat
        int NumCpConcPts;           // Number of concentration points for specific heat
        Array1D<Real64> CpTemps;    // Temperatures for specific heat of glycol
        Array1D<Real64> CpConcs;    // Concentration for specific heat of glycol
        Array2D<Real64> CpValues;   // Specific heat data values
        bool RhoDataPresent;        // Flag set when density data is available
        int NumRhoTempPts;          // Number of temperature points for density
        int NumRhoConcPts;          // Number of concentration points for density
        Array1D<Real64> RhoTemps;   // Temperatures for density of glycol
        Array1D<Real64> RhoConcs;   // Concentration for density of glycol
        Array2D<Real64> RhoValues;  // Density data values
        bool CondDataPresent;       // Flag set when conductivity data is available
        int NumCondTempPts;         // Number of temperature points for conductivity
        int NumCondConcPts;         // Number of concentration points for conductivity
        Array1D<Real64> CondTemps;  // Temperatures for conductivity of glycol
        Array1D<Real64> CondConcs;  // Concentration for conductivity of glycol
        Array2D<Real64> CondValues; // conductivity values
        bool ViscDataPresent;       // Flag set when viscosity data is available
        int NumViscTempPts;         // Number of temperature points for viscosity
        int NumViscConcPts;         // Number of concentration points for viscosity
        Array1D<Real64> ViscTemps;  // Temperatures for viscosity of glycol
        Array1D<Real64> ViscConcs;  // Concentration for viscosity of glycol
        Array2D<Real64> ViscValues; // viscosity values

        // Default Constructor
        FluidPropsGlycolRawData()
            : CpDataPresent(false), NumCpTempPts(0), NumCpConcPts(0), RhoDataPresent(false), NumRhoTempPts(0), NumRhoConcPts(0),
              CondDataPresent(false), NumCondTempPts(0), NumCondConcPts(0), ViscDataPresent(false), NumViscTempPts(0), NumViscConcPts(0)
        {
        }
    };

    struct FluidPropsGlycolData
    {
        // Members
        std::string Name;       // Name of the glycol mixture (used by other parts of code)
        std::string GlycolName; // Name of non-water fluid that is part of this mixture
        // (refers to ethylene glycol, propylene glycol, or user fluid)
        int GlycolIndex; // Index in user defined glycol data (>0 = index in raw data,
        // -1=propylene glycol, -2=ethylene glycol)
        Real64 Concentration;       // Concentration (if applicable)
        bool CpDataPresent;         // Flag set when specific heat data is available
        Real64 CpLowTempValue;      // Low Temperature Value for Cp (>0.0)
        Real64 CpHighTempValue;     // High Temperature Value for Cp (max in tables)
        int CpLowTempIndex;         // Low Temperature Min Index for Cp (>0.0)
        int CpHighTempIndex;        // High Temperature Max Index for Cp (>0.0)
        int NumCpTempPts;           // Number of temperature points for specific heat
        Array1D<Real64> CpTemps;    // Temperatures for specific heat of glycol
        Array1D<Real64> CpValues;   // Specific heat data values (J/kg-K)
        bool RhoDataPresent;        // Flag set when density data is available
        int NumRhoTempPts;          // Number of temperature points for density
        Real64 RhoLowTempValue;     // Low Temperature Value for Rho (>0.0)
        Real64 RhoHighTempValue;    // High Temperature Value for Rho (max in tables)
        int RhoLowTempIndex;        // Low Temperature Min Index for Rho (>0.0)
        int RhoHighTempIndex;       // High Temperature Max Index for Rho (>0.0)
        Array1D<Real64> RhoTemps;   // Temperatures for density of glycol
        Array1D<Real64> RhoValues;  // Density data values (kg/m3)
        bool CondDataPresent;       // Flag set when conductivity data is available
        int NumCondTempPts;         // Number of temperature points for conductivity
        Real64 CondLowTempValue;    // Low Temperature Value for Cond (>0.0)
        Real64 CondHighTempValue;   // High Temperature Value for Cond (max in tables)
        int CondLowTempIndex;       // Low Temperature Min Index for Cond (>0.0)
        int CondHighTempIndex;      // High Temperature Max Index for Cond (>0.0)
        Array1D<Real64> CondTemps;  // Temperatures for conductivity of glycol
        Array1D<Real64> CondValues; // conductivity values (W/m-K)
        bool ViscDataPresent;       // Flag set when viscosity data is available
        int NumViscTempPts;         // Number of temperature points for viscosity
        Real64 ViscLowTempValue;    // Low Temperature Value for Visc (>0.0)
        Real64 ViscHighTempValue;   // High Temperature Value for Visc (max in tables)
        int ViscLowTempIndex;       // Low Temperature Min Index for Visc (>0.0)
        int ViscHighTempIndex;      // High Temperature Max Index for Visc (>0.0)
        Array1D<Real64> ViscTemps;  // Temperatures for viscosity of glycol
        Array1D<Real64> ViscValues; // viscosity values (mPa-s)

        // Default Constructor
        FluidPropsGlycolData()
            : GlycolIndex(0), Concentration(1.0), CpDataPresent(false), CpLowTempValue(0.0), CpHighTempValue(0.0), CpLowTempIndex(0),
              CpHighTempIndex(0), NumCpTempPts(0), RhoDataPresent(false), NumRhoTempPts(0), RhoLowTempValue(0.0), RhoHighTempValue(0.0),
              RhoLowTempIndex(0), RhoHighTempIndex(0), CondDataPresent(false), NumCondTempPts(0), CondLowTempValue(0.0), CondHighTempValue(0.0),
              CondLowTempIndex(0), CondHighTempIndex(0), ViscDataPresent(false), NumViscTempPts(0), ViscLowTempValue(0.0), ViscHighTempValue(0.0),
              ViscLowTempIndex(0), ViscHighTempIndex(0)
        {
        }
    };

    struct FluidPropsRefrigErrors
    {
        // Members
        std::string Name;
        int SatTempErrIndex;            // Index for Sat Temperature Error (Recurring errors)
        int SatTempErrCount;            // Count for Sat Temperature Error (Recurring errors)
        int SatPressErrIndex;           // Index for Sat Pressure Error (Recurring errors)
        int SatPressErrCount;           // Count for Sat Pressure Error (Recurring errors)
        int SatTempDensityErrIndex;     // Index for Sat Temperature (Density) Error (Recurring errors)
        int SatTempDensityErrCount;     // Count for Sat Temperature (Density) Error (Recurring errors)
        int SatSupEnthalpyErrIndex;     // Index for Sat Temperature (Density) Error (Recurring errors)
        int SatSupEnthalpyErrCount;     // Count for Sat Temperature (Density) Error (Recurring errors)
        int SatSupEnthalpyTempErrIndex; // Index for Sat Temperature (Density) Error (Recurring errors)
        int SatSupEnthalpyTempErrCount; // Count for Sat Temperature (Density) Error (Recurring errors)
        int SatSupEnthalpyPresErrIndex; // Index for Sat Temperature (Density) Error (Recurring errors)
        int SatSupEnthalpyPresErrCount; // Count for Sat Temperature (Density) Error (Recurring errors)
        int SatSupPressureErrIndex;     // Index for Sat Temperature (Density) Error (Recurring errors)
        int SatSupPressureErrCount;     // Count for Sat Temperature (Density) Error (Recurring errors)
        int SatSupPressureTempErrIndex; // Index for Sat Temperature (Density) Error (Recurring errors)
        int SatSupPressureTempErrCount; // Count for Sat Temperature (Density) Error (Recurring errors)
        int SatSupPressureEnthErrIndex; // Index for Sat Temperature (Density) Error (Recurring errors)
        int SatSupPressureEnthErrCount; // Count for Sat Temperature (Density) Error (Recurring errors)
        int SatSupDensityErrIndex;      // Index for Sat Temperature (Density) Error (Recurring errors)
        int SatSupDensityErrCount;      // Count for Sat Temperature (Density) Error (Recurring errors)
        int SatSupDensityTempErrIndex;  // Index for Sat Temperature (Density) Error (Recurring errors)
        int SatSupDensityTempErrCount;  // Count for Sat Temperature (Density) Error (Recurring errors)
        int SatSupDensityPresErrIndex;  // Index for Sat Temperature (Density) Error (Recurring errors)
        int SatSupDensityPresErrCount;  // Count for Sat Temperature (Density) Error (Recurring errors)

        // Default Constructor
        FluidPropsRefrigErrors()
            : SatTempErrIndex(0), SatTempErrCount(0), SatPressErrIndex(0), SatPressErrCount(0), SatTempDensityErrIndex(0), SatTempDensityErrCount(0),
              SatSupEnthalpyErrIndex(0), SatSupEnthalpyErrCount(0), SatSupEnthalpyTempErrIndex(0), SatSupEnthalpyTempErrCount(0),
              SatSupEnthalpyPresErrIndex(0), SatSupEnthalpyPresErrCount(0), SatSupPressureErrIndex(0), SatSupPressureErrCount(0),
              SatSupPressureTempErrIndex(0), SatSupPressureTempErrCount(0), SatSupPressureEnthErrIndex(0), SatSupPressureEnthErrCount(0),
              SatSupDensityErrIndex(0), SatSupDensityErrCount(0), SatSupDensityTempErrIndex(0), SatSupDensityTempErrCount(0),
              SatSupDensityPresErrIndex(0), SatSupDensityPresErrCount(0)
        {
        }
    };

    struct FluidPropsGlycolErrors
    {
        // Members
        std::string Name;             // Which glycol this error structure is for
        int SpecHeatLowErrIndex;      // Index for Specific Heat Low Error (Recurring errors)
        int SpecHeatHighErrIndex;     // Index for Specific Heat High Error (Recurring errors)
        int SpecHeatLowErrCount;      // Count for Specific Heat Low Error (Recurring errors)
        int SpecHeatHighErrCount;     // Count for Specific Heat High Error (Recurring errors)
        int DensityHighErrCount;      // Index for Density Low Error (Recurring errors)
        int DensityLowErrIndex;       // Index for Density High Error (Recurring errors)
        int DensityHighErrIndex;      // Count for Density Low Error (Recurring errors)
        int DensityLowErrCount;       // Count for Density High Error (Recurring errors)
        int ConductivityLowErrIndex;  // Index for Conductivity Low Error (Recurring errors)
        int ConductivityHighErrIndex; // Index for Conductivity High Error (Recurring errors)
        int ConductivityLowErrCount;  // Count for Conductivity Low Error (Recurring errors)
        int ConductivityHighErrCount; // Count for Conductivity High Error (Recurring errors)
        int ViscosityLowErrIndex;     // Index for Viscosity Low Error (Recurring errors)
        int ViscosityHighErrIndex;    // Index for Viscosity High Error (Recurring errors)
        int ViscosityLowErrCount;     // Count for Viscosity Low Error (Recurring errors)
        int ViscosityHighErrCount;    // Count for Viscosity High Error (Recurring errors)

        // Default Constructor
        FluidPropsGlycolErrors()
            : SpecHeatLowErrIndex(0), SpecHeatHighErrIndex(0), SpecHeatLowErrCount(0), SpecHeatHighErrCount(0), DensityHighErrCount(0),
              DensityLowErrIndex(0), DensityHighErrIndex(0), DensityLowErrCount(0), ConductivityLowErrIndex(0), ConductivityHighErrIndex(0),
              ConductivityLowErrCount(0), ConductivityHighErrCount(0), ViscosityLowErrIndex(0), ViscosityHighErrIndex(0), ViscosityLowErrCount(0),
              ViscosityHighErrCount(0)
        {
        }
    };

    struct cached_tsh
    {
        // Members
        Int64 iT;
        Real64 sh;

        // Default Constructor
        cached_tsh() : iT(-1000), sh(0.0)
        {
        }
    };

#ifdef EP_cache_GlycolSpecificHeat
    extern Array1D<FluidProperties::cached_tsh> cached_t_sh; // DIMENSION(t_sh_cache_size)
#endif
        // Object Data

    // Functions

    void clear_state();

    void InitializeGlycRoutines();

    void GetFluidPropertiesData(EnergyPlusData &state);

    //*****************************************************************************

    void InterpDefValuesForGlycolConc(EnergyPlusData &state,
                                      int NumOfConcs,                     // number of concentrations (dimension of raw data)
                                      int NumOfTemps,                     // number of temperatures (dimension of raw data)
                                      const Array1D<Real64> &RawConcData, // concentrations for raw data
                                      Array2S<Real64> RawPropData,        // raw property data (concentration, temperature)
                                      Real64 Concentration,               // concentration of actual fluid mix
                                      Array1D<Real64> &InterpData         // interpolated output data at proper concentration
    );

    //*****************************************************************************

    void InterpValuesForGlycolConc(EnergyPlusData &state,
                                   int NumOfConcs,               // number of concentrations (dimension of raw data)
                                   int NumOfTemps,               // number of temperatures (dimension of raw data)
                                   const Array1D<Real64> &RawConcData, // concentrations for raw data
                                   Array2S<Real64> RawPropData,  // raw property data (temperature,concentration)
                                   Real64 Concentration,         // concentration of actual fluid mix
                                   Array1D<Real64> &InterpData   // interpolated output data at proper concentration
    );

    //*****************************************************************************

    void InitializeGlycolTempLimits(EnergyPlusData &state, bool &ErrorsFound); // set to true if errors found here

    //*****************************************************************************

    void InitializeRefrigerantLimits(EnergyPlusData &state, bool &ErrorsFound); // set to true if errors found here

    //*****************************************************************************

    void ReportAndTestGlycols(EnergyPlusData &state);

    //*****************************************************************************

    void ReportAndTestRefrigerants(EnergyPlusData &state);

    //*****************************************************************************

    Real64 GetSatPressureRefrig(EnergyPlusData &state,
                                std::string const &Refrigerant, // carries in substance name
                                Real64 Temperature,       // actual temperature given as input
                                int &RefrigIndex,               // Index to Refrigerant Properties
                                std::string const &CalledFrom   // routine this function was called from (error messages)
    );

    //*****************************************************************************

    Real64 GetSatTemperatureRefrig(EnergyPlusData &state,
                                   std::string const &Refrigerant, // carries in substance name
                                   Real64 Pressure,          // actual temperature given as input
                                   int &RefrigIndex,               // Index to Refrigerant Properties
                                   std::string const &CalledFrom   // routine this function was called from (error messages)
    );

    //*****************************************************************************

    Real64 GetSatEnthalpyRefrig(EnergyPlusData &state,
                                std::string const &Refrigerant, // carries in substance name
                                Real64 Temperature,       // actual temperature given as input
                                Real64 Quality,           // actual quality given as input
                                int &RefrigIndex,               // Index to Refrigerant Properties
                                std::string const &CalledFrom   // routine this function was called from (error messages)
    );

    //*****************************************************************************

    Real64 GetSatDensityRefrig(EnergyPlusData &state,
                               std::string const &Refrigerant, // carries in substance name
                               Real64 Temperature,       // actual temperature given as input
                               Real64 Quality,           // actual quality given as input
                               int &RefrigIndex,               // Index to Refrigerant Properties
                               std::string const &CalledFrom   // routine this function was called from (error messages)
    );

    //*****************************************************************************

    Real64 GetSatSpecificHeatRefrig(EnergyPlusData &state,
                                    std::string const &Refrigerant, // carries in substance name
                                    Real64 Temperature,       // actual temperature given as input
                                    Real64 Quality,           // actual quality given as input
                                    int &RefrigIndex,               // Index to Refrigerant Properties
                                    std::string const &CalledFrom   // routine this function was called from (error messages)
    );

    //*****************************************************************************

    Real64 GetSupHeatEnthalpyRefrig(EnergyPlusData &state,
                                    std::string const &Refrigerant, // carries in substance name
                                    Real64 Temperature,       // actual temperature given as input
                                    Real64 Pressure,          // actual pressure given as input
                                    int &RefrigIndex,               // Index to Refrigerant Properties
                                    std::string const &CalledFrom   // routine this function was called from (error messages)
    );

    //*****************************************************************************

    Real64 GetSupHeatPressureRefrig(EnergyPlusData &state,
                                    std::string const &Refrigerant, // carries in substance name
                                    Real64 Temperature,       // actual temperature given as input
                                    Real64 Enthalpy,          // actual enthalpy given as input
                                    int &RefrigIndex,               // Index to Refrigerant Properties
                                    std::string const &CalledFrom   // routine this function was called from (error messages)
    );

    //*****************************************************************************

    Real64 GetSupHeatTempRefrig(EnergyPlusData &state,
                                std::string const &Refrigerant, // carries in substance name
                                Real64 Pressure,          // actual pressure given as input
                                Real64 Enthalpy,          // actual enthalpy given as input
                                Real64 TempLow,                 // lower bound of temperature in the iteration
                                Real64 TempUp,                  // upper bound of temperature in the iteration
                                int &RefrigIndex,               // Index to Refrigerant Properties
                                std::string const &CalledFrom   // routine this function was called from (error messages)
    );

    Real64 GetSupHeatTempRefrigResidual(EnergyPlusData &state,
                                        Real64 Temperature, // temperature of the refrigerant
                                        Array1D<Real64> const &Par);

    //*****************************************************************************

    Real64 GetSupHeatDensityRefrig(EnergyPlusData &state,
                                   std::string const &Refrigerant, // carries in substance name
                                   Real64 Temperature,       // actual temperature given as input
                                   Real64 Pressure,          // actual pressure given as input
                                   int &RefrigIndex,               // Index to Refrigerant Properties
                                   std::string const &CalledFrom   // routine this function was called from (error messages)
    );

    //*****************************************************************************
#ifdef EP_cache_GlycolSpecificHeat
    Real64 GetSpecificHeatGlycol_raw(EnergyPlusData &state,
                                     std::string const &Glycol,    // carries in substance name
                                     Real64 const Temperature,     // actual temperature given as input
                                     int &GlycolIndex,             // Index to Glycol Properties
                                     std::string const &CalledFrom // routine this function was called from (error messages)
    );


    inline Real64 GetSpecificHeatGlycol(EnergyPlusData &state,
                                        std::string const &Glycol,    // carries in substance name
                                        Real64 const Temperature,     // actual temperature given as input
                                        int &GlycolIndex,             // Index to Glycol Properties
                                        std::string const &CalledFrom // routine this function was called from (error messages)
    )
    {
        Int64 const Grid_Shift(28);
        assert(Grid_Shift == 64 - 12 - t_sh_precision_bits);

        Int64 const T_tag(bit_shift(bit_transfer(Temperature + 1000 * GlycolIndex, Grid_Shift), -Grid_Shift));

        Int64 const hash(T_tag & t_sh_cache_mask);
        auto &cTsh(cached_t_sh(hash));

        if (cTsh.iT != T_tag) {
            cTsh.iT = T_tag;
            cTsh.sh = GetSpecificHeatGlycol_raw(state, Glycol, Temperature, GlycolIndex, CalledFrom);
        }

        return cTsh.sh; // saturation pressure {Pascals}
    }
#else
    Real64 GetSpecificHeatGlycol(EnergyPlusData &state,
                                 std::string const &Glycol,    // carries in substance name
                                 Real64 const Temperature,     // actual temperature given as input
                                 int &GlycolIndex,             // Index to Glycol Properties
                                 std::string const &CalledFrom // routine this function was called from (error messages)
    );
#endif

    //*****************************************************************************

    Real64 GetDensityGlycol(EnergyPlusData &state,
                            std::string const &Glycol,    // carries in substance name
                            Real64 Temperature,     // actual temperature given as input
                            int &GlycolIndex,             // Index to Glycol Properties
                            std::string const &CalledFrom // routine this function was called from (error messages)
    );

    //*****************************************************************************

    Real64 GetConductivityGlycol(EnergyPlusData &state,
                                 std::string const &Glycol,    // carries in substance name
                                 Real64 Temperature,     // actual temperature given as input
                                 int &GlycolIndex,             // Index to Glycol Properties
                                 std::string const &CalledFrom // routine this function was called from (error messages)
    );

    //*****************************************************************************

    Real64 GetViscosityGlycol(EnergyPlusData &state,
                              std::string const &Glycol,    // carries in substance name
                              Real64 Temperature,     // actual temperature given as input
                              int &GlycolIndex,             // Index to Glycol Properties
                              std::string const &CalledFrom // routine this function was called from (error messages)
    );

    //*****************************************************************************

    void GetInterpValue_error(EnergyPlusData &state);

    inline Real64 GetInterpValue(EnergyPlusData &state,
                                 Real64 const Tact, // actual temperature at which we want the property of interest
                                 Real64 const Tlo,  // temperature below Tact for which we have property data
                                 Real64 const Thi,  // temperature above Tact for which we have property data
                                 Real64 const Xlo,  // value of property at Tlo
                                 Real64 const Xhi   // value of property at Thi
    )
    {
        // FUNCTION INFORMATION:
        //       AUTHOR         Rick Strand
        //       DATE WRITTEN   June 2004
        //       MODIFIED       N/A
        //       RE-ENGINEERED  N/A

        // PURPOSE OF THIS FUNCTION:
        // This subroutine does a simple linear interpolation.

        // METHODOLOGY EMPLOYED:
        // No mysteries here...just plain-old linear interpolation.

        // REFERENCES:
        // Any basic engineering mathematic text.

        // USE STATEMENTS:
        // na

        // Return value
        // na

        // Locals
        // FUNCTION ARGUMENT DEFINITIONS:

        // SUBROUTINE PARAMETER DEFINITIONS:
        static Real64 const TempToler(0.001); // Some reasonable value for comparisons

        // INTERFACE BLOCK SPECIFICATIONS:
        // na

        // DERIVED TYPE DEFINITIONS:
        // na

        // FUNCTION LOCAL VARIABLE DECLARATIONS:
        // na


        if (std::abs(Thi - Tlo) > TempToler) {
            return Xhi - (((Thi - Tact) / (Thi - Tlo)) * (Xhi - Xlo));
        } else {
            GetInterpValue_error(state);
            return 0.0;
        }
    }

    inline Real64 GetInterpValue_fast(Real64 const Tact, // actual temperature at which we want the property of interest
                                      Real64 const Tlo,  // temperature below Tact for which we have property data
                                      Real64 const Thi,  // temperature above Tact for which we have property data
                                      Real64 const Xlo,  // value of property at Tlo
                                      Real64 const Xhi   // value of property at Thi
    )
    {
        return Xhi - (((Thi - Tact) / (Thi - Tlo)) * (Xhi - Xlo));
    }

    //*****************************************************************************

    Real64 GetQualityRefrig(EnergyPlusData &state,
                            std::string const &Refrigerant, // carries in substance name
                            Real64 Temperature,       // actual temperature given as input
                            Real64 Enthalpy,          // actual enthalpy given as input
                            int &RefrigIndex,               // Index to Refrigerant Properties
                            std::string const &CalledFrom   // routine this function was called from (error messages)
    );

    //*****************************************************************************

    int FindRefrigerant(EnergyPlusData &state, std::string const &Refrigerant); // carries in substance name

    //*****************************************************************************

    int FindGlycol(EnergyPlusData &state, std::string const &Glycol); // carries in substance name

    //*****************************************************************************

    std::string GetGlycolNameByIndex(EnergyPlusData &state, int Idx); // carries in substance index

    //*****************************************************************************

    int FindArrayIndex(Real64 Value,           // Value to be placed/found within the array of values
                       Array1D<Real64> const &Array, // Array of values in ascending order
                       int LowBound,           // Valid values lower bound (set by calling program)
                       int UpperBound          // Valid values upper bound (set by calling program)
    );

    int FindArrayIndex(Real64 Value,          // Value to be placed/found within the array of values
                       Array1D<Real64> const &Array // Array of values in ascending order
    );

    //*****************************************************************************

    Real64 GetInterpolatedSatProp(EnergyPlusData &state,
                                  Real64 Temperature,         // Saturation Temp.
                                  Array1D<Real64> const &PropTemps, // Array of temperature at which props are available
                                  Array1D<Real64> const &LiqProp,   // Array of saturated liquid properties
                                  Array1D<Real64> const &VapProp,   // Array of saturatedvapour properties
                                  Real64 Quality,             // Quality
                                  std::string const &CalledFrom,    // routine this function was called from (error messages)
                                  int LowBound,               // Valid values lower bound (set by calling program)
                                  int UpperBound              // Valid values upper bound (set by calling program)
    );

    //*****************************************************************************

    int CheckFluidPropertyName(EnergyPlusData &state, std::string const &NameToCheck); // Name from input(?) to be checked against valid FluidPropertyNames

    void ReportOrphanFluids(EnergyPlusData &state);

    void ReportFatalGlycolErrors(EnergyPlusData &state,
                                 int NumGlycols,           // Number of Glycols in input/data
                                 int GlycolNum,            // Glycol Index
                                 bool DataPresent,         // data is present for this fluid.
                                 std::string const &GlycolName,  // Name being reported
                                 std::string const &RoutineName, // Routine name to show
                                 std::string const &Property,    // Property being requested
                                 std::string const &CalledFrom   // original called from (external to fluid properties)
    );

    void ReportFatalRefrigerantErrors(EnergyPlusData &state,
                                      int NumRefrigerants,          // Number of Refrigerants in input/data
                                      int RefrigerantNum,           // Refrigerant Index
                                      bool DataPresent,             // data is present for this fluid.
                                      std::string const &RefrigerantName, // Name being reported
                                      std::string const &RoutineName,     // Routine name to show
                                      std::string const &Property,        // Property being requested
                                      std::string const &CalledFrom       // original called from (external to fluid properties)
    );

    void GetFluidDensityTemperatureLimits(EnergyPlusData &state, int FluidIndex, Real64 &MinTempLimit, Real64 &MaxTempLimit);

    void GetFluidSpecificHeatTemperatureLimits(EnergyPlusData &state, int FluidIndex, Real64 &MinTempLimit, Real64 &MaxTempLimit);

    struct GlycolAPI {
        std::string glycolName;
        int glycolIndex;
        std::string cf;
        explicit GlycolAPI(EnergyPlusData &state, std::string const &glycolName);
        ~GlycolAPI() = default;
        Real64 specificHeat(EnergyPlusData &state, Real64 temperature);
        Real64 density(EnergyPlusData &state, Real64 temperature);
        Real64 conductivity(EnergyPlusData &state, Real64 temperature);
        Real64 viscosity(EnergyPlusData &state, Real64 temperature);
    };

    struct RefrigerantAPI {
        std::string rName;
        int rIndex;
        std::string cf;
        explicit RefrigerantAPI(EnergyPlusData &state, std::string const &refrigName);
        ~RefrigerantAPI() = default;
        Real64 saturationPressure(EnergyPlusData &state, Real64 temperature);
        Real64 saturationTemperature(EnergyPlusData &state, Real64 pressure);
        Real64 saturatedEnthalpy(EnergyPlusData &state, Real64 temperature, Real64 quality);
        Real64 saturatedDensity(EnergyPlusData &state, Real64 temperature, Real64 quality);
        Real64 saturatedSpecificHeat(EnergyPlusData &state, Real64 temperature, Real64 quality);
        Real64 superHeatedEnthalpy(EnergyPlusData &state, Real64 temperature, Real64 pressure);
        Real64 superHeatedPressure(EnergyPlusData &state, Real64 temperature, Real64 enthalpy);
        Real64 superHeatedDensity(EnergyPlusData &state, Real64 temperature, Real64 pressure);
    };

} // namespace FluidProperties

struct FluidPropertiesData : BaseGlobalStruct {

<<<<<<< HEAD
    bool GetInput = true;      // Used to get the input once only
    int NumOfRefrigerants = 0; // Total number of refrigerants input by user
    int NumOfGlycols = 0;      // Total number of glycols input by user
    bool DebugReportGlycols = false;
    bool DebugReportRefrigerants = false;
    int GlycolErrorLimitTest = 1;      // how many times error is printed with details before recurring called
    int RefrigerantErrorLimitTest = 1; // how many times error is printed with details before recurring called
    Array1D_bool RefrigUsed;
    Array1D_bool GlycolUsed;
    int FluidIndex_Water = 0;
    int FluidIndex_EthyleneGlycol = 0;
    int FluidIndex_PropoleneGlycol = 0;

    Array1D<FluidProperties::FluidPropsRefrigerantData> RefrigData;
    Array1D<FluidProperties::FluidPropsRefrigErrors> RefrigErrorTracking;
    Array1D<FluidProperties::FluidPropsGlycolRawData> GlyRawData;
    Array1D<FluidProperties::FluidPropsGlycolData> GlycolData;
    Array1D<FluidProperties::FluidPropsGlycolErrors> GlycolErrorTracking;

    void clear_state() override
    {
        this->GetInput = true;
        this->NumOfRefrigerants = 0;
        this->NumOfGlycols = 0;
        this->DebugReportGlycols = false;
        this->DebugReportRefrigerants = false;
        this->GlycolErrorLimitTest = 1;
        this->RefrigerantErrorLimitTest = 1;
        this->RefrigUsed.deallocate();
        this->GlycolUsed.deallocate();
        this->FluidIndex_Water = 0;
        this->FluidIndex_EthyleneGlycol = 0;
        this->FluidIndex_PropoleneGlycol = 0;

        this->RefrigData.deallocate();
        this->RefrigErrorTracking.deallocate();
        this->GlyRawData.deallocate();
        this->GlycolData.deallocate();
        this->GlycolErrorTracking.deallocate();

=======
    int SatErrCountGetSupHeatEnthalpyRefrig = 0;
    int SatErrCountGetSupHeatDensityRefrig = 0;
    int HighTempLimitErrGetSpecificHeatGlycol_raw = 0;
    int LowTempLimitErrGetSpecificHeatGlycol_raw = 0;
    int HighTempLimitErrGetDensityGlycol = 0;
    int LowTempLimitErrGetDensityGlycol = 0;
    int HighTempLimitErrGetConductivityGlycol = 0;
    int LowTempLimitErrGetConductivityGlycol = 0;
    int HighTempLimitErrGetViscosityGlycol = 0;
    int LowTempLimitErrGetViscosityGlycol = 0;
    int TempLoRangeErrIndexGetQualityRefrig = 0;
    int TempHiRangeErrIndexGetQualityRefrig = 0;
    int TempRangeErrCountGetInterpolatedSatProp = 0;
    int TempRangeErrIndexGetInterpolatedSatProp = 0;

    void clear_state() override
    {
        this->SatErrCountGetSupHeatEnthalpyRefrig = 0;
        this->SatErrCountGetSupHeatDensityRefrig = 0;
        this->HighTempLimitErrGetSpecificHeatGlycol_raw = 0;
        this->LowTempLimitErrGetSpecificHeatGlycol_raw = 0;
        this->HighTempLimitErrGetDensityGlycol = 0;
        this->LowTempLimitErrGetDensityGlycol = 0;
        this->HighTempLimitErrGetConductivityGlycol = 0;
        this->LowTempLimitErrGetConductivityGlycol = 0;
        this->HighTempLimitErrGetViscosityGlycol = 0;
        this->LowTempLimitErrGetViscosityGlycol = 0;
        this->TempLoRangeErrIndexGetQualityRefrig = 0;
        this->TempHiRangeErrIndexGetQualityRefrig = 0;
        this->TempRangeErrCountGetInterpolatedSatProp = 0;
        this->TempRangeErrIndexGetInterpolatedSatProp = 0;
>>>>>>> 686d7e27
    }
};

} // namespace EnergyPlus

#endif<|MERGE_RESOLUTION|>--- conflicted
+++ resolved
@@ -740,7 +740,6 @@
 
 struct FluidPropertiesData : BaseGlobalStruct {
 
-<<<<<<< HEAD
     bool GetInput = true;      // Used to get the input once only
     int NumOfRefrigerants = 0; // Total number of refrigerants input by user
     int NumOfGlycols = 0;      // Total number of glycols input by user
@@ -760,28 +759,6 @@
     Array1D<FluidProperties::FluidPropsGlycolData> GlycolData;
     Array1D<FluidProperties::FluidPropsGlycolErrors> GlycolErrorTracking;
 
-    void clear_state() override
-    {
-        this->GetInput = true;
-        this->NumOfRefrigerants = 0;
-        this->NumOfGlycols = 0;
-        this->DebugReportGlycols = false;
-        this->DebugReportRefrigerants = false;
-        this->GlycolErrorLimitTest = 1;
-        this->RefrigerantErrorLimitTest = 1;
-        this->RefrigUsed.deallocate();
-        this->GlycolUsed.deallocate();
-        this->FluidIndex_Water = 0;
-        this->FluidIndex_EthyleneGlycol = 0;
-        this->FluidIndex_PropoleneGlycol = 0;
-
-        this->RefrigData.deallocate();
-        this->RefrigErrorTracking.deallocate();
-        this->GlyRawData.deallocate();
-        this->GlycolData.deallocate();
-        this->GlycolErrorTracking.deallocate();
-
-=======
     int SatErrCountGetSupHeatEnthalpyRefrig = 0;
     int SatErrCountGetSupHeatDensityRefrig = 0;
     int HighTempLimitErrGetSpecificHeatGlycol_raw = 0;
@@ -799,6 +776,25 @@
 
     void clear_state() override
     {
+        this->GetInput = true;
+        this->NumOfRefrigerants = 0;
+        this->NumOfGlycols = 0;
+        this->DebugReportGlycols = false;
+        this->DebugReportRefrigerants = false;
+        this->GlycolErrorLimitTest = 1;
+        this->RefrigerantErrorLimitTest = 1;
+        this->RefrigUsed.deallocate();
+        this->GlycolUsed.deallocate();
+        this->FluidIndex_Water = 0;
+        this->FluidIndex_EthyleneGlycol = 0;
+        this->FluidIndex_PropoleneGlycol = 0;
+
+        this->RefrigData.deallocate();
+        this->RefrigErrorTracking.deallocate();
+        this->GlyRawData.deallocate();
+        this->GlycolData.deallocate();
+        this->GlycolErrorTracking.deallocate();
+
         this->SatErrCountGetSupHeatEnthalpyRefrig = 0;
         this->SatErrCountGetSupHeatDensityRefrig = 0;
         this->HighTempLimitErrGetSpecificHeatGlycol_raw = 0;
@@ -813,7 +809,6 @@
         this->TempHiRangeErrIndexGetQualityRefrig = 0;
         this->TempRangeErrCountGetInterpolatedSatProp = 0;
         this->TempRangeErrIndexGetInterpolatedSatProp = 0;
->>>>>>> 686d7e27
     }
 };
 
