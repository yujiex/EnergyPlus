// EnergyPlus, Copyright (c) 1996-2021, The Board of Trustees of the University of Illinois,
// The Regents of the University of California, through Lawrence Berkeley National Laboratory
// (subject to receipt of any required approvals from the U.S. Dept. of Energy), Oak Ridge
// National Laboratory, managed by UT-Battelle, Alliance for Sustainable Energy, LLC, and other
// contributors. All rights reserved.
//
// NOTICE: This Software was developed under funding from the U.S. Department of Energy and the
// U.S. Government consequently retains certain rights. As such, the U.S. Government has been
// granted for itself and others acting on its behalf a paid-up, nonexclusive, irrevocable,
// worldwide license in the Software to reproduce, distribute copies to the public, prepare
// derivative works, and perform publicly and display publicly, and to permit others to do so.
//
// Redistribution and use in source and binary forms, with or without modification, are permitted
// provided that the following conditions are met:
//
// (1) Redistributions of source code must retain the above copyright notice, this list of
//     conditions and the following disclaimer.
//
// (2) Redistributions in binary form must reproduce the above copyright notice, this list of
//     conditions and the following disclaimer in the documentation and/or other materials
//     provided with the distribution.
//
// (3) Neither the name of the University of California, Lawrence Berkeley National Laboratory,
//     the University of Illinois, U.S. Dept. of Energy nor the names of its contributors may be
//     used to endorse or promote products derived from this software without specific prior
//     written permission.
//
// (4) Use of EnergyPlus(TM) Name. If Licensee (i) distributes the software in stand-alone form
//     without changes from the version obtained under this License, or (ii) Licensee makes a
//     reference solely to the software portion of its product, Licensee must refer to the
//     software as "EnergyPlus version X" software, where "X" is the version number Licensee
//     obtained under this License and may not use a different name for the software. Except as
//     specifically required in this Section (4), Licensee shall not use in a company name, a
//     product name, in advertising, publicity, or other promotional activities any name, trade
//     name, trademark, logo, or other designation of "EnergyPlus", "E+", "e+" or confusingly
//     similar designation, without the U.S. Department of Energy's prior written consent.
//
// THIS SOFTWARE IS PROVIDED BY THE COPYRIGHT HOLDERS AND CONTRIBUTORS "AS IS" AND ANY EXPRESS OR
// IMPLIED WARRANTIES, INCLUDING, BUT NOT LIMITED TO, THE IMPLIED WARRANTIES OF MERCHANTABILITY
// AND FITNESS FOR A PARTICULAR PURPOSE ARE DISCLAIMED. IN NO EVENT SHALL THE COPYRIGHT OWNER OR
// CONTRIBUTORS BE LIABLE FOR ANY DIRECT, INDIRECT, INCIDENTAL, SPECIAL, EXEMPLARY, OR
// CONSEQUENTIAL DAMAGES (INCLUDING, BUT NOT LIMITED TO, PROCUREMENT OF SUBSTITUTE GOODS OR
// SERVICES; LOSS OF USE, DATA, OR PROFITS; OR BUSINESS INTERRUPTION) HOWEVER CAUSED AND ON ANY
// THEORY OF LIABILITY, WHETHER IN CONTRACT, STRICT LIABILITY, OR TORT (INCLUDING NEGLIGENCE OR
// OTHERWISE) ARISING IN ANY WAY OUT OF THE USE OF THIS SOFTWARE, EVEN IF ADVISED OF THE
// POSSIBILITY OF SUCH DAMAGE.

// C++ Headers
#include <cmath>

// ObjexxFCL Headers
#include <ObjexxFCL/Array.functions.hh>
#include <ObjexxFCL/Fmath.hh>

// EnergyPlus Headers
#include <EnergyPlus/Autosizing/All_Simple_Sizing.hh>
#include <EnergyPlus/Autosizing/CoolingAirFlowSizing.hh>
#include <EnergyPlus/Autosizing/CoolingCapacitySizing.hh>
#include <EnergyPlus/Autosizing/HeatingAirFlowSizing.hh>
#include <EnergyPlus/Autosizing/HeatingCapacitySizing.hh>
#include <EnergyPlus/Autosizing/SystemAirFlowSizing.hh>
#include <EnergyPlus/BranchNodeConnections.hh>
#include <EnergyPlus/Data/EnergyPlusData.hh>
#include <EnergyPlus/DataAirSystems.hh>
#include <EnergyPlus/DataEnvironment.hh>
#include <EnergyPlus/DataHVACGlobals.hh>
#include <EnergyPlus/DataHeatBalFanSys.hh>
#include <EnergyPlus/DataHeatBalance.hh>
#include <EnergyPlus/DataLoopNode.hh>
#include <EnergyPlus/DataPrecisionGlobals.hh>
#include <EnergyPlus/DataSizing.hh>
#include <EnergyPlus/DataZoneEnergyDemands.hh>
#include <EnergyPlus/DataZoneEquipment.hh>
#include <EnergyPlus/FanCoilUnits.hh>
#include <EnergyPlus/Fans.hh>
#include <EnergyPlus/FluidProperties.hh>
#include <EnergyPlus/GeneralRoutines.hh>
#include <EnergyPlus/HVACFan.hh>
#include <EnergyPlus/HVACHXAssistedCoolingCoil.hh>
#include <EnergyPlus/HeatingCoils.hh>
#include <EnergyPlus/InputProcessing/InputProcessor.hh>
#include <EnergyPlus/MixedAir.hh>
#include <EnergyPlus/NodeInputManager.hh>
#include <EnergyPlus/OutputProcessor.hh>
#include <EnergyPlus/Plant/DataPlant.hh>
#include <EnergyPlus/PlantUtilities.hh>
#include <EnergyPlus/Psychrometrics.hh>
#include <EnergyPlus/ReportCoilSelection.hh>
#include <EnergyPlus/SZVAVModel.hh>
#include <EnergyPlus/ScheduleManager.hh>
#include <EnergyPlus/SingleDuct.hh>
#include <EnergyPlus/UtilityRoutines.hh>
#include <EnergyPlus/WaterCoils.hh>
#include <EnergyPlus/ZoneEquipmentManager.hh>

namespace EnergyPlus {

namespace FanCoilUnits {

    // Module containing the routines dealing with 2 and 4 pipe fan coil units

    // MODULE INFORMATION:
    //       AUTHOR         Fred Buhl
    //       DATE WRITTEN   March 2000
    //       MODIFIED       October 2003 (FSEC added cooling coil type)
    //                      June 2010    Arnaud Flament LBNL added 3-speed and variables-speed fan capacity control;
    //                                   outside air schedule; and removed coil water inlet node inputs
    //                      Sept 2010    Brent Griffith, plant upgrades for water coils, fluid properties
    //       RE-ENGINEERED  na

    // PURPOSE OF THIS MODULE:
    // To encapsulate the data and algorithms needed to simulate 2 and 4 pipe
    // fan coil units.

    // METHODOLOGY EMPLOYED:
    // Units are modeled as a collection of components: outside air mixer,
    // fan, heating coil and/or cooling coil plus an integrated control
    // algorithm that adjusts the hot or cold water flow to meet the zone
    // load. Or varies the air flow rate to meet the zone load. Or both.

    // REFERENCES: none

    // OTHER NOTES: none

    // USE STATEMENTS:
    // Use statements for data only modules
    // Using/Aliasing
    using namespace DataLoopNode;
    using namespace DataSizing;
    using DataHVACGlobals::ATMixer_InletSide;
    using DataHVACGlobals::ATMixer_SupplySide;
    using DataHVACGlobals::ATMixerExists;
    using DataHVACGlobals::cATMixerTypes;
    using DataHVACGlobals::cFanTypes;
    using DataHVACGlobals::ContFanCycCoil;
    using DataHVACGlobals::CycFanCycCoil;
    using DataHVACGlobals::DualSetPointWithDeadBand;
    using DataHVACGlobals::SingleCoolingSetPoint;
    using DataHVACGlobals::SingleHeatCoolSetPoint;
    using DataHVACGlobals::SingleHeatingSetPoint;
    using DataHVACGlobals::SmallAirVolFlow;
    using DataHVACGlobals::SmallLoad;
    using DataHVACGlobals::SmallMassFlow;
    using namespace ScheduleManager;

    void SimFanCoilUnit(EnergyPlusData &state,
                        std::string const &CompName,   // name of the fan coil unit
                        int const ZoneNum,             // number of zone being served
                        int const ControlledZoneNum,   // index into ZoneEquipConfig array; may not be equal to ZoneNum
                        bool const FirstHVACIteration, // TRUE if 1st HVAC simulation of system timestep
                        Real64 &PowerMet,              // Sensible power supplied (W)
                        Real64 &LatOutputProvided,     // Latent add/removal supplied by window AC (kg/s), dehumid = negative
                        int &CompIndex)
    {

        // SUBROUTINE INFORMATION:
        //       AUTHOR         Fred Buhl
        //       DATE WRITTEN   March 2000
        //       MODIFIED       Don Shirey, Aug 2009 (LatOutputProvided)
        //       RE-ENGINEERED  na

        // PURPOSE OF THIS SUBROUTINE:
        // Manages the simulation of a fan coil unit. Called from SimZone Equipment

        // Using/Aliasing

        // SUBROUTINE LOCAL VARIABLE DECLARATIONS:
        int FanCoilNum; // index of fan coil unit being simulated



        // First time SimFanCoilUnit is called, get the input for all the fan coil units
        if (state.dataFanCoilUnits->GetFanCoilInputFlag) {
            GetFanCoilUnits(state);
            state.dataFanCoilUnits->GetFanCoilInputFlag = false;
        }

        // Find the correct Fan Coil Equipment
        if (CompIndex == 0) {
            FanCoilNum = UtilityRoutines::FindItemInList(CompName, state.dataFanCoilUnits->FanCoil);
            if (FanCoilNum == 0) {
                ShowFatalError(state, "SimFanCoil: Unit not found=" + CompName);
            }
            CompIndex = FanCoilNum;
        } else {
            FanCoilNum = CompIndex;
            if (FanCoilNum > state.dataFanCoilUnits->NumFanCoils || FanCoilNum < 1) {
                ShowFatalError(
                    state,
                               format("SimFanCoil:  Invalid CompIndex passed={}, Number of Units={}, Entered Unit name={}",
                                      FanCoilNum,
                                      state.dataFanCoilUnits->NumFanCoils,
                                      CompName));
            }
            if (state.dataFanCoilUnits->CheckEquipName(FanCoilNum)) {
                if (CompName != state.dataFanCoilUnits->FanCoil(FanCoilNum).Name) {
                    ShowFatalError(state,
                                   format("SimFanCoil: Invalid CompIndex passed={}, Unit name={}, stored Unit Name for that index={}",
                                          FanCoilNum,
                                          CompName,
                                          state.dataFanCoilUnits->FanCoil(FanCoilNum).Name));
                }
                state.dataFanCoilUnits->CheckEquipName(FanCoilNum) = false;
            }
        }

        state.dataSize->ZoneEqFanCoil = true;

        // Initialize the fan coil unit
        InitFanCoilUnits(state, FanCoilNum, ZoneNum, ControlledZoneNum);

        // Select the correct unit type
        {
            auto const SELECT_CASE_var(state.dataFanCoilUnits->FanCoil(FanCoilNum).UnitType_Num);

            if (SELECT_CASE_var == FanCoilUnit_4Pipe) {

                Sim4PipeFanCoil(state, FanCoilNum, ZoneNum, ControlledZoneNum, FirstHVACIteration, PowerMet, LatOutputProvided);
            }
        }

        // Report the result of the simulation
        ReportFanCoilUnit(state, FanCoilNum);

        state.dataSize->ZoneEqFanCoil = false;
    }

    void GetFanCoilUnits(EnergyPlusData &state)
    {

        // SUBROUTINE INFORMATION:
        //       AUTHOR         Fred Buhl
        //       DATE WRITTEN   March 2000
        //       MODIFIED       Bereket Nigusse, FSEC, April 2011: eliminated input node names
        //                                                         added OA Mixer object type
        //                                                         and fan object type
        //                      Chandan Sharma, FSEC, July 2012: Added zone sys avail managers
        //       RE-ENGINEERED  na

        // PURPOSE OF THIS SUBROUTINE:
        // Obtains input data for fan coil units and stores it in fan coil data structures

        // METHODOLOGY EMPLOYED:
        // Uses "Get" routines to read in data.

        // Using/Aliasing
        using BranchNodeConnections::SetUpCompSets;
        using BranchNodeConnections::TestCompSet;
        using Fans::GetFanDesignVolumeFlowRate;
        using Fans::GetFanType;

        using NodeInputManager::GetOnlySingleNode;
        using WaterCoils::GetCoilWaterInletNode;
        auto &GetHXCoilWaterInletNode(HVACHXAssistedCoolingCoil::GetCoilWaterInletNode);
        auto &GetHeatingCoilCapacity(HeatingCoils::GetCoilCapacity);
        using DataHVACGlobals::FanType_SimpleConstVolume;
        using DataHVACGlobals::FanType_SimpleOnOff;
        using DataHVACGlobals::FanType_SimpleVAV;
        using DataPlant::TypeOf_CoilWaterCooling;
        using DataPlant::TypeOf_CoilWaterDetailedFlatCooling;
        using DataPlant::TypeOf_CoilWaterSimpleHeating;
        using HVACHXAssistedCoolingCoil::GetHXCoilTypeAndName;
        using MixedAir::GetOAMixerIndex;
        using MixedAir::GetOAMixerNodeNumbers;
        using SingleDuct::GetATMixer;

        // Locals
        // SUBROUTINE ARGUMENT DEFINITIONS:
        static std::string const RoutineName("GetFanCoilUnits: "); // include trailing blank space

        // SUBROUTINE LOCAL VARIABLE DECLARATIONS:
        int FanCoilIndex;                      // loop index
        int FanCoilNum;                        // current fan coil number
        int NumAlphas;                         // Number of Alphas for each GetObjectItem call
        int NumNumbers;                        // Number of Numbers for each GetObjectItem call
        Array1D_int OANodeNums(4);             // Node numbers of Outdoor air mixer (OA, EA, RA, MA)
        int IOStatus;                          // Used in GetObjectItem
        bool IsNotOK;                          // Flag to verify name
        std::string CurrentModuleObject;       // Object type for getting and error messages
        Array1D_string Alphas;                 // Alpha input items for object
        Array1D_string cAlphaFields;           // Alpha field names
        Array1D_string cNumericFields;         // Numeric field names
        Array1D<Real64> Numbers;               // Numeric input items for object
        Array1D_bool lAlphaBlanks;             // Logical array, alpha field input BLANK = .TRUE.
        Array1D_bool lNumericBlanks;           // Logical array, numeric field input BLANK = .TRUE.
        int CtrlZone;                          // index to loop counter
        int NodeNum;                           // index to loop counter
        std::string ATMixerName;

        auto &FanCoil(state.dataFanCoilUnits->FanCoil);
        auto &ErrorsFound(state.dataFanCoilUnits->ErrorsFound);
        auto errFlag(state.dataFanCoilUnits->errFlag);

        // find the number of each type of fan coil unit

        CurrentModuleObject = state.dataFanCoilUnits->cMO_FanCoil;
        state.dataFanCoilUnits->Num4PipeFanCoils = inputProcessor->getNumObjectsFound(state, CurrentModuleObject);
        state.dataFanCoilUnits->NumFanCoils = state.dataFanCoilUnits->Num4PipeFanCoils;
        // allocate the data structures
        state.dataFanCoilUnits->FanCoil.allocate(state.dataFanCoilUnits->NumFanCoils);
        state.dataFanCoilUnits->FanCoilNumericFields.allocate(state.dataFanCoilUnits->NumFanCoils);
        state.dataFanCoilUnits->CheckEquipName.dimension(state.dataFanCoilUnits->NumFanCoils, true);

        inputProcessor->getObjectDefMaxArgs(state, CurrentModuleObject, state.dataFanCoilUnits->TotalArgs, NumAlphas, NumNumbers);
        Alphas.allocate(NumAlphas);
        cAlphaFields.allocate(NumAlphas);
        cNumericFields.allocate(NumNumbers);
        Numbers.dimension(NumNumbers, 0.0);
        lAlphaBlanks.dimension(NumAlphas, true);
        lNumericBlanks.dimension(NumNumbers, true);

        // loop over 4 pipe fan coil units; get and load the input data
        for (FanCoilIndex = 1; FanCoilIndex <= state.dataFanCoilUnits->Num4PipeFanCoils; ++FanCoilIndex) {

            inputProcessor->getObjectItem(state,
                                          CurrentModuleObject,
                                          FanCoilIndex,
                                          Alphas,
                                          NumAlphas,
                                          Numbers,
                                          NumNumbers,
                                          IOStatus,
                                          lNumericBlanks,
                                          lAlphaBlanks,
                                          cAlphaFields,
                                          cNumericFields);

            FanCoilNum = FanCoilIndex;

            state.dataFanCoilUnits->FanCoilNumericFields(FanCoilNum).FieldNames.allocate(NumNumbers);
            state.dataFanCoilUnits->FanCoilNumericFields(FanCoilNum).FieldNames = "";
            state.dataFanCoilUnits->FanCoilNumericFields(FanCoilNum).FieldNames = cNumericFields;

            UtilityRoutines::IsNameEmpty(state, Alphas(1), CurrentModuleObject, ErrorsFound);
            FanCoil(FanCoilNum).Name = Alphas(1);
            FanCoil(FanCoilNum).UnitType = CurrentModuleObject;
            FanCoil(FanCoilNum).UnitType_Num = FanCoilUnit_4Pipe;
            FanCoil(FanCoilNum).Sched = Alphas(2);
            if (lAlphaBlanks(2)) {
                FanCoil(FanCoilNum).SchedPtr = DataGlobalConstants::ScheduleAlwaysOn;
            } else {
                FanCoil(FanCoilNum).SchedPtr = GetScheduleIndex(state, Alphas(2)); // convert schedule name to pointer
                if (FanCoil(FanCoilNum).SchedPtr == 0) {
                    ShowSevereError(state, RoutineName + CurrentModuleObject + "=\"" + Alphas(1) + "\", invalid");
                    ShowContinueError(state, "invalid-not found: " + cAlphaFields(2) + "=\"" + Alphas(2) + "\".");
                    ErrorsFound = true;
                }
            }

            if (UtilityRoutines::SameString(Alphas(3), "ConstantFanVariableFlow") || UtilityRoutines::SameString(Alphas(3), "CyclingFan") ||
                UtilityRoutines::SameString(Alphas(3), "VariableFanVariableFlow") ||
                UtilityRoutines::SameString(Alphas(3), "VariableFanConstantFlow") || UtilityRoutines::SameString(Alphas(3), "MultiSpeedFan") ||
                UtilityRoutines::SameString(Alphas(3), "ASHRAE90VariableFan")) {
                FanCoil(FanCoilNum).CapCtrlMeth = Alphas(3);
                if (UtilityRoutines::SameString(Alphas(3), "ConstantFanVariableFlow")) FanCoil(FanCoilNum).CapCtrlMeth_Num = CCM::ConsFanVarFlow;
                if (UtilityRoutines::SameString(Alphas(3), "CyclingFan")) FanCoil(FanCoilNum).CapCtrlMeth_Num = CCM::CycFan;
                if (UtilityRoutines::SameString(Alphas(3), "VariableFanVariableFlow")) FanCoil(FanCoilNum).CapCtrlMeth_Num = CCM::VarFanVarFlow;;
                if (UtilityRoutines::SameString(Alphas(3), "VariableFanConstantFlow")) FanCoil(FanCoilNum).CapCtrlMeth_Num = CCM::VarFanConsFlow;
                if (UtilityRoutines::SameString(Alphas(3), "MultiSpeedFan")) FanCoil(FanCoilNum).CapCtrlMeth_Num = CCM::MultiSpeedFan;
                if (UtilityRoutines::SameString(Alphas(3), "ASHRAE90VariableFan")) {
                    FanCoil(FanCoilNum).CapCtrlMeth_Num = CCM::ASHRAE;
                    FanCoil(FanCoilNum).DesZoneCoolingLoad = AutoSize;
                    FanCoil(FanCoilNum).DesZoneHeatingLoad = AutoSize;
                    FanCoil(FanCoilNum).FanOpMode = ContFanCycCoil;
                }
            } else {
                ShowSevereError(state, RoutineName + CurrentModuleObject + "=\"" + FanCoil(FanCoilNum).Name + "\", invalid");
                ShowContinueError(state, "illegal value: " + cAlphaFields(3) + "=\"" + Alphas(3) + "\".");
                ErrorsFound = true;
            }

            FanCoil(FanCoilNum).SchedOutAir = Alphas(4);
            FanCoil(FanCoilNum).SchedOutAirPtr = GetScheduleIndex(state, Alphas(4)); // convert schedule name to pointer
            if (FanCoil(FanCoilNum).SchedOutAirPtr == 0 && (!lAlphaBlanks(4))) {
                ShowSevereError(state, RoutineName + CurrentModuleObject + "=\"" + FanCoil(FanCoilNum).Name + "\", invalid");
                ShowContinueError(state, "illegal value: " + cAlphaFields(4) + "=\"" + Alphas(4) + "\".");
                ErrorsFound = true;
            }
            FanCoil(FanCoilNum).MaxAirVolFlow = Numbers(1);
            FanCoil(FanCoilNum).LowSpeedRatio = Numbers(2);
            FanCoil(FanCoilNum).MedSpeedRatio = Numbers(3);
            // check if low speed ratio < medium speed ratio, if not : warning & set to default values
            if (FanCoil(FanCoilNum).LowSpeedRatio > FanCoil(FanCoilNum).MedSpeedRatio) {
                ShowWarningError(state, RoutineName + CurrentModuleObject + "=\"" + FanCoil(FanCoilNum).Name + "\",");
                ShowContinueError(state, "... " + cNumericFields(2) + " is greater than the medium speed supply air flow ratio.");
                ShowContinueError(state, format("... Fan Coil Unit low speed supply air flow ratio = {:.5T} ", FanCoil(FanCoilNum).LowSpeedRatio));
                ShowContinueError(state, format("... Fan Coit Unit medium speed supply air flow ratio = {:.5T} ", FanCoil(FanCoilNum).MedSpeedRatio));
                ShowContinueError(state, "... Fan Coil Unit low speed supply air flow ratio and medium speed supply air flow ratio set to default values");
                FanCoil(FanCoilNum).LowSpeedRatio = 1.0 / 3.0;
                FanCoil(FanCoilNum).MedSpeedRatio = 2.0 / 3.0;
            }

            FanCoil(FanCoilNum).OutAirVolFlow = Numbers(4);

            FanCoil(FanCoilNum).AirInNode = GetOnlySingleNode(state, Alphas(5),
                                                              ErrorsFound,
                                                              FanCoil(FanCoilNum).UnitType,
                                                              Alphas(1),
                                                              DataLoopNode::NodeFluidType::Air,
                                                              DataLoopNode::NodeConnectionType::Inlet,
                                                              1,
                                                              ObjectIsParent); // air input node

            FanCoil(FanCoilNum).AirOutNode = GetOnlySingleNode(state, Alphas(6),
                                                               ErrorsFound,
                                                               FanCoil(FanCoilNum).UnitType,
                                                               Alphas(1),
                                                               DataLoopNode::NodeFluidType::Air,
                                                               DataLoopNode::NodeConnectionType::Outlet,
                                                               1,
                                                               ObjectIsParent); // air outlet node

            FanCoil(FanCoilNum).OAMixType = Alphas(7);
            FanCoil(FanCoilNum).OAMixName = Alphas(8);
            // check to see if local OA mixer specified
            if (!lAlphaBlanks(8)) {
                errFlag = false;
                ValidateComponent(state, FanCoil(FanCoilNum).OAMixType, FanCoil(FanCoilNum).OAMixName, errFlag, CurrentModuleObject);
                if (errFlag) {
                    ShowContinueError(state, "specified in " + CurrentModuleObject + " = \"" + FanCoil(FanCoilNum).Name + "\".");
                    ErrorsFound = true;
                } else {
                    // Get outdoor air mixer node numbers
                    OANodeNums = GetOAMixerNodeNumbers(state, FanCoil(FanCoilNum).OAMixName, errFlag);
                    if (errFlag) {
                        ShowContinueError(state, "that was specified in " + CurrentModuleObject + " = " + FanCoil(FanCoilNum).Name);
                        ShowContinueError(state, "..OutdoorAir:Mixer is required. Enter an OutdoorAir:Mixer object with this name.");
                        ErrorsFound = true;
                    } else {
                        FanCoil(FanCoilNum).OutsideAirNode = OANodeNums(1);
                        FanCoil(FanCoilNum).AirReliefNode = OANodeNums(2);
                        FanCoil(FanCoilNum).MixedAirNode = OANodeNums(4);
                    }
                }
            }

            FanCoil(FanCoilNum).CCoilName = Alphas(12);
            FanCoil(FanCoilNum).MaxColdWaterVolFlow = Numbers(5);
            FanCoil(FanCoilNum).MinColdWaterVolFlow = Numbers(6);
            FanCoil(FanCoilNum).ColdControlOffset = Numbers(7);
            FanCoil(FanCoilNum).HCoilName = Alphas(14);
            FanCoil(FanCoilNum).HCoilType = Alphas(13);
            FanCoil(FanCoilNum).MaxHotWaterVolFlow = Numbers(8);
            FanCoil(FanCoilNum).MinHotWaterVolFlow = Numbers(9);
            FanCoil(FanCoilNum).HotControlOffset = Numbers(10);

            if (UtilityRoutines::SameString(Alphas(11), "Coil:Cooling:Water") ||
                UtilityRoutines::SameString(Alphas(11), "Coil:Cooling:Water:DetailedGeometry") ||
                UtilityRoutines::SameString(Alphas(11), "CoilSystem:Cooling:Water:HeatExchangerAssisted")) {
                FanCoil(FanCoilNum).CCoilType = Alphas(11);
                if (UtilityRoutines::SameString(Alphas(11), "Coil:Cooling:Water")) {
                    FanCoil(FanCoilNum).CCoilType_Num = CCoil::Water;
                    FanCoil(FanCoilNum).CCoilPlantName = FanCoil(FanCoilNum).CCoilName;
                    FanCoil(FanCoilNum).CCoilPlantTypeOfNum = TypeOf_CoilWaterCooling;
                }
                if (UtilityRoutines::SameString(Alphas(11), "Coil:Cooling:Water:DetailedGeometry")) {
                    FanCoil(FanCoilNum).CCoilType_Num = CCoil::Detailed;
                    FanCoil(FanCoilNum).CCoilPlantName = FanCoil(FanCoilNum).CCoilName;
                    FanCoil(FanCoilNum).CCoilPlantTypeOfNum = TypeOf_CoilWaterDetailedFlatCooling;
                }
                if (UtilityRoutines::SameString(Alphas(11), "CoilSystem:Cooling:Water:HeatExchangerAssisted")) {
                    FanCoil(FanCoilNum).CCoilType_Num = CCoil::HXAssist;
                    GetHXCoilTypeAndName(state,
                                         FanCoil(FanCoilNum).CCoilType,
                                         FanCoil(FanCoilNum).CCoilName,
                                         ErrorsFound,
                                         FanCoil(FanCoilNum).CCoilPlantType,
                                         FanCoil(FanCoilNum).CCoilPlantName);
                    if (UtilityRoutines::SameString(FanCoil(FanCoilNum).CCoilPlantType, "Coil:Cooling:Water")) {
                        FanCoil(FanCoilNum).CCoilPlantTypeOfNum = TypeOf_CoilWaterCooling;
                    } else if (UtilityRoutines::SameString(FanCoil(FanCoilNum).CCoilPlantType, "Coil:Cooling:Water:DetailedGeometry")) {
                        FanCoil(FanCoilNum).CCoilPlantTypeOfNum = TypeOf_CoilWaterDetailedFlatCooling;
                    } else {
                        ShowSevereError(state, RoutineName + CurrentModuleObject + "=\"" + FanCoil(FanCoilNum).Name + "\", invalid");
                        ShowContinueError(state, "For: " + cAlphaFields(11) + "=\"" + Alphas(11) + "\".");
                        ShowContinueError(state, "Invalid Coil Type=" + FanCoil(FanCoilNum).CCoilPlantType + ", Name=" + FanCoil(FanCoilNum).CCoilPlantName);
                        ShowContinueError(state, "must be \"Coil:Cooling:Water\" or \"Coil:Cooling:Water:DetailedGeometry\"");
                        ErrorsFound = true;
                    }
                }
                IsNotOK = false;
                ValidateComponent(state, FanCoil(FanCoilNum).CCoilType, FanCoil(FanCoilNum).CCoilName, IsNotOK, FanCoil(FanCoilNum).UnitType);
                if (IsNotOK) {
                    ShowContinueError(state, "...specified in " + CurrentModuleObject + "=\"" + FanCoil(FanCoilNum).Name + "\".");
                    ErrorsFound = true;
                } else {
                    if (FanCoil(FanCoilNum).CCoilType_Num != CCoil::HXAssist) {
                        // mine the cold water node from the coil object
                        FanCoil(FanCoilNum).CoolCoilFluidInletNode =
                            GetCoilWaterInletNode(state, FanCoil(FanCoilNum).CCoilType, FanCoil(FanCoilNum).CCoilName, IsNotOK);
                        FanCoil(FanCoilNum).CoolCoilInletNodeNum =
                            WaterCoils::GetCoilInletNode(state, FanCoil(FanCoilNum).CCoilType, FanCoil(FanCoilNum).CCoilName, IsNotOK);
                        FanCoil(FanCoilNum).CoolCoilOutletNodeNum =
                            WaterCoils::GetCoilOutletNode(state, FanCoil(FanCoilNum).CCoilType, FanCoil(FanCoilNum).CCoilName, IsNotOK);
                    } else {
                        FanCoil(FanCoilNum).CoolCoilFluidInletNode =
                            GetHXCoilWaterInletNode(state, FanCoil(FanCoilNum).CCoilType, FanCoil(FanCoilNum).CCoilName, IsNotOK);
                        FanCoil(FanCoilNum).CoolCoilInletNodeNum =
                            HVACHXAssistedCoolingCoil::GetCoilInletNode(state, FanCoil(FanCoilNum).CCoilType, FanCoil(FanCoilNum).CCoilName, IsNotOK);
                        FanCoil(FanCoilNum).CoolCoilOutletNodeNum = HVACHXAssistedCoolingCoil::GetCoilOutletNode(
                            state, FanCoil(FanCoilNum).CCoilType, FanCoil(FanCoilNum).CCoilName, IsNotOK);
                    }
                    // Other error checks should trap before it gets to this point in the code, but including just in case.
                    if (IsNotOK) {
                        ShowContinueError(state, "...specified in " + CurrentModuleObject + "=\"" + FanCoil(FanCoilNum).Name + "\".");
                        ErrorsFound = true;
                    }
                }
            } else {
                ShowSevereError(state, RoutineName + CurrentModuleObject + "=\"" + FanCoil(FanCoilNum).Name + "\", invalid");
                ShowContinueError(state, "illegal value: " + cAlphaFields(11) + "=\"" + Alphas(11) + "\".");
                ErrorsFound = true;
            }

            if (UtilityRoutines::SameString(Alphas(13), "Coil:Heating:Water")) {
                FanCoil(FanCoilNum).HCoilType_Num = HCoil::Water;
                FanCoil(FanCoilNum).HCoilPlantTypeOfNum = TypeOf_CoilWaterSimpleHeating;
                IsNotOK = false;
                ValidateComponent(state, FanCoil(FanCoilNum).HCoilType, FanCoil(FanCoilNum).HCoilName, IsNotOK, CurrentModuleObject);
                if (IsNotOK) {
                    ShowContinueError(state, "...specified in " + CurrentModuleObject + "=\"" + FanCoil(FanCoilNum).Name + "\".");
                    ErrorsFound = true;
                } else {
                    // mine the hot water node from the coil object
                    FanCoil(FanCoilNum).HeatCoilFluidInletNode =
                        GetCoilWaterInletNode(state, FanCoil(FanCoilNum).HCoilType, FanCoil(FanCoilNum).HCoilName, IsNotOK);
                    FanCoil(FanCoilNum).HeatCoilInletNodeNum =
                        WaterCoils::GetCoilInletNode(state, FanCoil(FanCoilNum).HCoilType, FanCoil(FanCoilNum).HCoilName, IsNotOK);
                    FanCoil(FanCoilNum).HeatCoilOutletNodeNum =
                        WaterCoils::GetCoilOutletNode(state, FanCoil(FanCoilNum).HCoilType, FanCoil(FanCoilNum).HCoilName, IsNotOK);
                    if (IsNotOK) {
                        ShowContinueError(state, "...specified in " + CurrentModuleObject + "=\"" + FanCoil(FanCoilNum).Name + "\".");
                        ErrorsFound = true;
                    }
                }
            } else if (UtilityRoutines::SameString(Alphas(13), "Coil:Heating:Electric")) {
                FanCoil(FanCoilNum).HCoilType_Num = HCoil::Electric;
                IsNotOK = false;
                ValidateComponent(state, FanCoil(FanCoilNum).HCoilType, FanCoil(FanCoilNum).HCoilName, IsNotOK, CurrentModuleObject);
                if (IsNotOK) {
                    ShowContinueError(state, "...specified in " + CurrentModuleObject + "=\"" + FanCoil(FanCoilNum).Name + "\".");
                    ErrorsFound = true;
                } else {
                    FanCoil(FanCoilNum).DesignHeatingCapacity =
                        GetHeatingCoilCapacity(state, FanCoil(FanCoilNum).HCoilType, FanCoil(FanCoilNum).HCoilName, errFlag);
                    FanCoil(FanCoilNum).HeatCoilInletNodeNum =
                        HeatingCoils::GetCoilInletNode(state, FanCoil(FanCoilNum).HCoilType, FanCoil(FanCoilNum).HCoilName, errFlag);
                    FanCoil(FanCoilNum).HeatCoilOutletNodeNum =
                        HeatingCoils::GetCoilOutletNode(state, FanCoil(FanCoilNum).HCoilType, FanCoil(FanCoilNum).HCoilName, errFlag);
                    if (errFlag) {
                        ShowContinueError(state, "Occurs in " + CurrentModuleObject + " = " + FanCoil(FanCoilNum).Name);
                        ErrorsFound = true;
                    }
                }
            } else {
                ShowSevereError(state, RoutineName + CurrentModuleObject + "=\"" + FanCoil(FanCoilNum).Name + "\", invalid");
                ShowContinueError(state, "illegal value: " + cAlphaFields(13) + "=\"" + Alphas(13) + "\".");
                ErrorsFound = true;
            }

            FanCoil(FanCoilNum).FanType = Alphas(9);
            FanCoil(FanCoilNum).FanName = Alphas(10);

            if (!lAlphaBlanks(15)) {
                FanCoil(FanCoilNum).AvailManagerListName = Alphas(15);
            }

            FanCoil(FanCoilNum).HVACSizingIndex = 0;
            if (!lAlphaBlanks(16)) {
                FanCoil(FanCoilNum).HVACSizingIndex = UtilityRoutines::FindItemInList(Alphas(16), state.dataSize->ZoneHVACSizing);
                if (FanCoil(FanCoilNum).HVACSizingIndex == 0) {
                    ShowSevereError(state, cAlphaFields(16) + " = " + Alphas(16) + " not found.");
                    ShowContinueError(state, "Occurs in " + state.dataFanCoilUnits->cMO_FanCoil + " = " + FanCoil(FanCoilNum).Name);
                    ErrorsFound = true;
                }
            }

            errFlag = false;
            ValidateComponent(state, FanCoil(FanCoilNum).FanType, FanCoil(FanCoilNum).FanName, errFlag, CurrentModuleObject);
            if (errFlag) {
                ShowContinueError(state, "specified in " + CurrentModuleObject + " = \"" + FanCoil(FanCoilNum).Name + "\".");
                ErrorsFound = true;
            } else {
                if (!UtilityRoutines::SameString(FanCoil(FanCoilNum).FanType, "Fan:SystemModel")) {
                    GetFanType(
                        state, FanCoil(FanCoilNum).FanName, FanCoil(FanCoilNum).FanType_Num, errFlag, CurrentModuleObject, FanCoil(FanCoilNum).Name);
                    // need to grab fan index here
                    // Fans::GetFanIndex(state, FanCoil(FanCoilNum).FanName, FanCoil(FanCoilNum).FanIndex, errFlag, FanCoil(FanCoilNum).FanType);
                    FanCoil(FanCoilNum).fanAvailSchIndex =
                        Fans::GetFanAvailSchPtr(state, FanCoil(FanCoilNum).FanType, FanCoil(FanCoilNum).FanName, errFlag);
                    if (errFlag) {
                        ShowContinueError(state, "Occurs in " + CurrentModuleObject + " = " + FanCoil(FanCoilNum).Name);
                        ErrorsFound = true;
                        errFlag = false;
                    }
                    {
                        auto const SELECT_CASE_var(FanCoil(FanCoilNum).FanType_Num);
                        if ((SELECT_CASE_var == FanType_SimpleConstVolume) || (SELECT_CASE_var == FanType_SimpleVAV) ||
                            (SELECT_CASE_var == FanType_SimpleOnOff)) {
                            // Get fan air volume flow rate
                            FanCoil(FanCoilNum).FanAirVolFlow =
                                GetFanDesignVolumeFlowRate(state, FanCoil(FanCoilNum).FanType, FanCoil(FanCoilNum).FanName, IsNotOK);
                            // Check that the fan volumetric flow rate is greater than or equal to the FCU volumetric flow rate
                            if (FanCoil(FanCoilNum).MaxAirVolFlow > FanCoil(FanCoilNum).FanAirVolFlow &&
                                FanCoil(FanCoilNum).FanAirVolFlow != AutoSize) {
                                ShowWarningError(state, RoutineName + FanCoil(FanCoilNum).UnitType + ": " + FanCoil(FanCoilNum).Name);
                                ShowContinueError(state, "... " + cNumericFields(1) + " is greater than the maximum fan flow rate.");
                                ShowContinueError(state, format("... Fan Coil Unit flow = {:.5T} m3/s.", FanCoil(FanCoilNum).MaxAirVolFlow));
                                ShowContinueError(state, "... Fan = " + cFanTypes(FanCoil(FanCoilNum).FanType_Num) + ": " + FanCoil(FanCoilNum).FanName);
                                ShowContinueError(state, format("... Fan flow = {:.5T} m3/s.", FanCoil(FanCoilNum).FanAirVolFlow));
                                ShowContinueError(state, "... Fan Coil Unit flow rate reduced to match the fan flow rate and the simulation continues.");
                                FanCoil(FanCoilNum).MaxAirVolFlow = FanCoil(FanCoilNum).FanAirVolFlow;
                            }

                            // Check that the fan type match with the capacity control method selected
                            if ((FanCoil(FanCoilNum).CapCtrlMeth_Num == CCM::ConsFanVarFlow &&
                                 (FanCoil(FanCoilNum).FanType_Num == FanType_SimpleVAV)) ||
                                (FanCoil(FanCoilNum).CapCtrlMeth_Num == CCM::CycFan && FanCoil(FanCoilNum).FanType_Num != FanType_SimpleOnOff) ||
                                (FanCoil(FanCoilNum).CapCtrlMeth_Num == CCM::VarFanVarFlow && FanCoil(FanCoilNum).FanType_Num != FanType_SimpleVAV) ||
                                (FanCoil(FanCoilNum).CapCtrlMeth_Num == CCM::VarFanConsFlow && FanCoil(FanCoilNum).FanType_Num != FanType_SimpleVAV)) {
                                ShowSevereError(state, RoutineName + FanCoil(FanCoilNum).UnitType + ": " + FanCoil(FanCoilNum).Name);
                                ShowContinueError(state, "...the fan type of the object : " + FanCoil(FanCoilNum).FanName +
                                                  " does not match with the capacity control method selected : " + FanCoil(FanCoilNum).CapCtrlMeth +
                                                  " please see I/O reference");
                                ShowContinueError(state, "...for ConstantFanVariableFlow a Fan:OnOff or Fan:ConstantVolume is valid.");
                                ShowContinueError(state, "...for CyclingFan a Fan:OnOff is valid.");
                                ShowContinueError(state, "...for VariableFanVariableFlow or VariableFanConstantFlow a Fan:VariableVolume is valid.");
                                ErrorsFound = true;
                            }

                        } else {
                            ShowSevereError(state, CurrentModuleObject + " = \"" + Alphas(1) + "\"");
                            ShowContinueError(state, "Fan Type must be Fan:OnOff, Fan:ConstantVolume or Fan:VariableVolume.");
                            ErrorsFound = true;
                        }
                    }
                } else if (UtilityRoutines::SameString(FanCoil(FanCoilNum).FanType, "Fan:SystemModel")) {
                    FanCoil(FanCoilNum).FanType_Num = DataHVACGlobals::FanType_SystemModelObject;
                    HVACFan::fanObjs.emplace_back(new HVACFan::FanSystem(state, FanCoil(FanCoilNum).FanName));    // call constructor
                    FanCoil(FanCoilNum).FanIndex = HVACFan::getFanObjectVectorIndex(state, FanCoil(FanCoilNum).FanName); // zero-based
                    FanCoil(FanCoilNum).fanAvailSchIndex = HVACFan::fanObjs[FanCoil(FanCoilNum).FanIndex]->availSchedIndex;
                    FanCoil(FanCoilNum).FanAirVolFlow = HVACFan::fanObjs[FanCoil(FanCoilNum).FanIndex]->designAirVolFlowRate;
                    // Check that the fan volumetric flow rate is greater than or equal to the FCU volumetric flow rate
                    if (FanCoil(FanCoilNum).MaxAirVolFlow > FanCoil(FanCoilNum).FanAirVolFlow && FanCoil(FanCoilNum).FanAirVolFlow != AutoSize) {
                        ShowWarningError(state, RoutineName + FanCoil(FanCoilNum).UnitType + ": " + FanCoil(FanCoilNum).Name);
                        ShowContinueError(state, "... " + cNumericFields(1) + " is greater than the maximum fan flow rate.");
                        ShowContinueError(state, format("... Fan Coil Unit flow = {:.5T} m3/s.", FanCoil(FanCoilNum).MaxAirVolFlow));
                        ShowContinueError(state, "... Fan = " + cFanTypes(FanCoil(FanCoilNum).FanType_Num) + ": " + FanCoil(FanCoilNum).FanName);
                        ShowContinueError(state, format("... Fan flow = {:.5T} m3/s.", FanCoil(FanCoilNum).FanAirVolFlow));
                        ShowContinueError(state, "... Fan Coil Unit flow rate reduced to match the fan flow rate and the simulation continues.");
                        FanCoil(FanCoilNum).MaxAirVolFlow = FanCoil(FanCoilNum).FanAirVolFlow;
                    }

                    // check that for VariableFanVariableFlow or VariableFanConstantFlow that the fan speed control is continuous
                    if (FanCoil(FanCoilNum).CapCtrlMeth_Num == CCM::VarFanVarFlow || FanCoil(FanCoilNum).CapCtrlMeth_Num == CCM::VarFanConsFlow ||
                        FanCoil(FanCoilNum).CapCtrlMeth_Num == CCM::ASHRAE) { // then expect continuous speed control fan
                        if (HVACFan::fanObjs[FanCoil(FanCoilNum).FanIndex]->speedControl != HVACFan::FanSystem::SpeedControlMethod::Continuous) {
                            ShowSevereError(state, RoutineName + FanCoil(FanCoilNum).UnitType + ": " + FanCoil(FanCoilNum).Name);
                            ShowContinueError(state, "...the fan type of the object : " + FanCoil(FanCoilNum).FanName +
                                              " does not match with the capacity control method selected : " + FanCoil(FanCoilNum).CapCtrlMeth +
                                              " please see I/O reference");
                            ShowContinueError(state,
                                "...for VariableFanVariableFlow or VariableFanConstantFlow a Fan:SystemModel should have Continuous speed control.");
                            ErrorsFound = true;
                        }
                    }
                }
            }

            // check low speed fan ratio when using ASHRAE90.1 capacity control method
            if (FanCoil(FanCoilNum).CapCtrlMeth_Num == CCM::ASHRAE) {
                if (FanCoil(FanCoilNum).LowSpeedRatio > 0.5) {
                    ShowWarningError(state, RoutineName + CurrentModuleObject + "=\"" + FanCoil(FanCoilNum).Name + "\",");
                    ShowContinueError(state, "... " + cNumericFields(2) + " is greater than the 50% of the supply air flow ratio.");
                    ShowContinueError(state,
                                      format("... Fan Coil Unit low speed supply air flow ratio = {:.5T} ", FanCoil(FanCoilNum).LowSpeedRatio));
                } else if (FanCoil(FanCoilNum).LowSpeedRatio == 0.0) {
                    ShowWarningError(state, RoutineName + CurrentModuleObject + "=\"" + FanCoil(FanCoilNum).Name + "\",");
                    ShowContinueError(state, "... " + cNumericFields(2) + " is equal to 0.");
                    ShowContinueError(state, "... Fan Coil Unit low speed supply air flow ratio should be greater than 0 to comply with ASHRAE90.1.");
                    ShowContinueError(state, "... Fan Coil Unit low speed supply air flow ratio set to 0.5");
                    FanCoil(FanCoilNum).LowSpeedRatio = 0.5;
                }
            }

            // Set defaults for convergence tolerance
            if (FanCoil(FanCoilNum).ColdControlOffset <= 0.0) {
                FanCoil(FanCoilNum).ColdControlOffset = 0.001;
            }
            if (FanCoil(FanCoilNum).HotControlOffset <= 0.0) {
                FanCoil(FanCoilNum).HotControlOffset = 0.001;
            }

            // check for inlet side air mixer
            GetATMixer(state,
                       FanCoil(FanCoilNum).Name,
                       ATMixerName,
                       state.dataFanCoilUnits->ATMixerNum,
                       state.dataFanCoilUnits->ATMixerType,
                       state.dataFanCoilUnits->ATMixerPriNode,
                       state.dataFanCoilUnits->ATMixerSecNode,
                       state.dataFanCoilUnits->ATMixerOutNode,
                       FanCoil(FanCoilNum).AirOutNode);
            if (state.dataFanCoilUnits->ATMixerType == ATMixer_InletSide) {
                // save the air terminal mixer data in the fan coil data array
                FanCoil(FanCoilNum).ATMixerExists = true;
                FanCoil(FanCoilNum).ATMixerIndex = state.dataFanCoilUnits->ATMixerNum;
                FanCoil(FanCoilNum).ATMixerName = ATMixerName;
                FanCoil(FanCoilNum).ATMixerType = ATMixer_InletSide;
                FanCoil(FanCoilNum).ATMixerPriNode = state.dataFanCoilUnits->ATMixerPriNode;
                FanCoil(FanCoilNum).ATMixerSecNode = state.dataFanCoilUnits->ATMixerSecNode;
                FanCoil(FanCoilNum).ATMixerOutNode = state.dataFanCoilUnits->ATMixerOutNode;
                // check that fan coil doesn' have local outside air
                if (!lAlphaBlanks(8)) {
                    ShowSevereError(state, CurrentModuleObject + " = \"" + FanCoil(FanCoilNum).Name +
                                    "\". Fan coil unit has local as well as central outdoor air specified");
                }
                // check that the air teminal mixer out node is the fan coil inlet node
                if (FanCoil(FanCoilNum).AirInNode != state.dataFanCoilUnits->ATMixerOutNode) {
                    ShowSevereError(state, CurrentModuleObject + " = \"" + FanCoil(FanCoilNum).Name +
                                    "\". Fan coil unit air inlet node name must be the same as an air terminal mixer outlet node name.");
                    ShowContinueError(state, "..Air terminal mixer outlet node name is specified in AirTerminal:SingleDuct:InletSideMixer object.");
                    ShowContinueError(state, "..Fan coil unit air inlet node name = " + state.dataLoopNodes->NodeID(FanCoil(FanCoilNum).AirInNode));
                    ErrorsFound = true;
                }
                // check for supply side air terminal mixer
            } else if (state.dataFanCoilUnits->ATMixerType == ATMixer_SupplySide) {
                // save the air terminal mixer data in the fan coil data array
                FanCoil(FanCoilNum).ATMixerExists = true;
                FanCoil(FanCoilNum).ATMixerIndex = state.dataFanCoilUnits->ATMixerNum;
                FanCoil(FanCoilNum).ATMixerName = ATMixerName;
                FanCoil(FanCoilNum).ATMixerType = ATMixer_SupplySide;
                FanCoil(FanCoilNum).ATMixerPriNode = state.dataFanCoilUnits->ATMixerPriNode;
                FanCoil(FanCoilNum).ATMixerSecNode = state.dataFanCoilUnits->ATMixerSecNode;
                FanCoil(FanCoilNum).ATMixerOutNode = state.dataFanCoilUnits->ATMixerOutNode;
                // check that fan coil doesn' have local outside air
                if (!lAlphaBlanks(8)) {
                    ShowSevereError(state, CurrentModuleObject + " = \"" + FanCoil(FanCoilNum).Name +
                                    "\". Fan coil unit has local as well as central outdoor air specified");
                }
                // check that the air teminal mixer secondary air inlet node is the fan coil outlet node
                if (FanCoil(FanCoilNum).AirOutNode != state.dataFanCoilUnits->ATMixerSecNode) {
                    ShowSevereError(state,
                        CurrentModuleObject + " = \"" + FanCoil(FanCoilNum).Name +
                        "\". Fan coil unit air outlet node name must be the same as the air terminal mixer secondary air inlet node name.");
                    ShowContinueError(state,
                        "..Air terminal mixer secondary inlet node name is specified in AirTerminal:SingleDuct:SupplySideMixer object.");
                    ShowContinueError(state, "..Fan coil unit air outlet node name = " + state.dataLoopNodes->NodeID(FanCoil(FanCoilNum).AirOutNode));
                    ErrorsFound = true;
                }
                // no air terminal mixer; do the normal connectivity checks
            } else {
                // check that the fan coil inlet node is the same as one of the zone exhaust nodes
                state.dataFanCoilUnits->ZoneExNodeNotFound = true;
                for (CtrlZone = 1; CtrlZone <= state.dataGlobal->NumOfZones; ++CtrlZone) {
                    if (!state.dataZoneEquip->ZoneEquipConfig(CtrlZone).IsControlled) continue;
                    for (NodeNum = 1; NodeNum <= state.dataZoneEquip->ZoneEquipConfig(CtrlZone).NumExhaustNodes; ++NodeNum) {
                        if (FanCoil(FanCoilNum).AirInNode == state.dataZoneEquip->ZoneEquipConfig(CtrlZone).ExhaustNode(NodeNum)) {
                            state.dataFanCoilUnits->ZoneExNodeNotFound = false;
                        }
                    }
                }
                if (state.dataFanCoilUnits->ZoneExNodeNotFound) {
                    ShowSevereError(state, CurrentModuleObject + " = \"" + FanCoil(FanCoilNum).Name +
                                    "\". Fan coil unit air inlet node name must be the same as a zone exhaust node name.");
                    ShowContinueError(state, "..Zone exhaust node name is specified in ZoneHVAC:EquipmentConnections object.");
                    ShowContinueError(state, "..Fan coil unit air inlet node name = " + state.dataLoopNodes->NodeID(FanCoil(FanCoilNum).AirInNode));
                    ErrorsFound = true;
                }
                // check that the fan coil outlet node is the same as one of the zone inlet nodes
                state.dataFanCoilUnits->ZoneInNodeNotFound = true;
                for (CtrlZone = 1; CtrlZone <= state.dataGlobal->NumOfZones; ++CtrlZone) {
                    if (!state.dataZoneEquip->ZoneEquipConfig(CtrlZone).IsControlled) continue;
                    for (NodeNum = 1; NodeNum <= state.dataZoneEquip->ZoneEquipConfig(CtrlZone).NumInletNodes; ++NodeNum) {
                        if (FanCoil(FanCoilNum).AirOutNode == state.dataZoneEquip->ZoneEquipConfig(CtrlZone).InletNode(NodeNum)) {
                            FanCoil(FanCoilNum).ControlZoneNum = CtrlZone;
                            FanCoil(FanCoilNum).NodeNumOfControlledZone = state.dataZoneEquip->ZoneEquipConfig(CtrlZone).ZoneNode;
                            state.dataFanCoilUnits->ZoneInNodeNotFound = false;
                        }
                    }
                }
                if (state.dataFanCoilUnits->ZoneInNodeNotFound) {
                    ShowSevereError(state, CurrentModuleObject + " = \"" + FanCoil(FanCoilNum).Name +
                                    "\". Fan coil unit air outlet node name must be the same as a zone inlet node name.");
                    ShowContinueError(state, "..Zone inlet node name is specified in ZoneHVAC:EquipmentConnections object.");
                    ShowContinueError(state, "..Fan coil unit air outlet node name = " + state.dataLoopNodes->NodeID(FanCoil(FanCoilNum).AirOutNode));

                    ErrorsFound = true;
                }
            }
            if (FanCoil(FanCoilNum).CapCtrlMeth == "MULTISPEEDFAN") {
                if (!lAlphaBlanks(17)) {
                    FanCoil(FanCoilNum).FanOpModeSchedPtr = GetScheduleIndex(state, Alphas(17));
                    if (FanCoil(FanCoilNum).FanType_Num != FanType_SimpleOnOff &&
                        FanCoil(FanCoilNum).FanType_Num != DataHVACGlobals::FanType_SystemModelObject) {
                        ShowSevereError(state, CurrentModuleObject + " = " + FanCoil(FanCoilNum).Name);
                        ShowContinueError(state, "For " + cAlphaFields(17) + " = " + Alphas(17));
                        ShowContinueError(state, "Illegal " + cAlphaFields(9) + " = " + Alphas(9));
                        ShowContinueError(state, "...fan operating schedule is allowed for on off or system model fan type only )");
                        ErrorsFound = true;
                    } else {
                        if (FanCoil(FanCoilNum).FanOpModeSchedPtr == 0) {
                            ShowSevereError(state, CurrentModuleObject + " = " + FanCoil(FanCoilNum).Name);
                            ShowContinueError(state, "Illegal " + cAlphaFields(17) + " = " + Alphas(17));
                            ErrorsFound = true;
                        }
                    }
                } else {
                    if (FanCoil(FanCoilNum).FanType_Num == FanType_SimpleOnOff ||
                        FanCoil(FanCoilNum).FanType_Num == DataHVACGlobals::FanType_SystemModelObject) {
                        FanCoil(FanCoilNum).FanOpMode = CycFanCycCoil;
                    }
                }
            }

            if (!lNumericBlanks(11)) {
                FanCoil(FanCoilNum).DesignMinOutletTemp = Numbers(11);
                if (lNumericBlanks(12)) {
                    ShowWarningError(state, RoutineName + CurrentModuleObject + "=\"" + FanCoil(FanCoilNum).Name + "\",");
                    ShowContinueError(state, "... " + cNumericFields(11) + " and " + cNumericFields(12) + " must be used in unison.");
                    ErrorsFound = true;
                }
            }

            if (!lNumericBlanks(12)) {
                FanCoil(FanCoilNum).DesignMaxOutletTemp = Numbers(12);
                if (FanCoil(FanCoilNum).DesignMinOutletTemp != AutoSize && FanCoil(FanCoilNum).DesignMaxOutletTemp != AutoSize) {
                    if (FanCoil(FanCoilNum).DesignMaxOutletTemp < FanCoil(FanCoilNum).DesignMinOutletTemp) {
                        ShowWarningError(state, RoutineName + CurrentModuleObject + "=\"" + FanCoil(FanCoilNum).Name + "\",");
                        ShowContinueError(state, "... " + cNumericFields(11) + " is greater than " + cNumericFields(12) + ".");
                        ShowContinueError(state, format("... {} = {:.2T} [C].", cNumericFields(11), FanCoil(FanCoilNum).DesignMinOutletTemp));
                        ShowContinueError(state, format("... {} = {:.2T} [C].", cNumericFields(12), FanCoil(FanCoilNum).DesignMaxOutletTemp));
                        ErrorsFound = true;
                    }
                }
                if (lNumericBlanks(11)) {
                    ShowWarningError(state, RoutineName + CurrentModuleObject + "=\"" + FanCoil(FanCoilNum).Name + "\",");
                    ShowContinueError(state, "... " + cNumericFields(11) + " and " + cNumericFields(12) + " must be used in unison.");
                    ErrorsFound = true;
                }
            }

            if (FanCoil(FanCoilNum).DesignMinOutletTemp > 0.0 && FanCoil(FanCoilNum).DesignMaxOutletTemp > 0.0) {
                FanCoil(FanCoilNum).ASHRAETempControl = true;
            } else if (FanCoil(FanCoilNum).DesignMinOutletTemp == AutoSize || FanCoil(FanCoilNum).DesignMaxOutletTemp == AutoSize) {
                FanCoil(FanCoilNum).ASHRAETempControl = true;
            }

            // Set up component set for supply fan
            if (FanCoil(FanCoilNum).OutsideAirNode > 0) {
                SetUpCompSets(state,
                              FanCoil(FanCoilNum).UnitType,
                              FanCoil(FanCoilNum).Name,
                              FanCoil(FanCoilNum).FanType,
                              FanCoil(FanCoilNum).FanName,
                              state.dataLoopNodes->NodeID(FanCoil(FanCoilNum).MixedAirNode),
                              "UNDEFINED");
            } else {
                SetUpCompSets(state,
                              FanCoil(FanCoilNum).UnitType,
                              FanCoil(FanCoilNum).Name,
                              FanCoil(FanCoilNum).FanType,
                              FanCoil(FanCoilNum).FanName,
                              state.dataLoopNodes->NodeID(FanCoil(FanCoilNum).AirInNode),
                              "UNDEFINED");
            }
            // Set up component set for cooling coil
            SetUpCompSets(state, FanCoil(FanCoilNum).UnitType,
                          FanCoil(FanCoilNum).Name,
                          FanCoil(FanCoilNum).CCoilType,
                          FanCoil(FanCoilNum).CCoilName,
                          "UNDEFINED",
                          "UNDEFINED");

            // Set up component set for heating coil
            SetUpCompSets(state, FanCoil(FanCoilNum).UnitType,
                          FanCoil(FanCoilNum).Name,
                          FanCoil(FanCoilNum).HCoilType,
                          FanCoil(FanCoilNum).HCoilName,
                          "UNDEFINED",
                          state.dataLoopNodes->NodeID(FanCoil(FanCoilNum).AirOutNode));

            // Set up component set for OA mixer - use OA node and Mixed air node
            if (FanCoil(FanCoilNum).OutsideAirNode > 0) {
                SetUpCompSets(state, FanCoil(FanCoilNum).UnitType,
                              FanCoil(FanCoilNum).Name,
                              FanCoil(FanCoilNum).OAMixType,
                              FanCoil(FanCoilNum).OAMixName,
                              state.dataLoopNodes->NodeID(FanCoil(FanCoilNum).OutsideAirNode),
                              state.dataLoopNodes->NodeID(FanCoil(FanCoilNum).MixedAirNode));
            }
        }

        Alphas.deallocate();
        cAlphaFields.deallocate();
        cNumericFields.deallocate();
        Numbers.deallocate();
        lAlphaBlanks.deallocate();
        lNumericBlanks.deallocate();

        if (ErrorsFound) {
            ShowFatalError(state, RoutineName + "Errors found in input. Preceding condition(s) cause termination.");
        }

        for (FanCoilNum = 1; FanCoilNum <= state.dataFanCoilUnits->NumFanCoils; ++FanCoilNum) {
            // Setup Report variables for the Fan Coils
            // CurrentModuleObject='ZoneHVAC:FourPipeFanCoil'
            SetupOutputVariable(state,
                "Fan Coil Heating Rate", OutputProcessor::Unit::W, FanCoil(FanCoilNum).HeatPower, "System", "Average", FanCoil(FanCoilNum).Name);
            SetupOutputVariable(state,
                "Fan Coil Heating Energy", OutputProcessor::Unit::J, FanCoil(FanCoilNum).HeatEnergy, "System", "Sum", FanCoil(FanCoilNum).Name);
            SetupOutputVariable(state, "Fan Coil Total Cooling Rate",
                                OutputProcessor::Unit::W,
                                FanCoil(FanCoilNum).TotCoolPower,
                                "System",
                                "Average",
                                FanCoil(FanCoilNum).Name);
            SetupOutputVariable(state, "Fan Coil Total Cooling Energy",
                                OutputProcessor::Unit::J,
                                FanCoil(FanCoilNum).TotCoolEnergy,
                                "System",
                                "Sum",
                                FanCoil(FanCoilNum).Name);
            SetupOutputVariable(state, "Fan Coil Sensible Cooling Rate",
                                OutputProcessor::Unit::W,
                                FanCoil(FanCoilNum).SensCoolPower,
                                "System",
                                "Average",
                                FanCoil(FanCoilNum).Name);
            SetupOutputVariable(state, "Fan Coil Sensible Cooling Energy",
                                OutputProcessor::Unit::J,
                                FanCoil(FanCoilNum).SensCoolEnergy,
                                "System",
                                "Sum",
                                FanCoil(FanCoilNum).Name);
            SetupOutputVariable(state, "Fan Coil Fan Electricity Rate",
                                OutputProcessor::Unit::W,
                                FanCoil(FanCoilNum).ElecPower,
                                "System",
                                "Average",
                                FanCoil(FanCoilNum).Name);
            SetupOutputVariable(state, "Fan Coil Fan Electricity Energy",
                                OutputProcessor::Unit::J,
                                FanCoil(FanCoilNum).ElecEnergy,
                                "System",
                                "Sum",
                                FanCoil(FanCoilNum).Name);
            if (FanCoil(FanCoilNum).CapCtrlMeth_Num == CCM::CycFan || FanCoil(FanCoilNum).CapCtrlMeth_Num == CCM::MultiSpeedFan) {
                SetupOutputVariable(state,
                    "Fan Coil Runtime Fraction", OutputProcessor::Unit::None, FanCoil(FanCoilNum).PLR, "System", "Average", FanCoil(FanCoilNum).Name);
                SetupOutputVariable(state, "Fan Coil Fan Speed Level",
                                    OutputProcessor::Unit::None,
                                    FanCoil(FanCoilNum).SpeedFanSel,
                                    "System",
                                    "Average",
                                    FanCoil(FanCoilNum).Name);
                if (FanCoil(FanCoilNum).CapCtrlMeth_Num == CCM::MultiSpeedFan) {
                    SetupOutputVariable(state, "Fan Coil Speed Ratio",
                                        OutputProcessor::Unit::None,
                                        FanCoil(FanCoilNum).SpeedRatio,
                                        "System",
                                        "Average",
                                        FanCoil(FanCoilNum).Name);
                    SetupOutputVariable(state, "Fan Coil Part Load Ratio",
                                        OutputProcessor::Unit::None,
                                        FanCoil(FanCoilNum).PLR,
                                        "System",
                                        "Average",
                                        FanCoil(FanCoilNum).Name);
                }
            }
            if (FanCoil(FanCoilNum).CapCtrlMeth_Num == CCM::VarFanVarFlow || FanCoil(FanCoilNum).CapCtrlMeth_Num == CCM::VarFanConsFlow) {
                SetupOutputVariable(state,
                    "Fan Coil Part Load Ratio", OutputProcessor::Unit::None, FanCoil(FanCoilNum).PLR, "System", "Average", FanCoil(FanCoilNum).Name);
            }
            SetupOutputVariable(state, "Fan Coil Availability Status",
                                OutputProcessor::Unit::None,
                                FanCoil(FanCoilNum).AvailStatus,
                                "System",
                                "Average",
                                FanCoil(FanCoilNum).Name);
        }

        for (FanCoilNum = 1; FanCoilNum <= state.dataFanCoilUnits->NumFanCoils; ++FanCoilNum) {
            if (FanCoil(FanCoilNum).FanType_Num == DataHVACGlobals::FanType_SystemModelObject) {
                coilSelectionReportObj->setCoilSupplyFanInfo(state,
                                                             FanCoil(FanCoilNum).CCoilName,
                                                             FanCoil(FanCoilNum).CCoilType,
                                                             FanCoil(FanCoilNum).FanName,
                                                             DataAirSystems::objectVectorOOFanSystemModel,
                                                             FanCoil(FanCoilNum).FanIndex);
                coilSelectionReportObj->setCoilSupplyFanInfo(state,
                                                             FanCoil(FanCoilNum).HCoilName,
                                                             FanCoil(FanCoilNum).HCoilType,
                                                             FanCoil(FanCoilNum).FanName,
                                                             DataAirSystems::objectVectorOOFanSystemModel,
                                                             FanCoil(FanCoilNum).FanIndex);
            } else {
                coilSelectionReportObj->setCoilSupplyFanInfo(state,
                                                             FanCoil(FanCoilNum).CCoilName,
                                                             FanCoil(FanCoilNum).CCoilType,
                                                             FanCoil(FanCoilNum).FanName,
                                                             DataAirSystems::structArrayLegacyFanModels,
                                                             FanCoil(FanCoilNum).FanIndex);
                coilSelectionReportObj->setCoilSupplyFanInfo(state,
                                                             FanCoil(FanCoilNum).HCoilName,
                                                             FanCoil(FanCoilNum).HCoilType,
                                                             FanCoil(FanCoilNum).FanName,
                                                             DataAirSystems::structArrayLegacyFanModels,
                                                             FanCoil(FanCoilNum).FanIndex);
            }
        }
    }

    void InitFanCoilUnits(EnergyPlusData &state,
                          int const FanCoilNum,       // number of the current fan coil unit being simulated
                          int const ZoneNum,          // number of zone being served
                          int const ControlledZoneNum // index into ZoneEquipConfig array may not be equal to ZoneNum
    )
    {

        // SUBROUTINE INFORMATION:
        //       AUTHOR         Fred Buhl
        //       DATE WRITTEN   March 2000
        //       MODIFIED       July 2012, Chandan Sharma - FSEC: Added zone sys avail managers
        //       RE-ENGINEERED  na

        // PURPOSE OF THIS SUBROUTINE:
        // This subroutine is for initializations of the Fan Coil Components.

        // METHODOLOGY EMPLOYED:
        // Uses the status flags to trigger initializations.

        // Using/Aliasing
        using DataHVACGlobals::ZoneComp;
        using DataPlant::TypeOf_CoilWaterCooling;
        using DataPlant::TypeOf_CoilWaterDetailedFlatCooling;
        using DataZoneEquipment::CheckZoneEquipmentList;
        using DataZoneEquipment::FanCoil4Pipe_Num;
        using FluidProperties::GetDensityGlycol;
        using PlantUtilities::InitComponentNodes;
        using PlantUtilities::ScanPlantLoopsForObject;
        using Psychrometrics::PsyRhoAirFnPbTdbW;

        // SUBROUTINE PARAMETER DEFINITIONS:
        static std::string const RoutineName("InitFanCoilUnits");

        // SUBROUTINE LOCAL VARIABLE DECLARATIONS:
        int InNode;         // inlet node number in fan coil loop
        int OutNode;        // outlet node number in fan coil loop
        int InletNode;      // inlet node number for fan coil FanCoilNum
        int HotConNode;     // hot water control node number in fan coil loop
        int ColdConNode;    // hot water control node number in fan coil loop
        int OutsideAirNode; // outside air node number in fan coil loop
        int AirRelNode;     // relief air node number in fan coil loop
        Real64 RhoAir;      // air density at InNode
        int Loop;
        Real64 rho;
        bool errFlag;

        auto &FanCoil(state.dataFanCoilUnits->FanCoil);

        // Do the one time initializations
        if (state.dataFanCoilUnits->InitFanCoilUnitsOneTimeFlag) {

            state.dataFanCoilUnits->MyEnvrnFlag.allocate(state.dataFanCoilUnits->NumFanCoils);
            state.dataFanCoilUnits->MySizeFlag.allocate(state.dataFanCoilUnits->NumFanCoils);
            state.dataFanCoilUnits->MyPlantScanFlag.allocate(state.dataFanCoilUnits->NumFanCoils);
            state.dataFanCoilUnits->MyZoneEqFlag.allocate(state.dataFanCoilUnits->NumFanCoils);
            state.dataFanCoilUnits->MyEnvrnFlag = true;
            state.dataFanCoilUnits->MySizeFlag = true;
            state.dataFanCoilUnits->MyPlantScanFlag = true;
            state.dataFanCoilUnits->MyZoneEqFlag = true;
            state.dataFanCoilUnits->InitFanCoilUnitsOneTimeFlag = false;
        }

        if (allocated(ZoneComp)) {
            if (state.dataFanCoilUnits->MyZoneEqFlag(FanCoilNum)) { // initialize the name of each availability manager list and zone number
                ZoneComp(FanCoil4Pipe_Num).ZoneCompAvailMgrs(FanCoilNum).AvailManagerListName = FanCoil(FanCoilNum).AvailManagerListName;
                ZoneComp(FanCoil4Pipe_Num).ZoneCompAvailMgrs(FanCoilNum).ZoneNum = ZoneNum;
                state.dataFanCoilUnits->MyZoneEqFlag(FanCoilNum) = false;
            }
            FanCoil(FanCoilNum).AvailStatus = ZoneComp(FanCoil4Pipe_Num).ZoneCompAvailMgrs(FanCoilNum).AvailStatus;
        }

        if (state.dataFanCoilUnits->MyPlantScanFlag(FanCoilNum) && allocated(state.dataPlnt->PlantLoop)) {
            errFlag = false;
            if (FanCoil(FanCoilNum).HCoilType_Num == HCoil::Water) {
                ScanPlantLoopsForObject(state,
                                        FanCoil(FanCoilNum).HCoilName,
                                        FanCoil(FanCoilNum).HCoilPlantTypeOfNum,
                                        FanCoil(FanCoilNum).HeatCoilLoopNum,
                                        FanCoil(FanCoilNum).HeatCoilLoopSide,
                                        FanCoil(FanCoilNum).HeatCoilBranchNum,
                                        FanCoil(FanCoilNum).HeatCoilCompNum,
                                        errFlag,
                                        _,
                                        _,
                                        _,
                                        _,
                                        _);

                if (errFlag) {
                    ShowContinueError(state, "Reference Unit=\"" + FanCoil(FanCoilNum).Name + "\", type=" + FanCoil(FanCoilNum).UnitType);
                    ShowFatalError(state, "InitFanCoilUnits: Program terminated for previous conditions.");
                }

                FanCoil(FanCoilNum).HeatCoilFluidOutletNodeNum = state.dataPlnt->PlantLoop(FanCoil(FanCoilNum).HeatCoilLoopNum)
                                                                     .LoopSide(FanCoil(FanCoilNum).HeatCoilLoopSide)
                                                                     .Branch(FanCoil(FanCoilNum).HeatCoilBranchNum)
                                                                     .Comp(FanCoil(FanCoilNum).HeatCoilCompNum)
                                                                     .NodeNumOut;

            } else if (FanCoil(FanCoilNum).HCoilType_Num == HCoil::Electric) {
                // do nothing, valid type
            } else {
                ShowFatalError(state, "InitFanCoilUnits: FanCoil=" + FanCoil(FanCoilNum).Name + ", invalid heating coil type. Program terminated.");
            }

            if ((FanCoil(FanCoilNum).CCoilPlantTypeOfNum == TypeOf_CoilWaterCooling) ||
                (FanCoil(FanCoilNum).CCoilPlantTypeOfNum == TypeOf_CoilWaterDetailedFlatCooling)) {
                ScanPlantLoopsForObject(state,
                                        FanCoil(FanCoilNum).CCoilPlantName,
                                        FanCoil(FanCoilNum).CCoilPlantTypeOfNum,
                                        FanCoil(FanCoilNum).CoolCoilLoopNum,
                                        FanCoil(FanCoilNum).CoolCoilLoopSide,
                                        FanCoil(FanCoilNum).CoolCoilBranchNum,
                                        FanCoil(FanCoilNum).CoolCoilCompNum,
                                        errFlag,
                                        _,
                                        _,
                                        _,
                                        _,
                                        _);
                if (errFlag) {
                    ShowContinueError(state, "Reference Unit=\"" + FanCoil(FanCoilNum).Name + "\", type=" + FanCoil(FanCoilNum).UnitType);
                    ShowFatalError(state, "InitFanCoilUnits: Program terminated for previous conditions.");
                }
                FanCoil(FanCoilNum).CoolCoilFluidOutletNodeNum = state.dataPlnt->PlantLoop(FanCoil(FanCoilNum).CoolCoilLoopNum)
                                                                     .LoopSide(FanCoil(FanCoilNum).CoolCoilLoopSide)
                                                                     .Branch(FanCoil(FanCoilNum).CoolCoilBranchNum)
                                                                     .Comp(FanCoil(FanCoilNum).CoolCoilCompNum)
                                                                     .NodeNumOut;
            } else {
                ShowFatalError(state, "InitFanCoilUnits: FanCoil=" + FanCoil(FanCoilNum).Name + ", invalid cooling coil type. Program terminated.");
            }

            state.dataFanCoilUnits->MyPlantScanFlag(FanCoilNum) = false;
        }

        if (!state.dataFanCoilUnits->InitFanCoilUnitsCheckInZoneEquipmentListFlag && state.dataZoneEquip->ZoneEquipInputsFilled) {
            state.dataFanCoilUnits->InitFanCoilUnitsCheckInZoneEquipmentListFlag = true;
            for (Loop = 1; Loop <= state.dataFanCoilUnits->NumFanCoils; ++Loop) {
                if (CheckZoneEquipmentList(state, FanCoil(Loop).UnitType, FanCoil(Loop).Name)) continue;
                ShowSevereError(state, "InitFanCoil: FanCoil Unit=[" + FanCoil(Loop).UnitType + ',' + FanCoil(Loop).Name +
                                "] is not on any ZoneHVAC:EquipmentList.  It will not be simulated.");
            }
        }

        if (!state.dataGlobal->SysSizingCalc && state.dataFanCoilUnits->MySizeFlag(FanCoilNum) &&
            !state.dataFanCoilUnits->MyPlantScanFlag(FanCoilNum)) {

            SizeFanCoilUnit(state, FanCoilNum, ControlledZoneNum);

            state.dataFanCoilUnits->MySizeFlag(FanCoilNum) = false;
        }

        // Do the Begin Environment initializations
        if (state.dataGlobal->BeginEnvrnFlag && state.dataFanCoilUnits->MyEnvrnFlag(FanCoilNum) &&
            !state.dataFanCoilUnits->MyPlantScanFlag(FanCoilNum)) {
            InNode = FanCoil(FanCoilNum).AirInNode;
            OutNode = FanCoil(FanCoilNum).AirOutNode;
            OutsideAirNode = FanCoil(FanCoilNum).OutsideAirNode;
            RhoAir = state.dataEnvrn->StdRhoAir;
            HotConNode = FanCoil(FanCoilNum).HeatCoilFluidInletNode;
            ColdConNode = FanCoil(FanCoilNum).CoolCoilFluidInletNode;
            // set the mass flow rates from the input volume flow rates
            FanCoil(FanCoilNum).MaxAirMassFlow = RhoAir * FanCoil(FanCoilNum).MaxAirVolFlow;
            FanCoil(FanCoilNum).OutAirMassFlow = RhoAir * FanCoil(FanCoilNum).OutAirVolFlow;

            if (FanCoil(FanCoilNum).HCoilType_Num == HCoil::Water) {
                rho = GetDensityGlycol(state,
                                       state.dataPlnt->PlantLoop(FanCoil(FanCoilNum).HeatCoilLoopNum).FluidName,
                                       DataGlobalConstants::HWInitConvTemp,
                                       state.dataPlnt->PlantLoop(FanCoil(FanCoilNum).HeatCoilLoopNum).FluidIndex,
                                       RoutineName);
                FanCoil(FanCoilNum).MaxHeatCoilFluidFlow = rho * FanCoil(FanCoilNum).MaxHotWaterVolFlow;
                FanCoil(FanCoilNum).MinHotWaterFlow = rho * FanCoil(FanCoilNum).MinHotWaterVolFlow;
            }

            rho = GetDensityGlycol(state,
                                   state.dataPlnt->PlantLoop(FanCoil(FanCoilNum).CoolCoilLoopNum).FluidName,
                                   DataGlobalConstants::CWInitConvTemp,
                                   state.dataPlnt->PlantLoop(FanCoil(FanCoilNum).CoolCoilLoopNum).FluidIndex,
                                   RoutineName);
            FanCoil(FanCoilNum).MaxCoolCoilFluidFlow = rho * FanCoil(FanCoilNum).MaxColdWaterVolFlow;
            FanCoil(FanCoilNum).MinColdWaterFlow = rho * FanCoil(FanCoilNum).MinColdWaterVolFlow;

            // set the node max and min mass flow rates
<<<<<<< HEAD
            if (FanCoil(FanCoilNum).HCoilType_Num == HCoil_Water) {
                InitComponentNodes(state,
                                   FanCoil(FanCoilNum).MinHotWaterFlow,
=======
            if (FanCoil(FanCoilNum).HCoilType_Num == HCoil::Water) {
                InitComponentNodes(FanCoil(FanCoilNum).MinHotWaterFlow,
>>>>>>> 0d005689
                                   FanCoil(FanCoilNum).MaxHeatCoilFluidFlow,
                                   FanCoil(FanCoilNum).HeatCoilFluidInletNode,
                                   FanCoil(FanCoilNum).HeatCoilFluidOutletNodeNum,
                                   FanCoil(FanCoilNum).HeatCoilLoopNum,
                                   FanCoil(FanCoilNum).HeatCoilLoopSide,
                                   FanCoil(FanCoilNum).HeatCoilBranchNum,
                                   FanCoil(FanCoilNum).HeatCoilCompNum);
            }

            InitComponentNodes(state,
                               FanCoil(FanCoilNum).MinColdWaterFlow,
                               FanCoil(FanCoilNum).MaxCoolCoilFluidFlow,
                               FanCoil(FanCoilNum).CoolCoilFluidInletNode,
                               FanCoil(FanCoilNum).CoolCoilFluidOutletNodeNum,
                               FanCoil(FanCoilNum).CoolCoilLoopNum,
                               FanCoil(FanCoilNum).CoolCoilLoopSide,
                               FanCoil(FanCoilNum).CoolCoilBranchNum,
                               FanCoil(FanCoilNum).CoolCoilCompNum);
            //  Node(HotConNode)%MassFlowRateMax = FanCoil(FanCoilNum)%MaxHeatCoilFluidFlow
            //  Node(HotConNode)%MassFlowRateMin = FanCoil(FanCoilNum)%MinHotWaterFlow
            //  Node(ColdConNode)%MassFlowRateMax = FanCoil(FanCoilNum)%MaxCoolCoilFluidFlow
            //  Node(ColdConNode)%MassFlowRateMin = FanCoil(FanCoilNum)%MinColdWaterFlow

            if (FanCoil(FanCoilNum).OutsideAirNode > 0) {
                state.dataLoopNodes->Node(OutsideAirNode).MassFlowRateMax = FanCoil(FanCoilNum).OutAirMassFlow;
                state.dataLoopNodes->Node(OutsideAirNode).MassFlowRateMin = 0.0;
            }
<<<<<<< HEAD
            state.dataLoopNodes->Node(OutNode).MassFlowRateMax = FanCoil(FanCoilNum).MaxAirMassFlow;
            state.dataLoopNodes->Node(OutNode).MassFlowRateMin = 0.0;
            state.dataLoopNodes->Node(InNode).MassFlowRateMax = FanCoil(FanCoilNum).MaxAirMassFlow;
            state.dataLoopNodes->Node(InNode).MassFlowRateMin = 0.0;
            MyEnvrnFlag(FanCoilNum) = false;
=======
            Node(OutNode).MassFlowRateMax = FanCoil(FanCoilNum).MaxAirMassFlow;
            Node(OutNode).MassFlowRateMin = 0.0;
            Node(InNode).MassFlowRateMax = FanCoil(FanCoilNum).MaxAirMassFlow;
            Node(InNode).MassFlowRateMin = 0.0;
            state.dataFanCoilUnits->MyEnvrnFlag(FanCoilNum) = false;
>>>>>>> 0d005689
        } // end one time inits

        if (!state.dataGlobal->BeginEnvrnFlag) {
            state.dataFanCoilUnits->MyEnvrnFlag(FanCoilNum) = true;
        }

        // These initializations are done every iteration
        InletNode = FanCoil(FanCoilNum).AirInNode;
        OutsideAirNode = FanCoil(FanCoilNum).OutsideAirNode;
        AirRelNode = FanCoil(FanCoilNum).AirReliefNode;
        FanCoil(FanCoilNum).SpeedRatio = 0.0;
        if (FanCoil(FanCoilNum).FanOpModeSchedPtr > 0) {
            if (GetCurrentScheduleValue(state, FanCoil(FanCoilNum).FanOpModeSchedPtr) == 0.0) {
                FanCoil(FanCoilNum).FanOpMode = CycFanCycCoil;
            } else {
                FanCoil(FanCoilNum).FanOpMode = ContFanCycCoil;
            }
        }
        // Set the inlet node mass flow rate
        if (((GetCurrentScheduleValue(state, FanCoil(FanCoilNum).SchedPtr) > 0.0 && GetCurrentScheduleValue(state, FanCoil(FanCoilNum).fanAvailSchIndex) > 0.0) ||
             DataHVACGlobals::ZoneCompTurnFansOn) &&
            !DataHVACGlobals::ZoneCompTurnFansOff) {
            state.dataLoopNodes->Node(InletNode).MassFlowRate = FanCoil(FanCoilNum).MaxAirMassFlow;
            state.dataLoopNodes->Node(InletNode).MassFlowRateMaxAvail = state.dataLoopNodes->Node(InletNode).MassFlowRate;
            state.dataLoopNodes->Node(InletNode).MassFlowRateMinAvail = 0.0;

            if (OutsideAirNode > 0) {
                state.dataLoopNodes->Node(OutsideAirNode).MassFlowRate = FanCoil(FanCoilNum).OutAirMassFlow;
                state.dataLoopNodes->Node(OutsideAirNode).MassFlowRateMaxAvail = FanCoil(FanCoilNum).OutAirMassFlow;
                state.dataLoopNodes->Node(OutsideAirNode).MassFlowRateMinAvail = FanCoil(FanCoilNum).OutAirMassFlow;
                state.dataLoopNodes->Node(AirRelNode).MassFlowRate = FanCoil(FanCoilNum).OutAirMassFlow;
                state.dataLoopNodes->Node(AirRelNode).MassFlowRateMaxAvail = FanCoil(FanCoilNum).OutAirMassFlow;
                state.dataLoopNodes->Node(AirRelNode).MassFlowRateMinAvail = FanCoil(FanCoilNum).OutAirMassFlow;
            }

        } else {
            state.dataLoopNodes->Node(InletNode).MassFlowRate = 0.0;
            state.dataLoopNodes->Node(InletNode).MassFlowRateMaxAvail = 0.0;
            state.dataLoopNodes->Node(InletNode).MassFlowRateMinAvail = 0.0;
            if (OutsideAirNode > 0) {
                state.dataLoopNodes->Node(OutsideAirNode).MassFlowRate = 0.0;
                state.dataLoopNodes->Node(OutsideAirNode).MassFlowRateMaxAvail = 0.0;
                state.dataLoopNodes->Node(OutsideAirNode).MassFlowRateMinAvail = 0.0;
                state.dataLoopNodes->Node(AirRelNode).MassFlowRate = 0.0;
                state.dataLoopNodes->Node(AirRelNode).MassFlowRateMaxAvail = 0.0;
                state.dataLoopNodes->Node(AirRelNode).MassFlowRateMinAvail = 0.0;
            }
        }
    }

    void SizeFanCoilUnit(EnergyPlusData &state,
                         int const FanCoilNum,
                         int const ControlledZoneNum // index into ZoneEquipConfig array may not be equal to ZoneNum
    )
    {

        // SUBROUTINE INFORMATION:
        //       AUTHOR         Fred Buhl
        //       DATE WRITTEN   January 2002
        //       MODIFIED       August 2013 Daeho Kang, add component sizing table entries
        //                      July 2014, B. Nigusse, added scalable sizing
        //       RE-ENGINEERED  na

        // PURPOSE OF THIS SUBROUTINE:
        // This subroutine is for sizing Fan Coil Unit components for which flow rates have not been
        // specified in the input.

        // METHODOLOGY EMPLOYED:
        // Obtains flow rates from the zone or system sizing arrays and plant sizing data.

        // Using/Aliasing
        using namespace DataSizing;
        using DataHVACGlobals::CoolingAirflowSizing;
        using DataHVACGlobals::CoolingCapacitySizing;
        using DataHVACGlobals::HeatingAirflowSizing;
        using DataHVACGlobals::HeatingCapacitySizing;
        using Fans::GetFanDesignVolumeFlowRate;
        using FluidProperties::GetDensityGlycol;
        using FluidProperties::GetSpecificHeatGlycol;

        using HVACHXAssistedCoolingCoil::GetHXCoilType;
        using HVACHXAssistedCoolingCoil::GetHXDXCoilName;
        using PlantUtilities::MyPlantSizingIndex;
        using Psychrometrics::PsyCpAirFnW;
        using Psychrometrics::PsyHFnTdbW;
        using WaterCoils::GetCoilWaterInletNode;
        using WaterCoils::GetCoilWaterOutletNode;
        using WaterCoils::GetWaterCoilIndex;
        using WaterCoils::SetCoilDesFlow;

        // SUBROUTINE PARAMETER DEFINITIONS:
        static std::string const RoutineName("SizeFanCoilUnit: "); // include trailing blank space
        static std::string const RoutineNameNoSpace("SizeFanCoilUnit");

        // SUBROUTINE LOCAL VARIABLE DECLARATIONS:
        int PltSizHeatNum;  // index of plant sizing object for 1st heating loop
        int PltSizCoolNum;  // index of plant sizing object for 1st cooling loop
        bool ErrorsFound;   // TRUE if errors foind during sizing
        Real64 DesCoilLoad; // coil load used for sizing [W]
        std::string CoolingCoilName;
        std::string CoolingCoilType;
        Real64 rho;
        Real64 Cp;
        int zoneHVACIndex;              // index of zoneHVAC equipment sizing specification
        bool IsAutoSize;                // Indicator to autosize for reporting
        Real64 MaxAirVolFlowDes;        // Autosized max air flow for reporting
        Real64 MaxAirVolFlowUser;       // Hardsized max air flow for reporting
        Real64 OutAirVolFlowDes;        // Autosized outdoor air flow for reporting
        Real64 OutAirVolFlowUser;       // Hardsized outdoor air flow for reporting
        Real64 MaxHotWaterVolFlowDes;   // Autosized hot water flow for reporting
        Real64 MaxHotWaterVolFlowUser;  // Hardsized hot water flow for reporting
        Real64 MaxColdWaterVolFlowDes;  // Autosized cold water flow for reporting
        Real64 MaxColdWaterVolFlowUser; // Hardsized cold water flow for reporting
        Real64 CoolingAirVolFlowDes;    // cooling supply air flow rate
        Real64 HeatingAirVolFlowDes;    // heating supply air flow rate
        std::string CompName;           // component name
        std::string CompType;           // component type
        std::string SizingString;       // input field sizing description (e.g., Nominal Capacity)
        Real64 TempSize;                // autosized value of coil input field
        int FieldNum = 1;               // IDD numeric field number where input field description is found
        int SizingMethod; // Integer representation of sizing method name (e.g., CoolingAirflowSizing, HeatingAirflowSizing, CoolingCapacitySizing,
                          // HeatingCapacitySizing, etc.)
        bool PrintFlag;   // TRUE when sizing information is reported in the eio file
        int SAFMethod(0); // supply air flow rate sizing method (SupplyAirFlowRate, FlowPerFloorArea, FractionOfAutosizedCoolingAirflow,
                          // FractionOfAutosizedHeatingAirflow ...)
        int CapSizingMethod(0);    // capacity sizing methods (HeatingDesignCapacity, CapacityPerFloorArea, FractionOfAutosizedCoolingCapacity, and
                                   // FractionOfAutosizedHeatingCapacity )
        bool SizingDesRunThisZone; // test for zone sizing
        bool DoWaterCoilSizing = false; // if TRUE do water coil sizing calculation
        Real64 WaterCoilSizDeltaT;      // water coil deltaT for design water flow rate autosizing
        int CoilNum;                    // index of water coil object

        PltSizCoolNum = 0;
        PltSizHeatNum = 0;
        ErrorsFound = false;
        IsAutoSize = false;
        MaxAirVolFlowDes = 0.0;
        MaxAirVolFlowUser = 0.0;
        OutAirVolFlowDes = 0.0;
        OutAirVolFlowUser = 0.0;
        MaxHotWaterVolFlowDes = 0.0;
        MaxHotWaterVolFlowUser = 0.0;
        MaxColdWaterVolFlowDes = 0.0;
        MaxColdWaterVolFlowUser = 0.0;

        CoolingAirVolFlowDes = 0.0;
        HeatingAirVolFlowDes = 0.0;
        state.dataSize->ZoneHeatingOnlyFan = false;
        state.dataSize->ZoneCoolingOnlyFan = false;
        state.dataSize->DataScalableSizingON = false;
        state.dataSize->DataScalableCapSizingON = false;

        state.dataSize->DataFracOfAutosizedCoolingAirflow = 1.0;
        state.dataSize->DataFracOfAutosizedHeatingAirflow = 1.0;
        state.dataSize->DataFracOfAutosizedCoolingCapacity = 1.0;
        state.dataSize->DataFracOfAutosizedHeatingCapacity = 1.0;
        
        auto &FanCoil(state.dataFanCoilUnits->FanCoil);

        CompType = FanCoil(FanCoilNum).UnitType;
        CompName = FanCoil(FanCoilNum).Name;
        state.dataSize->DataZoneNumber = FanCoil(FanCoilNum).ControlZoneNum;
        if (FanCoil(FanCoilNum).FanType_Num == DataHVACGlobals::FanType_SystemModelObject) {
            state.dataSize->DataFanEnumType = DataAirSystems::objectVectorOOFanSystemModel;
        } else {
            state.dataSize->DataFanEnumType = DataAirSystems::structArrayLegacyFanModels;
        }
        state.dataSize->DataFanIndex = FanCoil(FanCoilNum).FanIndex;
        // fan coil unit is always blow thru
        state.dataSize->DataFanPlacement = DataSizing::zoneFanPlacement::zoneBlowThru;

        auto &ZoneEqSizing(state.dataSize->ZoneEqSizing);

        if (state.dataSize->CurZoneEqNum > 0) {

            if (FanCoil(FanCoilNum).HVACSizingIndex > 0) {

                // initialize OA flow for sizing other inputs (e.g., inlet temp, capacity, etc.)
                if (FanCoil(FanCoilNum).OutAirVolFlow == AutoSize) {
                    ZoneEqSizing(state.dataSize->CurZoneEqNum).OAVolFlow = state.dataSize->FinalZoneSizing(state.dataSize->CurZoneEqNum).MinOA;
                } else {
                    ZoneEqSizing(state.dataSize->CurZoneEqNum).OAVolFlow = FanCoil(FanCoilNum).OutAirVolFlow;
                }
                if (FanCoil(FanCoilNum).ATMixerExists) {        // set up ATMixer conditions for scalable capacity sizing
                    ZoneEqSizing(state.dataSize->CurZoneEqNum).OAVolFlow = 0.0; // Equipment OA flow should always be 0 when ATMixer is used
                    SingleDuct::setATMixerSizingProperties(state, FanCoil(FanCoilNum).ATMixerIndex, ControlledZoneNum, state.dataSize->CurZoneEqNum);
                }

                zoneHVACIndex = FanCoil(FanCoilNum).HVACSizingIndex;
                FieldNum = 1;
                PrintFlag = true;
                SizingString = state.dataFanCoilUnits->FanCoilNumericFields(FanCoilNum).FieldNames(FieldNum) + " [m3/s]";
                if (state.dataGlobal->isEpJSON) SizingString = "maximum_supply_air_flow_rate [m3/s]";
                if (state.dataSize->ZoneHVACSizing(zoneHVACIndex).CoolingSAFMethod > 0) {
                    SizingMethod = CoolingAirflowSizing;
                    SAFMethod = state.dataSize->ZoneHVACSizing(zoneHVACIndex).CoolingSAFMethod;
                    ZoneEqSizing(state.dataSize->CurZoneEqNum).SizingMethod(SizingMethod) = SAFMethod;
                    if (SAFMethod == SupplyAirFlowRate || SAFMethod == FlowPerFloorArea || SAFMethod == FractionOfAutosizedCoolingAirflow) {
                        if (SAFMethod == SupplyAirFlowRate) {
                            if (state.dataSize->ZoneHVACSizing(zoneHVACIndex).MaxCoolAirVolFlow > 0.0) {
                                ZoneEqSizing(state.dataSize->CurZoneEqNum).AirVolFlow = state.dataSize->ZoneHVACSizing(zoneHVACIndex).MaxCoolAirVolFlow;
                                ZoneEqSizing(state.dataSize->CurZoneEqNum).SystemAirFlow = true;
                            }
                            TempSize = state.dataSize->ZoneHVACSizing(zoneHVACIndex).MaxCoolAirVolFlow;
                        } else if (SAFMethod == FlowPerFloorArea) {
                            ZoneEqSizing(state.dataSize->CurZoneEqNum).SystemAirFlow = true;
                            ZoneEqSizing(state.dataSize->CurZoneEqNum).AirVolFlow = state.dataSize->ZoneHVACSizing(zoneHVACIndex).MaxCoolAirVolFlow * state.dataHeatBal->Zone(state.dataSize->DataZoneNumber).FloorArea;
                            TempSize = ZoneEqSizing(state.dataSize->CurZoneEqNum).AirVolFlow;
                            state.dataSize->DataScalableSizingON = true;
                        } else if (SAFMethod == FractionOfAutosizedCoolingAirflow) {
                            state.dataSize->DataFracOfAutosizedCoolingAirflow = state.dataSize->ZoneHVACSizing(zoneHVACIndex).MaxCoolAirVolFlow;
                            TempSize = AutoSize;
                            state.dataSize->DataScalableSizingON = true;
                        } else {
                            TempSize = state.dataSize->ZoneHVACSizing(zoneHVACIndex).MaxCoolAirVolFlow;
                        }
                        CoolingAirFlowSizer sizingCoolingAirFlow;
                        sizingCoolingAirFlow.overrideSizingString(SizingString);
                        // sizingCoolingAirFlow.setHVACSizingIndexData(FanCoil(FanCoilNum).HVACSizingIndex);
                        sizingCoolingAirFlow.initializeWithinEP(state, CompType, CompName, PrintFlag, RoutineName);
                        CoolingAirVolFlowDes = sizingCoolingAirFlow.size(state, TempSize, ErrorsFound);

                    } else if (SAFMethod == FlowPerCoolingCapacity) {
                        SizingMethod = CoolingCapacitySizing;
                        TempSize = AutoSize;
                        PrintFlag = false;
                        CoolingCapacitySizer sizerCoolingCapacity;
                        sizerCoolingCapacity.overrideSizingString(SizingString);
                        sizerCoolingCapacity.initializeWithinEP(state, CompType, CompName, PrintFlag, RoutineName);
                        state.dataSize->DataAutosizedCoolingCapacity = sizerCoolingCapacity.size(state, TempSize, ErrorsFound);
                        if (state.dataSize->ZoneHVACSizing(zoneHVACIndex).CoolingCapMethod == FractionOfAutosizedCoolingCapacity) {
                            state.dataSize->DataFracOfAutosizedCoolingCapacity = state.dataSize->ZoneHVACSizing(zoneHVACIndex).ScaledCoolingCapacity;
                        }
                        state.dataSize->DataFlowPerCoolingCapacity = state.dataSize->ZoneHVACSizing(zoneHVACIndex).MaxCoolAirVolFlow;
                        PrintFlag = true;
                        TempSize = AutoSize;
                        state.dataSize->DataScalableSizingON = true;
                        CoolingAirFlowSizer sizingCoolingAirFlow;
                        sizingCoolingAirFlow.overrideSizingString(SizingString);
                        // sizingCoolingAirFlow.setHVACSizingIndexData(FanCoil(FanCoilNum).HVACSizingIndex);
                        sizingCoolingAirFlow.initializeWithinEP(state, CompType, CompName, PrintFlag, RoutineName);
                        CoolingAirVolFlowDes = sizingCoolingAirFlow.size(state, TempSize, ErrorsFound);
                    }
                } else if (state.dataSize->ZoneHVACSizing(zoneHVACIndex).HeatingSAFMethod > 0) {
                    // now do heating supply air flow rate sizing
                    SizingMethod = HeatingAirflowSizing;
                    SAFMethod = state.dataSize->ZoneHVACSizing(zoneHVACIndex).HeatingSAFMethod;
                    ZoneEqSizing(state.dataSize->CurZoneEqNum).SizingMethod(SizingMethod) = SAFMethod;
                    if (SAFMethod == SupplyAirFlowRate || SAFMethod == FlowPerFloorArea || SAFMethod == FractionOfAutosizedHeatingAirflow) {
                        if (SAFMethod == SupplyAirFlowRate) {
                            if (state.dataSize->ZoneHVACSizing(zoneHVACIndex).MaxHeatAirVolFlow > 0.0) {
                                ZoneEqSizing(state.dataSize->CurZoneEqNum).AirVolFlow = state.dataSize->ZoneHVACSizing(zoneHVACIndex).MaxHeatAirVolFlow;
                                ZoneEqSizing(state.dataSize->CurZoneEqNum).SystemAirFlow = true;
                            }
                            TempSize = state.dataSize->ZoneHVACSizing(zoneHVACIndex).MaxHeatAirVolFlow;
                        } else if (SAFMethod == FlowPerFloorArea) {
                            ZoneEqSizing(state.dataSize->CurZoneEqNum).SystemAirFlow = true;
                            ZoneEqSizing(state.dataSize->CurZoneEqNum).AirVolFlow = state.dataSize->ZoneHVACSizing(zoneHVACIndex).MaxHeatAirVolFlow * state.dataHeatBal->Zone(state.dataSize->DataZoneNumber).FloorArea;
                            TempSize = ZoneEqSizing(state.dataSize->CurZoneEqNum).AirVolFlow;
                            state.dataSize->DataScalableSizingON = true;
                        } else if (SAFMethod == FractionOfAutosizedHeatingAirflow) {
                            state.dataSize->DataFracOfAutosizedHeatingAirflow = state.dataSize->ZoneHVACSizing(zoneHVACIndex).MaxHeatAirVolFlow;
                            TempSize = AutoSize;
                            state.dataSize->DataScalableSizingON = true;
                        } else {
                            TempSize = state.dataSize->ZoneHVACSizing(zoneHVACIndex).MaxHeatAirVolFlow;
                        }
                        bool errorsFound = false;
                        HeatingAirFlowSizer sizingHeatingAirFlow;
                        sizingHeatingAirFlow.overrideSizingString(SizingString);
                        // sizingHeatingAirFlow.setHVACSizingIndexData(FanCoil(FanCoilNum).HVACSizingIndex);
                        sizingHeatingAirFlow.initializeWithinEP(state, CompType, CompName, PrintFlag, RoutineName);
                        HeatingAirVolFlowDes = sizingHeatingAirFlow.size(state, TempSize, errorsFound);
                    } else if (SAFMethod == FlowPerHeatingCapacity) {
                        SizingMethod = HeatingCapacitySizing;
                        TempSize = AutoSize;
                        PrintFlag = false;
                        state.dataSize->DataScalableSizingON = true;
                        // initialize OA flow for sizing capacity
                        if (FanCoil(FanCoilNum).OutAirVolFlow == AutoSize) {
                            ZoneEqSizing(state.dataSize->CurZoneEqNum).OAVolFlow = state.dataSize->FinalZoneSizing(state.dataSize->CurZoneEqNum).MinOA;
                        } else {
                            ZoneEqSizing(state.dataSize->CurZoneEqNum).OAVolFlow = FanCoil(FanCoilNum).OutAirVolFlow;
                        }
                        bool errorsFound = false;
                        HeatingCapacitySizer sizerHeatingCapacity;
                        sizerHeatingCapacity.overrideSizingString(SizingString);
                        sizerHeatingCapacity.initializeWithinEP(state, CompType, CompName, PrintFlag, RoutineName);
                        TempSize = sizerHeatingCapacity.size(state, TempSize, errorsFound);
                        if (state.dataSize->ZoneHVACSizing(zoneHVACIndex).HeatingCapMethod == FractionOfAutosizedHeatingCapacity) {
                            state.dataSize->DataFracOfAutosizedHeatingCapacity = state.dataSize->ZoneHVACSizing(zoneHVACIndex).ScaledHeatingCapacity;
                        }
                        state.dataSize->DataAutosizedHeatingCapacity = TempSize;
                        state.dataSize->DataFlowPerHeatingCapacity = state.dataSize->ZoneHVACSizing(zoneHVACIndex).MaxHeatAirVolFlow;
                        SizingMethod = HeatingAirflowSizing;
                        PrintFlag = true;
                        TempSize = AutoSize;
                        errorsFound = false;
                        HeatingAirFlowSizer sizingHeatingAirFlow;
                        sizingHeatingAirFlow.overrideSizingString(SizingString);
                        // sizingHeatingAirFlow.setHVACSizingIndexData(FanCoil(FanCoilNum).HVACSizingIndex);
                        sizingHeatingAirFlow.initializeWithinEP(state, CompType, CompName, PrintFlag, RoutineName);
                        HeatingAirVolFlowDes = sizingHeatingAirFlow.size(state, TempSize, errorsFound);
                    }
                }

                if (state.dataSize->ZoneHVACSizing(zoneHVACIndex).MaxCoolAirVolFlow == AutoSize || state.dataSize->ZoneHVACSizing(zoneHVACIndex).MaxHeatAirVolFlow == AutoSize) {
                    IsAutoSize = true;
                    FanCoil(FanCoilNum).MaxAirVolFlow = AutoSize;
                    MaxAirVolFlowDes = max(CoolingAirVolFlowDes, HeatingAirVolFlowDes);
                } else {
                    FanCoil(FanCoilNum).MaxAirVolFlow = max(CoolingAirVolFlowDes, HeatingAirVolFlowDes);
                    MaxAirVolFlowDes = 0.0;
                }
            } else {
                // SizingString = "Supply Air Maximum Flow Rate [m3/s]";
                TempSize = FanCoil(FanCoilNum).MaxAirVolFlow;
                PrintFlag = true;
                if (FanCoil(FanCoilNum).MaxAirVolFlow == AutoSize) {
                    IsAutoSize = true;
                    SystemAirFlowSizer sizerSystemAirFlow;
                    // sizerSystemAirFlow.setHVACSizingIndexData(FanCoil(FanCoilNum).HVACSizingIndex);
                    sizerSystemAirFlow.initializeWithinEP(state, CompType, CompName, PrintFlag, RoutineName);
                    MaxAirVolFlowDes = sizerSystemAirFlow.size(state, TempSize, ErrorsFound);
                } else {
                    MaxAirVolFlowDes = 0.0;
                }
            }
        }

        if (state.dataSize->CurZoneEqNum > 0) {

            if (!IsAutoSize && !state.dataSize->ZoneSizingRunDone) {

            } else {
                if (MaxAirVolFlowDes < SmallAirVolFlow) {
                    MaxAirVolFlowDes = 0.0;
                }

                //     If fan is autosized, get fan volumetric flow rate
                if (FanCoil(FanCoilNum).FanAirVolFlow == AutoSize) {
                    if (FanCoil(FanCoilNum).FanType_Num != DataHVACGlobals::FanType_SystemModelObject) {
                        Fans::SimulateFanComponents(state, FanCoil(FanCoilNum).FanName, true, FanCoil(FanCoilNum).FanIndex);
                        FanCoil(FanCoilNum).FanAirVolFlow =
                            GetFanDesignVolumeFlowRate(state, cFanTypes(FanCoil(FanCoilNum).FanType_Num), FanCoil(FanCoilNum).FanName, ErrorsFound);
                    } else {
                        HVACFan::fanObjs[FanCoil(FanCoilNum).FanIndex]->simulate(state, _, _, _, _);
                        FanCoil(FanCoilNum).FanAirVolFlow = HVACFan::fanObjs[FanCoil(FanCoilNum).FanIndex]->designAirVolFlowRate;
                    }
                }
                //     Check that the fan volumetric flow rate is greater than or equal to the FCU volumetric flow rate
                if (MaxAirVolFlowDes > FanCoil(FanCoilNum).FanAirVolFlow) {
                    ShowWarningError(state, RoutineName + FanCoil(FanCoilNum).UnitType + ": " + FanCoil(FanCoilNum).Name);
                    ShowContinueError(state, "... Maximum supply air flow rate is greater than the maximum fan flow rate.");
                    ShowContinueError(state, format("... Fan Coil Unit flow = {:.5T} [m3/s].", MaxAirVolFlowDes));
                    ShowContinueError(state, "... Fan = " + cFanTypes(FanCoil(FanCoilNum).FanType_Num) + ": " + FanCoil(FanCoilNum).FanName);
                    ShowContinueError(state, format("... Fan flow = {:.5T} [m3/s].", FanCoil(FanCoilNum).FanAirVolFlow));
                    ShowContinueError(state, "... Fan Coil Unit flow rate reduced to match the fan flow rate and the simulation continues.");
                    MaxAirVolFlowDes = FanCoil(FanCoilNum).FanAirVolFlow;
                }

                if (IsAutoSize) {
                    FanCoil(FanCoilNum).MaxAirVolFlow = MaxAirVolFlowDes;
                } else { // Hard size with sizing data
                    if (FanCoil(FanCoilNum).MaxAirVolFlow > 0.0 && MaxAirVolFlowDes > 0.0) {
                        MaxAirVolFlowUser = FanCoil(FanCoilNum).MaxAirVolFlow;
                        if (state.dataGlobal->DisplayExtraWarnings) {
                            if ((std::abs(MaxAirVolFlowDes - MaxAirVolFlowUser) / MaxAirVolFlowUser) > state.dataSize->AutoVsHardSizingThreshold) {
                                ShowMessage(state, "SizeFanCoilUnit: Potential issue with equipment sizing for " + FanCoil(FanCoilNum).UnitType + ' ' +
                                            FanCoil(FanCoilNum).Name);
                                ShowContinueError(state, format("User-Specified Supply Air Maximum Flow Rate of {:.5R} [m3/s]", MaxAirVolFlowUser));
                                ShowContinueError(state,
                                                  format("differs from Design Size Supply Air Maximum Flow Rate of {:.5R} [m3/s]", MaxAirVolFlowDes));
                                ShowContinueError(state, "This may, or may not, indicate mismatched component sizes.");
                                ShowContinueError(state, "Verify that the value entered is intended and is consistent with other components.");
                            }
                        }
                    }
                }
            }
        } else if (FanCoil(FanCoilNum).FanAirVolFlow == AutoSize) {
            if (FanCoil(FanCoilNum).FanType_Num != DataHVACGlobals::FanType_SystemModelObject) {
                Fans::SimulateFanComponents(state, FanCoil(FanCoilNum).FanName, true, FanCoil(FanCoilNum).FanIndex);
                FanCoil(FanCoilNum).FanAirVolFlow =
                    GetFanDesignVolumeFlowRate(state, cFanTypes(FanCoil(FanCoilNum).FanType_Num), FanCoil(FanCoilNum).FanName, ErrorsFound);
            } else {
                HVACFan::fanObjs[FanCoil(FanCoilNum).FanIndex]->simulate(state, _, _, _, _);
                FanCoil(FanCoilNum).FanAirVolFlow = HVACFan::fanObjs[FanCoil(FanCoilNum).FanIndex]->designAirVolFlowRate;
            }
            //   Check that the fan volumetric flow rate is greater than or equal to the FCU volumetric flow rate
            if (FanCoil(FanCoilNum).MaxAirVolFlow > FanCoil(FanCoilNum).FanAirVolFlow) {
                ShowWarningError(state, RoutineName + FanCoil(FanCoilNum).UnitType + ": " + FanCoil(FanCoilNum).Name);
                ShowContinueError(state, "... Maximum supply air flow rate is greater than the maximum fan flow rate.");
                ShowContinueError(state, format("... Fan Coil Unit flow = {:.5T} m3/s.", FanCoil(FanCoilNum).MaxAirVolFlow));
                ShowContinueError(state, "... Fan = " + cFanTypes(FanCoil(FanCoilNum).FanType_Num) + ": " + FanCoil(FanCoilNum).FanName);
                ShowContinueError(state, format("... Fan flow = {:.5T} m3/s.", FanCoil(FanCoilNum).FanAirVolFlow));
                ShowContinueError(state, "... Fan Coil Unit flow rate reduced to match the fan flow rate and the simulation continues.");
                FanCoil(FanCoilNum).MaxAirVolFlow = FanCoil(FanCoilNum).FanAirVolFlow;
            }
        }

        IsAutoSize = false;
        if (FanCoil(FanCoilNum).OutAirVolFlow == AutoSize) {
            IsAutoSize = true;
        }

        if (state.dataSize->CurZoneEqNum > 0) {
            if (!IsAutoSize && !state.dataSize->ZoneSizingRunDone) {
                if (FanCoil(FanCoilNum).OutAirVolFlow > 0.0) {
                    BaseSizer::reportSizerOutput(state, FanCoil(FanCoilNum).UnitType,
                                                 FanCoil(FanCoilNum).Name,
                                                 "User-Specified Maximum Outdoor Air Flow Rate [m3/s]",
                                                 FanCoil(FanCoilNum).OutAirVolFlow);
                }
            } else {
                CheckZoneSizing(state, FanCoil(FanCoilNum).UnitType, FanCoil(FanCoilNum).Name);
                OutAirVolFlowDes = min(state.dataSize->FinalZoneSizing(state.dataSize->CurZoneEqNum).MinOA, FanCoil(FanCoilNum).MaxAirVolFlow);
                if (OutAirVolFlowDes < SmallAirVolFlow) {
                    OutAirVolFlowDes = 0.0;
                }
                if (IsAutoSize) {
                    FanCoil(FanCoilNum).OutAirVolFlow = OutAirVolFlowDes;
                    BaseSizer::reportSizerOutput(state,
                        FanCoil(FanCoilNum).UnitType, FanCoil(FanCoilNum).Name, "Design Size Maximum Outdoor Air Flow Rate [m3/s]", OutAirVolFlowDes);
                } else {
                    if (FanCoil(FanCoilNum).OutAirVolFlow > 0.0 && OutAirVolFlowDes > 0.0) {
                        OutAirVolFlowUser = FanCoil(FanCoilNum).OutAirVolFlow;
                        BaseSizer::reportSizerOutput(state, FanCoil(FanCoilNum).UnitType,
                                                     FanCoil(FanCoilNum).Name,
                                                     "Design Size Maximum Outdoor Air Flow Rate [m3/s]",
                                                     OutAirVolFlowDes,
                                                     "User-Specified Maximum Outdoor Air Flow Rate [m3/s]",
                                                     OutAirVolFlowUser);
                        if (state.dataGlobal->DisplayExtraWarnings) {
                            if ((std::abs(OutAirVolFlowDes - OutAirVolFlowUser) / OutAirVolFlowUser) > state.dataSize->AutoVsHardSizingThreshold) {
                                ShowMessage(state, "SizeFanCoilUnit: Potential issue with equipment sizing for " + FanCoil(FanCoilNum).UnitType + ' ' +
                                            FanCoil(FanCoilNum).Name);
                                ShowContinueError(state, format("User-Specified Maximum Outdoor Air Flow Rate of {:.5R} [m3/s]", OutAirVolFlowUser));
                                ShowContinueError(
                                    state, format("differs from Design Size Maximum Outdoor Air Flow Rate of {:.5R} [m3/s]", OutAirVolFlowDes));
                                ShowContinueError(state, "This may, or may not, indicate mismatched component sizes.");
                                ShowContinueError(state, "Verify that the value entered is intended and is consistent with other components.");
                            }
                        }
                    }
                }
            }
            ZoneEqSizing(state.dataSize->CurZoneEqNum).OAVolFlow = FanCoil(FanCoilNum).OutAirVolFlow; // sets OA frac in sizing

            if (FanCoil(FanCoilNum).ATMixerExists) {        // set up ATMixer conditions for use in component sizing
                ZoneEqSizing(state.dataSize->CurZoneEqNum).OAVolFlow = 0.0; // Equipment OA flow should always be 0 when ATMixer is used
                SingleDuct::setATMixerSizingProperties(state, FanCoil(FanCoilNum).ATMixerIndex, ControlledZoneNum, state.dataSize->CurZoneEqNum);
            }
        }

        if (FanCoil(FanCoilNum).HCoilType_Num == HCoil::Water) {

            IsAutoSize = false;
            if (FanCoil(FanCoilNum).MaxHotWaterVolFlow == AutoSize) {
                IsAutoSize = true;
            }

            if (state.dataSize->CurZoneEqNum > 0) {
                if (!IsAutoSize && !state.dataSize->ZoneSizingRunDone) {
                    if (FanCoil(FanCoilNum).MaxHotWaterVolFlow > 0.0) {
                        BaseSizer::reportSizerOutput(state, FanCoil(FanCoilNum).UnitType,
                                                     FanCoil(FanCoilNum).Name,
                                                     "User-Specified Maximum Hot Water Flow [m3/s]",
                                                     FanCoil(FanCoilNum).MaxHotWaterVolFlow);
                    }
                } else {
                    state.dataFanCoilUnits->CoilWaterInletNode = WaterCoils::GetCoilWaterInletNode(state, "Coil:Heating:Water", FanCoil(FanCoilNum).HCoilName, ErrorsFound);
                    state.dataFanCoilUnits->CoilWaterOutletNode =
                        WaterCoils::GetCoilWaterOutletNode(state, "Coil:Heating:Water", FanCoil(FanCoilNum).HCoilName, ErrorsFound);
                    if (IsAutoSize) {
                        PltSizHeatNum = MyPlantSizingIndex(state,
                                                           "Coil:Heating:Water",
                                                           FanCoil(FanCoilNum).HCoilName,
                                                           state.dataFanCoilUnits->CoilWaterInletNode,
                                                           state.dataFanCoilUnits->CoilWaterOutletNode,
                                                           ErrorsFound);
                        CoilNum = WaterCoils::GetWaterCoilIndex(state, "COIL:HEATING:WATER", FanCoil(FanCoilNum).HCoilName, ErrorsFound);
                        if (state.dataWaterCoils->WaterCoil(CoilNum).UseDesignWaterDeltaTemp) {
                            WaterCoilSizDeltaT = state.dataWaterCoils->WaterCoil(CoilNum).DesignWaterDeltaTemp;
                            DoWaterCoilSizing = true;
                        } else {
                            if (PltSizHeatNum > 0) {
                                WaterCoilSizDeltaT = state.dataSize->PlantSizData(PltSizHeatNum).DeltaT;
                                DoWaterCoilSizing = true;
                            } else {
                                DoWaterCoilSizing = false;
                                // If there is no heating Plant Sizing object and autosizing was requested, issue fatal error message
                                ShowSevereError(state, "Autosizing of water coil requires a heating loop Sizing:Plant object");
                                ShowContinueError(state, "Occurs in " + FanCoil(FanCoilNum).UnitType + " Object=" + FanCoil(FanCoilNum).Name);
                                ErrorsFound = true;
                            }
                        }
                        if (DoWaterCoilSizing) {
                            SizingMethod = HeatingCapacitySizing;
                            if (state.dataSize->FinalZoneSizing(state.dataSize->CurZoneEqNum).DesHeatMassFlow > 0.0) {
                                state.dataSize->FinalZoneSizing(state.dataSize->CurZoneEqNum).DesHeatOAFlowFrac =
                                    min(FanCoil(FanCoilNum).OutAirVolFlow / state.dataSize->FinalZoneSizing(state.dataSize->CurZoneEqNum).DesHeatMassFlow, 1.0);
                            } else {
                                state.dataSize->FinalZoneSizing(state.dataSize->CurZoneEqNum).DesHeatOAFlowFrac = 0.0;
                            }
                            if (FanCoil(FanCoilNum).HVACSizingIndex > 0) {
                                zoneHVACIndex = FanCoil(FanCoilNum).HVACSizingIndex;
                                CapSizingMethod = state.dataSize->ZoneHVACSizing(zoneHVACIndex).HeatingCapMethod;
                                ZoneEqSizing(state.dataSize->CurZoneEqNum).SizingMethod(SizingMethod) = CapSizingMethod;
                                if (CapSizingMethod == HeatingDesignCapacity || CapSizingMethod == CapacityPerFloorArea ||
                                    CapSizingMethod == FractionOfAutosizedHeatingCapacity) {
                                    if (CapSizingMethod == HeatingDesignCapacity) {
                                        if (state.dataSize->ZoneHVACSizing(zoneHVACIndex).ScaledHeatingCapacity > 0.0) {
                                            ZoneEqSizing(state.dataSize->CurZoneEqNum).HeatingCapacity = true;
                                            ZoneEqSizing(state.dataSize->CurZoneEqNum).DesHeatingLoad = state.dataSize->ZoneHVACSizing(zoneHVACIndex).ScaledHeatingCapacity;
                                        }
                                        TempSize = state.dataSize->ZoneHVACSizing(zoneHVACIndex).ScaledHeatingCapacity;
                                    } else if (CapSizingMethod == CapacityPerFloorArea) {
                                        if (state.dataSize->ZoneSizingRunDone) {
                                            PrintFlag = false;
                                            TempSize = AutoSize;
                                            state.dataSize->DataFlowUsedForSizing = state.dataSize->FinalZoneSizing(state.dataSize->CurZoneEqNum).DesHeatVolFlow;
                                            bool errorsFound = false;
                                            HeatingCapacitySizer sizerHeatingCapacity;
                                            sizerHeatingCapacity.overrideSizingString(SizingString);
                                            sizerHeatingCapacity.initializeWithinEP(state, CompType, CompName, PrintFlag, RoutineName);
                                            ZoneEqSizing(state.dataSize->CurZoneEqNum).DesHeatingLoad = sizerHeatingCapacity.size(state, TempSize, errorsFound);
                                            ZoneEqSizing(state.dataSize->CurZoneEqNum).HeatingCapacity = true;
                                        }
                                        TempSize = state.dataSize->ZoneHVACSizing(zoneHVACIndex).ScaledHeatingCapacity * state.dataHeatBal->Zone(state.dataSize->DataZoneNumber).FloorArea;
                                        state.dataSize->DataScalableCapSizingON = true;
                                    } else if (CapSizingMethod == FractionOfAutosizedHeatingCapacity) {
                                        CheckZoneSizing(state, CompType, CompName);
                                        PrintFlag = false;
                                        TempSize = AutoSize;
                                        state.dataSize->DataFlowUsedForSizing = state.dataSize->FinalZoneSizing(state.dataSize->CurZoneEqNum).DesHeatVolFlow;
                                        bool errorsFound = false;
                                        HeatingCapacitySizer sizerHeatingCapacity;
                                        sizerHeatingCapacity.overrideSizingString(SizingString);
                                        sizerHeatingCapacity.initializeWithinEP(state, CompType, CompName, PrintFlag, RoutineName);
                                        ZoneEqSizing(state.dataSize->CurZoneEqNum).DesHeatingLoad = sizerHeatingCapacity.size(state, TempSize, errorsFound);
                                        ZoneEqSizing(state.dataSize->CurZoneEqNum).HeatingCapacity = true;
                                        TempSize = ZoneEqSizing(state.dataSize->CurZoneEqNum).DesHeatingLoad * state.dataSize->ZoneHVACSizing(zoneHVACIndex).ScaledHeatingCapacity;
                                        state.dataSize->DataScalableCapSizingON = true;
                                    }
                                }
                                SizingString = "Heating Design Capacity [W]";
                                PrintFlag = false;
                                bool errorsFound = false;
                                HeatingCapacitySizer sizerHeatingCapacity;
                                sizerHeatingCapacity.overrideSizingString(SizingString);
                                sizerHeatingCapacity.initializeWithinEP(state, CompType, CompName, PrintFlag, RoutineName);
                                DesCoilLoad = sizerHeatingCapacity.size(state, TempSize, errorsFound);
                                state.dataSize->DataScalableCapSizingON = false;
                                state.dataSize->DataFlowUsedForSizing = 0.0;

                            } else {
                                SizingString = "Heating Design Capacity [W]";
                                PrintFlag = false;
                                TempSize = AutoSize;
                                bool errorsFound = false;
                                HeatingCapacitySizer sizerHeatingCapacity;
                                sizerHeatingCapacity.overrideSizingString(SizingString);
                                sizerHeatingCapacity.initializeWithinEP(state, CompType, CompName, PrintFlag, RoutineName);
                                DesCoilLoad = sizerHeatingCapacity.size(state, TempSize, errorsFound);
                            }
                            FanCoil(FanCoilNum).DesHeatingLoad = DesCoilLoad;
                            if (DesCoilLoad >= SmallLoad) {
                                rho = GetDensityGlycol(state,
                                                       state.dataPlnt->PlantLoop(FanCoil(FanCoilNum).HeatCoilLoopNum).FluidName,
                                                       DataGlobalConstants::HWInitConvTemp,
                                                       state.dataPlnt->PlantLoop(FanCoil(FanCoilNum).HeatCoilLoopNum).FluidIndex,
                                                       RoutineNameNoSpace);
                                Cp = GetSpecificHeatGlycol(state,
                                                           state.dataPlnt->PlantLoop(FanCoil(FanCoilNum).HeatCoilLoopNum).FluidName,
                                                           DataGlobalConstants::HWInitConvTemp,
                                                           state.dataPlnt->PlantLoop(FanCoil(FanCoilNum).HeatCoilLoopNum).FluidIndex,
                                                           RoutineNameNoSpace);

                                MaxHotWaterVolFlowDes = DesCoilLoad / (WaterCoilSizDeltaT * Cp * rho);
                            } else {
                                MaxHotWaterVolFlowDes = 0.0;
                            }
                        }
                    }
                }

                if (IsAutoSize) {
                    FanCoil(FanCoilNum).MaxHotWaterVolFlow = MaxHotWaterVolFlowDes;
                    BaseSizer::reportSizerOutput(state,
                        FanCoil(FanCoilNum).UnitType, FanCoil(FanCoilNum).Name, "Design Size Maximum Hot Water Flow [m3/s]", MaxHotWaterVolFlowDes);
                } else { // Hard size with sizing data
                    if (FanCoil(FanCoilNum).MaxHotWaterVolFlow > 0.0 && MaxHotWaterVolFlowDes > 0.0) {
                        MaxHotWaterVolFlowDes = FanCoil(FanCoilNum).MaxHotWaterVolFlow;
                        BaseSizer::reportSizerOutput(state, FanCoil(FanCoilNum).UnitType,
                                                     FanCoil(FanCoilNum).Name,
                                                     "Design Size Maximum Hot Water Flow [m3/s]",
                                                     MaxHotWaterVolFlowDes,
                                                     "User-Specified Maximum Hot Water Flow [m3/s]",
                                                     MaxHotWaterVolFlowUser);
                        if (state.dataGlobal->DisplayExtraWarnings) {
                            if ((std::abs(MaxHotWaterVolFlowDes - MaxHotWaterVolFlowUser) / MaxHotWaterVolFlowUser) > state.dataSize->AutoVsHardSizingThreshold) {
                                ShowMessage(state, "SizeFanCoilUnit: Potential issue with equipment sizing for " + FanCoil(FanCoilNum).UnitType + ' ' +
                                            FanCoil(FanCoilNum).Name);
                                ShowContinueError(state, format("User-Specified Maximum Hot Water Flow of {:.5R} [m3/s]", MaxHotWaterVolFlowUser));
                                ShowContinueError(state,
                                                  format("differs from Design Size Maximum Hot Water Flow of {:.5R} [m3/s]", MaxHotWaterVolFlowDes));
                                ShowContinueError(state, "This may, or may not, indicate mismatched component sizes.");
                                ShowContinueError(state, "Verify that the value entered is intended and is consistent with other components.");
                            }
                        }
                    }
                }
            }
        } else if (FanCoil(FanCoilNum).HCoilType_Num == HCoil::Electric) {
            if (FanCoil(FanCoilNum).DesignHeatingCapacity == AutoSize) {
                CompName = FanCoil(FanCoilNum).HCoilName;
                CompType = FanCoil(FanCoilNum).HCoilType;
                SizingMethod = HeatingCapacitySizing;
                PrintFlag = false;
                TempSize = FanCoil(FanCoilNum).DesignHeatingCapacity;
                SizingString = "Nominal Heating Capacity [W]";
                bool errorsFound = false;
                HeatingCapacitySizer sizerHeatingCapacity;
                sizerHeatingCapacity.overrideSizingString(SizingString);
                sizerHeatingCapacity.initializeWithinEP(state, CompType, CompName, PrintFlag, RoutineName);
                FanCoil(FanCoilNum).DesignHeatingCapacity = sizerHeatingCapacity.size(state, TempSize, errorsFound);
                FanCoil(FanCoilNum).DesHeatingLoad = FanCoil(FanCoilNum).DesignHeatingCapacity;
            }
        }

        IsAutoSize = false;
        if (FanCoil(FanCoilNum).MaxColdWaterVolFlow == AutoSize) {
            IsAutoSize = true;
        }
        if (state.dataSize->CurZoneEqNum > 0) {
            if (!IsAutoSize && !state.dataSize->ZoneSizingRunDone) {
                if (FanCoil(FanCoilNum).MaxColdWaterVolFlow > 0.0) {
                    BaseSizer::reportSizerOutput(state, FanCoil(FanCoilNum).UnitType,
                                                 FanCoil(FanCoilNum).Name,
                                                 "User-Specified Maximum Cold Water Flow [m3/s]",
                                                 FanCoil(FanCoilNum).MaxColdWaterVolFlow);
                }
            } else {
                if (UtilityRoutines::SameString(FanCoil(FanCoilNum).CCoilType, "CoilSystem:Cooling:Water:HeatExchangerAssisted")) {
                    CoolingCoilName = GetHXDXCoilName(state, FanCoil(FanCoilNum).CCoilType, FanCoil(FanCoilNum).CCoilName, ErrorsFound);
                    CoolingCoilType = GetHXCoilType(state, FanCoil(FanCoilNum).CCoilType, FanCoil(FanCoilNum).CCoilName, ErrorsFound);
                } else {
                    CoolingCoilName = FanCoil(FanCoilNum).CCoilName;
                    CoolingCoilType = FanCoil(FanCoilNum).CCoilType;
                }
                state.dataFanCoilUnits->CoilWaterInletNode = WaterCoils::GetCoilWaterInletNode(state, CoolingCoilType, CoolingCoilName, ErrorsFound);
                state.dataFanCoilUnits->CoilWaterOutletNode =
                    WaterCoils::GetCoilWaterOutletNode(state, CoolingCoilType, CoolingCoilName, ErrorsFound);
                if (IsAutoSize) {
                    PltSizCoolNum = MyPlantSizingIndex(state,
                                                       CoolingCoilType,
                                                       CoolingCoilName,
                                                       state.dataFanCoilUnits->CoilWaterInletNode,
                                                       state.dataFanCoilUnits->CoilWaterOutletNode,
                                                       ErrorsFound);
                    CoilNum = WaterCoils::GetWaterCoilIndex(state, CoolingCoilType, CoolingCoilName, ErrorsFound);
                    if (state.dataWaterCoils->WaterCoil(CoilNum).UseDesignWaterDeltaTemp) {
                        WaterCoilSizDeltaT = state.dataWaterCoils->WaterCoil(CoilNum).DesignWaterDeltaTemp;
                        DoWaterCoilSizing = true;
                    } else {
                        if (PltSizCoolNum > 0) {
                            WaterCoilSizDeltaT = state.dataSize->PlantSizData(PltSizCoolNum).DeltaT;
                            DoWaterCoilSizing = true;
                        } else {
                            DoWaterCoilSizing = false;
                            // If there is no cooling Plant Sizing object and autosizing was requested, issue fatal error message
                            ShowSevereError(state, "Autosizing of water coil requires a cooling loop Sizing:Plant object");
                            ShowContinueError(state, "Occurs in " + FanCoil(FanCoilNum).UnitType + " Object=" + FanCoil(FanCoilNum).Name);
                            ErrorsFound = true;
                        }
                    }

                    if (DoWaterCoilSizing) {
                        SizingMethod = CoolingCapacitySizing;
                        if (state.dataSize->FinalZoneSizing(state.dataSize->CurZoneEqNum).DesCoolMassFlow > 0.0) {
                            state.dataSize->FinalZoneSizing(state.dataSize->CurZoneEqNum).DesCoolOAFlowFrac =
                                min(FanCoil(FanCoilNum).OutAirVolFlow / state.dataSize->FinalZoneSizing(state.dataSize->CurZoneEqNum).DesCoolMassFlow, 1.0);
                        } else {
                            state.dataSize->FinalZoneSizing(state.dataSize->CurZoneEqNum).DesCoolOAFlowFrac = 0.0;
                        }
                        if (FanCoil(FanCoilNum).HVACSizingIndex > 0) {
                            zoneHVACIndex = FanCoil(FanCoilNum).HVACSizingIndex;
                            CapSizingMethod = state.dataSize->ZoneHVACSizing(zoneHVACIndex).CoolingCapMethod;
                            ZoneEqSizing(state.dataSize->CurZoneEqNum).SizingMethod(SizingMethod) = CapSizingMethod;
                            if (CapSizingMethod == CoolingDesignCapacity || CapSizingMethod == CapacityPerFloorArea ||
                                CapSizingMethod == FractionOfAutosizedCoolingCapacity) {
                                if (CapSizingMethod == CoolingDesignCapacity) {
                                    if (state.dataSize->ZoneHVACSizing(zoneHVACIndex).ScaledCoolingCapacity > 0.0) {
                                        ZoneEqSizing(state.dataSize->CurZoneEqNum).CoolingCapacity = true;
                                        ZoneEqSizing(state.dataSize->CurZoneEqNum).DesCoolingLoad = state.dataSize->ZoneHVACSizing(zoneHVACIndex).ScaledCoolingCapacity;
                                    } else {
                                        state.dataSize->DataFlowUsedForSizing = state.dataSize->FinalZoneSizing(state.dataSize->CurZoneEqNum).DesCoolVolFlow;
                                    }
                                    TempSize = state.dataSize->ZoneHVACSizing(zoneHVACIndex).ScaledCoolingCapacity;
                                } else if (CapSizingMethod == CapacityPerFloorArea) {
                                    if (state.dataSize->ZoneSizingRunDone) {
                                        CheckZoneSizing(state, CompType, CompName);
                                        PrintFlag = false;
                                        TempSize = AutoSize;
                                        state.dataSize->DataFlowUsedForSizing = state.dataSize->FinalZoneSizing(state.dataSize->CurZoneEqNum).DesCoolVolFlow;
                                        CoolingCapacitySizer sizerCoolingCapacity;
                                        sizerCoolingCapacity.overrideSizingString(SizingString);
                                        sizerCoolingCapacity.initializeWithinEP(state, CompType, CompName, PrintFlag, RoutineName);
                                        ZoneEqSizing(state.dataSize->CurZoneEqNum).DesCoolingLoad = sizerCoolingCapacity.size(state, TempSize, ErrorsFound);
                                        ZoneEqSizing(state.dataSize->CurZoneEqNum).CoolingCapacity = true;
                                    }
                                    TempSize = state.dataSize->ZoneHVACSizing(zoneHVACIndex).ScaledCoolingCapacity * state.dataHeatBal->Zone(state.dataSize->DataZoneNumber).FloorArea;
                                    state.dataSize->DataScalableCapSizingON = true;
                                } else if (CapSizingMethod == FractionOfAutosizedCoolingCapacity) {
                                    PrintFlag = false;
                                    TempSize = AutoSize;
                                    state.dataSize->DataFlowUsedForSizing = state.dataSize->FinalZoneSizing(state.dataSize->CurZoneEqNum).DesCoolVolFlow;
                                    CoolingCapacitySizer sizerCoolingCapacity2;
                                    sizerCoolingCapacity2.overrideSizingString(SizingString);
                                    sizerCoolingCapacity2.initializeWithinEP(state, CompType, CompName, PrintFlag, RoutineName);
                                    ZoneEqSizing(state.dataSize->CurZoneEqNum).DesCoolingLoad = sizerCoolingCapacity2.size(state, TempSize, ErrorsFound);
                                    ZoneEqSizing(state.dataSize->CurZoneEqNum).CoolingCapacity = true;
                                    TempSize = ZoneEqSizing(state.dataSize->CurZoneEqNum).DesCoolingLoad * state.dataSize->ZoneHVACSizing(zoneHVACIndex).ScaledCoolingCapacity;
                                    state.dataSize->DataScalableCapSizingON = true;
                                }
                            }
                            SizingString = "Cooling Design Capacity [W]";
                            PrintFlag = false;
                            CoolingCapacitySizer sizerCoolingCapacity3;
                            sizerCoolingCapacity3.overrideSizingString(SizingString);
                            sizerCoolingCapacity3.initializeWithinEP(state, CompType, CompName, PrintFlag, RoutineName);
                            DesCoilLoad = sizerCoolingCapacity3.size(state, TempSize, ErrorsFound);
                            state.dataSize->DataScalableCapSizingON = false;
                            state.dataSize->DataFlowUsedForSizing = 0.0;
                        } else {
                            SizingString = "Cooling Design Capacity [W]";
                            PrintFlag = false;
                            TempSize = AutoSize;
                            state.dataSize->DataFlowUsedForSizing = state.dataSize->FinalZoneSizing(state.dataSize->CurZoneEqNum).DesCoolVolFlow;
                            CoolingCapacitySizer sizerCoolingCapacity;
                            sizerCoolingCapacity.overrideSizingString(SizingString);
                            sizerCoolingCapacity.initializeWithinEP(state, CompType, CompName, PrintFlag, RoutineName);
                            DesCoilLoad = sizerCoolingCapacity.size(state, TempSize, ErrorsFound);
                        }
                        FanCoil(FanCoilNum).DesCoolingLoad = DesCoilLoad;
                        if (DesCoilLoad >= SmallLoad) {
                            rho = GetDensityGlycol(state,
                                                   state.dataPlnt->PlantLoop(FanCoil(FanCoilNum).CoolCoilLoopNum).FluidName,
                                                   5.,
                                                   state.dataPlnt->PlantLoop(FanCoil(FanCoilNum).CoolCoilLoopNum).FluidIndex,
                                                   RoutineNameNoSpace);
                            Cp = GetSpecificHeatGlycol(state,
                                                       state.dataPlnt->PlantLoop(FanCoil(FanCoilNum).CoolCoilLoopNum).FluidName,
                                                       5.,
                                                       state.dataPlnt->PlantLoop(FanCoil(FanCoilNum).CoolCoilLoopNum).FluidIndex,
                                                       RoutineNameNoSpace);
                            MaxColdWaterVolFlowDes = DesCoilLoad / (WaterCoilSizDeltaT * Cp * rho);
                        } else {
                            MaxColdWaterVolFlowDes = 0.0;
                        }
                    }
                }
                if (IsAutoSize) {
                    FanCoil(FanCoilNum).MaxColdWaterVolFlow = MaxColdWaterVolFlowDes;
                    BaseSizer::reportSizerOutput(state,
                        FanCoil(FanCoilNum).UnitType, FanCoil(FanCoilNum).Name, "Design Size Maximum Cold Water Flow [m3/s]", MaxColdWaterVolFlowDes);
                } else { // Hard size with sizing data
                    if (FanCoil(FanCoilNum).MaxColdWaterVolFlow > 0.0 && MaxColdWaterVolFlowDes > 0.0) {
                        MaxColdWaterVolFlowUser = FanCoil(FanCoilNum).MaxColdWaterVolFlow;
                        BaseSizer::reportSizerOutput(state, FanCoil(FanCoilNum).UnitType,
                                                     FanCoil(FanCoilNum).Name,
                                                     "Design Size Maximum Cold Water Flow [m3/s]",
                                                     MaxColdWaterVolFlowDes,
                                                     "User-Specified Maximum Cold Water Flow [m3/s]",
                                                     MaxColdWaterVolFlowUser);
                        if (state.dataGlobal->DisplayExtraWarnings) {
                            if ((std::abs(MaxColdWaterVolFlowDes - MaxColdWaterVolFlowUser) / MaxColdWaterVolFlowUser) > state.dataSize->AutoVsHardSizingThreshold) {
                                ShowMessage(state, "SizeFanCoilUnit: Potential issue with equipment sizing for " + FanCoil(FanCoilNum).UnitType + ' ' +
                                            FanCoil(FanCoilNum).Name);
                                ShowContinueError(state, format("User-Specified Maximum Cold Water Flow of {:.5R}[m3/s]", MaxColdWaterVolFlowUser));
                                ShowContinueError(state,
                                                  format("differs from Design Size Maximum Cold Water Flow of {:.5R}[m3/s]", MaxColdWaterVolFlowDes));
                                ShowContinueError(state, "This may, or may not, indicate mismatched component sizes.");
                                ShowContinueError(state, "Verify that the value entered is intended and is consistent with other components.");
                            }
                        }
                    }
                }
            }

            if (FanCoil(FanCoilNum).CapCtrlMeth_Num == CCM::ASHRAE && !FanCoil(FanCoilNum).ASHRAETempControl) {

                CompType = FanCoil(FanCoilNum).UnitType;
                CompName = FanCoil(FanCoilNum).Name;
                PrintFlag = true;

                ZoneCoolingLoadSizer sizerZoneCoolingLoad;
                sizerZoneCoolingLoad.initializeWithinEP(state, CompType, CompName, PrintFlag, RoutineName);
                FanCoil(FanCoilNum).DesZoneCoolingLoad = sizerZoneCoolingLoad.size(state, FanCoil(FanCoilNum).DesZoneCoolingLoad, ErrorsFound);
                FanCoil(FanCoilNum).DesZoneCoolingLoad *= -1.0;

                ZoneHeatingLoadSizer sizerZoneHeatingLoad;
                sizerZoneHeatingLoad.initializeWithinEP(state, CompType, CompName, PrintFlag, RoutineName);
                FanCoil(FanCoilNum).DesZoneHeatingLoad = sizerZoneHeatingLoad.size(state, FanCoil(FanCoilNum).DesZoneHeatingLoad, ErrorsFound);

                FanCoil(FanCoilNum).DSOAPtr = state.dataSize->FinalZoneSizing(state.dataSize->CurZoneEqNum).ZoneDesignSpecOAIndex;

            } else if (FanCoil(FanCoilNum).CapCtrlMeth_Num == CCM::ASHRAE && FanCoil(FanCoilNum).ASHRAETempControl) {

                CompType = FanCoil(FanCoilNum).UnitType;
                CompName = FanCoil(FanCoilNum).Name;
                Real64 capacityMultiplier = 0.6; // 60% of design zone load for water coils
                state.dataSize->DataCapacityUsedForSizing = FanCoil(FanCoilNum).DesCoolingLoad * capacityMultiplier;
                CheckThisZoneForSizing(state, state.dataSize->CurZoneEqNum, SizingDesRunThisZone);
                if (SizingDesRunThisZone) {
                    state.dataSize->DataCapacityUsedForSizing = state.dataSize->FinalZoneSizing(FanCoil(FanCoilNum).ControlZoneNum).DesCoolLoad * capacityMultiplier;
                } else {
                    state.dataSize->DataCapacityUsedForSizing = FanCoil(FanCoilNum).DesCoolingLoad * capacityMultiplier;
                }
                state.dataSize->DataFlowUsedForSizing = state.dataSize->FinalZoneSizing(state.dataSize->CurZoneEqNum).DesCoolVolFlow;
                PrintFlag = true;
                ASHRAEMinSATCoolingSizer sizerASHRAEMinSATCooling;
                sizerASHRAEMinSATCooling.initializeWithinEP(state, CompType, CompName, PrintFlag, RoutineName);
                FanCoil(FanCoilNum).DesignMinOutletTemp = sizerASHRAEMinSATCooling.size(state, FanCoil(FanCoilNum).DesignMinOutletTemp, ErrorsFound);

                if (SizingDesRunThisZone) {
                    state.dataSize->DataCapacityUsedForSizing = state.dataSize->FinalZoneSizing(FanCoil(FanCoilNum).ControlZoneNum).DesHeatLoad * capacityMultiplier;
                } else {
                    state.dataSize->DataCapacityUsedForSizing = FanCoil(FanCoilNum).DesHeatingLoad * capacityMultiplier;
                }
                state.dataSize->DataFlowUsedForSizing = state.dataSize->FinalZoneSizing(state.dataSize->CurZoneEqNum).DesHeatVolFlow;
                ASHRAEMaxSATHeatingSizer sizerASHRAEMaxSATHeating;
                sizerASHRAEMaxSATHeating.initializeWithinEP(state, CompType, CompName, PrintFlag, RoutineName);
                FanCoil(FanCoilNum).DesignMaxOutletTemp = sizerASHRAEMaxSATHeating.size(state, FanCoil(FanCoilNum).DesignMaxOutletTemp, ErrorsFound);

                state.dataSize->DataCapacityUsedForSizing = 0.0; // reset so other routines don't use this inadvertently
                state.dataSize->DataFlowUsedForSizing = 0.0;

                SizingDesRunThisZone = false;
                CheckThisZoneForSizing(state, state.dataSize->CurZoneEqNum, SizingDesRunThisZone);

                if (SizingDesRunThisZone) {

                    FanCoil(FanCoilNum).DesZoneCoolingLoad =
                        -1.0 * (FanCoil(FanCoilNum).DesCoolingLoad / state.dataSize->FinalZoneSizing(state.dataSize->CurZoneEqNum).CoolSizingFactor);
                    FanCoil(FanCoilNum).DesZoneHeatingLoad = FanCoil(FanCoilNum).DesHeatingLoad / state.dataSize->FinalZoneSizing(state.dataSize->CurZoneEqNum).HeatSizingFactor;
                    FanCoil(FanCoilNum).DSOAPtr = state.dataSize->FinalZoneSizing(state.dataSize->CurZoneEqNum).ZoneDesignSpecOAIndex;

                } else {

                    FanCoil(FanCoilNum).DesZoneCoolingLoad = -1.0 * FanCoil(FanCoilNum).DesCoolingLoad;
                    FanCoil(FanCoilNum).DesZoneHeatingLoad = FanCoil(FanCoilNum).DesHeatingLoad;
                }
            }

        } // if ( CurZoneEqNum > 0 )

        // set the design air flow rates for the heating and cooling coils
        if (UtilityRoutines::SameString(FanCoil(FanCoilNum).CCoilType, "CoilSystem:Cooling:Water:HeatExchangerAssisted")) {
            CoolingCoilName = GetHXDXCoilName(state, FanCoil(FanCoilNum).CCoilType, FanCoil(FanCoilNum).CCoilName, ErrorsFound);
            CoolingCoilType = GetHXCoilType(state, FanCoil(FanCoilNum).CCoilType, FanCoil(FanCoilNum).CCoilName, ErrorsFound);
        } else {
            CoolingCoilName = FanCoil(FanCoilNum).CCoilName;
            CoolingCoilType = FanCoil(FanCoilNum).CCoilType;
        }
        if (state.dataSize->ZoneSizingRunDone) {
            WaterCoils::SetCoilDesFlow(state, CoolingCoilType, CoolingCoilName, state.dataSize->FinalZoneSizing(state.dataSize->CurZoneEqNum).DesCoolVolFlow, ErrorsFound);
            WaterCoils::SetCoilDesFlow(state, FanCoil(FanCoilNum).HCoilType, FanCoil(FanCoilNum).HCoilName, state.dataSize->FinalZoneSizing(state.dataSize->CurZoneEqNum).DesHeatVolFlow, ErrorsFound);
        } else {
            WaterCoils::SetCoilDesFlow(state, CoolingCoilType, CoolingCoilName, FanCoil(FanCoilNum).MaxAirVolFlow, ErrorsFound);
            WaterCoils::SetCoilDesFlow(state, FanCoil(FanCoilNum).HCoilType, FanCoil(FanCoilNum).HCoilName, FanCoil(FanCoilNum).MaxAirVolFlow, ErrorsFound);
        }
        if (state.dataSize->CurZoneEqNum > 0) {
            ZoneEqSizing(state.dataSize->CurZoneEqNum).MaxHWVolFlow = FanCoil(FanCoilNum).MaxHotWaterVolFlow;
            ZoneEqSizing(state.dataSize->CurZoneEqNum).MaxCWVolFlow = FanCoil(FanCoilNum).MaxColdWaterVolFlow;
            ZoneEqSizing(state.dataSize->CurZoneEqNum).AirVolFlow = FanCoil(FanCoilNum).MaxAirVolFlow;
            ZoneEqSizing(state.dataSize->CurZoneEqNum).DesCoolingLoad = FanCoil(FanCoilNum).DesCoolingLoad;
            ZoneEqSizing(state.dataSize->CurZoneEqNum).DesHeatingLoad = FanCoil(FanCoilNum).DesHeatingLoad;
            ZoneEqSizing(state.dataSize->CurZoneEqNum).DesignSizeFromParent = true;
        }

        if (ErrorsFound) {
            ShowFatalError(state, "Preceding sizing errors cause program termination");
        }
    }

    void Sim4PipeFanCoil(EnergyPlusData &state,
                         int &FanCoilNum,               // number of the current fan coil unit being simulated
                         int const ZoneNum,             // number of zone being served
                         int const ControlledZoneNum,   // index into ZoneEqupConfig
                         bool const FirstHVACIteration, // TRUE if 1st HVAC simulation of system timestep
                         Real64 &PowerMet,              // Sensible power supplied (W)
                         Real64 &LatOutputProvided      // Latent power supplied (kg/s), negative = dehumidification
    )
    {

        // SUBROUTINE INFORMATION:
        //       AUTHOR         Fred Buhl
        //       DATE WRITTEN   March 2000
        //       MODIFIED       Don Shirey, Aug 2009 (LatOutputProvided)
        //       MODIFIED       Arnaud Flament June 2010 (added airflow capacity control methods)
        //       MODIFIED      R. Raustad, FSEC, Feb 2016 (added ASHRAE 90.1 SZVAV system control)
        //       RE-ENGINEERED  na

        // PURPOSE OF THIS SUBROUTINE:
        // Simulate a 4 pipe fan coil unit; adjust its output to match the
        // remaining zone load.

        // METHODOLOGY EMPLOYED:
        // If unit is on, calls ControlCompOutput to obtain the desired unit output

        // REFERENCES:
        // SZVAV sysetm control:
        // ASHRAE 90.1 2010 Section 6.4.3.10 - Single Zone Variable-Air-volume Controls (described in Trane newsletter entitled Understanding
        // Single-Zone VAV Systems) Trane Engineers Newsletter -
        // https://www.trane.com/content/dam/Trane/Commercial/global/products-systems/education-training/engineers-newsletters/airside-design/admapn047en_0413.pdf
        //

        // Using/Aliasing
        using namespace DataZoneEnergyDemands;
        using DataZoneEquipment::CalcDesignSpecificationOutdoorAir;
        using General::SolveRoot;

        using PlantUtilities::SetComponentFlowRate;
        using Psychrometrics::PsyHFnTdbW;
        using Psychrometrics::PsyRhoAirFnPbTdbW;
        using TempSolveRoot::SolveRoot;
        using namespace DataPlant;
        using namespace DataLoopNode;
        // Locals
        // SUBROUTINE ARGUMENT DEFINITIONS:

        // SUBROUTINE PARAMETER DEFINITIONS:
        int const MaxIterCycl(100);

        // INTERFACE BLOCK SPECIFICATIONS

        // DERIVED TYPE DEFINITIONS
        // na

        // SUBROUTINE LOCAL VARIABLE DECLARATIONS:
        Real64 QZnReq;        // heating or cooling needed by zone [watts]
        Real64 QUnitOut;      // heating or sens. cooling provided by fan coil unit [watts]
        Real64 QUnitOutMax;   // heating or sens. cooling provided by fan coil unit (running during an entire timestep)
        Real64 PLR;           // Part Load Ratio, fraction of time step fancoil is on
        bool UnitOn;          // TRUE if unit is on
        int ControlNode;      // the hot water or cold water inlet node
        Real64 ControlOffset; // tolerance for output control
        Real64 MaxWaterFlow;  // maximum water flow for heating or cooling [kg/sec]
        Real64 MinWaterFlow;  // minimum water flow for heating or cooling [kg/sec]
        Real64 PLRMin;        // minimum PLR used for tighter control of air and water flow rate
        Real64 PLRMax;        // maximum PLR used for tighter control of air and water flow rate
        int OutletNode;       // unit air outlet node
        int InletNode;        // unit air inlet node
        Real64 QTotUnitOut;   // total unit output [watts]
        Real64 AirMassFlow;   // air mass flow rate [kg/sec]
        Real64 QUnitOutNoHC;  // unit output with no active heating or cooling [W]
        Real64 QUnitOutMaxC;  // unit output with full active cooling [W]
        Real64 QUnitOutMaxH;  // unit output with full active heating [W]
        Real64 QCoilHeatSP;   // coil load to the heating setpoint [W]
        Real64 QCoilCoolSP;   // coil load to the cooling setpoint [W]
        Real64 LatentOutput;  // Latent (moisture) add/removal rate, negative is dehumidification [kg/s]
        Real64 SpecHumOut;    // Specific humidity ratio of outlet air (kg moisture / kg moist air)
        Real64 SpecHumIn;     // Specific humidity ratio of inlet air (kg moisture / kg moist air)
        Real64 Error;         // Error between QZnReq and QUnitOut
        Real64 AbsError;      // Absolute error between QZnReq and QUnitOut [W]   !FB
        int Iter;             // iteration counter
        Real64 Relax;
        Real64 DelPLR;
        Real64 mdot;
        // Real64 Low_mdot;
        Real64 QSensUnitOutNoATM;     // unit output not including air added by supply side air terminal mixer
        int SolFlag;                  // return flag from RegulaFalsi for sensible load
        Array1D<Real64> Par(10);      // parameters passed to RegulaFalsi function
        Real64 ElectricHeaterControl; // 1 or 0, enables or disables heating coil
        Real64 OAVolumeFlowRate;      // OA volume flow rate based on design specifications object [m3/s]
        Real64 OAMassFlow;            // OA mass flow rate based on design specifications object [kg/s]
        Real64 RhoAir;                // density of air [kg/m3]
        Real64 MinSAMassFlowRate;     // minimum supply air mass flow rate [kg/s]
        Real64 MaxSAMassFlowRate;     // maximum supply air mass flow rate [kg/s]
        // Real64 FCOutletTempOn;        // ASHRAE outlet air temperature when coil is on [C]
        Real64 HWFlow;       // hot water mass flow rate solution [kg/s]
        Real64 MdotLockH;    // saved value of locked chilled water mass flow rate [kg/s]
        Real64 MdotLockC;    // saved value of locked hot water mass flow rate [kg/s]
        Real64 CWFlow;       // cold water mass flow rate solution [kg/s]
        Real64 CWFlowBypass; // cold water bypassed mass flow rate [kg/s]
        Real64 HWFlowBypass; // hot water bypassed mass flow rate [kg/s]
        bool ColdFlowLocked; // if true cold water flow is locked
        bool HotFlowLocked;  // if true Hot water flow is locked
        
        auto &Node(state.dataLoopNodes->Node);
        
        // initialize local variables
        UnitOn = true;
        ControlNode = 0;
        QUnitOut = 0.0;
        QUnitOutMax = 0.0;
        PLR = 0.0;
        LatentOutput = 0.0;
        QUnitOutNoHC = 0.0;
        QCoilHeatSP = 0.0;
        QCoilCoolSP = 0.0;
        QZnReq = 0.0;
        ControlOffset = 0.0;
        MaxWaterFlow = 0.0;
        MinWaterFlow = 0.0;
        OutletNode = state.dataFanCoilUnits->FanCoil(FanCoilNum).AirOutNode;
        InletNode = state.dataFanCoilUnits->FanCoil(FanCoilNum).AirInNode;
        AirMassFlow = Node(InletNode).MassFlowRate;
        Error = 1.0;
        AbsError = 2.0 * SmallLoad;
        Iter = 0;
        Relax = 1.0;
        ElectricHeaterControl = 0.0;
        HWFlow = 0.0;
        HWFlowBypass = 0.0;
        MdotLockH = 0.0;
        MdotLockC = 0.0;
        ColdFlowLocked = false;
        HotFlowLocked = false;

<<<<<<< HEAD
        
=======
        auto &FanCoil(state.dataFanCoilUnits->FanCoil);

>>>>>>> 0d005689
        // select capacity control method
        {
            auto const SELECT_CASE_var(FanCoil(FanCoilNum).CapCtrlMeth_Num);

            // constant fan variable flow
            if (SELECT_CASE_var == CCM::ConsFanVarFlow) {

                if (AirMassFlow < SmallMassFlow) UnitOn = false;
                // zero the hot & cold water flows

                // set water coil flow rate to 0 to calculate coil off capacity (only valid while flow is unlocked)
                mdot = 0.0;
                SetComponentFlowRate(state, mdot,
                                     FanCoil(FanCoilNum).CoolCoilFluidInletNode,
                                     FanCoil(FanCoilNum).CoolCoilFluidOutletNodeNum,
                                     FanCoil(FanCoilNum).CoolCoilLoopNum,
                                     FanCoil(FanCoilNum).CoolCoilLoopSide,
                                     FanCoil(FanCoilNum).CoolCoilBranchNum,
                                     FanCoil(FanCoilNum).CoolCoilCompNum);
                if (state.dataPlnt->PlantLoop(FanCoil(FanCoilNum).CoolCoilLoopNum).LoopSide(FanCoil(FanCoilNum).CoolCoilLoopSide).FlowLock == DataPlant::iFlowLock::Locked) {
                    ColdFlowLocked = true; // check for flow lock
                }
                if (FanCoil(FanCoilNum).HCoilType_Num == HCoil::Water) {
                    mdot = 0.0;
                    SetComponentFlowRate(state, mdot,
                                         FanCoil(FanCoilNum).HeatCoilFluidInletNode,
                                         FanCoil(FanCoilNum).HeatCoilFluidOutletNodeNum,
                                         FanCoil(FanCoilNum).HeatCoilLoopNum,
                                         FanCoil(FanCoilNum).HeatCoilLoopSide,
                                         FanCoil(FanCoilNum).HeatCoilBranchNum,
                                         FanCoil(FanCoilNum).HeatCoilCompNum);
                    if (state.dataPlnt->PlantLoop(FanCoil(FanCoilNum).HeatCoilLoopNum).LoopSide(FanCoil(FanCoilNum).HeatCoilLoopSide).FlowLock == DataPlant::iFlowLock::Locked) {
                        HotFlowLocked = true; // save locked flow
                    }
                }
                // obtain unit output with no active heating/cooling
                Calc4PipeFanCoil(state, FanCoilNum, ControlledZoneNum, FirstHVACIteration, QUnitOutNoHC, 0.0);

                if (ColdFlowLocked || HotFlowLocked) {
                    QUnitOutNoHC = FanCoil(FanCoilNum).QUnitOutNoHC;
                } else { // continue to update QUnitOutNoHC while flow is unlocked
                    FanCoil(FanCoilNum).QUnitOutNoHC = QUnitOutNoHC;
                }

                // then calculate the loads at the coils
                QCoilHeatSP = state.dataZoneEnergyDemand->ZoneSysEnergyDemand(ZoneNum).RemainingOutputReqToHeatSP - QUnitOutNoHC;
                QCoilCoolSP = state.dataZoneEnergyDemand->ZoneSysEnergyDemand(ZoneNum).RemainingOutputReqToCoolSP - QUnitOutNoHC;

                // if cooling
                if (UnitOn && QCoilCoolSP < (-1.0 * SmallLoad) && state.dataHeatBalFanSys->TempControlType(ZoneNum) != SingleHeatingSetPoint) {
                    ControlNode = FanCoil(FanCoilNum).CoolCoilFluidInletNode;
                    ControlOffset = FanCoil(FanCoilNum).ColdControlOffset;
                    MaxWaterFlow = FanCoil(FanCoilNum).MaxCoolCoilFluidFlow;
                    MinWaterFlow = FanCoil(FanCoilNum).MinColdWaterFlow;
                    // On the first HVAC iteration the system values are given to the controller, but after that
                    // the demand limits are in place and there needs to be feedback to the Zone Equipment
                    if (!FirstHVACIteration) {
                        MaxWaterFlow = Node(ControlNode).MassFlowRateMaxAvail;
                        MinWaterFlow = Node(ControlNode).MassFlowRateMinAvail;
                    }
                    // get full load result
                    mdot = MaxWaterFlow;
                    SetComponentFlowRate(state, mdot,
                                         FanCoil(FanCoilNum).CoolCoilFluidInletNode,
                                         FanCoil(FanCoilNum).CoolCoilFluidOutletNodeNum,
                                         FanCoil(FanCoilNum).CoolCoilLoopNum,
                                         FanCoil(FanCoilNum).CoolCoilLoopSide,
                                         FanCoil(FanCoilNum).CoolCoilBranchNum,
                                         FanCoil(FanCoilNum).CoolCoilCompNum);
                    Calc4PipeFanCoil(state, FanCoilNum, ControlledZoneNum, FirstHVACIteration, QUnitOutMaxC);
                    if (!ColdFlowLocked) {
                        FanCoil(FanCoilNum).QUnitOutMaxC = QUnitOutMaxC;
                    } else {
                        QUnitOutMaxC = FanCoil(FanCoilNum).QUnitOutMaxC;
                        MdotLockC = mdot; // save locked flow
                    }
                    QZnReq = state.dataZoneEnergyDemand->ZoneSysEnergyDemand(ZoneNum).RemainingOutputReqToCoolSP;
                    if (QUnitOutMaxC < QZnReq) {
                        // more cooling than required, find reduced water flow rate to meet the load
                        // solve for the cold water flow rate with no limit set by flow rate lockdown
                        Par(1) = double(FanCoilNum);
                        Par(2) = 0.0; // FLAG, IF 1.0 then FirstHVACIteration equals TRUE, if 0.0 then FirstHVACIteration equals false
                        if (FirstHVACIteration) Par(2) = 1.0;
                        Par(3) = ControlledZoneNum;
                        Par(4) = QZnReq;
                        TempSolveRoot::SolveRoot(state, 0.001, MaxIterCycl, SolFlag, CWFlow, CalcFanCoilCWLoadResidual, 0.0, MaxWaterFlow, Par);
                        if (SolFlag == -1) {
                            // tighten limits on water flow rate to see if this allows convergence
                            state.dataFanCoilUnits->CoolingLoad = true;
                            state.dataFanCoilUnits->HeatingLoad = false;
                            TightenWaterFlowLimits(state,
                                                   FanCoilNum,
                                                   state.dataFanCoilUnits->CoolingLoad,
                                                   state.dataFanCoilUnits->HeatingLoad,
                                                   FanCoil(FanCoilNum).CoolCoilFluidInletNode,
                                                   ControlledZoneNum,
                                                   FirstHVACIteration,
                                                   QZnReq,
                                                   MinWaterFlow,
                                                   MaxWaterFlow);
                            TempSolveRoot::SolveRoot(
                                state, 0.001, MaxIterCycl, SolFlag, CWFlow, CalcFanCoilCWLoadResidual, MinWaterFlow, MaxWaterFlow, Par);
                            if (SolFlag == -1) {
                                ++FanCoil(FanCoilNum).ConvgErrCountC;
                                if (FanCoil(FanCoilNum).ConvgErrCountC < 2) {
                                    ShowWarningError(state, "Cold Water control failed in fan coil unit " + FanCoil(FanCoilNum).Name);
                                    ShowContinueError(state, "  Iteration limit exceeded in calculating water flow rate ");
                                    Node(FanCoil(FanCoilNum).CoolCoilFluidInletNode).MassFlowRate = CWFlow;
                                    Calc4PipeFanCoil(state, FanCoilNum, ControlledZoneNum, FirstHVACIteration, QUnitOut);
                                    ShowContinueErrorTimeStamp(state, format("Load Request = {}, Final Capacity = {}", QZnReq, QUnitOut));
                                    ShowContinueErrorTimeStamp(
                                        state,
                                        format("Min water flow used during iterations = {}, Max water flow used during iterations = {}",
                                               MinWaterFlow,
                                               MaxWaterFlow));
                                    ShowContinueErrorTimeStamp(state, format("Water flow rate on last iteration = {}", CWFlow));
                                    ShowContinueErrorTimeStamp(state, "..Water flow rate set to last iteration value ");
                                } else {
                                    ShowRecurringWarningErrorAtEnd(state, "Cold water flow Iteration limit exceeded in fan coil unit " +
                                                                       FanCoil(FanCoilNum).Name,
                                                                   FanCoil(FanCoilNum).MaxIterIndexC);
                                }
                            } else if (SolFlag == -2) {
                                ++FanCoil(FanCoilNum).LimitErrCountC;
                                if (FanCoil(FanCoilNum).LimitErrCountC < 2) {
                                    ShowWarningError(state, "Cold Water control failed in fan coil unit " + FanCoil(FanCoilNum).Name);
                                    ShowContinueError(state, "  Bad cold water mass flow limits");
                                    ShowContinueErrorTimeStamp(state, "..Water flow rate set to lower limit ");
                                } else {
                                    ShowRecurringWarningErrorAtEnd(state, "Cold Water control failed in fan coil unit " + FanCoil(FanCoilNum).Name,
                                                                   FanCoil(FanCoilNum).BadMassFlowLimIndexC);
                                }
                            }
                        } else if (SolFlag == -2) {
                            ++FanCoil(FanCoilNum).LimitErrCountC;
                            if (FanCoil(FanCoilNum).LimitErrCountC < 2) {
                                ShowWarningError(state, "Cold Water control failed in fan coil unit " + FanCoil(FanCoilNum).Name);
                                ShowContinueError(state, "  Bad cold water mass flow limits");
                                ShowContinueErrorTimeStamp(state, "..Water flow rate set to lower limit ");
                            } else {
                                ShowRecurringWarningErrorAtEnd(state, "Cold Water control failed in fan coil unit " + FanCoil(FanCoilNum).Name,
                                                               FanCoil(FanCoilNum).BadMassFlowLimIndexC);
                            }
                        }
                    } else {
                        // demand greater than capacity
                        CWFlow = MaxWaterFlow;
                    }
                    if (!ColdFlowLocked) {
                        mdot = CWFlow; // not flowlocked - set flow to CWFlow
                        SetComponentFlowRate(state, mdot,
                                             FanCoil(FanCoilNum).CoolCoilFluidInletNode,
                                             FanCoil(FanCoilNum).CoolCoilFluidOutletNodeNum,
                                             FanCoil(FanCoilNum).CoolCoilLoopNum,
                                             FanCoil(FanCoilNum).CoolCoilLoopSide,
                                             FanCoil(FanCoilNum).CoolCoilBranchNum,
                                             FanCoil(FanCoilNum).CoolCoilCompNum);
                        Calc4PipeFanCoil(state, FanCoilNum, ControlledZoneNum, FirstHVACIteration, QUnitOut); // get QUnitOut
                    } else {
                        // flow lock on
                        if (MdotLockC > CWFlow) { // if mdot > CWFlow, bypass extra flow
                            Calc4PipeFanCoil(state,
                                             FanCoilNum,
                                             ControlledZoneNum,
                                             FirstHVACIteration,
                                             QUnitOut); // get QUnitOut with CWFlow; rest will be bypassed
                            Node(FanCoil(FanCoilNum).CoolCoilFluidInletNode).MassFlowRate =
                                MdotLockC; // reset flow to locked value. Since lock is on, must do this by hand
                            Node(FanCoil(FanCoilNum).CoolCoilFluidOutletNodeNum).MassFlowRate = MdotLockC;
                            // Keep soln flow rate but reset outlet water temperature - i.e. bypass extra water
                            CWFlowBypass = MdotLockC - CWFlow;
                            // change water outlet temperature and enthalpy
                            Node(FanCoil(FanCoilNum).CoolCoilFluidOutletNodeNum).Temp =
                                (CWFlowBypass * Node(FanCoil(FanCoilNum).CoolCoilFluidInletNode).Temp +
                                 CWFlow * Node(FanCoil(FanCoilNum).CoolCoilFluidOutletNodeNum).Temp) /
                                MdotLockC;
                            Node(FanCoil(FanCoilNum).CoolCoilFluidOutletNodeNum).Enthalpy =
                                (CWFlowBypass * Node(FanCoil(FanCoilNum).CoolCoilFluidInletNode).Enthalpy +
                                 CWFlow * Node(FanCoil(FanCoilNum).CoolCoilFluidOutletNodeNum).Enthalpy) /
                                MdotLockC;
                        } else {
                            // if MdotLockC <= CWFlow use MdotLockC as is
                            Node(FanCoil(FanCoilNum).CoolCoilFluidInletNode).MassFlowRate =
                                MdotLockC; // reset flow to locked value. Since lock is on, must do this by hand
                            Node(FanCoil(FanCoilNum).CoolCoilFluidOutletNodeNum).MassFlowRate = MdotLockC;
                            Calc4PipeFanCoil(state, FanCoilNum, ControlledZoneNum, FirstHVACIteration, QUnitOut);
                        }
                    }
                    CalcZoneSensibleOutput(AirMassFlow, Node(OutletNode).Temp, Node(InletNode).Temp, Node(InletNode).HumRat, QUnitOut);

                    // if heating
                } else if (UnitOn && QCoilHeatSP > SmallLoad && state.dataHeatBalFanSys->TempControlType(ZoneNum) != SingleCoolingSetPoint) {
                    // get full load result
                    if (FanCoil(FanCoilNum).HCoilType_Num == HCoil::Water) { // if HW Coil
                        ControlNode = FanCoil(FanCoilNum).HeatCoilFluidInletNode;
                        ControlOffset = FanCoil(FanCoilNum).HotControlOffset;
                        MaxWaterFlow = FanCoil(FanCoilNum).MaxHeatCoilFluidFlow;
                        MinWaterFlow = FanCoil(FanCoilNum).MinHotWaterFlow;
                        // On the first HVAC iteration the system values are given to the controller, but after that
                        // the demand limits are in place and there needs to be feedback to the Zone Equipment
                        if (!FirstHVACIteration) {
                            MaxWaterFlow = Node(ControlNode).MassFlowRateMaxAvail;
                            MinWaterFlow = Node(ControlNode).MassFlowRateMinAvail;
                        }
                        mdot = MaxWaterFlow;
                        SetComponentFlowRate(state, mdot,
                                             FanCoil(FanCoilNum).HeatCoilFluidInletNode,
                                             FanCoil(FanCoilNum).HeatCoilFluidOutletNodeNum,
                                             FanCoil(FanCoilNum).HeatCoilLoopNum,
                                             FanCoil(FanCoilNum).HeatCoilLoopSide,
                                             FanCoil(FanCoilNum).HeatCoilBranchNum,
                                             FanCoil(FanCoilNum).HeatCoilCompNum);
                        Calc4PipeFanCoil(state, FanCoilNum, ControlledZoneNum, FirstHVACIteration, QUnitOutMaxH);
                        if (!HotFlowLocked) {
                            FanCoil(FanCoilNum).QUnitOutMaxH = QUnitOutMaxH;
                        } else {
                            QUnitOutMaxH = FanCoil(FanCoilNum).QUnitOutMaxH;
                            MdotLockH = mdot; // save locked flow
                        }
                    } else {
                        // not HW coil
                        Calc4PipeFanCoil(state, FanCoilNum, ControlledZoneNum, FirstHVACIteration, QUnitOutMaxH, 1.0);
                    }
                    QZnReq = state.dataZoneEnergyDemand->ZoneSysEnergyDemand(ZoneNum).RemainingOutputReqToHeatSP;
                    if (QUnitOutMaxH > QZnReq) {
                        // more heating than required, find reduced water flow rate to meet the load
                        if (FanCoil(FanCoilNum).HCoilType_Num == HCoil::Water) {
                            // solve for the hot water flow rate with no limit set by flow rate lockdown
                            Par(1) = double(FanCoilNum);
                            Par(2) = 0.0; // FLAG, IF 1.0 then FirstHVACIteration equals TRUE, if 0.0 then FirstHVACIteration equals false
                            if (FirstHVACIteration) Par(2) = 1.0;
                            Par(3) = ControlledZoneNum;
                            Par(4) = QZnReq;
                            TempSolveRoot::SolveRoot(state, 0.001, MaxIterCycl, SolFlag, HWFlow, CalcFanCoilHWLoadResidual, 0.0, MaxWaterFlow, Par);
                            if (SolFlag == -1) {
                                // tighten limits on water flow rate to see if this allows convergence
                                state.dataFanCoilUnits->CoolingLoad = false;
                                state.dataFanCoilUnits->HeatingLoad = true;
                                TightenWaterFlowLimits(state,
                                                       FanCoilNum,
                                                       state.dataFanCoilUnits->CoolingLoad,
                                                       state.dataFanCoilUnits->HeatingLoad,
                                                       FanCoil(FanCoilNum).HeatCoilFluidInletNode,
                                                       ControlledZoneNum,
                                                       FirstHVACIteration,
                                                       QZnReq,
                                                       MinWaterFlow,
                                                       MaxWaterFlow);
                                TempSolveRoot::SolveRoot(
                                    state, 0.001, MaxIterCycl, SolFlag, HWFlow, CalcFanCoilHWLoadResidual, MinWaterFlow, MaxWaterFlow, Par);
                                if (SolFlag == -1) {
                                    ++FanCoil(FanCoilNum).ConvgErrCountH;
                                    if (FanCoil(FanCoilNum).ConvgErrCountH < 2) {
                                        ShowWarningError(state, "Hot Water control failed in fan coil unit " + FanCoil(FanCoilNum).Name);
                                        ShowContinueError(state, "  Iteration limit exceeded in calculating water flow rate ");
                                        Node(FanCoil(FanCoilNum).HeatCoilFluidInletNode).MassFlowRate = HWFlow;
                                        Calc4PipeFanCoil(state, FanCoilNum, ControlledZoneNum, FirstHVACIteration, QUnitOut);
                                        ShowContinueErrorTimeStamp(state, format("Load Request = {}, Final Capacity = {}", QZnReq, QUnitOut));
                                        ShowContinueErrorTimeStamp(
                                            state,
                                            format("Min water flow used during iterations = {}, Max water flow used during iterations = {}",
                                                   MinWaterFlow,
                                                   MaxWaterFlow));
                                        ShowContinueErrorTimeStamp(state, format("Water flow rate on last iteration = {}", HWFlow));
                                        ShowContinueErrorTimeStamp(state, "..Water flow rate set to last iteration value ");
                                    } else {
                                        ShowRecurringWarningErrorAtEnd(state, "Hot water flow Iteration limit exceeded in fan coil unit " +
                                                                           FanCoil(FanCoilNum).Name,
                                                                       FanCoil(FanCoilNum).MaxIterIndexH);
                                    }
                                } else if (SolFlag == -2) {
                                    ++FanCoil(FanCoilNum).LimitErrCountH;
                                    if (FanCoil(FanCoilNum).LimitErrCountH < 2) {
                                        ShowWarningError(state, "Hot Water control failed in fan coil unit " + FanCoil(FanCoilNum).Name);
                                        ShowContinueError(state, "  Bad hot water mass flow limits");
                                        ShowContinueErrorTimeStamp(state, "..Water flow rate set to lower limit ");
                                    } else {
                                        ShowRecurringWarningErrorAtEnd(state, "Hot Water control failed in fan coil unit " + FanCoil(FanCoilNum).Name,
                                                                       FanCoil(FanCoilNum).BadMassFlowLimIndexH);
                                    }
                                }
                            } else if (SolFlag == -2) {
                                ++FanCoil(FanCoilNum).LimitErrCountH;
                                if (FanCoil(FanCoilNum).LimitErrCountH < 2) {
                                    ShowWarningError(state, "Hot Water control failed in fan coil unit " + FanCoil(FanCoilNum).Name);
                                    ShowContinueError(state, "  Bad hot water mass flow limits");
                                    ShowContinueErrorTimeStamp(state, "..Water flow rate set to lower limit ");
                                } else {
                                    ShowRecurringWarningErrorAtEnd(state, "Hot Water control failed in fan coil unit " + FanCoil(FanCoilNum).Name,
                                                                   FanCoil(FanCoilNum).BadMassFlowLimIndexH);
                                }
                            }
                        } else {
                            Par(1) = double(FanCoilNum);
                            Par(2) = 0.0; // FLAG, IF 1.0 then FirstHVACIteration equals TRUE, if 0.0 then FirstHVACIteration equals false
                            if (FirstHVACIteration) Par(2) = 1.0;
                            Par(3) = ControlledZoneNum;
                            Par(4) = QZnReq;
                            TempSolveRoot::SolveRoot(state, 0.001, MaxIterCycl, SolFlag, PLR, CalcFanCoilLoadResidual, 0.0, 1.0, Par);
                        }
                    } else {
                        // demand greater than capacity
                        if (FanCoil(FanCoilNum).HCoilType_Num == HCoil::Water) {
                            HWFlow = MaxWaterFlow;
                        } else {
                            Calc4PipeFanCoil(state, FanCoilNum, ControlledZoneNum, FirstHVACIteration, QUnitOut, 1.0);
                        }
                    }
                    if (FanCoil(FanCoilNum).HCoilType_Num == HCoil::Water) {
                        if (!HotFlowLocked) {
                            mdot = HWFlow; // not flowlocked - set flow to HWFlow
                            SetComponentFlowRate(state, mdot,
                                                 FanCoil(FanCoilNum).HeatCoilFluidInletNode,
                                                 FanCoil(FanCoilNum).HeatCoilFluidOutletNodeNum,
                                                 FanCoil(FanCoilNum).HeatCoilLoopNum,
                                                 FanCoil(FanCoilNum).HeatCoilLoopSide,
                                                 FanCoil(FanCoilNum).HeatCoilBranchNum,
                                                 FanCoil(FanCoilNum).HeatCoilCompNum);
                            Calc4PipeFanCoil(state, FanCoilNum, ControlledZoneNum, FirstHVACIteration, QUnitOut); // get QUnitOut
                        } else {
                            // flow lock on
                            if (MdotLockH > HWFlow) { // if mdot > HWFlow, bypass extra flow
                                Calc4PipeFanCoil(state,
                                                 FanCoilNum,
                                                 ControlledZoneNum,
                                                 FirstHVACIteration,
                                                 QUnitOut); // get QUnitOut with HWFlow; rest will be bypassed
                                Node(FanCoil(FanCoilNum).HeatCoilFluidInletNode).MassFlowRate =
                                    MdotLockH; // reset flow to locked value. Since lock is on, must do this by hand
                                Node(FanCoil(FanCoilNum).HeatCoilFluidOutletNodeNum).MassFlowRate = MdotLockH;
                                // Keep soln flow rate but reset outlet water temperature - i.e. bypass extra water
                                HWFlowBypass = MdotLockH - HWFlow;
                                // change outlet water temperature and enthalpy
                                Node(FanCoil(FanCoilNum).HeatCoilFluidOutletNodeNum).Temp =
                                    (HWFlowBypass * Node(FanCoil(FanCoilNum).HeatCoilFluidInletNode).Temp +
                                     HWFlow * Node(FanCoil(FanCoilNum).HeatCoilFluidOutletNodeNum).Temp) /
                                    MdotLockH;
                                Node(FanCoil(FanCoilNum).HeatCoilFluidOutletNodeNum).Enthalpy =
                                    (HWFlowBypass * Node(FanCoil(FanCoilNum).HeatCoilFluidInletNode).Enthalpy +
                                     HWFlow * Node(FanCoil(FanCoilNum).HeatCoilFluidOutletNodeNum).Enthalpy) /
                                    MdotLockH;
                            } else {
                                // if MdotLockH <= HWFlow use MdotLockH as is
                                Node(FanCoil(FanCoilNum).HeatCoilFluidInletNode).MassFlowRate =
                                    MdotLockH; // reset flow to locked value. Since lock is on, must do this by hand
                                Node(FanCoil(FanCoilNum).HeatCoilFluidOutletNodeNum).MassFlowRate = MdotLockH;
                                Calc4PipeFanCoil(state, FanCoilNum, ControlledZoneNum, FirstHVACIteration, QUnitOut);
                            }
                        }
                    }
                    CalcZoneSensibleOutput(AirMassFlow, Node(OutletNode).Temp, Node(InletNode).Temp, Node(InletNode).HumRat, QUnitOut);
                } else {
                    // no action
                    QUnitOut = QUnitOutNoHC;
                }

                // CR9155 Remove specific humidity calculations
                SpecHumOut = Node(OutletNode).HumRat;
                SpecHumIn = Node(InletNode).HumRat;
                LatentOutput = AirMassFlow * (SpecHumOut - SpecHumIn); // Latent rate (kg/s), dehumid = negative
                QTotUnitOut = AirMassFlow * (Node(OutletNode).Enthalpy - Node(InletNode).Enthalpy);
                // report variables
                FanCoil(FanCoilNum).HeatPower = max(0.0, QUnitOut);
                FanCoil(FanCoilNum).SensCoolPower = std::abs(min(DataPrecisionGlobals::constant_zero, QUnitOut));
                FanCoil(FanCoilNum).TotCoolPower = std::abs(min(DataPrecisionGlobals::constant_zero, QTotUnitOut));
                if (FanCoil(FanCoilNum).FanType_Num != DataHVACGlobals::FanType_SystemModelObject) {
                    FanCoil(FanCoilNum).ElecPower = Fans::GetFanPower(FanCoil(FanCoilNum).FanIndex);
                } else {
                    FanCoil(FanCoilNum).ElecPower = HVACFan::fanObjs[FanCoil(FanCoilNum).FanIndex]->fanPower();
                }

                PowerMet = QUnitOut;
                LatOutputProvided = LatentOutput;

                // cycling fan constant water flow AND VarFanVarFlow
            } else if ((SELECT_CASE_var == CCM::CycFan) || (SELECT_CASE_var == CCM::VarFanVarFlow)) {

                if (state.dataZoneEnergyDemand->CurDeadBandOrSetback(ZoneNum) || AirMassFlow < SmallMassFlow) UnitOn = false;

                // zero the hot & cold water flows
                mdot = 0.0;
                SetComponentFlowRate(state, mdot,
                                     FanCoil(FanCoilNum).CoolCoilFluidInletNode,
                                     FanCoil(FanCoilNum).CoolCoilFluidOutletNodeNum,
                                     FanCoil(FanCoilNum).CoolCoilLoopNum,
                                     FanCoil(FanCoilNum).CoolCoilLoopSide,
                                     FanCoil(FanCoilNum).CoolCoilBranchNum,
                                     FanCoil(FanCoilNum).CoolCoilCompNum);
                if (state.dataPlnt->PlantLoop(FanCoil(FanCoilNum).CoolCoilLoopNum).LoopSide(FanCoil(FanCoilNum).CoolCoilLoopSide).FlowLock == DataPlant::iFlowLock::Locked) {
                    ColdFlowLocked = true; // check for flow lock
                }
                if (FanCoil(FanCoilNum).HCoilType_Num == HCoil::Water) {
                    mdot = 0.0;
                    SetComponentFlowRate(state, mdot,
                                         FanCoil(FanCoilNum).HeatCoilFluidInletNode,
                                         FanCoil(FanCoilNum).HeatCoilFluidOutletNodeNum,
                                         FanCoil(FanCoilNum).HeatCoilLoopNum,
                                         FanCoil(FanCoilNum).HeatCoilLoopSide,
                                         FanCoil(FanCoilNum).HeatCoilBranchNum,
                                         FanCoil(FanCoilNum).HeatCoilCompNum);
                    if (state.dataPlnt->PlantLoop(FanCoil(FanCoilNum).HeatCoilLoopNum).LoopSide(FanCoil(FanCoilNum).HeatCoilLoopSide).FlowLock == DataPlant::iFlowLock::Locked) {
                        HotFlowLocked = true; // save locked flow
                    }
                }

                // obtain unit output with no active heating/cooling
                Calc4PipeFanCoil(state, FanCoilNum, ControlledZoneNum, FirstHVACIteration, QUnitOutNoHC, 0.0);

                // get the loads at the coil
                QCoilHeatSP = state.dataZoneEnergyDemand->ZoneSysEnergyDemand(ZoneNum).RemainingOutputReqToHeatSP - QUnitOutNoHC;
                QCoilCoolSP = state.dataZoneEnergyDemand->ZoneSysEnergyDemand(ZoneNum).RemainingOutputReqToCoolSP - QUnitOutNoHC;

                // speed fan selection only for multispeed cycling fan
                if (UnitOn && (FanCoil(FanCoilNum).CapCtrlMeth_Num == CCM::CycFan)) {
                    QZnReq = state.dataZoneEnergyDemand->ZoneSysEnergyDemand(ZoneNum).RemainingOutputRequired;

                    // set water side mass flow rate
                    if (QCoilCoolSP < 0) {
                        Node(FanCoil(FanCoilNum).CoolCoilFluidInletNode).MassFlowRate = FanCoil(FanCoilNum).MaxCoolCoilFluidFlow;
                    } else if (QCoilHeatSP > 0 && FanCoil(FanCoilNum).HCoilType_Num != HCoil::Electric) {
                        Node(FanCoil(FanCoilNum).HeatCoilFluidInletNode).MassFlowRate = FanCoil(FanCoilNum).MaxHeatCoilFluidFlow;
                    }

                    Node(InletNode).MassFlowRateMax = FanCoil(FanCoilNum).LowSpeedRatio * FanCoil(FanCoilNum).MaxAirMassFlow;
                    FanCoil(FanCoilNum).SpeedFanSel = 1;
                    FanCoil(FanCoilNum).SpeedFanRatSel = FanCoil(FanCoilNum).LowSpeedRatio;
                    Calc4PipeFanCoil(state, FanCoilNum, ControlledZoneNum, FirstHVACIteration, QUnitOutMax);
                    if (std::abs(QUnitOutMax) < std::abs(QZnReq)) {
                        Node(InletNode).MassFlowRateMax = FanCoil(FanCoilNum).MedSpeedRatio * FanCoil(FanCoilNum).MaxAirMassFlow;
                        FanCoil(FanCoilNum).SpeedFanSel = 2;
                        FanCoil(FanCoilNum).SpeedFanRatSel = FanCoil(FanCoilNum).MedSpeedRatio;
                        Calc4PipeFanCoil(state, FanCoilNum, ControlledZoneNum, FirstHVACIteration, QUnitOutMax);
                    }
                    if (std::abs(QUnitOutMax) < std::abs(QZnReq)) {
                        FanCoil(FanCoilNum).SpeedFanSel = 3;
                        FanCoil(FanCoilNum).SpeedFanRatSel = 1.0;
                        Node(InletNode).MassFlowRateMax = FanCoil(FanCoilNum).MaxAirMassFlow;
                    }
                } else {
                    FanCoil(FanCoilNum).SpeedFanSel = 0;
                }

                // meet the coil load adjusted for fan operation
                if (UnitOn && QCoilCoolSP < (-1.0 * SmallLoad) && state.dataHeatBalFanSys->TempControlType(ZoneNum) != SingleHeatingSetPoint) {
                    // cooling coil action, maximum cold water flow
                    mdot = FanCoil(FanCoilNum).MaxCoolCoilFluidFlow;
                    SetComponentFlowRate(state, mdot,
                                         FanCoil(FanCoilNum).CoolCoilFluidInletNode,
                                         FanCoil(FanCoilNum).CoolCoilFluidOutletNodeNum,
                                         FanCoil(FanCoilNum).CoolCoilLoopNum,
                                         FanCoil(FanCoilNum).CoolCoilLoopSide,
                                         FanCoil(FanCoilNum).CoolCoilBranchNum,
                                         FanCoil(FanCoilNum).CoolCoilCompNum);

                    QZnReq = state.dataZoneEnergyDemand->ZoneSysEnergyDemand(ZoneNum).RemainingOutputReqToCoolSP;
                    ControlOffset = FanCoil(FanCoilNum).ColdControlOffset;

                    // get the maximum output of the fcu
                    Calc4PipeFanCoil(state, FanCoilNum, ControlledZoneNum, FirstHVACIteration, QUnitOutMax); // call without PLR means PLR = 1

                    if (QUnitOutMax < QZnReq) {
                        // more cooling than required, find reduced air and water flow rate to meet the load
                        // solve for the cold water flow rate with no limit set by flow rate lockdown
                        Par(1) = double(FanCoilNum);
                        Par(2) = 0.0; // FLAG, IF 1.0 then FirstHVACIteration equals TRUE, if 0.0 then FirstHVACIteration equals false
                        if (FirstHVACIteration) Par(2) = 1.0;
                        Par(3) = ControlledZoneNum;
                        Par(4) = QZnReq;
                        Par(5) = double(FanCoil(FanCoilNum).CoolCoilFluidInletNode);
                        TempSolveRoot::SolveRoot(state, 0.001, MaxIterCycl, SolFlag, PLR, CalcFanCoilPLRResidual, 0.0, 1.0, Par);
                        if (SolFlag == -1) {
                            // tighten limits on water flow rate to see if this allows convergence
                            state.dataFanCoilUnits->CoolingLoad = true;
                            state.dataFanCoilUnits->HeatingLoad = false;
                            TightenAirAndWaterFlowLimits(state,
                                                         FanCoilNum,
                                                         state.dataFanCoilUnits->CoolingLoad,
                                                         state.dataFanCoilUnits->HeatingLoad,
                                                         FanCoil(FanCoilNum).CoolCoilFluidInletNode,
                                                         ControlledZoneNum,
                                                         FirstHVACIteration,
                                                         QZnReq,
                                                         PLRMin,
                                                         PLRMax);
                            TempSolveRoot::SolveRoot(state, 0.001, MaxIterCycl, SolFlag, PLR, CalcFanCoilPLRResidual, PLRMin, PLRMax, Par);
                            if (SolFlag == -1) {
                                ++FanCoil(FanCoilNum).ConvgErrCountC;
                                if (FanCoil(FanCoilNum).ConvgErrCountC < 2) {
                                    ShowWarningError(state, "Part-load ratio cooling control failed in fan coil unit " + FanCoil(FanCoilNum).Name);
                                    ShowContinueError(state, "  Iteration limit exceeded in calculating FCU part-load ratio ");
                                    Node(FanCoil(FanCoilNum).CoolCoilFluidInletNode).MassFlowRate = PLR * FanCoil(FanCoilNum).MaxCoolCoilFluidFlow;
                                    Calc4PipeFanCoil(state, FanCoilNum, ControlledZoneNum, FirstHVACIteration, QUnitOut, PLR);
                                    ShowContinueErrorTimeStamp(state, format("Load Request = {}, Final Capacity = {}", QZnReq, QUnitOut));
                                    ShowContinueErrorTimeStamp(
                                        state,
                                        format(
                                            "Min part-load used during iterations = {}, Max part-load used during iterations = {}", PLRMin, PLRMax));
                                    ShowContinueErrorTimeStamp(state, format("Part-load ratio on last iteration = {}", PLR));
                                    ShowContinueErrorTimeStamp(state, "..Part-load ratio set to last iteration value ");
                                } else {
                                    ShowRecurringWarningErrorAtEnd(state, "Part-load ratio cooling iteration limit exceeded in fan coil unit " +
                                                                       FanCoil(FanCoilNum).Name,
                                                                   FanCoil(FanCoilNum).MaxIterIndexC);
                                }
                            } else if (SolFlag == -2) {
                                ++FanCoil(FanCoilNum).LimitErrCountC;
                                if (FanCoil(FanCoilNum).LimitErrCountC < 2) {
                                    ShowWarningError(state, "Part-load ratio cooling control failed in fan coil unit " + FanCoil(FanCoilNum).Name);
                                    ShowContinueError(state, "  Bad part-load ratio limits");
                                    ShowContinueErrorTimeStamp(state, format("..Part-load ratio set to {}", PLRMin));
                                } else {
                                    ShowRecurringWarningErrorAtEnd(state, "Part-load ratio cooling control failed in fan coil unit " +
                                                                       FanCoil(FanCoilNum).Name,
                                                                   FanCoil(FanCoilNum).BadMassFlowLimIndexC);
                                }
                            }
                        } else if (SolFlag == -2) {
                            ++FanCoil(FanCoilNum).LimitErrCountC;
                            if (FanCoil(FanCoilNum).LimitErrCountC < 2) {
                                ShowWarningError(state, "Part-load ratio control failed in fan coil unit " + FanCoil(FanCoilNum).Name);
                                ShowContinueError(state, "  Bad part-load ratio limits");
                                ShowContinueErrorTimeStamp(state, "..Part-load ratio set to 0");
                            } else {
                                ShowRecurringWarningErrorAtEnd(state, "Part-load ratio control failed in fan coil unit " + FanCoil(FanCoilNum).Name,
                                                               FanCoil(FanCoilNum).BadMassFlowLimIndexC);
                            }
                        }
                        mdot = PLR * FanCoil(FanCoilNum).MaxCoolCoilFluidFlow;
                        SetComponentFlowRate(state, mdot,
                                             FanCoil(FanCoilNum).CoolCoilFluidInletNode,
                                             FanCoil(FanCoilNum).CoolCoilFluidOutletNodeNum,
                                             FanCoil(FanCoilNum).CoolCoilLoopNum,
                                             FanCoil(FanCoilNum).CoolCoilLoopSide,
                                             FanCoil(FanCoilNum).CoolCoilBranchNum,
                                             FanCoil(FanCoilNum).CoolCoilCompNum);
                    } else {
                        PLR = 1.0;
                        mdot = PLR * FanCoil(FanCoilNum).MaxCoolCoilFluidFlow;
                        SetComponentFlowRate(state, mdot,
                                             FanCoil(FanCoilNum).CoolCoilFluidInletNode,
                                             FanCoil(FanCoilNum).CoolCoilFluidOutletNodeNum,
                                             FanCoil(FanCoilNum).CoolCoilLoopNum,
                                             FanCoil(FanCoilNum).CoolCoilLoopSide,
                                             FanCoil(FanCoilNum).CoolCoilBranchNum,
                                             FanCoil(FanCoilNum).CoolCoilCompNum);
                    }

                    // at the end calculate output
                    Calc4PipeFanCoil(state, FanCoilNum, ControlledZoneNum, FirstHVACIteration, QUnitOut, PLR);

                } else if (UnitOn && QCoilHeatSP > SmallLoad && state.dataHeatBalFanSys->TempControlType(ZoneNum) != SingleCoolingSetPoint) {
                    // heating coil action, maximun hot water flow

                    if (FanCoil(FanCoilNum).HCoilType_Num == HCoil::Water) {
                        mdot = FanCoil(FanCoilNum).MaxHeatCoilFluidFlow;
                        SetComponentFlowRate(state, mdot,
                                             FanCoil(FanCoilNum).HeatCoilFluidInletNode,
                                             FanCoil(FanCoilNum).HeatCoilFluidOutletNodeNum,
                                             FanCoil(FanCoilNum).HeatCoilLoopNum,
                                             FanCoil(FanCoilNum).HeatCoilLoopSide,
                                             FanCoil(FanCoilNum).HeatCoilBranchNum,
                                             FanCoil(FanCoilNum).HeatCoilCompNum);
                    }

                    QZnReq = state.dataZoneEnergyDemand->ZoneSysEnergyDemand(ZoneNum).RemainingOutputReqToHeatSP;
                    ControlOffset = FanCoil(FanCoilNum).HotControlOffset;

                    // get the maximum output of the fcu
                    Calc4PipeFanCoil(state, FanCoilNum, ControlledZoneNum, FirstHVACIteration, QUnitOutMax);
                    // calculate the PLR, if load greater than output, PLR = 1 (output = max)
                    if (QUnitOutMax > QZnReq) {
                        // more heating than required, find reduced water flow rate to meet the load
                        if (FanCoil(FanCoilNum).HCoilType_Num == HCoil::Water) {
                            // solve for the hot water flow rate with no limit set by flow rate lockdown
                            Par(1) = double(FanCoilNum);
                            Par(2) = 0.0; // FLAG, IF 1.0 then FirstHVACIteration equals TRUE, if 0.0 then FirstHVACIteration equals false
                            if (FirstHVACIteration) Par(2) = 1.0;
                            Par(3) = ControlledZoneNum;
                            Par(4) = QZnReq;
                            Par(5) = double(FanCoil(FanCoilNum).HeatCoilFluidInletNode);
                            TempSolveRoot::SolveRoot(state, 0.001, MaxIterCycl, SolFlag, PLR, CalcFanCoilPLRResidual, 0.0, 1.0, Par);
                            if (SolFlag == -1) {
                                // tighten limits on water flow rate to see if this allows convergence
                                state.dataFanCoilUnits->CoolingLoad = false;
                                state.dataFanCoilUnits->HeatingLoad = true;
                                TightenAirAndWaterFlowLimits(state,
                                                             FanCoilNum,
                                                             state.dataFanCoilUnits->CoolingLoad,
                                                             state.dataFanCoilUnits->HeatingLoad,
                                                             FanCoil(FanCoilNum).HeatCoilFluidInletNode,
                                                             ControlledZoneNum,
                                                             FirstHVACIteration,
                                                             QZnReq,
                                                             PLRMin,
                                                             PLRMax);
                                TempSolveRoot::SolveRoot(state, 0.001, MaxIterCycl, SolFlag, PLR, CalcFanCoilPLRResidual, PLRMin, PLRMax, Par);
                                if (SolFlag == -1) {
                                    ++FanCoil(FanCoilNum).ConvgErrCountH;
                                    if (FanCoil(FanCoilNum).ConvgErrCountH < 2) {
                                        ShowWarningError(state, "Part-load ratio heating control failed in fan coil unit " + FanCoil(FanCoilNum).Name);
                                        ShowContinueError(state, "  Iteration limit exceeded in calculating FCU part-load ratio ");
                                        Node(FanCoil(FanCoilNum).HeatCoilFluidInletNode).MassFlowRate =
                                            PLR * FanCoil(FanCoilNum).MaxHeatCoilFluidFlow;
                                        Calc4PipeFanCoil(state, FanCoilNum, ControlledZoneNum, FirstHVACIteration, QUnitOut, PLR);
                                        ShowContinueErrorTimeStamp(state, format("Load Request = {}, Final Capacity = {}", QZnReq, QUnitOut));
                                        ShowContinueErrorTimeStamp(
                                            state,
                                            format("Min part-load ratio used during iterations = {}, Max part-load used during iterations = {}",
                                                   PLRMin,
                                                   PLRMax));
                                        ShowContinueErrorTimeStamp(state, format("Part-load ratio on last iteration = {}", PLR));
                                        ShowContinueErrorTimeStamp(state, "..Part-load ratio set to last iteration value ");
                                    } else {
                                        ShowRecurringWarningErrorAtEnd(state, "Part-load ratio heating iteration limit exceeded in fan coil unit " +
                                                                           FanCoil(FanCoilNum).Name,
                                                                       FanCoil(FanCoilNum).MaxIterIndexH);
                                    }
                                } else if (SolFlag == -2) {
                                    ++FanCoil(FanCoilNum).LimitErrCountH;
                                    if (FanCoil(FanCoilNum).LimitErrCountH < 2) {
                                        ShowWarningError(state, "Part-load ratio heating control failed in fan coil unit " + FanCoil(FanCoilNum).Name);
                                        ShowContinueError(state, "  Bad hot part-load ratio limits");
                                        ShowContinueErrorTimeStamp(state, format("..Part-load ratio set to {}", PLRMin));
                                    } else {
                                        ShowRecurringWarningErrorAtEnd(state, "Part-load ratio heating control failed in fan coil unit " +
                                                                           FanCoil(FanCoilNum).Name,
                                                                       FanCoil(FanCoilNum).BadMassFlowLimIndexH);
                                    }
                                }
                            } else if (SolFlag == -2) {
                                ++FanCoil(FanCoilNum).LimitErrCountH;
                                if (FanCoil(FanCoilNum).LimitErrCountH < 2) {
                                    ShowWarningError(state, "Part-load ratio heating control failed in fan coil unit " + FanCoil(FanCoilNum).Name);
                                    ShowContinueError(state, "  Bad part-load ratio limits");
                                    ShowContinueErrorTimeStamp(state, "..Part-load ratio set to 0");
                                } else {
                                    ShowRecurringWarningErrorAtEnd(state, "Part-load ratio heating control failed in fan coil unit " +
                                                                       FanCoil(FanCoilNum).Name,
                                                                   FanCoil(FanCoilNum).BadMassFlowLimIndexH);
                                }
                            }
                            HWFlow = PLR * FanCoil(FanCoilNum).MaxHeatCoilFluidFlow;
                            SetComponentFlowRate(state, HWFlow,
                                                 FanCoil(FanCoilNum).HeatCoilFluidInletNode,
                                                 FanCoil(FanCoilNum).HeatCoilFluidOutletNodeNum,
                                                 FanCoil(FanCoilNum).HeatCoilLoopNum,
                                                 FanCoil(FanCoilNum).HeatCoilLoopSide,
                                                 FanCoil(FanCoilNum).HeatCoilBranchNum,
                                                 FanCoil(FanCoilNum).HeatCoilCompNum);

                        } else {
                            Par(1) = double(FanCoilNum);
                            Par(2) = 0.0; // FLAG, IF 1.0 then FirstHVACIteration equals TRUE, if 0.0 then FirstHVACIteration equals false
                            if (FirstHVACIteration) Par(2) = 1.0;
                            Par(3) = ControlledZoneNum;
                            Par(4) = QZnReq;
                            TempSolveRoot::SolveRoot(state, 0.001, MaxIterCycl, SolFlag, PLR, CalcFanCoilLoadResidual, 0.0, 1.0, Par);
                        }
                    } else {
                        PLR = 1.0;
                        if (FanCoil(FanCoilNum).HCoilType_Num == HCoil::Water) {
                            mdot = PLR * FanCoil(FanCoilNum).MaxHeatCoilFluidFlow;
                            SetComponentFlowRate(state, mdot,
                                                 FanCoil(FanCoilNum).HeatCoilFluidInletNode,
                                                 FanCoil(FanCoilNum).HeatCoilFluidOutletNodeNum,
                                                 FanCoil(FanCoilNum).HeatCoilLoopNum,
                                                 FanCoil(FanCoilNum).HeatCoilLoopSide,
                                                 FanCoil(FanCoilNum).HeatCoilBranchNum,
                                                 FanCoil(FanCoilNum).HeatCoilCompNum);
                        }
                    }

                    // at the end calculate output with adjusted PLR
                    Calc4PipeFanCoil(state, FanCoilNum, ControlledZoneNum, FirstHVACIteration, QUnitOut, PLR);

                } else {
                    // no action, zero the air flow rate, the unit is off
                    Node(InletNode).MassFlowRate = 0.0;
                    Node(OutletNode).MassFlowRate = 0.0;
                    FanCoil(FanCoilNum).SpeedFanSel = 0;
                    PLR = 0.0;
                    Calc4PipeFanCoil(state, FanCoilNum, ControlledZoneNum, FirstHVACIteration, QUnitOut, PLR);
                }

                AirMassFlow = Node(InletNode).MassFlowRate;
                // CR9155 Remove specific humidity calculations
                SpecHumOut = Node(OutletNode).HumRat;
                SpecHumIn = Node(InletNode).HumRat;
                LatentOutput = AirMassFlow * (SpecHumOut - SpecHumIn); // Latent rate (kg/s), dehumid = negative
                QTotUnitOut = AirMassFlow * (Node(OutletNode).Enthalpy - Node(InletNode).Enthalpy);
                // report variables
                FanCoil(FanCoilNum).HeatPower = max(0.0, QUnitOut);
                FanCoil(FanCoilNum).SensCoolPower = std::abs(min(DataPrecisionGlobals::constant_zero, QUnitOut));
                FanCoil(FanCoilNum).TotCoolPower = std::abs(min(DataPrecisionGlobals::constant_zero, QTotUnitOut));
                if (FanCoil(FanCoilNum).FanType_Num != DataHVACGlobals::FanType_SystemModelObject) {
                    FanCoil(FanCoilNum).ElecPower = Fans::GetFanPower(FanCoil(FanCoilNum).FanIndex);
                } else {
                    FanCoil(FanCoilNum).ElecPower = HVACFan::fanObjs[FanCoil(FanCoilNum).FanIndex]->fanPower();
                }
                FanCoil(FanCoilNum).PLR = PLR;
                PowerMet = QUnitOut;
                LatOutputProvided = LatentOutput;

            } else if (FanCoil(FanCoilNum).CapCtrlMeth_Num == CCM::ASHRAE) {

                if (AirMassFlow < SmallMassFlow) UnitOn = false;

                //  zero the hot & cold water flows
                mdot = 0.0;
                SetComponentFlowRate(state, mdot,
                                     FanCoil(FanCoilNum).CoolCoilFluidInletNode,
                                     FanCoil(FanCoilNum).CoolCoilFluidOutletNodeNum,
                                     FanCoil(FanCoilNum).CoolCoilLoopNum,
                                     FanCoil(FanCoilNum).CoolCoilLoopSide,
                                     FanCoil(FanCoilNum).CoolCoilBranchNum,
                                     FanCoil(FanCoilNum).CoolCoilCompNum);

                if (FanCoil(FanCoilNum).HCoilType_Num == HCoil::Water) {
                    mdot = 0.0;
                    SetComponentFlowRate(state, mdot,
                                         FanCoil(FanCoilNum).HeatCoilFluidInletNode,
                                         FanCoil(FanCoilNum).HeatCoilFluidOutletNodeNum,
                                         FanCoil(FanCoilNum).HeatCoilLoopNum,
                                         FanCoil(FanCoilNum).HeatCoilLoopSide,
                                         FanCoil(FanCoilNum).HeatCoilBranchNum,
                                         FanCoil(FanCoilNum).HeatCoilCompNum);
                }

                OAMassFlow = 0.0;

                // determine minimum outdoor air flow rate
                if (FanCoil(FanCoilNum).DSOAPtr > 0 && FanCoil(FanCoilNum).OutsideAirNode > 0) {
                    OAVolumeFlowRate = CalcDesignSpecificationOutdoorAir(state, FanCoil(FanCoilNum).DSOAPtr, ZoneNum, true, true);
                    RhoAir = PsyRhoAirFnPbTdbW(state, Node(FanCoil(FanCoilNum).OutsideAirNode).Press,
                                               Node(FanCoil(FanCoilNum).OutsideAirNode).Temp,
                                               Node(FanCoil(FanCoilNum).OutsideAirNode).HumRat);
                    OAMassFlow = OAVolumeFlowRate * RhoAir;
                }

                MinSAMassFlowRate =
                    min(max(OAMassFlow, FanCoil(FanCoilNum).MaxAirMassFlow * FanCoil(FanCoilNum).LowSpeedRatio), FanCoil(FanCoilNum).MaxAirMassFlow);
                MaxSAMassFlowRate = FanCoil(FanCoilNum).MaxAirMassFlow;
                state.dataFanCoilUnits->HeatingLoad = false;
                state.dataFanCoilUnits->CoolingLoad = false;
                if (UnitOn) {
                    Node(InletNode).MassFlowRate = MinSAMassFlowRate;
                    FanCoil(FanCoilNum).MaxNoCoolHeatAirMassFlow = MinSAMassFlowRate;
                    FanCoil(FanCoilNum).MaxCoolAirMassFlow = MaxSAMassFlowRate;
                    FanCoil(FanCoilNum).MaxHeatAirMassFlow = MaxSAMassFlowRate;
                    FanCoil(FanCoilNum).LowSpeedCoolFanRatio = MinSAMassFlowRate / MaxSAMassFlowRate;
                    FanCoil(FanCoilNum).LowSpeedHeatFanRatio = MinSAMassFlowRate / MaxSAMassFlowRate;

                    Calc4PipeFanCoil(state,
                                     FanCoilNum,
                                     ControlledZoneNum,
                                     FirstHVACIteration,
                                     QUnitOutNoHC,
                                     0.0); // needs PLR=0 for electric heating coil, otherwise will run at full capacity

                    QCoilCoolSP = state.dataZoneEnergyDemand->ZoneSysEnergyDemand(ZoneNum).RemainingOutputReqToCoolSP;
                    QCoilHeatSP = state.dataZoneEnergyDemand->ZoneSysEnergyDemand(ZoneNum).RemainingOutputReqToHeatSP;

                    if (QCoilHeatSP > 0.0 && QCoilCoolSP > 0.0 && state.dataHeatBalFanSys->TempControlType(ZoneNum) != SingleCoolingSetPoint) {
                        QZnReq = QCoilHeatSP;
                        state.dataFanCoilUnits->HeatingLoad = true;
                    } else if (QCoilHeatSP > 0.0 && QCoilCoolSP > 0.0 && state.dataHeatBalFanSys->TempControlType(ZoneNum) == SingleCoolingSetPoint) {
                        QZnReq = 0.0;
                    } else if (QCoilHeatSP < 0.0 && QCoilCoolSP < 0.0 && state.dataHeatBalFanSys->TempControlType(ZoneNum) != SingleHeatingSetPoint) {
                        QZnReq = QCoilCoolSP;
                        state.dataFanCoilUnits->CoolingLoad = true;
                    } else if (QCoilHeatSP < 0.0 && QCoilCoolSP < 0.0 && state.dataHeatBalFanSys->TempControlType(ZoneNum) == SingleHeatingSetPoint) {
                        QZnReq = 0.0;
                    } else if (QCoilHeatSP <= 0.0 && QCoilCoolSP >= 0.0) {
                        QZnReq = 0.0;
                    }
                }

                if (state.dataFanCoilUnits->CoolingLoad) {

                    Node(InletNode).MassFlowRate = MaxSAMassFlowRate;

                    mdot = FanCoil(FanCoilNum).MaxCoolCoilFluidFlow;
                    SetComponentFlowRate(state, mdot,
                                         FanCoil(FanCoilNum).CoolCoilFluidInletNode,
                                         FanCoil(FanCoilNum).CoolCoilFluidOutletNodeNum,
                                         FanCoil(FanCoilNum).CoolCoilLoopNum,
                                         FanCoil(FanCoilNum).CoolCoilLoopSide,
                                         FanCoil(FanCoilNum).CoolCoilBranchNum,
                                         FanCoil(FanCoilNum).CoolCoilCompNum);

                } else if (state.dataFanCoilUnits->HeatingLoad) {

                    Node(InletNode).MassFlowRate = MaxSAMassFlowRate;

                    if (FanCoil(FanCoilNum).HCoilType_Num == HCoil::Water) {
                        mdot = FanCoil(FanCoilNum).MaxHeatCoilFluidFlow;
                        SetComponentFlowRate(state, mdot,
                                             FanCoil(FanCoilNum).HeatCoilFluidInletNode,
                                             FanCoil(FanCoilNum).HeatCoilFluidOutletNodeNum,
                                             FanCoil(FanCoilNum).HeatCoilLoopNum,
                                             FanCoil(FanCoilNum).HeatCoilLoopSide,
                                             FanCoil(FanCoilNum).HeatCoilBranchNum,
                                             FanCoil(FanCoilNum).HeatCoilCompNum);
                    }
                }

                Calc4PipeFanCoil(state, FanCoilNum, ControlledZoneNum, FirstHVACIteration, QUnitOutMax);

                if ((state.dataFanCoilUnits->CoolingLoad && QUnitOutMax < QZnReq) || (state.dataFanCoilUnits->HeatingLoad && QUnitOutMax > QZnReq)) {
                    if ((state.dataFanCoilUnits->CoolingLoad && QUnitOutNoHC < QZnReq) ||
                        (state.dataFanCoilUnits->HeatingLoad && QUnitOutNoHC > QZnReq)) {
                        PLR = 0.0;
                        FanCoil(FanCoilNum).FanPartLoadRatio = 0.0;       // set SZVAV model variable
                        Node(InletNode).MassFlowRate = MinSAMassFlowRate; // = min air flow rate + ((max-min) air flow rate * FanPartLoadRatio)
                        mdot = 0.0;
                        SetComponentFlowRate(state, mdot,
                                             FanCoil(FanCoilNum).CoolCoilFluidInletNode,
                                             FanCoil(FanCoilNum).CoolCoilFluidOutletNodeNum,
                                             FanCoil(FanCoilNum).CoolCoilLoopNum,
                                             FanCoil(FanCoilNum).CoolCoilLoopSide,
                                             FanCoil(FanCoilNum).CoolCoilBranchNum,
                                             FanCoil(FanCoilNum).CoolCoilCompNum);

                        if (FanCoil(FanCoilNum).HCoilType_Num == HCoil::Water) {
                            mdot = 0.0;
                            SetComponentFlowRate(state, mdot,
                                                 FanCoil(FanCoilNum).HeatCoilFluidInletNode,
                                                 FanCoil(FanCoilNum).HeatCoilFluidOutletNodeNum,
                                                 FanCoil(FanCoilNum).HeatCoilLoopNum,
                                                 FanCoil(FanCoilNum).HeatCoilLoopSide,
                                                 FanCoil(FanCoilNum).HeatCoilBranchNum,
                                                 FanCoil(FanCoilNum).HeatCoilCompNum);
                        }
                    } else {
                        Real64 OnOffAirFlowRatio = 1.0;
                        bool HXUnitOn = false;
                        int AirLoopNum = 0;
                        int CompressorOnFlag = 0;
                        auto &SZVAVModel(FanCoil(FanCoilNum));
                        // seems like passing these (arguments 2-n) as an array (similar to Par) would make this more uniform across different
                        // models
                        SZVAVModel::calcSZVAVModel(state,
                                                   SZVAVModel,
                                                   FanCoilNum,
                                                   FirstHVACIteration,
                                                   state.dataFanCoilUnits->CoolingLoad,
                                                   state.dataFanCoilUnits->HeatingLoad,
                                                   QZnReq,
                                                   OnOffAirFlowRatio,
                                                   HXUnitOn,
                                                   AirLoopNum,
                                                   PLR,
                                                   CompressorOnFlag);
                    }
                } else if ((state.dataFanCoilUnits->CoolingLoad && QUnitOutMax > QZnReq && QZnReq < 0.0) ||
                           (state.dataFanCoilUnits->HeatingLoad && QUnitOutMax < QZnReq && QZnReq > 0.0)) {
                    // load is larger than capacity, thus run the fancoil unit at full capacity
                    PLR = 1.0;
                }
                Calc4PipeFanCoil(state, FanCoilNum, ControlledZoneNum, FirstHVACIteration, QUnitOut, PLR);
                PowerMet = QUnitOut;
                AirMassFlow = Node(InletNode).MassFlowRate;
                // CR9155 Remove specific humidity calculations
                SpecHumOut = Node(OutletNode).HumRat;
                SpecHumIn = Node(InletNode).HumRat;
                // Latent rate (kg/s), dehumid = negative
                LatOutputProvided = AirMassFlow * (SpecHumOut - SpecHumIn);
                FanCoil(FanCoilNum).PLR = PLR;

                // cycling fan constant water flow AND VarFanVarFlow
            } else if (SELECT_CASE_var == CCM::VarFanConsFlow) {

                if (state.dataZoneEnergyDemand->CurDeadBandOrSetback(ZoneNum) || AirMassFlow < SmallMassFlow) UnitOn = false;

                //  zero the hot & cold water flows
                //    Node(FanCoil(FanCoilNum)%CoolCoilFluidInletNode)%MassFlowRate = 0.0
                //    Node(FanCoil(FanCoilNum)%HeatCoilFluidInletNode)%MassFlowRate = 0.0
                mdot = 0.0;
                SetComponentFlowRate(state, mdot,
                                     FanCoil(FanCoilNum).CoolCoilFluidInletNode,
                                     FanCoil(FanCoilNum).CoolCoilFluidOutletNodeNum,
                                     FanCoil(FanCoilNum).CoolCoilLoopNum,
                                     FanCoil(FanCoilNum).CoolCoilLoopSide,
                                     FanCoil(FanCoilNum).CoolCoilBranchNum,
                                     FanCoil(FanCoilNum).CoolCoilCompNum);

                if (FanCoil(FanCoilNum).HCoilType_Num == HCoil::Water) {
                    mdot = 0.0;
                    SetComponentFlowRate(state, mdot,
                                         FanCoil(FanCoilNum).HeatCoilFluidInletNode,
                                         FanCoil(FanCoilNum).HeatCoilFluidOutletNodeNum,
                                         FanCoil(FanCoilNum).HeatCoilLoopNum,
                                         FanCoil(FanCoilNum).HeatCoilLoopSide,
                                         FanCoil(FanCoilNum).HeatCoilBranchNum,
                                         FanCoil(FanCoilNum).HeatCoilCompNum);
                }
                Calc4PipeFanCoil(state,
                                 FanCoilNum,
                                 ControlledZoneNum,
                                 FirstHVACIteration,
                                 QUnitOutNoHC,
                                 0.0); // needs PLR=0 for electric heating coil, otherwise will run at full capacity

                if (UnitOn && state.dataZoneEnergyDemand->ZoneSysEnergyDemand(ZoneNum).RemainingOutputReqToCoolSP < (-1.0 * SmallLoad) &&
                        state.dataHeatBalFanSys->TempControlType(ZoneNum) != SingleHeatingSetPoint) {
                    // cooling coil action, maximum cold water flow
                    mdot = FanCoil(FanCoilNum).MaxCoolCoilFluidFlow;
                    SetComponentFlowRate(state, mdot,
                                         FanCoil(FanCoilNum).CoolCoilFluidInletNode,
                                         FanCoil(FanCoilNum).CoolCoilFluidOutletNodeNum,
                                         FanCoil(FanCoilNum).CoolCoilLoopNum,
                                         FanCoil(FanCoilNum).CoolCoilLoopSide,
                                         FanCoil(FanCoilNum).CoolCoilBranchNum,
                                         FanCoil(FanCoilNum).CoolCoilCompNum);
                    QZnReq = state.dataZoneEnergyDemand->ZoneSysEnergyDemand(ZoneNum).RemainingOutputReqToCoolSP;
                    ControlOffset = FanCoil(FanCoilNum).ColdControlOffset;

                    // get the maximum output of the fcu
                    Calc4PipeFanCoil(state, FanCoilNum, ControlledZoneNum, FirstHVACIteration, QUnitOutMax);
                    // calculate the PLR, if load greater than output, PLR = 1 (output = max)
                    if (QUnitOutMax != 0.0) PLR = std::abs(QZnReq / QUnitOutMax);
                    if (PLR > 1.0) PLR = 1.0;

                    // adjust the PLR to meet the cooling load calling Calc4PipeFanCoil repeatedly with the PLR adjusted
                    while (std::abs(Error) > ControlOffset && std::abs(AbsError) > SmallLoad && Iter < MaxIterCycl && PLR != 1.0) {
                        Calc4PipeFanCoil(state, FanCoilNum, ControlledZoneNum, FirstHVACIteration, QUnitOut, PLR);
                        Error = (QZnReq - QUnitOut) / QZnReq;
                        AbsError = QZnReq - QUnitOut;
                        DelPLR = (QZnReq - QUnitOut) / QUnitOutMax;
                        PLR += Relax * DelPLR;
                        PLR = max(0.0, min(1.0, PLR));
                        ++Iter;
                        if (Iter == 32) Relax = 0.5;
                        if (Iter == 65) Relax = 0.25;
                    }

                    // warning if not converged
                    if (Iter > (MaxIterCycl - 1)) {
                        if (FanCoil(FanCoilNum).MaxIterIndexC == 0) {
                            ShowWarningMessage(state, "ZoneHVAC:FourPipeFanCoil=\"" + FanCoil(FanCoilNum).Name +
                                               "\" -- Exceeded max iterations while adjusting cycling fan sensible runtime to meet the zone load "
                                               "within the cooling convergence tolerance.");
                            ShowContinueErrorTimeStamp(state, format("Iterations={}", MaxIterCycl));
                        }
                        ShowRecurringWarningErrorAtEnd(state, "ZoneHVAC:FourPipeFanCoil=\"" + FanCoil(FanCoilNum).Name +
                                                           "\"  -- Exceeded max iterations error (sensible runtime) continues...",
                                                       FanCoil(FanCoilNum).MaxIterIndexC);
                    }

                    // at the end calculate output with adjusted PLR
                    Calc4PipeFanCoil(state, FanCoilNum, ControlledZoneNum, FirstHVACIteration, QUnitOut, PLR);

                } else if (UnitOn && state.dataZoneEnergyDemand->ZoneSysEnergyDemand(ZoneNum).RemainingOutputReqToHeatSP > SmallLoad &&
                        state.dataHeatBalFanSys->TempControlType(ZoneNum) != SingleCoolingSetPoint) {
                    // heating coil action, maximun hot water flow
                    if (FanCoil(FanCoilNum).HCoilType_Num == HCoil::Water) {
                        mdot = FanCoil(FanCoilNum).MaxHeatCoilFluidFlow;
                        SetComponentFlowRate(state, mdot,
                                             FanCoil(FanCoilNum).HeatCoilFluidInletNode,
                                             FanCoil(FanCoilNum).HeatCoilFluidOutletNodeNum,
                                             FanCoil(FanCoilNum).HeatCoilLoopNum,
                                             FanCoil(FanCoilNum).HeatCoilLoopSide,
                                             FanCoil(FanCoilNum).HeatCoilBranchNum,
                                             FanCoil(FanCoilNum).HeatCoilCompNum);
                    }
                    QZnReq = state.dataZoneEnergyDemand->ZoneSysEnergyDemand(ZoneNum).RemainingOutputReqToHeatSP;
                    ControlOffset = FanCoil(FanCoilNum).HotControlOffset;

                    // get the maximum output of the fcu
                    Calc4PipeFanCoil(state, FanCoilNum, ControlledZoneNum, FirstHVACIteration, QUnitOutMax);
                    // calculate the PLR, if load greater than output, PLR = 1 (output = max)
                    if (QUnitOutMax != 0.0) PLR = std::abs(QZnReq / QUnitOutMax);
                    if (PLR > 1.0) PLR = 1.0;

                    // adjust the PLR to meet the heating load calling Calc4PipeFanCoil repeatedly with the PLR adjusted
                    while (std::abs(Error) > ControlOffset && std::abs(AbsError) > SmallLoad && Iter < MaxIterCycl && PLR != 1.0) {
                        Calc4PipeFanCoil(state, FanCoilNum, ControlledZoneNum, FirstHVACIteration, QUnitOut, PLR);
                        Error = (QZnReq - QUnitOut) / QZnReq;
                        AbsError = QZnReq - QUnitOut;
                        DelPLR = (QZnReq - QUnitOut) / QUnitOutMax;
                        PLR += Relax * DelPLR;
                        PLR = max(0.0, min(1.0, PLR));
                        ++Iter;
                        if (Iter == 32) Relax = 0.5;
                        if (Iter == 65) Relax = 0.25;
                    }

                    // warning if not converged
                    if (Iter > (MaxIterCycl - 1)) {
                        if (FanCoil(FanCoilNum).MaxIterIndexH == 0) {
                            ShowWarningMessage(state, "ZoneHVAC:FourPipeFanCoil=\"" + FanCoil(FanCoilNum).Name +
                                               "\" -- Exceeded max iterations while adjusting cycling fan sensible runtime to meet the zone load "
                                               "within the heating convergence tolerance.");
                            ShowContinueError(state, format("...Requested zone load = {:.3T} [W]", QZnReq));
                            ShowContinueError(state, format("...Fan coil capacity   = {:.3T} [W]", QUnitOut));
                            ShowContinueErrorTimeStamp(state, format("Iterations={}", MaxIterCycl));
                        }
                        ShowRecurringWarningErrorAtEnd(state, "ZoneHVAC:FourPipeFanCoil=\"" + FanCoil(FanCoilNum).Name +
                                                           "\"  -- Exceeded max iterations error (sensible runtime) continues...",
                                                       FanCoil(FanCoilNum).MaxIterIndexH);
                    }

                    // at the end calculate output with adjusted PLR
                    Calc4PipeFanCoil(state, FanCoilNum, ControlledZoneNum, FirstHVACIteration, QUnitOut, PLR);

                    // this part of the code is just if we want ventilation in the deadband zone
                    // ELSE IF (AirMassFlow .gt. 0.0d0) THEN
                    // if fan scheduled available : just ventilation, PLR = 1
                    // QUnitOut = QUnitOutNOHC
                    // PLR = 1.

                } else {
                    // no action, zero the air flow rate, the unit is off
                    Node(InletNode).MassFlowRate = 0.0;
                    Node(OutletNode).MassFlowRate = 0.0;
                    FanCoil(FanCoilNum).SpeedFanSel = 0;
                    PLR = 0.0;
                    Calc4PipeFanCoil(state, FanCoilNum, ControlledZoneNum, FirstHVACIteration, QUnitOut, PLR);
                }

                AirMassFlow = Node(InletNode).MassFlowRate;
                // CR9155 Remove specific humidity calculations
                SpecHumOut = Node(OutletNode).HumRat;
                SpecHumIn = Node(InletNode).HumRat;
                LatentOutput = AirMassFlow * (SpecHumOut - SpecHumIn); // Latent rate (kg/s), dehumid = negative
                CalcZoneSensibleOutput(AirMassFlow, Node(OutletNode).Temp, Node(InletNode).Temp, Node(InletNode).HumRat, QSensUnitOutNoATM);
                QTotUnitOut = AirMassFlow * (Node(OutletNode).Enthalpy - Node(InletNode).Enthalpy);
                // report variables
                FanCoil(FanCoilNum).HeatPower = max(0.0, QSensUnitOutNoATM);
                FanCoil(FanCoilNum).SensCoolPower = std::abs(min(DataPrecisionGlobals::constant_zero, QSensUnitOutNoATM));
                FanCoil(FanCoilNum).TotCoolPower = std::abs(min(DataPrecisionGlobals::constant_zero, QTotUnitOut));
                if (FanCoil(FanCoilNum).FanType_Num != DataHVACGlobals::FanType_SystemModelObject) {
                    FanCoil(FanCoilNum).ElecPower = Fans::GetFanPower(FanCoil(FanCoilNum).FanIndex);
                } else {
                    FanCoil(FanCoilNum).ElecPower = HVACFan::fanObjs[FanCoil(FanCoilNum).FanIndex]->fanPower();
                }
                FanCoil(FanCoilNum).PLR = PLR;
                PowerMet = QUnitOut;
                LatOutputProvided = LatentOutput;

            } else if (SELECT_CASE_var == CCM::MultiSpeedFan) {
                // call multi-speed fan staging calculation
                SimMultiStage4PipeFanCoil(state, FanCoilNum, ControlledZoneNum, FirstHVACIteration, QUnitOut);
                AirMassFlow = Node(InletNode).MassFlowRate;
                SpecHumOut = Node(OutletNode).HumRat;
                SpecHumIn = Node(InletNode).HumRat;
                LatentOutput = AirMassFlow * (SpecHumOut - SpecHumIn); // Latent rate (kg/s), dehumid = negative
                CalcZoneSensibleOutput(AirMassFlow, Node(OutletNode).Temp, Node(InletNode).Temp, Node(InletNode).HumRat, QSensUnitOutNoATM);
                QTotUnitOut = AirMassFlow * (Node(OutletNode).Enthalpy - Node(InletNode).Enthalpy);
                // report variables
                FanCoil(FanCoilNum).HeatPower = max(0.0, QSensUnitOutNoATM);
                FanCoil(FanCoilNum).SensCoolPower = std::abs(min(DataPrecisionGlobals::constant_zero, QSensUnitOutNoATM));
                FanCoil(FanCoilNum).TotCoolPower = std::abs(min(DataPrecisionGlobals::constant_zero, QTotUnitOut));
                if (FanCoil(FanCoilNum).FanType_Num != DataHVACGlobals::FanType_SystemModelObject) {
                    FanCoil(FanCoilNum).ElecPower = Fans::GetFanPower(FanCoil(FanCoilNum).FanIndex);
                } else {
                    FanCoil(FanCoilNum).ElecPower = HVACFan::fanObjs[FanCoil(FanCoilNum).FanIndex]->fanPower();
                }
                PowerMet = QUnitOut;
                LatOutputProvided = LatentOutput;
            }
        }
    }

    void TightenWaterFlowLimits(EnergyPlusData &state,
                                int const FanCoilNum,          // Unit index in fan coil array
                                bool const CoolingLoad,        // true if zone requires cooling
                                bool const HeatingLoad,        // true if zone requires heating
                                int const WaterControlNode,    // water control node, either cold or hot water
                                int const ControlledZoneNum,   // controlling zone index
                                bool const FirstHVACIteration, //  TRUE if 1st HVAC simulation of system timestep
                                Real64 const QZnReq,           // zone load [W]
                                Real64 &MinWaterFlow,          // minimum water flow rate
                                Real64 &MaxWaterFlow           // maximum water flow rate
    )
    {

        // SUBROUTINE INFORMATION:
        //       AUTHOR         R. Raustad, FSEC
        //       DATE WRITTEN   May 2016

        // PURPOSE OF THIS SUBROUTINE:
        // Find tighter limits of water flow rate for fan coil unit.

        // SUBROUTINE LOCAL VARIABLE DECLARATIONS:
        Real64 QUnitOut; // fan coil delivered capacity [W]
        Real64 mdot;     // water flow rate passed to fan coil unit [kg/s]

        // RegulaFalsi can reach max iteration when low water flow rate is required to meet load. Test at 10% of flow before iterating
        mdot = MaxWaterFlow * 0.1;
        state.dataLoopNodes->Node(WaterControlNode).MassFlowRate = mdot;
        Calc4PipeFanCoil(state, FanCoilNum, ControlledZoneNum, FirstHVACIteration, QUnitOut);
        if ((CoolingLoad && QUnitOut < QZnReq) || (HeatingLoad && QUnitOut > QZnReq)) {
            MaxWaterFlow = mdot;
            // RegulaFalsi can reach max iteration when low water flow rate is required to meet load. Test at 1% of flow before iterating
            mdot *= 0.1;
            state.dataLoopNodes->Node(WaterControlNode).MassFlowRate = mdot;
            Calc4PipeFanCoil(state, FanCoilNum, ControlledZoneNum, FirstHVACIteration, QUnitOut);
            if ((CoolingLoad && QUnitOut < QZnReq) || (HeatingLoad && QUnitOut > QZnReq)) {
                MaxWaterFlow = mdot;
                // RegulaFalsi can reach max iteration when low water flow rate is required to meet load. Test at 0.1% of flow before iterating
                mdot *= 0.1;
                state.dataLoopNodes->Node(WaterControlNode).MassFlowRate = mdot;
                Calc4PipeFanCoil(state, FanCoilNum, ControlledZoneNum, FirstHVACIteration, QUnitOut);
                if ((CoolingLoad && QUnitOut < QZnReq) || (HeatingLoad && QUnitOut > QZnReq)) {
                    MaxWaterFlow = mdot;
                    // RegulaFalsi can reach max iteration when low water flow rate is required to meet load. Test at 0.01% of flow before iterating
                    mdot *= 0.1;
                    state.dataLoopNodes->Node(WaterControlNode).MassFlowRate = mdot;
                    Calc4PipeFanCoil(state, FanCoilNum, ControlledZoneNum, FirstHVACIteration, QUnitOut);
                    if ((CoolingLoad && QUnitOut < QZnReq) || (HeatingLoad && QUnitOut > QZnReq)) {
                        MaxWaterFlow = mdot;
                        // RegulaFalsi can reach max iteration when low water flow rate is required to meet load. Test at 0.001% of flow before
                        // iterating
                        mdot *= 0.1;
                        state.dataLoopNodes->Node(WaterControlNode).MassFlowRate = mdot;
                        Calc4PipeFanCoil(state, FanCoilNum, ControlledZoneNum, FirstHVACIteration, QUnitOut);
                        if ((CoolingLoad && QUnitOut < QZnReq) || (HeatingLoad && QUnitOut > QZnReq)) {
                            MaxWaterFlow = mdot;
                        } else {
                            MinWaterFlow = mdot;
                        }
                    } else {
                        MinWaterFlow = mdot;
                    }
                } else {
                    MinWaterFlow = mdot;
                }
            } else {
                MinWaterFlow = mdot;
            }
        } else {
            MinWaterFlow = mdot;
        }
    }

    void TightenAirAndWaterFlowLimits(EnergyPlusData &state,
                                      int const FanCoilNum,          // Unit index in fan coil array
                                      bool const CoolingLoad,        // true if zone requires cooling
                                      bool const HeatingLoad,        // true if zone requires heating
                                      int const WaterControlNode,    // water control node, either cold or hot water
                                      int const ControlledZoneNum,   // controlling zone index
                                      bool const FirstHVACIteration, //  TRUE if 1st HVAC simulation of system timestep
                                      Real64 const QZnReq,           // zone load [W]
                                      Real64 &PLRMin,                // minimum part-load ratio
                                      Real64 &PLRMax                 // maximum part-load ratio
    )
    {

        // SUBROUTINE INFORMATION:
        //       AUTHOR         R. Raustad, FSEC
        //       DATE WRITTEN   August 2016

        // PURPOSE OF THIS SUBROUTINE:
        // Find tighter limits of air and water flow rate for fan coil unit.

        // SUBROUTINE LOCAL VARIABLE DECLARATIONS:
        Real64 PLR;      // operating part-load ratio
        Real64 QUnitOut; // fan coil delivered capacity [W]

        auto &FanCoil(state.dataFanCoilUnits->FanCoil);

        // RegulaFalsi can reach max iteration when low water flow rate is required to meet load. Test at 100% of flow before iterating
        PLRMin = 0.0;
        PLRMax = 1.0;
        PLR = 1.0;
        if (WaterControlNode == FanCoil(FanCoilNum).CoolCoilFluidInletNode) {
<<<<<<< HEAD
            state.dataLoopNodes->Node(WaterControlNode).MassFlowRate = PLR * FanCoil(FanCoilNum).MaxCoolCoilFluidFlow;
        } else if (WaterControlNode == FanCoil(FanCoilNum).HeatCoilFluidInletNode && FanCoil(FanCoilNum).HCoilType_Num != HCoil_Electric) {
            state.dataLoopNodes->Node(WaterControlNode).MassFlowRate = PLR * FanCoil(FanCoilNum).MaxHeatCoilFluidFlow;
=======
            Node(WaterControlNode).MassFlowRate = PLR * FanCoil(FanCoilNum).MaxCoolCoilFluidFlow;
        } else if (WaterControlNode == FanCoil(FanCoilNum).HeatCoilFluidInletNode && FanCoil(FanCoilNum).HCoilType_Num != HCoil::Electric) {
            Node(WaterControlNode).MassFlowRate = PLR * FanCoil(FanCoilNum).MaxHeatCoilFluidFlow;
>>>>>>> 0d005689
        }
        Calc4PipeFanCoil(state, FanCoilNum, ControlledZoneNum, FirstHVACIteration, QUnitOut, PLR);
        if ((CoolingLoad && QUnitOut < QZnReq) || (HeatingLoad && QUnitOut > QZnReq)) {
            PLRMax = PLR;
            PLR *= 0.1;
            // RegulaFalsi can reach max iteration when low water flow rate is required to meet load. Test at 10% of flow before iterating
            if (WaterControlNode == FanCoil(FanCoilNum).CoolCoilFluidInletNode) {
<<<<<<< HEAD
                state.dataLoopNodes->Node(WaterControlNode).MassFlowRate = PLR * FanCoil(FanCoilNum).MaxCoolCoilFluidFlow;
            } else if (WaterControlNode == FanCoil(FanCoilNum).HeatCoilFluidInletNode && FanCoil(FanCoilNum).HCoilType_Num != HCoil_Electric) {
                state.dataLoopNodes->Node(WaterControlNode).MassFlowRate = PLR * FanCoil(FanCoilNum).MaxHeatCoilFluidFlow;
=======
                Node(WaterControlNode).MassFlowRate = PLR * FanCoil(FanCoilNum).MaxCoolCoilFluidFlow;
            } else if (WaterControlNode == FanCoil(FanCoilNum).HeatCoilFluidInletNode && FanCoil(FanCoilNum).HCoilType_Num != HCoil::Electric) {
                Node(WaterControlNode).MassFlowRate = PLR * FanCoil(FanCoilNum).MaxHeatCoilFluidFlow;
>>>>>>> 0d005689
            }
            Calc4PipeFanCoil(state, FanCoilNum, ControlledZoneNum, FirstHVACIteration, QUnitOut, PLR);
            if ((CoolingLoad && QUnitOut < QZnReq) || (HeatingLoad && QUnitOut > QZnReq)) {
                PLRMax = PLR;
                PLR *= 0.1;
                // RegulaFalsi can reach max iteration when low water flow rate is required to meet load. Test at 1% of flow before iterating
                if (WaterControlNode == FanCoil(FanCoilNum).CoolCoilFluidInletNode) {
<<<<<<< HEAD
                    state.dataLoopNodes->Node(WaterControlNode).MassFlowRate = PLR * FanCoil(FanCoilNum).MaxCoolCoilFluidFlow;
                } else if (WaterControlNode == FanCoil(FanCoilNum).HeatCoilFluidInletNode && FanCoil(FanCoilNum).HCoilType_Num != HCoil_Electric) {
                    state.dataLoopNodes->Node(WaterControlNode).MassFlowRate = PLR * FanCoil(FanCoilNum).MaxHeatCoilFluidFlow;
=======
                    Node(WaterControlNode).MassFlowRate = PLR * FanCoil(FanCoilNum).MaxCoolCoilFluidFlow;
                } else if (WaterControlNode == FanCoil(FanCoilNum).HeatCoilFluidInletNode && FanCoil(FanCoilNum).HCoilType_Num != HCoil::Electric) {
                    Node(WaterControlNode).MassFlowRate = PLR * FanCoil(FanCoilNum).MaxHeatCoilFluidFlow;
>>>>>>> 0d005689
                }
                Calc4PipeFanCoil(state, FanCoilNum, ControlledZoneNum, FirstHVACIteration, QUnitOut, PLR);
                if ((CoolingLoad && QUnitOut < QZnReq) || (HeatingLoad && QUnitOut > QZnReq)) {
                    PLRMax = PLR;
                    PLR *= 0.1;
                    // RegulaFalsi can reach max iteration when low water flow rate is required to meet load. Test at 0.1% of flow before iterating
                    if (WaterControlNode == FanCoil(FanCoilNum).CoolCoilFluidInletNode) {
                        state.dataLoopNodes->Node(WaterControlNode).MassFlowRate = PLR * FanCoil(FanCoilNum).MaxCoolCoilFluidFlow;
                    } else if (WaterControlNode == FanCoil(FanCoilNum).HeatCoilFluidInletNode &&
<<<<<<< HEAD
                               FanCoil(FanCoilNum).HCoilType_Num != HCoil_Electric) {
                        state.dataLoopNodes->Node(WaterControlNode).MassFlowRate = PLR * FanCoil(FanCoilNum).MaxHeatCoilFluidFlow;
=======
                               FanCoil(FanCoilNum).HCoilType_Num != HCoil::Electric) {
                        Node(WaterControlNode).MassFlowRate = PLR * FanCoil(FanCoilNum).MaxHeatCoilFluidFlow;
>>>>>>> 0d005689
                    }
                    if ((CoolingLoad && QUnitOut < QZnReq) || (HeatingLoad && QUnitOut > QZnReq)) {
                        PLRMax = PLR;
                        PLR *= 0.1;
                        // RegulaFalsi can reach max iteration when low water flow rate is required to meet load. Test at 0.01% of flow before
                        // iterating
                        if (WaterControlNode == FanCoil(FanCoilNum).CoolCoilFluidInletNode) {
                            state.dataLoopNodes->Node(WaterControlNode).MassFlowRate = PLR * FanCoil(FanCoilNum).MaxCoolCoilFluidFlow;
                        } else if (WaterControlNode == FanCoil(FanCoilNum).HeatCoilFluidInletNode &&
<<<<<<< HEAD
                                   FanCoil(FanCoilNum).HCoilType_Num != HCoil_Electric) {
                            state.dataLoopNodes->Node(WaterControlNode).MassFlowRate = PLR * FanCoil(FanCoilNum).MaxHeatCoilFluidFlow;
=======
                                   FanCoil(FanCoilNum).HCoilType_Num != HCoil::Electric) {
                            Node(WaterControlNode).MassFlowRate = PLR * FanCoil(FanCoilNum).MaxHeatCoilFluidFlow;
>>>>>>> 0d005689
                        }
                        if ((CoolingLoad && QUnitOut < QZnReq) || (HeatingLoad && QUnitOut > QZnReq)) {
                            PLRMax = PLR;
                        } else {
                            PLRMin = PLR;
                        }
                    } else {
                        PLRMin = PLR;
                    }
                } else {
                    PLRMin = PLR;
                }
            } else {
                PLRMin = PLR;
            }
        } else {
            PLRMin = PLR;
        }
    }

    void Calc4PipeFanCoil(EnergyPlusData &state,
                          int const FanCoilNum,          // Unit index in fan coil array
                          int const ControlledZoneNum,   // ZoneEquipConfig index
                          bool const FirstHVACIteration, // flag for 1st HVAV iteration in the time step
                          Real64 &LoadMet,               // load met by unit (watts)
                          Optional<Real64> PLR,          // Part Load Ratio, fraction of time step fancoil is on
                          Real64 eHeatCoilCyclingR       // electric heating coil cycling ratio  used with MultiSpeedFan capacity control
    )
    {

        // SUBROUTINE INFORMATION:
        //       AUTHOR         Fred Buhl
        //       DATE WRITTEN   March 2000
        //       MODIFIED       July 2012, Chandan Sharma - FSEC: Added zone sys avail managers
        //       RE-ENGINEERED  na

        // PURPOSE OF THIS SUBROUTINE:
        // Simulate the components making up the 4 pipe fan coil unit.

        // METHODOLOGY EMPLOYED:
        // Simulates the unit components sequentially in the air flow direction.

        // REFERENCES:
        // na

        // Using/Aliasing
        using DataHVACGlobals::ZoneCompTurnFansOff;
        using DataHVACGlobals::ZoneCompTurnFansOn;
        using HeatingCoils::SimulateHeatingCoilComponents;
        using HVACHXAssistedCoolingCoil::SimHXAssistedCoolingCoil;
        using MixedAir::SimOAMixer;
        using Psychrometrics::PsyHFnTdbW;
        using SingleDuct::SimATMixer;
        using WaterCoils::SimulateWaterCoilComponents;

        // SUBROUTINE LOCAL VARIABLE DECLARATIONS:
        int OutletNode;                // unit air outlet node
        int InletNode;                 // unit air inlet node
        Real64 AirMassFlow;            // total mass flow through the unit
        Real64 PartLoad;               // if PLR present PartLoad = PLR
        Real64 OASchedValue;           // value of OASchedValue, =1 if not schedule
        Real64 ElecHeaterControl(1.0); // 1 or 0, enables or disables heating coil
        Real64 FanSpeedRatio;          // ratio of actual fan flow to max design fan flow

<<<<<<< HEAD
        auto &Node(state.dataLoopNodes->Node);
=======
        auto &FanCoil(state.dataFanCoilUnits->FanCoil);
>>>>>>> 0d005689

        // if PLR present in arguments, get its value, else default PLR = 1
        if (present(PLR)) {
            PartLoad = PLR;
        } else {
            PartLoad = 1.0;
        }

        OutletNode = FanCoil(FanCoilNum).AirOutNode;
        InletNode = FanCoil(FanCoilNum).AirInNode;
        state.dataFanCoilUnits->ZoneNode = state.dataZoneEquip->ZoneEquipConfig(ControlledZoneNum).ZoneNode;

        // Assume the unit is able to vary the flow. A cycling unit is treated as
        // if it were variable flow, with the flow being the averaqe flow over the time step
        if (((GetCurrentScheduleValue(state, FanCoil(FanCoilNum).SchedPtr) > 0.0 && GetCurrentScheduleValue(state, FanCoil(FanCoilNum).fanAvailSchIndex) > 0.0) ||
             DataHVACGlobals::ZoneCompTurnFansOn) &&
            !DataHVACGlobals::ZoneCompTurnFansOff) {
            if (FanCoil(FanCoilNum).CapCtrlMeth_Num != CCM::ConsFanVarFlow) {
                if (FanCoil(FanCoilNum).CapCtrlMeth_Num != CCM::ASHRAE) Node(InletNode).MassFlowRate = PartLoad * Node(InletNode).MassFlowRateMax;
            } else {
                Node(InletNode).MassFlowRate = Node(InletNode).MassFlowRateMax;
            }
        }

        // use the value of the outside air schedule if present
        if (FanCoil(FanCoilNum).SchedOutAirPtr > 0) {
            OASchedValue = GetCurrentScheduleValue(state, FanCoil(FanCoilNum).SchedOutAirPtr);
        } else {
            OASchedValue = 1.0;
        }

        if (FanCoil(FanCoilNum).ATMixerExists) {
            state.dataFanCoilUnits->ATMixOutNode = FanCoil(FanCoilNum).ATMixerOutNode;
            if (FanCoil(FanCoilNum).ATMixerType == ATMixer_InletSide) {
                // set the primary air inlet mass flow rate
                Node(FanCoil(FanCoilNum).ATMixerPriNode).MassFlowRate =
                    min(Node(FanCoil(FanCoilNum).ATMixerPriNode).MassFlowRateMaxAvail, Node(InletNode).MassFlowRate);
                // now calculate the the mixer outlet conditions (and the secondary air inlet flow rate)
                // the mixer outlet flow rate has already been set above (it is the "inlet" node flow rate)
                SimATMixer(state, FanCoil(FanCoilNum).ATMixerName, FirstHVACIteration, FanCoil(FanCoilNum).ATMixerIndex);
            }
            AirMassFlow = Node(InletNode).MassFlowRate;
        } else {
            // OutdoorAir:Mixer
            if (FanCoil(FanCoilNum).CapCtrlMeth_Num == CCM::CycFan) {
                Node(FanCoil(FanCoilNum).OutsideAirNode).MassFlowRate =
                    min(OASchedValue * Node(FanCoil(FanCoilNum).OutsideAirNode).MassFlowRateMax * PartLoad * FanCoil(FanCoilNum).SpeedFanRatSel,
                        Node(InletNode).MassFlowRate);
            } else if (FanCoil(FanCoilNum).CapCtrlMeth_Num == CCM::MultiSpeedFan) {
                Node(FanCoil(FanCoilNum).OutsideAirNode).MassFlowRate = min(OASchedValue * Node(FanCoil(FanCoilNum).OutsideAirNode).MassFlowRateMax * PartLoad * state.dataFanCoilUnits->FanFlowRatio,
                        Node(InletNode).MassFlowRate);
            } else {
                if (FanCoil(FanCoilNum).CapCtrlMeth_Num != CCM::ConsFanVarFlow && FanCoil(FanCoilNum).CapCtrlMeth_Num != CCM::ASHRAE) {
                    Node(FanCoil(FanCoilNum).OutsideAirNode).MassFlowRate =
                        min(OASchedValue * Node(FanCoil(FanCoilNum).OutsideAirNode).MassFlowRateMax * PartLoad, Node(InletNode).MassFlowRate);
                } else {
                    Node(FanCoil(FanCoilNum).OutsideAirNode).MassFlowRate =
                        min(OASchedValue * Node(FanCoil(FanCoilNum).OutsideAirNode).MassFlowRateMax, Node(InletNode).MassFlowRate);
                }
            }
            Node(FanCoil(FanCoilNum).AirReliefNode).MassFlowRate = Node(FanCoil(FanCoilNum).OutsideAirNode).MassFlowRate;
            AirMassFlow = Node(InletNode).MassFlowRate;
            SimOAMixer(state, FanCoil(FanCoilNum).OAMixName, FirstHVACIteration, FanCoil(FanCoilNum).OAMixIndex);
        }

        if (FanCoil(FanCoilNum).CapCtrlMeth_Num == CCM::CycFan) {
            // cycling fan coil unit calculation
            if (FanCoil(FanCoilNum).SpeedFanSel == 1) {
                if (FanCoil(FanCoilNum).FanType_Num != DataHVACGlobals::FanType_SystemModelObject) {
                    Fans::SimulateFanComponents(state,
                                                FanCoil(FanCoilNum).FanName,
                                                FirstHVACIteration,
                                                FanCoil(FanCoilNum).FanIndex,
                                                FanCoil(FanCoilNum).LowSpeedRatio,
                                                ZoneCompTurnFansOn,
                                                ZoneCompTurnFansOff);
                } else {
                    HVACFan::fanObjs[FanCoil(FanCoilNum).FanIndex]->simulate(state, _, ZoneCompTurnFansOn, ZoneCompTurnFansOff, _);
                }
            } else if (FanCoil(FanCoilNum).SpeedFanSel == 2) {

                if (FanCoil(FanCoilNum).FanType_Num != DataHVACGlobals::FanType_SystemModelObject) {
                    Fans::SimulateFanComponents(state,
                                                FanCoil(FanCoilNum).FanName,
                                                FirstHVACIteration,
                                                FanCoil(FanCoilNum).FanIndex,
                                                FanCoil(FanCoilNum).MedSpeedRatio,
                                                ZoneCompTurnFansOn,
                                                ZoneCompTurnFansOff);
                } else {
                    HVACFan::fanObjs[FanCoil(FanCoilNum).FanIndex]->simulate(state, _, ZoneCompTurnFansOn, ZoneCompTurnFansOff, _);
                }
            } else if (FanCoil(FanCoilNum).SpeedFanSel == 3) {

                if (FanCoil(FanCoilNum).FanType_Num != DataHVACGlobals::FanType_SystemModelObject) {
                    Fans::SimulateFanComponents(state,
                                                FanCoil(FanCoilNum).FanName,
                                                FirstHVACIteration,
                                                FanCoil(FanCoilNum).FanIndex,
                                                1.0,
                                                ZoneCompTurnFansOn,
                                                ZoneCompTurnFansOff);
                } else {
                    HVACFan::fanObjs[FanCoil(FanCoilNum).FanIndex]->simulate(state, _, ZoneCompTurnFansOn, ZoneCompTurnFansOff, _);
                }
            } else { // using 1.0 here for fan speed ratio seems wrong if FCU max flow rate is different than the fan maximum flow rate
                if (FanCoil(FanCoilNum).FanType_Num != DataHVACGlobals::FanType_SystemModelObject) {
                    Fans::SimulateFanComponents(state,
                                                FanCoil(FanCoilNum).FanName,
                                                FirstHVACIteration,
                                                FanCoil(FanCoilNum).FanIndex,
                                                0.0,
                                                ZoneCompTurnFansOn,
                                                ZoneCompTurnFansOff);
                } else {
                    HVACFan::fanObjs[FanCoil(FanCoilNum).FanIndex]->simulate(state, 0.0, ZoneCompTurnFansOn, ZoneCompTurnFansOff, _);
                }
            }
            if (FanCoil(FanCoilNum).CCoilType_Num == CCoil::HXAssist) {
                SimHXAssistedCoolingCoil(
                    state, FanCoil(FanCoilNum).CCoilName, FirstHVACIteration, On, 0.0, FanCoil(FanCoilNum).CCoilName_Index, ContFanCycCoil);
            } else {
                SimulateWaterCoilComponents(state, FanCoil(FanCoilNum).CCoilName, FirstHVACIteration, FanCoil(FanCoilNum).CCoilName_Index, _, 1, PLR);
            }
            if (FanCoil(FanCoilNum).HCoilType_Num == HCoil::Water) {
                SimulateWaterCoilComponents(state, FanCoil(FanCoilNum).HCoilName, FirstHVACIteration, FanCoil(FanCoilNum).HCoilName_Index, _, 1, PLR);
            } else {
                if (Node(FanCoil(FanCoilNum).CoolCoilFluidInletNode).MassFlowRate > 0.0) ElecHeaterControl = 0.0;
                SimulateHeatingCoilComponents(state,
                                              FanCoil(FanCoilNum).HCoilName,
                                              FirstHVACIteration,
                                              FanCoil(FanCoilNum).DesignHeatingCapacity * PartLoad * ElecHeaterControl,
                                              FanCoil(FanCoilNum).HCoilName_Index,
                                              _,
                                              false,
                                              ContFanCycCoil,
                                              PartLoad);
            }

        } else if (FanCoil(FanCoilNum).CapCtrlMeth_Num == CCM::MultiSpeedFan) {
            if (FanCoil(FanCoilNum).FanType_Num != DataHVACGlobals::FanType_SystemModelObject) {
                Fans::SimulateFanComponents(state,
                                            FanCoil(FanCoilNum).FanName,
                                            FirstHVACIteration,
                                            FanCoil(FanCoilNum).FanIndex,
                                            state.dataFanCoilUnits->FanFlowRatio,
                                            ZoneCompTurnFansOn,
                                            ZoneCompTurnFansOff);
            } else {
                // FanFlowRatio needs to be accurate here for new fan model
                Real64 ActFanFlowRatio = state.dataFanCoilUnits->FanFlowRatio * PartLoad;
                HVACFan::fanObjs[FanCoil(FanCoilNum).FanIndex]->simulate(state, ActFanFlowRatio, ZoneCompTurnFansOn, ZoneCompTurnFansOff, _);
            }
            if (FanCoil(FanCoilNum).CCoilType_Num == CCoil::HXAssist) {
                SimHXAssistedCoolingCoil(
                    state, FanCoil(FanCoilNum).CCoilName, FirstHVACIteration, On, 0.0, FanCoil(FanCoilNum).CCoilName_Index, ContFanCycCoil);
            } else {
                SimulateWaterCoilComponents(state, FanCoil(FanCoilNum).CCoilName, FirstHVACIteration, FanCoil(FanCoilNum).CCoilName_Index, _, 1, PLR);
            }
            if (FanCoil(FanCoilNum).HCoilType_Num == HCoil::Water) {
                SimulateWaterCoilComponents(state, FanCoil(FanCoilNum).HCoilName, FirstHVACIteration, FanCoil(FanCoilNum).HCoilName_Index, _, 1, PLR);
            } else {
                if (Node(FanCoil(FanCoilNum).CoolCoilFluidInletNode).MassFlowRate > 0.0) ElecHeaterControl = 0.0;
                Real64 QZnReq = 0.0;
                if (FanCoil(FanCoilNum).FanOpMode == ContFanCycCoil) {
                    QZnReq = FanCoil(FanCoilNum).DesignHeatingCapacity * state.dataFanCoilUnits->FanFlowRatio * eHeatCoilCyclingR * ElecHeaterControl;
                } else {
                    // proportionally reduce the full flow capacity based on fan flow fraction
                    QZnReq = FanCoil(FanCoilNum).DesignHeatingCapacity * state.dataFanCoilUnits->FanFlowRatio * PartLoad * eHeatCoilCyclingR *
                             ElecHeaterControl;
                }
                SimulateHeatingCoilComponents(state,
                                              FanCoil(FanCoilNum).HCoilName,
                                              FirstHVACIteration,
                                              QZnReq,
                                              FanCoil(FanCoilNum).HCoilName_Index,
                                              _,
                                              false,
                                              FanCoil(FanCoilNum).FanOpMode, // FanCoil(FanCoilNum).FanOpMode, // ContFanCycCoil, CycFanCycCoil
                                              PartLoad);
            }
        } else { // capacity control method is VariableFanVariableFlow, VariableFanConstantFlow, or ASHRAE90.1

            // calculate fan speed ratio for Fan:OnOff or Fan:SystemModel (not used for other fan types). Only used in fan:OnOff model if performance
            // curves are present.
            FanSpeedRatio = Node(InletNode).MassFlowRate / (FanCoil(FanCoilNum).FanAirVolFlow * state.dataEnvrn->StdRhoAir);

            // Constant fan and variable flow calculation AND variable fan

            if (FanCoil(FanCoilNum).FanType_Num != DataHVACGlobals::FanType_SystemModelObject) {
                Fans::SimulateFanComponents(state,
                                            FanCoil(FanCoilNum).FanName,
                                            FirstHVACIteration,
                                            FanCoil(FanCoilNum).FanIndex,
                                            FanSpeedRatio,
                                            ZoneCompTurnFansOn,
                                            ZoneCompTurnFansOff);
            } else {
                HVACFan::fanObjs[FanCoil(FanCoilNum).FanIndex]->simulate(state, FanSpeedRatio, ZoneCompTurnFansOn, ZoneCompTurnFansOff, _);
            }

            if (FanCoil(FanCoilNum).CCoilType_Num == CCoil::HXAssist) {
                SimHXAssistedCoolingCoil(
                    state, FanCoil(FanCoilNum).CCoilName, FirstHVACIteration, On, 0.0, FanCoil(FanCoilNum).CCoilName_Index, ContFanCycCoil);
            } else {
                SimulateWaterCoilComponents(state, FanCoil(FanCoilNum).CCoilName, FirstHVACIteration, FanCoil(FanCoilNum).CCoilName_Index);
            }
            if (FanCoil(FanCoilNum).HCoilType_Num == HCoil::Water) {
                SimulateWaterCoilComponents(state, FanCoil(FanCoilNum).HCoilName, FirstHVACIteration, FanCoil(FanCoilNum).HCoilName_Index);
            } else {
                if (Node(FanCoil(FanCoilNum).CoolCoilFluidInletNode).MassFlowRate > 0.0) ElecHeaterControl = 0.0;
                SimulateHeatingCoilComponents(state,
                                              FanCoil(FanCoilNum).HCoilName,
                                              FirstHVACIteration,
                                              FanCoil(FanCoilNum).DesignHeatingCapacity * PartLoad * ElecHeaterControl,
                                              FanCoil(FanCoilNum).HCoilName_Index,
                                              _,
                                              false,
                                              ContFanCycCoil,
                                              PartLoad);
            }
        }

        if (FanCoil(FanCoilNum).ATMixerExists) {
            if (FanCoil(FanCoilNum).ATMixerType == ATMixer_SupplySide) {
                // Now calculate the ATM mixer if it is on the supply side of the zone unit
                SimATMixer(state, FanCoil(FanCoilNum).ATMixerName, FirstHVACIteration, FanCoil(FanCoilNum).ATMixerIndex);
                CalcZoneSensibleOutput(Node(state.dataFanCoilUnits->ATMixOutNode).MassFlowRate,
                                       Node(state.dataFanCoilUnits->ATMixOutNode).Temp,
                                       Node(state.dataFanCoilUnits->ZoneNode).Temp,
                                       Node(state.dataFanCoilUnits->ZoneNode).HumRat,
                                       LoadMet);
            } else {
                // ATM Mixer on inlet side
                CalcZoneSensibleOutput(AirMassFlow,
                                       Node(OutletNode).Temp,
                                       Node(state.dataFanCoilUnits->ZoneNode).Temp,
                                       Node(state.dataFanCoilUnits->ZoneNode).HumRat,
                                       LoadMet);
            }
        } else {
            CalcZoneSensibleOutput(AirMassFlow, Node(OutletNode).Temp, Node(InletNode).Temp, Node(InletNode).HumRat, LoadMet);
        }
    }

    void SimMultiStage4PipeFanCoil(EnergyPlusData &state,
                                   int &FanCoilNum,               // number of the current fan coil unit being simulated
                                   int const ZoneNum,             // number of zone being served
                                   bool const FirstHVACIteration, // TRUE if 1st HVAC simulation of system timestep
                                   Real64 &PowerMet               // Sensible power supplied (W)
    )
    {

        // SUBROUTINE INFORMATION:
        //       AUTHOR         Bereket Nigusse
        //       DATE WRITTEN   July 2015
        //       MODIFIED       na

        // PURPOSE OF THIS SUBROUTINE:
        // Manages multi-speed fancoil unit simulation;

        // METHODOLOGY EMPLOYED:
        // Selects the appropriate fan speed for a given zone heating or cooling load
        // and determines whether heating or cooling is required, then runs the hot
        // or chilled water coils.

        // Using/Aliasing
        using namespace DataZoneEnergyDemands;
        using PlantUtilities::SetComponentFlowRate;

        // Locals
        // SUBROUTINE ARGUMENT DEFINITIONS:

        // SUBROUTINE PARAMETER DEFINITIONS:
        static std::string const RoutineName("SimMultiStage4PipeFanCoil");
        // int const MaxIterCycl( 100 );

        // INTERFACE BLOCK SPECIFICATIONS

        // DERIVED TYPE DEFINITIONS
        // na

        // SUBROUTINE LOCAL VARIABLE DECLARATIONS:
        Real64 mdot;          // chilled or hot water flow rate through the water coils
        Real64 QZnReq;        // heating or cooling needed by zone [watts]
        Real64 QUnitOut;      // heating or sens. cooling provided by fan coil unit [watts]
        Real64 QUnitOutMax;   // heating or sens. cooling provided by fan coil unit (running during an entire timestep)
        Real64 QTotUnitOut;   // total unit output [watts]
        Real64 AirMassFlow;   // air mass flow rate [kg/sec]
        Real64 QUnitOutNoHC;  // unit output with no active heating or cooling [W]
        Real64 QCoilHeatSP;   // coil load to the heating setpoint [W]
        Real64 QCoilCoolSP;   // coil load to the cooling setpoint [W]
        Real64 SpeedRatio;    // ratio between lower and higher fan speed
        Real64 PartLoadRatio; // Part Load Ratio, fraction of time step fancoil is on
        int OutletNode;       // unit air outlet node
        int InletNode;        // unit air inlet node
        bool UnitOn;          // TRUE if unit is on

        auto &FanCoil(state.dataFanCoilUnits->FanCoil);
        auto &HeatingLoad(state.dataFanCoilUnits->HeatingLoad);
        auto &CoolingLoad(state.dataFanCoilUnits->CoolingLoad);

        // initialize local variables
        UnitOn = true;
        SpeedRatio = 0.0;
        PartLoadRatio = 0.0;
        QZnReq = 0.0;
        QUnitOut = 0.0;
        QTotUnitOut = 0.0;
        QUnitOutMax = 0.0;
        QUnitOutNoHC = 0.0;

        OutletNode = FanCoil(FanCoilNum).AirOutNode;
        InletNode = FanCoil(FanCoilNum).AirInNode;
        AirMassFlow = state.dataLoopNodes->Node(InletNode).MassFlowRate;

        if (state.dataZoneEnergyDemand->CurDeadBandOrSetback(ZoneNum) || AirMassFlow < SmallMassFlow) UnitOn = false;

        FanCoil(FanCoilNum).SpeedFanSel = 1;
        FanCoil(FanCoilNum).SpeedFanRatSel = FanCoil(FanCoilNum).LowSpeedRatio;
        state.dataFanCoilUnits->FanFlowRatio = FanCoil(FanCoilNum).SpeedFanRatSel;
        AirMassFlow = FanCoil(FanCoilNum).LowSpeedRatio * FanCoil(FanCoilNum).MaxAirMassFlow;
        state.dataLoopNodes->Node(InletNode).MassFlowRate = AirMassFlow;
        state.dataLoopNodes->Node(InletNode).MassFlowRateMax = AirMassFlow;
        state.dataLoopNodes->Node(InletNode).MassFlowRateMaxAvail = AirMassFlow;
        state.dataLoopNodes->Node(InletNode).MassFlowRateMinAvail = AirMassFlow;

        if (FanCoil(FanCoilNum).HCoilType_Num == HCoil::Water) {
            mdot = 0.0;
            SetComponentFlowRate(state, mdot,
                                 FanCoil(FanCoilNum).HeatCoilFluidInletNode,
                                 FanCoil(FanCoilNum).HeatCoilFluidOutletNodeNum,
                                 FanCoil(FanCoilNum).HeatCoilLoopNum,
                                 FanCoil(FanCoilNum).HeatCoilLoopSide,
                                 FanCoil(FanCoilNum).HeatCoilBranchNum,
                                 FanCoil(FanCoilNum).HeatCoilCompNum);
        }
        mdot = 0.0;
        SetComponentFlowRate(state, mdot,
                             FanCoil(FanCoilNum).CoolCoilFluidInletNode,
                             FanCoil(FanCoilNum).CoolCoilFluidOutletNodeNum,
                             FanCoil(FanCoilNum).CoolCoilLoopNum,
                             FanCoil(FanCoilNum).CoolCoilLoopSide,
                             FanCoil(FanCoilNum).CoolCoilBranchNum,
                             FanCoil(FanCoilNum).CoolCoilCompNum);
        // no load output, requires setting eHeatCoilCyclingR = 0.0, for electric heating coils
        Calc4PipeFanCoil(state, FanCoilNum, ZoneNum, FirstHVACIteration, QUnitOutNoHC, _, 0.0);

        QCoilCoolSP = state.dataZoneEnergyDemand->ZoneSysEnergyDemand(ZoneNum).RemainingOutputReqToCoolSP;
        QCoilHeatSP = state.dataZoneEnergyDemand->ZoneSysEnergyDemand(ZoneNum).RemainingOutputReqToHeatSP;
        state.dataFanCoilUnits->HeatingLoad = false;
        state.dataFanCoilUnits->CoolingLoad = false;

        if (QCoilHeatSP > 0.0 && QCoilCoolSP > 0.0 && state.dataHeatBalFanSys->TempControlType(ZoneNum) != SingleCoolingSetPoint) {
            QZnReq = QCoilHeatSP;
            HeatingLoad = true;
        } else if (QCoilHeatSP > 0.0 && QCoilCoolSP > 0.0 && state.dataHeatBalFanSys->TempControlType(ZoneNum) == SingleCoolingSetPoint) {
            QZnReq = 0.0;
        } else if (QCoilHeatSP < 0.0 && QCoilCoolSP < 0.0 && state.dataHeatBalFanSys->TempControlType(ZoneNum) != SingleHeatingSetPoint) {
            QZnReq = QCoilCoolSP;
            CoolingLoad = true;
        } else if (QCoilHeatSP < 0.0 && QCoilCoolSP < 0.0 && state.dataHeatBalFanSys->TempControlType(ZoneNum) == SingleHeatingSetPoint) {
            QZnReq = 0.0;
        } else if (QCoilHeatSP <= 0.0 && QCoilCoolSP >= 0.0) {
            QZnReq = 0.0;
        }

        // Zone load calculation for constant fan systems, adopted from unitary system
        if (FanCoil(FanCoilNum).FanOpMode == ContFanCycCoil) {
            {
                auto const SELECT_CASE_var(state.dataHeatBalFanSys->TempControlType(ZoneNum));
                if (SELECT_CASE_var == SingleHeatingSetPoint) {
                    CoolingLoad = false;
                    // No heating load and constant fan pushes zone below heating set point
                    if (QUnitOutNoHC < 0.0 && QCoilHeatSP < 0.0 && QUnitOutNoHC - QCoilHeatSP < -SmallLoad) {
                        HeatingLoad = true;
                        CoolingLoad = false;
                        QZnReq = QCoilHeatSP;
                    }
                } else if (SELECT_CASE_var == SingleCoolingSetPoint) {
                    HeatingLoad = false;
                    // No heating load and constant fan pushes zone above cooling set point
                    if (QUnitOutNoHC > 0.0 && QCoilCoolSP > 0.0 && QUnitOutNoHC - QCoilCoolSP > SmallLoad) {
                        HeatingLoad = false;
                        CoolingLoad = true;
                        QZnReq = QCoilCoolSP;
                    }
                } else if (SELECT_CASE_var == SingleHeatCoolSetPoint) {
                    // zone temp above cooling and heating set point temps
                    if (QCoilHeatSP < 0.0 && QCoilCoolSP < 0.0) {
                        // zone pushed below heating set point
                        if (QUnitOutNoHC < 0.0 && QCoilHeatSP - QUnitOutNoHC > SmallLoad) {
                            HeatingLoad = true;
                            CoolingLoad = false;
                            QZnReq = QCoilHeatSP;
                        }
                        // zone temp below heating set point temp
                    } else if (QCoilHeatSP > 0.0 && QCoilCoolSP > 0.0) {
                        // zone pushed above cooling set point
                        if (QUnitOutNoHC > 0.0 && QCoilCoolSP - QUnitOutNoHC > SmallLoad) {
                            HeatingLoad = false;
                            CoolingLoad = true;
                            QZnReq = QCoilCoolSP;
                        }
                    }
                } else if (SELECT_CASE_var == DualSetPointWithDeadBand) {
                    // zone temp above cooling and heating set point temps
                    if (QCoilHeatSP < 0.0 && QCoilCoolSP < 0.0) {
                        // zone pushed into deadband
                        if (QUnitOutNoHC < 0.0 && QCoilCoolSP - QUnitOutNoHC > SmallLoad) {
                            HeatingLoad = false;
                            CoolingLoad = false;
                            QZnReq = 0.0;
                        }
                        // zone pushed below heating set point
                        if (QUnitOutNoHC < 0.0 && QCoilHeatSP - QUnitOutNoHC > SmallLoad) {
                            HeatingLoad = true;
                            CoolingLoad = false;
                            QZnReq = QCoilHeatSP;
                        }
                        // zone temp below heating set point temp
                    } else if (QCoilHeatSP > 0.0 && QCoilCoolSP > 0.0) {
                        // zone pushed into deadband
                        if (QUnitOutNoHC > 0.0 && QUnitOutNoHC - QCoilHeatSP > SmallLoad) {
                            HeatingLoad = false;
                            CoolingLoad = false;
                            QZnReq = 0.0;
                        }
                        // zone pushed above cooling set point
                        if (QUnitOutNoHC > 0.0 && QUnitOutNoHC - QCoilCoolSP > SmallLoad) {
                            HeatingLoad = false;
                            CoolingLoad = true;
                            QZnReq = QCoilCoolSP;
                        }
                        // zone temp between set point temps
                    } else if (QCoilHeatSP < 0.0 && QCoilCoolSP > 0.0) {
                        // zone pushed below heating set point
                        if (QUnitOutNoHC < 0.0 && QUnitOutNoHC - QCoilHeatSP < -SmallLoad) {
                            HeatingLoad = true;
                            CoolingLoad = false;
                            QZnReq = QCoilHeatSP;
                            // zone pushed above cooling set point
                        } else if (QUnitOutNoHC > 0.0 && QUnitOutNoHC - QCoilCoolSP > SmallLoad) {
                            HeatingLoad = false;
                            CoolingLoad = true;
                            QZnReq = QCoilCoolSP;
                        }
                    }
                } else {
                }
            }
            // IF small loads to meet, just shut down unit
            if (std::abs(QZnReq) < state.dataFanCoilUnits->Small5WLoad) {
                QZnReq = 0.0;
                CoolingLoad = false;
                HeatingLoad = false;
            }
        }

        if (UnitOn && QZnReq < (-1.0 * state.dataFanCoilUnits->Small5WLoad) && CoolingLoad) {
            if (FanCoil(FanCoilNum).HCoilType_Num == HCoil::Water) {
                mdot = 0.0;
                SetComponentFlowRate(state, mdot,
                                     FanCoil(FanCoilNum).HeatCoilFluidInletNode,
                                     FanCoil(FanCoilNum).HeatCoilFluidOutletNodeNum,
                                     FanCoil(FanCoilNum).HeatCoilLoopNum,
                                     FanCoil(FanCoilNum).HeatCoilLoopSide,
                                     FanCoil(FanCoilNum).HeatCoilBranchNum,
                                     FanCoil(FanCoilNum).HeatCoilCompNum);
            }
            mdot = FanCoil(FanCoilNum).MaxCoolCoilFluidFlow;
            SetComponentFlowRate(state, mdot,
                                 FanCoil(FanCoilNum).CoolCoilFluidInletNode,
                                 FanCoil(FanCoilNum).CoolCoilFluidOutletNodeNum,
                                 FanCoil(FanCoilNum).CoolCoilLoopNum,
                                 FanCoil(FanCoilNum).CoolCoilLoopSide,
                                 FanCoil(FanCoilNum).CoolCoilBranchNum,
                                 FanCoil(FanCoilNum).CoolCoilCompNum);
            // select fan speed
            FanCoil(FanCoilNum).SpeedFanSel = 1;
            FanCoil(FanCoilNum).SpeedFanRatSel = FanCoil(FanCoilNum).LowSpeedRatio;
            state.dataFanCoilUnits->FanFlowRatio = FanCoil(FanCoilNum).SpeedFanRatSel;
            AirMassFlow = FanCoil(FanCoilNum).LowSpeedRatio * FanCoil(FanCoilNum).MaxAirMassFlow;
            state.dataLoopNodes->Node(InletNode).MassFlowRate = AirMassFlow;
            state.dataLoopNodes->Node(InletNode).MassFlowRateMax = AirMassFlow;
            state.dataLoopNodes->Node(InletNode).MassFlowRateMaxAvail = AirMassFlow;
            state.dataLoopNodes->Node(InletNode).MassFlowRateMinAvail = AirMassFlow;
            Calc4PipeFanCoil(state, FanCoilNum, ZoneNum, FirstHVACIteration, QUnitOutMax);
            if (std::abs(QUnitOutMax) < std::abs(QZnReq)) {
                FanCoil(FanCoilNum).SpeedFanSel = 2;
                FanCoil(FanCoilNum).SpeedFanRatSel = FanCoil(FanCoilNum).MedSpeedRatio;
                state.dataFanCoilUnits->FanFlowRatio = FanCoil(FanCoilNum).SpeedFanRatSel;
                AirMassFlow = FanCoil(FanCoilNum).MedSpeedRatio * FanCoil(FanCoilNum).MaxAirMassFlow;
                state.dataLoopNodes->Node(InletNode).MassFlowRate = AirMassFlow;
                state.dataLoopNodes->Node(InletNode).MassFlowRateMax = AirMassFlow;
                state.dataLoopNodes->Node(InletNode).MassFlowRateMaxAvail = AirMassFlow;
                state.dataLoopNodes->Node(InletNode).MassFlowRateMinAvail = FanCoil(FanCoilNum).LowSpeedRatio * FanCoil(FanCoilNum).MaxAirMassFlow;
                Calc4PipeFanCoil(state, FanCoilNum, ZoneNum, FirstHVACIteration, QUnitOutMax);
            }
            if (std::abs(QUnitOutMax) < std::abs(QZnReq)) {
                FanCoil(FanCoilNum).SpeedFanSel = 3;
                FanCoil(FanCoilNum).SpeedFanRatSel = 1.0;
                state.dataFanCoilUnits->FanFlowRatio = FanCoil(FanCoilNum).SpeedFanRatSel;
                AirMassFlow = FanCoil(FanCoilNum).MaxAirMassFlow;
                state.dataLoopNodes->Node(InletNode).MassFlowRate = AirMassFlow;
                state.dataLoopNodes->Node(InletNode).MassFlowRateMax = AirMassFlow;
                state.dataLoopNodes->Node(InletNode).MassFlowRateMaxAvail = AirMassFlow;
                state.dataLoopNodes->Node(InletNode).MassFlowRateMinAvail = FanCoil(FanCoilNum).MedSpeedRatio * FanCoil(FanCoilNum).MaxAirMassFlow;
            }
            CalcMultiStage4PipeFanCoil(state, FanCoilNum, ZoneNum, FirstHVACIteration, QZnReq, SpeedRatio, PartLoadRatio, QUnitOut);

        } else if (UnitOn && QZnReq > state.dataFanCoilUnits->Small5WLoad && HeatingLoad) {

            mdot = 0.0;
            SetComponentFlowRate(state, mdot,
                                 FanCoil(FanCoilNum).CoolCoilFluidInletNode,
                                 FanCoil(FanCoilNum).CoolCoilFluidOutletNodeNum,
                                 FanCoil(FanCoilNum).CoolCoilLoopNum,
                                 FanCoil(FanCoilNum).CoolCoilLoopSide,
                                 FanCoil(FanCoilNum).CoolCoilBranchNum,
                                 FanCoil(FanCoilNum).CoolCoilCompNum);

            if (FanCoil(FanCoilNum).HCoilType_Num == HCoil::Water) {
                mdot = FanCoil(FanCoilNum).MaxHeatCoilFluidFlow;
                SetComponentFlowRate(state, mdot,
                                     FanCoil(FanCoilNum).HeatCoilFluidInletNode,
                                     FanCoil(FanCoilNum).HeatCoilFluidOutletNodeNum,
                                     FanCoil(FanCoilNum).HeatCoilLoopNum,
                                     FanCoil(FanCoilNum).HeatCoilLoopSide,
                                     FanCoil(FanCoilNum).HeatCoilBranchNum,
                                     FanCoil(FanCoilNum).HeatCoilCompNum);
            }
            // select fan speed
            FanCoil(FanCoilNum).SpeedFanSel = 1;
            FanCoil(FanCoilNum).SpeedFanRatSel = FanCoil(FanCoilNum).LowSpeedRatio;
            state.dataFanCoilUnits->FanFlowRatio = FanCoil(FanCoilNum).SpeedFanRatSel;
            AirMassFlow = FanCoil(FanCoilNum).LowSpeedRatio * FanCoil(FanCoilNum).MaxAirMassFlow;
            state.dataLoopNodes->Node(InletNode).MassFlowRate = AirMassFlow;
            state.dataLoopNodes->Node(InletNode).MassFlowRateMax = AirMassFlow;
            state.dataLoopNodes->Node(InletNode).MassFlowRateMaxAvail = AirMassFlow;
            state.dataLoopNodes->Node(InletNode).MassFlowRateMinAvail = AirMassFlow;
            Calc4PipeFanCoil(state, FanCoilNum, ZoneNum, FirstHVACIteration, QUnitOutMax);
            if (std::abs(QUnitOutMax) < std::abs(QZnReq)) {
                FanCoil(FanCoilNum).SpeedFanSel = 2;
                FanCoil(FanCoilNum).SpeedFanRatSel = FanCoil(FanCoilNum).MedSpeedRatio;
                state.dataFanCoilUnits->FanFlowRatio = FanCoil(FanCoilNum).SpeedFanRatSel;
                AirMassFlow = FanCoil(FanCoilNum).MedSpeedRatio * FanCoil(FanCoilNum).MaxAirMassFlow;
                state.dataLoopNodes->Node(InletNode).MassFlowRate = AirMassFlow;
                state.dataLoopNodes->Node(InletNode).MassFlowRateMax = AirMassFlow;
                state.dataLoopNodes->Node(InletNode).MassFlowRateMaxAvail = AirMassFlow;
                state.dataLoopNodes->Node(InletNode).MassFlowRateMinAvail = FanCoil(FanCoilNum).LowSpeedRatio * FanCoil(FanCoilNum).MaxAirMassFlow;
                Calc4PipeFanCoil(state, FanCoilNum, ZoneNum, FirstHVACIteration, QUnitOutMax);
            }
            if (std::abs(QUnitOutMax) < std::abs(QZnReq)) {
                FanCoil(FanCoilNum).SpeedFanSel = 3;
                FanCoil(FanCoilNum).SpeedFanRatSel = 1.0;
                state.dataFanCoilUnits->FanFlowRatio = FanCoil(FanCoilNum).SpeedFanRatSel;
                AirMassFlow = FanCoil(FanCoilNum).MaxAirMassFlow;
                state.dataLoopNodes->Node(InletNode).MassFlowRate = AirMassFlow;
                state.dataLoopNodes->Node(InletNode).MassFlowRateMax = AirMassFlow;
                state.dataLoopNodes->Node(InletNode).MassFlowRateMaxAvail = AirMassFlow;
                state.dataLoopNodes->Node(InletNode).MassFlowRateMinAvail = FanCoil(FanCoilNum).MedSpeedRatio * FanCoil(FanCoilNum).MaxAirMassFlow;
            }

            CalcMultiStage4PipeFanCoil(state, FanCoilNum, ZoneNum, FirstHVACIteration, QZnReq, SpeedRatio, PartLoadRatio, QUnitOut);

        } else {
            // SpeedRatio = 0.0;
            if (FanCoil(FanCoilNum).FanOpMode == ContFanCycCoil) {
                PartLoadRatio = 1.0;
                FanCoil(FanCoilNum).SpeedFanSel = 1;
                FanCoil(FanCoilNum).SpeedFanRatSel = FanCoil(FanCoilNum).LowSpeedRatio;
                state.dataFanCoilUnits->FanFlowRatio = FanCoil(FanCoilNum).SpeedFanRatSel;
                AirMassFlow = FanCoil(FanCoilNum).LowSpeedRatio * FanCoil(FanCoilNum).MaxAirMassFlow;
                state.dataLoopNodes->Node(InletNode).MassFlowRate = AirMassFlow;
                state.dataLoopNodes->Node(InletNode).MassFlowRateMax = AirMassFlow;
                state.dataLoopNodes->Node(InletNode).MassFlowRateMaxAvail = AirMassFlow;
                state.dataLoopNodes->Node(InletNode).MassFlowRateMinAvail = AirMassFlow;
            } else {
                PartLoadRatio = 0.0;
                AirMassFlow = 0.0;
                state.dataLoopNodes->Node(InletNode).MassFlowRate = AirMassFlow;
                state.dataLoopNodes->Node(InletNode).MassFlowRateMax = AirMassFlow;
                state.dataLoopNodes->Node(InletNode).MassFlowRateMaxAvail = AirMassFlow;
                state.dataLoopNodes->Node(InletNode).MassFlowRateMinAvail = AirMassFlow;
                state.dataLoopNodes->Node(InletNode).MassFlowRate = 0.0;
                state.dataLoopNodes->Node(OutletNode).MassFlowRate = 0.0;
                FanCoil(FanCoilNum).SpeedFanSel = 0;
                state.dataFanCoilUnits->FanFlowRatio = 0.0;
            }

            mdot = 0.0;
            if (FanCoil(FanCoilNum).HCoilType_Num == HCoil::Water) {
                SetComponentFlowRate(state, mdot,
                                     FanCoil(FanCoilNum).HeatCoilFluidInletNode,
                                     FanCoil(FanCoilNum).HeatCoilFluidOutletNodeNum,
                                     FanCoil(FanCoilNum).HeatCoilLoopNum,
                                     FanCoil(FanCoilNum).HeatCoilLoopSide,
                                     FanCoil(FanCoilNum).HeatCoilBranchNum,
                                     FanCoil(FanCoilNum).HeatCoilCompNum);
            }
            SetComponentFlowRate(state, mdot,
                                 FanCoil(FanCoilNum).CoolCoilFluidInletNode,
                                 FanCoil(FanCoilNum).CoolCoilFluidOutletNodeNum,
                                 FanCoil(FanCoilNum).CoolCoilLoopNum,
                                 FanCoil(FanCoilNum).CoolCoilLoopSide,
                                 FanCoil(FanCoilNum).CoolCoilBranchNum,
                                 FanCoil(FanCoilNum).CoolCoilCompNum);
            // No load output, eHeatCoilCyclingR = 0.0 for electric heating coil
            Calc4PipeFanCoil(state, FanCoilNum, ZoneNum, FirstHVACIteration, QUnitOut, PartLoadRatio, 0.0);
        }
        // output variable
        state.dataLoopNodes->Node(OutletNode).MassFlowRate = state.dataLoopNodes->Node(InletNode).MassFlowRate;
        FanCoil(FanCoilNum).PLR = PartLoadRatio;
        FanCoil(FanCoilNum).SpeedRatio = SpeedRatio;
        PowerMet = QUnitOut;
    }

    void CalcMultiStage4PipeFanCoil(EnergyPlusData &state,
                                    int &FanCoilNum,               // number of the current fan coil unit being simulated
                                    int const ZoneNum,             // number of zone being served
                                    bool const FirstHVACIteration, // TRUE if 1st HVAC simulation of system timestep
                                    Real64 const QZnReq,           // current zone cooling or heating load
                                    Real64 &SpeedRatio,            // fan coil speed ratio
                                    Real64 &PartLoadRatio,         // fan coil part load ratio
                                    Real64 &PowerMet               // Sensible power supplied (W)
    )
    {

        // SUBROUTINE INFORMATION:
        //       AUTHOR         Bereket Nigusse
        //       DATE WRITTEN   July 2015
        //       MODIFIED       na

        // PURPOSE OF THIS SUBROUTINE:
        // Simulate a multi-stage fan 4 pipe fan coil unit; adjust its output to
        // match the remaining zone load.

        // METHODOLOGY EMPLOYED:
        // If this unit is on, calculated the speed ratio when cycling between
        // consecutive fan speeds. The hot or chilled water flows either at
        // maximum or zero.  The water flow rate is set to zero if there is no
        // load.

        // Using/Aliasing
        using namespace DataZoneEnergyDemands;

        using PlantUtilities::SetComponentFlowRate;

        // Locals
        // SUBROUTINE ARGUMENT DEFINITIONS:

        // SUBROUTINE PARAMETER DEFINITIONS:
        static std::string const RoutineName("CalcMultiStage4PipeFanCoil");
        int const MaxIterCycl(100);

        // SUBROUTINE LOCAL VARIABLE DECLARATIONS:
        Real64 PLR;             // Part Load Ratio, fraction of time step fancoil is on
        Real64 SRatio;          // capacity speed ratio of the for multi-stage fan fancoil unit
        Real64 mdot;            // chilled or hot water flow rate through the water coils
        Real64 QUnitOut;        // heating or sens. cooling provided by fan coil unit [watts]
        Real64 QUnitOutMax;     // max heating or sens. cooling provided by fan coil unit [watts]
        Real64 ControlOffset;   // tolerance for output control
        Real64 QUnitOutMaxHS;   // higher fan speed output
        Real64 QUnitOutMaxLS;   // lower fan speed output
        Real64 HighSpeedRatio;  // fan flow ratio at low speed
        Real64 LowSpeedRatio;   // fan flow ratio at low speed
        Real64 AirMassFlowAvg;  // supply air flow rate weighted by speed ratio
        Real64 AirMassFlowLow;  // supply air flow rate at lower speed
        Real64 AirMassFlowHigh; // supply air flow rate at higher speed
        Real64 FanElecPowerHS;  // fan electric power calculated at (fan) higher speed
        Real64 FanElecPowerLS;  // fan electric power calculated at (fan) lower speed
        Real64 Error;           // Error between QZnReq and QUnitOut
        Real64 AbsError;        // Absolute error between QZnReq and QUnitOut [W]   !FB
        Real64 Relax;
        Real64 DelPLR;
        int OutletNode;          // unit air outlet node
        int InletNode;           // unit air inlet node
        int Iter;                // iteration counter
        int SolFlag;             // return flag from RegulaFalsi for sensible load
        Array1D<Real64> Par(10); // parameters passed to RegulaFalsi function

        auto &FanCoil(state.dataFanCoilUnits->FanCoil);

        // initialize local variables
        mdot = 0.0;
        PLR = 1.0;
        SRatio = 0.0;
        QUnitOut = 0.0;
        QUnitOutMax = 0.0;
        ControlOffset = 0.0;
        FanElecPowerHS = 0.0;
        FanElecPowerLS = 0.0;
        AirMassFlowAvg = 0.0;
        AirMassFlowLow = 0.0;
        AirMassFlowHigh = 0.0;
        AbsError = 2.0 * state.dataFanCoilUnits->Small5WLoad;
        Error = 1.0;
        Relax = 1.0;
        Iter = 0;

        OutletNode = FanCoil(FanCoilNum).AirOutNode;
        InletNode = FanCoil(FanCoilNum).AirInNode;

<<<<<<< HEAD
        auto &Node(state.dataLoopNodes->Node);

        if (QZnReq < (-1.0 * Small5WLoad) && CoolingLoad) {
=======
        if (QZnReq < (-1.0 * state.dataFanCoilUnits->Small5WLoad) && state.dataFanCoilUnits->CoolingLoad) {
>>>>>>> 0d005689
            ControlOffset = FanCoil(FanCoilNum).ColdControlOffset;
            if (FanCoil(FanCoilNum).SpeedFanSel == 1) {
                Calc4PipeFanCoil(state, FanCoilNum, ZoneNum, FirstHVACIteration, QUnitOutMax);
                PLR = std::abs(QZnReq / QUnitOutMax);
                if (PLR > 1.0) PLR = 1.0;
                // adjust the PLR to meet the cooling load by calling Calc4PipeFanCoil repeatedly
                while (std::abs(Error) > ControlOffset && std::abs(AbsError) > state.dataFanCoilUnits->Small5WLoad && Iter < MaxIterCycl &&
                       PLR != 1.0) {
                    Node(InletNode).MassFlowRateMinAvail = Node(InletNode).MassFlowRate;
                    mdot = PLR * FanCoil(FanCoilNum).MaxCoolCoilFluidFlow;
                    SetComponentFlowRate(state, mdot,
                                         FanCoil(FanCoilNum).CoolCoilFluidInletNode,
                                         FanCoil(FanCoilNum).CoolCoilFluidOutletNodeNum,
                                         FanCoil(FanCoilNum).CoolCoilLoopNum,
                                         FanCoil(FanCoilNum).CoolCoilLoopSide,
                                         FanCoil(FanCoilNum).CoolCoilBranchNum,
                                         FanCoil(FanCoilNum).CoolCoilCompNum);
                    if (FanCoil(FanCoilNum).FanOpMode == ContFanCycCoil) {
                        Calc4PipeFanCoil(state, FanCoilNum, ZoneNum, FirstHVACIteration, QUnitOut);
                    } else {
                        Calc4PipeFanCoil(state, FanCoilNum, ZoneNum, FirstHVACIteration, QUnitOut, PLR);
                    }
                    Error = (QZnReq - QUnitOut) / QZnReq;
                    AbsError = QZnReq - QUnitOut;
                    DelPLR = (QZnReq - QUnitOut) / QUnitOutMax;
                    PLR += Relax * DelPLR;
                    PLR = max(0.0, min(1.0, PLR));
                    ++Iter;
                    if (Iter == 32) Relax = 0.5;
                    if (Iter == 65) Relax = 0.25;
                    if (Iter > 70 && PLR == 0.0 && DelPLR < 0.0) Error = 0.0;
                }
                if (FanCoil(FanCoilNum).FanOpMode == ContFanCycCoil) {
                    Calc4PipeFanCoil(state, FanCoilNum, ZoneNum, FirstHVACIteration, QUnitOut);
                } else {
                    Calc4PipeFanCoil(state, FanCoilNum, ZoneNum, FirstHVACIteration, QUnitOut, PLR);
                }
                // warning if not converged
                if (Iter > (MaxIterCycl - 1)) {
                    if (FanCoil(FanCoilNum).MaxIterIndexC == 0) {
                        ShowWarningMessage(state, "ZoneHVAC:FourPipeFanCoil=\"" + FanCoil(FanCoilNum).Name +
                                           "\" -- Exceeded max iterations while adjusting cycling fan sensible runtime to meet the zone load within "
                                           "the cooling convergence tolerance.");
                        ShowContinueErrorTimeStamp(state, format("Iterations={}", MaxIterCycl));
                    }
                    ShowRecurringWarningErrorAtEnd(state, "ZoneHVAC:FourPipeFanCoil=\"" + FanCoil(FanCoilNum).Name +
                                                       "\"  -- Exceeded max iterations error (sensible runtime) continues...",
                                                   FanCoil(FanCoilNum).MaxIterIndexC);
                }

            } else {
                if (FanCoil(FanCoilNum).SpeedFanSel == 2) {
                    HighSpeedRatio = FanCoil(FanCoilNum).MedSpeedRatio;
                    LowSpeedRatio = FanCoil(FanCoilNum).LowSpeedRatio;
                } else {
                    HighSpeedRatio = 1;
                    LowSpeedRatio = FanCoil(FanCoilNum).MedSpeedRatio;
                }
                // get capacity at lower speed
                FanCoil(FanCoilNum).SpeedFanRatSel = LowSpeedRatio;
                FanCoil(FanCoilNum).SpeedFanSel = FanCoil(FanCoilNum).SpeedFanSel - 1;
                AirMassFlowLow = LowSpeedRatio * FanCoil(FanCoilNum).MaxAirMassFlow;
                Node(InletNode).MassFlowRate = AirMassFlowLow;
                Node(InletNode).MassFlowRateMax = AirMassFlowLow;
                Node(InletNode).MassFlowRateMaxAvail = AirMassFlowLow;
                Node(InletNode).MassFlowRateMinAvail = AirMassFlowLow;
                state.dataFanCoilUnits->FanFlowRatio = LowSpeedRatio;
                Calc4PipeFanCoil(state, FanCoilNum, ZoneNum, FirstHVACIteration, QUnitOutMaxLS);
                if (FanCoil(FanCoilNum).FanType_Num != DataHVACGlobals::FanType_SystemModelObject) {
                    FanElecPowerLS = Fans::GetFanPower(FanCoil(FanCoilNum).FanIndex);
                } else {
                    FanElecPowerLS = HVACFan::fanObjs[FanCoil(FanCoilNum).FanIndex]->fanPower();
                }
                // get capacity at higher speed
                FanCoil(FanCoilNum).SpeedFanRatSel = HighSpeedRatio;
                FanCoil(FanCoilNum).SpeedFanSel = FanCoil(FanCoilNum).SpeedFanSel + 1;
                AirMassFlowHigh = HighSpeedRatio * FanCoil(FanCoilNum).MaxAirMassFlow;
                Node(InletNode).MassFlowRate = AirMassFlowHigh;
                Node(InletNode).MassFlowRateMax = AirMassFlowHigh;
                Node(InletNode).MassFlowRateMaxAvail = AirMassFlowHigh;
                Node(InletNode).MassFlowRateMinAvail = AirMassFlowLow;
                state.dataFanCoilUnits->FanFlowRatio = HighSpeedRatio;
                Calc4PipeFanCoil(state, FanCoilNum, ZoneNum, FirstHVACIteration, QUnitOutMaxHS);
                if (FanCoil(FanCoilNum).FanType_Num != DataHVACGlobals::FanType_SystemModelObject) {
                    FanElecPowerHS = Fans::GetFanPower(FanCoil(FanCoilNum).FanIndex);
                } else {
                    FanElecPowerHS = HVACFan::fanObjs[FanCoil(FanCoilNum).FanIndex]->fanPower();
                }
                // calc speed ratio
                if (std::abs(QZnReq) > std::abs(QUnitOutMaxHS)) {
                    SRatio = 1.0;
                    AirMassFlowAvg = AirMassFlowHigh;
                    Node(InletNode).MassFlowRate = AirMassFlowHigh;
                    Node(InletNode).MassFlowRateMax = AirMassFlowHigh;
                    Node(InletNode).MassFlowRateMaxAvail = AirMassFlowHigh;
                    Node(InletNode).MassFlowRateMinAvail = AirMassFlowLow;
                    state.dataFanCoilUnits->FanFlowRatio = HighSpeedRatio;
                    Calc4PipeFanCoil(state, FanCoilNum, ZoneNum, FirstHVACIteration, QUnitOut);
                } else {
                    SRatio = std::abs((QZnReq - QUnitOutMaxLS) / (QUnitOutMaxHS - QUnitOutMaxLS));
                    if (SRatio > 1.0) SRatio = 1.0;
                    AirMassFlowAvg = AirMassFlowHigh * SRatio + AirMassFlowLow * (1.0 - SRatio);
                    Node(InletNode).MassFlowRate = AirMassFlowAvg;
                    Node(InletNode).MassFlowRateMax = AirMassFlowAvg;
                    Node(InletNode).MassFlowRateMaxAvail = AirMassFlowAvg;
                    Node(InletNode).MassFlowRateMinAvail = AirMassFlowLow;
                    state.dataFanCoilUnits->FanFlowRatio = HighSpeedRatio * SRatio + LowSpeedRatio * (1.0 - SRatio);
                    Calc4PipeFanCoil(state, FanCoilNum, ZoneNum, FirstHVACIteration, QUnitOut);
                    // adjust the PLR to meet the cooling load by calling Calc4PipeFanCoil repeatedly
                    while (std::abs(Error) > ControlOffset && std::abs(AbsError) > state.dataFanCoilUnits->Small5WLoad && Iter < MaxIterCycl && SRatio != 1.0) {
                        AirMassFlowAvg = AirMassFlowHigh * SRatio + AirMassFlowLow * (1.0 - SRatio);
                        state.dataFanCoilUnits->FanFlowRatio = HighSpeedRatio * SRatio + LowSpeedRatio * (1.0 - SRatio);
                        Node(InletNode).MassFlowRate = AirMassFlowAvg;
                        Node(InletNode).MassFlowRateMax = AirMassFlowAvg;
                        Node(InletNode).MassFlowRateMaxAvail = AirMassFlowAvg;
                        Node(InletNode).MassFlowRateMinAvail = AirMassFlowLow;
                        Calc4PipeFanCoil(state, FanCoilNum, ZoneNum, FirstHVACIteration, QUnitOut);
                        Error = (QZnReq - QUnitOut) / QZnReq;
                        AbsError = QZnReq - QUnitOut;
                        DelPLR = (QZnReq - QUnitOut) / (QUnitOutMaxHS - QUnitOutMaxLS);
                        SRatio += Relax * DelPLR;
                        SRatio = max(0.0, min(1.0, SRatio));
                        ++Iter;
                        if (Iter == 32) Relax = 0.5;
                        if (Iter == 65) Relax = 0.25;
                        if (Iter > 70 && SRatio == 0.0 && DelPLR < 0.0) Error = 0.0;
                    }
                }
            }
        } else if (QZnReq > state.dataFanCoilUnits->Small5WLoad && state.dataFanCoilUnits->HeatingLoad) {
            ControlOffset = FanCoil(FanCoilNum).HotControlOffset;
            if (FanCoil(FanCoilNum).SpeedFanSel == 1) {
                Calc4PipeFanCoil(state, FanCoilNum, ZoneNum, FirstHVACIteration, QUnitOutMax);
                PLR = std::abs(QZnReq / QUnitOutMax);
                if (PLR > 1.0) PLR = 1.0;
                if (FanCoil(FanCoilNum).HCoilType_Num == HCoil::Water) {
                    // adjust the PLR to meet the heating load by calling Calc4PipeFanCoil repeatedly
                    while (std::abs(Error) > ControlOffset && std::abs(AbsError) > state.dataFanCoilUnits->Small5WLoad && Iter < MaxIterCycl &&
                           PLR != 1.0) {
                        Node(InletNode).MassFlowRateMinAvail = Node(InletNode).MassFlowRate;
                        mdot = PLR * FanCoil(FanCoilNum).MaxHeatCoilFluidFlow;
                        SetComponentFlowRate(state, mdot,
                                             FanCoil(FanCoilNum).HeatCoilFluidInletNode,
                                             FanCoil(FanCoilNum).HeatCoilFluidOutletNodeNum,
                                             FanCoil(FanCoilNum).HeatCoilLoopNum,
                                             FanCoil(FanCoilNum).HeatCoilLoopSide,
                                             FanCoil(FanCoilNum).HeatCoilBranchNum,
                                             FanCoil(FanCoilNum).HeatCoilCompNum);
                        if (FanCoil(FanCoilNum).FanOpMode == ContFanCycCoil) {
                            Calc4PipeFanCoil(state, FanCoilNum, ZoneNum, FirstHVACIteration, QUnitOut);
                        } else {
                            Calc4PipeFanCoil(state, FanCoilNum, ZoneNum, FirstHVACIteration, QUnitOut, PLR);
                        }
                        Error = (QZnReq - QUnitOut) / QZnReq;
                        AbsError = QZnReq - QUnitOut;
                        DelPLR = (QZnReq - QUnitOut) / QUnitOutMax;
                        PLR += Relax * DelPLR;
                        PLR = max(0.0, min(1.0, PLR));
                        ++Iter;
                        if (Iter == 32) Relax = 0.5;
                        if (Iter == 65) Relax = 0.25;
                        if (Iter > 70 && PLR == 0.0 && DelPLR < 0.0) Error = 0.0; // exit loop if PLR = 0
                    }
                    if (FanCoil(FanCoilNum).FanOpMode == ContFanCycCoil) {
                        Calc4PipeFanCoil(state, FanCoilNum, ZoneNum, FirstHVACIteration, QUnitOut);
                    } else {
                        Calc4PipeFanCoil(state, FanCoilNum, ZoneNum, FirstHVACIteration, QUnitOut, PLR);
                    }
                    // warning if not converged
                    if (Iter > (MaxIterCycl - 1)) {
                        if (FanCoil(FanCoilNum).MaxIterIndexH == 0) {
                            ShowWarningMessage(state,
                                "ZoneHVAC:FourPipeFanCoil=\"" + FanCoil(FanCoilNum).Name +
                                "\" -- Exceeded max iterations while adjusting cycling fan sensible runtime to meet the zone load within "
                                "the heating convergence tolerance.");
                            ShowContinueErrorTimeStamp(state, format("Iterations={}", MaxIterCycl));
                        }
                        ShowRecurringWarningErrorAtEnd(state, "ZoneHVAC:FourPipeFanCoil=\"" + FanCoil(FanCoilNum).Name +
                                                           "\"  -- Exceeded max iterations error (sensible runtime) continues...",
                                                       FanCoil(FanCoilNum).MaxIterIndexH);
                    }
                } else {
                    Real64 eHeatCoilPLR = PLR;
                    // electric heating coil
                    if (QUnitOutMax > QZnReq) {
                        // heating coil output is larger than required, mudulate the electric heating coil output to meet the load
                        Node(InletNode).MassFlowRateMinAvail = Node(InletNode).MassFlowRate;
                        Par(1) = double(FanCoilNum);
                        Par(2) = 0.0; // FLAG, IF 1.0 then FirstHVACIteration equals TRUE, if 0.0 then FirstHVACIteration equals false
                        if (FirstHVACIteration) Par(2) = 1.0;
                        Par(3) = ZoneNum;
                        Par(4) = QZnReq;
                        if (FanCoil(FanCoilNum).FanOpMode == ContFanCycCoil) {
                            TempSolveRoot::SolveRoot(state, 0.001, MaxIterCycl, SolFlag, eHeatCoilPLR, CalcFanCoilHeatCoilPLRResidual, 0.0, 1.0, Par);
                        } else {
                            TempSolveRoot::SolveRoot(state, 0.001, MaxIterCycl, SolFlag, eHeatCoilPLR, CalcFanCoilLoadResidual, 0.0, 1.0, Par);
                        }
                        if (SolFlag == -1) {
                            ++FanCoil(FanCoilNum).ConvgErrCountH;
                            if (FanCoil(FanCoilNum).ConvgErrCountH < 2) {
                                ShowWarningError(state, "Electric heating coil control failed in fan coil unit " + FanCoil(FanCoilNum).Name);
                                ShowContinueError(state, "  Iteration limit exceeded in calculating electric heating coil capacity modulation ");
                                Calc4PipeFanCoil(state, FanCoilNum, ZoneNum, FirstHVACIteration, QUnitOut, _, eHeatCoilPLR);
                                ShowContinueErrorTimeStamp(state, format("Load Request = {}, Final Capacity = {}", QZnReq, QUnitOut));
                                ShowContinueErrorTimeStamp(
                                    state, format("Electric heating coil part load ratio used during last iterations = {}", eHeatCoilPLR));
                            } else {
                                ShowRecurringWarningErrorAtEnd(state, "Electric heating coil Iteration limit exceeded in fan coil unit " +
                                                                   FanCoil(FanCoilNum).Name,
                                                               FanCoil(FanCoilNum).MaxIterIndexH);
                            }
                        } else if (SolFlag == -2) {
                            ++FanCoil(FanCoilNum).LimitErrCountH;
                            if (FanCoil(FanCoilNum).LimitErrCountH < 2) {
                                ShowWarningError(state, "Part load ratio electric heating coil control failed in fan coil unit " + FanCoil(FanCoilNum).Name);
                                ShowContinueError(state, "  Bad par load ratio limits");
                                ShowContinueErrorTimeStamp(state, "..Par load ratio set to 0");
                            } else {
                                ShowRecurringWarningErrorAtEnd(state, "Part load ratio electric heating coil control failed in fan coil unit " +
                                                                   FanCoil(FanCoilNum).Name,
                                                               FanCoil(FanCoilNum).BadMassFlowLimIndexH);
                            }
                        }
                    } else {
                        eHeatCoilPLR = 1.0;
                    }
                    PLR = eHeatCoilPLR;
                    // at the end calculate output
                    if (FanCoil(FanCoilNum).FanOpMode == ContFanCycCoil) {
                        Calc4PipeFanCoil(state, FanCoilNum, ZoneNum, FirstHVACIteration, QUnitOut, _, eHeatCoilPLR);
                    } else {
                        Calc4PipeFanCoil(state, FanCoilNum, ZoneNum, FirstHVACIteration, QUnitOut, PLR);
                    }
                }

            } else {
                if (FanCoil(FanCoilNum).SpeedFanSel == 2) {
                    HighSpeedRatio = FanCoil(FanCoilNum).MedSpeedRatio;
                    LowSpeedRatio = FanCoil(FanCoilNum).LowSpeedRatio;
                } else {
                    HighSpeedRatio = 1;
                    LowSpeedRatio = FanCoil(FanCoilNum).MedSpeedRatio;
                }
                // get capacity at lower speed ratio
                FanCoil(FanCoilNum).SpeedFanRatSel = LowSpeedRatio;
                FanCoil(FanCoilNum).SpeedFanSel = FanCoil(FanCoilNum).SpeedFanSel - 1;
                AirMassFlowLow = LowSpeedRatio * FanCoil(FanCoilNum).MaxAirMassFlow;
                Node(InletNode).MassFlowRate = AirMassFlowLow;
                Node(InletNode).MassFlowRateMax = AirMassFlowLow;
                Node(InletNode).MassFlowRateMaxAvail = AirMassFlowLow;
                Node(InletNode).MassFlowRateMinAvail = AirMassFlowLow;
                state.dataFanCoilUnits->FanFlowRatio = LowSpeedRatio;
                Calc4PipeFanCoil(state, FanCoilNum, ZoneNum, FirstHVACIteration, QUnitOutMaxLS);
                if (FanCoil(FanCoilNum).FanType_Num != DataHVACGlobals::FanType_SystemModelObject) {
                    FanElecPowerLS = Fans::GetFanPower(FanCoil(FanCoilNum).FanIndex);
                } else {
                    FanElecPowerLS = HVACFan::fanObjs[FanCoil(FanCoilNum).FanIndex]->fanPower();
                }
                // get capacity at higher speed
                FanCoil(FanCoilNum).SpeedFanRatSel = HighSpeedRatio;
                FanCoil(FanCoilNum).SpeedFanSel = FanCoil(FanCoilNum).SpeedFanSel + 1;
                AirMassFlowHigh = HighSpeedRatio * FanCoil(FanCoilNum).MaxAirMassFlow;
                Node(InletNode).MassFlowRate = AirMassFlowHigh;
                Node(InletNode).MassFlowRateMax = AirMassFlowHigh;
                Node(InletNode).MassFlowRateMaxAvail = AirMassFlowHigh;
                Node(InletNode).MassFlowRateMinAvail = AirMassFlowLow;
                state.dataFanCoilUnits->FanFlowRatio = HighSpeedRatio;
                Calc4PipeFanCoil(state, FanCoilNum, ZoneNum, FirstHVACIteration, QUnitOutMaxHS);
                if (FanCoil(FanCoilNum).FanType_Num != DataHVACGlobals::FanType_SystemModelObject) {
                    FanElecPowerHS = Fans::GetFanPower(FanCoil(FanCoilNum).FanIndex);
                } else {
                    FanElecPowerHS = HVACFan::fanObjs[FanCoil(FanCoilNum).FanIndex]->fanPower();
                }
                // calc speed ratio
                if (std::abs(QZnReq) > std::abs(QUnitOutMaxHS)) {
                    SRatio = 1.0;
                    AirMassFlowAvg = AirMassFlowHigh;
                    Node(InletNode).MassFlowRate = AirMassFlowAvg;
                    Node(InletNode).MassFlowRateMax = AirMassFlowAvg;
                    Node(InletNode).MassFlowRateMaxAvail = AirMassFlowAvg;
                    Node(InletNode).MassFlowRateMinAvail = AirMassFlowLow;
                    state.dataFanCoilUnits->FanFlowRatio = HighSpeedRatio;
                    Calc4PipeFanCoil(state, FanCoilNum, ZoneNum, FirstHVACIteration, QUnitOut);
                } else {
                    SRatio = std::abs((QZnReq - QUnitOutMaxLS) / (QUnitOutMaxHS - QUnitOutMaxLS));
                    if (SRatio > 1.0) SRatio = 1.0;
                    AirMassFlowAvg = AirMassFlowHigh * SRatio + AirMassFlowLow * (1.0 - SRatio);
                    Node(InletNode).MassFlowRate = AirMassFlowAvg;
                    Node(InletNode).MassFlowRateMax = AirMassFlowAvg;
                    Node(InletNode).MassFlowRateMaxAvail = AirMassFlowAvg;
                    Node(InletNode).MassFlowRateMinAvail = AirMassFlowLow;
                    state.dataFanCoilUnits->FanFlowRatio = HighSpeedRatio * SRatio + LowSpeedRatio * (1.0 - SRatio);
                    Calc4PipeFanCoil(state, FanCoilNum, ZoneNum, FirstHVACIteration, QUnitOut);
                    ControlOffset = FanCoil(FanCoilNum).HotControlOffset;
                    // adjust the PLR to meet the heating load calling Calc4PipeFanCoil repeatedly
                    while (std::abs(Error) > ControlOffset && std::abs(AbsError) > state.dataFanCoilUnits->Small5WLoad && Iter < MaxIterCycl &&
                           SRatio != 1.0) {
                        AirMassFlowAvg = AirMassFlowHigh * SRatio + AirMassFlowLow * (1.0 - SRatio);
                        Node(InletNode).MassFlowRate = AirMassFlowAvg;
                        Node(InletNode).MassFlowRateMax = AirMassFlowAvg;
                        Node(InletNode).MassFlowRateMaxAvail = AirMassFlowAvg;
                        Node(InletNode).MassFlowRateMinAvail = AirMassFlowLow;
                        state.dataFanCoilUnits->FanFlowRatio = HighSpeedRatio * SRatio + LowSpeedRatio * (1.0 - SRatio);
                        Calc4PipeFanCoil(state, FanCoilNum, ZoneNum, FirstHVACIteration, QUnitOut);
                        Error = (QZnReq - QUnitOut) / QZnReq;
                        AbsError = QZnReq - QUnitOut;
                        DelPLR = (QZnReq - QUnitOut) / (QUnitOutMaxHS - QUnitOutMaxLS);
                        SRatio += Relax * DelPLR;
                        SRatio = max(0.0, min(1.0, SRatio));
                        ++Iter;
                        if (Iter == 32) Relax = 0.5;
                        if (Iter == 65) Relax = 0.25;
                        if (Iter > 70 && SRatio == 0.0 && DelPLR < 0.0) Error = 0.0;
                    }
                }
                // FanElecPower = FanElecPowerHS * SRatio + FanElecPowerLS * ( 1.0 - SRatio ); // why set the ugly global here?
                FanCoil(FanCoilNum).ElecPower = FanElecPowerHS * SRatio + FanElecPowerLS * (1.0 - SRatio);
            }
        }
        Node(OutletNode).MassFlowRate = Node(InletNode).MassFlowRate;
        PartLoadRatio = PLR;
        SpeedRatio = SRatio;
        PowerMet = QUnitOut;
    }

    void ReportFanCoilUnit(EnergyPlusData &state, int const FanCoilNum) // number of the current fan coil unit being simulated
    {

        // SUBROUTINE INFORMATION:
        //       AUTHOR         Fred Buhl
        //       DATE WRITTEN   March 2000
        //       MODIFIED       na
        //       RE-ENGINEERED  na

        // PURPOSE OF THIS SUBROUTINE:
        // Fills some of the report variables for the fan coil units

        // METHODOLOGY EMPLOYED:
        // NA

        // REFERENCES:
        // na

        // Using/Aliasing
        using DataHVACGlobals::TimeStepSys;


        // SUBROUTINE LOCAL VARIABLE DECLARATIONS:
        Real64 ReportingConstant;


        ReportingConstant = TimeStepSys * DataGlobalConstants::SecInHour;
        state.dataFanCoilUnits->FanCoil(FanCoilNum).HeatEnergy = state.dataFanCoilUnits->FanCoil(FanCoilNum).HeatPower * ReportingConstant;
        state.dataFanCoilUnits->FanCoil(FanCoilNum).SensCoolEnergy = state.dataFanCoilUnits->FanCoil(FanCoilNum).SensCoolPower * ReportingConstant;
        state.dataFanCoilUnits->FanCoil(FanCoilNum).TotCoolEnergy = state.dataFanCoilUnits->FanCoil(FanCoilNum).TotCoolPower * ReportingConstant;
        state.dataFanCoilUnits->FanCoil(FanCoilNum).ElecEnergy = state.dataFanCoilUnits->FanCoil(FanCoilNum).ElecPower * ReportingConstant;

        if (state.dataFanCoilUnits->FanCoil(FanCoilNum).FirstPass) { // reset sizing flags so other zone equipment can size normally
            if (!state.dataGlobal->SysSizingCalc) {
                DataSizing::resetHVACSizingGlobals(state, state.dataSize->CurZoneEqNum, 0, state.dataFanCoilUnits->FanCoil(FanCoilNum).FirstPass);
            }
        }
    }

    int GetFanCoilZoneInletAirNode(EnergyPlusData &state, int const FanCoilNum)
    {

        // FUNCTION INFORMATION:
        //       AUTHOR         B Griffith
        //       DATE WRITTEN   Dec  2006
        //       MODIFIED       na
        //       RE-ENGINEERED  na

        // PURPOSE OF THIS FUNCTION:
        // lookup function for OA inlet node for ventilation rate reporting

        // Return value
        int GetFanCoilZoneInletAirNode;

        if (state.dataFanCoilUnits->GetFanCoilInputFlag) {
            GetFanCoilUnits(state);
            state.dataFanCoilUnits->GetFanCoilInputFlag = false;
        }

        GetFanCoilZoneInletAirNode = 0;
        if (FanCoilNum > 0 && FanCoilNum <= state.dataFanCoilUnits->NumFanCoils) {
            GetFanCoilZoneInletAirNode = state.dataFanCoilUnits->FanCoil(FanCoilNum).AirOutNode;
        }

        return GetFanCoilZoneInletAirNode;
    }

    int GetFanCoilOutAirNode(EnergyPlusData &state, int const FanCoilNum)
    {

        // FUNCTION INFORMATION:
        //       AUTHOR         B Griffith
        //       DATE WRITTEN   Dec  2006
        //       MODIFIED       na
        //       RE-ENGINEERED  na

        // PURPOSE OF THIS FUNCTION:
        // lookup function for OA inlet node for ventilation rate reporting

        // Return value
        int GetFanCoilOutAirNode;

        if (state.dataFanCoilUnits->GetFanCoilInputFlag) {
            GetFanCoilUnits(state);
            state.dataFanCoilUnits->GetFanCoilInputFlag = false;
        }

        GetFanCoilOutAirNode = 0;
        if (FanCoilNum > 0 && FanCoilNum <= state.dataFanCoilUnits->NumFanCoils) {
            GetFanCoilOutAirNode = state.dataFanCoilUnits->FanCoil(FanCoilNum).OutsideAirNode;
        }

        return GetFanCoilOutAirNode;
    }

    int GetFanCoilReturnAirNode(EnergyPlusData &state, int const FanCoilNum)
    {

        // FUNCTION INFORMATION:
        //       AUTHOR         B Griffith
        //       DATE WRITTEN   Dec  2006
        //       MODIFIED       na
        //       RE-ENGINEERED  na

        // PURPOSE OF THIS FUNCTION:
        // lookup function for mixer's return node

        // Using/Aliasing
        using MixedAir::GetOAMixerReturnNodeNumber;

        // Return value
        int GetFanCoilReturnAirNode;

        if (state.dataFanCoilUnits->GetFanCoilInputFlag) {
            GetFanCoilUnits(state);
            state.dataFanCoilUnits->GetFanCoilInputFlag = false;
        }

        GetFanCoilReturnAirNode = 0;
        if (FanCoilNum > 0 && FanCoilNum <= state.dataFanCoilUnits->NumFanCoils) {
            if (state.dataFanCoilUnits->FanCoil(FanCoilNum).OAMixIndex > 0) {
                GetFanCoilReturnAirNode = GetOAMixerReturnNodeNumber(state, state.dataFanCoilUnits->FanCoil(FanCoilNum).OAMixIndex);
            } else {
                GetFanCoilReturnAirNode = 0;
            }
        }

        return GetFanCoilReturnAirNode;
    }

    int GetFanCoilMixedAirNode(EnergyPlusData &state, int const FanCoilNum)
    {

        // FUNCTION INFORMATION:
        //       AUTHOR         B Griffith
        //       DATE WRITTEN   Dec  2006
        //       MODIFIED       na
        //       RE-ENGINEERED  na

        // PURPOSE OF THIS FUNCTION:
        // lookup function for mixer's return node

        // Using/Aliasing
        using MixedAir::GetOAMixerMixedNodeNumber;

        // Return value
        int GetFanCoilMixedAirNode;

        if (state.dataFanCoilUnits->GetFanCoilInputFlag) {
            GetFanCoilUnits(state);
            state.dataFanCoilUnits->GetFanCoilInputFlag = false;
        }

        GetFanCoilMixedAirNode = 0;
        if (FanCoilNum > 0 && FanCoilNum <= state.dataFanCoilUnits->NumFanCoils) {
            if (state.dataFanCoilUnits->FanCoil(FanCoilNum).OAMixIndex > 0) {
                GetFanCoilMixedAirNode = GetOAMixerMixedNodeNumber(state, state.dataFanCoilUnits->FanCoil(FanCoilNum).OAMixIndex);
            } else {
                GetFanCoilMixedAirNode = 0;
            }
        }

        return GetFanCoilMixedAirNode;
    }

    int GetFanCoilInletAirNode(EnergyPlusData &state, int const FanCoilNum)
    {

        // FUNCTION INFORMATION:
        //       AUTHOR         B Griffith
        //       DATE WRITTEN   Dec  2006
        //       MODIFIED       na
        //       RE-ENGINEERED  na

        // PURPOSE OF THIS FUNCTION:
        // lookup function for inlet node for Fan Coil unit

        // Return value
        int GetFanCoilInletAirNode;

        if (state.dataFanCoilUnits->GetFanCoilInputFlag) {
            GetFanCoilUnits(state);
            state.dataFanCoilUnits->GetFanCoilInputFlag = false;
        }

        GetFanCoilInletAirNode = 0;
        if (FanCoilNum > 0 && FanCoilNum <= state.dataFanCoilUnits->NumFanCoils) {
            GetFanCoilInletAirNode = state.dataFanCoilUnits->FanCoil(FanCoilNum).AirOutNode;
        }

        return GetFanCoilInletAirNode;
    }

    void GetFanCoilIndex(EnergyPlusData &state, std::string const &FanCoilName, int &FanCoilIndex)
    {

        // SUBROUTINE INFORMATION:
        //       AUTHOR
        //       DATE WRITTEN   April 2012
        //       MODIFIED       na
        //       RE-ENGINEERED  na

        // PURPOSE OF THIS SUBROUTINE:
        // This subroutine gets the index for a given PT Unit

        // SUBROUTINE LOCAL VARIABLE DECLARATIONS:

        bool ErrorsFound; // for error trapping

        if (state.dataFanCoilUnits->GetFanCoilInputFlag) {
            GetFanCoilUnits(state);
            state.dataFanCoilUnits->GetFanCoilInputFlag = false;
        }

        FanCoilIndex = UtilityRoutines::FindItemInList(FanCoilName, state.dataFanCoilUnits->FanCoil);
        if (FanCoilIndex == 0) {
            ShowSevereError(state, "GetFanCoilIndex: Fan Coil Unit not found=" + FanCoilName);
        }
        ErrorsFound = true;
    }

    Real64 CalcFanCoilLoadResidual(EnergyPlusData &state,
                                   Real64 const PartLoadRatio, // coil part load ratio
                                   Array1D<Real64> const &Par  // Function parameters
    )
    {

        // FUNCTION INFORMATION:
        //       AUTHOR         Richard Raustad, FSEC
        //       DATE WRITTEN   July 2015
        //       MODIFIED       na
        //       RE-ENGINEERED  na

        // PURPOSE OF THIS SUBROUTINE:
        // To calculate the part-load ratio for the FCU with electric heating coil

        // METHODOLOGY EMPLOYED:
        // Use SolveRoot to CALL this Function to converge on a solution

        // Return value
        Real64 Residuum; // Result (force to 0)

        // Argument array dimensioning

        // Locals
        // SUBROUTINE ARGUMENT DEFINITIONS:

        //   Parameter description example:
        //       Par(1)  = REAL(FanCoilNum,r64) ! Index to fan coil unit
        //       Par(2)  = 0.0                  ! FirstHVACIteration FLAG, IF 1.0 then TRUE, if 0.0 then FALSE
        //       Par(3)  = REAL(ControlledZoneNum,r64)     ! zone index
        //       Par(4)  = QZnReq               ! zone load [W]

        // SUBROUTINE LOCAL VARIABLE DECLARATIONS:
        int FanCoilNum;          // Index to this fan coil unit
        bool FirstHVACIteration; // FirstHVACIteration flag
        int ControlledZoneNum;   // zone index
        Real64 QZnReq;           // Sensible load to be met [W]
        Real64 QUnitOut;         // delivered capacity [W]

        // Convert parameters to usable variables
        FanCoilNum = int(Par(1));
        if (Par(2) == 1.0) {
            FirstHVACIteration = true;
        } else {
            FirstHVACIteration = false;
        }
        ControlledZoneNum = int(Par(3));
        QZnReq = Par(4);

        Calc4PipeFanCoil(state,
                         FanCoilNum,
                         ControlledZoneNum,
                         FirstHVACIteration,
                         QUnitOut,
                         PartLoadRatio); // needs PLR=0 for electric heating coil, otherwise will run a full capacity

        // Calculate residual based on output magnitude
        if (std::abs(QZnReq) <= 100.0) {
            Residuum = (QUnitOut - QZnReq) / 100.0;
        } else {
            Residuum = (QUnitOut - QZnReq) / QZnReq;
        }

        return Residuum;
    }

    Real64 CalcFanCoilPLRResidual(EnergyPlusData &state,
                                  Real64 const PLR,          // part-load ratio of air and water mass flow rate
                                  Array1D<Real64> const &Par // Function parameters
    )
    {

        // FUNCTION INFORMATION:
        //       AUTHOR         Richard Raustad
        //       DATE WRITTEN   August 2016

        // PURPOSE OF THIS SUBROUTINE:
        // To calculate the part-load ratio for the FCU

        // METHODOLOGY EMPLOYED:
        // Use SolveRoot to CALL this Function to converge on a solution

        // Return value
        Real64 Residuum; // Result (force to 0)

        // Argument array dimensioning

        // Locals
        // SUBROUTINE ARGUMENT DEFINITIONS:

        //   Parameter description example:
        //       Par(1)  = REAL(FanCoilNum,r64)        ! Index to fan coil unit
        //       Par(2)  = 0.0                         ! FirstHVACIteration FLAG, IF 1.0 then TRUE, if 0.0 then FALSE
        //       Par(3)  = REAL(ControlledZoneNum,r64) ! zone index
        //       Par(4)  = QZnReq                      ! zone load [W]
        //       Par(5)  = REAL(WaterControlNode, r64) ! water coil control node number

        // SUBROUTINE LOCAL VARIABLE DECLARATIONS:
        int FanCoilNum;          // Index to this fan coil unit
        bool FirstHVACIteration; // FirstHVACIteration flag
        int ControlledZoneNum;   // zone index
        int WaterControlNode;    // water node to control
        Real64 QZnReq;           // Sensible load to be met [W]
        Real64 QUnitOut;         // delivered capacity [W]

        // Convert parameters to usable variables
        FanCoilNum = int(Par(1));
        if (Par(2) == 1.0) {
            FirstHVACIteration = true;
        } else {
            FirstHVACIteration = false;
        }
        ControlledZoneNum = int(Par(3));
        QZnReq = Par(4);
        WaterControlNode = int(Par(5));

<<<<<<< HEAD
        if (WaterControlNode == FanCoil(FanCoilNum).CoolCoilFluidInletNode) {
            state.dataLoopNodes->Node(WaterControlNode).MassFlowRate = PLR * FanCoil(FanCoilNum).MaxCoolCoilFluidFlow;
=======
        if (WaterControlNode == state.dataFanCoilUnits->FanCoil(FanCoilNum).CoolCoilFluidInletNode) {
            Node(WaterControlNode).MassFlowRate = PLR * state.dataFanCoilUnits->FanCoil(FanCoilNum).MaxCoolCoilFluidFlow;
>>>>>>> 0d005689
            Calc4PipeFanCoil(state,
                             FanCoilNum,
                             ControlledZoneNum,
                             FirstHVACIteration,
                             QUnitOut,
                             PLR); // needs PLR=0 for electric heating coil, otherwise will run a full capacity
<<<<<<< HEAD
        } else if (WaterControlNode == FanCoil(FanCoilNum).HeatCoilFluidInletNode && FanCoil(FanCoilNum).HCoilType_Num != HCoil_Electric) {
            state.dataLoopNodes->Node(WaterControlNode).MassFlowRate = PLR * FanCoil(FanCoilNum).MaxHeatCoilFluidFlow;
=======
        } else if (WaterControlNode == state.dataFanCoilUnits->FanCoil(FanCoilNum).HeatCoilFluidInletNode &&
                   state.dataFanCoilUnits->FanCoil(FanCoilNum).HCoilType_Num != HCoil::Electric) {
            Node(WaterControlNode).MassFlowRate = PLR * state.dataFanCoilUnits->FanCoil(FanCoilNum).MaxHeatCoilFluidFlow;
>>>>>>> 0d005689
            Calc4PipeFanCoil(state,
                             FanCoilNum,
                             ControlledZoneNum,
                             FirstHVACIteration,
                             QUnitOut,
                             PLR); // needs PLR=0 for electric heating coil, otherwise will run a full capacity
        } else {
            Calc4PipeFanCoil(state, FanCoilNum, ControlledZoneNum, FirstHVACIteration, QUnitOut, PLR); // needs PLR=1 for electric heating coil
        }

        // Calculate residual based on output magnitude
        if (std::abs(QZnReq) <= 100.0) {
            Residuum = (QUnitOut - QZnReq) / 100.0;
        } else {
            Residuum = (QUnitOut - QZnReq) / QZnReq;
        }

        return Residuum;
    }

    Real64 CalcFanCoilHeatCoilPLRResidual(EnergyPlusData &state,
                                          Real64 const CyclingR,     // electric heating coil cycling ratio
                                          Array1D<Real64> const &Par // Function parameters
    )
    {
        // PURPOSE OF THIS SUBROUTINE:
        // Calculate electric heating coil cycling ratio of FanCoilUnit with MultiSpeedFan
        // capacity control method when running with at lowest speed for a continuous fan
        // fan operating mode.

        // METHODOLOGY EMPLOYED:
        // Use SolveRoot to CALL this Function to converge on a solution

        // Return value
        Real64 Residuum; // Result (force to 0)

        // SUBROUTINE LOCAL VARIABLE DECLARATIONS:
        int FanCoilNum;          // Index to this fan coil unit
        bool FirstHVACIteration; // FirstHVACIteration flag
        int ZoneNum;             // controoled zone index
        int WaterControlNode;    // water node to control
        Real64 QZnReq;           // Sensible load to be met [W]
        Real64 QUnitOut;         // delivered capacity [W]
        Real64 PLR;              // fan coil unit PLR

        // convert parameters to usable variables
        FanCoilNum = int(Par(1));
        if (Par(2) == 1.0) {
            FirstHVACIteration = true;
        } else {
            FirstHVACIteration = false;
        }
        ZoneNum = int(Par(3));
        QZnReq = Par(4);
        WaterControlNode = int(Par(5));
        PLR = 1.0;

        // electric heating coil cycling ratio at minimum air flow for constant fan operating mode
        Calc4PipeFanCoil(state, FanCoilNum, ZoneNum, FirstHVACIteration, QUnitOut, PLR, CyclingR);

        // Calculate residual based on output magnitude
        if (std::abs(QZnReq) <= 100.0) {
            Residuum = (QUnitOut - QZnReq) / 100.0;
        } else {
            Residuum = (QUnitOut - QZnReq) / QZnReq;
        }

        return Residuum;
    }

    Real64 CalcFanCoilHWLoadResidual(EnergyPlusData &state,
                                     Real64 const HWFlow,       // water mass flow rate [kg/s]
                                     Array1D<Real64> const &Par // Function parameters
    )
    {

        // FUNCTION INFORMATION:
        //       AUTHOR         Fred Buhl, FSEC
        //       DATE WRITTEN   Jan 2016
        //       MODIFIED       na
        //       RE-ENGINEERED  na

        // PURPOSE OF THIS SUBROUTINE:
        // To calculate the part-load ratio for the FCU with electric heating coil

        // METHODOLOGY EMPLOYED:
        // Use SolveRoot to CALL this Function to converge on a solution

        // REFERENCES:
        // na

        // USE STATEMENTS:
        // na

        // Return value
        Real64 Residuum; // Result (force to 0)

        // Argument array dimensioning

        // Locals
        // SUBROUTINE ARGUMENT DEFINITIONS:

        //   Parameter description example:
        //       Par(1)  = REAL(FanCoilNum,r64) ! Index to fan coil unit
        //       Par(2)  = 0.0                  ! FirstHVACIteration FLAG, IF 1.0 then TRUE, if 0.0 then FALSE
        //       Par(3)  = REAL(ControlledZoneNum,r64)     ! zone index
        //       Par(4)  = QZnReq               ! zone load [W]

        // SUBROUTINE PARAMETER DEFINITIONS:
        // na

        // INTERFACE BLOCK SPECIFICATIONS
        // na

        // DERIVED TYPE DEFINITIONS
        // na

        // SUBROUTINE LOCAL VARIABLE DECLARATIONS:
        int FanCoilNum;          // Index to this fan coil unit
        bool FirstHVACIteration; // FirstHVACIteration flag
        int ControlledZoneNum;   // zone index
        Real64 QZnReq;           // Sensible load to be met [W]
        Real64 QUnitOut;         // delivered capacity [W]

        // Convert parameters to usable variables
        FanCoilNum = int(Par(1));
        if (Par(2) == 1.0) {
            FirstHVACIteration = true;
        } else {
            FirstHVACIteration = false;
        }
        ControlledZoneNum = int(Par(3));
        QZnReq = Par(4);

<<<<<<< HEAD
        state.dataLoopNodes->Node(FanCoil(FanCoilNum).HeatCoilFluidInletNode).MassFlowRate = HWFlow;
=======
        Node(state.dataFanCoilUnits->FanCoil(FanCoilNum).HeatCoilFluidInletNode).MassFlowRate = HWFlow;
>>>>>>> 0d005689
        Calc4PipeFanCoil(state, FanCoilNum, ControlledZoneNum, FirstHVACIteration, QUnitOut, 1.0);

        // Calculate residual based on output magnitude
        if (std::abs(QZnReq) <= 100.0) {
            Residuum = (QUnitOut - QZnReq) / 100.0;
        } else {
            Residuum = (QUnitOut - QZnReq) / QZnReq;
        }

        return Residuum;
    }

    Real64 CalcFanCoilCWLoadResidual(EnergyPlusData &state,
                                     Real64 const CWFlow,       // water mass flow rate [kg/s]
                                     Array1D<Real64> const &Par // Function parameters
    )
    {

        // FUNCTION INFORMATION:
        //       AUTHOR         Fred Buhl Jan 2016
        //       DATE WRITTEN   July 2015
        //       MODIFIED       na
        //       RE-ENGINEERED  na

        // PURPOSE OF THIS SUBROUTINE:
        // To calculate the part-load ratio for the FCU with electric heating coil

        // METHODOLOGY EMPLOYED:
        // Use SolveRoot to CALL this Function to converge on a solution

        // Return value
        Real64 Residuum; // Result (force to 0)

        // Argument array dimensioning

        // Locals
        // SUBROUTINE ARGUMENT DEFINITIONS:

        //   Parameter description example:
        //       Par(1)  = REAL(FanCoilNum,r64) ! Index to fan coil unit
        //       Par(2)  = 0.0                  ! FirstHVACIteration FLAG, IF 1.0 then TRUE, if 0.0 then FALSE
        //       Par(3)  = REAL(ControlledZoneNum,r64)     ! zone index
        //       Par(4)  = QZnReq               ! zone load [W]

        // SUBROUTINE LOCAL VARIABLE DECLARATIONS:
        int FanCoilNum;          // Index to this fan coil unit
        bool FirstHVACIteration; // FirstHVACIteration flag
        int ControlledZoneNum;   // zone index
        Real64 QZnReq;           // Sensible load to be met [W]
        Real64 QUnitOut;         // delivered capacity [W]

        // Convert parameters to usable variables
        FanCoilNum = int(Par(1));
        if (Par(2) == 1.0) {
            FirstHVACIteration = true;
        } else {
            FirstHVACIteration = false;
        }
        ControlledZoneNum = int(Par(3));
        QZnReq = Par(4);

<<<<<<< HEAD
        state.dataLoopNodes->Node(FanCoil(FanCoilNum).CoolCoilFluidInletNode).MassFlowRate = CWFlow;
=======
        Node(state.dataFanCoilUnits->FanCoil(FanCoilNum).CoolCoilFluidInletNode).MassFlowRate = CWFlow;
>>>>>>> 0d005689
        Calc4PipeFanCoil(state, FanCoilNum, ControlledZoneNum, FirstHVACIteration, QUnitOut, 1.0);

        // Calculate residual based on output magnitude
        if (std::abs(QZnReq) <= 100.0) {
            Residuum = (QUnitOut - QZnReq) / 100.0;
        } else {
            Residuum = (QUnitOut - QZnReq) / QZnReq;
        }

        return Residuum;
    }
    Real64 CalcFanCoilWaterFlowTempResidual(EnergyPlusData &state,
                                            Real64 const WaterFlow,    // water mass flow rate [kg/s]
                                            Array1D<Real64> const &Par // Function parameters
    )
    {

        // FUNCTION INFORMATION:
        //       AUTHOR         Richard Raustad, FSEC
        //       DATE WRITTEN   December 2015
        //       MODIFIED       na
        //       RE-ENGINEERED  na

        // PURPOSE OF THIS SUBROUTINE:
        // To calculate the part-load ratio for the FCU with varying water flow rate

        // METHODOLOGY EMPLOYED:

        // Use SolveRoot to CALL this Function to converge on a solution

        // REFERENCES:
        // na

        // USE STATEMENTS:
        // na

        // Return value
        Real64 Residuum; // Result (forces solution to be within tolerance)

        // Argument array dimensioning

        // Locals
        // SUBROUTINE ARGUMENT DEFINITIONS:

        //   Parameter description example:
        //       Par(1)  = REAL(FanCoilNum,r64) ! Index to fan coil unit
        //       Par(2)  = 0.0                  ! FirstHVACIteration FLAG, IF 1.0 then TRUE, if 0.0 then FALSE
        //       Par(3)  = REAL(ControlledZoneNum,r64)     ! zone index
        //       Par(4)  = QZnReq               ! zone load [W]
        //       Par(5)  = WaterControlNode     ! CW or HW control node number

        // SUBROUTINE LOCAL VARIABLE DECLARATIONS:
        int FanCoilNum;          // Index to this fan coil unit
        bool FirstHVACIteration; // FirstHVACIteration flag
        int ControlledZoneNum;   // zone index
        int WaterControlNode;    // water node to control
        Real64 OutletTemp;       // FCU outlet temperature SP [C]
        Real64 QUnitOut;         // delivered capacity [W]
        Real64 QZnReq;
        Real64 FCOutletTempOn; // FCU outlet temperature

        // Convert parameters to usable variables
        FanCoilNum = int(Par(1));
        if (Par(2) == 1.0) {
            FirstHVACIteration = true;
        } else {
            FirstHVACIteration = false;
        }
        ControlledZoneNum = int(Par(3));
        OutletTemp = Par(4);
        QZnReq = Par(5);
        WaterControlNode = int(Par(6));

<<<<<<< HEAD
        if (WaterControlNode == FanCoil(FanCoilNum).CoolCoilFluidInletNode ||
            (WaterControlNode == FanCoil(FanCoilNum).HeatCoilFluidInletNode && FanCoil(FanCoilNum).HCoilType_Num != HCoil_Electric)) {
            state.dataLoopNodes->Node(WaterControlNode).MassFlowRate = WaterFlow;
=======
        if (WaterControlNode == state.dataFanCoilUnits->FanCoil(FanCoilNum).CoolCoilFluidInletNode ||
            (WaterControlNode == state.dataFanCoilUnits->FanCoil(FanCoilNum).HeatCoilFluidInletNode &&
             state.dataFanCoilUnits->FanCoil(FanCoilNum).HCoilType_Num != HCoil::Electric)) {
            Node(WaterControlNode).MassFlowRate = WaterFlow;
>>>>>>> 0d005689
            Calc4PipeFanCoil(state,
                             FanCoilNum,
                             ControlledZoneNum,
                             FirstHVACIteration,
                             QUnitOut,
                             0.0); // needs PLR=0 for electric heating coil, otherwise will run a full capacity
        } else {
            Calc4PipeFanCoil(state, FanCoilNum, ControlledZoneNum, FirstHVACIteration, QUnitOut, 1.0); // needs PLR=1 for electric heating coil
        }

<<<<<<< HEAD
        FCOutletTempOn = state.dataLoopNodes->Node(FanCoil(FanCoilNum).AirOutNode).Temp;
=======
        FCOutletTempOn = Node(state.dataFanCoilUnits->FanCoil(FanCoilNum).AirOutNode).Temp;
>>>>>>> 0d005689
        // Calculate residual based on output magnitude
        Residuum = (FCOutletTempOn - OutletTemp);

        return Residuum;
    }

    Real64 CalcFanCoilWaterFlowResidual(EnergyPlusData &state,
                                        Real64 const PLR,          // coil part load ratio
                                        Array1D<Real64> const &Par // Function parameters
    )
    {

        // FUNCTION INFORMATION:
        //       AUTHOR         Richard Raustad, FSEC
        //       DATE WRITTEN   December 2015
        //       MODIFIED       na
        //       RE-ENGINEERED  na

        // PURPOSE OF THIS SUBROUTINE:
        // To calculate the part-load ratio for the FCU with varying water flow rate

        // METHODOLOGY EMPLOYED:

        // Use SolveRoot to CALL this Function to converge on a solution

        // Return value
        Real64 Residuum; // Result (forces solution to be within tolerance)

        // Argument array dimensioning

        // Locals
        // SUBROUTINE ARGUMENT DEFINITIONS:

        //   Parameter description example:
        //       Par(1)  = REAL(FanCoilNum,r64) ! Index to fan coil unit
        //       Par(2)  = 0.0                  ! FirstHVACIteration FLAG, IF 1.0 then TRUE, if 0.0 then FALSE
        //       Par(3)  = REAL(ControlledZoneNum,r64)     ! zone index
        //       Par(4)  = QZnReq               ! zone load [W]
        //       Par(5)  = WaterControlNode     ! CW or HW control node number

        // SUBROUTINE LOCAL VARIABLE DECLARATIONS:
        int FanCoilNum;          // Index to this fan coil unit
        bool FirstHVACIteration; // FirstHVACIteration flag
        int ControlledZoneNum;   // zone index
        int WaterControlNode;    // water node to control
        Real64 QZnReq;           // Sensible load to be met [W]
        Real64 QUnitOut;         // delivered capacity [W]

        // Convert parameters to usable variables
        FanCoilNum = int(Par(1));
        if (Par(2) == 1.0) {
            FirstHVACIteration = true;
        } else {
            FirstHVACIteration = false;
        }
        ControlledZoneNum = int(Par(3));
        QZnReq = Par(4);
        int AirInNode = int(Par(5));
        WaterControlNode = int(Par(8));
        Real64 maxCoilFluidFlow = Par(10);
        Real64 AirMassFlowRate = Par(12);
        Real64 mDot = PLR * maxCoilFluidFlow;
        if (WaterControlNode > 0) state.dataLoopNodes->Node(WaterControlNode).MassFlowRate = mDot;
        state.dataLoopNodes->Node(AirInNode).MassFlowRate = AirMassFlowRate;

        if (WaterControlNode == state.dataFanCoilUnits->FanCoil(FanCoilNum).CoolCoilFluidInletNode ||
            (WaterControlNode == state.dataFanCoilUnits->FanCoil(FanCoilNum).HeatCoilFluidInletNode &&
             state.dataFanCoilUnits->FanCoil(FanCoilNum).HCoilType_Num != HCoil::Electric)) {

            Calc4PipeFanCoil(state,
                             FanCoilNum,
                             ControlledZoneNum,
                             FirstHVACIteration,
                             QUnitOut,
                             0.0); // needs PLR=0 for electric heating coil, otherwise will run a full capacity

        } else {
            Calc4PipeFanCoil(state, FanCoilNum, ControlledZoneNum, FirstHVACIteration, QUnitOut, PLR);
        }

        // Calculate residual based on output magnitude
        if (std::abs(QZnReq) <= 100.0) {
            Residuum = (QUnitOut - QZnReq) / 100.0;
        } else {
            Residuum = (QUnitOut - QZnReq) / QZnReq;
        }

        return Residuum;
    }

    Real64 CalcFanCoilAirAndWaterFlowResidual(EnergyPlusData &state,
                                              Real64 const PLR,          // water and air part load ratio
                                              Array1D<Real64> const &Par // Function parameters
    )
    {

        // FUNCTION INFORMATION:
        //       AUTHOR         Richard Raustad, FSEC
        //       DATE WRITTEN   December 2015
        //       MODIFIED       na
        //       RE-ENGINEERED  na

        // PURPOSE OF THIS SUBROUTINE:
        // To calculate the part-load ratio for the FCU with varying water flow rate

        // METHODOLOGY EMPLOYED:
        // Use SolveRoot to CALL this Function to converge on a solution

        // Return value
        Real64 Residuum; // Result (forces solution to be within tolerance)

        // Argument array dimensioning

        // Locals
        // SUBROUTINE ARGUMENT DEFINITIONS:

        //   Parameter description example:
        //       Par(1)  = REAL(FanCoilNum,r64) ! Index to fan coil unit
        //       Par(2)  = 0.0                  ! FirstHVACIteration FLAG, IF 1.0 then TRUE, if 0.0 then FALSE
        //       Par(3)  = REAL(ControlledZoneNum,r64)     ! zone index
        //       Par(4)  = QZnReq               ! zone load [W]
        //       Par(5)  = AirInNode            ! cooling or heating coil inlet air node
        //       Par(8)  = WaterControlNode     ! CW or HW control node number

        // SUBROUTINE LOCAL VARIABLE DECLARATIONS:
        bool FirstHVACIteration; // FirstHVACIteration flag
        Real64 QUnitOut;         // delivered capacity [W]

        // Convert parameters to usable variables
        int FanCoilNum = int(Par(1));
        if (Par(2) == 1.0) {
            FirstHVACIteration = true;
        } else {
            FirstHVACIteration = false;
        }
        int ControlledZoneNum = int(Par(3));
        Real64 QZnReq = Par(4);
        int WaterControlNode = int(Par(8));
        int AirInNode = Par(5);
        Real64 MinWaterFlow = Par(9); // min water flow at low air flow rate of 0 if that calculation failed

        // set air flow rate
<<<<<<< HEAD
        state.dataLoopNodes->Node(AirInNode).MassFlowRate =
            FanCoil(FanCoilNum).MaxAirMassFlow * (FanCoil(FanCoilNum).LowSpeedRatio + (PLR * (1.0 - FanCoil(FanCoilNum).LowSpeedRatio)));
        // set water flow rate
        if (WaterControlNode == FanCoil(FanCoilNum).CoolCoilFluidInletNode) {
            state.dataLoopNodes->Node(WaterControlNode).MassFlowRate = MinWaterFlow + (PLR * (FanCoil(FanCoilNum).MaxCoolCoilFluidFlow - MinWaterFlow));
        } else if (WaterControlNode == FanCoil(FanCoilNum).HeatCoilFluidInletNode) {
            state.dataLoopNodes->Node(WaterControlNode).MassFlowRate = MinWaterFlow + (PLR * (FanCoil(FanCoilNum).MaxHeatCoilFluidFlow - MinWaterFlow));
=======
        Node(AirInNode).MassFlowRate = state.dataFanCoilUnits->FanCoil(FanCoilNum).MaxAirMassFlow *
            (state.dataFanCoilUnits->FanCoil(FanCoilNum).LowSpeedRatio + (PLR * (1.0 - state.dataFanCoilUnits->FanCoil(FanCoilNum).LowSpeedRatio)));
        // set water flow rate
        if (WaterControlNode == state.dataFanCoilUnits->FanCoil(FanCoilNum).CoolCoilFluidInletNode) {
            Node(WaterControlNode).MassFlowRate =
                MinWaterFlow + (PLR * (state.dataFanCoilUnits->FanCoil(FanCoilNum).MaxCoolCoilFluidFlow - MinWaterFlow));
        } else if (WaterControlNode == state.dataFanCoilUnits->FanCoil(FanCoilNum).HeatCoilFluidInletNode) {
            Node(WaterControlNode).MassFlowRate =
                MinWaterFlow + (PLR * (state.dataFanCoilUnits->FanCoil(FanCoilNum).MaxHeatCoilFluidFlow - MinWaterFlow));
>>>>>>> 0d005689
        } else {
            // developer error
            ShowFatalError(state,
                           "Developer Error - CalcFanCoilAirAndWaterFlowResidual: Water control node not found for " +
                               state.dataFanCoilUnits->FanCoil(FanCoilNum).Name);
        }
        Calc4PipeFanCoil(state,
                         FanCoilNum,
                         ControlledZoneNum,
                         FirstHVACIteration,
                         QUnitOut,
                         PLR); // needs PLR for electric heating coil to output a specific capacity

        // Calculate residual based on output magnitude
        if (std::abs(QZnReq) <= 100.0) {
            Residuum = (QUnitOut - QZnReq) / 100.0;
        } else {
            Residuum = (QUnitOut - QZnReq) / QZnReq;
        }

        return Residuum;
    }

    Real64 CalcFanCoilAirAndWaterInStepResidual(EnergyPlusData &state,
                                                Real64 const PLR,          // water and air part load ratio
                                                Array1D<Real64> const &Par // Function parameters
    )
    {

        // FUNCTION INFORMATION:
        //       AUTHOR         Richard Raustad, FSEC
        //       DATE WRITTEN   December 2015
        //       MODIFIED       na
        //       RE-ENGINEERED  na

        // PURPOSE OF THIS SUBROUTINE:
        // To calculate the part-load ratio for the FCU with varying water flow rate

        // METHODOLOGY EMPLOYED:
        // Use SolveRoot to CALL this Function to converge on a solution

        // REFERENCES:
        // na

        // USE STATEMENTS:
        // na

        // Return value
        Real64 Residuum; // Result (forces solution to be within tolerance)

        // Argument array dimensioning

        // Locals
        // SUBROUTINE ARGUMENT DEFINITIONS:

        //   Parameter description example:
        //       Par(1)  = REAL(FanCoilNum,r64) ! Index to fan coil unit
        //       Par(2)  = 0.0                  ! FirstHVACIteration FLAG, IF 1.0 then TRUE, if 0.0 then FALSE
        //       Par(3)  = REAL(ControlledZoneNum,r64)     ! zone index
        //       Par(4)  = QZnReq               ! zone load [W]
        //       Par(5)  = WaterControlNode     ! CW or HW control node number

        // SUBROUTINE PARAMETER DEFINITIONS:
        // na

        // INTERFACE BLOCK SPECIFICATIONS
        // na

        // DERIVED TYPE DEFINITIONS
        // na

        // SUBROUTINE LOCAL VARIABLE DECLARATIONS:
        int FanCoilNum;          // Index to this fan coil unit
        bool FirstHVACIteration; // FirstHVACIteration flag
        int ControlledZoneNum;   // zone index
        int WaterControlNode;    // water node to control
        Real64 QZnReq;           // Sensible load to be met [W]
        Real64 QUnitOut;         // delivered capacity [W]
        Real64 MinWaterFlow;     // water flow rate that meets zone load
        Real64 MinAirFlow;       // air flow rate that meets zone load
        Real64 MinHeaterPLR;     // PLR of heating coil prior to increasing fan coil capacity

        // Convert parameters to usable variables
        FanCoilNum = int(Par(1));
        if (Par(2) == 1.0) {
            FirstHVACIteration = true;
        } else {
            FirstHVACIteration = false;
        }
        ControlledZoneNum = int(Par(3));
        QZnReq = Par(4);
        WaterControlNode = int(Par(5));
        MinAirFlow = Par(7);

        // set air flow rate
<<<<<<< HEAD
        state.dataLoopNodes->Node(FanCoil(FanCoilNum).AirInNode).MassFlowRate = MinAirFlow + (PLR * (FanCoil(FanCoilNum).MaxAirMassFlow - MinAirFlow));
=======
        Node(state.dataFanCoilUnits->FanCoil(FanCoilNum).AirInNode).MassFlowRate =
            MinAirFlow + (PLR * (state.dataFanCoilUnits->FanCoil(FanCoilNum).MaxAirMassFlow - MinAirFlow));
>>>>>>> 0d005689
        // set water flow rate
        if (WaterControlNode == state.dataFanCoilUnits->FanCoil(FanCoilNum).CoolCoilFluidInletNode) {
            MinWaterFlow = Par(6);
<<<<<<< HEAD
            state.dataLoopNodes->Node(WaterControlNode).MassFlowRate = MinWaterFlow + (PLR * (FanCoil(FanCoilNum).MaxCoolCoilFluidFlow - MinWaterFlow));
=======
            Node(WaterControlNode).MassFlowRate =
                MinWaterFlow + (PLR * (state.dataFanCoilUnits->FanCoil(FanCoilNum).MaxCoolCoilFluidFlow - MinWaterFlow));
>>>>>>> 0d005689
            Calc4PipeFanCoil(state, FanCoilNum, ControlledZoneNum, FirstHVACIteration, QUnitOut, 1.0);
        } else if (WaterControlNode == 0) { // do this before the water coil else if block because 0 = 0
            MinHeaterPLR = Par(6);
            Calc4PipeFanCoil(state, FanCoilNum, ControlledZoneNum, FirstHVACIteration, QUnitOut, MinHeaterPLR + (PLR * (1.0 - MinHeaterPLR)));
        } else if (WaterControlNode == state.dataFanCoilUnits->FanCoil(FanCoilNum).HeatCoilFluidInletNode) {
            MinWaterFlow = Par(6);
<<<<<<< HEAD
            state.dataLoopNodes->Node(WaterControlNode).MassFlowRate = MinWaterFlow + (PLR * (FanCoil(FanCoilNum).MaxHeatCoilFluidFlow - MinWaterFlow));
=======
            Node(WaterControlNode).MassFlowRate =
                MinWaterFlow + (PLR * (state.dataFanCoilUnits->FanCoil(FanCoilNum).MaxHeatCoilFluidFlow - MinWaterFlow));
>>>>>>> 0d005689
            Calc4PipeFanCoil(state, FanCoilNum, ControlledZoneNum, FirstHVACIteration, QUnitOut, 1.0);
        } else {
            // developer error
            ShowFatalError(state,
                           "Developer Error - CalcFanCoilAirAndWaterFlowResidual: Water control node not found for " +
                               state.dataFanCoilUnits->FanCoil(FanCoilNum).Name);
        }

        // Calculate residual based on output magnitude
        if (std::abs(QZnReq) <= 100.0) {
            Residuum = (QUnitOut - QZnReq) / 100.0;
        } else {
            Residuum = (QUnitOut - QZnReq) / QZnReq;
        }

        return Residuum;
    }

    Real64 CalcFanCoilBothFlowResidual(EnergyPlusData &state,
                                       Real64 const PLR,          // water and air part load ratio
                                       Array1D<Real64> const &Par // Function parameters
    )
    {

        // FUNCTION INFORMATION:
        //       AUTHOR         Richard Raustad, FSEC
        //       DATE WRITTEN   December 2015
        //       MODIFIED       na
        //       RE-ENGINEERED  na

        // PURPOSE OF THIS SUBROUTINE:
        // To calculate the part-load ratio for the FCU with varying water flow rate

        // METHODOLOGY EMPLOYED:
        // Use SolveRoot to CALL this Function to converge on a solution

        // REFERENCES:
        // na

        // USE STATEMENTS:
        // na

        // Return value
        Real64 Residuum; // Result (forces solution to be within tolerance)

        // Argument array dimensioning

        // Locals
        // SUBROUTINE ARGUMENT DEFINITIONS:

        //   Parameter description example:
        //       Par(1)  = REAL(FanCoilNum,r64) ! Index to fan coil unit
        //       Par(2)  = 0.0                  ! FirstHVACIteration FLAG, IF 1.0 then TRUE, if 0.0 then FALSE
        //       Par(3)  = REAL(ControlledZoneNum,r64)     ! zone index
        //       Par(4)  = QZnReq               ! zone load [W]
        //       Par(5)  = Low_mdot             ! CW or HW minimum flow
        //       Par(6)  = mdot                 ! CW or HW maximum flow

        // SUBROUTINE PARAMETER DEFINITIONS:
        // na

        // INTERFACE BLOCK SPECIFICATIONS
        // na

        // DERIVED TYPE DEFINITIONS
        // na

        // SUBROUTINE LOCAL VARIABLE DECLARATIONS:
        int FanCoilNum;          // Index to this fan coil unit
        bool FirstHVACIteration; // FirstHVACIteration flag
        int ControlledZoneNum;   // zone index
        int WaterControlNode;    // water node to control
        Real64 QZnReq;           // Sensible load to be met [W]
        Real64 QUnitOut;         // delivered capacity [W]
        Real64 MinWaterFlow;     // water flow rate that meets reduced zone load with reduced air flow rate
        Real64 MaxWaterFlow;     // water flow rate that meets design zone load with maximum air flow rate

        // Convert parameters to usable variables
        FanCoilNum = int(Par(1));
        if (Par(2) == 1.0) {
            FirstHVACIteration = true;
        } else {
            FirstHVACIteration = false;
        }
        ControlledZoneNum = int(Par(3));
        QZnReq = Par(4);
        MinWaterFlow = Par(5);
        MaxWaterFlow = Par(6);
        WaterControlNode = Par(7);

        // set air flow rate
<<<<<<< HEAD
        state.dataLoopNodes->Node(FanCoil(FanCoilNum).AirInNode).MassFlowRate =
            FanCoil(FanCoilNum).MaxAirMassFlow * (FanCoil(FanCoilNum).LowSpeedRatio + (PLR * (1.0 - FanCoil(FanCoilNum).LowSpeedRatio)));
=======
        Node(state.dataFanCoilUnits->FanCoil(FanCoilNum).AirInNode).MassFlowRate =
            state.dataFanCoilUnits->FanCoil(FanCoilNum).MaxAirMassFlow *
            (state.dataFanCoilUnits->FanCoil(FanCoilNum).LowSpeedRatio + (PLR * (1.0 - state.dataFanCoilUnits->FanCoil(FanCoilNum).LowSpeedRatio)));
>>>>>>> 0d005689
        // set water flow rate
        state.dataLoopNodes->Node(WaterControlNode).MassFlowRate = MinWaterFlow + (PLR * (MaxWaterFlow - MinWaterFlow));
        Calc4PipeFanCoil(state,
                         FanCoilNum,
                         ControlledZoneNum,
                         FirstHVACIteration,
                         QUnitOut,
                         1.0); // needs PLR=0 for electric heating coil, otherwise will run a full capacity

        // Calculate residual based on output magnitude
        if (std::abs(QZnReq) <= 100.0) {
            Residuum = (QUnitOut - QZnReq) / 100.0;
        } else {
            Residuum = (QUnitOut - QZnReq) / QZnReq;
        }

        return Residuum;
    }

    Real64 CalcFanCoilElecHeatResidual(EnergyPlusData &state,
                                       Real64 const PLR,          // water and air part load ratio
                                       Array1D<Real64> const &Par // Function parameters
    )
    {

        // FUNCTION INFORMATION:
        //       AUTHOR         Richard Raustad, FSEC
        //       DATE WRITTEN   December 2015
        //       MODIFIED       na
        //       RE-ENGINEERED  na

        // PURPOSE OF THIS SUBROUTINE:
        // To calculate the part-load ratio for the FCU with varying water flow rate

        // METHODOLOGY EMPLOYED:
        // Use SolveRoot to CALL this Function to converge on a solution

        // REFERENCES:
        // na

        // USE STATEMENTS:
        // na

        // Return value
        Real64 Residuum; // Result (forces solution to be within tolerance)

        // Argument array dimensioning

        // Locals
        // SUBROUTINE ARGUMENT DEFINITIONS:

        //   Parameter description example:
        //       Par(1)  = REAL(FanCoilNum,r64) ! Index to fan coil unit
        //       Par(2)  = 0.0                  ! FirstHVACIteration FLAG, IF 1.0 then TRUE, if 0.0 then FALSE
        //       Par(3)  = REAL(ControlledZoneNum,r64)     ! zone index
        //       Par(4)  = QZnReq               ! zone load [W]
        //       Par(5)                         ! not applicable

        // SUBROUTINE PARAMETER DEFINITIONS:
        // na

        // INTERFACE BLOCK SPECIFICATIONS
        // na

        // DERIVED TYPE DEFINITIONS
        // na

        // SUBROUTINE LOCAL VARIABLE DECLARATIONS:
        int FanCoilNum;          // Index to this fan coil unit
        bool FirstHVACIteration; // FirstHVACIteration flag
        int ControlledZoneNum;   // zone index
        Real64 QZnReq;           // Sensible load to be met [W]
        Real64 QUnitOut;         // delivered capacity [W]
        Real64 MaxAirFlow;       // maximum fan coil fan flow rate [kg/s]

        // Convert parameters to usable variables
        FanCoilNum = int(Par(1));
        if (Par(2) == 1.0) {
            FirstHVACIteration = true;
        } else {
            FirstHVACIteration = false;
        }
        ControlledZoneNum = int(Par(3));
        QZnReq = Par(4);

        if (Par(6) == -1.0) {
            MaxAirFlow = Par(5);
            // set air flow rate
<<<<<<< HEAD
            state.dataLoopNodes->Node(FanCoil(FanCoilNum).AirInNode).MassFlowRate = PLR * MaxAirFlow;
=======
            Node(state.dataFanCoilUnits->FanCoil(FanCoilNum).AirInNode).MassFlowRate = PLR * MaxAirFlow;
>>>>>>> 0d005689
        }
        Calc4PipeFanCoil(state, FanCoilNum, ControlledZoneNum, FirstHVACIteration, QUnitOut, PLR);

        // Calculate residual based on output magnitude
        if (std::abs(QZnReq) <= 100.0) {
            Residuum = (QUnitOut - QZnReq) / 100.0;
        } else {
            Residuum = (QUnitOut - QZnReq) / QZnReq;
        }

        return Residuum;
    }

    Real64 CalcFanCoilElecHeatTempResidual(EnergyPlusData &state,
                                           Real64 const PLR,          // water and air part load ratio
                                           Array1D<Real64> const &Par // Function parameters
    )
    {

        // FUNCTION INFORMATION:
        //       AUTHOR         Richard Raustad, FSEC
        //       DATE WRITTEN   December 2015
        //       MODIFIED       na
        //       RE-ENGINEERED  na

        // PURPOSE OF THIS SUBROUTINE:
        // To calculate the part-load ratio for the FCU with varying water flow rate

        // METHODOLOGY EMPLOYED:
        // Use SolveRoot to CALL this Function to converge on a solution

        // REFERENCES:
        // na

        // USE STATEMENTS:
        // na

        // Return value
        Real64 Residuum; // Result (forces solution to be within tolerance)

        // Argument array dimensioning

        // Locals
        // SUBROUTINE ARGUMENT DEFINITIONS:

        //   Parameter description example:
        //       Par(1)  = REAL(FanCoilNum,r64) ! Index to fan coil unit
        //       Par(2)  = 0.0                  ! FirstHVACIteration FLAG, IF 1.0 then TRUE, if 0.0 then FALSE
        //       Par(3)  = REAL(ControlledZoneNum,r64)     ! zone index
        //       Par(4)  = QZnReq               ! zone load [W]
        //       Par(5)                         ! not applicable

        // SUBROUTINE PARAMETER DEFINITIONS:
        // na

        // INTERFACE BLOCK SPECIFICATIONS
        // na

        // DERIVED TYPE DEFINITIONS
        // na

        // SUBROUTINE LOCAL VARIABLE DECLARATIONS:
        int FanCoilNum;          // Index to this fan coil unit
        bool FirstHVACIteration; // FirstHVACIteration flag
        int ControlledZoneNum;   // zone index
        Real64 MaxOutletTemp;    // maximum supply air Temperature [C]
        Real64 QUnitOut;         // delivered capacity [W]
        Real64 MaxAirFlow;       // maximum fan coil fan flow rate [kg/s]
        Real64 FCOutletTempOn;   // FCU outlet temperature

        // Convert parameters to usable variables
        FanCoilNum = int(Par(1));
        if (Par(2) == 1.0) {
            FirstHVACIteration = true;
        } else {
            FirstHVACIteration = false;
        }
        ControlledZoneNum = int(Par(3));
        MaxOutletTemp = Par(4);

        if (Par(6) == -1.0) {
            MaxAirFlow = Par(5);
            // set air flow rate
<<<<<<< HEAD
            state.dataLoopNodes->Node(FanCoil(FanCoilNum).AirInNode).MassFlowRate = max(Par(7), PLR * MaxAirFlow);
        }
        Calc4PipeFanCoil(state, FanCoilNum, ControlledZoneNum, FirstHVACIteration, QUnitOut, PLR);
        FCOutletTempOn = state.dataLoopNodes->Node(FanCoil(FanCoilNum).AirOutNode).Temp;
=======
            Node(state.dataFanCoilUnits->FanCoil(FanCoilNum).AirInNode).MassFlowRate = max(Par(7), PLR * MaxAirFlow);
        }
        Calc4PipeFanCoil(state, FanCoilNum, ControlledZoneNum, FirstHVACIteration, QUnitOut, PLR);
        FCOutletTempOn = Node(state.dataFanCoilUnits->FanCoil(FanCoilNum).AirOutNode).Temp;
>>>>>>> 0d005689

        // Calculate residual based on output magnitude
        Residuum = (FCOutletTempOn - MaxOutletTemp);

        return Residuum;
    }

} // namespace FanCoilUnits

} // namespace EnergyPlus<|MERGE_RESOLUTION|>--- conflicted
+++ resolved
@@ -1197,14 +1197,8 @@
             FanCoil(FanCoilNum).MinColdWaterFlow = rho * FanCoil(FanCoilNum).MinColdWaterVolFlow;
 
             // set the node max and min mass flow rates
-<<<<<<< HEAD
-            if (FanCoil(FanCoilNum).HCoilType_Num == HCoil_Water) {
-                InitComponentNodes(state,
-                                   FanCoil(FanCoilNum).MinHotWaterFlow,
-=======
             if (FanCoil(FanCoilNum).HCoilType_Num == HCoil::Water) {
-                InitComponentNodes(FanCoil(FanCoilNum).MinHotWaterFlow,
->>>>>>> 0d005689
+                InitComponentNodes(state, FanCoil(FanCoilNum).MinHotWaterFlow,
                                    FanCoil(FanCoilNum).MaxHeatCoilFluidFlow,
                                    FanCoil(FanCoilNum).HeatCoilFluidInletNode,
                                    FanCoil(FanCoilNum).HeatCoilFluidOutletNodeNum,
@@ -1232,19 +1226,11 @@
                 state.dataLoopNodes->Node(OutsideAirNode).MassFlowRateMax = FanCoil(FanCoilNum).OutAirMassFlow;
                 state.dataLoopNodes->Node(OutsideAirNode).MassFlowRateMin = 0.0;
             }
-<<<<<<< HEAD
             state.dataLoopNodes->Node(OutNode).MassFlowRateMax = FanCoil(FanCoilNum).MaxAirMassFlow;
             state.dataLoopNodes->Node(OutNode).MassFlowRateMin = 0.0;
             state.dataLoopNodes->Node(InNode).MassFlowRateMax = FanCoil(FanCoilNum).MaxAirMassFlow;
             state.dataLoopNodes->Node(InNode).MassFlowRateMin = 0.0;
-            MyEnvrnFlag(FanCoilNum) = false;
-=======
-            Node(OutNode).MassFlowRateMax = FanCoil(FanCoilNum).MaxAirMassFlow;
-            Node(OutNode).MassFlowRateMin = 0.0;
-            Node(InNode).MassFlowRateMax = FanCoil(FanCoilNum).MaxAirMassFlow;
-            Node(InNode).MassFlowRateMin = 0.0;
             state.dataFanCoilUnits->MyEnvrnFlag(FanCoilNum) = false;
->>>>>>> 0d005689
         } // end one time inits
 
         if (!state.dataGlobal->BeginEnvrnFlag) {
@@ -2267,12 +2253,8 @@
         ColdFlowLocked = false;
         HotFlowLocked = false;
 
-<<<<<<< HEAD
-        
-=======
         auto &FanCoil(state.dataFanCoilUnits->FanCoil);
 
->>>>>>> 0d005689
         // select capacity control method
         {
             auto const SELECT_CASE_var(FanCoil(FanCoilNum).CapCtrlMeth_Num);
@@ -3440,15 +3422,9 @@
         PLRMax = 1.0;
         PLR = 1.0;
         if (WaterControlNode == FanCoil(FanCoilNum).CoolCoilFluidInletNode) {
-<<<<<<< HEAD
             state.dataLoopNodes->Node(WaterControlNode).MassFlowRate = PLR * FanCoil(FanCoilNum).MaxCoolCoilFluidFlow;
-        } else if (WaterControlNode == FanCoil(FanCoilNum).HeatCoilFluidInletNode && FanCoil(FanCoilNum).HCoilType_Num != HCoil_Electric) {
+        } else if (WaterControlNode == FanCoil(FanCoilNum).HeatCoilFluidInletNode && FanCoil(FanCoilNum).HCoilType_Num != HCoil::Electric) {
             state.dataLoopNodes->Node(WaterControlNode).MassFlowRate = PLR * FanCoil(FanCoilNum).MaxHeatCoilFluidFlow;
-=======
-            Node(WaterControlNode).MassFlowRate = PLR * FanCoil(FanCoilNum).MaxCoolCoilFluidFlow;
-        } else if (WaterControlNode == FanCoil(FanCoilNum).HeatCoilFluidInletNode && FanCoil(FanCoilNum).HCoilType_Num != HCoil::Electric) {
-            Node(WaterControlNode).MassFlowRate = PLR * FanCoil(FanCoilNum).MaxHeatCoilFluidFlow;
->>>>>>> 0d005689
         }
         Calc4PipeFanCoil(state, FanCoilNum, ControlledZoneNum, FirstHVACIteration, QUnitOut, PLR);
         if ((CoolingLoad && QUnitOut < QZnReq) || (HeatingLoad && QUnitOut > QZnReq)) {
@@ -3456,15 +3432,9 @@
             PLR *= 0.1;
             // RegulaFalsi can reach max iteration when low water flow rate is required to meet load. Test at 10% of flow before iterating
             if (WaterControlNode == FanCoil(FanCoilNum).CoolCoilFluidInletNode) {
-<<<<<<< HEAD
                 state.dataLoopNodes->Node(WaterControlNode).MassFlowRate = PLR * FanCoil(FanCoilNum).MaxCoolCoilFluidFlow;
-            } else if (WaterControlNode == FanCoil(FanCoilNum).HeatCoilFluidInletNode && FanCoil(FanCoilNum).HCoilType_Num != HCoil_Electric) {
+            } else if (WaterControlNode == FanCoil(FanCoilNum).HeatCoilFluidInletNode && FanCoil(FanCoilNum).HCoilType_Num != HCoil::Electric) {
                 state.dataLoopNodes->Node(WaterControlNode).MassFlowRate = PLR * FanCoil(FanCoilNum).MaxHeatCoilFluidFlow;
-=======
-                Node(WaterControlNode).MassFlowRate = PLR * FanCoil(FanCoilNum).MaxCoolCoilFluidFlow;
-            } else if (WaterControlNode == FanCoil(FanCoilNum).HeatCoilFluidInletNode && FanCoil(FanCoilNum).HCoilType_Num != HCoil::Electric) {
-                Node(WaterControlNode).MassFlowRate = PLR * FanCoil(FanCoilNum).MaxHeatCoilFluidFlow;
->>>>>>> 0d005689
             }
             Calc4PipeFanCoil(state, FanCoilNum, ControlledZoneNum, FirstHVACIteration, QUnitOut, PLR);
             if ((CoolingLoad && QUnitOut < QZnReq) || (HeatingLoad && QUnitOut > QZnReq)) {
@@ -3472,15 +3442,9 @@
                 PLR *= 0.1;
                 // RegulaFalsi can reach max iteration when low water flow rate is required to meet load. Test at 1% of flow before iterating
                 if (WaterControlNode == FanCoil(FanCoilNum).CoolCoilFluidInletNode) {
-<<<<<<< HEAD
                     state.dataLoopNodes->Node(WaterControlNode).MassFlowRate = PLR * FanCoil(FanCoilNum).MaxCoolCoilFluidFlow;
-                } else if (WaterControlNode == FanCoil(FanCoilNum).HeatCoilFluidInletNode && FanCoil(FanCoilNum).HCoilType_Num != HCoil_Electric) {
+                } else if (WaterControlNode == FanCoil(FanCoilNum).HeatCoilFluidInletNode && FanCoil(FanCoilNum).HCoilType_Num != HCoil::Electric) {
                     state.dataLoopNodes->Node(WaterControlNode).MassFlowRate = PLR * FanCoil(FanCoilNum).MaxHeatCoilFluidFlow;
-=======
-                    Node(WaterControlNode).MassFlowRate = PLR * FanCoil(FanCoilNum).MaxCoolCoilFluidFlow;
-                } else if (WaterControlNode == FanCoil(FanCoilNum).HeatCoilFluidInletNode && FanCoil(FanCoilNum).HCoilType_Num != HCoil::Electric) {
-                    Node(WaterControlNode).MassFlowRate = PLR * FanCoil(FanCoilNum).MaxHeatCoilFluidFlow;
->>>>>>> 0d005689
                 }
                 Calc4PipeFanCoil(state, FanCoilNum, ControlledZoneNum, FirstHVACIteration, QUnitOut, PLR);
                 if ((CoolingLoad && QUnitOut < QZnReq) || (HeatingLoad && QUnitOut > QZnReq)) {
@@ -3490,13 +3454,8 @@
                     if (WaterControlNode == FanCoil(FanCoilNum).CoolCoilFluidInletNode) {
                         state.dataLoopNodes->Node(WaterControlNode).MassFlowRate = PLR * FanCoil(FanCoilNum).MaxCoolCoilFluidFlow;
                     } else if (WaterControlNode == FanCoil(FanCoilNum).HeatCoilFluidInletNode &&
-<<<<<<< HEAD
-                               FanCoil(FanCoilNum).HCoilType_Num != HCoil_Electric) {
+                               FanCoil(FanCoilNum).HCoilType_Num != HCoil::Electric) {
                         state.dataLoopNodes->Node(WaterControlNode).MassFlowRate = PLR * FanCoil(FanCoilNum).MaxHeatCoilFluidFlow;
-=======
-                               FanCoil(FanCoilNum).HCoilType_Num != HCoil::Electric) {
-                        Node(WaterControlNode).MassFlowRate = PLR * FanCoil(FanCoilNum).MaxHeatCoilFluidFlow;
->>>>>>> 0d005689
                     }
                     if ((CoolingLoad && QUnitOut < QZnReq) || (HeatingLoad && QUnitOut > QZnReq)) {
                         PLRMax = PLR;
@@ -3506,13 +3465,8 @@
                         if (WaterControlNode == FanCoil(FanCoilNum).CoolCoilFluidInletNode) {
                             state.dataLoopNodes->Node(WaterControlNode).MassFlowRate = PLR * FanCoil(FanCoilNum).MaxCoolCoilFluidFlow;
                         } else if (WaterControlNode == FanCoil(FanCoilNum).HeatCoilFluidInletNode &&
-<<<<<<< HEAD
-                                   FanCoil(FanCoilNum).HCoilType_Num != HCoil_Electric) {
+                                   FanCoil(FanCoilNum).HCoilType_Num != HCoil::Electric) {
                             state.dataLoopNodes->Node(WaterControlNode).MassFlowRate = PLR * FanCoil(FanCoilNum).MaxHeatCoilFluidFlow;
-=======
-                                   FanCoil(FanCoilNum).HCoilType_Num != HCoil::Electric) {
-                            Node(WaterControlNode).MassFlowRate = PLR * FanCoil(FanCoilNum).MaxHeatCoilFluidFlow;
->>>>>>> 0d005689
                         }
                         if ((CoolingLoad && QUnitOut < QZnReq) || (HeatingLoad && QUnitOut > QZnReq)) {
                             PLRMax = PLR;
@@ -3577,11 +3531,8 @@
         Real64 ElecHeaterControl(1.0); // 1 or 0, enables or disables heating coil
         Real64 FanSpeedRatio;          // ratio of actual fan flow to max design fan flow
 
-<<<<<<< HEAD
         auto &Node(state.dataLoopNodes->Node);
-=======
         auto &FanCoil(state.dataFanCoilUnits->FanCoil);
->>>>>>> 0d005689
 
         // if PLR present in arguments, get its value, else default PLR = 1
         if (present(PLR)) {
@@ -4286,13 +4237,9 @@
         OutletNode = FanCoil(FanCoilNum).AirOutNode;
         InletNode = FanCoil(FanCoilNum).AirInNode;
 
-<<<<<<< HEAD
         auto &Node(state.dataLoopNodes->Node);
 
-        if (QZnReq < (-1.0 * Small5WLoad) && CoolingLoad) {
-=======
         if (QZnReq < (-1.0 * state.dataFanCoilUnits->Small5WLoad) && state.dataFanCoilUnits->CoolingLoad) {
->>>>>>> 0d005689
             ControlOffset = FanCoil(FanCoilNum).ColdControlOffset;
             if (FanCoil(FanCoilNum).SpeedFanSel == 1) {
                 Calc4PipeFanCoil(state, FanCoilNum, ZoneNum, FirstHVACIteration, QUnitOutMax);
@@ -4955,27 +4902,17 @@
         QZnReq = Par(4);
         WaterControlNode = int(Par(5));
 
-<<<<<<< HEAD
-        if (WaterControlNode == FanCoil(FanCoilNum).CoolCoilFluidInletNode) {
-            state.dataLoopNodes->Node(WaterControlNode).MassFlowRate = PLR * FanCoil(FanCoilNum).MaxCoolCoilFluidFlow;
-=======
         if (WaterControlNode == state.dataFanCoilUnits->FanCoil(FanCoilNum).CoolCoilFluidInletNode) {
-            Node(WaterControlNode).MassFlowRate = PLR * state.dataFanCoilUnits->FanCoil(FanCoilNum).MaxCoolCoilFluidFlow;
->>>>>>> 0d005689
+            state.dataLoopNodes->Node(WaterControlNode).MassFlowRate = PLR * state.dataFanCoilUnits->FanCoil(FanCoilNum).MaxCoolCoilFluidFlow;
             Calc4PipeFanCoil(state,
                              FanCoilNum,
                              ControlledZoneNum,
                              FirstHVACIteration,
                              QUnitOut,
                              PLR); // needs PLR=0 for electric heating coil, otherwise will run a full capacity
-<<<<<<< HEAD
-        } else if (WaterControlNode == FanCoil(FanCoilNum).HeatCoilFluidInletNode && FanCoil(FanCoilNum).HCoilType_Num != HCoil_Electric) {
-            state.dataLoopNodes->Node(WaterControlNode).MassFlowRate = PLR * FanCoil(FanCoilNum).MaxHeatCoilFluidFlow;
-=======
         } else if (WaterControlNode == state.dataFanCoilUnits->FanCoil(FanCoilNum).HeatCoilFluidInletNode &&
                    state.dataFanCoilUnits->FanCoil(FanCoilNum).HCoilType_Num != HCoil::Electric) {
-            Node(WaterControlNode).MassFlowRate = PLR * state.dataFanCoilUnits->FanCoil(FanCoilNum).MaxHeatCoilFluidFlow;
->>>>>>> 0d005689
+            state.dataLoopNodes->Node(WaterControlNode).MassFlowRate = PLR * state.dataFanCoilUnits->FanCoil(FanCoilNum).MaxHeatCoilFluidFlow;
             Calc4PipeFanCoil(state,
                              FanCoilNum,
                              ControlledZoneNum,
@@ -5110,11 +5047,7 @@
         ControlledZoneNum = int(Par(3));
         QZnReq = Par(4);
 
-<<<<<<< HEAD
-        state.dataLoopNodes->Node(FanCoil(FanCoilNum).HeatCoilFluidInletNode).MassFlowRate = HWFlow;
-=======
-        Node(state.dataFanCoilUnits->FanCoil(FanCoilNum).HeatCoilFluidInletNode).MassFlowRate = HWFlow;
->>>>>>> 0d005689
+        state.dataLoopNodes->Node(state.dataFanCoilUnits->FanCoil(FanCoilNum).HeatCoilFluidInletNode).MassFlowRate = HWFlow;
         Calc4PipeFanCoil(state, FanCoilNum, ControlledZoneNum, FirstHVACIteration, QUnitOut, 1.0);
 
         // Calculate residual based on output magnitude
@@ -5176,11 +5109,7 @@
         ControlledZoneNum = int(Par(3));
         QZnReq = Par(4);
 
-<<<<<<< HEAD
-        state.dataLoopNodes->Node(FanCoil(FanCoilNum).CoolCoilFluidInletNode).MassFlowRate = CWFlow;
-=======
-        Node(state.dataFanCoilUnits->FanCoil(FanCoilNum).CoolCoilFluidInletNode).MassFlowRate = CWFlow;
->>>>>>> 0d005689
+        state.dataLoopNodes->Node(state.dataFanCoilUnits->FanCoil(FanCoilNum).CoolCoilFluidInletNode).MassFlowRate = CWFlow;
         Calc4PipeFanCoil(state, FanCoilNum, ControlledZoneNum, FirstHVACIteration, QUnitOut, 1.0);
 
         // Calculate residual based on output magnitude
@@ -5254,16 +5183,10 @@
         QZnReq = Par(5);
         WaterControlNode = int(Par(6));
 
-<<<<<<< HEAD
-        if (WaterControlNode == FanCoil(FanCoilNum).CoolCoilFluidInletNode ||
-            (WaterControlNode == FanCoil(FanCoilNum).HeatCoilFluidInletNode && FanCoil(FanCoilNum).HCoilType_Num != HCoil_Electric)) {
-            state.dataLoopNodes->Node(WaterControlNode).MassFlowRate = WaterFlow;
-=======
         if (WaterControlNode == state.dataFanCoilUnits->FanCoil(FanCoilNum).CoolCoilFluidInletNode ||
             (WaterControlNode == state.dataFanCoilUnits->FanCoil(FanCoilNum).HeatCoilFluidInletNode &&
              state.dataFanCoilUnits->FanCoil(FanCoilNum).HCoilType_Num != HCoil::Electric)) {
-            Node(WaterControlNode).MassFlowRate = WaterFlow;
->>>>>>> 0d005689
+            state.dataLoopNodes->Node(WaterControlNode).MassFlowRate = WaterFlow;
             Calc4PipeFanCoil(state,
                              FanCoilNum,
                              ControlledZoneNum,
@@ -5274,11 +5197,7 @@
             Calc4PipeFanCoil(state, FanCoilNum, ControlledZoneNum, FirstHVACIteration, QUnitOut, 1.0); // needs PLR=1 for electric heating coil
         }
 
-<<<<<<< HEAD
-        FCOutletTempOn = state.dataLoopNodes->Node(FanCoil(FanCoilNum).AirOutNode).Temp;
-=======
-        FCOutletTempOn = Node(state.dataFanCoilUnits->FanCoil(FanCoilNum).AirOutNode).Temp;
->>>>>>> 0d005689
+        FCOutletTempOn = state.dataLoopNodes->Node(state.dataFanCoilUnits->FanCoil(FanCoilNum).AirOutNode).Temp;
         // Calculate residual based on output magnitude
         Residuum = (FCOutletTempOn - OutletTemp);
 
@@ -5421,25 +5340,15 @@
         Real64 MinWaterFlow = Par(9); // min water flow at low air flow rate of 0 if that calculation failed
 
         // set air flow rate
-<<<<<<< HEAD
-        state.dataLoopNodes->Node(AirInNode).MassFlowRate =
-            FanCoil(FanCoilNum).MaxAirMassFlow * (FanCoil(FanCoilNum).LowSpeedRatio + (PLR * (1.0 - FanCoil(FanCoilNum).LowSpeedRatio)));
-        // set water flow rate
-        if (WaterControlNode == FanCoil(FanCoilNum).CoolCoilFluidInletNode) {
-            state.dataLoopNodes->Node(WaterControlNode).MassFlowRate = MinWaterFlow + (PLR * (FanCoil(FanCoilNum).MaxCoolCoilFluidFlow - MinWaterFlow));
-        } else if (WaterControlNode == FanCoil(FanCoilNum).HeatCoilFluidInletNode) {
-            state.dataLoopNodes->Node(WaterControlNode).MassFlowRate = MinWaterFlow + (PLR * (FanCoil(FanCoilNum).MaxHeatCoilFluidFlow - MinWaterFlow));
-=======
-        Node(AirInNode).MassFlowRate = state.dataFanCoilUnits->FanCoil(FanCoilNum).MaxAirMassFlow *
+        state.dataLoopNodes->Node(AirInNode).MassFlowRate = state.dataFanCoilUnits->FanCoil(FanCoilNum).MaxAirMassFlow *
             (state.dataFanCoilUnits->FanCoil(FanCoilNum).LowSpeedRatio + (PLR * (1.0 - state.dataFanCoilUnits->FanCoil(FanCoilNum).LowSpeedRatio)));
         // set water flow rate
         if (WaterControlNode == state.dataFanCoilUnits->FanCoil(FanCoilNum).CoolCoilFluidInletNode) {
-            Node(WaterControlNode).MassFlowRate =
+            state.dataLoopNodes->Node(WaterControlNode).MassFlowRate =
                 MinWaterFlow + (PLR * (state.dataFanCoilUnits->FanCoil(FanCoilNum).MaxCoolCoilFluidFlow - MinWaterFlow));
         } else if (WaterControlNode == state.dataFanCoilUnits->FanCoil(FanCoilNum).HeatCoilFluidInletNode) {
-            Node(WaterControlNode).MassFlowRate =
+            state.dataLoopNodes->Node(WaterControlNode).MassFlowRate =
                 MinWaterFlow + (PLR * (state.dataFanCoilUnits->FanCoil(FanCoilNum).MaxHeatCoilFluidFlow - MinWaterFlow));
->>>>>>> 0d005689
         } else {
             // developer error
             ShowFatalError(state,
@@ -5535,33 +5444,21 @@
         MinAirFlow = Par(7);
 
         // set air flow rate
-<<<<<<< HEAD
-        state.dataLoopNodes->Node(FanCoil(FanCoilNum).AirInNode).MassFlowRate = MinAirFlow + (PLR * (FanCoil(FanCoilNum).MaxAirMassFlow - MinAirFlow));
-=======
-        Node(state.dataFanCoilUnits->FanCoil(FanCoilNum).AirInNode).MassFlowRate =
+        state.dataLoopNodes->Node(state.dataFanCoilUnits->FanCoil(FanCoilNum).AirInNode).MassFlowRate =
             MinAirFlow + (PLR * (state.dataFanCoilUnits->FanCoil(FanCoilNum).MaxAirMassFlow - MinAirFlow));
->>>>>>> 0d005689
         // set water flow rate
         if (WaterControlNode == state.dataFanCoilUnits->FanCoil(FanCoilNum).CoolCoilFluidInletNode) {
             MinWaterFlow = Par(6);
-<<<<<<< HEAD
-            state.dataLoopNodes->Node(WaterControlNode).MassFlowRate = MinWaterFlow + (PLR * (FanCoil(FanCoilNum).MaxCoolCoilFluidFlow - MinWaterFlow));
-=======
-            Node(WaterControlNode).MassFlowRate =
+            state.dataLoopNodes->Node(WaterControlNode).MassFlowRate =
                 MinWaterFlow + (PLR * (state.dataFanCoilUnits->FanCoil(FanCoilNum).MaxCoolCoilFluidFlow - MinWaterFlow));
->>>>>>> 0d005689
             Calc4PipeFanCoil(state, FanCoilNum, ControlledZoneNum, FirstHVACIteration, QUnitOut, 1.0);
         } else if (WaterControlNode == 0) { // do this before the water coil else if block because 0 = 0
             MinHeaterPLR = Par(6);
             Calc4PipeFanCoil(state, FanCoilNum, ControlledZoneNum, FirstHVACIteration, QUnitOut, MinHeaterPLR + (PLR * (1.0 - MinHeaterPLR)));
         } else if (WaterControlNode == state.dataFanCoilUnits->FanCoil(FanCoilNum).HeatCoilFluidInletNode) {
             MinWaterFlow = Par(6);
-<<<<<<< HEAD
-            state.dataLoopNodes->Node(WaterControlNode).MassFlowRate = MinWaterFlow + (PLR * (FanCoil(FanCoilNum).MaxHeatCoilFluidFlow - MinWaterFlow));
-=======
-            Node(WaterControlNode).MassFlowRate =
+            state.dataLoopNodes->Node(WaterControlNode).MassFlowRate =
                 MinWaterFlow + (PLR * (state.dataFanCoilUnits->FanCoil(FanCoilNum).MaxHeatCoilFluidFlow - MinWaterFlow));
->>>>>>> 0d005689
             Calc4PipeFanCoil(state, FanCoilNum, ControlledZoneNum, FirstHVACIteration, QUnitOut, 1.0);
         } else {
             // developer error
@@ -5653,14 +5550,9 @@
         WaterControlNode = Par(7);
 
         // set air flow rate
-<<<<<<< HEAD
-        state.dataLoopNodes->Node(FanCoil(FanCoilNum).AirInNode).MassFlowRate =
-            FanCoil(FanCoilNum).MaxAirMassFlow * (FanCoil(FanCoilNum).LowSpeedRatio + (PLR * (1.0 - FanCoil(FanCoilNum).LowSpeedRatio)));
-=======
-        Node(state.dataFanCoilUnits->FanCoil(FanCoilNum).AirInNode).MassFlowRate =
+        state.dataLoopNodes->Node(state.dataFanCoilUnits->FanCoil(FanCoilNum).AirInNode).MassFlowRate =
             state.dataFanCoilUnits->FanCoil(FanCoilNum).MaxAirMassFlow *
             (state.dataFanCoilUnits->FanCoil(FanCoilNum).LowSpeedRatio + (PLR * (1.0 - state.dataFanCoilUnits->FanCoil(FanCoilNum).LowSpeedRatio)));
->>>>>>> 0d005689
         // set water flow rate
         state.dataLoopNodes->Node(WaterControlNode).MassFlowRate = MinWaterFlow + (PLR * (MaxWaterFlow - MinWaterFlow));
         Calc4PipeFanCoil(state,
@@ -5749,11 +5641,7 @@
         if (Par(6) == -1.0) {
             MaxAirFlow = Par(5);
             // set air flow rate
-<<<<<<< HEAD
-            state.dataLoopNodes->Node(FanCoil(FanCoilNum).AirInNode).MassFlowRate = PLR * MaxAirFlow;
-=======
-            Node(state.dataFanCoilUnits->FanCoil(FanCoilNum).AirInNode).MassFlowRate = PLR * MaxAirFlow;
->>>>>>> 0d005689
+            state.dataLoopNodes->Node(state.dataFanCoilUnits->FanCoil(FanCoilNum).AirInNode).MassFlowRate = PLR * MaxAirFlow;
         }
         Calc4PipeFanCoil(state, FanCoilNum, ControlledZoneNum, FirstHVACIteration, QUnitOut, PLR);
 
@@ -5837,17 +5725,10 @@
         if (Par(6) == -1.0) {
             MaxAirFlow = Par(5);
             // set air flow rate
-<<<<<<< HEAD
-            state.dataLoopNodes->Node(FanCoil(FanCoilNum).AirInNode).MassFlowRate = max(Par(7), PLR * MaxAirFlow);
+            state.dataLoopNodes->Node(state.dataFanCoilUnits->FanCoil(FanCoilNum).AirInNode).MassFlowRate = max(Par(7), PLR * MaxAirFlow);
         }
         Calc4PipeFanCoil(state, FanCoilNum, ControlledZoneNum, FirstHVACIteration, QUnitOut, PLR);
-        FCOutletTempOn = state.dataLoopNodes->Node(FanCoil(FanCoilNum).AirOutNode).Temp;
-=======
-            Node(state.dataFanCoilUnits->FanCoil(FanCoilNum).AirInNode).MassFlowRate = max(Par(7), PLR * MaxAirFlow);
-        }
-        Calc4PipeFanCoil(state, FanCoilNum, ControlledZoneNum, FirstHVACIteration, QUnitOut, PLR);
-        FCOutletTempOn = Node(state.dataFanCoilUnits->FanCoil(FanCoilNum).AirOutNode).Temp;
->>>>>>> 0d005689
+        FCOutletTempOn = state.dataLoopNodes->Node(state.dataFanCoilUnits->FanCoil(FanCoilNum).AirOutNode).Temp;
 
         // Calculate residual based on output magnitude
         Residuum = (FCOutletTempOn - MaxOutletTemp);
