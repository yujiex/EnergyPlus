--- conflicted
+++ resolved
@@ -411,11 +411,7 @@
 
     void GLHEBase::onInitLoopEquip(EnergyPlusData &state, const PlantLocation &EP_UNUSED(calledFromLocation))
     {
-<<<<<<< HEAD
-        this->initGLHESimVars(state, state.dataBranchInputManager);
-=======
         this->initGLHESimVars(state);
->>>>>>> 42d84720
     }
 
     //******************************************************************************
@@ -427,15 +423,9 @@
     {
 
         if (DataGlobals::KickOffSimulation) {
-<<<<<<< HEAD
-            this->initGLHESimVars(state, state.dataBranchInputManager);
-        } else {
-            this->initGLHESimVars(state, state.dataBranchInputManager);
-=======
             this->initGLHESimVars(state);
         } else {
             this->initGLHESimVars(state);
->>>>>>> 42d84720
             this->calcGroundHeatExchanger(state.files);
             this->updateGHX();
         }
@@ -3294,11 +3284,7 @@
 
     //******************************************************************************
 
-<<<<<<< HEAD
-    void GLHEVert::initGLHESimVars(EnergyPlusData &state, BranchInputManagerData &dataBranchInputManager)
-=======
     void GLHEVert::initGLHESimVars(EnergyPlusData &state)
->>>>>>> 42d84720
     {
         // SUBROUTINE INFORMATION:
         //       AUTHOR:          Dan Fisher
@@ -3405,11 +3391,7 @@
 
     //******************************************************************************
 
-<<<<<<< HEAD
-    void GLHESlinky::initGLHESimVars(EnergyPlusData &state, BranchInputManagerData &dataBranchInputManager)
-=======
     void GLHESlinky::initGLHESimVars(EnergyPlusData &state)
->>>>>>> 42d84720
     {
         // SUBROUTINE INFORMATION:
         //       AUTHOR:          Dan Fisher
