// EnergyPlus, Copyright (c) 1996-2022, The Board of Trustees of the University of Illinois,
// The Regents of the University of California, through Lawrence Berkeley National Laboratory
// (subject to receipt of any required approvals from the U.S. Dept. of Energy), Oak Ridge
// National Laboratory, managed by UT-Battelle, Alliance for Sustainable Energy, LLC, and other
// contributors. All rights reserved.
//
// NOTICE: This Software was developed under funding from the U.S. Department of Energy and the
// U.S. Government consequently retains certain rights. As such, the U.S. Government has been
// granted for itself and others acting on its behalf a paid-up, nonexclusive, irrevocable,
// worldwide license in the Software to reproduce, distribute copies to the public, prepare
// derivative works, and perform publicly and display publicly, and to permit others to do so.
//
// Redistribution and use in source and binary forms, with or without modification, are permitted
// provided that the following conditions are met:
//
// (1) Redistributions of source code must retain the above copyright notice, this list of
//     conditions and the following disclaimer.
//
// (2) Redistributions in binary form must reproduce the above copyright notice, this list of
//     conditions and the following disclaimer in the documentation and/or other materials
//     provided with the distribution.
//
// (3) Neither the name of the University of California, Lawrence Berkeley National Laboratory,
//     the University of Illinois, U.S. Dept. of Energy nor the names of its contributors may be
//     used to endorse or promote products derived from this software without specific prior
//     written permission.
//
// (4) Use of EnergyPlus(TM) Name. If Licensee (i) distributes the software in stand-alone form
//     without changes from the version obtained under this License, or (ii) Licensee makes a
//     reference solely to the software portion of its product, Licensee must refer to the
//     software as "EnergyPlus version X" software, where "X" is the version number Licensee
//     obtained under this License and may not use a different name for the software. Except as
//     specifically required in this Section (4), Licensee shall not use in a company name, a
//     product name, in advertising, publicity, or other promotional activities any name, trade
//     name, trademark, logo, or other designation of "EnergyPlus", "E+", "e+" or confusingly
//     similar designation, without the U.S. Department of Energy's prior written consent.
//
// THIS SOFTWARE IS PROVIDED BY THE COPYRIGHT HOLDERS AND CONTRIBUTORS "AS IS" AND ANY EXPRESS OR
// IMPLIED WARRANTIES, INCLUDING, BUT NOT LIMITED TO, THE IMPLIED WARRANTIES OF MERCHANTABILITY
// AND FITNESS FOR A PARTICULAR PURPOSE ARE DISCLAIMED. IN NO EVENT SHALL THE COPYRIGHT OWNER OR
// CONTRIBUTORS BE LIABLE FOR ANY DIRECT, INDIRECT, INCIDENTAL, SPECIAL, EXEMPLARY, OR
// CONSEQUENTIAL DAMAGES (INCLUDING, BUT NOT LIMITED TO, PROCUREMENT OF SUBSTITUTE GOODS OR
// SERVICES; LOSS OF USE, DATA, OR PROFITS; OR BUSINESS INTERRUPTION) HOWEVER CAUSED AND ON ANY
// THEORY OF LIABILITY, WHETHER IN CONTRACT, STRICT LIABILITY, OR TORT (INCLUDING NEGLIGENCE OR
// OTHERWISE) ARISING IN ANY WAY OUT OF THE USE OF THIS SOFTWARE, EVEN IF ADVISED OF THE
// POSSIBILITY OF SUCH DAMAGE.

#ifndef WaterThermalTanks_hh_INCLUDED
#define WaterThermalTanks_hh_INCLUDED

// ObjexxFCL Headers
#include <ObjexxFCL/Array1D.fwd.hh>
#include <ObjexxFCL/Optional.fwd.hh>

// EnergyPlus Headers
#include <EnergyPlus/Data/BaseData.hh>
#include <EnergyPlus/DataBranchAirLoopPlant.hh>
#include <EnergyPlus/DataGlobalConstants.hh>
#include <EnergyPlus/EnergyPlus.hh>
#include <EnergyPlus/Plant/Enums.hh>
#include <EnergyPlus/Plant/PlantLocation.hh>
#include <EnergyPlus/PlantComponent.hh>
#include <EnergyPlus/VariableSpeedCoils.hh>

namespace EnergyPlus {

// Forward declarations
struct EnergyPlusData;

namespace WaterThermalTanks {

    enum class WTTAmbientTemp
    {
        Invalid = -1,
        Schedule,   // ambient temperature around tank (or HPWH inlet air) is scheduled
        TempZone,   // tank is located in a zone or HPWH inlet air is zone air only
        OutsideAir, // tank is located outdoors or HPWH inlet air is outdoor air only
        ZoneAndOA,  // applicable to HPWH only, inlet air is mixture of OA and zone air
        Num,
    };

    constexpr std::array<std::string_view, static_cast<int>(WTTAmbientTemp::Num)> HPWHAmbientTempNamesUC{
        "SCHEDULE", "ZONEAIRONLY", "OUTDOORAIRONLY", "ZONEANDOUTDOORAIR"};

    constexpr std::array<std::string_view, static_cast<int>(WTTAmbientTemp::Num) - 1> TankAmbientTempNamesUC{
        "SCHEDULE",
        "ZONE",
        "OUTDOORS",
    };

    enum class CrankcaseHeaterControlTemp
    {
        Invalid = -1,
        Schedule, // temperature controlling compressor crankcase heater is scheduled
        Zone,     // temperature controlling compressor crankcase heater is zone air
        Outdoors, // temperature controlling compressor crankcase heater is outdoor air
        Num
    };

    constexpr std::array<std::string_view, static_cast<int>(CrankcaseHeaterControlTemp::Num)> CrankcaseHeaterControlTempNamesUC{
        "SCHEDULE",
        "ZONE",
        "OUTDOORS",
    };

    enum class TankShape
    {
        Invalid = -1,
        VertCylinder,  // tank shape is a vertical cylinder
        HorizCylinder, // tank shape is a horizontal cylinder
        Other,         // tank shape has an arbitrary perimeter shape
        Num
    };

    constexpr std::array<std::string_view, static_cast<int>(TankShape::Num)> TankShapeNamesUC{
        "VERTICALCYLINDER",
        "HORIZONTALCYLINDER",
        "OTHER",
    };

    enum class HeaterControlMode
    {
        Invalid = -1,
        Cycle,
        Modulate,
        Num
    };

    constexpr std::array<std::string_view, static_cast<int>(HeaterControlMode::Num)> HeaterControlModeNamesUC{"CYCLE", "MODULATE"};

    enum class PriorityControlMode // For Stratified Water Heaters, this controls how the two heating elements work together
    {
        Invalid = -1,
        MasterSlave,  // water heater only, master-slave priority control of heater elements
        Simultaneous, // water heater only, simultaneous control of heater elements
        Num
    };

    constexpr std::array<std::string_view, static_cast<int>(PriorityControlMode::Num)> PriorityControlModeNamesUC{"MASTERSLAVE", "SIMULTANEOUS"};

    enum class InletPositionMode
    {
        Invalid = -1,
        Fixed,   // water heater only, inlet water always enters at the user-specified height
        Seeking, // water heater only, inlet water seeks out the node with the closest temperature
        Num
    };

    constexpr std::array<std::string_view, static_cast<int>(InletPositionMode::Num)> InletPositionModeNamesUC{"FIXED", "SEEKING"};

    // reclaim heat object types for Coil:WaterHeating:Desuperheater object
    enum class ReclaimHeatObjectType
    {
<<<<<<< HEAD
        CoilCoolingDX,                  // reclaim heating source is new DX Cooling coil
=======
        Invalid = -1,
>>>>>>> 0474bcff
        CompressorRackRefrigeratedCase, // reclaim heating source is refrigerated case compressor rack
        DXCooling,                      // reclaim heating source is DX cooling coil
        DXMultiSpeed,                   // reclaim heating source is DX multispeed coil
        DXMultiMode,                    // reclaim heating source is DX multimode coil
        CondenserRefrigeration,         // reclaim heating source is detailed refrigeration system condenser
        DXVariableCooling,              // reclaim heating source is Variable Speed DX cooling coil
        AirWaterHeatPumpEQ,             // reclaim heating source is Water to air heat pump cooling coil
        Num
    };

    enum class WaterHeaterSide
    {
        Invalid = -1,
        Use,    // Indicates Use side of water heater
        Source, // Indicates Source side of water heater
        Num
    };

    enum class SizingMode
    {
        Invalid = -1,
        PeakDraw,
        ResidentialMin,
        PerPerson,
        PerFloorArea,
        PerUnit,
        PerSolarColArea,
        Num
    };

    enum class SourceSideControl
    {
        Invalid = -1,
        StorageTank,
        IndirectHeatPrimarySetpoint,
        IndirectHeatAltSetpoint,
        Num
    };

    constexpr std::array<std::string_view, static_cast<int>(SourceSideControl::Num)> SourceSideControlNamesUC{
        "STORAGETANK", "INDIRECTHEATPRIMARYSETPOINT", "INDIRECTHEATALTERNATESETPOINT"};

    enum class FlowMode
    {
        Invalid = -1,
        PassingFlowThru,
        MaybeRequestingFlow,
        ThrottlingFlow,
        Num
    };

    enum class Fuel
    {
        Invalid = -1,
        Electricity,
        NaturalGas,
        Diesel,
        Gasoline,
        Coal,
        FuelOilNo1,
        FuelOilNo2,
        Propane,
        Steam,
        OtherFuel1,
        OtherFuel2,
        DistrictHeating,
        Num
    };

    constexpr std::array<std::string_view, static_cast<int>(Fuel::Num)> FuelTypeNames{"Electricity",
                                                                                      "NaturalGas",
                                                                                      "Diesel",
                                                                                      "Gasoline",
                                                                                      "Coal",
                                                                                      "FuelOilNo1",
                                                                                      "FuelOilNo2",
                                                                                      "Propane",
                                                                                      "Steam",
                                                                                      "OtherFuel1",
                                                                                      "OtherFuel2",
                                                                                      "DistrictHeating"};

    constexpr std::array<std::string_view, static_cast<int>(Fuel::Num)> FuelTypeNamesUC{"ELECTRICITY",
                                                                                        "NATURALGAS",
                                                                                        "DIESEL",
                                                                                        "GASOLINE",
                                                                                        "COAL",
                                                                                        "FUELOILNO1",
                                                                                        "FUELOILNO2",
                                                                                        "PROPANE",
                                                                                        "STEAM",
                                                                                        "OTHERFUEL1",
                                                                                        "OTHERFUEL2",
                                                                                        "DISTRICTHEATING"};

    struct StratifiedNodeData
    {
        // Members
        Real64 Mass; // All nodes have the same mass (kg)
        Real64 OnCycLossCoeff;
        Real64 OffCycLossCoeff;
        Real64 Temp;
        Real64 SavedTemp;
        Real64 NewTemp;
        Real64 TempSum;
        Real64 TempAvg; // Average node temperature over the time step (C)
        Real64 CondCoeffUp;
        Real64 CondCoeffDn;
        Real64 OffCycParaLoad; // Heat delivered to the tank from off-cycle parasitic sources
        Real64 OnCycParaLoad;
        Real64 UseMassFlowRate;
        Real64 SourceMassFlowRate;
        Real64 MassFlowFromUpper; // Mass flow rate into this node from node above
        Real64 MassFlowFromLower; // Mass flow rate into this node from node below
        Real64 MassFlowToUpper;   // Mass flow rate from this node to node above
        Real64 MassFlowToLower;   // Mass flow rate from this node to node below
        // Report Variables
        Real64 Volume;
        Real64 Height;      // Node height from top to bottom (like a thickness)
        Real64 MaxCapacity; // For reporting
        int Inlets;
        int Outlets;
        Real64 HPWHWrappedCondenserHeatingFrac; // fraction of the heat from a wrapped condenser that enters into this node, should add up to 1.

        // Default Constructor
        StratifiedNodeData()
            : Mass(0.0), OnCycLossCoeff(0.0), OffCycLossCoeff(0.0), Temp(0.0), SavedTemp(0.0), NewTemp(0.0), TempSum(0.0), TempAvg(0.0),
              CondCoeffUp(0.0), CondCoeffDn(0.0), OffCycParaLoad(0.0), OnCycParaLoad(0.0), UseMassFlowRate(0.0), SourceMassFlowRate(0.0),
              MassFlowFromUpper(0.0), MassFlowFromLower(0.0), MassFlowToUpper(0.0), MassFlowToLower(0.0), Volume(0.0), Height(0.0), MaxCapacity(0.0),
              Inlets(0), Outlets(0), HPWHWrappedCondenserHeatingFrac(0.0)
        {
        }
    };

    struct WaterHeaterSizingData
    {
        // Members
        // input data
        SizingMode DesignMode;                    // what sizing method to use
        Real64 TankDrawTime;                      // in hours, time storage can meet peak demand
        Real64 RecoveryTime;                      // time for tank to recover
        Real64 NominalVolForSizingDemandSideFlow; // nominal tank size to use in sizing demand side connections
        int NumberOfBedrooms;
        Real64 NumberOfBathrooms;
        Real64 TankCapacityPerPerson;
        Real64 RecoveryCapacityPerPerson;
        Real64 TankCapacityPerArea;
        Real64 RecoveryCapacityPerArea;
        Real64 NumberOfUnits;
        Real64 TankCapacityPerUnit;
        Real64 RecoveryCapacityPerUnit;
        Real64 TankCapacityPerCollectorArea;
        Real64 HeightAspectRatio;
        // data from elsewhere in E+
        Real64 PeakDemand;
        Real64 PeakNumberOfPeople;
        Real64 TotalFloorArea;
        Real64 TotalSolarCollectorArea;

        // Default Constructor
        WaterHeaterSizingData()
            : DesignMode(SizingMode::Invalid), TankDrawTime(0.0), RecoveryTime(0.0), NominalVolForSizingDemandSideFlow(0.0), NumberOfBedrooms(0),
              NumberOfBathrooms(0.0), TankCapacityPerPerson(0.0), RecoveryCapacityPerPerson(0.0), TankCapacityPerArea(0.0),
              RecoveryCapacityPerArea(0.0), NumberOfUnits(0.0), TankCapacityPerUnit(0.0), RecoveryCapacityPerUnit(0.0),
              TankCapacityPerCollectorArea(0.0), HeightAspectRatio(0.0), PeakDemand(0.0), PeakNumberOfPeople(0.0), TotalFloorArea(0.0),
              TotalSolarCollectorArea(0.0)
        {
        }
    };

    struct HeatPumpWaterHeaterData : PlantComponent
    {
        // Members
        std::string Name;                                   // Name of heat pump water heater
        std::string Type;                                   // Type of water heater (HEAT PUMP:WATER HEATER)
        DataPlant::PlantEquipmentType HPWHType;             // integer parameter for heat pump water heater
        std::string TankName;                               // Name of tank associated with heat pump water heater
        std::string TankType;                               // Type of water heater (MIXED or STRATIFIED) used with heat pump
        DataPlant::PlantEquipmentType HPWHTankType;         // Parameter for tank type (MIXED or STRATIFIED)
        bool StandAlone;                                    // Flag for operation with no plant connections (no use nodes)
        int AvailSchedPtr;                                  // Index to Availability Schedule curve index
        int SetPointTempSchedule;                           // Index to Setpoint Temperature Schedule curve
        Real64 DeadBandTempDiff;                            // Dead band temperature difference (cut-in temperature)
        Real64 Capacity;                                    // Heat Pump rated capacity (W)
        Real64 BackupElementCapacity;                       // Tank backup element capacity (W)
        Real64 BackupElementEfficiency;                     // Tank backup element efficiency
        Real64 WHOnCycParaLoad;                             // tank's on-cycle parasitic load (W), disable for rating
        Real64 WHOffCycParaLoad;                            // tank's off-cycle parasitic load (W), disable for rating
        Real64 WHOnCycParaFracToTank;                       // tank's on-cycle parasitic frac to tank, disable for rating
        Real64 WHOffCycParaFracToTank;                      // tank's off-cycle parasitic frac to tank, disable for rating
        int WHPLFCurve;                                     // tank part-load fraction curve index, used for rating procedure
        Real64 OperatingAirFlowRate;                        // Operating volumetric air flow rate (m3/s)
        Real64 OperatingAirMassFlowRate;                    // Operating air mass flow rate (kg/s)
        Real64 OperatingWaterFlowRate;                      // Operating volumetric water flow rate (m3/s)
        Real64 COP;                                         // Heat Pump coefficient of performance (W/W)
        Real64 SHR;                                         // Heat Pump air-side coil sensible heat ratio
        Real64 RatedInletDBTemp;                            // Rated evaporator inlet air dry-bulb temperature (C)
        Real64 RatedInletWBTemp;                            // Rated evaporator inlet air wet-bulb temperature (C)
        Real64 RatedInletWaterTemp;                         // Rated condenser inlet water temperature (C)
        bool FoundTank;                                     // Found storage tank flag associated with HP water heater
        int HeatPumpAirInletNode;                           // HP air inlet node (for zone, zone/outdoor or scheduled)
        int HeatPumpAirOutletNode;                          // HP air outlet node (for zone, zone/outdoor or scheduled)
        int OutsideAirNode;                                 // outdoor air node (for outdoor or zone/outdoor air unit only)
        int ExhaustAirNode;                                 // Exhaust air node (for outdoor or zone/outdoor air unit only)
        int CondWaterInletNode;                             // Condenser water inlet node
        int CondWaterOutletNode;                            // Condenser water outlet node
        int WHUseInletNode;                                 // Water heater tank use side inlet node
        int WHUseOutletNode;                                // Water heater tank use side outlet node
        int WHUseSidePlantLoopNum;                          // if not zero, then this water heater is on plant loop #
        std::string DXCoilType;                             // Type of DX coil (Coil:DX:HeatPumpWaterHeater)
        std::string DXCoilName;                             // Name of DX coil
        int DXCoilNum;                                      // Index of DX coil
        int DXCoilTypeNum;                                  // Type Number of DX coil
        int DXCoilAirInletNode;                             // Inlet air node number of DX coil
        int DXCoilPLFFPLR;                                  // Index to HPWH's DX Coil PLF as a function of PLR curve
        std::string FanType;                                // Type of Fan (Fan:OnOff)
        int FanType_Num;                                    // Integer type of fan (3 = Fan:OnOff)
        std::string FanName;                                // Name of Fan
        std::string FanInletNode_str;                       // Fan inlet node name
        std::string FanOutletNode_str;                      // Fan outlet node name
        int FanNum;                                         // Index of Fan
        int FanPlacement;                                   // Location of Fan
        int FanOutletNode;                                  // Outlet node of heat pump water heater fan
        int WaterHeaterTankNum;                             // Index of Water Heater Tank
        int OutletAirSplitterSchPtr;                        // Index to air-side outlet air splitter schedule
        int InletAirMixerSchPtr;                            // Index to air-side inlet air mixer schedule
        int Mode;                                           // HP mode (0 = float, 1 = heating [-1 = venting na for HP])
        int SaveMode;                                       // HP mode on first iteration
        int SaveWHMode;                                     // mode of water heater tank element (backup element)
        Real64 Power;                                       // HP power used for reporting
        Real64 Energy;                                      // HP energy used for reporting
        Real64 HeatingPLR;                                  // HP PLR used for reporting
        Real64 SetPointTemp;                                // set point or cut-out temperature [C]
        Real64 MinAirTempForHPOperation;                    // HP does not operate below this ambient temperature
        Real64 MaxAirTempForHPOperation;                    // HP does not operate above this ambient temperature
        int InletAirMixerNode;                              // Inlet air mixer node number of HP water heater
        int OutletAirSplitterNode;                          // Outlet air splitter node number of HP water heater
        Real64 SourceMassFlowRate;                          // Maximum mass flow rate on the source side (kg/s)
        WTTAmbientTemp InletAirConfiguration;               // Identifies source of HPWH inlet air
        int AmbientTempSchedule;                            // Schedule index pointer for ambient air temp at HPWH inlet
        int AmbientRHSchedule;                              // Schedule index pointer for ambient air RH at HPWH inlet
        int AmbientTempZone;                                // Index of ambient zone for ambient air at HPWH inlet
        CrankcaseHeaterControlTemp CrankcaseTempIndicator;  // Indicator for HPWH compressor/crankcase heater location
        int CrankcaseTempSchedule;                          // Schedule index pointer where crankcase heater is located
        int CrankcaseTempZone;                              // Index of zone where compressor/crankcase heater is located
        Real64 OffCycParaLoad;                              // Rate for off-cycle parasitic load (W)
        Real64 OnCycParaLoad;                               // Rate for on-cycle parasitic load (W)
        WTTAmbientTemp ParasiticTempIndicator;              // Indicator for HPWH parasitic heat rejection location
        Real64 OffCycParaFuelRate;                          // Electric consumption rate for off-cycle parasitic load (W)
        Real64 OnCycParaFuelRate;                           // Electric consumption rate for on-cycle parasitic load (W)
        Real64 OffCycParaFuelEnergy;                        // Electric energy consumption for off-cycle parasitic load (J)
        Real64 OnCycParaFuelEnergy;                         // Electric energy consumption for on-cycle parasitic load (J)
        bool AirFlowRateAutoSized;                          // Used to report air flow autosize info in Init
        bool WaterFlowRateAutoSized;                        // Used to report water flow autosize info in Init
        int HPSetPointError;                                // Used when temperature SP's in tank and HP are reversed
        int HPSetPointErrIndex1;                            // Index to recurring error for tank/HP set point temp
        int IterLimitErrIndex1;                             // Index for recurring iteration limit warning messages
        int IterLimitExceededNum1;                          // Counter for recurring iteration limit warning messages
        int RegulaFalsiFailedIndex1;                        // Index for recurring RegulaFalsi failed warning messages
        int RegulaFalsiFailedNum1;                          // Counter for recurring RegulaFalsi failed warning messages
        int IterLimitErrIndex2;                             // Index for recurring iteration limit warning messages
        int IterLimitExceededNum2;                          // Counter for recurring iteration limit warning messages
        int RegulaFalsiFailedIndex2;                        // Index for recurring RegulaFalsi failed warning messages
        int RegulaFalsiFailedNum2;                          // Counter for recurring RegulaFalsi failed warning messages
        bool FirstTimeThroughFlag;                          // Flag for saving water heater status
        bool ShowSetPointWarning;                           // Warn when set point is greater than max tank temp limit
        Real64 HPWaterHeaterSensibleCapacity;               // sensible capacity delivered when HPWH is attached to a zone (W)
        Real64 HPWaterHeaterLatentCapacity;                 // latent capacity delivered when HPWH is attached to a zone (kg/s)
        Real64 WrappedCondenserBottomLocation;              // Location of the bottom of the wrapped condenser.
        Real64 WrappedCondenserTopLocation;                 // Location of the top of the wrapped condenser.
        Real64 ControlSensor1Height;                        // location from bottom of tank of control sensor 1
        int ControlSensor1Node;                             // Node number of control sensor 1
        Real64 ControlSensor1Weight;                        // weight of control sensor 1
        Real64 ControlSensor2Height;                        // location from bottom of tank of control sensor 2
        int ControlSensor2Node;                             // Node number of control sensor 2
        Real64 ControlSensor2Weight;                        // weight of control sensor 2
        Real64 ControlTempAvg;                              // Measured control temperature for the heat pump, average over timestep, for reporting
        Real64 ControlTempFinal;                            // Measured control temperature at the end of the timestep, for reporting
        bool AllowHeatingElementAndHeatPumpToRunAtSameTime; // if false, if the heating element kicks on, it will recover with that before turning the
        // heat pump back on.
        // variables for variable-speed HPWH
        int NumofSpeed;                        // number of speeds for VS HPWH
        Array1D<Real64> HPWHAirVolFlowRate;    // air volume flow rate during heating operation
        Array1D<Real64> HPWHAirMassFlowRate;   // air mass flow rate during heating operation
        Array1D<Real64> HPWHWaterVolFlowRate;  // water volume flow rate during heating operation
        Array1D<Real64> HPWHWaterMassFlowRate; // water mass flow rate during heating operation
        Array1D<Real64> MSAirSpeedRatio;       // air speed ratio in heating mode
        Array1D<Real64> MSWaterSpeedRatio;     // water speed ratio in heating mode
        bool bIsIHP;                           // whether the HP is a part of Integrated Heat Pump
        bool MyOneTimeFlagHP;                  // first pass log
        bool MyTwoTimeFlagHP;                  // second pass do input check
        std::string CoilInletNode_str;         // Used to set up comp set
        std::string CoilOutletNode_str;        // Used to set up comp set
        bool CheckHPWHEquipName;

        std::string InletNodeName1;
        std::string OutletNodeName1;
        std::string InletNodeName2;
        std::string OutletNodeName2;

        bool myOneTimeInitFlag;

        // end of variables for variable-speed HPWH

        // Default Constructor
        HeatPumpWaterHeaterData()
            : HPWHType(DataPlant::PlantEquipmentType::Invalid), HPWHTankType(DataPlant::PlantEquipmentType::Invalid), StandAlone(false),
              AvailSchedPtr(0), SetPointTempSchedule(0), DeadBandTempDiff(0.0), Capacity(0.0), BackupElementCapacity(0.0),
              BackupElementEfficiency(0.0), WHOnCycParaLoad(0.0), WHOffCycParaLoad(0.0), WHOnCycParaFracToTank(0.0), WHOffCycParaFracToTank(0.0),
              WHPLFCurve(0), OperatingAirFlowRate(0.0), OperatingAirMassFlowRate(0.0), OperatingWaterFlowRate(0.0), COP(0.0), SHR(0.0),
              RatedInletDBTemp(0.0), RatedInletWBTemp(0.0), RatedInletWaterTemp(0.0), FoundTank(false), HeatPumpAirInletNode(0),
              HeatPumpAirOutletNode(0), OutsideAirNode(0), ExhaustAirNode(0), CondWaterInletNode(0), CondWaterOutletNode(0), WHUseInletNode(0),
              WHUseOutletNode(0), WHUseSidePlantLoopNum(0), DXCoilNum(0), DXCoilTypeNum(0), DXCoilAirInletNode(0), DXCoilPLFFPLR(0), FanType_Num(0),
              FanNum(0), FanPlacement(0), FanOutletNode(0), WaterHeaterTankNum(0), OutletAirSplitterSchPtr(0), InletAirMixerSchPtr(0), Mode(0),
              SaveMode(0), SaveWHMode(0), Power(0.0), Energy(0.0), HeatingPLR(0.0), SetPointTemp(0.0), MinAirTempForHPOperation(5.0),
              MaxAirTempForHPOperation(48.8888888889), InletAirMixerNode(0), OutletAirSplitterNode(0), SourceMassFlowRate(0.0),
              InletAirConfiguration(WTTAmbientTemp::OutsideAir), AmbientTempSchedule(0), AmbientRHSchedule(0), AmbientTempZone(0),
              CrankcaseTempIndicator(CrankcaseHeaterControlTemp::Schedule), CrankcaseTempSchedule(0), CrankcaseTempZone(0), OffCycParaLoad(0.0),
              OnCycParaLoad(0.0), ParasiticTempIndicator(WTTAmbientTemp::OutsideAir), OffCycParaFuelRate(0.0), OnCycParaFuelRate(0.0),
              OffCycParaFuelEnergy(0.0), OnCycParaFuelEnergy(0.0), AirFlowRateAutoSized(false), WaterFlowRateAutoSized(false), HPSetPointError(0),
              HPSetPointErrIndex1(0), IterLimitErrIndex1(0), IterLimitExceededNum1(0), RegulaFalsiFailedIndex1(0), RegulaFalsiFailedNum1(0),
              IterLimitErrIndex2(0), IterLimitExceededNum2(0), RegulaFalsiFailedIndex2(0), RegulaFalsiFailedNum2(0), FirstTimeThroughFlag(true),
              ShowSetPointWarning(true), HPWaterHeaterSensibleCapacity(0.0), HPWaterHeaterLatentCapacity(0.0), WrappedCondenserBottomLocation(0.0),
              WrappedCondenserTopLocation(0.0), ControlSensor1Height(-1.0), ControlSensor1Node(1), ControlSensor1Weight(1.0),
              ControlSensor2Height(-1.0), ControlSensor2Node(2), ControlSensor2Weight(0.0), ControlTempAvg(0.0), ControlTempFinal(0.0),
              AllowHeatingElementAndHeatPumpToRunAtSameTime(true), NumofSpeed(0), HPWHAirVolFlowRate(DataGlobalConstants::MaxSpeedLevels, 0.0),
              HPWHAirMassFlowRate(DataGlobalConstants::MaxSpeedLevels, 0.0), HPWHWaterVolFlowRate(DataGlobalConstants::MaxSpeedLevels, 0.0),
              HPWHWaterMassFlowRate(DataGlobalConstants::MaxSpeedLevels, 0.0), MSAirSpeedRatio(DataGlobalConstants::MaxSpeedLevels, 0.0),
              MSWaterSpeedRatio(DataGlobalConstants::MaxSpeedLevels, 0.0), bIsIHP(false), MyOneTimeFlagHP(true), MyTwoTimeFlagHP(true),
              CheckHPWHEquipName(true), myOneTimeInitFlag(true)
        {
        }

        static PlantComponent *factory(EnergyPlusData &state, std::string const &objectName);

        void
        simulate(EnergyPlusData &state, const PlantLocation &calledFromLocation, bool FirstHVACIteration, Real64 &CurLoad, bool RunFlag) override;

        void onInitLoopEquip([[maybe_unused]] EnergyPlusData &state, [[maybe_unused]] const PlantLocation &calledFromLocation) override;

        void getDesignCapacities(EnergyPlusData &state,
                                 [[maybe_unused]] const PlantLocation &calledFromLocation,
                                 Real64 &MaxLoad,
                                 Real64 &MinLoad,
                                 Real64 &OptLoad) override;

        void oneTimeInit(EnergyPlusData &state) override;
    };

    struct WaterThermalTankData : PlantComponent
    {
        // Members
        std::string Name;                                   // Name of water heater
        std::string Type;                                   // Type of water heater (MIXED or STRATIFIED)
        DataPlant::PlantEquipmentType WaterThermalTankType; // integer parameter for water heater(if part of an HPWH,then=HPWH)
        bool IsChilledWaterTank;                            // logical flag, true if for chilled water, false if for hot water
        std::string EndUseSubcategoryName;                  // User-defined end-use subcategory name
        bool Init;                                          // Flag for initialization:  TRUE means do the init
        bool StandAlone;                                    // Flag for operation with no plant connections (no source or use)
        Real64 Volume;                                      // Tank volume (m3)
        bool VolumeWasAutoSized;                            // true if tank volume was autosize on input
        Real64 Mass;                                        // Total mass of fluid in the tank (kg)
        Real64 TimeElapsed;                                 // Fraction of the current hour that has elapsed (h)
        // Saved in order to identify the beginning of a new system time
        WTTAmbientTemp AmbientTempIndicator;                      // Indicator for ambient tank losses (SCHEDULE, ZONE, EXTERIOR)
        int AmbientTempSchedule;                                  // Schedule index pointer
        int AmbientTempZone;                                      // Number of ambient zone around tank
        int AmbientTempOutsideAirNode;                            // Number of outside air node
        Real64 AmbientTemp;                                       // Ambient temperature around tank (C)
        Real64 AmbientZoneGain;                                   // Internal gain to zone from tank losses (W)
        Real64 LossCoeff;                                         // Overall tank heat loss coefficient, UA (W/K)
        Real64 OffCycLossCoeff;                                   // Off-cycle overall tank heat loss coefficient, UA (W/K)
        Real64 OffCycLossFracToZone;                              // Fraction of off-cycle losses added to zone
        Real64 OnCycLossCoeff;                                    // On-cycle overall tank heat loss coefficient, UA (W/K)
        Real64 OnCycLossFracToZone;                               // Fraction of on-cycle losses added to zone
        int Mode;                                                 // Indicator for current operating mode
        int SavedMode;                                            // Mode indicator saved from previous time step
        HeaterControlMode ControlType;                            // Indicator for Heater Control type
        PriorityControlMode StratifiedControlMode;                // Indicator for Stratified Water Heaters Priority Control Type
        Fuel FuelType;                                            // Fuel type
        Real64 MaxCapacity;                                       // Maximum capacity of auxiliary heater 1 (W)
        bool MaxCapacityWasAutoSized;                             // true if heater 1 capacity was autosized on input
        Real64 MinCapacity;                                       // Minimum capacity of auxiliary heater 1 (W)
        Real64 Efficiency;                                        // Thermal efficiency of auxiliary heater 1 ()
        int PLFCurve;                                             // Part load factor curve as a function of part load ratio
        int SetPointTempSchedule;                                 // Schedule index pointer
        Real64 SetPointTemp;                                      // Setpoint temperature of auxiliary heater 1 (C)
        Real64 DeadBandDeltaTemp;                                 // Deadband temperature difference of auxiliary heater 1 (deltaC)
        Real64 TankTempLimit;                                     // Maximum tank temperature limit before venting (C)
        Real64 IgnitionDelay;                                     // Time delay before heater is allowed to turn on (s)
        Real64 OffCycParaLoad;                                    // Rate for off-cycle parasitic load (W)
        Fuel OffCycParaFuelType;                                  // Fuel type for off-cycle parasitic load
        Real64 OffCycParaFracToTank;                              // Fraction of off-cycle parasitic energy ending up in tank (W)
        Real64 OnCycParaLoad;                                     // Rate for on-cycle parasitic load (W)
        Fuel OnCycParaFuelType;                                   // Fuel type for on-cycle parasitic load
        Real64 OnCycParaFracToTank;                               // Fraction of on-cycle parasitic energy ending up in tank (W)
        DataPlant::FlowLock UseCurrentFlowLock;                   // current flow lock setting on use side
        int UseInletNode;                                         // Inlet node on the use side; colder water returning to a hottank
        Real64 UseInletTemp;                                      // Use side inlet temperature (C)
        int UseOutletNode;                                        // Outlet node on the use side; hot tank water
        Real64 UseOutletTemp;                                     // Use side outlet temperature (C)
        Real64 UseMassFlowRate;                                   // Mass flow rate on the use side (kg/s)
        Real64 UseEffectiveness;                                  // Heat transfer effectiveness on use side ()
        Real64 PlantUseMassFlowRateMax;                           // Plant demand-side max flow request on use side (kg/s)
        Real64 SavedUseOutletTemp;                                // Use side outlet temp saved for demand-side flow control (C)
        Real64 UseDesignVolFlowRate;                              // Use side plant volume flow rate (input data, autosizable) m3/s
        bool UseDesignVolFlowRateWasAutoSized;                    // true if use flow rate was autosize on input
        DataBranchAirLoopPlant::ControlType UseBranchControlType; // Use side plant branch control type e.g active, passive, bypass
        int UseSidePlantSizNum;                                   // index in plant sizing that the use side is on
        bool UseSideSeries;
        int UseSideAvailSchedNum;    // use side availability schedule
        Real64 UseSideLoadRequested; // hold MyLoad request from plant management.
        PlantLocation UseSidePlantLoc;
        int SourceInletNode;                                         // Inlet node for the source side; hot water from supply
        Real64 SourceInletTemp;                                      // Source side inlet temperature (C)
        int SourceOutletNode;                                        // Outlet node for the source side; colder tank water
        Real64 SourceOutletTemp;                                     // Source side outlet temperature (C)
        Real64 SourceMassFlowRate;                                   // Mass flow rate on the source side (kg/s)
        Real64 SourceEffectiveness;                                  // Heat transfer effectiveness on source side ()
        Real64 PlantSourceMassFlowRateMax;                           // Plant demand-side max flow request on source side (kg/s)
        Real64 SavedSourceOutletTemp;                                // Source side outlet temp saved for demand-side flow control (C)
        Real64 SourceDesignVolFlowRate;                              // Source side plant volume flow rate (input, autosizable) m3/s
        bool SourceDesignVolFlowRateWasAutoSized;                    // true if source flow rate was autosize on input
        DataBranchAirLoopPlant::ControlType SourceBranchControlType; // source side plant branch control type e.g active, passive, bypass
        int SourceSidePlantSizNum;                                   // index in plant sizing that the source side is on
        bool SourceSideSeries;
        int SourceSideAvailSchedNum; // source side availability schedule.
        PlantLocation SrcSidePlantLoc;
        SourceSideControl SourceSideControlMode; // flag for how source side flow is controlled
        int SourceSideAltSetpointSchedNum;       // schedule of alternate temperature setpoint values
        Real64 SizingRecoveryTime;               // sizing parameter for autosizing indirect water heaters (hr)
        Real64 MassFlowRateMax;                  // Maximum flow rate for scheduled DHW (kg/s)
        Real64 VolFlowRateMin;                   // Minimum flow rate for heater ignition (kg/s)
        Real64 MassFlowRateMin;                  // Minimum mass flow rate for heater ignition (kg/s)
        int FlowRateSchedule;                    // Schedule index pointer
        int UseInletTempSchedule;                // Cold water supply temperature schedule index pointer
        Real64 TankTemp;                         // Temperature of tank fluid (average, if stratified) (C)
        Real64 SavedTankTemp;                    // Tank temp that is carried from time step to time step (C)
        Real64 TankTempAvg;                      // Average tank temperature over the time step (C)
        // Stratified variables (in addition to the above)
        Real64 Height;           // Height of tank (m)
        bool HeightWasAutoSized; // true if the height of tank was autosize on input
        Real64 Perimeter;        // Perimeter of tank (m), only used for OTHER shape
        TankShape Shape;         // Tank shape:  VERTICAL CYLINDER, HORIZONTAL CYLINDER, or OTHER
        Real64 HeaterHeight1;
        int HeaterNode1;
        bool HeaterOn1;
        bool SavedHeaterOn1;
        Real64 HeaterHeight2;
        int HeaterNode2;
        bool HeaterOn2;
        bool SavedHeaterOn2;
        Real64 AdditionalCond; // Additional destratification conductivity (W/m K)
        Real64 SetPointTemp2;  // Setpoint temperature of auxiliary heater 2 (C)
        int SetPointTempSchedule2;
        Real64 DeadBandDeltaTemp2;
        Real64 MaxCapacity2;
        Real64 OffCycParaHeight;
        Real64 OnCycParaHeight;
        Real64 SkinLossCoeff;
        Real64 SkinLossFracToZone;
        Real64 OffCycFlueLossCoeff;
        Real64 OffCycFlueLossFracToZone;
        Real64 UseInletHeight;              // Height of use side inlet (m)
        Real64 UseOutletHeight;             // Height of use side outlet (m)
        bool UseOutletHeightWasAutoSized;   // true if use outlet height was autosize on input
        Real64 SourceInletHeight;           // Height of source side inlet (m)
        bool SourceInletHeightWasAutoSized; // true if source inlet height was autosize on input
        Real64 SourceOutletHeight;          // Height of source side outlet (m)
        int UseInletStratNode;              // Use-side inlet node number
        int UseOutletStratNode;             // Use-side outlet node number
        int SourceInletStratNode;           // Source-side inlet node number
        int SourceOutletStratNode;          // Source-side outlet node number
        InletPositionMode InletMode;        // Inlet position mode:  1 = FIXED; 2 = SEEKING
        Real64 InversionMixingRate;
        Array1D<Real64> AdditionalLossCoeff; // Loss coefficient added to the skin loss coefficient (W/m2-K)
        int Nodes;                           // Number of nodes
        Array1D<StratifiedNodeData> Node;    // Array of node data
        // Report variables
        Real64 VolFlowRate;            // Scheduled DHW demand (m3/s)
        Real64 VolumeConsumed;         // Volume of DHW consumed (m3)
        Real64 UnmetRate;              // Energy demand to heat tank water to setpoint (W)
        Real64 LossRate;               // Energy demand to support heat losses due to ambient temp (W)
        Real64 FlueLossRate;           // Heat loss rate to flue (W)
        Real64 UseRate;                // Energy demand to heat the Use Side water to tank temp (W)
        Real64 TotalDemandRate;        // Total demand rate (sum of all above rates) (W)
        Real64 SourceRate;             // Energy supplied by the source side to help heat the tank (W)
        Real64 HeaterRate;             // The energy the water heater burner puts into the water (W)
        Real64 HeaterRate1;            // The energy heater 1 puts into the water (W)
        Real64 HeaterRate2;            // The energy heater 2 puts into the water (W)
        Real64 FuelRate;               // The fuel consumption rate for the water heater burner (W)
        Real64 FuelRate1;              // The fuel consumption rate for heater 1 (W)
        Real64 FuelRate2;              // The fuel consumption rate for heater 2 (W)
        Real64 VentRate;               // Heat recovery energy lost due to setpoint temp (W)
        Real64 OffCycParaFuelRate;     // Fuel consumption rate for off-cycle parasitic load (W)
        Real64 OffCycParaRateToTank;   // Heat rate to tank for off-cycle parasitic load (W)
        Real64 OnCycParaFuelRate;      // Fuel consumption rate for on-cycle parasitic load (W)
        Real64 OnCycParaRateToTank;    // Heat rate to tank for on-cycle parasitic load (W)
        Real64 NetHeatTransferRate;    // Net heat transfer rate to/from tank (W)
        int CycleOnCount;              // Number of times heater cycles on in the current time step
        int CycleOnCount1;             // Number of times heater 1 cycles on in the current time step
        int CycleOnCount2;             // Number of times heater 2 cycles on in the current time step
        Real64 RuntimeFraction;        // Runtime fraction, fraction of timestep that any  heater is running
        Real64 RuntimeFraction1;       // Runtime fraction, fraction of timestep that heater 1 is running
        Real64 RuntimeFraction2;       // Runtime fraction, fraction of timestep that heater 2 is running
        Real64 PartLoadRatio;          // Part load ratio, fraction of maximum heater capacity
        Real64 UnmetEnergy;            // Energy to heat tank water to setpoint (J)
        Real64 LossEnergy;             // Energy to support heat losses due to ambient temp (J)
        Real64 FlueLossEnergy;         // Energy to support heat losses to the flue (J)
        Real64 UseEnergy;              // Energy to heat the use side water to tank temp (J)
        Real64 TotalDemandEnergy;      // Total energy demand (sum of all above energies) (J)
        Real64 SourceEnergy;           // Energy supplied by the source side to help heat the tank (J)
        Real64 HeaterEnergy;           // The energy the water heater burner puts into the water (J)
        Real64 HeaterEnergy1;          // The energy heater 1 puts into the water (J)
        Real64 HeaterEnergy2;          // The energy heater 2 puts into the water (J)
        Real64 FuelEnergy;             // The fuel consumption energy for the water heater burner (J)
        Real64 FuelEnergy1;            // The fuel consumption energy for heater 1 (J)
        Real64 FuelEnergy2;            // The fuel consumption energy for heater 2 (J)
        Real64 VentEnergy;             // Heat recovery energy lost due to setpoint temp (J)
        Real64 OffCycParaFuelEnergy;   // Fuel consumption energy for off-cycle parasitic load (J)
        Real64 OffCycParaEnergyToTank; // Energy to tank for off-cycle parasitic load (J)
        Real64 OnCycParaFuelEnergy;    // Fuel consumption energy for on-cycle parasitic load (J)
        Real64 OnCycParaEnergyToTank;  // Energy to tank for on-cycle parasitic load (J)
        Real64 NetHeatTransferEnergy;  // Net heat transfer energy to/from tank (J)
        bool FirstRecoveryDone;        // Flag to indicate when first recovery to the setpoint is done
        Real64 FirstRecoveryFuel;      // Fuel energy needed for first recovery to the setpoint (J)
        int HeatPumpNum;               // Index to heat pump water heater
        int DesuperheaterNum;          // Index to desuperheating coil
        bool ShowSetPointWarning;      // Warn when set point is greater than max tank temp limit
        int MaxCycleErrorIndex;        // recurring error index
        int FreezingErrorIndex;        // recurring error index for freeze conditions
        WaterHeaterSizingData Sizing;  // ancillary data for autosizing
        int FluidIndex;                // fluid properties index
        bool MyOneTimeFlagWH;          // first pass log
        bool MyTwoTimeFlagWH;          // second pass do input check
        bool MyEnvrnFlag;
        bool WarmupFlag;
        bool SetLoopIndexFlag;
        bool AlreadyReported;
        bool AlreadyRated;
        bool MyHPSizeFlag;
        bool CheckWTTEquipName;

        std::string InletNodeName1;
        std::string OutletNodeName1;
        std::string InletNodeName2;
        std::string OutletNodeName2;

        bool myOneTimeInitFlag;
        bool scanPlantLoopsFlag;

        int callerLoopNum;
        int waterIndex;

        // Default Constructor
        WaterThermalTankData()
            : WaterThermalTankType(DataPlant::PlantEquipmentType::Invalid), IsChilledWaterTank(false), Init(true), StandAlone(false), Volume(0.0),
              VolumeWasAutoSized(false), Mass(0.0), TimeElapsed(0.0), AmbientTempIndicator(WTTAmbientTemp::OutsideAir), AmbientTempSchedule(0),
              AmbientTempZone(0), AmbientTempOutsideAirNode(0), AmbientTemp(0.0), AmbientZoneGain(0.0), LossCoeff(0.0), OffCycLossCoeff(0.0),
              OffCycLossFracToZone(0.0), OnCycLossCoeff(0.0), OnCycLossFracToZone(0.0), Mode(0), SavedMode(0), ControlType(HeaterControlMode::Cycle),
              StratifiedControlMode(PriorityControlMode::Invalid), MaxCapacity(0.0), MaxCapacityWasAutoSized(false), MinCapacity(0.0),
              Efficiency(0.0), PLFCurve(0), SetPointTempSchedule(0), SetPointTemp(0.0), DeadBandDeltaTemp(0.0), TankTempLimit(0.0),
              IgnitionDelay(0.0), OffCycParaLoad(0.0), OffCycParaFracToTank(0.0), OnCycParaLoad(0.0), OnCycParaFracToTank(0.0),
              UseCurrentFlowLock(DataPlant::FlowLock::Unlocked), UseInletNode(0), UseInletTemp(0.0), UseOutletNode(0), UseOutletTemp(0.0),
              UseMassFlowRate(0.0), UseEffectiveness(0.0), PlantUseMassFlowRateMax(0.0), SavedUseOutletTemp(0.0), UseDesignVolFlowRate(0.0),
              UseDesignVolFlowRateWasAutoSized(false), UseBranchControlType(DataBranchAirLoopPlant::ControlType::Passive), UseSidePlantSizNum(0),
              UseSideSeries(true), UseSideAvailSchedNum(0), UseSideLoadRequested(0.0), UseSidePlantLoc{}, SourceInletNode(0), SourceInletTemp(0.0),
              SourceOutletNode(0), SourceOutletTemp(0.0), SourceMassFlowRate(0.0), SourceEffectiveness(0.0), PlantSourceMassFlowRateMax(0.0),
              SavedSourceOutletTemp(0.0), SourceDesignVolFlowRate(0.0), SourceDesignVolFlowRateWasAutoSized(false),
              SourceBranchControlType(DataBranchAirLoopPlant::ControlType::Passive), SourceSidePlantSizNum(0), SourceSideSeries(true),
              SourceSideAvailSchedNum(0), SrcSidePlantLoc{}, SourceSideControlMode(SourceSideControl::IndirectHeatAltSetpoint),
              SourceSideAltSetpointSchedNum(0), SizingRecoveryTime(0.0), MassFlowRateMax(0.0), VolFlowRateMin(0.0), MassFlowRateMin(0.0),
              FlowRateSchedule(0), UseInletTempSchedule(0), TankTemp(0.0), SavedTankTemp(0.0), TankTempAvg(0.0), Height(0.0),
              HeightWasAutoSized(false), Perimeter(0.0), Shape(TankShape::VertCylinder), HeaterHeight1(0.0), HeaterNode1(0), HeaterOn1(false),
              SavedHeaterOn1(false), HeaterHeight2(0.0), HeaterNode2(0), HeaterOn2(false), SavedHeaterOn2(false), AdditionalCond(0.0),
              SetPointTemp2(0.0), SetPointTempSchedule2(0), DeadBandDeltaTemp2(0.0), MaxCapacity2(0.0), OffCycParaHeight(0.0), OnCycParaHeight(0.0),
              SkinLossCoeff(0.0), SkinLossFracToZone(0.0), OffCycFlueLossCoeff(0.0), OffCycFlueLossFracToZone(0.0), UseInletHeight(0.0),
              UseOutletHeight(0.0), UseOutletHeightWasAutoSized(false), SourceInletHeight(0.0), SourceInletHeightWasAutoSized(false),
              SourceOutletHeight(0.0), UseInletStratNode(0), UseOutletStratNode(0), SourceInletStratNode(0), SourceOutletStratNode(0),
              InletMode(InletPositionMode::Fixed), InversionMixingRate(0.0), Nodes(0), VolFlowRate(0.0), VolumeConsumed(0.0), UnmetRate(0.0),
              LossRate(0.0), FlueLossRate(0.0), UseRate(0.0), TotalDemandRate(0.0), SourceRate(0.0), HeaterRate(0.0), HeaterRate1(0.0),
              HeaterRate2(0.0), FuelRate(0.0), FuelRate1(0.0), FuelRate2(0.0), VentRate(0.0), OffCycParaFuelRate(0.0), OffCycParaRateToTank(0.0),
              OnCycParaFuelRate(0.0), OnCycParaRateToTank(0.0), NetHeatTransferRate(0.0), CycleOnCount(0), CycleOnCount1(0), CycleOnCount2(0),
              RuntimeFraction(0.0), RuntimeFraction1(0.0), RuntimeFraction2(0.0), PartLoadRatio(0.0), UnmetEnergy(0.0), LossEnergy(0.0),
              FlueLossEnergy(0.0), UseEnergy(0.0), TotalDemandEnergy(0.0), SourceEnergy(0.0), HeaterEnergy(0.0), HeaterEnergy1(0.0),
              HeaterEnergy2(0.0), FuelEnergy(0.0), FuelEnergy1(0.0), FuelEnergy2(0.0), VentEnergy(0.0), OffCycParaFuelEnergy(0.0),
              OffCycParaEnergyToTank(0.0), OnCycParaFuelEnergy(0.0), OnCycParaEnergyToTank(0.0), NetHeatTransferEnergy(0.0), FirstRecoveryDone(false),
              FirstRecoveryFuel(0.0), HeatPumpNum(0), DesuperheaterNum(0), ShowSetPointWarning(true), MaxCycleErrorIndex(0), FreezingErrorIndex(0),
              FluidIndex(0), MyOneTimeFlagWH(true), MyTwoTimeFlagWH(true), MyEnvrnFlag(true), WarmupFlag(false), SetLoopIndexFlag(true),
              AlreadyReported(false), AlreadyRated(false), MyHPSizeFlag(true), CheckWTTEquipName(true), myOneTimeInitFlag(true),
              scanPlantLoopsFlag(true), callerLoopNum(0), waterIndex(1)
        {
        }

        static PlantComponent *factory(EnergyPlusData &state, std::string const &objectName);

        void setupOutputVars(EnergyPlusData &state);

        void setupZoneInternalGains(EnergyPlusData &state);

        void setupChilledWaterTankOutputVars(EnergyPlusData &state);

        void setupWaterHeaterOutputVars(EnergyPlusData &state);

        void
        simulate(EnergyPlusData &state, const PlantLocation &calledFromLocation, bool FirstHVACIteration, Real64 &CurLoad, bool RunFlag) override;

        Real64 PartLoadFactor(EnergyPlusData &state, Real64 PartLoadRatio_loc);

        void CalcNodeMassFlows(InletPositionMode inletMode);

        void SetupStratifiedNodes(EnergyPlusData &state);

        void initialize(EnergyPlusData &state, bool FirstHVACIteration);

        bool SourceHeatNeed(EnergyPlusData &state, Real64 OutletTemp, Real64 DeadBandTemp, Real64 SetPointTemp_loc);

        void SizeDemandSidePlantConnections(EnergyPlusData &state);

        void SizeTankForSupplySide(EnergyPlusData &state);

        void SizeTankForDemandSide(EnergyPlusData &state);

        void MinePlantStructForInfo(EnergyPlusData &state);

        void SizeSupplySidePlantConnections(EnergyPlusData &state, Optional_int_const LoopNum = _);

        void CalcWaterThermalTank(EnergyPlusData &state);

        void SizeStandAloneWaterHeater(EnergyPlusData &state);

        void UpdateWaterThermalTank(EnergyPlusData &state);

        void ReportWaterThermalTank(EnergyPlusData &state);

        void CalcWaterThermalTankStratified(EnergyPlusData &state); // Water Heater being simulated

        void CalcWaterThermalTankMixed(EnergyPlusData &state); // Water Heater being simulated

        void CalcStandardRatings(EnergyPlusData &state);

        void ReportCWTankInits(EnergyPlusData &state);

        Real64 GetHPWHSensedTankTemp(EnergyPlusData &state);

        Real64 FindStratifiedTankSensedTemp(EnergyPlusData &state, bool UseAverage = false);

        Real64 getDeadBandTemp();

        Real64 PlantMassFlowRatesFunc(EnergyPlusData &state,
                                      int InNodeNum,
                                      bool FirstHVACIteration,
                                      WaterHeaterSide WaterThermalTankSide,
                                      DataPlant::LoopSideLocation PlantLoopSide,
                                      bool PlumbedInSeries, // !unused1208
                                      DataBranchAirLoopPlant::ControlType BranchControlType,
                                      Real64 OutletTemp,
                                      Real64 DeadBandTemp,
                                      Real64 SetPointTemp_loc);

        static Real64 CalcTimeNeeded(Real64 Ti, // Initial tank temperature (C)
                                     Real64 Tf, // Final tank temperature (C)
                                     Real64 Ta, // Ambient environment temperature (C)
                                     Real64 T1, // Temperature of flow 1 (C)
                                     Real64 T2, // Temperature of flow 2 (C)
                                     Real64 m,  // Mass of tank fluid (kg)
                                     Real64 Cp, // Specific heat of fluid (J/kg deltaC)
                                     Real64 m1, // Mass flow rate 1 (kg/s)
                                     Real64 m2, // Mass flow rate 2 (kg/s)
                                     Real64 UA, // Heat loss coefficient to ambient environment (W/deltaC)
                                     Real64 Q   // Net heating rate for non-temp dependent sources, i.e. heater and parasitics (W)
        );

        static Real64 CalcTankTemp(Real64 Ti, // Initial tank temperature (C)
                                   Real64 Ta, // Ambient environment temperature (C)
                                   Real64 T1, // Temperature of flow 1 (C)
                                   Real64 T2, // Temperature of flow 2 (C)
                                   Real64 m,  // Mass of tank fluid (kg)
                                   Real64 Cp, // Specific heat of fluid (J/kg deltaC)
                                   Real64 m1, // Mass flow rate 1 (kg/s)
                                   Real64 m2, // Mass flow rate 2 (kg/s)
                                   Real64 UA, // Heat loss coefficient to ambient environment (W/deltaC)
                                   Real64 Q,  // Net heating rate for non-temp dependent sources, i.e. heater and parasitics (W)
                                   Real64 t   // Time elapsed from Ti to Tf (s)
        );

        static Real64 CalcTempIntegral(Real64 Ti, // Initial tank temperature (C)
                                       Real64 Tf, // Final tank temperature (C)
                                       Real64 Ta, // Ambient environment temperature (C)
                                       Real64 T1, // Temperature of flow 1 (C)
                                       Real64 T2, // Temperature of flow 2 (C)
                                       Real64 m,  // Mass of tank fluid (kg)
                                       Real64 Cp, // Specific heat of fluid (J/kg deltaC)
                                       Real64 m1, // Mass flow rate 1 (kg/s)
                                       Real64 m2, // Mass flow rate 2 (kg/s)
                                       Real64 UA, // Heat loss coefficient to ambient environment (W/deltaC)
                                       Real64 Q,  // Net heating rate for non-temp dependent sources, i.e. heater and parasitics (W)
                                       Real64 t   // Time elapsed from Ti to Tf (s)
        );

        static void CalcMixedTankSourceSideHeatTransferRate(Real64 HPWHCondenserDeltaT, // input, The temperature difference (C) across the heat pump,
                                                                                        // zero if there is no heat pump or if the heat pump is off
                                                            Real64 SourceInletTemp,     // input, Source inlet temperature (C)
                                                            Real64 Cp,                  // Specific heat of fluid (J/kg deltaC)
                                                            Real64 SetPointTemp,        // input, Mixed tank set point temperature
                                                            Real64 &SourceMassFlowRate, // source mass flow rate (kg/s)
                                                            Real64 &Qheatpump,          // heat transfer rate from heat pump
                                                            Real64 &Qsource // steady state heat transfer rate from a constant source side flow
        );

        void CalcDesuperheaterWaterHeater(EnergyPlusData &state, bool FirstHVACIteration);

        Real64 PLRResidualWaterThermalTank(EnergyPlusData &state,
                                           Real64 HPPartLoadRatio,    // compressor cycling ratio (1.0 is continuous, 0.0 is off)
                                           Array1D<Real64> const &Par // par(1) = HP set point temperature [C]
        );

        void CalcHeatPumpWaterHeater(EnergyPlusData &state, bool FirstHVACIteration);

        void ConvergeSingleSpeedHPWHCoilAndTank(EnergyPlusData &state, Real64 partLoadRatio);

        void SetVSHPWHFlowRates(EnergyPlusData &state,
                                HeatPumpWaterHeaterData &HPWH,
                                int SpeedNum,
                                Real64 SpeedRatio,
                                Real64 WaterDens,
                                Real64 &MdotWater,      // water flow rate
                                bool FirstHVACIteration // TRUE if First iteration of simulation
        );

        Real64 PLRResidualHPWH(EnergyPlusData &state, Real64 HPPartLoadRatio, Array1D<Real64> const &Par);

        Real64 PLRResidualIterSpeed(EnergyPlusData &state,
                                    Real64 SpeedRatio, // speed ratio between two speed levels
                                    Array1D<Real64> const &Par);

        static void ValidatePLFCurve(EnergyPlusData &state, int CurveIndex, bool &IsValid);

        void onInitLoopEquip(EnergyPlusData &state, [[maybe_unused]] const PlantLocation &calledFromLocation) override;

        void getDesignCapacities(EnergyPlusData &state,
                                 [[maybe_unused]] const PlantLocation &calledFromLocation,
                                 Real64 &MaxLoad,
                                 Real64 &MinLoad,
                                 Real64 &OptLoad) override;

        void oneTimeInit(EnergyPlusData &state) override;

        void setBackupElementCapacity(EnergyPlusData &state);
    };

    struct WaterHeaterDesuperheaterData
    {
        // Members
        std::string Name;                          // Name of heat pump water heater desuperheater
        std::string Type;                          // Type of water heater desuperheating coil
        int InsuffTemperatureWarn;                 // Used for recurring error count on low source temperature
        int AvailSchedPtr;                         // Index to Availability Schedule curve index
        int SetPointTempSchedule;                  // Index to Setpoint Temperature Schedule curve
        Real64 DeadBandTempDiff;                   // Dead band temperature difference (cut-in temperature)
        Real64 HeatReclaimRecoveryEff;             // recovery efficiency of desuperheater (0.3 max)
        int WaterInletNode;                        // Desuperheater water inlet node
        int WaterOutletNode;                       // Desuperheater water outlet node
        Real64 RatedInletWaterTemp;                // Inlet water temp at rated heat reclaim recovery eff (C)
        Real64 RatedOutdoorAirTemp;                // Outdoor air temp at rated heat reclaim recovery eff (C)
        Real64 MaxInletWaterTemp;                  // Max water temp for heat reclaim recovery (C)
        std::string TankType;                      // Type of water heater (MIXED or STRATIFIED)
        DataPlant::PlantEquipmentType TankTypeNum; // Parameter for tank type (MIXED or STRATIFIED)
        std::string TankName;                      // Name of tank associated with desuperheater
        int TankNum;
        bool StandAlone;                            // Flag for operation with no plant connections (no use nodes)
        std::string HeatingSourceType;              // Type of heating source (DX coil or refrigerated rack)
        std::string HeatingSourceName;              // Name of heating source
        Real64 HeaterRate;                          // Report variable for desuperheater heating rate [W]
        Real64 HeaterEnergy;                        // Report variable for desuperheater heating energy [J]
        Real64 PumpPower;                           // Report variable for water circulation pump power [W]
        Real64 PumpEnergy;                          // Report variable for water circulation pump energy [J]
        Real64 PumpElecPower;                       // Nominal power input to the water circulation pump [W]
        Real64 PumpFracToWater;                     // Nominal power fraction to water for the water circulation pump
        Real64 OperatingWaterFlowRate;              // Operating volumetric water flow rate (m3/s)
        int HEffFTemp;                              // Heating capacity as a function of temperature curve index
        Real64 HEffFTempOutput;                     // report variable for HEffFTemp curve
        Real64 SetPointTemp;                        // set point or cut-out temperature [C]
        int WaterHeaterTankNum;                     // Index of Water Heater Tank
        Real64 DesuperheaterPLR;                    // part load ratio of desuperheater
        Real64 OnCycParaLoad;                       // Rate for on-cycle parasitic load (W)
        Real64 OffCycParaLoad;                      // Rate for off-cycle parasitic load (W)
        Real64 OnCycParaFuelEnergy;                 // Electric energy consumption for on-cycle parasitic load (J)
        Real64 OnCycParaFuelRate;                   // Electric consumption rate for on-cycle parasitic load (W)
        Real64 OffCycParaFuelEnergy;                // Electric energy consumption for off-cycle parasitic load (J)
        Real64 OffCycParaFuelRate;                  // Electric consumption rate for off-cycle parasitic load (W)
        int Mode;                                   // mode (0 = float, 1 = heating [-1=venting na for desuperheater])
        int SaveMode;                               // desuperheater mode on first iteration
        int SaveWHMode;                             // mode of water heater tank element (backup element)
        Real64 BackupElementCapacity;               // Tank backup element capacity (W)
        Real64 DXSysPLR;                            // runtime fraction of desuperheater heating coil
        int ReclaimHeatingSourceIndexNum;           // Index to reclaim heating source (condenser) of a specific type
        ReclaimHeatObjectType ReclaimHeatingSource; // The source for the Desuperheater Heating Coil
        int SetPointError;                          // Used when temp SP in tank and desuperheater are reversed
        int SetPointErrIndex1;                      // Index to recurring error for tank/desuperheater set point temp
        int IterLimitErrIndex1;                     // Index for recurring iteration limit warning messages
        int IterLimitExceededNum1;                  // Counter for recurring iteration limit warning messages
        int RegulaFalsiFailedIndex1;                // Index for recurring RegulaFalsi failed warning messages
        int RegulaFalsiFailedNum1;                  // Counter for recurring RegulaFalsi failed warning messages
        int IterLimitErrIndex2;                     // Index for recurring iteration limit warning messages
        int IterLimitExceededNum2;                  // Counter for recurring iteration limit warning messages
        int RegulaFalsiFailedIndex2;                // Index for recurring RegulaFalsi failed warning messages
        int RegulaFalsiFailedNum2;                  // Counter for recurring RegulaFalsi failed warning messages
        bool FirstTimeThroughFlag;                  // Flag for saving water heater status
        bool ValidSourceType;

        std::string InletNodeName1;
        std::string OutletNodeName1;
        std::string InletNodeName2;
        std::string OutletNodeName2;

        // Default Constructor
        WaterHeaterDesuperheaterData()
            : InsuffTemperatureWarn(0), AvailSchedPtr(0), SetPointTempSchedule(0), DeadBandTempDiff(0.0), HeatReclaimRecoveryEff(0.0),
              WaterInletNode(0), WaterOutletNode(0), RatedInletWaterTemp(0.0), RatedOutdoorAirTemp(0.0), MaxInletWaterTemp(0.0),
              TankTypeNum(DataPlant::PlantEquipmentType::Invalid), TankNum(0), StandAlone(false), HeaterRate(0.0), HeaterEnergy(0.0), PumpPower(0.0),
              PumpEnergy(0.0), PumpElecPower(0.0), PumpFracToWater(0.0), OperatingWaterFlowRate(0.0), HEffFTemp(0), HEffFTempOutput(0.0),
              SetPointTemp(0.0), WaterHeaterTankNum(0), DesuperheaterPLR(0.0), OnCycParaLoad(0.0), OffCycParaLoad(0.0), OnCycParaFuelEnergy(0.0),
              OnCycParaFuelRate(0.0), OffCycParaFuelEnergy(0.0), OffCycParaFuelRate(0.0), Mode(0), SaveMode(0), SaveWHMode(0),
              BackupElementCapacity(0.0), DXSysPLR(0.0), ReclaimHeatingSourceIndexNum(0), ReclaimHeatingSource(ReclaimHeatObjectType::DXCooling),
              SetPointError(0), SetPointErrIndex1(0), IterLimitErrIndex1(0), IterLimitExceededNum1(0), RegulaFalsiFailedIndex1(0),
              RegulaFalsiFailedNum1(0), IterLimitErrIndex2(0), IterLimitExceededNum2(0), RegulaFalsiFailedIndex2(0), RegulaFalsiFailedNum2(0),
              FirstTimeThroughFlag(true), ValidSourceType(false)
        {
        }
    };

    // Functions

    void SimulateWaterHeaterStandAlone(EnergyPlusData &state, int WaterHeaterNum, bool FirstHVACIteration);

    void SimHeatPumpWaterHeater(EnergyPlusData &state,
                                std::string_view CompName,
                                bool FirstHVACIteration,
                                Real64 &SensLoadMet, // sensible load met by this equipment and sent to zone, W
                                Real64 &LatLoadMet,  // net latent load met and sent to zone (kg/s), dehumid = negative
                                int &CompIndex);

    bool getDesuperHtrInput(EnergyPlusData &state);

    bool getHPWaterHeaterInput(EnergyPlusData &state);

    bool getWaterHeaterMixedInputs(EnergyPlusData &state);

    bool getWaterHeaterStratifiedInput(EnergyPlusData &state);

    bool getWaterTankMixedInput(EnergyPlusData &state);

    bool getWaterTankStratifiedInput(EnergyPlusData &state);

    bool GetWaterThermalTankInput(EnergyPlusData &state);

    void CalcWaterThermalTankZoneGains(EnergyPlusData &state);

    int getTankIDX(EnergyPlusData &state, std::string_view CompName, int &CompIndex);

    int getHPTankIDX(EnergyPlusData &state, std::string_view CompName, int &CompIndex);

    bool GetHeatPumpWaterHeaterNodeNumber(EnergyPlusData &state, int const NodeNumber);

} // namespace WaterThermalTanks

struct WaterThermalTanksData : BaseGlobalStruct
{

    int const heatMode;  // heating source is on, source will not turn off until setpoint temp is reached
    int const floatMode; // heating source is off, source will not turn on until cut-in temp is reached
    int const ventMode;  // tank temp is above maximum temperature and water is venting
    int const coolMode;  // cooling source is on, source will not turn off until setpoint temp is reached

    int numChilledWaterMixed;        // number of mixed chilled water tanks
    int numChilledWaterStratified;   // number of stratified chilled water tanks
    int numWaterHeaterMixed;         // number of mixed water heaters
    int numWaterHeaterStratified;    // number of stratified water heaters
    int numWaterThermalTank;         // total number of water thermal tanks, hot and cold (MIXED + STRATIFIED)
    int numWaterHeaterDesuperheater; // number of desuperheater heating coils
    int numHeatPumpWaterHeater;      // number of heat pump water heaters
    int numWaterHeaterSizing;        // Number of sizing/design objects for water heaters.

    Real64 hpPartLoadRatio;       // part load ratio of HPWH
    Real64 mixerInletAirSchedule; // output of inlet air mixer node schedule
    Real64 mdotAir;               // mass flow rate of evaporator air, kg/s

    Array1D<WaterThermalTanks::WaterThermalTankData> WaterThermalTank;
    Array1D<WaterThermalTanks::HeatPumpWaterHeaterData> HPWaterHeater;
    Array1D<WaterThermalTanks::WaterHeaterDesuperheaterData> WaterHeaterDesuperheater;
    std::unordered_map<std::string, std::string> UniqueWaterThermalTankNames;

    bool getWaterThermalTankInputFlag; // Calls to Water Heater from multiple places in code
    bool calcWaterThermalTankZoneGainsMyEnvrnFlag;

    void clear_state() override
    {
        this->numChilledWaterMixed = 0;
        this->numChilledWaterStratified = 0;
        this->numWaterHeaterMixed = 0;
        this->numWaterHeaterStratified = 0;
        this->numWaterThermalTank = 0;
        this->numWaterHeaterDesuperheater = 0;
        this->numHeatPumpWaterHeater = 0;
        this->numWaterHeaterSizing = 0;
        this->hpPartLoadRatio = 0.0;
        this->mixerInletAirSchedule = 0.0;
        this->mdotAir = 0.0;
        this->WaterThermalTank.deallocate();
        this->HPWaterHeater.deallocate();
        this->WaterHeaterDesuperheater.deallocate();
        this->UniqueWaterThermalTankNames.clear();
        this->getWaterThermalTankInputFlag = true;
        this->calcWaterThermalTankZoneGainsMyEnvrnFlag = true;
    }

    // Default Constructor
    WaterThermalTanksData()
        : heatMode(1), floatMode(0), ventMode(-1), coolMode(2), numChilledWaterMixed(0), numChilledWaterStratified(0), numWaterHeaterMixed(0),
          numWaterHeaterStratified(0), numWaterThermalTank(0), numWaterHeaterDesuperheater(0), numHeatPumpWaterHeater(0), numWaterHeaterSizing(0),
          hpPartLoadRatio(0.0), mixerInletAirSchedule(0.0), mdotAir(0.0), getWaterThermalTankInputFlag(true),
          calcWaterThermalTankZoneGainsMyEnvrnFlag(true)
    {
    }
};

} // namespace EnergyPlus

#endif<|MERGE_RESOLUTION|>--- conflicted
+++ resolved
@@ -151,11 +151,8 @@
     // reclaim heat object types for Coil:WaterHeating:Desuperheater object
     enum class ReclaimHeatObjectType
     {
-<<<<<<< HEAD
+        Invalid = -1,
         CoilCoolingDX,                  // reclaim heating source is new DX Cooling coil
-=======
-        Invalid = -1,
->>>>>>> 0474bcff
         CompressorRackRefrigeratedCase, // reclaim heating source is refrigerated case compressor rack
         DXCooling,                      // reclaim heating source is DX cooling coil
         DXMultiSpeed,                   // reclaim heating source is DX multispeed coil
