// EnergyPlus, Copyright (c) 1996-2022, The Board of Trustees of the University of Illinois,
// The Regents of the University of California, through Lawrence Berkeley National Laboratory
// (subject to receipt of any required approvals from the U.S. Dept. of Energy), Oak Ridge
// National Laboratory, managed by UT-Battelle, Alliance for Sustainable Energy, LLC, and other
// contributors. All rights reserved.
//
// NOTICE: This Software was developed under funding from the U.S. Department of Energy and the
// U.S. Government consequently retains certain rights. As such, the U.S. Government has been
// granted for itself and others acting on its behalf a paid-up, nonexclusive, irrevocable,
// worldwide license in the Software to reproduce, distribute copies to the public, prepare
// derivative works, and perform publicly and display publicly, and to permit others to do so.
//
// Redistribution and use in source and binary forms, with or without modification, are permitted
// provided that the following conditions are met:
//
// (1) Redistributions of source code must retain the above copyright notice, this list of
//     conditions and the following disclaimer.
//
// (2) Redistributions in binary form must reproduce the above copyright notice, this list of
//     conditions and the following disclaimer in the documentation and/or other materials
//     provided with the distribution.
//
// (3) Neither the name of the University of California, Lawrence Berkeley National Laboratory,
//     the University of Illinois, U.S. Dept. of Energy nor the names of its contributors may be
//     used to endorse or promote products derived from this software without specific prior
//     written permission.
//
// (4) Use of EnergyPlus(TM) Name. If Licensee (i) distributes the software in stand-alone form
//     without changes from the version obtained under this License, or (ii) Licensee makes a
//     reference solely to the software portion of its product, Licensee must refer to the
//     software as "EnergyPlus version X" software, where "X" is the version number Licensee
//     obtained under this License and may not use a different name for the software. Except as
//     specifically required in this Section (4), Licensee shall not use in a company name, a
//     product name, in advertising, publicity, or other promotional activities any name, trade
//     name, trademark, logo, or other designation of "EnergyPlus", "E+", "e+" or confusingly
//     similar designation, without the U.S. Department of Energy's prior written consent.
//
// THIS SOFTWARE IS PROVIDED BY THE COPYRIGHT HOLDERS AND CONTRIBUTORS "AS IS" AND ANY EXPRESS OR
// IMPLIED WARRANTIES, INCLUDING, BUT NOT LIMITED TO, THE IMPLIED WARRANTIES OF MERCHANTABILITY
// AND FITNESS FOR A PARTICULAR PURPOSE ARE DISCLAIMED. IN NO EVENT SHALL THE COPYRIGHT OWNER OR
// CONTRIBUTORS BE LIABLE FOR ANY DIRECT, INDIRECT, INCIDENTAL, SPECIAL, EXEMPLARY, OR
// CONSEQUENTIAL DAMAGES (INCLUDING, BUT NOT LIMITED TO, PROCUREMENT OF SUBSTITUTE GOODS OR
// SERVICES; LOSS OF USE, DATA, OR PROFITS; OR BUSINESS INTERRUPTION) HOWEVER CAUSED AND ON ANY
// THEORY OF LIABILITY, WHETHER IN CONTRACT, STRICT LIABILITY, OR TORT (INCLUDING NEGLIGENCE OR
// OTHERWISE) ARISING IN ANY WAY OUT OF THE USE OF THIS SOFTWARE, EVEN IF ADVISED OF THE
// POSSIBILITY OF SUCH DAMAGE.

#ifndef PackagedTerminalHeatPump_hh_INCLUDED
#define PackagedTerminalHeatPump_hh_INCLUDED

// ObjexxFCL Headers
#include <ObjexxFCL/Array1D.hh>
#include <ObjexxFCL/Optional.hh>

// EnergyPlus Headers
#include <EnergyPlus/Data/BaseData.hh>
#include <EnergyPlus/DataGlobalConstants.hh>
#include <EnergyPlus/DataGlobals.hh>
#include <EnergyPlus/DataZoneEquipment.hh>
#include <EnergyPlus/EnergyPlus.hh>
#include <EnergyPlus/Plant/PlantLocation.hh>
#include <EnergyPlus/VariableSpeedCoils.hh>

namespace EnergyPlus {

// Forward declarations
struct EnergyPlusData;

namespace PackagedTerminalHeatPump {

    // Data
    // MODULE PARAMETER DEFINITIONS
    // Compressor operation
    constexpr int On(1);  // normal compressor operation
    constexpr int Off(0); // signal DXCoil that compressor shouldn't run

    // Last mode of operation
    enum class CompMode
    {
        Invalid = -1,
        CoolingMode, // last compressor operating mode was in cooling
        HeatingMode, // last compressor operating mode was in heating
        Num
    };

    // Airflow control for constant fan mode
    enum class AirflowCtrlMode
    {
        Invalid = -1,
        UseCompressorOnFlow,  // set compressor OFF air flow rate equal to compressor ON air flow rate
        UseCompressorOffFlow, // set compressor OFF air flow rate equal to user defined value
        Num
    };

    // Unit type
    enum class PTHPType
    {
        Invalid = -1,
        PTHPUnit,   // equivalent to PackagedTerminal:HeatPump:AirToAir
        PTACUnit,   // equivalent to PackagedTerminal:AirConditioner
        PTWSHPUnit, // equivalent to WaterToAirHeatPump
        Num
    };

    // control type
    enum class PTHPCtrlType
    {
        Invalid = -1,
        None,       // no special capacity control
        CCM_ASHRAE, // capacity control based on ASHRAE Standard 90.1
        Num
    };

    struct PTUnitData
    {
        // Members
        // input data
        PTHPType UnitType_Num;                      // parameter equivalent to type of unit
        DataZoneEquipment::ZoneEquip ZoneEquipType; // Type of PT unit
        bool useVSCoilModel;                        // does PT use VS coil models
        int SchedPtr;                               // index number to availability schedule
        Real64 MaxCoolAirVolFlow;                   // supply air volumetric flow rate during cooling operation [m3/s]
        Real64 MaxHeatAirVolFlow;                   // supply air volumetric flow rate during heating operation [m3/s]
        Real64 MaxNoCoolHeatAirVolFlow;             // supply air volumetric flow rate when no cooling or heating [m3/s]
        Real64 CoolOutAirVolFlow;                   // OA volumetric flow rate during cooling operation [m3/s]
        Real64 HeatOutAirVolFlow;                   // OA volumetric flow rate during heating operation [m3/s]
        Real64 NoCoolHeatOutAirVolFlow;             // OA volumetric flow rate when no cooling or heating [m3/s]
        Real64 CoolOutAirMassFlow;                  // OA mass flow rate during cooling operation [kg/s]
        Real64 HeatOutAirMassFlow;                  // OA mass flow rate during heating operation [kg/s]
        Real64 NoCoolHeatOutAirMassFlow;            // OA mass flow rate when no cooling or heating [kg/s]
        int OutsideAirNode;                         // OAmixer outside air node number
        int AirReliefNode;                          // OAmixer relief air node number
        std::string OAMixType;                      // type of outside air mixer
        std::string OAMixName;                      // name of OAmixer
        int OAMixIndex;
        std::string FanName;        // name of fan
        std::string FanType;        // type of fan
        int FanType_Num;            // fan type number (see DataHVACGlobals)
        int FanIndex;               // index number to fan
        int FanSchedPtr;            // index number to fan operating mode schedule
        int FanAvailSchedPtr;       // index to fan availability schedule
        std::string DXCoolCoilName; // name of DX cooling coil
        std::string DXCoolCoilType; // type of DX cooling coil,Coil:DX:CoolingBypassFactorEmpirical or
        //                        'CoilSystem:Cooling:DX:HeatExchangerAssisted'
        int DXCoolCoilType_Num;           // numeric equivalent for DX cooling coil type
        int CoolCoilCompIndex;            // cooling coil index number (index for DX coil or HX Assisted object)
        int DXCoolCoilIndexNum;           // actual DX cooling coil index number
        int CondenserNodeNum;             // DX cooling coil condenser node number
        int DXHeatCoilIndexNum;           // actual DX heating coil index number
        std::string DXHeatCoilName;       // name of DX heating coil
        std::string DXHeatCoilType;       // type of DX heating coil,Coil:DX:HeatingEmpirical
        int DXHeatCoilType_Num;           // numeric equivalent for DX heating coil type
        std::string ACHeatCoilName;       // name of heating coil for PTAC
        std::string ACHeatCoilType;       // type of heating coil for PTAC
        Real64 ACHeatCoilCap;             // heating coil capacity for PTAC
        int ACHeatCoilIndex;              // heating coil index number for PTAC
        int SuppCoilFluidInletNode;       // steam inlet node number of HW coil for PTAC and HP
        int HWCoilSteamOutletNode;        // steam inlet node number of HW coil for PTAC and HP
        std::string SuppHeatCoilName;     // name of supplemental heating coil
        int SuppHeatCoilType_Num;         // numeric equivalent for supplemental heating coil type
        int ACHeatCoilType_Num;           // numeric equivalent for PTAC heating coil type
        int SuppHeatCoilIndex;            // supplemental heater index number
        int SupHeatCoilCap;               // supplemental heater coil capacity [W]
        int SupCoilAirInletNode;          // air inlet node for supplemental coil for HP
        std::string SuppHeatCoilType;     // supplemental heater coil type
        Real64 MaxSATSupHeat;             // maximum supply air temperature from supplemental heater [C]
        Real64 MaxOATSupHeat;             // maximum outdoor air temp for supplemental heater operation [C]
        int OpMode;                       // mode of operation; 1=cycling fan, cycling compressor, 2=continuous fan, cycling compresor
        int FanPlace;                     // fan placement;     1=blow through, 2=draw through
        Real64 CoolConvergenceTol;        // Convergence tolerance, fraction (ZoneLoad - Equip Output)/ZoneLoad
        Real64 HeatConvergenceTol;        // Convergence tolerance, fraction (ZoneLoad - Equip Output)/ZoneLoad
        Real64 MinOATCompressorCooling;   // Minimum OAT for compressor operation in cooling mode [C]
        Real64 MinOATCompressorHeating;   // Minimum OAT for compressor operation in heating mode [C]
        int IterErrIndex;                 // index for recurring warnings
        std::string AvailManagerListName; // Name of an availability manager list object
        int WaterCyclingMode;             // Heat Pump Coil water flow mode; See definitions in DataHVACGlobals,
        // 1=water cycling, 2=water constant, 3=water constant on demand (old mode)
        int PTObjectIndex; // index for PT unit
        // Water source HP specific variables
        Real64 MaxONOFFCyclesperHour; // Maximum ON/OFF Cycling Rate [cycles/hr]
        Real64 HPTimeConstant;        // Heat Pump Time Constant [s]
        Real64 OnCyclePowerFraction;  // Fraction of on-cycle power use [~]
        // supplemental heating coil operation
        Real64 FanDelayTime; // Fan delay time, time delay for the HP's fan to
        // shut off after compressor cycle off  [s]
        Real64 DesignHeatingCapacity;     // Nominal Capacity of Heating Coil [W]
        Real64 DesignCoolingCapacity;     // Nominal Capacity of Cooling Coil [W]
        Real64 DesignSuppHeatingCapacity; // Nominal Capacity of Supplemental Heating Coil [W]
        // addition for OA to Zone Units
        bool ATMixerExists;      // True if there is an ATMixer
        std::string ATMixerName; // name of air terminal mixer
        int ATMixerIndex;        // index to the air terminal mixer
        int ATMixerType;         // 1 = inlet side mixer, 2 = supply side mixer
        int ATMixerPriNode;      // primary inlet air node number for the air terminal mixer
        int ATMixerSecNode;      // secondary air inlet node number for the air terminal mixer
        int ATMixerOutNode;      // outlet air node number for the air terminal mixer
        // Report data
<<<<<<< HEAD
        Real64 TotHeatEnergyRate;       // total heating output [W]
        Real64 TotHeatEnergy;           // total heating output [J]
        Real64 TotCoolEnergyRate;       // total cooling output [W]
        Real64 TotCoolEnergy;           // total cooling output [J]
        Real64 SensHeatEnergyRate;      // sensible heating output [W]
        Real64 SensHeatEnergy;          // sensible heating output [J]
        Real64 SensCoolEnergyRate;      // sensible cooling output [W]
        Real64 SensCoolEnergy;          // sensible cooling output [J]
        Real64 LatHeatEnergyRate;       // latent heating output [W]
        Real64 LatHeatEnergy;           // latent heating output [J]
        Real64 LatCoolEnergyRate;       // latent cooling output [W]
        Real64 LatCoolEnergy;           // latent cooling output [J]
        Real64 ElecPower;               // electricity consumed [W]
        Real64 ElecConsumption;         // electricity consumed [J]
        Real64 CompPartLoadRatio;       // compressor part-load ratio for time step
        CompMode LastMode;              // last mode of operation, coolingmode or heatingmode
        AirflowCtrlMode AirFlowControl; // fan control mode, UseCompressorOnFlow or UseCompressorOffFlow
        PTHPCtrlType controlType;       // Setpoint, Load based or ASHRAE (SZVAV) control
        bool validASHRAECoolCoil;       // cooling coil model that conforms to ASHRAE 90.1 requirements and methodology
        bool validASHRAEHeatCoil;       // heating coil model that conforms to ASHRAE 90.1 requirements and methodology
        bool simASHRAEModel;            // flag denoting that ASHRAE model (SZVAV) should be used
        Real64 CompPartLoadFrac;        // compressor part load ratio
        int PlantCoilOutletNode;        // outlet node for water coil
        PlantLocation SuppCoilPlantLoc; // plant loop component location for water heating coil
        Real64 MaxSuppCoilFluidFlow;    // water or steam mass flow rate supp. heating coil [kg/s]
        int HotWaterCoilMaxIterIndex;   // Index to recurring warning message
        int HotWaterCoilMaxIterIndex2;  // Index to recurring warning message
        Real64 ActualFanVolFlowRate;    // Volumetric flow rate from fan object
        Real64 HeatingSpeedRatio;       // Fan speed ratio in heating mode
        Real64 CoolingSpeedRatio;       // Fan speed ratio in cooling mode
        Real64 NoHeatCoolSpeedRatio;    // Fan speed ratio when no cooling or heating
=======
        Real64 TotHeatEnergyRate;                     // total heating output [W]
        Real64 TotHeatEnergy;                         // total heating output [J]
        Real64 TotCoolEnergyRate;                     // total cooling output [W]
        Real64 TotCoolEnergy;                         // total cooling output [J]
        Real64 SensHeatEnergyRate;                    // sensible heating output [W]
        Real64 SensHeatEnergy;                        // sensible heating output [J]
        Real64 SensCoolEnergyRate;                    // sensible cooling output [W]
        Real64 SensCoolEnergy;                        // sensible cooling output [J]
        Real64 LatHeatEnergyRate;                     // latent heating output [W]
        Real64 LatHeatEnergy;                         // latent heating output [J]
        Real64 LatCoolEnergyRate;                     // latent cooling output [W]
        Real64 LatCoolEnergy;                         // latent cooling output [J]
        Real64 ElecPower;                             // electricity consumed [W]
        Real64 ElecConsumption;                       // electricity consumed [J]
        Real64 CompPartLoadRatio;                     // compressor part-load ratio for time step
        CompMode LastMode;                            // last mode of operation, coolingmode or heatingmode
        AirflowCtrlMode AirFlowControl;               // fan control mode, UseCompressorOnFlow or UseCompressorOffFlow
        PTHPCtrlType controlType;                     // Setpoint, Load based or ASHRAE (SZVAV) control
        bool validASHRAECoolCoil;                     // cooling coil model that conforms to ASHRAE 90.1 requirements and methodology
        bool validASHRAEHeatCoil;                     // heating coil model that conforms to ASHRAE 90.1 requirements and methodology
        bool simASHRAEModel;                          // flag denoting that ASHRAE model (SZVAV) should be used
        Real64 CompPartLoadFrac;                      // compressor part load ratio
        int PlantCoilOutletNode;                      // outlet node for water coil
        int SuppCoilLoopNum;                          // plant loop index for water heating coil
        DataPlant::LoopSideLocation SuppCoilLoopSide; // plant loop side  index for water heating coil
        int SuppCoilBranchNum;                        // plant loop branch index for water heating coil
        int SuppCoilCompNum;                          // plant loop component index for water heating coil
        Real64 MaxSuppCoilFluidFlow;                  // water or steam mass flow rate supp. heating coil [kg/s]
        int HotWaterCoilMaxIterIndex;                 // Index to recurring warning message
        int HotWaterCoilMaxIterIndex2;                // Index to recurring warning message
        Real64 ActualFanVolFlowRate;                  // Volumetric flow rate from fan object
        Real64 HeatingSpeedRatio;                     // Fan speed ratio in heating mode
        Real64 CoolingSpeedRatio;                     // Fan speed ratio in cooling mode
        Real64 NoHeatCoolSpeedRatio;                  // Fan speed ratio when no cooling or heating
>>>>>>> 2ee6bbc0
        int AvailStatus;
        // starting added varibles for variable speed water source heat pump, Bo Shen, ORNL, March 2012
        CompMode HeatCoolMode;               // System operating mode (0 = floating, 1 = cooling, 2 = heating)
        int NumOfSpeedCooling;               // The number of speeds for cooling
        int NumOfSpeedHeating;               // The number of speeds for heating
        Real64 IdleSpeedRatio;               // idle air fan ratio
        Real64 IdleVolumeAirRate;            // idle air flow rate
        Real64 IdleMassFlowRate;             // idle air flow rate
        Real64 FanVolFlow;                   // fan volumetric flow rate
        bool CheckFanFlow;                   // Supply airflow check
        Array1D<Real64> HeatVolumeFlowRate;  // Supply air volume flow rate during heating operation
        Array1D<Real64> HeatMassFlowRate;    // Supply air mass flow rate during heating operation
        Array1D<Real64> CoolVolumeFlowRate;  // Supply air volume flow rate during cooling operation
        Array1D<Real64> CoolMassFlowRate;    // Supply air mass flow rate during cooling operation
        Array1D<Real64> MSHeatingSpeedRatio; // Fan speed ratio in heating mode
        Array1D<Real64> MSCoolingSpeedRatio; // Fan speed ratio in cooling mode
        int CompSpeedNum;
        Real64 CompSpeedRatio;
        int ErrIndexCyc;
        int ErrIndexVar;
        int ZonePtr;                    // pointer to a zone served by a fancoil unit
        int HVACSizingIndex;            // index of a HVACSizing object for a fancoil unit
        bool FirstPass;                 // used to reset sizing flags
        Real64 HeatCoilWaterFlowRate;   //
        Real64 ControlZoneMassFlowFrac; //

        // variables used in SZVAV model:
<<<<<<< HEAD
        std::string Name;                // name of unit
        std::string UnitType;            // type of unit
        int MaxIterIndex;                // used in PLR calculations for sensible load
        int NodeNumOfControlledZone;     // node number of control zone
        int RegulaFalsiFailedIndex;      // used in PLR calculations for sensible load
        Real64 FanPartLoadRatio;         // fan part-load ratio for time step
        Real64 CoolCoilWaterFlowRatio;   // holds ratio of max cool coil water flow rate, may be < 1 when FlowLock is true
        Real64 HeatCoilWaterFlowRatio;   // holds ratio of max heat coil water flow rate, may be < 1 when FlowLock is true
        int ControlZoneNum;              // index of unit in ZoneEquipConfig
        int AirInNode;                   // Parent inlet air node number
        int AirOutNode;                  // Parent outlet air node number
        Real64 MaxCoolAirMassFlow;       // Maximum coil air mass flow for cooling [kg/s]
        Real64 MaxHeatAirMassFlow;       // Maximum coil air mass flow for heating [kg/s]
        Real64 MaxNoCoolHeatAirMassFlow; // Maximum coil air mass flow for no cooling or heating [kg/s]
        Real64 DesignMinOutletTemp;      // DOAS DX Cooling or SZVAV coil outlet air minimum temperature [C]
        Real64 DesignMaxOutletTemp;      // Maximum supply air temperature from heating coil [C]
        Real64 LowSpeedCoolFanRatio;     // cooling mode ratio of low speed fan flow to full flow rate
        Real64 LowSpeedHeatFanRatio;     // heating mode ratio of low speed fan flow to full flow rate
        Real64 MaxCoolCoilFluidFlow;     // water flow rate for cooling coil [kg/s] - NOT USED in PTHP
        Real64 MaxHeatCoilFluidFlow;     // water or steam mass flow rate for heating coil [kg/s]
        PlantLocation CoolCoilPlantLoc{};          // Component location for water cooling coil - NOT USED in PTHP
        PlantLocation HeatCoilPlantLoc{};          // Component location for water heating coil
        int CoolCoilFluidInletNode;      // water cooling coil water inlet node number NOT USED in PTHP
        int CoolCoilFluidOutletNodeNum;  // water cooling coil water outlet node number NOT USED in PTHP
        int CoolCoilInletNodeNum;        // cooling coil air inlet node number
        int CoolCoilOutletNodeNum;       // cooling coil air outlet node number
        int HeatCoilFluidInletNode;      // heating coil fluid (e.g., water or steam) inlet node number
        int HeatCoilFluidOutletNodeNum;  // heating coil fluid (e.g., water or steam) outlet node number
        int HeatCoilInletNodeNum;        // heating coil air inlet node number
        int HeatCoilOutletNodeNum;       // heating coil air outlet node number
=======
        std::string Name;                             // name of unit
        std::string UnitType;                         // type of unit
        int MaxIterIndex;                             // used in PLR calculations for sensible load
        int NodeNumOfControlledZone;                  // node number of control zone
        int RegulaFalsiFailedIndex;                   // used in PLR calculations for sensible load
        Real64 FanPartLoadRatio;                      // fan part-load ratio for time step
        Real64 CoolCoilWaterFlowRatio;                // holds ratio of max cool coil water flow rate, may be < 1 when FlowLock is true
        Real64 HeatCoilWaterFlowRatio;                // holds ratio of max heat coil water flow rate, may be < 1 when FlowLock is true
        int ControlZoneNum;                           // index of unit in ZoneEquipConfig
        int AirInNode;                                // Parent inlet air node number
        int AirOutNode;                               // Parent outlet air node number
        Real64 MaxCoolAirMassFlow;                    // Maximum coil air mass flow for cooling [kg/s]
        Real64 MaxHeatAirMassFlow;                    // Maximum coil air mass flow for heating [kg/s]
        Real64 MaxNoCoolHeatAirMassFlow;              // Maximum coil air mass flow for no cooling or heating [kg/s]
        Real64 DesignMinOutletTemp;                   // DOAS DX Cooling or SZVAV coil outlet air minimum temperature [C]
        Real64 DesignMaxOutletTemp;                   // Maximum supply air temperature from heating coil [C]
        Real64 LowSpeedCoolFanRatio;                  // cooling mode ratio of low speed fan flow to full flow rate
        Real64 LowSpeedHeatFanRatio;                  // heating mode ratio of low speed fan flow to full flow rate
        Real64 MaxCoolCoilFluidFlow;                  // water flow rate for cooling coil [kg/s] - NOT USED in PTHP
        Real64 MaxHeatCoilFluidFlow;                  // water or steam mass flow rate for heating coil [kg/s]
        int CoolCoilLoopNum;                          // plant loop index for water cooling coil - NOT USED in PTHP
        DataPlant::LoopSideLocation CoolCoilLoopSide; // plant loop side  index for water cooling coil - NOT USED in PTHP
        int CoolCoilBranchNum;                        // plant loop branch index for water cooling coil - NOT USED in PTHP
        int CoolCoilCompNum;                          // plant loop component index for water cooling coil - NOT USED in PTHP
        int HeatCoilLoopNum;                          // plant loop index for water heating coil
        DataPlant::LoopSideLocation HeatCoilLoopSide; // plant loop side  index for water heating coil
        int HeatCoilBranchNum;                        // plant loop branch index for water heating coil
        int HeatCoilCompNum;                          // plant loop component index for water heating coil
        int CoolCoilFluidInletNode;                   // water cooling coil water inlet node number NOT USED in PTHP
        int CoolCoilFluidOutletNodeNum;               // water cooling coil water outlet node number NOT USED in PTHP
        int CoolCoilInletNodeNum;                     // cooling coil air inlet node number
        int CoolCoilOutletNodeNum;                    // cooling coil air outlet node number
        int HeatCoilFluidInletNode;                   // heating coil fluid (e.g., water or steam) inlet node number
        int HeatCoilFluidOutletNodeNum;               // heating coil fluid (e.g., water or steam) outlet node number
        int HeatCoilInletNodeNum;                     // heating coil air inlet node number
        int HeatCoilOutletNodeNum;                    // heating coil air outlet node number
>>>>>>> 2ee6bbc0

        // end of the additional variables for variable speed water source heat pump

        // Default Constructor
        PTUnitData()
            : UnitType_Num(PTHPType::Invalid), ZoneEquipType(DataZoneEquipment::ZoneEquip::Invalid), useVSCoilModel(false), SchedPtr(0),
              MaxCoolAirVolFlow(0.0), MaxHeatAirVolFlow(0.0), MaxNoCoolHeatAirVolFlow(0.0), CoolOutAirVolFlow(0.0), HeatOutAirVolFlow(0.0),
              NoCoolHeatOutAirVolFlow(0.0), CoolOutAirMassFlow(0.0), HeatOutAirMassFlow(0.0), NoCoolHeatOutAirMassFlow(0.0), OutsideAirNode(0),
              AirReliefNode(0), OAMixIndex(0), FanType_Num(0), FanIndex(0), FanSchedPtr(0), FanAvailSchedPtr(0), DXCoolCoilType_Num(0),
              CoolCoilCompIndex(0), DXCoolCoilIndexNum(0), CondenserNodeNum(0), DXHeatCoilIndexNum(0), DXHeatCoilType_Num(0), ACHeatCoilCap(0.0),
              ACHeatCoilIndex(0), SuppCoilFluidInletNode(0), HWCoilSteamOutletNode(0), SuppHeatCoilType_Num(0), ACHeatCoilType_Num(0),
              SuppHeatCoilIndex(0), SupHeatCoilCap(0), SupCoilAirInletNode(0), MaxSATSupHeat(0.0), MaxOATSupHeat(0.0), OpMode(0), FanPlace(0),
              CoolConvergenceTol(0.0), HeatConvergenceTol(0.0), MinOATCompressorCooling(0.0), MinOATCompressorHeating(0.0), IterErrIndex(0),
              WaterCyclingMode(0), PTObjectIndex(0), MaxONOFFCyclesperHour(0.0), HPTimeConstant(0.0), OnCyclePowerFraction(0.0), FanDelayTime(0.0),
              DesignHeatingCapacity(0.0), DesignCoolingCapacity(0.0), DesignSuppHeatingCapacity(0.0), ATMixerExists(false), ATMixerIndex(0),
              ATMixerType(0), ATMixerPriNode(0), ATMixerSecNode(0), ATMixerOutNode(0), TotHeatEnergyRate(0.0), TotHeatEnergy(0.0),
              TotCoolEnergyRate(0.0), TotCoolEnergy(0.0), SensHeatEnergyRate(0.0), SensHeatEnergy(0.0), SensCoolEnergyRate(0.0), SensCoolEnergy(0.0),
              LatHeatEnergyRate(0.0), LatHeatEnergy(0.0), LatCoolEnergyRate(0.0), LatCoolEnergy(0.0), ElecPower(0.0), ElecConsumption(0.0),
              CompPartLoadRatio(0.0), LastMode(CompMode::Invalid), AirFlowControl(AirflowCtrlMode::Invalid), controlType(PTHPCtrlType::Invalid),
<<<<<<< HEAD
              validASHRAECoolCoil(false), validASHRAEHeatCoil(false), simASHRAEModel(false), CompPartLoadFrac(0.0), PlantCoilOutletNode(0), MaxSuppCoilFluidFlow(0.0),
              HotWaterCoilMaxIterIndex(0), HotWaterCoilMaxIterIndex2(0), ActualFanVolFlowRate(0.0), HeatingSpeedRatio(1.0), CoolingSpeedRatio(1.0),
              NoHeatCoolSpeedRatio(1.0), AvailStatus(0), HeatCoolMode(CompMode::Invalid), NumOfSpeedCooling(0), NumOfSpeedHeating(0),
              IdleSpeedRatio(0.0), IdleVolumeAirRate(0.0), IdleMassFlowRate(0.0), FanVolFlow(0.0), CheckFanFlow(true),
=======
              validASHRAECoolCoil(false), validASHRAEHeatCoil(false), simASHRAEModel(false), CompPartLoadFrac(0.0), PlantCoilOutletNode(0),
              SuppCoilLoopNum(0), SuppCoilLoopSide(DataPlant::LoopSideLocation::Invalid), SuppCoilBranchNum(0), SuppCoilCompNum(0),
              MaxSuppCoilFluidFlow(0.0), HotWaterCoilMaxIterIndex(0), HotWaterCoilMaxIterIndex2(0), ActualFanVolFlowRate(0.0), HeatingSpeedRatio(1.0),
              CoolingSpeedRatio(1.0), NoHeatCoolSpeedRatio(1.0), AvailStatus(0), HeatCoolMode(CompMode::Invalid), NumOfSpeedCooling(0),
              NumOfSpeedHeating(0), IdleSpeedRatio(0.0), IdleVolumeAirRate(0.0), IdleMassFlowRate(0.0), FanVolFlow(0.0), CheckFanFlow(true),
>>>>>>> 2ee6bbc0
              HeatVolumeFlowRate(DataGlobalConstants::MaxSpeedLevels, 0.0), HeatMassFlowRate(DataGlobalConstants::MaxSpeedLevels, 0.0),
              CoolVolumeFlowRate(DataGlobalConstants::MaxSpeedLevels, 0.0), CoolMassFlowRate(DataGlobalConstants::MaxSpeedLevels, 0.0),
              MSHeatingSpeedRatio(DataGlobalConstants::MaxSpeedLevels, 0.0), MSCoolingSpeedRatio(DataGlobalConstants::MaxSpeedLevels, 0.0),
              CompSpeedNum(0), CompSpeedRatio(0.0), ErrIndexCyc(0), ErrIndexVar(0), ZonePtr(0), HVACSizingIndex(0), FirstPass(true),
              HeatCoilWaterFlowRate(0.0), ControlZoneMassFlowFrac(1.0),
              // variables used in SZVAV model:
              MaxIterIndex(0), NodeNumOfControlledZone(0), RegulaFalsiFailedIndex(0), FanPartLoadRatio(0.0), CoolCoilWaterFlowRatio(0.0),
              HeatCoilWaterFlowRatio(0.0), ControlZoneNum(0), AirInNode(0), AirOutNode(0), MaxCoolAirMassFlow(0.0), MaxHeatAirMassFlow(0.0),
              MaxNoCoolHeatAirMassFlow(0.0), DesignMinOutletTemp(0.0), DesignMaxOutletTemp(0.0), LowSpeedCoolFanRatio(0.0), LowSpeedHeatFanRatio(0.0),
<<<<<<< HEAD
              MaxCoolCoilFluidFlow(0.0), MaxHeatCoilFluidFlow(0.0), CoolCoilFluidInletNode(0),
              CoolCoilFluidOutletNodeNum(0), CoolCoilInletNodeNum(0), CoolCoilOutletNodeNum(0), HeatCoilFluidInletNode(0),
              HeatCoilFluidOutletNodeNum(0), HeatCoilInletNodeNum(0), HeatCoilOutletNodeNum(0)
=======
              MaxCoolCoilFluidFlow(0.0), MaxHeatCoilFluidFlow(0.0), CoolCoilLoopNum(0), CoolCoilLoopSide(DataPlant::LoopSideLocation::Invalid),
              CoolCoilBranchNum(0), CoolCoilCompNum(0), HeatCoilLoopNum(0), HeatCoilLoopSide(DataPlant::LoopSideLocation::Invalid),
              HeatCoilBranchNum(0), HeatCoilCompNum(0), CoolCoilFluidInletNode(0), CoolCoilFluidOutletNodeNum(0), CoolCoilInletNodeNum(0),
              CoolCoilOutletNodeNum(0), HeatCoilFluidInletNode(0), HeatCoilFluidOutletNodeNum(0), HeatCoilInletNodeNum(0), HeatCoilOutletNodeNum(0)
>>>>>>> 2ee6bbc0
        {
        }
    };

    struct PTUnitNumericFieldData
    {
        // Members
        Array1D_string FieldNames;

        // Default Constructor
        PTUnitNumericFieldData() = default;
    };

    void SimPackagedTerminalUnit(EnergyPlusData &state,
                                 std::string_view CompName, // name of the packaged terminal heat pump
                                 int ZoneNum,               // number of zone being served
                                 bool FirstHVACIteration,   // TRUE if 1st HVAC simulation of system timestep
                                 Real64 &QUnitOut,          // sensible capacity delivered to zone
                                 Real64 &LatOutputProvided, // Latent add/removal by packaged terminal unit (kg/s), dehumid = negative
                                 int PTUnitType,            // indicates whether PTAC, PTHP or PTWSHP
                                 int &CompIndex             // index to Packaged Terminal Heat Pump
    );

    void SimPTUnit(EnergyPlusData &state,
                   int PTUnitNum,             // number of the current Packaged Terminal Heat Pump being simulated
                   int ZoneNum,               // number of zone being served
                   bool FirstHVACIteration,   // TRUE if 1st HVAC simulation of system timestep
                   Real64 &QSensUnitOut,      // sensible delivered capacity [W]
                   Real64 &OnOffAirFlowRatio, // ratio of compressor ON airflow to AVERAGE airflow over timestep
                   Real64 QZnReq,             // cooling/heating needed by zone [W]
                   Real64 &QLatUnitOut        // Latent delivered capacity [kg/s], dehumidification = negative
    );

    void GetPTUnit(EnergyPlusData &state);

    void InitPTUnit(EnergyPlusData &state,
                    int PTUnitNum,             // number of the current PTHP unit being simulated
                    int ZoneNum,               // zone number where the current PTHP unit is located
                    bool FirstHVACIteration,   // TRUE on first HVAC iteration
                    Real64 &OnOffAirFlowRatio, // ratio of compressor ON airflow to average airflow over timestep
                    Real64 &ZoneLoad           // cooling or heating needed by zone [watts]
    );

    void SetOnOffMassFlowRate(EnergyPlusData &state,
                              int PTUnitNum,            // number of the current PTHP unit being simulated
                              Real64 PartLoadFrac,      // coil operating part-load ratio
                              Real64 &OnOffAirFlowRatio // ratio of coil on to coil off air flow rate
    );

    void SizePTUnit(EnergyPlusData &state, int PTUnitNum);

    void ControlPTUnitOutput(EnergyPlusData &state,
                             int PTUnitNum,             // Unit index in fan coil array
                             bool FirstHVACIteration,   // flag for 1st HVAC iteration in the time step
                             int OpMode,                // operating mode: CycFanCycCoil | ContFanCycCoil
                             Real64 QZnReq,             // cooling or heating output needed by zone [W]
                             int ZoneNum,               // Index to zone number
                             Real64 &PartLoadFrac,      // unit part load fraction
                             Real64 &OnOffAirFlowRatio, // ratio of compressor ON airflow to AVERAGE airflow over timestep
                             Real64 &SupHeaterLoad,     // Supplemental heater load [W]
                             bool &HXUnitOn             // flag to enable heat exchanger
    );

    void CalcPTUnit(EnergyPlusData &state,
                    int PTUnitNum,             // Unit index in fan coil array
                    bool FirstHVACIteration,   // flag for 1st HVAC iteration in the time step
                    Real64 PartLoadFrac,       // compressor part load fraction
                    Real64 &LoadMet,           // load met by unit (W)
                    Real64 QZnReq,             // Zone load (W) unused1208
                    Real64 &OnOffAirFlowRatio, // ratio of compressor ON airflow to AVERAGE airflow over timestep
                    Real64 &SupHeaterLoad,     // supplemental heater load (W)
                    bool HXUnitOn              // flag to enable heat exchanger
    );

    void HeatPumpRunFrac(EnergyPlusData &state,
                         int PTUnitNum,      // PTAC Index Number
                         Real64 PLR,         // part load ratio
                         bool &errFlag,      // part load factor out of range flag
                         Real64 &RuntimeFrac // the required run time fraction to meet part load
    );

    Real64 HotWaterCoilResidual(EnergyPlusData &state,
                                Real64 HWFlow,             // hot water flow rate in kg/s
                                Array1D<Real64> const &Par // Par(5) is the requested coil load
    );

    Real64 SupSATResidual(EnergyPlusData &state,
                          Real64 &TempSupHeater,     // supplemental heater load at maximum SAT
                          Array1D<Real64> const &Par // par(1) = PTUnitNum
    );

    Real64 PLRResidual(EnergyPlusData &state,
                       Real64 PartLoadFrac,       // compressor cycling ratio (1.0 is continuous, 0.0 is off)
                       Array1D<Real64> const &Par // par(1) = PTUnitNum
    );

    void SetAverageAirFlow(EnergyPlusData &state,
                           int PTUnitNum,            // Unit index
                           Real64 PartLoadRatio,     // unit part load ratio
                           Real64 &OnOffAirFlowRatio // ratio of compressor ON airflow to average airflow over timestep
    );

    void ReportPTUnit(EnergyPlusData &state, int PTUnitNum); // number of the current AC unit being simulated

    int GetPTUnitZoneInletAirNode(EnergyPlusData &state, int PTUnitCompIndex, DataZoneEquipment::ZoneEquip PTUnitType);

    int GetPTUnitOutAirNode(EnergyPlusData &state, int PTUnitCompIndex, DataZoneEquipment::ZoneEquip PTUnitType);

    int GetPTUnitReturnAirNode(EnergyPlusData &state, int PTUnitCompIndex, DataZoneEquipment::ZoneEquip PTUnitType);

    int GetPTUnitMixedAirNode(EnergyPlusData &state, int PTUnitCompIndex, DataZoneEquipment::ZoneEquip PTUnitType);

    //******************************************************************************

    void SimVariableSpeedHP(EnergyPlusData &state,
                            int PTUnitNum,             // number of the current engine driven Heat Pump being simulated
                            int ZoneNum,               // Controlled zone number
                            bool FirstHVACIteration,   // TRUE if 1st HVAC simulation of system timestep
                            Real64 QZnReq,             // required zone load
                            Real64 QLatReq,            // required latent load
                            Real64 &OnOffAirFlowRatio, // ratio of compressor ON airflow to AVERAGE airflow over timestep
                            int OpMode,                // operating mode: CycFanCycCoil | ContFanCycCoil
                            bool HXUnitOn              // flag to enable heat exchanger
    );

    //******************************************************************************
    //******************************************************************************

    void ControlVSHPOutput(EnergyPlusData &state,
                           int PTUnitNum,             // Unit index in fan coil array
                           bool FirstHVACIteration,   // flag for 1st HVAC iteration in the time step
                           int CompOp,                // compressor operation; 1=on, 0=off
                           int OpMode,                // operating mode: CycFanCycCoil | ContFanCycCoil
                           Real64 QZnReq,             // cooling or heating output needed by zone [W]
                           Real64 QLatReq,            // latent cooling output needed by zone [W]
                           int ZoneNum,               // Index to zone number
                           int &SpeedNum,             // Speed number
                           Real64 &SpeedRatio,        // unit speed ratio for DX coils
                           Real64 &PartLoadFrac,      // unit part load fraction
                           Real64 &OnOffAirFlowRatio, // ratio of compressor ON airflow to AVERAGE airflow over timestep
                           Real64 &SupHeaterLoad,     // Supplemental heater load [W]
                           bool HXUnitOn              // flag to enable heat exchanger
    );

    //******************************************************************************

    //******************************************************************************

    Real64 VSHPCyclingResidual(EnergyPlusData &state,
                               Real64 PartLoadFrac,       // compressor cycling ratio (1.0 is continuous, 0.0 is off)
                               Array1D<Real64> const &Par // par(1) = FurnaceNum
    );

    //******************************************************************************

    Real64 VSHPSpeedResidual(EnergyPlusData &state,
                             Real64 SpeedRatio,         // compressor cycling ratio (1.0 is continuous, 0.0 is off)
                             Array1D<Real64> const &Par // par(1) = MSHPNum
    );

    //******************************************************************************

    void CalcVarSpeedHeatPump(EnergyPlusData &state,
                              int PTUnitNum,             // Unit index in fan coil array
                              int ZoneNum,               // Zone index
                              bool FirstHVACIteration,   // flag for 1st HVAC iteration in the time step
                              int CompOp,                // Compressor on/off; 1=on, 0=off
                              int SpeedNum,              // Speed number
                              Real64 SpeedRatio,         // Compressor speed ratio
                              Real64 PartLoadFrac,       // compressor part load fraction
                              Real64 &LoadMet,           // load met by unit (W)
                              Real64 &LatentLoadMet,     // Latent cooling load met (furnace outlet with respect to control zone humidity ratio)
                              Real64 QZnReq,             // Zone load (W) unused1208
                              Real64 QLatReq,            // Zone latent load []
                              Real64 &OnOffAirFlowRatio, // ratio of compressor ON airflow to AVERAGE airflow over timestep
                              Real64 &SupHeaterLoad,     // supplemental heater load (W)
                              bool HXUnitOn              // flag to enable heat exchanger
    );

    void SetVSHPAirFlow(EnergyPlusData &state,
                        int PTUnitNum,                        // Unit index
                        int ZoneNum,                          // Zone index
                        Real64 PartLoadRatio,                 // unit part load ratio
                        Real64 &OnOffAirFlowRatio,            // ratio of compressor ON airflow to average airflow over timestep
                        Optional_int_const SpeedNum = _,      // Speed number
                        Optional<Real64 const> SpeedRatio = _ // Speed ratio
    );

    void SetOnOffMassFlowRateVSCoil(EnergyPlusData &state,
                                    int PTUnitNum,             // index to furnace
                                    int ZoneNum,               // index to zone
                                    bool FirstHVACIteration,   // Flag for 1st HVAC iteration
                                    int AirLoopNum,            // index to air loop !unused1208
                                    Real64 &OnOffAirFlowRatio, // ratio of coil on to coil off air flow rate
                                    int OpMode,                // fan operating mode
                                    Real64 QZnReq,             // sensible load to be met (W) !unused1208
                                    Real64 MoistureLoad,       // moisture load to be met (W)
                                    Real64 &PartLoadRatio      // coil part-load ratio
    );

    void SetMinOATCompressor(EnergyPlusData &state,
                             int FurnaceNum,                          // index to furnace
                             std::string const &FurnaceName,          // name of furnace
                             std::string const &cCurrentModuleObject, // type of furnace
                             int CoolingCoilIndex,                    // index of cooling coil
                             int HeatingCoilIndex,                    // index of heating coil
                             bool &ErrorsFound                        // GetInput logical that errors were found
    );

    Real64 CalcPTUnitWaterFlowResidual(EnergyPlusData &state,
                                       Real64 PartLoadRatio,      // coil PLR
                                       Array1D<Real64> const &Par // Function parameters
    );

    Real64 CalcPTUnitAirAndWaterFlowResidual(EnergyPlusData &state,
                                             Real64 PartLoadRatio,      // coil PLR
                                             Array1D<Real64> const &Par // Function parameters
    );

} // namespace PackagedTerminalHeatPump

struct PackagedTerminalHeatPumpData : BaseGlobalStruct
{

    Array1D_bool CheckEquipName;
    Real64 SupHeaterLoad = 0.0;     // load to be met by supplemental heater [W]
    int NumPTHP = 0;                // total number of PTHP's
    int NumPTAC = 0;                // total number of PTAC's
    int NumPTWSHP = 0;              // total number of PTWSHP's
    int NumPTUs = 0;                // total number of PTHP and PTAC units
    Real64 CompOnMassFlow = 0.0;    // Supply air mass flow rate w/ compressor ON
    Real64 OACompOnMassFlow = 0.0;  // OA mass flow rate w/ compressor ON
    Real64 CompOffMassFlow = 0.0;   // Supply air mass flow rate w/ compressor OFF
    Real64 OACompOffMassFlow = 0.0; // OA mass flow rate w/ compressor OFF
    Real64 CompOnFlowRatio = 0.0;   // fan flow ratio when coil on
    Real64 CompOffFlowRatio = 0.0;  // fan flow ratio when coil off
    Real64 FanSpeedRatio = 0.0;     // ratio of air flow ratio passed to fan object
    bool GetPTUnitInputFlag = true; // First time, input is "gotten"
    Real64 SaveCompressorPLR = 0.0; // holds compressor PLR from active DX coil
    Real64 SteamDensity = 0.0;      // density of steam at 100C, used for steam heating coils
    bool HeatingLoad = false;       // defines a heating load on PTUnit
    bool CoolingLoad = false;       // defines a cooling load on PTUnit
    Real64 MinWaterFlow = 0.0;      // minimum water flow for heating [kg/s]
    Real64 TempSteamIn = 100.0;     // steam coil steam inlet temperature
    bool MyOneTimeFlag = true;
    bool ZoneEquipmentListNotChecked = true;
    Array1D<PackagedTerminalHeatPump::PTUnitData> PTUnit;
    std::unordered_map<std::string, std::string> PTUnitUniqueNames;
    Array1D<PackagedTerminalHeatPump::PTUnitNumericFieldData> PTUnitUNumericFields; // holds VRF TU numeric input fields character field name
    Array1D_bool MyEnvrnFlag;                                                       // used for initializations each begin environment flag
    Array1D_bool MySizeFlag;                                                        // used for sizing PTHP inputs one time
    Array1D_bool MyFanFlag;                                                         // used for sizing PTHP fan inputs one time
    Array1D_bool MyPlantScanFlag;
    Array1D_bool MyZoneEqFlag; // used to set up zone equipment availability managers
    Array1D<Real64> ControlPTUnitOutputPar = Array1D<Real64>(8);
    Array1D<Real64> CalcPTUnitPar = Array1D<Real64>(3);
    Array1D<Real64> ControlVSHPOutputPar = Array1D<Real64>(11);
    int ErrCountCyc = 0; // Counter used to minimize the occurrence of output warnings
    int ErrCountVar = 0; // Counter used to minimize the occurrence of output warnings
    Array1D<Real64> CalcVarSpeedHeatPumpPar = Array1D<Real64>(3);

    void clear_state() override
    {
        this->CheckEquipName.deallocate();
        this->SupHeaterLoad = 0.0;
        this->NumPTHP = 0;
        this->NumPTAC = 0;
        this->NumPTWSHP = 0;
        this->NumPTUs = 0;
        this->CompOnMassFlow = 0.0;
        this->OACompOnMassFlow = 0.0;
        this->CompOffMassFlow = 0.0;
        this->OACompOffMassFlow = 0.0;
        this->CompOnFlowRatio = 0.0;
        this->CompOffFlowRatio = 0.0;
        this->FanSpeedRatio = 0.0;
        this->GetPTUnitInputFlag = true;
        this->SaveCompressorPLR = 0.0;
        this->SteamDensity = 0.0;
        this->HeatingLoad = false;
        this->CoolingLoad = false;
        this->MinWaterFlow = 0.0;
        this->TempSteamIn = 100.0;
        this->MyOneTimeFlag = true;
        this->ZoneEquipmentListNotChecked = true;
        this->PTUnit.deallocate();
        this->PTUnitUniqueNames.clear();
        this->PTUnitUNumericFields.deallocate();
        this->MyEnvrnFlag.clear();
        this->MySizeFlag.clear();
        this->MyFanFlag.clear();
        this->MyPlantScanFlag.clear();
        this->MyZoneEqFlag.clear();
        this->ErrCountCyc = 0;
        this->ErrCountVar = 0;
    }
};

} // namespace EnergyPlus

#endif<|MERGE_RESOLUTION|>--- conflicted
+++ resolved
@@ -195,39 +195,6 @@
         int ATMixerSecNode;      // secondary air inlet node number for the air terminal mixer
         int ATMixerOutNode;      // outlet air node number for the air terminal mixer
         // Report data
-<<<<<<< HEAD
-        Real64 TotHeatEnergyRate;       // total heating output [W]
-        Real64 TotHeatEnergy;           // total heating output [J]
-        Real64 TotCoolEnergyRate;       // total cooling output [W]
-        Real64 TotCoolEnergy;           // total cooling output [J]
-        Real64 SensHeatEnergyRate;      // sensible heating output [W]
-        Real64 SensHeatEnergy;          // sensible heating output [J]
-        Real64 SensCoolEnergyRate;      // sensible cooling output [W]
-        Real64 SensCoolEnergy;          // sensible cooling output [J]
-        Real64 LatHeatEnergyRate;       // latent heating output [W]
-        Real64 LatHeatEnergy;           // latent heating output [J]
-        Real64 LatCoolEnergyRate;       // latent cooling output [W]
-        Real64 LatCoolEnergy;           // latent cooling output [J]
-        Real64 ElecPower;               // electricity consumed [W]
-        Real64 ElecConsumption;         // electricity consumed [J]
-        Real64 CompPartLoadRatio;       // compressor part-load ratio for time step
-        CompMode LastMode;              // last mode of operation, coolingmode or heatingmode
-        AirflowCtrlMode AirFlowControl; // fan control mode, UseCompressorOnFlow or UseCompressorOffFlow
-        PTHPCtrlType controlType;       // Setpoint, Load based or ASHRAE (SZVAV) control
-        bool validASHRAECoolCoil;       // cooling coil model that conforms to ASHRAE 90.1 requirements and methodology
-        bool validASHRAEHeatCoil;       // heating coil model that conforms to ASHRAE 90.1 requirements and methodology
-        bool simASHRAEModel;            // flag denoting that ASHRAE model (SZVAV) should be used
-        Real64 CompPartLoadFrac;        // compressor part load ratio
-        int PlantCoilOutletNode;        // outlet node for water coil
-        PlantLocation SuppCoilPlantLoc; // plant loop component location for water heating coil
-        Real64 MaxSuppCoilFluidFlow;    // water or steam mass flow rate supp. heating coil [kg/s]
-        int HotWaterCoilMaxIterIndex;   // Index to recurring warning message
-        int HotWaterCoilMaxIterIndex2;  // Index to recurring warning message
-        Real64 ActualFanVolFlowRate;    // Volumetric flow rate from fan object
-        Real64 HeatingSpeedRatio;       // Fan speed ratio in heating mode
-        Real64 CoolingSpeedRatio;       // Fan speed ratio in cooling mode
-        Real64 NoHeatCoolSpeedRatio;    // Fan speed ratio when no cooling or heating
-=======
         Real64 TotHeatEnergyRate;                     // total heating output [W]
         Real64 TotHeatEnergy;                         // total heating output [J]
         Real64 TotCoolEnergyRate;                     // total cooling output [W]
@@ -251,10 +218,7 @@
         bool simASHRAEModel;                          // flag denoting that ASHRAE model (SZVAV) should be used
         Real64 CompPartLoadFrac;                      // compressor part load ratio
         int PlantCoilOutletNode;                      // outlet node for water coil
-        int SuppCoilLoopNum;                          // plant loop index for water heating coil
-        DataPlant::LoopSideLocation SuppCoilLoopSide; // plant loop side  index for water heating coil
-        int SuppCoilBranchNum;                        // plant loop branch index for water heating coil
-        int SuppCoilCompNum;                          // plant loop component index for water heating coil
+        PlantLocation SuppCoilPlantLoc; // plant loop component location for water heating coil
         Real64 MaxSuppCoilFluidFlow;                  // water or steam mass flow rate supp. heating coil [kg/s]
         int HotWaterCoilMaxIterIndex;                 // Index to recurring warning message
         int HotWaterCoilMaxIterIndex2;                // Index to recurring warning message
@@ -262,7 +226,6 @@
         Real64 HeatingSpeedRatio;                     // Fan speed ratio in heating mode
         Real64 CoolingSpeedRatio;                     // Fan speed ratio in cooling mode
         Real64 NoHeatCoolSpeedRatio;                  // Fan speed ratio when no cooling or heating
->>>>>>> 2ee6bbc0
         int AvailStatus;
         // starting added varibles for variable speed water source heat pump, Bo Shen, ORNL, March 2012
         CompMode HeatCoolMode;               // System operating mode (0 = floating, 1 = cooling, 2 = heating)
@@ -290,38 +253,6 @@
         Real64 ControlZoneMassFlowFrac; //
 
         // variables used in SZVAV model:
-<<<<<<< HEAD
-        std::string Name;                // name of unit
-        std::string UnitType;            // type of unit
-        int MaxIterIndex;                // used in PLR calculations for sensible load
-        int NodeNumOfControlledZone;     // node number of control zone
-        int RegulaFalsiFailedIndex;      // used in PLR calculations for sensible load
-        Real64 FanPartLoadRatio;         // fan part-load ratio for time step
-        Real64 CoolCoilWaterFlowRatio;   // holds ratio of max cool coil water flow rate, may be < 1 when FlowLock is true
-        Real64 HeatCoilWaterFlowRatio;   // holds ratio of max heat coil water flow rate, may be < 1 when FlowLock is true
-        int ControlZoneNum;              // index of unit in ZoneEquipConfig
-        int AirInNode;                   // Parent inlet air node number
-        int AirOutNode;                  // Parent outlet air node number
-        Real64 MaxCoolAirMassFlow;       // Maximum coil air mass flow for cooling [kg/s]
-        Real64 MaxHeatAirMassFlow;       // Maximum coil air mass flow for heating [kg/s]
-        Real64 MaxNoCoolHeatAirMassFlow; // Maximum coil air mass flow for no cooling or heating [kg/s]
-        Real64 DesignMinOutletTemp;      // DOAS DX Cooling or SZVAV coil outlet air minimum temperature [C]
-        Real64 DesignMaxOutletTemp;      // Maximum supply air temperature from heating coil [C]
-        Real64 LowSpeedCoolFanRatio;     // cooling mode ratio of low speed fan flow to full flow rate
-        Real64 LowSpeedHeatFanRatio;     // heating mode ratio of low speed fan flow to full flow rate
-        Real64 MaxCoolCoilFluidFlow;     // water flow rate for cooling coil [kg/s] - NOT USED in PTHP
-        Real64 MaxHeatCoilFluidFlow;     // water or steam mass flow rate for heating coil [kg/s]
-        PlantLocation CoolCoilPlantLoc{};          // Component location for water cooling coil - NOT USED in PTHP
-        PlantLocation HeatCoilPlantLoc{};          // Component location for water heating coil
-        int CoolCoilFluidInletNode;      // water cooling coil water inlet node number NOT USED in PTHP
-        int CoolCoilFluidOutletNodeNum;  // water cooling coil water outlet node number NOT USED in PTHP
-        int CoolCoilInletNodeNum;        // cooling coil air inlet node number
-        int CoolCoilOutletNodeNum;       // cooling coil air outlet node number
-        int HeatCoilFluidInletNode;      // heating coil fluid (e.g., water or steam) inlet node number
-        int HeatCoilFluidOutletNodeNum;  // heating coil fluid (e.g., water or steam) outlet node number
-        int HeatCoilInletNodeNum;        // heating coil air inlet node number
-        int HeatCoilOutletNodeNum;       // heating coil air outlet node number
-=======
         std::string Name;                             // name of unit
         std::string UnitType;                         // type of unit
         int MaxIterIndex;                             // used in PLR calculations for sensible load
@@ -342,14 +273,8 @@
         Real64 LowSpeedHeatFanRatio;                  // heating mode ratio of low speed fan flow to full flow rate
         Real64 MaxCoolCoilFluidFlow;                  // water flow rate for cooling coil [kg/s] - NOT USED in PTHP
         Real64 MaxHeatCoilFluidFlow;                  // water or steam mass flow rate for heating coil [kg/s]
-        int CoolCoilLoopNum;                          // plant loop index for water cooling coil - NOT USED in PTHP
-        DataPlant::LoopSideLocation CoolCoilLoopSide; // plant loop side  index for water cooling coil - NOT USED in PTHP
-        int CoolCoilBranchNum;                        // plant loop branch index for water cooling coil - NOT USED in PTHP
-        int CoolCoilCompNum;                          // plant loop component index for water cooling coil - NOT USED in PTHP
-        int HeatCoilLoopNum;                          // plant loop index for water heating coil
-        DataPlant::LoopSideLocation HeatCoilLoopSide; // plant loop side  index for water heating coil
-        int HeatCoilBranchNum;                        // plant loop branch index for water heating coil
-        int HeatCoilCompNum;                          // plant loop component index for water heating coil
+        PlantLocation CoolCoilPlantLoc{};          // Component location for water cooling coil - NOT USED in PTHP
+        PlantLocation HeatCoilPlantLoc{};          // Component location for water heating coil
         int CoolCoilFluidInletNode;                   // water cooling coil water inlet node number NOT USED in PTHP
         int CoolCoilFluidOutletNodeNum;               // water cooling coil water outlet node number NOT USED in PTHP
         int CoolCoilInletNodeNum;                     // cooling coil air inlet node number
@@ -358,7 +283,6 @@
         int HeatCoilFluidOutletNodeNum;               // heating coil fluid (e.g., water or steam) outlet node number
         int HeatCoilInletNodeNum;                     // heating coil air inlet node number
         int HeatCoilOutletNodeNum;                    // heating coil air outlet node number
->>>>>>> 2ee6bbc0
 
         // end of the additional variables for variable speed water source heat pump
 
@@ -378,18 +302,10 @@
               TotCoolEnergyRate(0.0), TotCoolEnergy(0.0), SensHeatEnergyRate(0.0), SensHeatEnergy(0.0), SensCoolEnergyRate(0.0), SensCoolEnergy(0.0),
               LatHeatEnergyRate(0.0), LatHeatEnergy(0.0), LatCoolEnergyRate(0.0), LatCoolEnergy(0.0), ElecPower(0.0), ElecConsumption(0.0),
               CompPartLoadRatio(0.0), LastMode(CompMode::Invalid), AirFlowControl(AirflowCtrlMode::Invalid), controlType(PTHPCtrlType::Invalid),
-<<<<<<< HEAD
-              validASHRAECoolCoil(false), validASHRAEHeatCoil(false), simASHRAEModel(false), CompPartLoadFrac(0.0), PlantCoilOutletNode(0), MaxSuppCoilFluidFlow(0.0),
-              HotWaterCoilMaxIterIndex(0), HotWaterCoilMaxIterIndex2(0), ActualFanVolFlowRate(0.0), HeatingSpeedRatio(1.0), CoolingSpeedRatio(1.0),
-              NoHeatCoolSpeedRatio(1.0), AvailStatus(0), HeatCoolMode(CompMode::Invalid), NumOfSpeedCooling(0), NumOfSpeedHeating(0),
-              IdleSpeedRatio(0.0), IdleVolumeAirRate(0.0), IdleMassFlowRate(0.0), FanVolFlow(0.0), CheckFanFlow(true),
-=======
               validASHRAECoolCoil(false), validASHRAEHeatCoil(false), simASHRAEModel(false), CompPartLoadFrac(0.0), PlantCoilOutletNode(0),
-              SuppCoilLoopNum(0), SuppCoilLoopSide(DataPlant::LoopSideLocation::Invalid), SuppCoilBranchNum(0), SuppCoilCompNum(0),
               MaxSuppCoilFluidFlow(0.0), HotWaterCoilMaxIterIndex(0), HotWaterCoilMaxIterIndex2(0), ActualFanVolFlowRate(0.0), HeatingSpeedRatio(1.0),
               CoolingSpeedRatio(1.0), NoHeatCoolSpeedRatio(1.0), AvailStatus(0), HeatCoolMode(CompMode::Invalid), NumOfSpeedCooling(0),
               NumOfSpeedHeating(0), IdleSpeedRatio(0.0), IdleVolumeAirRate(0.0), IdleMassFlowRate(0.0), FanVolFlow(0.0), CheckFanFlow(true),
->>>>>>> 2ee6bbc0
               HeatVolumeFlowRate(DataGlobalConstants::MaxSpeedLevels, 0.0), HeatMassFlowRate(DataGlobalConstants::MaxSpeedLevels, 0.0),
               CoolVolumeFlowRate(DataGlobalConstants::MaxSpeedLevels, 0.0), CoolMassFlowRate(DataGlobalConstants::MaxSpeedLevels, 0.0),
               MSHeatingSpeedRatio(DataGlobalConstants::MaxSpeedLevels, 0.0), MSCoolingSpeedRatio(DataGlobalConstants::MaxSpeedLevels, 0.0),
@@ -399,16 +315,9 @@
               MaxIterIndex(0), NodeNumOfControlledZone(0), RegulaFalsiFailedIndex(0), FanPartLoadRatio(0.0), CoolCoilWaterFlowRatio(0.0),
               HeatCoilWaterFlowRatio(0.0), ControlZoneNum(0), AirInNode(0), AirOutNode(0), MaxCoolAirMassFlow(0.0), MaxHeatAirMassFlow(0.0),
               MaxNoCoolHeatAirMassFlow(0.0), DesignMinOutletTemp(0.0), DesignMaxOutletTemp(0.0), LowSpeedCoolFanRatio(0.0), LowSpeedHeatFanRatio(0.0),
-<<<<<<< HEAD
               MaxCoolCoilFluidFlow(0.0), MaxHeatCoilFluidFlow(0.0), CoolCoilFluidInletNode(0),
               CoolCoilFluidOutletNodeNum(0), CoolCoilInletNodeNum(0), CoolCoilOutletNodeNum(0), HeatCoilFluidInletNode(0),
               HeatCoilFluidOutletNodeNum(0), HeatCoilInletNodeNum(0), HeatCoilOutletNodeNum(0)
-=======
-              MaxCoolCoilFluidFlow(0.0), MaxHeatCoilFluidFlow(0.0), CoolCoilLoopNum(0), CoolCoilLoopSide(DataPlant::LoopSideLocation::Invalid),
-              CoolCoilBranchNum(0), CoolCoilCompNum(0), HeatCoilLoopNum(0), HeatCoilLoopSide(DataPlant::LoopSideLocation::Invalid),
-              HeatCoilBranchNum(0), HeatCoilCompNum(0), CoolCoilFluidInletNode(0), CoolCoilFluidOutletNodeNum(0), CoolCoilInletNodeNum(0),
-              CoolCoilOutletNodeNum(0), HeatCoilFluidInletNode(0), HeatCoilFluidOutletNodeNum(0), HeatCoilInletNodeNum(0), HeatCoilOutletNodeNum(0)
->>>>>>> 2ee6bbc0
         {
         }
     };
