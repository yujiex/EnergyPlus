--- conflicted
+++ resolved
@@ -979,11 +979,7 @@
         this->calcUniformHeatFluxGFunctions(state);
         break;
     case GFuncCalcMethod::UniformBoreholeWallTemp:
-<<<<<<< HEAD
-        this->calcUniformBHWallTempGFunctions();
-=======
         this->calcUniformBHWallTempGFunctions(state);
->>>>>>> e780cdf7
         break;
     default:
         assert(false);
@@ -992,11 +988,7 @@
 
 //******************************************************************************
 
-<<<<<<< HEAD
-void GLHEVert::calcUniformBHWallTempGFunctions()
-=======
 void GLHEVert::calcUniformBHWallTempGFunctions(EnergyPlusData &state)
->>>>>>> e780cdf7
 {
     // construct boreholes vector
     std::vector<gt::boreholes::Borehole> boreholes;
@@ -1014,12 +1006,8 @@
     gt::segments::adaptive adptDisc;
     int nSegments = adptDisc.discretize(this->bhLength, this->totalTubeLength);
 
-<<<<<<< HEAD
-    this->myRespFactors->GFNC = gt::gfunction::uniform_borehole_wall_temperature(boreholes, time, this->soil.diffusivity, nSegments);
-=======
     this->myRespFactors->GFNC =
         gt::gfunction::uniform_borehole_wall_temperature(boreholes, time, this->soil.diffusivity, nSegments, true, state.dataGlobal->numThread);
->>>>>>> e780cdf7
 }
 
 //******************************************************************************
