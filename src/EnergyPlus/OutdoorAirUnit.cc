--- conflicted
+++ resolved
@@ -659,22 +659,6 @@
                             static_cast<CompType>(getEnumerationValue(CompTypeNamesUC, UtilityRoutines::MakeUPPERCase(AlphArray(InListNum * 2))));
 
                         CompNum = InListNum;
-<<<<<<< HEAD
-                        {
-                            auto const SELECT_CASE_var(UtilityRoutines::MakeUPPERCase(OutAirUnit(OAUnitNum).OAEquip(CompNum).ComponentType));
-                            // Coil Types
-                            if (SELECT_CASE_var == "COIL:COOLING:WATER") {
-                                OutAirUnit(OAUnitNum).OAEquip(CompNum).ComponentTypeEnum = AirLoopHVAC::WaterCoil_Cooling;
-                                OutAirUnit(OAUnitNum).OAEquip(CompNum).CoilPlantTypeOfNum = TypeOf_CoilWaterCooling;
-                                OutAirUnit(OAUnitNum).OAEquip(CompNum).ComponentIndex =
-                                    GetWaterCoilIndex(state,
-                                                      OutAirUnit(OAUnitNum).OAEquip(CompNum).ComponentType,
-                                                      OutAirUnit(OAUnitNum).OAEquip(CompNum).ComponentName,
-                                                      ErrorsFound);
-                                OutAirUnit(OAUnitNum).OAEquip(CompNum).CoilAirInletNode =
-                                    GetWCoilInletNode(state,
-                                                      OutAirUnit(OAUnitNum).OAEquip(CompNum).ComponentType,
-=======
 
                         // Coil Types
                         switch (OutAirUnit(OAUnitNum).OAEquip(InListNum).Type) {
@@ -698,7 +682,6 @@
                             OutAirUnit(OAUnitNum).OAEquip(CompNum).CoilWaterInletNode =
                                 GetCoilWaterInletNode(state,
                                                       CompTypeNames[static_cast<int>(OutAirUnit(OAUnitNum).OAEquip(CompNum).Type)],
->>>>>>> 76fd9076
                                                       OutAirUnit(OAUnitNum).OAEquip(CompNum).ComponentName,
                                                       ErrorsFound);
                             OutAirUnit(OAUnitNum).OAEquip(CompNum).CoilWaterOutletNode =
@@ -706,95 +689,6 @@
                                                        CompTypeNames[static_cast<int>(OutAirUnit(OAUnitNum).OAEquip(CompNum).Type)],
                                                        OutAirUnit(OAUnitNum).OAEquip(CompNum).ComponentName,
                                                        ErrorsFound);
-<<<<<<< HEAD
-                                OutAirUnit(OAUnitNum).OAEquip(CompNum).CoilWaterInletNode =
-                                    GetCoilWaterInletNode(state,
-                                                          OutAirUnit(OAUnitNum).OAEquip(CompNum).ComponentType,
-                                                          OutAirUnit(OAUnitNum).OAEquip(CompNum).ComponentName,
-                                                          ErrorsFound);
-                                OutAirUnit(OAUnitNum).OAEquip(CompNum).CoilWaterOutletNode =
-                                    GetCoilWaterOutletNode(state,
-                                                           OutAirUnit(OAUnitNum).OAEquip(CompNum).ComponentType,
-                                                           OutAirUnit(OAUnitNum).OAEquip(CompNum).ComponentName,
-                                                           ErrorsFound);
-                                OutAirUnit(OAUnitNum).OAEquip(CompNum).MaxVolWaterFlow =
-                                    WaterCoils::GetCoilMaxWaterFlowRate(state,
-                                                                        OutAirUnit(OAUnitNum).OAEquip(CompNum).ComponentType,
-                                                                        OutAirUnit(OAUnitNum).OAEquip(CompNum).ComponentName,
-                                                                        ErrorsFound);
-                                OutAirUnit(OAUnitNum).OAEquip(CompNum).MinVolWaterFlow = 0.0;
-
-                            } else if (SELECT_CASE_var == "COIL:HEATING:WATER") {
-                                OutAirUnit(OAUnitNum).OAEquip(CompNum).ComponentTypeEnum = AirLoopHVAC::WaterCoil_SimpleHeat;
-                                OutAirUnit(OAUnitNum).OAEquip(CompNum).CoilPlantTypeOfNum = TypeOf_CoilWaterSimpleHeating;
-                                OutAirUnit(OAUnitNum).OAEquip(CompNum).ComponentIndex =
-                                    GetWaterCoilIndex(state,
-                                                      OutAirUnit(OAUnitNum).OAEquip(CompNum).ComponentType,
-                                                      OutAirUnit(OAUnitNum).OAEquip(CompNum).ComponentName,
-                                                      ErrorsFound);
-                                OutAirUnit(OAUnitNum).OAEquip(CompNum).CoilAirInletNode =
-                                    GetWCoilInletNode(state,
-                                                      OutAirUnit(OAUnitNum).OAEquip(CompNum).ComponentType,
-                                                      OutAirUnit(OAUnitNum).OAEquip(CompNum).ComponentName,
-                                                      ErrorsFound);
-                                OutAirUnit(OAUnitNum).OAEquip(CompNum).CoilAirOutletNode = GetWCoilOutletNode(
-                                    state, "Coil:Heating:Water", OutAirUnit(OAUnitNum).OAEquip(CompNum).ComponentName, ErrorsFound);
-                                OutAirUnit(OAUnitNum).OAEquip(CompNum).CoilWaterInletNode =
-                                    GetCoilWaterInletNode(state,
-                                                          OutAirUnit(OAUnitNum).OAEquip(CompNum).ComponentType,
-                                                          OutAirUnit(OAUnitNum).OAEquip(CompNum).ComponentName,
-                                                          ErrorsFound);
-                                OutAirUnit(OAUnitNum).OAEquip(CompNum).CoilWaterOutletNode =
-                                    GetCoilWaterOutletNode(state,
-                                                           OutAirUnit(OAUnitNum).OAEquip(CompNum).ComponentType,
-                                                           OutAirUnit(OAUnitNum).OAEquip(CompNum).ComponentName,
-                                                           ErrorsFound);
-                                OutAirUnit(OAUnitNum).OAEquip(CompNum).MaxVolWaterFlow = WaterCoils::GetCoilMaxWaterFlowRate(
-                                    state, "Coil:Heating:Water", OutAirUnit(OAUnitNum).OAEquip(CompNum).ComponentName, ErrorsFound);
-                                OutAirUnit(OAUnitNum).OAEquip(CompNum).MinVolWaterFlow = 0.0;
-
-                            } else if (SELECT_CASE_var == "COIL:HEATING:STEAM") {
-                                OutAirUnit(OAUnitNum).OAEquip(CompNum).ComponentTypeEnum = AirLoopHVAC::SteamCoil_AirHeat;
-                                OutAirUnit(OAUnitNum).OAEquip(CompNum).CoilPlantTypeOfNum = TypeOf_CoilSteamAirHeating;
-                                OutAirUnit(OAUnitNum).OAEquip(CompNum).ComponentIndex =
-                                    GetSteamCoilIndex(state,
-                                                      OutAirUnit(OAUnitNum).OAEquip(CompNum).ComponentType,
-                                                      OutAirUnit(OAUnitNum).OAEquip(CompNum).ComponentName,
-                                                      ErrorsFound);
-                                OutAirUnit(OAUnitNum).OAEquip(CompNum).CoilAirInletNode =
-                                    GetCoilAirInletNode(state,
-                                                        OutAirUnit(OAUnitNum).OAEquip(CompNum).ComponentIndex,
-                                                        OutAirUnit(OAUnitNum).OAEquip(CompNum).ComponentName,
-                                                        ErrorsFound);
-                                OutAirUnit(OAUnitNum).OAEquip(CompNum).CoilAirOutletNode =
-                                    GetCoilAirOutletNode(state,
-                                                         OutAirUnit(OAUnitNum).OAEquip(CompNum).ComponentIndex,
-                                                         OutAirUnit(OAUnitNum).OAEquip(CompNum).ComponentName,
-                                                         ErrorsFound);
-                                OutAirUnit(OAUnitNum).OAEquip(CompNum).CoilWaterInletNode =
-                                    GetCoilSteamInletNode(state,
-                                                          OutAirUnit(OAUnitNum).OAEquip(CompNum).ComponentIndex,
-                                                          OutAirUnit(OAUnitNum).OAEquip(CompNum).ComponentName,
-                                                          ErrorsFound);
-                                OutAirUnit(OAUnitNum).OAEquip(CompNum).CoilWaterOutletNode =
-                                    GetCoilSteamOutletNode(state,
-                                                           OutAirUnit(OAUnitNum).OAEquip(CompNum).ComponentType,
-                                                           OutAirUnit(OAUnitNum).OAEquip(CompNum).ComponentName,
-                                                           ErrorsFound);
-
-                                OutAirUnit(OAUnitNum).OAEquip(CompNum).MaxVolWaterFlow =
-                                    GetCoilMaxSteamFlowRate(state, OutAirUnit(OAUnitNum).OAEquip(CompNum).ComponentIndex, ErrorsFound);
-                                OutAirUnit(OAUnitNum).OAEquip(CompNum).MinVolWaterFlow = 0.0;
-                                // below: no extra error needed if steam properties not in input
-                                // file because getting the steam coil will have done that.
-                                OutAirUnit(OAUnitNum).OAEquip(CompNum).FluidIndex = FindRefrigerant(state, "Steam");
-
-                            } else if (SELECT_CASE_var == "COIL:COOLING:WATER:DETAILEDGEOMETRY") {
-                                OutAirUnit(OAUnitNum).OAEquip(CompNum).ComponentTypeEnum = AirLoopHVAC::WaterCoil_DetailedCool;
-                                OutAirUnit(OAUnitNum).OAEquip(CompNum).ComponentIndex =
-                                    GetWaterCoilIndex(state,
-                                                      OutAirUnit(OAUnitNum).OAEquip(CompNum).ComponentType,
-=======
                             OutAirUnit(OAUnitNum).OAEquip(CompNum).MaxVolWaterFlow =
                                 WaterCoils::GetCoilMaxWaterFlowRate(state,
                                                                     CompTypeNames[static_cast<int>(OutAirUnit(OAUnitNum).OAEquip(CompNum).Type)],
@@ -852,7 +746,6 @@
                             OutAirUnit(OAUnitNum).OAEquip(CompNum).CoilWaterInletNode =
                                 GetCoilSteamInletNode(state,
                                                       OutAirUnit(OAUnitNum).OAEquip(CompNum).ComponentIndex,
->>>>>>> 76fd9076
                                                       OutAirUnit(OAUnitNum).OAEquip(CompNum).ComponentName,
                                                       ErrorsFound);
                             OutAirUnit(OAUnitNum).OAEquip(CompNum).CoilWaterOutletNode =
@@ -896,58 +789,6 @@
                                                        CompTypeNames[static_cast<int>(OutAirUnit(OAUnitNum).OAEquip(CompNum).Type)],
                                                        OutAirUnit(OAUnitNum).OAEquip(CompNum).ComponentName,
                                                        ErrorsFound);
-<<<<<<< HEAD
-                                OutAirUnit(OAUnitNum).OAEquip(CompNum).CoilWaterInletNode =
-                                    GetCoilWaterInletNode(state,
-                                                          OutAirUnit(OAUnitNum).OAEquip(CompNum).ComponentType,
-                                                          OutAirUnit(OAUnitNum).OAEquip(CompNum).ComponentName,
-                                                          ErrorsFound);
-                                OutAirUnit(OAUnitNum).OAEquip(CompNum).CoilWaterOutletNode =
-                                    GetCoilWaterOutletNode(state,
-                                                           OutAirUnit(OAUnitNum).OAEquip(CompNum).ComponentType,
-                                                           OutAirUnit(OAUnitNum).OAEquip(CompNum).ComponentName,
-                                                           ErrorsFound);
-                                OutAirUnit(OAUnitNum).OAEquip(CompNum).MaxVolWaterFlow =
-                                    WaterCoils::GetCoilMaxWaterFlowRate(state,
-                                                                        OutAirUnit(OAUnitNum).OAEquip(CompNum).ComponentType,
-                                                                        OutAirUnit(OAUnitNum).OAEquip(CompNum).ComponentName,
-                                                                        ErrorsFound);
-                                OutAirUnit(OAUnitNum).OAEquip(CompNum).MinVolWaterFlow = 0.0;
-
-                            } else if (SELECT_CASE_var == "COILSYSTEM:COOLING:WATER:HEATEXCHANGERASSISTED") {
-                                OutAirUnit(OAUnitNum).OAEquip(CompNum).ComponentTypeEnum = AirLoopHVAC::WaterCoil_CoolingHXAsst;
-                                OutAirUnit(OAUnitNum).OAEquip(CompNum).CoilAirInletNode =
-                                    GetWHXCoilInletNode(state,
-                                                        OutAirUnit(OAUnitNum).OAEquip(CompNum).ComponentType,
-                                                        OutAirUnit(OAUnitNum).OAEquip(CompNum).ComponentName,
-                                                        ErrorsFound);
-                                OutAirUnit(OAUnitNum).OAEquip(CompNum).CoilAirOutletNode =
-                                    GetWHXCoilOutletNode(state,
-                                                         OutAirUnit(OAUnitNum).OAEquip(CompNum).ComponentType,
-                                                         OutAirUnit(OAUnitNum).OAEquip(CompNum).ComponentName,
-                                                         ErrorsFound);
-                                OutAirUnit(OAUnitNum).OAEquip(CompNum).CoilWaterInletNode =
-                                    GetCoilWaterInletNode(state,
-                                                          OutAirUnit(OAUnitNum).OAEquip(CompNum).ComponentType,
-                                                          OutAirUnit(OAUnitNum).OAEquip(CompNum).ComponentName,
-                                                          ErrorsFound);
-                                OutAirUnit(OAUnitNum).OAEquip(CompNum).CoilWaterOutletNode =
-                                    GetCoilWaterOutletNode(state,
-                                                           OutAirUnit(OAUnitNum).OAEquip(CompNum).ComponentType,
-                                                           OutAirUnit(OAUnitNum).OAEquip(CompNum).ComponentName,
-                                                           ErrorsFound);
-                                OutAirUnit(OAUnitNum).OAEquip(CompNum).MaxVolWaterFlow =
-                                    GetHXAssistedCoilFlowRate(state,
-                                                              OutAirUnit(OAUnitNum).OAEquip(CompNum).ComponentType,
-                                                              OutAirUnit(OAUnitNum).OAEquip(CompNum).ComponentName,
-                                                              ErrorsFound);
-                                OutAirUnit(OAUnitNum).OAEquip(CompNum).MinVolWaterFlow = 0.0;
-
-                            } else if (SELECT_CASE_var == "COIL:HEATING:ELECTRIC") {
-                                OutAirUnit(OAUnitNum).OAEquip(CompNum).ComponentTypeEnum = AirLoopHVAC::Coil_ElectricHeat;
-                                // Get OutAirUnit( OAUnitNum ).OAEquip( CompNum ).ComponentIndex, 2 types of mining functions to choose from
-                                GetHeatingCoilIndex(state,
-=======
                             OutAirUnit(OAUnitNum).OAEquip(CompNum).MaxVolWaterFlow =
                                 WaterCoils::GetCoilMaxWaterFlowRate(state,
                                                                     CompTypeNames[static_cast<int>(OutAirUnit(OAUnitNum).OAEquip(CompNum).Type)],
@@ -960,7 +801,6 @@
                             OutAirUnit(OAUnitNum).OAEquip(CompNum).CoilAirInletNode =
                                 GetWHXCoilInletNode(state,
                                                     CompTypeNames[static_cast<int>(OutAirUnit(OAUnitNum).OAEquip(CompNum).Type)],
->>>>>>> 76fd9076
                                                     OutAirUnit(OAUnitNum).OAEquip(CompNum).ComponentName,
                                                     ErrorsFound);
                             OutAirUnit(OAUnitNum).OAEquip(CompNum).CoilAirOutletNode =
@@ -983,19 +823,6 @@
                                                           CompTypeNames[static_cast<int>(OutAirUnit(OAUnitNum).OAEquip(CompNum).Type)],
                                                           OutAirUnit(OAUnitNum).OAEquip(CompNum).ComponentName,
                                                           ErrorsFound);
-<<<<<<< HEAD
-
-                            } else if (SELECT_CASE_var == "COIL:HEATING:FUEL") {
-                                OutAirUnit(OAUnitNum).OAEquip(CompNum).ComponentTypeEnum = AirLoopHVAC::Coil_GasHeat;
-                                // Get OutAirUnit( OAUnitNum ).OAEquip( CompNum ).ComponentIndex, 2 types of mining functions to choose from
-                                GetHeatingCoilIndex(state,
-                                                    OutAirUnit(OAUnitNum).OAEquip(CompNum).ComponentName,
-                                                    OutAirUnit(OAUnitNum).OAEquip(CompNum).ComponentIndex,
-                                                    ErrorsFound);
-                                OutAirUnit(OAUnitNum).OAEquip(CompNum).CoilAirInletNode =
-                                    GetCoilInletNode(state,
-                                                     OutAirUnit(OAUnitNum).OAEquip(CompNum).ComponentType,
-=======
                             OutAirUnit(OAUnitNum).OAEquip(CompNum).MinVolWaterFlow = 0.0;
                             break;
                         }
@@ -1008,7 +835,6 @@
                             OutAirUnit(OAUnitNum).OAEquip(CompNum).CoilAirInletNode =
                                 GetElecCoilInletNode(state,
                                                      CompTypeNames[static_cast<int>(OutAirUnit(OAUnitNum).OAEquip(CompNum).Type)],
->>>>>>> 76fd9076
                                                      OutAirUnit(OAUnitNum).OAEquip(CompNum).ComponentName,
                                                      ErrorsFound);
                             OutAirUnit(OAUnitNum).OAEquip(CompNum).CoilAirOutletNode =
@@ -1055,51 +881,6 @@
                             UnitarySystems::UnitarySys::checkUnitarySysCoilInOASysExists(
                                 state, OutAirUnit(OAUnitNum).OAEquip(CompNum).ComponentName, OAUnitNum);
 
-<<<<<<< HEAD
-                            } else if (SELECT_CASE_var == "COILSYSTEM:COOLING:DX") {
-                                OutAirUnit(OAUnitNum).OAEquip(CompNum).ComponentTypeEnum = AirLoopHVAC::DXSystem;
-                                // set the data for 100% DOAS DX cooling coil
-                                // is a different function call needed here? similar to one in HVACDXSystem
-                                // CheckDXCoolingCoilInOASysExists(state, OutAirUnit(OAUnitNum).OAEquip(CompNum).ComponentName);
-
-                            } else if (SELECT_CASE_var == "COILSYSTEM:HEATING:DX") {
-                                OutAirUnit(OAUnitNum).OAEquip(CompNum).ComponentTypeEnum = AirLoopHVAC::DXHeatPumpSystem;
-
-                            } else if (SELECT_CASE_var == "AIRLOOPHVAC:UNITARYSYSTEM") {
-                                OutAirUnit(OAUnitNum).OAEquip(CompNum).ComponentTypeEnum = AirLoopHVAC::UnitarySystemModel;
-                                UnitarySystems::UnitarySys thisSys;
-                                OutAirUnit(OAUnitNum).OAEquip(CompNum).compPointer =
-                                    thisSys.factory(state,
-                                                    DataHVACGlobals::UnitarySys_AnyCoilType,
-                                                    OutAirUnit(OAUnitNum).OAEquip(CompNum).ComponentName,
-                                                    false,
-                                                    OAUnitNum);
-                                UnitarySystems::UnitarySys::checkUnitarySysCoilInOASysExists(
-                                    state, OutAirUnit(OAUnitNum).OAEquip(CompNum).ComponentName, OAUnitNum);
-
-                                // Heat recovery
-                            } else if (SELECT_CASE_var == "HEATEXCHANGER:AIRTOAIR:FLATPLATE") {
-                                OutAirUnit(OAUnitNum).OAEquip(CompNum).ComponentTypeEnum = AirLoopHVAC::HeatXchngr;
-
-                            } else if (SELECT_CASE_var == "HEATEXCHANGER:AIRTOAIR:SENSIBLEANDLATENT") {
-                                OutAirUnit(OAUnitNum).OAEquip(CompNum).ComponentTypeEnum = AirLoopHVAC::HeatXchngr;
-                                //        CASE('HEATEXCHANGER:DESICCANT:BALANCEDFLOW')
-                                //          OutAirUnit(OAUnitNum)%OAEquip(CompNum)%ComponentType_Num= CompType::HeatXchngr
-
-                                // Desiccant Dehumidifier
-                            } else if (SELECT_CASE_var == "DEHUMIDIFIER:DESICCANT:NOFANS") {
-                                OutAirUnit(OAUnitNum).OAEquip(CompNum).ComponentTypeEnum = AirLoopHVAC::Desiccant;
-                                // Futher Enhancement
-                                //        CASE('DEHUMIDIFIER:DESICCANT:SYSTEM')
-                                //          OutAirUnit(OAUnitNum)%OAEquip(CompNum)%ComponentType_Num= CompType::Desiccant
-
-                            } else {
-                                ShowSevereError(state,
-                                                std::string{CurrentModuleObject} + " = \"" + AlphArray(1) + "\" invalid Outside Air Component=\"" +
-                                                    OutAirUnit(OAUnitNum).OAEquip(CompNum).ComponentType + "\".");
-                                ErrorsFound = true;
-                            }
-=======
                             // Heat recovery
                             break;
                         }
@@ -1125,7 +906,6 @@
                                                    CompTypeNames[static_cast<int>(OutAirUnit(OAUnitNum).OAEquip(CompNum).Type)]));
                             ErrorsFound = true;
                         }
->>>>>>> 76fd9076
                         }
 
                         // Add equipment to component sets array
@@ -1594,11 +1374,7 @@
                                            OutAirUnit(OAUnitNum).OAEquip(compLoop).BranchNum,
                                            OutAirUnit(OAUnitNum).OAEquip(compLoop).CompNum);
                     }
-<<<<<<< HEAD
-                    if (OutAirUnit(OAUnitNum).OAEquip(compLoop).CoilPlantTypeOfNum == static_cast<int>(AirLoopHVAC::WaterCoil_CoolingHXAsst)) {
-=======
                     if (OutAirUnit(OAUnitNum).OAEquip(compLoop).Type == CompType::WaterCoil_CoolingHXAsst) {
->>>>>>> 76fd9076
                         OutAirUnit(OAUnitNum).OAEquip(compLoop).MaxVolWaterFlow =
                             WaterCoils::GetCoilMaxWaterFlowRate(state,
                                                                 CompTypeNames[static_cast<int>(OutAirUnit(OAUnitNum).OAEquip(compLoop).Type)],
@@ -1939,11 +1715,7 @@
                         state, OutAirUnit(OAUnitNum).OAEquip(CompNum).ComponentName, true, OutAirUnit(OAUnitNum).OAEquip(CompNum).ComponentIndex);
                 }
             }
-<<<<<<< HEAD
-            if (OutAirUnit(OAUnitNum).OAEquip(CompNum).CoilPlantTypeOfNum == static_cast<int>(AirLoopHVAC::WaterCoil_CoolingHXAsst)) {
-=======
             if (OutAirUnit(OAUnitNum).OAEquip(CompNum).Type == CompType::WaterCoil_CoolingHXAsst) {
->>>>>>> 76fd9076
                 if (OutAirUnit(OAUnitNum).OAEquip(CompNum).MaxVolWaterFlow == AutoSize) {
                     SimHXAssistedCoolingCoil(state,
                                              OutAirUnit(OAUnitNum).OAEquip(CompNum).ComponentName,
@@ -2376,11 +2148,7 @@
                                     CompTypeNames[static_cast<int>(OutAirUnit(OAUnitNum).OAEquip(EquipNum).Type)],
                                     EquipName,
                                     EquipNum,
-<<<<<<< HEAD
-                                    OutAirUnit(OAUnitNum).OAEquip(EquipNum).ComponentTypeEnum,
-=======
                                     OutAirUnit(OAUnitNum).OAEquip(EquipNum).Type,
->>>>>>> 76fd9076
                                     FirstHVACIteration,
                                     OutAirUnit(OAUnitNum).OAEquip(EquipNum).ComponentIndex,
                                     Sim);
@@ -2468,11 +2236,7 @@
         CompAirOutTemp = OutAirUnit(OAUnitNum).CompOutSetTemp;
         Operation OpMode = OutAirUnit(OAUnitNum).OperatingMode;
         SimCompNum = EquipNum;
-<<<<<<< HEAD
-        EquipTypeNum = OutAirUnit(OAUnitNum).OAEquip(SimCompNum).ComponentTypeEnum;
-=======
         EquipTypeNum = OutAirUnit(OAUnitNum).OAEquip(SimCompNum).Type;
->>>>>>> 76fd9076
         OAMassFlow = OutAirUnit(OAUnitNum).OutAirMassFlow;
         DrawFan = OutAirUnit(OAUnitNum).FanEffect;
         DXSystemIndex = 0;
@@ -2489,16 +2253,11 @@
         {
             switch (EquipTypeNum) {
             // Heat recovery
-<<<<<<< HEAD
-            case (AirLoopHVAC::HeatXchngr): { // 'HeatExchanger:AirToAir:FlatPlate', 'HeatExchanger:AirToAir:SensibleAndLatent',
-                // 'HeatExchanger:Desiccant:BalancedFlow'
-=======
             case (CompType::HeatXchngrFP): // 'HeatExchanger:AirToAir:FlatPlate',
             case (CompType::HeatXchngrSL): // 'HeatExchanger:AirToAir:SensibleAndLatent',
                                            // 'HeatExchanger:Desiccant:BalancedFlow' - unused
             {
 
->>>>>>> 76fd9076
                 if (Sim) {
                     SimHeatRecovery(state, EquipName, FirstHVACIteration, CompIndex, ContFanCycCoil, _, _, _, _, false, false);
                 }
@@ -2854,11 +2613,7 @@
         CoilIndex = 0;
         OAUnitNum = CompNum;
         CompoNum = EquipIndex;
-<<<<<<< HEAD
-        CoilTypeNum = OutAirUnit(OAUnitNum).OAEquip(CompoNum).ComponentTypeEnum;
-=======
         CoilTypeNum = OutAirUnit(OAUnitNum).OAEquip(CompoNum).Type;
->>>>>>> 76fd9076
         OpMode = OutAirUnit(OAUnitNum).OperatingMode;
         CoilAirOutTemp = OutAirUnit(OAUnitNum).CompOutSetTemp;
         DrawFan = OutAirUnit(OAUnitNum).FanEffect;
