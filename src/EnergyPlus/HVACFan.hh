// EnergyPlus, Copyright (c) 1996-2020, The Board of Trustees of the University of Illinois,
// The Regents of the University of California, through Lawrence Berkeley National Laboratory
// (subject to receipt of any required approvals from the U.S. Dept. of Energy), Oak Ridge
// National Laboratory, managed by UT-Battelle, Alliance for Sustainable Energy, LLC, and other
// contributors. All rights reserved.
//
// NOTICE: This Software was developed under funding from the U.S. Department of Energy and the
// U.S. Government consequently retains certain rights. As such, the U.S. Government has been
// granted for itself and others acting on its behalf a paid-up, nonexclusive, irrevocable,
// worldwide license in the Software to reproduce, distribute copies to the public, prepare
// derivative works, and perform publicly and display publicly, and to permit others to do so.
//
// Redistribution and use in source and binary forms, with or without modification, are permitted
// provided that the following conditions are met:
//
// (1) Redistributions of source code must retain the above copyright notice, this list of
//     conditions and the following disclaimer.
//
// (2) Redistributions in binary form must reproduce the above copyright notice, this list of
//     conditions and the following disclaimer in the documentation and/or other materials
//     provided with the distribution.
//
// (3) Neither the name of the University of California, Lawrence Berkeley National Laboratory,
//     the University of Illinois, U.S. Dept. of Energy nor the names of its contributors may be
//     used to endorse or promote products derived from this software without specific prior
//     written permission.
//
// (4) Use of EnergyPlus(TM) Name. If Licensee (i) distributes the software in stand-alone form
//     without changes from the version obtained under this License, or (ii) Licensee makes a
//     reference solely to the software portion of its product, Licensee must refer to the
//     software as "EnergyPlus version X" software, where "X" is the version number Licensee
//     obtained under this License and may not use a different name for the software. Except as
//     specifically required in this Section (4), Licensee shall not use in a company name, a
//     product name, in advertising, publicity, or other promotional activities any name, trade
//     name, trademark, logo, or other designation of "EnergyPlus", "E+", "e+" or confusingly
//     similar designation, without the U.S. Department of Energy's prior written consent.
//
// THIS SOFTWARE IS PROVIDED BY THE COPYRIGHT HOLDERS AND CONTRIBUTORS "AS IS" AND ANY EXPRESS OR
// IMPLIED WARRANTIES, INCLUDING, BUT NOT LIMITED TO, THE IMPLIED WARRANTIES OF MERCHANTABILITY
// AND FITNESS FOR A PARTICULAR PURPOSE ARE DISCLAIMED. IN NO EVENT SHALL THE COPYRIGHT OWNER OR
// CONTRIBUTORS BE LIABLE FOR ANY DIRECT, INDIRECT, INCIDENTAL, SPECIAL, EXEMPLARY, OR
// CONSEQUENTIAL DAMAGES (INCLUDING, BUT NOT LIMITED TO, PROCUREMENT OF SUBSTITUTE GOODS OR
// SERVICES; LOSS OF USE, DATA, OR PROFITS; OR BUSINESS INTERRUPTION) HOWEVER CAUSED AND ON ANY
// THEORY OF LIABILITY, WHETHER IN CONTRACT, STRICT LIABILITY, OR TORT (INCLUDING NEGLIGENCE OR
// OTHERWISE) ARISING IN ANY WAY OUT OF THE USE OF THIS SOFTWARE, EVEN IF ADVISED OF THE
// POSSIBILITY OF SUCH DAMAGE.

#ifndef HVACFan_hh_INCLUDED
#define HVACFan_hh_INCLUDED

// C++ Headers
#include <memory>
#include <string>
#include <vector>

#include <ObjexxFCL/Optional.hh>

// EnergyPlus Headers
#include <EnergyPlus/DataGlobals.hh>
#include <EnergyPlus/DataHVACGlobals.hh>
#include <EnergyPlus/EnergyPlus.hh>

namespace EnergyPlus {
    // Forward declarations
    struct EnergyPlusData;

namespace HVACFan {

    int getFanObjectVectorIndex(std::string const &objectName, bool const CheckFlag = true);

    bool checkIfFanNameIsAFanSystem(std::string const &objectName);

    class FanSystem
    {

    public: // Methods
        // Constructor
<<<<<<< HEAD
        FanSystem(IOFiles &ioFiles, std::string const &objectName);
=======
        FanSystem(EnergyPlusData &state, std::string const &objectName);
>>>>>>> e7001b2e

        // Destructor
        ~FanSystem()
        {
        }

        // Copy Constructor
        FanSystem(FanSystem const &) = default;

        void simulate(EnergyPlusData &state, 
            //		bool const firstHVACIteration,
            Optional<Real64 const> flowFraction = _,     // Flow fraction in operating mode 1
            Optional_bool_const zoneCompTurnFansOn = _,  // Turn fans ON signal from ZoneHVAC component
            Optional_bool_const zoneCompTurnFansOff = _, // Turn Fans OFF signal from ZoneHVAC component
            Optional<Real64 const> pressureRise = _,     // Pressure difference to use for DeltaPress
            Optional<Real64 const> massFlowRate1 = _,    // Mass flow rate in operating mode 1 [kg/s]
            Optional<Real64 const> runTimeFraction1 = _, // Run time fraction in operating mode 1
            Optional<Real64 const> massFlowRate2 = _,    // Mass flow rate in operating mode 2 [kg/s]
            Optional<Real64 const> runTimeFraction2 = _, // Run time fraction in operating mode 2
            Optional<Real64 const> pressureRise2 = _     // Pressure difference to use for operating mode 2
        );

        Real64 fanPower() const;

        Real64 powerLossToAir() const;

        Real64 maxAirMassFlowRate() const;

        Real64 getFanDesignTemperatureRise() const;

        Real64 getFanDesignHeatGain(EnergyPlusData &state, Real64 const FanVolFlow);

        // void
        // fanIsSecondaryDriver();

        // void
        // setFaultyFilterOn();

        // void
        // setFaultyFilterIndex( int const faultyAirFilterIndex );

        enum class SpeedControlMethod : int
        {
            NotSet = 0,
            Discrete,
            Continuous
        };

        // data
        std::string name;                       // user identifier
        int availSchedIndex;                    // Pointer to the availability schedule
        int inletNodeNum;                       // system air node at fan inlet
        int outletNodeNum;                      // system air node at fan outlet
        Real64 designAirVolFlowRate;            // Max Specified Volume Flow Rate of Fan [m3/sec]
        SpeedControlMethod speedControl;        // Discrete or Continuous speed control method
        Real64 deltaPress;                      // Delta Pressure Across the Fan [N/m2]
        Real64 designElecPower;                 // design electric power consumption [W]
        int powerModFuncFlowFractionCurveIndex; // pointer to performance curve or table
        int AirLoopNum;                         // AirLoop number
        bool AirPathFlag;                       // Yes, this fan is a part of airpath

        // Mass Flow Rate Control Variables
        bool fanIsSecondaryDriver; // true if this fan is used to augment flow and may pass air when off.

        // FEI
        static Real64 report_fei(Real64 const designFlowRate, Real64 const designElecPower, Real64 const designDeltaPress, Real64 inletRhoAir);

    private: // methods
        void init(EnergyPlusData &state);

        void set_size(EnergyPlusData &state);

        void calcSimpleSystemFan(Optional<Real64 const> flowFraction, // Flow fraction for entire timestep (not used if flow ratios are present)
                                 Optional<Real64 const> pressureRise, // Pressure difference to use for DeltaPress
                                 Optional<Real64 const> flowRatio1,   // Flow ratio in operating mode 1
                                 Optional<Real64 const> runTimeFrac1, // Run time fraction in operating mode 1
                                 Optional<Real64 const> flowRatio2,   // Flow ratio in operating mode 2
                                 Optional<Real64 const> runTimeFrac2, // Run time fraction in operating mode 2
                                 Optional<Real64 const> pressureRise2 // Pressure difference to use for operating mode 2
        );

        void update() const;

        void report();

        // data

        enum class PowerSizingMethod : int
        {
            powerSizingMethodNotSet = 0,
            powerPerFlow,
            powerPerFlowPerPressure,
            totalEfficiencyAndPressure
        };
        enum class ThermalLossDestination : int
        {
            heatLossNotDetermined = 0,
            zoneGains,
            lostToOutside
        };

        std::string m_fanType;                   // Type of Fan ie. Simple, Vane axial, Centrifugal, etc.
        int m_fanType_Num;                       // DataHVACGlobals fan type
        bool m_designAirVolFlowRateWasAutosized; // true if design max volume flow rate was autosize on input
        Real64 m_minPowerFlowFrac;               // Minimum fan air flow fraction for power calculation
        Real64 m_motorEff;                       // Fan motor efficiency
        Real64 m_motorInAirFrac;                 // Fraction of motor heat entering air stream
        bool m_designElecPowerWasAutosized;
        PowerSizingMethod m_powerSizingMethod;          // sizing method for design electric power, three options
        Real64 m_elecPowerPerFlowRate;                  // scaling factor for powerPerFlow method
        Real64 m_elecPowerPerFlowRatePerPressure;       // scaling factor for powerPerFlowPerPressure
        Real64 m_fanTotalEff;                           // Fan total system efficiency (fan*belt*motor*VFD)
        Real64 m_nightVentPressureDelta;                // fan pressure rise during night ventilation mode
        Real64 m_nightVentFlowFraction;                 // fan's flow fraction during night ventilation mode, not used
        int m_zoneNum;                                  // zone index for motor heat losses as internal gains
        Real64 m_zoneRadFract;                          // thermal radiation split for motor losses
        ThermalLossDestination m_heatLossesDestination; // enum for where motor loss go
        Real64 m_qdotConvZone;                          // fan power lost to surrounding zone by convection to air (W)
        Real64 m_qdotRadZone;                           // fan power lost to surrounding zone by radiation to zone surfaces(W)
        std::string m_endUseSubcategoryName;
        int m_numSpeeds;                            // input for how many speed levels for discrete fan
        std::vector<Real64> m_flowFractionAtSpeed;  // array of flow fractions for speed levels
        std::vector<Real64> m_powerFractionAtSpeed; // array of power fractions for speed levels
        std::vector<bool> m_powerFractionInputAtSpeed;
        // calculation variables
        std::vector<Real64> m_massFlowAtSpeed;
        std::vector<Real64> m_totEfficAtSpeed;
        Real64 m_inletAirMassFlowRate; // MassFlow through the Fan being Simulated [kg/Sec]
        Real64 m_outletAirMassFlowRate;
        //	Real64 m_minAirFlowRate; // Min Specified Volume Flow Rate of Fan [m3/sec]
        Real64 m_maxAirMassFlowRate; // Max flow rate of fan in kg/sec
                                     //	Real64 m_minAirMassFlowRate; // Min flow rate of fan in kg/sec
                                     //	int fanMinAirFracMethod; // parameter for what method is used for min flow fraction
                                     //	Real64 fanFixedMin; // Absolute minimum fan air flow [m3/s]
        Real64 m_inletAirTemp;
        Real64 m_outletAirTemp;
        Real64 m_inletAirHumRat;
        Real64 m_outletAirHumRat;
        Real64 m_inletAirEnthalpy;
        Real64 m_outletAirEnthalpy;
        bool m_objTurnFansOn;
        bool m_objTurnFansOff;
        bool m_objEnvrnFlag;  // initialize to true
        bool m_objSizingFlag; // initialize to true, set to false after sizing routine

        // report variables
        Real64 m_fanPower;       // Power of the Fan being Simulated [W]
        Real64 m_fanEnergy;      // Fan energy in [J]
                                 //	Real64 fanRuntimeFraction; // Fraction of the timestep that the fan operates
        Real64 m_deltaTemp;      // Temp Rise across the Fan [C]
        Real64 m_powerLossToAir; // fan heat gain into process air [W]
        std::vector<Real64> m_fanRunTimeFractionAtSpeed;
        // EMS related variables
        bool m_maxAirFlowRateEMSOverrideOn;      // if true, EMS wants to override fan size for Max Volume Flow Rate
        Real64 m_maxAirFlowRateEMSOverrideValue; // EMS value to use for override of  Max Volume Flow Rate
        bool m_eMSFanPressureOverrideOn;         // if true, then EMS is calling to override
        Real64 m_eMSFanPressureValue;            // EMS value for Delta Pressure Across the Fan [Pa]
        bool m_eMSFanEffOverrideOn;              // if true, then EMS is calling to override
        Real64 m_eMSFanEffValue;                 // EMS value for total efficiency of the Fan, fraction on 0..1
        bool m_eMSMaxMassFlowOverrideOn;         // if true, then EMS is calling to override mass flow
        Real64 m_eMSAirMassFlowValue;            // value EMS is directing to use [kg/s]

        bool m_faultyFilterFlag; // Indicate whether there is a fouling air filter corresponding to the fan
        int m_faultyFilterIndex; // Index of the fouling air filter corresponding to the fan
        // Mass Flow Rate Control Variables
        Real64 m_massFlowRateMaxAvail;
        Real64 m_massFlowRateMinAvail;
        Real64 m_rhoAirStdInit;
        //	bool oneTimePowerCurveCheck_; // one time flag used for error message
        Real64 m_designPointFEI; // Fan Energy Index for the fan at the design operating point

    }; // class FanSystem

    extern std::vector<std::unique_ptr<FanSystem>> fanObjs;

    void clearHVACFanObjects();

} // namespace HVACFan

} // namespace EnergyPlus
#endif // HVACFan_hh_INCLUDED_hh_INCLUDED<|MERGE_RESOLUTION|>--- conflicted
+++ resolved
@@ -75,11 +75,7 @@
 
     public: // Methods
         // Constructor
-<<<<<<< HEAD
-        FanSystem(IOFiles &ioFiles, std::string const &objectName);
-=======
         FanSystem(EnergyPlusData &state, std::string const &objectName);
->>>>>>> e7001b2e
 
         // Destructor
         ~FanSystem()
