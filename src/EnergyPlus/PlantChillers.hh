// EnergyPlus, Copyright (c) 1996-2022, The Board of Trustees of the University of Illinois,
// The Regents of the University of California, through Lawrence Berkeley National Laboratory
// (subject to receipt of any required approvals from the U.S. Dept. of Energy), Oak Ridge
// National Laboratory, managed by UT-Battelle, Alliance for Sustainable Energy, LLC, and other
// contributors. All rights reserved.
//
// NOTICE: This Software was developed under funding from the U.S. Department of Energy and the
// U.S. Government consequently retains certain rights. As such, the U.S. Government has been
// granted for itself and others acting on its behalf a paid-up, nonexclusive, irrevocable,
// worldwide license in the Software to reproduce, distribute copies to the public, prepare
// derivative works, and perform publicly and display publicly, and to permit others to do so.
//
// Redistribution and use in source and binary forms, with or without modification, are permitted
// provided that the following conditions are met:
//
// (1) Redistributions of source code must retain the above copyright notice, this list of
//     conditions and the following disclaimer.
//
// (2) Redistributions in binary form must reproduce the above copyright notice, this list of
//     conditions and the following disclaimer in the documentation and/or other materials
//     provided with the distribution.
//
// (3) Neither the name of the University of California, Lawrence Berkeley National Laboratory,
//     the University of Illinois, U.S. Dept. of Energy nor the names of its contributors may be
//     used to endorse or promote products derived from this software without specific prior
//     written permission.
//
// (4) Use of EnergyPlus(TM) Name. If Licensee (i) distributes the software in stand-alone form
//     without changes from the version obtained under this License, or (ii) Licensee makes a
//     reference solely to the software portion of its product, Licensee must refer to the
//     software as "EnergyPlus version X" software, where "X" is the version number Licensee
//     obtained under this License and may not use a different name for the software. Except as
//     specifically required in this Section (4), Licensee shall not use in a company name, a
//     product name, in advertising, publicity, or other promotional activities any name, trade
//     name, trademark, logo, or other designation of "EnergyPlus", "E+", "e+" or confusingly
//     similar designation, without the U.S. Department of Energy's prior written consent.
//
// THIS SOFTWARE IS PROVIDED BY THE COPYRIGHT HOLDERS AND CONTRIBUTORS "AS IS" AND ANY EXPRESS OR
// IMPLIED WARRANTIES, INCLUDING, BUT NOT LIMITED TO, THE IMPLIED WARRANTIES OF MERCHANTABILITY
// AND FITNESS FOR A PARTICULAR PURPOSE ARE DISCLAIMED. IN NO EVENT SHALL THE COPYRIGHT OWNER OR
// CONTRIBUTORS BE LIABLE FOR ANY DIRECT, INDIRECT, INCIDENTAL, SPECIAL, EXEMPLARY, OR
// CONSEQUENTIAL DAMAGES (INCLUDING, BUT NOT LIMITED TO, PROCUREMENT OF SUBSTITUTE GOODS OR
// SERVICES; LOSS OF USE, DATA, OR PROFITS; OR BUSINESS INTERRUPTION) HOWEVER CAUSED AND ON ANY
// THEORY OF LIABILITY, WHETHER IN CONTRACT, STRICT LIABILITY, OR TORT (INCLUDING NEGLIGENCE OR
// OTHERWISE) ARISING IN ANY WAY OUT OF THE USE OF THIS SOFTWARE, EVEN IF ADVISED OF THE
// POSSIBILITY OF SUCH DAMAGE.

#ifndef PlantChillers_hh_INCLUDED
#define PlantChillers_hh_INCLUDED

// ObjexxFCL Headers
#include <ObjexxFCL/Array1D.hh>

// EnergyPlus Headers
#include <EnergyPlus/Data/BaseData.hh>
#include <EnergyPlus/DataBranchAirLoopPlant.hh>
#include <EnergyPlus/DataGlobals.hh>
#include <EnergyPlus/EnergyPlus.hh>
#include <EnergyPlus/Plant/DataPlant.hh>
#include <EnergyPlus/PlantComponent.hh>

namespace EnergyPlus {

// Forward declarations
struct EnergyPlusData;

namespace PlantChillers {

    struct BaseChillerSpecs : PlantComponent // NOTE: This base class is abstract, derived classes must override pure virtual methods
    {
        // Members
        std::string Name;      // user identifier
        Real64 MinPartLoadRat; // (GT MIN) min allowed operating frac full load
        Real64 MaxPartLoadRat; // (GT MAX) max allowed operating frac full load
        Real64 OptPartLoadRat; // (GT BEST) optimal operating frac full load
        Real64 TempDesCondIn;  // C - (GT ADJTC(1)The design secondary loop fluid
        // temperature at the chiller condenser side inlet
<<<<<<< HEAD
        Real64 TempRiseCoef;                    // (GT ADJTC(2)) correction factor for off ChillDesign oper.
        Real64 TempDesEvapOut;                  // C - (GT ADJTC(3)The design primary loop fluid
        DataPlant::CondenserType CondenserType; // Type of Condenser - Air or Water Cooled
        Real64 NomCap;                          // design nominal capacity of chiller
        bool NomCapWasAutoSized;                // true if NomCap was autosize on input
        Real64 COP;                             // COP
        DataPlant::FlowMode FlowMode;           // one of 3 modes for component flow during operation
        bool ModulatedFlowSetToLoop;            // True if the setpoint is missing at the outlet node
        bool ModulatedFlowErrDone;              // true if setpoint warning issued
        bool HRSPErrDone;                       // TRUE if set point warning issued for heat recovery loop
        int EvapInletNodeNum;                   // Node number on the inlet side of the plant
        int EvapOutletNodeNum;                  // Node number on the outlet side of the plant
        int CondInletNodeNum;                   // Node number on the inlet side of the condenser
        int CondOutletNodeNum;                  // Node number on the outlet side of the condenser
        Real64 EvapVolFlowRate;                 // m**3/s - design nominal water volumetric flow rate through the evaporator
        bool EvapVolFlowRateWasAutoSized;       // true if autosized design evap flow rate on input
        Real64 EvapMassFlowRateMax;             // kg/s - design water mass flow rate through evaporator
        Real64 CondVolFlowRate;                 // m**3/s - design nominal water volumetric flow rate through the condenser
        bool CondVolFlowRateWasAutoSized;       // true if previous was autosized
        Real64 CondMassFlowRateMax;             // kg/s - design water mass flow rate through condenser
        PlantLocation CWPlantLoc{};                          // chilled water plant loop component index
        PlantLocation CDPlantLoc{};                          // condenser water plant loop component index
        Real64 SizFac;                          // sizing factor
        Real64 BasinHeaterPowerFTempDiff;       // Basin heater capacity per degree C below setpoint (W/C)
        Real64 BasinHeaterSetPointTemp;         // Setpoint temperature for basin heater operation (C)
        int BasinHeaterSchedulePtr;             // Pointer to basin heater schedule
        int ErrCount1;                          // for recurring error messages
        int ErrCount2;                          // for recurring error messages
        std::string MsgBuffer1;                 // - buffer to print warning messages on following time step
        std::string MsgBuffer2;                 // - buffer to print warning messages on following time step
        Real64 MsgDataLast;                     // value of data when warning occurred (passed to Recurring Warn)
        bool PrintMessage;                      // logical to determine if message is valid
        int MsgErrorCount;                      // number of occurrences of warning
=======
        Real64 TempRiseCoef;                       // (GT ADJTC(2)) correction factor for off ChillDesign oper.
        Real64 TempDesEvapOut;                     // C - (GT ADJTC(3)The design primary loop fluid
        DataPlant::CondenserType CondenserType;    // Type of Condenser - Air or Water Cooled
        Real64 NomCap;                             // design nominal capacity of chiller
        bool NomCapWasAutoSized;                   // true if NomCap was autosize on input
        Real64 COP;                                // COP
        DataPlant::FlowMode FlowMode;              // one of 3 modes for component flow during operation
        bool ModulatedFlowSetToLoop;               // True if the setpoint is missing at the outlet node
        bool ModulatedFlowErrDone;                 // true if setpoint warning issued
        bool HRSPErrDone;                          // TRUE if set point warning issued for heat recovery loop
        int EvapInletNodeNum;                      // Node number on the inlet side of the plant
        int EvapOutletNodeNum;                     // Node number on the outlet side of the plant
        int CondInletNodeNum;                      // Node number on the inlet side of the condenser
        int CondOutletNodeNum;                     // Node number on the outlet side of the condenser
        Real64 EvapVolFlowRate;                    // m**3/s - design nominal water volumetric flow rate through the evaporator
        bool EvapVolFlowRateWasAutoSized;          // true if autosized design evap flow rate on input
        Real64 EvapMassFlowRateMax;                // kg/s - design water mass flow rate through evaporator
        Real64 CondVolFlowRate;                    // m**3/s - design nominal water volumetric flow rate through the condenser
        bool CondVolFlowRateWasAutoSized;          // true if previous was autosized
        Real64 CondMassFlowRateMax;                // kg/s - design water mass flow rate through condenser
        int CWLoopNum;                             // chilled water plant loop index number
        DataPlant::LoopSideLocation CWLoopSideNum; // chilled water plant loop side index
        int CWBranchNum;                           // chilled water plant loop branch index
        int CWCompNum;                             // chilled water plant loop component index
        int CDLoopNum;                             // condenser water plant loop index number
        DataPlant::LoopSideLocation CDLoopSideNum; // condenser water plant loop side index
        int CDBranchNum;                           // condenser water plant loop branch index
        int CDCompNum;                             // condenser water plant loop component index
        Real64 SizFac;                             // sizing factor
        Real64 BasinHeaterPowerFTempDiff;          // Basin heater capacity per degree C below setpoint (W/C)
        Real64 BasinHeaterSetPointTemp;            // Setpoint temperature for basin heater operation (C)
        int BasinHeaterSchedulePtr;                // Pointer to basin heater schedule
        int ErrCount1;                             // for recurring error messages
        int ErrCount2;                             // for recurring error messages
        std::string MsgBuffer1;                    // - buffer to print warning messages on following time step
        std::string MsgBuffer2;                    // - buffer to print warning messages on following time step
        Real64 MsgDataLast;                        // value of data when warning occurred (passed to Recurring Warn)
        bool PrintMessage;                         // logical to determine if message is valid
        int MsgErrorCount;                         // number of occurrences of warning
>>>>>>> e9805f76
        bool CheckEquipName;
        bool PossibleSubcooling; // flag to indicate chiller is doing less cooling that requested
        int CondMassFlowIndex;
        // Operational fault parameters
        bool FaultyChillerSWTFlag;         // True if the chiller has SWT sensor fault
        int FaultyChillerSWTIndex;         // Index of the fault object corresponding to the chiller
        Real64 FaultyChillerSWTOffset;     // Chiller SWT sensor offset
        bool FaultyChillerFoulingFlag;     // True if the chiller has fouling fault
        int FaultyChillerFoulingIndex;     // Index of the fault object corresponding to the chiller
        Real64 FaultyChillerFoulingFactor; // Chiller fouling factor
        bool MyFlag;
        bool MyEnvrnFlag;
        Real64 TimeStepSysLast;
        Real64 CurrentEndTimeLast;
        Real64 CondMassFlowRate;  // Kg/s - condenser mass flow rate, water side
        Real64 EvapMassFlowRate;  // Kg/s - evaporator mass flow rate, water side
        Real64 CondOutletTemp;    // C - condenser outlet temperature, air or water side
        Real64 EvapOutletTemp;    // C - evaporator outlet temperature, water side
        Real64 QEvaporator;       // W - rate of heat transfer to the evaporator coil
        Real64 QCondenser;        // W - rate of heat transfer to the condenser coil
        Real64 Energy;            // J - chiller energy use
        Real64 EvaporatorEnergy;  // J - rate of heat transfer to the evaporator coil
        Real64 CondenserEnergy;   // J - rate of heat transfer to the condenser coil
        Real64 QHeatRecovered;    // W - rate of heat transfer to the Heat Recovery coil
        Real64 HeatRecOutletTemp; // C - Heat Rec outlet temperature, water side
        Real64 AvgCondSinkTemp;   // condenser temperature value for use in curves [C]
        Real64 BasinHeaterPower;  // Basin heater power (W)
        Real64 Power;
        Real64 CondInletTemp;
        Real64 EvapInletTemp;
        Real64 BasinHeaterConsumption; // Basin heater energy consumption (J)
        DataPlant::PlantEquipmentType ChillerType;

        // Default Constructor
        BaseChillerSpecs()
            : MinPartLoadRat(0.0), MaxPartLoadRat(1.0), OptPartLoadRat(1.0), TempDesCondIn(0.0), TempRiseCoef(0.0), TempDesEvapOut(0.0),
              CondenserType(DataPlant::CondenserType::WaterCooled), NomCap(0.0), NomCapWasAutoSized(false), COP(0.0),
              FlowMode(DataPlant::FlowMode::Invalid), ModulatedFlowSetToLoop(false), ModulatedFlowErrDone(false), HRSPErrDone(false),
              EvapInletNodeNum(0), EvapOutletNodeNum(0), CondInletNodeNum(0), CondOutletNodeNum(0), EvapVolFlowRate(0.0),
              EvapVolFlowRateWasAutoSized(false), EvapMassFlowRateMax(0.0), CondVolFlowRate(0.0), CondVolFlowRateWasAutoSized(false),
<<<<<<< HEAD
              CondMassFlowRateMax(0.0), CWPlantLoc{}, CDPlantLoc{}, SizFac(0.0), BasinHeaterPowerFTempDiff(0.0), BasinHeaterSetPointTemp(0.0), BasinHeaterSchedulePtr(0), ErrCount1(0),
              ErrCount2(0), MsgDataLast(0.0), PrintMessage(false), MsgErrorCount(0), CheckEquipName(true), PossibleSubcooling(false),
              CondMassFlowIndex(0), FaultyChillerSWTFlag(false), FaultyChillerSWTIndex(0), FaultyChillerSWTOffset(0.0),
              FaultyChillerFoulingFlag(false), FaultyChillerFoulingIndex(0), FaultyChillerFoulingFactor(1.0), MyFlag(true), MyEnvrnFlag(true),
              TimeStepSysLast(0.0), CurrentEndTimeLast(0.0), CondMassFlowRate(0.0), EvapMassFlowRate(0.0), CondOutletTemp(0.0),
              EvapOutletTemp(0.0),    // C - evaporator outlet temperature, water side
              QEvaporator(0.0),       // W - rate of heat transfer to the evaporator coil
              QCondenser(0.0),        // W - rate of heat transfer to the condenser coil
              Energy(0.0),            // J - chiller energy use
              EvaporatorEnergy(0.0),  // J - rate of heat transfer to the evaporator coil
              CondenserEnergy(0.0),   // J - rate of heat transfer to the condenser coil
              QHeatRecovered(0.0),    // W - rate of heat transfer to the Heat Recovery coil
              HeatRecOutletTemp(0.0), // C - Heat Rec outlet temperature, water side
              AvgCondSinkTemp(0.0),   // condenser temperature value for use in curves [C]
              BasinHeaterPower(0.0),  // Basin heater power (W)
=======
              CondMassFlowRateMax(0.0), CWLoopNum(0), CWLoopSideNum(DataPlant::LoopSideLocation::Invalid), CWBranchNum(0), CWCompNum(0), CDLoopNum(0),
              CDLoopSideNum(DataPlant::LoopSideLocation::Invalid), CDBranchNum(0), CDCompNum(0), SizFac(0.0), BasinHeaterPowerFTempDiff(0.0),
              BasinHeaterSetPointTemp(0.0), BasinHeaterSchedulePtr(0), ErrCount1(0), ErrCount2(0), MsgDataLast(0.0), PrintMessage(false),
              MsgErrorCount(0), CheckEquipName(true), PossibleSubcooling(false), CondMassFlowIndex(0), FaultyChillerSWTFlag(false),
              FaultyChillerSWTIndex(0), FaultyChillerSWTOffset(0.0), FaultyChillerFoulingFlag(false), FaultyChillerFoulingIndex(0),
              FaultyChillerFoulingFactor(1.0), MyFlag(true), MyEnvrnFlag(true), TimeStepSysLast(0.0), CurrentEndTimeLast(0.0), CondMassFlowRate(0.0),
              EvapMassFlowRate(0.0), CondOutletTemp(0.0), EvapOutletTemp(0.0), // C - evaporator outlet temperature, water side
              QEvaporator(0.0),                                                // W - rate of heat transfer to the evaporator coil
              QCondenser(0.0),                                                 // W - rate of heat transfer to the condenser coil
              Energy(0.0),                                                     // J - chiller energy use
              EvaporatorEnergy(0.0),                                           // J - rate of heat transfer to the evaporator coil
              CondenserEnergy(0.0),                                            // J - rate of heat transfer to the condenser coil
              QHeatRecovered(0.0),                                             // W - rate of heat transfer to the Heat Recovery coil
              HeatRecOutletTemp(0.0),                                          // C - Heat Rec outlet temperature, water side
              AvgCondSinkTemp(0.0),                                            // condenser temperature value for use in curves [C]
              BasinHeaterPower(0.0),                                           // Basin heater power (W)
>>>>>>> e9805f76
              Power(0.0), CondInletTemp(0.0), EvapInletTemp(0.0), BasinHeaterConsumption(0.0), ChillerType(DataPlant::PlantEquipmentType::Invalid)

        {
        }

        void getDesignCapacities(EnergyPlusData &state,
                                 [[maybe_unused]] const PlantLocation &calledFromLocation,
                                 [[maybe_unused]] Real64 &MaxLoad,
                                 [[maybe_unused]] Real64 &MinLoad,
                                 [[maybe_unused]] Real64 &OptLoad) override;

        void getSizingFactor([[maybe_unused]] Real64 &SizFac) override;

        void onInitLoopEquip([[maybe_unused]] EnergyPlusData &state, [[maybe_unused]] const PlantLocation &calledFromLocation) override;

        void getDesignTemperatures([[maybe_unused]] Real64 &TempDesCondIn, [[maybe_unused]] Real64 &TempDesEvapOut) override;

        virtual void initialize(EnergyPlusData &state, bool RunFlag, Real64 MyLoad) = 0;

        virtual void size(EnergyPlusData &state) = 0;
    };

    struct ElectricChillerSpecs : BaseChillerSpecs
    {
        // Members
        // temperature at the chiller evaporator side outlet
        Array1D<Real64> CapRatCoef;                // (Electric RCAVC() ) coeff of cap ratio poly fit
        Array1D<Real64> PowerRatCoef;              // (Electric ADJEC() ) coeff of power rat poly fit
        Array1D<Real64> FullLoadCoef;              // (Electric RPWRC() ) coeff of full load poly. fit
        Real64 TempLowLimitEvapOut;                // C - low temperature shut off
        Real64 DesignHeatRecVolFlowRate;           // m3/s, Design Water mass flow rate through heat recovery loop
        bool DesignHeatRecVolFlowRateWasAutoSized; // true if previous was input autosize.
        Real64 DesignHeatRecMassFlowRate;          // kg/s, Design Water mass flow rate through heat recovery loop
        bool HeatRecActive;                        // True entered Heat Rec Vol Flow Rate >0
        int HeatRecInletNodeNum;                   // Node number on the heat recovery inlet side of the condenser
        int HeatRecOutletNodeNum;                  // Node number on the heat recovery outlet side of the condenser
        Real64 HeatRecCapacityFraction;            // user input for heat recovery capacity fraction []
        Real64 HeatRecMaxCapacityLimit;            // Capacity limit for Heat recovery, one time calc [W]
        int HeatRecSetPointNodeNum;                // index for system node with the heat recover leaving setpoint
        int HeatRecInletLimitSchedNum;             // index for schedule for the inlet high limit for heat recovery operation
<<<<<<< HEAD
        PlantLocation HRPlantLoc{};                             // heat recovery water plant loop component index
=======
        int HRLoopNum;                             // heat recovery water plant loop side index
        DataPlant::LoopSideLocation HRLoopSideNum; // heat recovery water plant loop side index
        int HRBranchNum;                           // heat recovery water plant loop branch index
        int HRCompNum;                             // heat recovery water plant loop component index
>>>>>>> e9805f76
        std::string EndUseSubcategory;             // identifier use for the end use subcategory
        Real64 CondOutletHumRat;                   // kg/kg - condenser outlet humditiy ratio, air side
        Real64 ActualCOP;
        Real64 QHeatRecovery;
        Real64 EnergyHeatRecovery;
        Real64 HeatRecInletTemp;
        Real64 HeatRecOutletTemp;
        Real64 HeatRecMdot;
        Real64 ChillerCondAvgTemp; // the effective condenser temperature for chiller performance [C]

        // Default Constructor
        ElectricChillerSpecs()
            : CapRatCoef(3, 0.0), PowerRatCoef(3, 0.0), FullLoadCoef(3, 0.0), TempLowLimitEvapOut(0.0), DesignHeatRecVolFlowRate(0.0),
              DesignHeatRecVolFlowRateWasAutoSized(false), DesignHeatRecMassFlowRate(0.0), HeatRecActive(false), HeatRecInletNodeNum(0),
              HeatRecOutletNodeNum(0), HeatRecCapacityFraction(0.0), HeatRecMaxCapacityLimit(0.0), HeatRecSetPointNodeNum(0),
<<<<<<< HEAD
              HeatRecInletLimitSchedNum(0), HRPlantLoc{}, CondOutletHumRat(0.0), ActualCOP(0.0),
              QHeatRecovery(0.0), EnergyHeatRecovery(0.0), HeatRecInletTemp(0.0), HeatRecOutletTemp(0.0), HeatRecMdot(0.0), ChillerCondAvgTemp(0.0)
=======
              HeatRecInletLimitSchedNum(0), HRLoopNum(0), HRLoopSideNum(DataPlant::LoopSideLocation::Invalid), HRBranchNum(0), HRCompNum(0),
              CondOutletHumRat(0.0), ActualCOP(0.0), QHeatRecovery(0.0), EnergyHeatRecovery(0.0), HeatRecInletTemp(0.0), HeatRecOutletTemp(0.0),
              HeatRecMdot(0.0), ChillerCondAvgTemp(0.0)
>>>>>>> e9805f76
        {
        }

        static void getInput(EnergyPlusData &state);

        void setupOutputVariables(EnergyPlusData &state);

        static ElectricChillerSpecs *factory(EnergyPlusData &state, std::string const &chillerName);

        void simulate([[maybe_unused]] EnergyPlusData &state,
                      const PlantLocation &calledFromLocation,
                      bool FirstHVACIteration,
                      Real64 &CurLoad,
                      bool RunFlag) override;

        void initialize(EnergyPlusData &state, bool RunFlag, Real64 MyLoad) override;

        void size(EnergyPlusData &state) override;

        void calculate(EnergyPlusData &state,
                       Real64 &MyLoad,                                   // operating load
                       bool RunFlag,                                     // TRUE when chiller operating
                       DataBranchAirLoopPlant::ControlType EquipFlowCtrl // Flow control mode for the equipment
        );

        void update(EnergyPlusData &state,
                    Real64 MyLoad, // current load
                    bool RunFlag   // TRUE if chiller operating
        );

        void calcHeatRecovery(EnergyPlusData &state,
                              Real64 &QCond,        // current condenser load
                              Real64 CondMassFlow,  // current condenser Mass Flow
                              Real64 condInletTemp, // current condenser Inlet Temp
                              Real64 &QHeatRec      // amount of heat recovered
        );

        void oneTimeInit(EnergyPlusData &state) override;
    };

    struct EngineDrivenChillerSpecs : BaseChillerSpecs
    {
        // Members
        std::string FuelType; // Type of Fuel - DIESEL, GASOLINE, GAS
        // temperature at the chiller evaporator side outlet
        Array1D<Real64> CapRatCoef;                // (EngineDriven RCAVC() ) coeff of cap ratio poly fit
        Array1D<Real64> PowerRatCoef;              // (EngineDriven ADJEC() ) coeff of power rat poly fit
        Array1D<Real64> FullLoadCoef;              // (EngineDriven RPWRC() ) coeff of full load poly. fit
        Real64 TempLowLimitEvapOut;                // C - low temperature shut off
        int ClngLoadtoFuelCurve;                   // Coeff of Shaft Power to Fuel Energy Input Coeff Poly Fit
        int RecJacHeattoFuelCurve;                 // Curve Index for Ratio of Recoverable Jacket Heat to
        int RecLubeHeattoFuelCurve;                // Curve Index for Ratio of Recoverable Lube Oil Heat to
        int TotExhausttoFuelCurve;                 // Curve Index for Total Exhaust heat Input to Fuel Energy Input Coeffs Poly Fit
        Real64 ExhaustTemp;                        // (TEXDC) Exhaust Gas Temp to Fuel Energy Input
        int ExhaustTempCurve;                      // Curve Index for Exhaust Gas Temp to Fuel Energy Input Coeffs Poly Fit
        Real64 UA;                                 // (UACDC) exhaust gas Heat Exchanger UA to Capacity
        Array1D<Real64> UACoef;                    // Heat Exchanger UA Coeffs Poly Fit
        Real64 MaxExhaustperPowerOutput;           // MAX EXHAUST FLOW PER W DSL POWER OUTPUT COEFF
        Real64 DesignMinExitGasTemp;               // Steam Saturation Temperature
        Real64 FuelHeatingValue;                   // Heating Value of Fuel in kJ/kg
        Real64 DesignHeatRecVolFlowRate;           // m3/s, Design Water mass flow rate through heat recovery loop
        bool DesignHeatRecVolFlowRateWasAutoSized; // true if user input was autosize for heat recover design flow rate
        Real64 DesignHeatRecMassFlowRate;          // kg/s, Design Water mass flow rate through heat recovery loop
        bool HeatRecActive;                        // True entered Heat Rec Vol Flow Rate >0
        int HeatRecInletNodeNum;                   // Node number on the heat recovery inlet side of the condenser
        int HeatRecOutletNodeNum;                  // Node number on the heat recovery outlet side of the condenser
        Real64 HeatRecCapacityFraction;            // user input for heat recovery capacity fraction []
        Real64 HeatRecMaxTemp;                     // Max Temp that can be produced in heat recovery
<<<<<<< HEAD
        PlantLocation HRPlantLoc;                             // heat recovery water plant loop component index
=======
        int HRLoopNum;                             // heat recovery water plant loop side index
        DataPlant::LoopSideLocation HRLoopSideNum; // heat recovery water plant loop side index
        int HRBranchNum;                           // heat recovery water plant loop branch index
        int HRCompNum;                             // heat recovery water plant loop component index
>>>>>>> e9805f76

        // engine driven:
        Real64 HeatRecInletTemp;    // Inlet Temperature of the heat recovery fluid
        Real64 HeatRecMdotActual;   // Heat Recovery Loop Mass flow rate
        Real64 QTotalHeatRecovered; // total heat recovered (W)
        Real64 QJacketRecovered;    // heat recovered from jacket (W)
        Real64 QLubeOilRecovered;   // heat recovered from lube (W)
        Real64 QExhaustRecovered;   // exhaust gas heat recovered (W)
        Real64 FuelEnergyUseRate;   // Fuel Energy used (W)
        Real64 TotalHeatEnergyRec;  // total heat recovered (J)
        Real64 JacketEnergyRec;     // heat recovered from jacket (J)
        Real64 LubeOilEnergyRec;    // heat recovered from lube (J)
        Real64 ExhaustEnergyRec;    // exhaust gas heat recovered (J)
        Real64 FuelEnergy;          // Fuel Energy used (J)
        Real64 FuelMdot;            // Fuel Amount used (Kg/s)
        Real64 ExhaustStackTemp;    // Exhaust Stack Temperature (C)

        Real64 HeatRecOutletTemp; // Heat Recovery Loop Outlet Temperature (C)
        Real64 HeatRecMdot;       // Heat Recovery Loop Mass flow rate (kg/s)
        Real64 FuelCOP;           // Fuel COP [delivered cooling rate/fuel energy input rate] (W/W)

        // Default Constructor
        EngineDrivenChillerSpecs()
            : CapRatCoef(3, 0.0), PowerRatCoef(3, 0.0), FullLoadCoef(3, 0.0), TempLowLimitEvapOut(0.0), ClngLoadtoFuelCurve(0),
              RecJacHeattoFuelCurve(0), RecLubeHeattoFuelCurve(0), TotExhausttoFuelCurve(0), ExhaustTemp(0.0), ExhaustTempCurve(0), UA(0.0),
              UACoef(2, 0.0), MaxExhaustperPowerOutput(0.0), DesignMinExitGasTemp(0.0), FuelHeatingValue(0.0), DesignHeatRecVolFlowRate(0.0),
              DesignHeatRecVolFlowRateWasAutoSized(false), DesignHeatRecMassFlowRate(0.0), HeatRecActive(false), HeatRecInletNodeNum(0),
<<<<<<< HEAD
              HeatRecOutletNodeNum(0), HeatRecCapacityFraction(0.0), HeatRecMaxTemp(0.0), HRPlantLoc{}, HeatRecInletTemp(0.0), HeatRecMdotActual(0.0), QTotalHeatRecovered(0.0), QJacketRecovered(0.0),
=======
              HeatRecOutletNodeNum(0), HeatRecCapacityFraction(0.0), HeatRecMaxTemp(0.0), HRLoopNum(0),
              HRLoopSideNum(DataPlant::LoopSideLocation::Invalid), HRBranchNum(0), HRCompNum(0), HeatRecInletTemp(0.0), HeatRecMdotActual(0.0),
              QTotalHeatRecovered(0.0), QJacketRecovered(0.0),
>>>>>>> e9805f76

              // engine driven:
              QLubeOilRecovered(0.0), QExhaustRecovered(0.0), FuelEnergyUseRate(0.0), TotalHeatEnergyRec(0.0), JacketEnergyRec(0.0),
              LubeOilEnergyRec(0.0), ExhaustEnergyRec(0.0), FuelEnergy(0.0), FuelMdot(0.0), ExhaustStackTemp(0.0), HeatRecOutletTemp(0.0),
              HeatRecMdot(0.0), FuelCOP(0.0)
        {
        }

        static EngineDrivenChillerSpecs *factory(EnergyPlusData &state, std::string const &chillerName);

        static void getInput(EnergyPlusData &state);

        void simulate([[maybe_unused]] EnergyPlusData &state,
                      const PlantLocation &calledFromLocation,
                      bool FirstHVACIteration,
                      Real64 &CurLoad,
                      bool RunFlag) override;

        void setupOutputVariables(EnergyPlusData &state);

        void initialize(EnergyPlusData &state, bool RunFlag, Real64 MyLoad) override;

        void size(EnergyPlusData &state) override;

        void calculate(EnergyPlusData &state,
                       Real64 &MyLoad,                                   // operating load
                       bool RunFlag,                                     // TRUE when chiller operating
                       DataBranchAirLoopPlant::ControlType EquipFlowCtrl // Flow control mode for the equipment
        );

        void calcHeatRecovery(EnergyPlusData &state,
                              Real64 EnergyRecovered, // Amount of heat recovered
                              Real64 &HeatRecRatio    // Max Heat recovery ratio
        );

        void update(EnergyPlusData &state,
                    Real64 MyLoad, // current load
                    bool RunFlag   // TRUE if chiller operating
        );

        void oneTimeInit(EnergyPlusData &state) override;
    };

    struct GTChillerSpecs : BaseChillerSpecs
    {
        // Members
        std::string FuelType;         // Type of Fuel - DIESEL, GASOLINE, GAS
        Array1D<Real64> CapRatCoef;   // (GT RCAVC() ) coeff of cap ratio poly fit
        Array1D<Real64> PowerRatCoef; // (GT ADJEC() ) coeff of power rat poly fit
        Array1D<Real64> FullLoadCoef; // (GT RPWRC() ) coeff of full load poly. fit
        Real64 TempLowLimitEvapOut;   // C - low temperature shut off
        // "special" GT chiller input parameters
        Real64 FuelEnergyIn;                      // (EFUEL) Amount of Fuel Energy Required to run gas turbine
        Array1D<Real64> PLBasedFuelInputCoef;     // (FUL1GC) Part Load Ratio Based Fuel Input Coefficients Poly Fit
        Array1D<Real64> TempBasedFuelInputCoef;   // (FUL2GC) Ambient Temperature Based Fuel Input Coeff Poly Fit
        Real64 ExhaustFlow;                       // (FEX) Exhaust Gas Flow Rate cubic meters per second
        Array1D<Real64> ExhaustFlowCoef;          // (FEXGC) Exhaust Gas Flow Rate Input Coef Poly Fit
        Real64 ExhaustTemp;                       // (TEX) Exhaust Gas Temperature in C
        Array1D<Real64> PLBasedExhaustTempCoef;   // (TEX1GC) Part Load Ratio Based Exhaust Temperature Input Coeffs Poly Fit
        Array1D<Real64> TempBasedExhaustTempCoef; // (TEX2GC) Ambient Temperature Based Exhaust Gas Temp to
        // Fuel Energy Input Coeffs Poly Fit
        Real64 HeatRecLubeEnergy;                  // (ELUBE) Recoverable Lube Oil Energy
        Real64 HeatRecLubeRate;                    // (ELUBE) Recoverable Lube Oil Rate of Recovery (W)
        Array1D<Real64> HeatRecLubeEnergyCoef;     // (ELUBEGC)  Recoverable Lube Oil Energy Input Coef Poly Fit
        Real64 UAtoCapRat;                         // (UACGC) Heat Exchanger UA to Capacity
        Array1D<Real64> UAtoCapCoef;               // Heat Exchanger UA to Capacity Coeffs Poly Fit
        Real64 GTEngineCapacity;                   // Capacity of GT Unit attached to Chiller
        bool GTEngineCapacityWasAutoSized;         // true if previous field was autosize on inpt
        Real64 MaxExhaustperGTPower;               // Max Exhaust Flow per KW Power Out
        Real64 DesignSteamSatTemp;                 // Steam Saturation Temperature
        Real64 ExhaustStackTemp;                   // Temperature of Exhaust Gases
        int HeatRecInletNodeNum;                   // Node number on the heat recovery inlet side of the condenser
        int HeatRecOutletNodeNum;                  // Node number on the heat recovery outlet side of the condenser
        Real64 HeatRecInletTemp;                   // Inlet Temperature of the heat recovery fluid
        Real64 HeatRecOutletTemp;                  // Outlet Temperature of the heat recovery fluid
        Real64 HeatRecMdot;                        // Heat Recovery Loop Mass flow rate
        Real64 DesignHeatRecVolFlowRate;           // m3/s, Design Water mass flow rate through heat recovery loop
        bool DesignHeatRecVolFlowRateWasAutoSized; // true if previous field was autosize on input
        Real64 DesignHeatRecMassFlowRate;          // kg/s, Design Water mass flow rate through heat recovery loop
        bool HeatRecActive;                        // True entered Heat Rec Vol Flow Rate >0
        Real64 FuelHeatingValue;                   // Heating Value of Fuel in kJ/kg
        Real64 HeatRecCapacityFraction;            // user input for heat recovery capacity fraction []
        Real64 engineCapacityScalar;               // user input for engine efficiency for sizing GTEngineCapacity []
        Real64 HeatRecMaxTemp;                     // Max Temp that can be produced in heat recovery
<<<<<<< HEAD
        PlantLocation HRPlantLoc;                             // heat recovery water plant loop component index
=======
        int HRLoopNum;                             // heat recovery water plant loop side index
        DataPlant::LoopSideLocation HRLoopSideNum; // heat recovery water plant loop side index
        int HRBranchNum;                           // heat recovery water plant loop branch index
        int HRCompNum;                             // heat recovery water plant loop component index
>>>>>>> e9805f76

        Real64 FuelEnergyUsed;     // Fuel Energy used
        Real64 FuelEnergyUsedRate; // Fuel energy used rate (fuel consumption rate)
        Real64 FuelMassUsed;       // Fuel Amount used
        Real64 FuelMassUsedRate;   // Fuel amount used (fuel Mass consumption rate)
        Real64 FuelCOP;            // Fuel coefficient of performance (Qevap/FuelEnergyUsedRate)

        // Default Constructor
        GTChillerSpecs()
            : CapRatCoef(3, 0.0), PowerRatCoef(3, 0.0), FullLoadCoef(3, 0.0), TempLowLimitEvapOut(0.0), FuelEnergyIn(0.0),
              PLBasedFuelInputCoef(3, 0.0), TempBasedFuelInputCoef(3, 0.0), ExhaustFlow(0.0), ExhaustFlowCoef(3, 0.0), ExhaustTemp(0.0),
              PLBasedExhaustTempCoef(3, 0.0), TempBasedExhaustTempCoef(3, 0.0), HeatRecLubeEnergy(0.0), HeatRecLubeRate(0.0),
              HeatRecLubeEnergyCoef(3, 0.0), UAtoCapRat(0.0), UAtoCapCoef(3, 0.0), GTEngineCapacity(0.0), GTEngineCapacityWasAutoSized(false),
              MaxExhaustperGTPower(0.0), DesignSteamSatTemp(0.0), ExhaustStackTemp(0.0), HeatRecInletNodeNum(0), HeatRecOutletNodeNum(0),
              HeatRecInletTemp(0.0), HeatRecOutletTemp(0.0), HeatRecMdot(0.0), DesignHeatRecVolFlowRate(0.0),
              DesignHeatRecVolFlowRateWasAutoSized(false), DesignHeatRecMassFlowRate(0.0), HeatRecActive(false), FuelHeatingValue(0.0),
<<<<<<< HEAD
              HeatRecCapacityFraction(0.0), engineCapacityScalar(0.35), HeatRecMaxTemp(0.0), HRPlantLoc{}, FuelEnergyUsed(0.0), FuelEnergyUsedRate(0.0), FuelMassUsed(0.0), FuelMassUsedRate(0.0), FuelCOP(0.0)
=======
              HeatRecCapacityFraction(0.0), engineCapacityScalar(0.35), HeatRecMaxTemp(0.0), HRLoopNum(0),
              HRLoopSideNum(DataPlant::LoopSideLocation::Invalid), HRBranchNum(0), HRCompNum(0), FuelEnergyUsed(0.0), FuelEnergyUsedRate(0.0),
              FuelMassUsed(0.0), FuelMassUsedRate(0.0), FuelCOP(0.0)
>>>>>>> e9805f76
        {
        }

        static GTChillerSpecs *factory(EnergyPlusData &state, std::string const &chillerName);

        static void getInput(EnergyPlusData &state);

        void simulate([[maybe_unused]] EnergyPlusData &state,
                      const PlantLocation &calledFromLocation,
                      bool FirstHVACIteration,
                      Real64 &CurLoad,
                      bool RunFlag) override;

        void setupOutputVariables(EnergyPlusData &state);

        void initialize(EnergyPlusData &state, bool RunFlag, Real64 MyLoad) override;

        void size(EnergyPlusData &state) override;

        void calculate(EnergyPlusData &state,
                       Real64 &MyLoad,                                   // operating load
                       bool RunFlag,                                     // TRUE when chiller operating
                       DataBranchAirLoopPlant::ControlType EquipFlowCtrl // Flow control mode for the equipment
        );

        void update(EnergyPlusData &state,
                    Real64 MyLoad, // current load
                    bool RunFlag   // TRUE if chiller operating
        );

        void oneTimeInit(EnergyPlusData &state) override;
    };

    struct ConstCOPChillerSpecs : BaseChillerSpecs
    {
        // Members
        Real64 ActualCOP;

        // Default Constructor
        ConstCOPChillerSpecs() : ActualCOP(0.0)
        {
        }

        static ConstCOPChillerSpecs *factory(EnergyPlusData &state, std::string const &chillerName);

        static void getInput(EnergyPlusData &state);

        void simulate([[maybe_unused]] EnergyPlusData &state,
                      const PlantLocation &calledFromLocation,
                      bool FirstHVACIteration,
                      Real64 &CurLoad,
                      bool RunFlag) override;

        void setupOutputVariables(EnergyPlusData &state);

        void initialize(EnergyPlusData &state, bool RunFlag, Real64 MyLoad) override;

        void size(EnergyPlusData &state) override;

        void calculate(EnergyPlusData &state, Real64 &MyLoad, bool RunFlag, DataBranchAirLoopPlant::ControlType EquipFlowCtrl);

        void update(EnergyPlusData &state, Real64 MyLoad, bool RunFlag);

        void oneTimeInit(EnergyPlusData &state) override;
    };

} // namespace PlantChillers

struct PlantChillersData : BaseGlobalStruct
{

    int NumElectricChillers = 0;
    int NumEngineDrivenChillers = 0;
    int NumGTChillers = 0;
    int NumConstCOPChillers = 0;

    bool GetEngineDrivenInput = true;
    bool GetElectricInput = true;
    bool GetGasTurbineInput = true;
    bool GetConstCOPInput = true;

    EPVector<PlantChillers::ElectricChillerSpecs> ElectricChiller;
    EPVector<PlantChillers::EngineDrivenChillerSpecs> EngineDrivenChiller;
    EPVector<PlantChillers::GTChillerSpecs> GTChiller;
    EPVector<PlantChillers::ConstCOPChillerSpecs> ConstCOPChiller;

    void clear_state() override
    {
        NumElectricChillers = 0;
        NumEngineDrivenChillers = 0;
        NumGTChillers = 0;
        NumConstCOPChillers = 0;
        GetEngineDrivenInput = true;
        GetElectricInput = true;
        GetGasTurbineInput = true;
        GetConstCOPInput = true;
        ElectricChiller.deallocate();
        EngineDrivenChiller.deallocate();
        GTChiller.deallocate();
        ConstCOPChiller.deallocate();
    }
};

} // namespace EnergyPlus

#endif<|MERGE_RESOLUTION|>--- conflicted
+++ resolved
@@ -75,41 +75,6 @@
         Real64 OptPartLoadRat; // (GT BEST) optimal operating frac full load
         Real64 TempDesCondIn;  // C - (GT ADJTC(1)The design secondary loop fluid
         // temperature at the chiller condenser side inlet
-<<<<<<< HEAD
-        Real64 TempRiseCoef;                    // (GT ADJTC(2)) correction factor for off ChillDesign oper.
-        Real64 TempDesEvapOut;                  // C - (GT ADJTC(3)The design primary loop fluid
-        DataPlant::CondenserType CondenserType; // Type of Condenser - Air or Water Cooled
-        Real64 NomCap;                          // design nominal capacity of chiller
-        bool NomCapWasAutoSized;                // true if NomCap was autosize on input
-        Real64 COP;                             // COP
-        DataPlant::FlowMode FlowMode;           // one of 3 modes for component flow during operation
-        bool ModulatedFlowSetToLoop;            // True if the setpoint is missing at the outlet node
-        bool ModulatedFlowErrDone;              // true if setpoint warning issued
-        bool HRSPErrDone;                       // TRUE if set point warning issued for heat recovery loop
-        int EvapInletNodeNum;                   // Node number on the inlet side of the plant
-        int EvapOutletNodeNum;                  // Node number on the outlet side of the plant
-        int CondInletNodeNum;                   // Node number on the inlet side of the condenser
-        int CondOutletNodeNum;                  // Node number on the outlet side of the condenser
-        Real64 EvapVolFlowRate;                 // m**3/s - design nominal water volumetric flow rate through the evaporator
-        bool EvapVolFlowRateWasAutoSized;       // true if autosized design evap flow rate on input
-        Real64 EvapMassFlowRateMax;             // kg/s - design water mass flow rate through evaporator
-        Real64 CondVolFlowRate;                 // m**3/s - design nominal water volumetric flow rate through the condenser
-        bool CondVolFlowRateWasAutoSized;       // true if previous was autosized
-        Real64 CondMassFlowRateMax;             // kg/s - design water mass flow rate through condenser
-        PlantLocation CWPlantLoc{};                          // chilled water plant loop component index
-        PlantLocation CDPlantLoc{};                          // condenser water plant loop component index
-        Real64 SizFac;                          // sizing factor
-        Real64 BasinHeaterPowerFTempDiff;       // Basin heater capacity per degree C below setpoint (W/C)
-        Real64 BasinHeaterSetPointTemp;         // Setpoint temperature for basin heater operation (C)
-        int BasinHeaterSchedulePtr;             // Pointer to basin heater schedule
-        int ErrCount1;                          // for recurring error messages
-        int ErrCount2;                          // for recurring error messages
-        std::string MsgBuffer1;                 // - buffer to print warning messages on following time step
-        std::string MsgBuffer2;                 // - buffer to print warning messages on following time step
-        Real64 MsgDataLast;                     // value of data when warning occurred (passed to Recurring Warn)
-        bool PrintMessage;                      // logical to determine if message is valid
-        int MsgErrorCount;                      // number of occurrences of warning
-=======
         Real64 TempRiseCoef;                       // (GT ADJTC(2)) correction factor for off ChillDesign oper.
         Real64 TempDesEvapOut;                     // C - (GT ADJTC(3)The design primary loop fluid
         DataPlant::CondenserType CondenserType;    // Type of Condenser - Air or Water Cooled
@@ -130,14 +95,8 @@
         Real64 CondVolFlowRate;                    // m**3/s - design nominal water volumetric flow rate through the condenser
         bool CondVolFlowRateWasAutoSized;          // true if previous was autosized
         Real64 CondMassFlowRateMax;                // kg/s - design water mass flow rate through condenser
-        int CWLoopNum;                             // chilled water plant loop index number
-        DataPlant::LoopSideLocation CWLoopSideNum; // chilled water plant loop side index
-        int CWBranchNum;                           // chilled water plant loop branch index
-        int CWCompNum;                             // chilled water plant loop component index
-        int CDLoopNum;                             // condenser water plant loop index number
-        DataPlant::LoopSideLocation CDLoopSideNum; // condenser water plant loop side index
-        int CDBranchNum;                           // condenser water plant loop branch index
-        int CDCompNum;                             // condenser water plant loop component index
+        PlantLocation CWPlantLoc{};                             // chilled water plant loop component index
+        PlantLocation CDPlantLoc{};                             // condenser water plant loop component index
         Real64 SizFac;                             // sizing factor
         Real64 BasinHeaterPowerFTempDiff;          // Basin heater capacity per degree C below setpoint (W/C)
         Real64 BasinHeaterSetPointTemp;            // Setpoint temperature for basin heater operation (C)
@@ -149,7 +108,6 @@
         Real64 MsgDataLast;                        // value of data when warning occurred (passed to Recurring Warn)
         bool PrintMessage;                         // logical to determine if message is valid
         int MsgErrorCount;                         // number of occurrences of warning
->>>>>>> e9805f76
         bool CheckEquipName;
         bool PossibleSubcooling; // flag to indicate chiller is doing less cooling that requested
         int CondMassFlowIndex;
@@ -190,25 +148,7 @@
               FlowMode(DataPlant::FlowMode::Invalid), ModulatedFlowSetToLoop(false), ModulatedFlowErrDone(false), HRSPErrDone(false),
               EvapInletNodeNum(0), EvapOutletNodeNum(0), CondInletNodeNum(0), CondOutletNodeNum(0), EvapVolFlowRate(0.0),
               EvapVolFlowRateWasAutoSized(false), EvapMassFlowRateMax(0.0), CondVolFlowRate(0.0), CondVolFlowRateWasAutoSized(false),
-<<<<<<< HEAD
-              CondMassFlowRateMax(0.0), CWPlantLoc{}, CDPlantLoc{}, SizFac(0.0), BasinHeaterPowerFTempDiff(0.0), BasinHeaterSetPointTemp(0.0), BasinHeaterSchedulePtr(0), ErrCount1(0),
-              ErrCount2(0), MsgDataLast(0.0), PrintMessage(false), MsgErrorCount(0), CheckEquipName(true), PossibleSubcooling(false),
-              CondMassFlowIndex(0), FaultyChillerSWTFlag(false), FaultyChillerSWTIndex(0), FaultyChillerSWTOffset(0.0),
-              FaultyChillerFoulingFlag(false), FaultyChillerFoulingIndex(0), FaultyChillerFoulingFactor(1.0), MyFlag(true), MyEnvrnFlag(true),
-              TimeStepSysLast(0.0), CurrentEndTimeLast(0.0), CondMassFlowRate(0.0), EvapMassFlowRate(0.0), CondOutletTemp(0.0),
-              EvapOutletTemp(0.0),    // C - evaporator outlet temperature, water side
-              QEvaporator(0.0),       // W - rate of heat transfer to the evaporator coil
-              QCondenser(0.0),        // W - rate of heat transfer to the condenser coil
-              Energy(0.0),            // J - chiller energy use
-              EvaporatorEnergy(0.0),  // J - rate of heat transfer to the evaporator coil
-              CondenserEnergy(0.0),   // J - rate of heat transfer to the condenser coil
-              QHeatRecovered(0.0),    // W - rate of heat transfer to the Heat Recovery coil
-              HeatRecOutletTemp(0.0), // C - Heat Rec outlet temperature, water side
-              AvgCondSinkTemp(0.0),   // condenser temperature value for use in curves [C]
-              BasinHeaterPower(0.0),  // Basin heater power (W)
-=======
-              CondMassFlowRateMax(0.0), CWLoopNum(0), CWLoopSideNum(DataPlant::LoopSideLocation::Invalid), CWBranchNum(0), CWCompNum(0), CDLoopNum(0),
-              CDLoopSideNum(DataPlant::LoopSideLocation::Invalid), CDBranchNum(0), CDCompNum(0), SizFac(0.0), BasinHeaterPowerFTempDiff(0.0),
+              CondMassFlowRateMax(0.0), CWPlantLoc{}, CDPlantLoc{}, SizFac(0.0), BasinHeaterPowerFTempDiff(0.0),
               BasinHeaterSetPointTemp(0.0), BasinHeaterSchedulePtr(0), ErrCount1(0), ErrCount2(0), MsgDataLast(0.0), PrintMessage(false),
               MsgErrorCount(0), CheckEquipName(true), PossibleSubcooling(false), CondMassFlowIndex(0), FaultyChillerSWTFlag(false),
               FaultyChillerSWTIndex(0), FaultyChillerSWTOffset(0.0), FaultyChillerFoulingFlag(false), FaultyChillerFoulingIndex(0),
@@ -223,7 +163,6 @@
               HeatRecOutletTemp(0.0),                                          // C - Heat Rec outlet temperature, water side
               AvgCondSinkTemp(0.0),                                            // condenser temperature value for use in curves [C]
               BasinHeaterPower(0.0),                                           // Basin heater power (W)
->>>>>>> e9805f76
               Power(0.0), CondInletTemp(0.0), EvapInletTemp(0.0), BasinHeaterConsumption(0.0), ChillerType(DataPlant::PlantEquipmentType::Invalid)
 
         {
@@ -264,14 +203,7 @@
         Real64 HeatRecMaxCapacityLimit;            // Capacity limit for Heat recovery, one time calc [W]
         int HeatRecSetPointNodeNum;                // index for system node with the heat recover leaving setpoint
         int HeatRecInletLimitSchedNum;             // index for schedule for the inlet high limit for heat recovery operation
-<<<<<<< HEAD
         PlantLocation HRPlantLoc{};                             // heat recovery water plant loop component index
-=======
-        int HRLoopNum;                             // heat recovery water plant loop side index
-        DataPlant::LoopSideLocation HRLoopSideNum; // heat recovery water plant loop side index
-        int HRBranchNum;                           // heat recovery water plant loop branch index
-        int HRCompNum;                             // heat recovery water plant loop component index
->>>>>>> e9805f76
         std::string EndUseSubcategory;             // identifier use for the end use subcategory
         Real64 CondOutletHumRat;                   // kg/kg - condenser outlet humditiy ratio, air side
         Real64 ActualCOP;
@@ -287,14 +219,8 @@
             : CapRatCoef(3, 0.0), PowerRatCoef(3, 0.0), FullLoadCoef(3, 0.0), TempLowLimitEvapOut(0.0), DesignHeatRecVolFlowRate(0.0),
               DesignHeatRecVolFlowRateWasAutoSized(false), DesignHeatRecMassFlowRate(0.0), HeatRecActive(false), HeatRecInletNodeNum(0),
               HeatRecOutletNodeNum(0), HeatRecCapacityFraction(0.0), HeatRecMaxCapacityLimit(0.0), HeatRecSetPointNodeNum(0),
-<<<<<<< HEAD
-              HeatRecInletLimitSchedNum(0), HRPlantLoc{}, CondOutletHumRat(0.0), ActualCOP(0.0),
-              QHeatRecovery(0.0), EnergyHeatRecovery(0.0), HeatRecInletTemp(0.0), HeatRecOutletTemp(0.0), HeatRecMdot(0.0), ChillerCondAvgTemp(0.0)
-=======
-              HeatRecInletLimitSchedNum(0), HRLoopNum(0), HRLoopSideNum(DataPlant::LoopSideLocation::Invalid), HRBranchNum(0), HRCompNum(0),
-              CondOutletHumRat(0.0), ActualCOP(0.0), QHeatRecovery(0.0), EnergyHeatRecovery(0.0), HeatRecInletTemp(0.0), HeatRecOutletTemp(0.0),
-              HeatRecMdot(0.0), ChillerCondAvgTemp(0.0)
->>>>>>> e9805f76
+              HeatRecInletLimitSchedNum(0), HRPlantLoc{}, CondOutletHumRat(0.0), ActualCOP(0.0), QHeatRecovery(0.0), EnergyHeatRecovery(0.0),
+              HeatRecInletTemp(0.0), HeatRecOutletTemp(0.0), HeatRecMdot(0.0), ChillerCondAvgTemp(0.0)
         {
         }
 
@@ -363,14 +289,7 @@
         int HeatRecOutletNodeNum;                  // Node number on the heat recovery outlet side of the condenser
         Real64 HeatRecCapacityFraction;            // user input for heat recovery capacity fraction []
         Real64 HeatRecMaxTemp;                     // Max Temp that can be produced in heat recovery
-<<<<<<< HEAD
         PlantLocation HRPlantLoc;                             // heat recovery water plant loop component index
-=======
-        int HRLoopNum;                             // heat recovery water plant loop side index
-        DataPlant::LoopSideLocation HRLoopSideNum; // heat recovery water plant loop side index
-        int HRBranchNum;                           // heat recovery water plant loop branch index
-        int HRCompNum;                             // heat recovery water plant loop component index
->>>>>>> e9805f76
 
         // engine driven:
         Real64 HeatRecInletTemp;    // Inlet Temperature of the heat recovery fluid
@@ -398,13 +317,8 @@
               RecJacHeattoFuelCurve(0), RecLubeHeattoFuelCurve(0), TotExhausttoFuelCurve(0), ExhaustTemp(0.0), ExhaustTempCurve(0), UA(0.0),
               UACoef(2, 0.0), MaxExhaustperPowerOutput(0.0), DesignMinExitGasTemp(0.0), FuelHeatingValue(0.0), DesignHeatRecVolFlowRate(0.0),
               DesignHeatRecVolFlowRateWasAutoSized(false), DesignHeatRecMassFlowRate(0.0), HeatRecActive(false), HeatRecInletNodeNum(0),
-<<<<<<< HEAD
-              HeatRecOutletNodeNum(0), HeatRecCapacityFraction(0.0), HeatRecMaxTemp(0.0), HRPlantLoc{}, HeatRecInletTemp(0.0), HeatRecMdotActual(0.0), QTotalHeatRecovered(0.0), QJacketRecovered(0.0),
-=======
-              HeatRecOutletNodeNum(0), HeatRecCapacityFraction(0.0), HeatRecMaxTemp(0.0), HRLoopNum(0),
-              HRLoopSideNum(DataPlant::LoopSideLocation::Invalid), HRBranchNum(0), HRCompNum(0), HeatRecInletTemp(0.0), HeatRecMdotActual(0.0),
+              HeatRecOutletNodeNum(0), HeatRecCapacityFraction(0.0), HeatRecMaxTemp(0.0), HRPlantLoc{}, HeatRecInletTemp(0.0), HeatRecMdotActual(0.0),
               QTotalHeatRecovered(0.0), QJacketRecovered(0.0),
->>>>>>> e9805f76
 
               // engine driven:
               QLubeOilRecovered(0.0), QExhaustRecovered(0.0), FuelEnergyUseRate(0.0), TotalHeatEnergyRec(0.0), JacketEnergyRec(0.0),
@@ -489,14 +403,7 @@
         Real64 HeatRecCapacityFraction;            // user input for heat recovery capacity fraction []
         Real64 engineCapacityScalar;               // user input for engine efficiency for sizing GTEngineCapacity []
         Real64 HeatRecMaxTemp;                     // Max Temp that can be produced in heat recovery
-<<<<<<< HEAD
         PlantLocation HRPlantLoc;                             // heat recovery water plant loop component index
-=======
-        int HRLoopNum;                             // heat recovery water plant loop side index
-        DataPlant::LoopSideLocation HRLoopSideNum; // heat recovery water plant loop side index
-        int HRBranchNum;                           // heat recovery water plant loop branch index
-        int HRCompNum;                             // heat recovery water plant loop component index
->>>>>>> e9805f76
 
         Real64 FuelEnergyUsed;     // Fuel Energy used
         Real64 FuelEnergyUsedRate; // Fuel energy used rate (fuel consumption rate)
@@ -513,13 +420,8 @@
               MaxExhaustperGTPower(0.0), DesignSteamSatTemp(0.0), ExhaustStackTemp(0.0), HeatRecInletNodeNum(0), HeatRecOutletNodeNum(0),
               HeatRecInletTemp(0.0), HeatRecOutletTemp(0.0), HeatRecMdot(0.0), DesignHeatRecVolFlowRate(0.0),
               DesignHeatRecVolFlowRateWasAutoSized(false), DesignHeatRecMassFlowRate(0.0), HeatRecActive(false), FuelHeatingValue(0.0),
-<<<<<<< HEAD
-              HeatRecCapacityFraction(0.0), engineCapacityScalar(0.35), HeatRecMaxTemp(0.0), HRPlantLoc{}, FuelEnergyUsed(0.0), FuelEnergyUsedRate(0.0), FuelMassUsed(0.0), FuelMassUsedRate(0.0), FuelCOP(0.0)
-=======
-              HeatRecCapacityFraction(0.0), engineCapacityScalar(0.35), HeatRecMaxTemp(0.0), HRLoopNum(0),
-              HRLoopSideNum(DataPlant::LoopSideLocation::Invalid), HRBranchNum(0), HRCompNum(0), FuelEnergyUsed(0.0), FuelEnergyUsedRate(0.0),
+              HeatRecCapacityFraction(0.0), engineCapacityScalar(0.35), HeatRecMaxTemp(0.0), HRPlantLoc{}, FuelEnergyUsed(0.0), FuelEnergyUsedRate(0.0),
               FuelMassUsed(0.0), FuelMassUsedRate(0.0), FuelCOP(0.0)
->>>>>>> e9805f76
         {
         }
 
