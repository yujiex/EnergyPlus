// EnergyPlus, Copyright (c) 1996-2020, The Board of Trustees of the University of Illinois,
// The Regents of the University of California, through Lawrence Berkeley National Laboratory
// (subject to receipt of any required approvals from the U.S. Dept. of Energy), Oak Ridge
// National Laboratory, managed by UT-Battelle, Alliance for Sustainable Energy, LLC, and other
// contributors. All rights reserved.
//
// NOTICE: This Software was developed under funding from the U.S. Department of Energy and the
// U.S. Government consequently retains certain rights. As such, the U.S. Government has been
// granted for itself and others acting on its behalf a paid-up, nonexclusive, irrevocable,
// worldwide license in the Software to reproduce, distribute copies to the public, prepare
// derivative works, and perform publicly and display publicly, and to permit others to do so.
//
// Redistribution and use in source and binary forms, with or without modification, are permitted
// provided that the following conditions are met:
//
// (1) Redistributions of source code must retain the above copyright notice, this list of
//     conditions and the following disclaimer.
//
// (2) Redistributions in binary form must reproduce the above copyright notice, this list of
//     conditions and the following disclaimer in the documentation and/or other materials
//     provided with the distribution.
//
// (3) Neither the name of the University of California, Lawrence Berkeley National Laboratory,
//     the University of Illinois, U.S. Dept. of Energy nor the names of its contributors may be
//     used to endorse or promote products derived from this software without specific prior
//     written permission.
//
// (4) Use of EnergyPlus(TM) Name. If Licensee (i) distributes the software in stand-alone form
//     without changes from the version obtained under this License, or (ii) Licensee makes a
//     reference solely to the software portion of its product, Licensee must refer to the
//     software as "EnergyPlus version X" software, where "X" is the version number Licensee
//     obtained under this License and may not use a different name for the software. Except as
//     specifically required in this Section (4), Licensee shall not use in a company name, a
//     product name, in advertising, publicity, or other promotional activities any name, trade
//     name, trademark, logo, or other designation of "EnergyPlus", "E+", "e+" or confusingly
//     similar designation, without the U.S. Department of Energy's prior written consent.
//
// THIS SOFTWARE IS PROVIDED BY THE COPYRIGHT HOLDERS AND CONTRIBUTORS "AS IS" AND ANY EXPRESS OR
// IMPLIED WARRANTIES, INCLUDING, BUT NOT LIMITED TO, THE IMPLIED WARRANTIES OF MERCHANTABILITY
// AND FITNESS FOR A PARTICULAR PURPOSE ARE DISCLAIMED. IN NO EVENT SHALL THE COPYRIGHT OWNER OR
// CONTRIBUTORS BE LIABLE FOR ANY DIRECT, INDIRECT, INCIDENTAL, SPECIAL, EXEMPLARY, OR
// CONSEQUENTIAL DAMAGES (INCLUDING, BUT NOT LIMITED TO, PROCUREMENT OF SUBSTITUTE GOODS OR
// SERVICES; LOSS OF USE, DATA, OR PROFITS; OR BUSINESS INTERRUPTION) HOWEVER CAUSED AND ON ANY
// THEORY OF LIABILITY, WHETHER IN CONTRACT, STRICT LIABILITY, OR TORT (INCLUDING NEGLIGENCE OR
// OTHERWISE) ARISING IN ANY WAY OUT OF THE USE OF THIS SOFTWARE, EVEN IF ADVISED OF THE
// POSSIBILITY OF SUCH DAMAGE.

// C++ Headers

// EnergyPlus Headers
#include <EnergyPlus/Autosizing/HeatingCapacitySizing.hh>
#include <EnergyPlus/BaseboardElectric.hh>
#include <EnergyPlus/Data/EnergyPlusData.hh>
#include <EnergyPlus/DataHVACGlobals.hh>
#include <EnergyPlus/DataHeatBalance.hh>
#include <EnergyPlus/DataIPShortCuts.hh>
#include <EnergyPlus/DataLoopNode.hh>
#include <EnergyPlus/DataSizing.hh>
#include <EnergyPlus/DataZoneEnergyDemands.hh>
#include <EnergyPlus/DataZoneEquipment.hh>
#include <EnergyPlus/General.hh>
#include <EnergyPlus/GeneralRoutines.hh>
#include <EnergyPlus/GlobalNames.hh>
#include <EnergyPlus/InputProcessing/InputProcessor.hh>
#include <EnergyPlus/OutputProcessor.hh>
#include <EnergyPlus/Psychrometrics.hh>
#include <EnergyPlus/ScheduleManager.hh>
#include <EnergyPlus/UtilityRoutines.hh>

namespace EnergyPlus {

namespace BaseboardElectric {
    // Module containing the routines dealing with the BASEBOARD Electric HEATER
    // component(s).

    // MODULE INFORMATION:  Richard Liesen
    //       DATE WRITTEN   Nov 2001
    //       RE-ENGINEERED  na

    using namespace DataGlobals;

    // Use statements for access to subroutines in other modules
    using namespace ScheduleManager;

    // MODULE PARAMETER DEFINITIONS
    const char *cCMO_BBRadiator_Electric = "ZoneHVAC:Baseboard:Convective:Electric";
    constexpr Real64 SimpConvAirFlowSpeed(0.5); // m/s

    void SimElectricBaseboard(
        EnergyPlusData &state, std::string const &EquipName, int const ActualZoneNum, int const ControlledZoneNum, Real64 &PowerMet, int &CompIndex)
    {

        // SUBROUTINE INFORMATION:
        //       AUTHOR         Richard Liesen
        //       DATE WRITTEN   Nov 2001
        //       MODIFIED       na
        //       RE-ENGINEERED  na

        // PURPOSE OF THIS SUBROUTINE:
        // This subroutine simulates the Electric Baseboard units.

        using DataZoneEnergyDemands::ZoneSysEnergyDemand;
        using General::TrimSigDigits;

        int BaseboardNum; // index of unit in baseboard array
        Real64 QZnReq;    // zone load not yet satisfied

        if (state.dataBaseboardElectric->getInputFlag) {
            GetBaseboardInput(state);
            state.dataBaseboardElectric->getInputFlag = false;
        }

        auto &baseboard = state.dataBaseboardElectric;

        // Find the correct Baseboard Equipment
        if (CompIndex == 0) {
            BaseboardNum = UtilityRoutines::FindItemInList(EquipName, baseboard->Baseboard, &BaseboardParams::EquipName);
            if (BaseboardNum == 0) {
                ShowFatalError("SimElectricBaseboard: Unit not found=" + EquipName);
            }
            CompIndex = BaseboardNum;
        } else {
            BaseboardNum = CompIndex;
            if (BaseboardNum > baseboard->NumBaseboards || BaseboardNum < 1) {
                ShowFatalError("SimElectricBaseboard:  Invalid CompIndex passed=" + TrimSigDigits(BaseboardNum) +
                               ", Number of Units=" + TrimSigDigits(baseboard->NumBaseboards) + ", Entered Unit name=" + EquipName);
            }
            if (baseboard->Baseboard(BaseboardNum).CheckEquipName) {
                if (EquipName != baseboard->Baseboard(BaseboardNum).EquipName) {
                    ShowFatalError("SimElectricBaseboard: Invalid CompIndex passed=" + TrimSigDigits(BaseboardNum) + ", Unit name=" + EquipName +
                                   ", stored Unit Name for that index=" + baseboard->Baseboard(BaseboardNum).EquipName);
                }
                baseboard->Baseboard(BaseboardNum).CheckEquipName = false;
            }
        }

        InitBaseboard(state, BaseboardNum, ControlledZoneNum);

        QZnReq = ZoneSysEnergyDemand(ActualZoneNum).RemainingOutputReqToHeatSP;

        // Simulate baseboard
        SimElectricConvective(state, BaseboardNum, QZnReq);

        PowerMet = baseboard->Baseboard(BaseboardNum).Power;

        baseboard->Baseboard(BaseboardNum).Energy = baseboard->Baseboard(BaseboardNum).Power * DataHVACGlobals::TimeStepSys * SecInHour;
        baseboard->Baseboard(BaseboardNum).ElecUseLoad = baseboard->Baseboard(BaseboardNum).ElecUseRate * DataHVACGlobals::TimeStepSys * SecInHour;
    }

    void GetBaseboardInput(EnergyPlusData &state)
    {

        // SUBROUTINE INFORMATION:
        //       AUTHOR         Richard Liesen
        //       DATE WRITTEN   Nov 2001
        //       MODIFIED       na
        //       RE-ENGINEERED  na

        // PURPOSE OF THIS SUBROUTINE:
        // This subroutine gets the input for the Baseboard units.

        // METHODOLOGY EMPLOYED:
        // Standard input processor calls.

        // Using/Aliasing
        using GlobalNames::VerifyUniqueBaseboardName;
        using namespace DataIPShortCuts;
        using DataGlobals::NumOfZones;
        using DataSizing::AutoSize;
        using DataSizing::CapacityPerFloorArea;
        using DataSizing::FractionOfAutosizedHeatingCapacity;
        using DataSizing::HeatingDesignCapacity;
        using DataZoneEquipment::BBElectricConvective_Num;
        using DataZoneEquipment::ZoneEquipList;
        using General::TrimSigDigits;

        // SUBROUTINE PARAMETER DEFINITIONS:
        static std::string const RoutineName("GetBaseboardInput: "); // include trailing blank space
        int const iHeatCAPMAlphaNum(3);                              // get input index to baseboard heating capacity sizing method
        int const iHeatDesignCapacityNumericNum(1);                  // get input index to baseboard heating capacity
        int const iHeatCapacityPerFloorAreaNumericNum(2);            // get input index to baseboard heating capacity per floor area sizing
        int const iHeatFracOfAutosizedCapacityNumericNum(
            3); //  get input index to baseboard heating capacity sizing as fraction of autozized heating capacity

        // SUBROUTINE LOCAL VARIABLE DECLARATIONS:
        int BaseboardNum;
        int NumConvElecBaseboards;
        int ConvElecBBNum;
        int NumAlphas;
        int NumNums;
        int IOStat;
        bool ErrorsFound(false); // If errors detected in input

        int CtrlZone;         // index to constrolled zone number
        int ZoneEquipTypeNum; // index to zone equipment in a zone equipment list

        auto & baseboard = state.dataBaseboardElectric;
        
        cCurrentModuleObject = cCMO_BBRadiator_Electric;

        NumConvElecBaseboards = inputProcessor->getNumObjectsFound(cCurrentModuleObject);

        // Calculate total number of baseboard units
        baseboard->NumBaseboards = NumConvElecBaseboards;

        baseboard->Baseboard.allocate(baseboard->NumBaseboards);
        baseboard->BaseboardNumericFields.allocate(baseboard->NumBaseboards);

        if (NumConvElecBaseboards > 0) { // Get the data for cooling schemes
            BaseboardNum = 0;
            for (ConvElecBBNum = 1; ConvElecBBNum <= NumConvElecBaseboards; ++ConvElecBBNum) {

                inputProcessor->getObjectItem(cCurrentModuleObject,
                                              ConvElecBBNum,
                                              cAlphaArgs,
                                              NumAlphas,
                                              rNumericArgs,
                                              NumNums,
                                              IOStat,
                                              lNumericFieldBlanks,
                                              lAlphaFieldBlanks,
                                              cAlphaFieldNames,
                                              cNumericFieldNames);

                baseboard->BaseboardNumericFields(ConvElecBBNum).FieldNames.allocate(NumNums);
                baseboard->BaseboardNumericFields(ConvElecBBNum).FieldNames = "";
                baseboard->BaseboardNumericFields(ConvElecBBNum).FieldNames = cNumericFieldNames;

                if (UtilityRoutines::IsNameEmpty(cAlphaArgs(1), cCurrentModuleObject, ErrorsFound)) {
                    continue;
                }

                // ErrorsFound will be set to True if problem was found, left untouched otherwise
                VerifyUniqueBaseboardName(cCurrentModuleObject, cAlphaArgs(1), ErrorsFound, cCurrentModuleObject + " Name");

                ++BaseboardNum;
<<<<<<< HEAD
                auto &thisBaseboard = baseboard.Baseboard(BaseboardNum);
=======
                auto & thisBaseboard = baseboard->Baseboard(BaseboardNum);
>>>>>>> 6729dbe5
                thisBaseboard.EquipName = cAlphaArgs(1);                                        // name of this baseboard
                thisBaseboard.EquipType = UtilityRoutines::MakeUPPERCase(cCurrentModuleObject); // the type of baseboard-rename change
                thisBaseboard.Schedule = cAlphaArgs(2);
                if (lAlphaFieldBlanks(2)) {
                    thisBaseboard.SchedPtr = ScheduleAlwaysOn;
                } else {
                    thisBaseboard.SchedPtr = GetScheduleIndex(cAlphaArgs(2));
                    if (thisBaseboard.SchedPtr == 0) {
                        ShowSevereError(RoutineName + cCurrentModuleObject + ": invalid " + cAlphaFieldNames(2) + " entered =" + cAlphaArgs(2) +
                                        " for " + cAlphaFieldNames(1) + '=' + cAlphaArgs(1));
                        ErrorsFound = true;
                    }
                }
                // get inlet node number
                thisBaseboard.BaseboardEfficiency = rNumericArgs(4);

                // Determine baseboard electric heating design capacity sizing method
                if (UtilityRoutines::SameString(cAlphaArgs(iHeatCAPMAlphaNum), "HeatingDesignCapacity")) {
                    thisBaseboard.HeatingCapMethod = HeatingDesignCapacity;
                    if (!lNumericFieldBlanks(iHeatDesignCapacityNumericNum)) {
                        thisBaseboard.ScaledHeatingCapacity = rNumericArgs(iHeatDesignCapacityNumericNum);
                        if (thisBaseboard.ScaledHeatingCapacity < 0.0 && thisBaseboard.ScaledHeatingCapacity != AutoSize) {
                            ShowSevereError(cCurrentModuleObject + " = " + thisBaseboard.EquipName);
                            ShowContinueError("Illegal " + cNumericFieldNames(iHeatDesignCapacityNumericNum) + " = " +
                                              TrimSigDigits(rNumericArgs(iHeatDesignCapacityNumericNum), 7));
                            ErrorsFound = true;
                        }
                    } else {
                        ShowSevereError(cCurrentModuleObject + " = " + thisBaseboard.EquipName);
                        ShowContinueError("Input for " + cAlphaFieldNames(iHeatCAPMAlphaNum) + " = " + cAlphaArgs(iHeatCAPMAlphaNum));
                        ShowContinueError("Blank field not allowed for " + cNumericFieldNames(iHeatDesignCapacityNumericNum));
                        ErrorsFound = true;
                    }
                } else if (UtilityRoutines::SameString(cAlphaArgs(iHeatCAPMAlphaNum), "CapacityPerFloorArea")) {
                    thisBaseboard.HeatingCapMethod = CapacityPerFloorArea;
                    if (!lNumericFieldBlanks(iHeatCapacityPerFloorAreaNumericNum)) {
                        thisBaseboard.ScaledHeatingCapacity = rNumericArgs(iHeatCapacityPerFloorAreaNumericNum);
                        if (thisBaseboard.ScaledHeatingCapacity <= 0.0) {
                            ShowSevereError(cCurrentModuleObject + " = " + thisBaseboard.EquipName);
                            ShowContinueError("Input for " + cAlphaFieldNames(iHeatCAPMAlphaNum) + " = " + cAlphaArgs(iHeatCAPMAlphaNum));
                            ShowContinueError("Illegal " + cNumericFieldNames(iHeatCapacityPerFloorAreaNumericNum) + " = " +
                                              TrimSigDigits(rNumericArgs(iHeatCapacityPerFloorAreaNumericNum), 7));
                            ErrorsFound = true;
                        } else if (thisBaseboard.ScaledHeatingCapacity == AutoSize) {
                            ShowSevereError(cCurrentModuleObject + " = " + thisBaseboard.EquipName);
                            ShowContinueError("Input for " + cAlphaFieldNames(iHeatCAPMAlphaNum) + " = " + cAlphaArgs(iHeatCAPMAlphaNum));
                            ShowContinueError("Illegal " + cNumericFieldNames(iHeatCapacityPerFloorAreaNumericNum) + " = Autosize");
                            ErrorsFound = true;
                        }
                    } else {
                        ShowSevereError(cCurrentModuleObject + " = " + thisBaseboard.EquipName);
                        ShowContinueError("Input for " + cAlphaFieldNames(iHeatCAPMAlphaNum) + " = " + cAlphaArgs(iHeatCAPMAlphaNum));
                        ShowContinueError("Blank field not allowed for " + cNumericFieldNames(iHeatCapacityPerFloorAreaNumericNum));
                        ErrorsFound = true;
                    }
                } else if (UtilityRoutines::SameString(cAlphaArgs(iHeatCAPMAlphaNum), "FractionOfAutosizedHeatingCapacity")) {
                    thisBaseboard.HeatingCapMethod = FractionOfAutosizedHeatingCapacity;
                    if (!lNumericFieldBlanks(iHeatFracOfAutosizedCapacityNumericNum)) {
                        thisBaseboard.ScaledHeatingCapacity = rNumericArgs(iHeatFracOfAutosizedCapacityNumericNum);
                        if (thisBaseboard.ScaledHeatingCapacity < 0.0) {
                            ShowSevereError(cCurrentModuleObject + " = " + thisBaseboard.EquipName);
                            ShowContinueError("Illegal " + cNumericFieldNames(iHeatFracOfAutosizedCapacityNumericNum) + " = " +
                                              TrimSigDigits(rNumericArgs(iHeatFracOfAutosizedCapacityNumericNum), 7));
                            ErrorsFound = true;
                        }
                    } else {
                        ShowSevereError(cCurrentModuleObject + " = " + thisBaseboard.EquipName);
                        ShowContinueError("Input for " + cAlphaFieldNames(iHeatCAPMAlphaNum) + " = " + cAlphaArgs(iHeatCAPMAlphaNum));
                        ShowContinueError("Blank field not allowed for " + cNumericFieldNames(iHeatFracOfAutosizedCapacityNumericNum));
                        ErrorsFound = true;
                    }
                } else {
                    ShowSevereError(cCurrentModuleObject + " = " + thisBaseboard.EquipName);
                    ShowContinueError("Illegal " + cAlphaFieldNames(iHeatCAPMAlphaNum) + " = " + cAlphaArgs(iHeatCAPMAlphaNum));
                    ErrorsFound = true;
                }

                for (CtrlZone = 1; CtrlZone <= NumOfZones; ++CtrlZone) {
                    for (ZoneEquipTypeNum = 1; ZoneEquipTypeNum <= ZoneEquipList(CtrlZone).NumOfEquipTypes; ++ZoneEquipTypeNum) {
                        if (ZoneEquipList(CtrlZone).EquipType_Num(ZoneEquipTypeNum) == BBElectricConvective_Num &&
                            ZoneEquipList(CtrlZone).EquipName(ZoneEquipTypeNum) == thisBaseboard.EquipName) {
                            thisBaseboard.ZonePtr = CtrlZone;
                        }
                    }
                }
            }

            if (ErrorsFound) {
                ShowFatalError(RoutineName + "Errors found in getting input.  Preceding condition(s) cause termination.");
            }
        }

        for (BaseboardNum = 1; BaseboardNum <= baseboard->NumBaseboards; ++BaseboardNum) {

            // Setup Report variables for the Electric Baseboards
            // CurrentModuleObject='ZoneHVAC:Baseboard:Convective:Electric'

            auto &thisBaseboard = baseboard->Baseboard(BaseboardNum);
            SetupOutputVariable("Baseboard Total Heating Energy",
                                OutputProcessor::Unit::J,
                                thisBaseboard.Energy,
                                "System",
                                "Sum",
                                thisBaseboard.EquipName,
                                _,
                                "ENERGYTRANSFER",
                                "BASEBOARD",
                                _,
                                "System");

            SetupOutputVariable(
                "Baseboard Total Heating Rate", OutputProcessor::Unit::W, thisBaseboard.Power, "System", "Average", thisBaseboard.EquipName);

            SetupOutputVariable("Baseboard Electricity Energy",
                                OutputProcessor::Unit::J,
                                thisBaseboard.ElecUseLoad,
                                "System",
                                "Sum",
                                thisBaseboard.EquipName,
                                _,
                                "Electricity",
                                "HEATING",
                                _,
                                "System");

            SetupOutputVariable(
                "Baseboard Electricity Rate", OutputProcessor::Unit::W, thisBaseboard.ElecUseRate, "System", "Average", thisBaseboard.EquipName);
        }
    }

    void InitBaseboard(EnergyPlusData &state, int const BaseboardNum, int const ControlledZoneNum)
    {

        // SUBROUTINE INFORMATION:
        //       AUTHOR         Richard Liesen
        //       DATE WRITTEN   Nov 2001
        //       MODIFIED       na
        //       RE-ENGINEERED  na

        // PURPOSE OF THIS SUBROUTINE:
        // This subroutine initializes the Baseboard units during simulation.

        using DataLoopNode::Node;
        using DataZoneEquipment::CheckZoneEquipmentList;
        using DataZoneEquipment::ZoneEquipConfig;
        using DataZoneEquipment::ZoneEquipInputsFilled;

        // SUBROUTINE LOCAL VARIABLE DECLARATIONS:
        int ZoneNode;
        int Loop;
        static Array1D_bool MyEnvrnFlag;
        
        auto & baseboard = state.dataBaseboardElectric;

        // Do the one time initializations
        if (baseboard->MyOneTimeFlag) {
            // initialize the environment and sizing flags
            MyEnvrnFlag.allocate(baseboard->NumBaseboards);
            MyEnvrnFlag = true;

            baseboard->MyOneTimeFlag = false;
        }

        // need to check all units to see if they are on ZoneHVAC:EquipmentList or issue warning
        if (!baseboard->ZoneEquipmentListChecked && ZoneEquipInputsFilled) {
            baseboard->ZoneEquipmentListChecked = true;
            for (Loop = 1; Loop <= baseboard->NumBaseboards; ++Loop) {
                if (CheckZoneEquipmentList(baseboard->Baseboard(Loop).EquipType, baseboard->Baseboard(Loop).EquipName)) continue;
                ShowSevereError("InitBaseboard: Unit=[" + baseboard->Baseboard(Loop).EquipType + ',' + baseboard->Baseboard(Loop).EquipName +
                                "] is not on any ZoneHVAC:EquipmentList.  It will not be simulated.");
            }
        }

        if (!SysSizingCalc && baseboard->Baseboard(BaseboardNum).MySizeFlag) {
            // for each coil, do the sizing once.
<<<<<<< HEAD
            SizeElectricBaseboard(state, baseboard, BaseboardNum);
=======
            SizeElectricBaseboard(state, BaseboardNum);
>>>>>>> 6729dbe5

            baseboard->Baseboard(BaseboardNum).MySizeFlag = false;
        }

        // Set the reporting variables to zero at each timestep.
        baseboard->Baseboard(BaseboardNum).Energy = 0.0;
        baseboard->Baseboard(BaseboardNum).Power = 0.0;
        baseboard->Baseboard(BaseboardNum).ElecUseLoad = 0.0;
        baseboard->Baseboard(BaseboardNum).ElecUseRate = 0.0;

        // Do the every time step initializations
        ZoneNode = ZoneEquipConfig(ControlledZoneNum).ZoneNode;
        baseboard->Baseboard(BaseboardNum).AirInletTemp = Node(ZoneNode).Temp;
        baseboard->Baseboard(BaseboardNum).AirInletHumRat = Node(ZoneNode).HumRat;
    }

    void SizeElectricBaseboard(EnergyPlusData &state, int const BaseboardNum)
    {

        // SUBROUTINE INFORMATION:
        //       AUTHOR         Fred Buhl
        //       DATE WRITTEN   February 2002
        //       MODIFIED       August 2013 Daeho Kang, add component sizing table entries
        //                      July 2014, B. Nigusse, added scalable sizing
        //       RE-ENGINEERED  na

        // PURPOSE OF THIS SUBROUTINE:
        // This subroutine is for sizing electric baseboard components for which nominal capacities have not been
        // specified in the input.

        // METHODOLOGY EMPLOYED:
        // Obtains flow rates from the zone sizing arrays and plant sizing data. UAs are
        // calculated by numerically inverting the baseboard calculation routine.

        // Using/Aliasing
        using namespace DataSizing;
        using DataHeatBalance::Zone;
        using DataHVACGlobals::HeatingCapacitySizing;
        using General::RoundSigDigits;

        // SUBROUTINE PARAMETER DEFINITIONS:
        static std::string const RoutineName("SizeElectricBaseboard");

        auto & baseboard = state.dataBaseboardElectric;

        // SUBROUTINE LOCAL VARIABLE DECLARATIONS:

        std::string CompName;     // component name
        std::string CompType;     // component type
        std::string SizingString; // input field sizing description (e.g., Nominal Capacity)
        Real64 TempSize;          // autosized value of coil input field
        int FieldNum;             // IDD numeric field number where input field description is found
        int SizingMethod;    // Integer representation of sizing method name (e.g., CoolingAirflowSizing, HeatingAirflowSizing, CoolingCapacitySizing,
                             // HeatingCapacitySizing, etc.)
        bool PrintFlag;      // TRUE when sizing information is reported in the eio file
        int CapSizingMethod; // capacity sizing methods (HeatingDesignCapacity, CapacityPerFloorArea, FractionOfAutosizedCoolingCapacity, and
                             // FractionOfAutosizedHeatingCapacity )

        DataScalableCapSizingON = false;

        if (CurZoneEqNum > 0) {

            CompType = baseboard->Baseboard(BaseboardNum).EquipType;
            CompName = baseboard->Baseboard(BaseboardNum).EquipName;
            DataFracOfAutosizedHeatingCapacity = 1.0;
            DataZoneNumber = baseboard->Baseboard(BaseboardNum).ZonePtr;
            SizingMethod = HeatingCapacitySizing;
            FieldNum = 1;
            PrintFlag = true;
            SizingString = baseboard->BaseboardNumericFields(BaseboardNum).FieldNames(FieldNum) + " [W]";
            CapSizingMethod = baseboard->Baseboard(BaseboardNum).HeatingCapMethod;
            ZoneEqSizing(CurZoneEqNum).SizingMethod(SizingMethod) = CapSizingMethod;
            if (CapSizingMethod == HeatingDesignCapacity || CapSizingMethod == CapacityPerFloorArea ||
                CapSizingMethod == FractionOfAutosizedHeatingCapacity) {
                if (CapSizingMethod == HeatingDesignCapacity) {
                    if (baseboard->Baseboard(BaseboardNum).ScaledHeatingCapacity == AutoSize) {
                        CheckZoneSizing(CompType, CompName);
                        ZoneEqSizing(CurZoneEqNum).HeatingCapacity = true;
                        ZoneEqSizing(CurZoneEqNum).DesHeatingLoad = FinalZoneSizing(CurZoneEqNum).NonAirSysDesHeatLoad;
                    }
                    TempSize = baseboard->Baseboard(BaseboardNum).ScaledHeatingCapacity;
                } else if (CapSizingMethod == CapacityPerFloorArea) {
                    ZoneEqSizing(CurZoneEqNum).HeatingCapacity = true;
<<<<<<< HEAD
                    ZoneEqSizing(CurZoneEqNum).DesHeatingLoad =
                        baseboard.Baseboard(BaseboardNum).ScaledHeatingCapacity * Zone(DataZoneNumber).FloorArea;
=======
                    ZoneEqSizing(CurZoneEqNum).DesHeatingLoad = baseboard->Baseboard(BaseboardNum).ScaledHeatingCapacity * Zone(DataZoneNumber).FloorArea;
>>>>>>> 6729dbe5
                    TempSize = ZoneEqSizing(CurZoneEqNum).DesHeatingLoad;
                    DataScalableCapSizingON = true;
                } else if (CapSizingMethod == FractionOfAutosizedHeatingCapacity) {
                    CheckZoneSizing(CompType, CompName);
                    ZoneEqSizing(CurZoneEqNum).HeatingCapacity = true;
                    DataFracOfAutosizedHeatingCapacity = baseboard->Baseboard(BaseboardNum).ScaledHeatingCapacity;
                    ZoneEqSizing(CurZoneEqNum).DesHeatingLoad = FinalZoneSizing(CurZoneEqNum).NonAirSysDesHeatLoad;
                    TempSize = AutoSize;
                    DataScalableCapSizingON = true;
                } else {
                    TempSize = baseboard->Baseboard(BaseboardNum).ScaledHeatingCapacity;
                }
<<<<<<< HEAD
                bool errorsFound = false;
                HeatingCapacitySizer sizerHeatingCapacity;
                sizerHeatingCapacity.overrideSizingString(SizingString);
                sizerHeatingCapacity.initializeWithinEP(state, CompType, CompName, PrintFlag, RoutineName);
                baseboard.Baseboard(BaseboardNum).NominalCapacity = sizerHeatingCapacity.size(TempSize, errorsFound);
=======
                RequestSizing(state, CompType, CompName, SizingMethod, SizingString, TempSize, PrintFlag, RoutineName);
                baseboard->Baseboard(BaseboardNum).NominalCapacity = TempSize;
>>>>>>> 6729dbe5
                DataScalableCapSizingON = false;
            }
        }
    }

    void SimElectricConvective(EnergyPlusData &state, int const BaseboardNum, Real64 const LoadMet)
    {
        // SUBROUTINE INFORMATION:
        //       AUTHOR         Richard Liesen
        //       DATE WRITTEN   Nov 2001
        //       RE-ENGINEERED  na

        // PURPOSE OF THIS SUBROUTINE: This subroutine calculates the heat exchange rate
        // in a pure Electricconvective baseboard heater.

        // METHODOLOGY EMPLOYED:
        // Currently this is primarily modified from HW Convective baseboard which has connections to
        //  a water loop and was necessary to calculate temps, flow rates and other things.  This
        //  model might be made more sophisticated and might use some of those data structures in the future
        //  so they are left in place even though this model does not utilize them.

        // Using/Aliasing
        using DataHVACGlobals::SmallLoad;
        using DataLoopNode::Node;
        using Psychrometrics::PsyCpAirFnW;

        // SUBROUTINE LOCAL VARIABLE DECLARATIONS:
        Real64 AirInletTemp;
        Real64 CpAir;
        Real64 AirMassFlowRate;
        Real64 CapacitanceAir;
        Real64 Effic;
        Real64 AirOutletTemp;
        Real64 QBBCap;

        auto & baseboard = state.dataBaseboardElectric;

        AirInletTemp = baseboard->Baseboard(BaseboardNum).AirInletTemp;
        CpAir = PsyCpAirFnW(baseboard->Baseboard(BaseboardNum).AirInletHumRat);
        AirMassFlowRate = SimpConvAirFlowSpeed;
        CapacitanceAir = CpAir * AirMassFlowRate;
        // currently only the efficiency is used to calculate the electric consumption.  There could be some
        //  thermal loss that could be accounted for with this efficiency input.
        Effic = baseboard->Baseboard(BaseboardNum).BaseboardEfficiency;

        if (GetCurrentScheduleValue(baseboard->Baseboard(BaseboardNum).SchedPtr) > 0.0 && LoadMet >= SmallLoad) {

            // if the load exceeds the capacity than the capacity is set to the BB limit.
            if (LoadMet > baseboard->Baseboard(BaseboardNum).NominalCapacity) {
                QBBCap = baseboard->Baseboard(BaseboardNum).NominalCapacity;
            } else {
                QBBCap = LoadMet;
            }

            // this could be utilized somehow or even reported so the data structures are left in place
            AirOutletTemp = AirInletTemp + QBBCap / CapacitanceAir;

            // The Baseboard electric Load is calculated using the efficiency
            baseboard->Baseboard(BaseboardNum).ElecUseRate = QBBCap / Effic;

        } else {
            // if there is an off condition the BB does nothing.
            AirOutletTemp = AirInletTemp;
            QBBCap = 0.0;
            baseboard->Baseboard(BaseboardNum).ElecUseRate = 0.0;
        }

        baseboard->Baseboard(BaseboardNum).AirOutletTemp = AirOutletTemp;
        baseboard->Baseboard(BaseboardNum).Power = QBBCap;
    }

} // namespace BaseboardElectric

} // namespace EnergyPlus<|MERGE_RESOLUTION|>--- conflicted
+++ resolved
@@ -234,11 +234,7 @@
                 VerifyUniqueBaseboardName(cCurrentModuleObject, cAlphaArgs(1), ErrorsFound, cCurrentModuleObject + " Name");
 
                 ++BaseboardNum;
-<<<<<<< HEAD
-                auto &thisBaseboard = baseboard.Baseboard(BaseboardNum);
-=======
-                auto & thisBaseboard = baseboard->Baseboard(BaseboardNum);
->>>>>>> 6729dbe5
+                auto &thisBaseboard = baseboard->Baseboard(BaseboardNum);
                 thisBaseboard.EquipName = cAlphaArgs(1);                                        // name of this baseboard
                 thisBaseboard.EquipType = UtilityRoutines::MakeUPPERCase(cCurrentModuleObject); // the type of baseboard-rename change
                 thisBaseboard.Schedule = cAlphaArgs(2);
@@ -414,12 +410,7 @@
 
         if (!SysSizingCalc && baseboard->Baseboard(BaseboardNum).MySizeFlag) {
             // for each coil, do the sizing once.
-<<<<<<< HEAD
-            SizeElectricBaseboard(state, baseboard, BaseboardNum);
-=======
             SizeElectricBaseboard(state, BaseboardNum);
->>>>>>> 6729dbe5
-
             baseboard->Baseboard(BaseboardNum).MySizeFlag = false;
         }
 
@@ -502,12 +493,8 @@
                     TempSize = baseboard->Baseboard(BaseboardNum).ScaledHeatingCapacity;
                 } else if (CapSizingMethod == CapacityPerFloorArea) {
                     ZoneEqSizing(CurZoneEqNum).HeatingCapacity = true;
-<<<<<<< HEAD
                     ZoneEqSizing(CurZoneEqNum).DesHeatingLoad =
-                        baseboard.Baseboard(BaseboardNum).ScaledHeatingCapacity * Zone(DataZoneNumber).FloorArea;
-=======
-                    ZoneEqSizing(CurZoneEqNum).DesHeatingLoad = baseboard->Baseboard(BaseboardNum).ScaledHeatingCapacity * Zone(DataZoneNumber).FloorArea;
->>>>>>> 6729dbe5
+                        baseboard->Baseboard(BaseboardNum).ScaledHeatingCapacity * Zone(DataZoneNumber).FloorArea;
                     TempSize = ZoneEqSizing(CurZoneEqNum).DesHeatingLoad;
                     DataScalableCapSizingON = true;
                 } else if (CapSizingMethod == FractionOfAutosizedHeatingCapacity) {
@@ -520,16 +507,11 @@
                 } else {
                     TempSize = baseboard->Baseboard(BaseboardNum).ScaledHeatingCapacity;
                 }
-<<<<<<< HEAD
                 bool errorsFound = false;
                 HeatingCapacitySizer sizerHeatingCapacity;
                 sizerHeatingCapacity.overrideSizingString(SizingString);
                 sizerHeatingCapacity.initializeWithinEP(state, CompType, CompName, PrintFlag, RoutineName);
-                baseboard.Baseboard(BaseboardNum).NominalCapacity = sizerHeatingCapacity.size(TempSize, errorsFound);
-=======
-                RequestSizing(state, CompType, CompName, SizingMethod, SizingString, TempSize, PrintFlag, RoutineName);
-                baseboard->Baseboard(BaseboardNum).NominalCapacity = TempSize;
->>>>>>> 6729dbe5
+                baseboard->Baseboard(BaseboardNum).NominalCapacity = sizerHeatingCapacity.size(TempSize, errorsFound);
                 DataScalableCapSizingON = false;
             }
         }
