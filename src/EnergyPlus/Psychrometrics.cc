// EnergyPlus, Copyright (c) 1996-2021, The Board of Trustees of the University of Illinois,
// The Regents of the University of California, through Lawrence Berkeley National Laboratory
// (subject to receipt of any required approvals from the U.S. Dept. of Energy), Oak Ridge
// National Laboratory, managed by UT-Battelle, Alliance for Sustainable Energy, LLC, and other
// contributors. All rights reserved.
//
// NOTICE: This Software was developed under funding from the U.S. Department of Energy and the
// U.S. Government consequently retains certain rights. As such, the U.S. Government has been
// granted for itself and others acting on its behalf a paid-up, nonexclusive, irrevocable,
// worldwide license in the Software to reproduce, distribute copies to the public, prepare
// derivative works, and perform publicly and display publicly, and to permit others to do so.
//
// Redistribution and use in source and binary forms, with or without modification, are permitted
// provided that the following conditions are met:
//
// (1) Redistributions of source code must retain the above copyright notice, this list of
//     conditions and the following disclaimer.
//
// (2) Redistributions in binary form must reproduce the above copyright notice, this list of
//     conditions and the following disclaimer in the documentation and/or other materials
//     provided with the distribution.
//
// (3) Neither the name of the University of California, Lawrence Berkeley National Laboratory,
//     the University of Illinois, U.S. Dept. of Energy nor the names of its contributors may be
//     used to endorse or promote products derived from this software without specific prior
//     written permission.
//
// (4) Use of EnergyPlus(TM) Name. If Licensee (i) distributes the software in stand-alone form
//     without changes from the version obtained under this License, or (ii) Licensee makes a
//     reference solely to the software portion of its product, Licensee must refer to the
//     software as "EnergyPlus version X" software, where "X" is the version number Licensee
//     obtained under this License and may not use a different name for the software. Except as
//     specifically required in this Section (4), Licensee shall not use in a company name, a
//     product name, in advertising, publicity, or other promotional activities any name, trade
//     name, trademark, logo, or other designation of "EnergyPlus", "E+", "e+" or confusingly
//     similar designation, without the U.S. Department of Energy's prior written consent.
//
// THIS SOFTWARE IS PROVIDED BY THE COPYRIGHT HOLDERS AND CONTRIBUTORS "AS IS" AND ANY EXPRESS OR
// IMPLIED WARRANTIES, INCLUDING, BUT NOT LIMITED TO, THE IMPLIED WARRANTIES OF MERCHANTABILITY
// AND FITNESS FOR A PARTICULAR PURPOSE ARE DISCLAIMED. IN NO EVENT SHALL THE COPYRIGHT OWNER OR
// CONTRIBUTORS BE LIABLE FOR ANY DIRECT, INDIRECT, INCIDENTAL, SPECIAL, EXEMPLARY, OR
// CONSEQUENTIAL DAMAGES (INCLUDING, BUT NOT LIMITED TO, PROCUREMENT OF SUBSTITUTE GOODS OR
// SERVICES; LOSS OF USE, DATA, OR PROFITS; OR BUSINESS INTERRUPTION) HOWEVER CAUSED AND ON ANY
// THEORY OF LIABILITY, WHETHER IN CONTRACT, STRICT LIABILITY, OR TORT (INCLUDING NEGLIGENCE OR
// OTHERWISE) ARISING IN ANY WAY OUT OF THE USE OF THIS SOFTWARE, EVEN IF ADVISED OF THE
// POSSIBILITY OF SUCH DAMAGE.

// C++ Headers
#include <cstdlib>

// ObjexxFCL Headers
#include <ObjexxFCL/Fmath.hh>

// EnergyPlus Headers
#include <EnergyPlus/CommandLineInterface.hh>
#include <EnergyPlus/Data/EnergyPlusData.hh>
#include <EnergyPlus/DataEnvironment.hh>
#include <EnergyPlus/General.hh>
#include <EnergyPlus/Psychrometrics.hh>
#include <EnergyPlus/UtilityRoutines.hh>

namespace EnergyPlus {

#ifdef EP_nocache_Psychrometrics
#undef EP_cache_PsyTwbFnTdbWPb
#undef EP_cache_PsyPsatFnTemp
#undef EP_cache_PsyTsatFnPb
#undef EP_cache_PsyTsatFnHPb
#else
#define EP_cache_PsyTwbFnTdbWPb
#define EP_cache_PsyPsatFnTemp
#define EP_cache_PsyTsatFnPb
#define EP_cache_PsyTsatFnHPb
#endif

namespace Psychrometrics {
    // Module containing the Psychometric simulation routines

    // MODULE INFORMATION:
    //       AUTHOR         Linda Lawrie
    //       DATE WRITTEN   December 1998
    //       MODIFIED       February 2010
    //       RE-ENGINEERED  Jan 2004: Rahul Chillar

    // PURPOSE OF THIS MODULE:
    // This module provides a repository for the psychrometric routines.

    // METHODOLOGY EMPLOYED:
    // na

    // REFERENCES:
    // na

    // OTHER NOTES:
    // Todo after 2.2 release:
    // remove restriction on MAX(W, 1d-5)
    // more research on hfg calc

    // Using/Aliasing
#ifdef EP_psych_errors
    using namespace DataEnvironment;
#endif

    // Use Statements for other routines
#ifdef EP_psych_errors

#endif

#ifdef EP_psych_stats
Array1D_string const PsyRoutineNames(NumPsychMonitors,
                                         {"PsyTdpFnTdbTwbPb",
                                          "PsyRhFnTdbWPb",
                                          "PsyTwbFnTdbWPb",
                                          "PsyVFnTdbWPb",
                                          "PsyWFnTdpPb",
                                          "PsyWFnTdbH",
                                          "PsyWFnTdbTwbPb",
                                          "PsyWFnTdbRhPb",
                                          "PsyPsatFnTemp",
                                          "PsyTsatFnHPb",
                                          "PsyTsatFnPb",
                                          "PsyRhFnTdbRhov",
                                          "PsyRhFnTdbRhovLBnd0C",
                                          "PsyTwbFnTdbWPb",
                                          "PsyTwbFnTdbWPb",
                                          "PsyWFnTdbTwbPb",
                                          "PsyTsatFnPb",
                                          "PsyTwbFnTdbWPb_cache",
                                          "PsyPsatFnTemp_cache"}); // 1 | 2 | 3 | 4 | 5 | 6 | 7 | 8 | 9 | 10 | 11 | 12 | 13 |
                                                                   // 14 - HR | 15 - max iter | 16 - HR | 17 - max iter | 18 -
                                                                   // PsyTwbFnTdbWPb_raw (raw calc) | 19 - PsyPsatFnTemp_raw
                                                                   // (raw calc)

    Array1D_bool const PsyReportIt(NumPsychMonitors,
                                   {true,
                                    true,
                                    true,
                                    true,
                                    true,
                                    true,
                                    true,
                                    true,
                                    true,
                                    true,
                                    true,
                                    true,
                                    true,
                                    false,
                                    false,
                                    false,
                                    false,
                                    true,
                                    true}); // PsyTdpFnTdbTwbPb     1 | PsyRhFnTdbWPb        2 | PsyTwbFnTdbWPb       3 | PsyVFnTdbWPb         4 |
                                            // PsyWFnTdpPb          5 | PsyWFnTdbH           6 | PsyWFnTdbTwbPb       7 | PsyWFnTdbRhPb        8 |
                                            // PsyPsatFnTemp        9 | PsyTsatFnHPb         10 | PsyTsatFnPb          11 | PsyRhFnTdbRhov       12 |
                                            // PsyRhFnTdbRhovLBnd0C 13 | PsyTwbFnTdbWPb       14 - HR | PsyTwbFnTdbWPb       15 - max iter |
                                            // PsyWFnTdbTwbPb       16 - HR | PsyTsatFnPb          17 - max iter | PsyTwbFnTdbWPb_cache 18 -
                                            // PsyTwbFnTdbWPb_raw (raw calc) | PsyPsatFnTemp_cache  19 - PsyPsatFnTemp_raw (raw calc)
#endif
    
    // MODULE VARIABLE DECLARATIONS:
    // na

    // MODULE VARIABLE DEFINITIONS:

    // Subroutine Specifications for the Module

    // Functions

    void clear_state()
    {

#ifdef EP_cache_PsyTwbFnTdbWPb
        cached_Twb.deallocate();
#endif
#ifdef EP_cache_PsyPsatFnTemp
        cached_Psat.deallocate();
#endif
#ifdef EP_cache_PsyTsatFnPb
        cached_Tsat.deallocate();
#endif
#ifdef EP_cache_PsyTsatFnHPb
        cached_Tsat_HPb.deallocate();
#endif
    }

    void InitializePsychRoutines()
    {

        // SUBROUTINE INFORMATION:
        //       AUTHOR         Linda Lawrie
        //       DATE WRITTEN   March 2013
        //       MODIFIED       na
        //       RE-ENGINEERED  na

        // PURPOSE OF THIS SUBROUTINE:
        // Initializes some variables for PsychRoutines

        // METHODOLOGY EMPLOYED:
        // na

        // REFERENCES:
        // na

        // USE STATEMENTS:
        // na

        // SUBROUTINE ARGUMENT DEFINITIONS:
        // na

        // SUBROUTINE PARAMETER DEFINITIONS:
        // na

        // INTERFACE BLOCK SPECIFICATIONS:
        // na

        // DERIVED TYPE DEFINITIONS:
        // na

        // SUBROUTINE LOCAL VARIABLE DECLARATIONS:
        // na

#ifdef EP_cache_PsyTwbFnTdbWPb
        cached_Twb.allocate({0, twbcache_size});
#endif
#ifdef EP_cache_PsyPsatFnTemp
        cached_Psat.allocate({0, psatcache_size});
#endif
#ifdef EP_cache_PsyTsatFnPb
        cached_Tsat.allocate({0, tsatcache_size});
#endif
#ifdef EP_cache_PsyTsatFnHPb
        cached_Tsat_HPb.allocate({0, tsat_hbp_cache_size});
#endif
    }

#ifdef EP_psych_stats
    void ShowPsychrometricSummary(InputOutputFile &auditFile)
#else
    void ShowPsychrometricSummary([[maybe_unused]] InputOutputFile &auditFile)
#endif
    {

        // SUBROUTINE INFORMATION:
        //       AUTHOR         Linda Lawrie
        //       DATE WRITTEN   August 2011
        //       MODIFIED       na
        //       RE-ENGINEERED  na

        // PURPOSE OF THIS SUBROUTINE:
        // Provides a Psychrometric summary report to the audit file.
        // Maybe later to the .eio file.

        // METHODOLOGY EMPLOYED:
        // na

        // REFERENCES:
        // na

        // Using/Aliasing

        // Locals
        // SUBROUTINE ARGUMENT DEFINITIONS:
        // na

        // SUBROUTINE PARAMETER DEFINITIONS:

        // INTERFACE BLOCK SPECIFICATIONS:
        // na

        // DERIVED TYPE DEFINITIONS:
        // na

        // SUBROUTINE LOCAL VARIABLE DECLARATIONS:
#ifdef EP_psych_stats
        int Loop;
        Real64 AverageIterations;

        if (!auditFile.good()) return;
        if (any_gt(state.dataPsychrometrics->NumTimesCalled, 0)) {
            print(auditFile, "RoutineName,#times Called,Avg Iterations\n");
            for (Loop = 1; Loop <= NumPsychMonitors; ++Loop) {
                if (!PsyReportIt(Loop)) continue;
                const auto istring = fmt::to_string(state.dataPsychrometrics->NumTimesCalled(Loop));
                if (state.dataPsychrometrics->NumIterations(Loop) > 0) {
                    AverageIterations = double(state.dataPsychrometrics->NumIterations(Loop)) / double(state.dataPsychrometrics->NumTimesCalled(Loop));
                    print(auditFile, "{},{},{:.2R}\n", PsyRoutineNames(Loop), istring, AverageIterations);
                } else {
                    print(auditFile, "{},{}\n", PsyRoutineNames(Loop), istring);
                }
            }
        }
#endif
    }

#ifdef EP_psych_errors
    void PsyRhoAirFnPbTdbW_error(EnergyPlusData &state,
                                 Real64 const pb,              // barometric pressure (Pascals)
                                 Real64 const tdb,             // dry bulb temperature (Celsius)
                                 Real64 const dw,              // humidity ratio (kgWater/kgDryAir)
                                 Real64 const rhoair,          // density of air
                                 std::string const &CalledFrom // routine this function was called from (error messages) !unused1208
    )
    {
        // Using/Aliasing

        if (rhoair < 0.0) {
            ShowSevereError(state, format("PsyRhoAirFnPbTdbW: RhoAir (Density of Air) is calculated <= 0 [{:.5R}].", rhoair));
            ShowContinueError(state, format("pb =[{:.2R}], tdb=[{:.2R}], w=[{:.7R}].", pb, tdb, dw));
            if (!CalledFrom.empty()) {
                ShowContinueErrorTimeStamp(state, " Routine=" + CalledFrom + ',');
            } else {
                ShowContinueErrorTimeStamp(state, " Routine=Unknown,");
            }
            ShowFatalError(state, "Program terminates due to preceding condition.");
        }
    }
#endif

#ifdef EP_psych_errors
    void PsyRhFnTdbRhovLBnd0C_error(EnergyPlusData &state,
                                    Real64 const Tdb,             // dry-bulb temperature {C}
                                    Real64 const Rhovapor,        // vapor density in air {kg/m3}
                                    Real64 const RHValue,         // relative humidity value (0.0-1.0)
                                    std::string const &CalledFrom // routine this function was called from (error messages)
    )
    {
        if (RHValue > 1.01) {
            if (!state.dataGlobal->WarmupFlag) {
                if (state.dataPsychrometrics->iPsyErrIndex(iPsyRhFnTdbRhovLBnd0C) == 0) {
                    state.dataPsychrometrics->String = format(" Dry-Bulb= {:.2T} Rhovapor= {:.3T} Calculated Relative Humidity [%]= {:.2T}", Tdb, Rhovapor, RHValue * 100.0);
                    ShowWarningMessage(state, "Calculated Relative Humidity out of range (PsyRhFnTdbRhovLBnd0C) ");
                    if (!CalledFrom.empty()) {
                        ShowContinueErrorTimeStamp(state, " Routine=" + CalledFrom + ',');
                    } else {
                        ShowContinueErrorTimeStamp(state, " Routine=Unknown,");
                    }
                    ShowContinueError(state, state.dataPsychrometrics->String);
                    ShowContinueError(state, "Relative Humidity being reset to 100.0%");
                }
                ShowRecurringWarningErrorAtEnd(state, "Calculated Relative Humidity out of range (PsyRhFnTdbRhovLBnd0C)",
                                               state.dataPsychrometrics->iPsyErrIndex(iPsyRhFnTdbRhovLBnd0C),
                                               RHValue * 100.0,
                                               RHValue * 100.0,
                                               _,
                                               "%",
                                               "%");
            }
        } else if (RHValue < -0.05) {
            if (!state.dataGlobal->WarmupFlag) {
                if (state.dataPsychrometrics->iPsyErrIndex(iPsyRhFnTdbRhovLBnd0C) == 0) {
                    state.dataPsychrometrics->String = format(" Dry-Bulb= {:.2T} Rhovapor= {:.3T} Calculated Relative Humidity [%]= {:.2T}", Tdb, Rhovapor, RHValue * 100.0);
                    ShowWarningMessage(state, "Calculated Relative Humidity out of range (PsyRhFnTdbRhovLBnd0C) ");
                    if (!CalledFrom.empty()) {
                        ShowContinueErrorTimeStamp(state, " Routine=" + CalledFrom + ',');
                    } else {
                        ShowContinueErrorTimeStamp(state, " Routine=Unknown,");
                    }
                    ShowContinueError(state, state.dataPsychrometrics->String);
                    ShowContinueError(state, "Relative Humidity being reset to 1%");
                }
                ShowRecurringWarningErrorAtEnd(state, "Calculated Relative Humidity out of range (PsyRhFnTdbRhovLBnd0C)",
                                               state.dataPsychrometrics->iPsyErrIndex(iPsyRhFnTdbRhovLBnd0C),
                                               RHValue * 100.0,
                                               RHValue * 100.0,
                                               _,
                                               "%",
                                               "%");
            }
        }
    }
#endif

#ifdef EP_cache_PsyTwbFnTdbWPb

    Real64 PsyTwbFnTdbWPb(EnergyPlusData &state,
                          Real64 const Tdb,             // dry-bulb temperature {C}
                          Real64 const W,               // humidity ratio
                          Real64 const Pb,              // barometric pressure {Pascals}
                          std::string const &CalledFrom // routine this function was called from (error messages)
    )
    {

        // FUNCTION INFORMATION:
        //       AUTHOR         Linda Lawrie/Amir Roth
        //       DATE WRITTEN   August 2011
        //       MODIFIED       na
        //       RE-ENGINEERED  na

        // PURPOSE OF THIS FUNCTION:
        // Provide a "cache" of results for the given arguments and wetbulb (twb) output result.

        // METHODOLOGY EMPLOYED:
        // Use grid shifting and masking to provide hash into the cache. Use Equivalence to
        // make Fortran ignore "types".

        // REFERENCES:
        // na

        // USE STATEMENTS:
        // na

        // Return value
        Real64 Twb_result; // result=> Temperature Wet-Bulb {C}

        // Locals
        // FUNCTION ARGUMENT DEFINITIONS:

        // FUNCTION PARAMETER DEFINITIONS:
        Int64 const Grid_Shift((64 - 12 - twbprecision_bits));

        // INTERFACE BLOCK SPECIFICATIONS:
        // na

        // DERIVED TYPE DEFINITIONS:
        // na

        // FUNCTION LOCAL VARIABLE DECLARATIONS:
        Int64 Tdb_tag;
        Int64 W_tag;
        Int64 Pb_tag;
        Int64 hash;
        Real64 Tdb_tag_r;
        Real64 W_tag_r;
        Real64 Pb_tag_r;

#ifdef EP_psych_stats
        ++state.dataPsychrometrics->NumTimesCalled(iPsyTwbFnTdbWPb_cache);
#endif

        Tdb_tag = bit_transfer(Tdb, Tdb_tag);
        W_tag = bit_transfer(W, W_tag);
        Pb_tag = bit_transfer(Pb, Pb_tag);

        Tdb_tag = bit_shift(Tdb_tag, -Grid_Shift);
        W_tag = bit_shift(W_tag, -Grid_Shift);
        Pb_tag = bit_shift(Pb_tag, -Grid_Shift);
        hash = bit_and(bit_xor(Tdb_tag, bit_xor(W_tag, Pb_tag)), Int64(twbcache_size - 1));

        if (cached_Twb(hash).iTdb != Tdb_tag || cached_Twb(hash).iW != W_tag || cached_Twb(hash).iPb != Pb_tag) {
            cached_Twb(hash).iTdb = Tdb_tag;
            cached_Twb(hash).iW = W_tag;
            cached_Twb(hash).iPb = Pb_tag;

            Tdb_tag_r = bit_transfer(bit_shift(Tdb_tag, Grid_Shift), Tdb_tag_r);
            W_tag_r = bit_transfer(bit_shift(W_tag, Grid_Shift), W_tag_r);
            Pb_tag_r = bit_transfer(bit_shift(Pb_tag, Grid_Shift), Pb_tag_r);

            cached_Twb(hash).Twb = PsyTwbFnTdbWPb_raw(state, Tdb_tag_r, W_tag_r, Pb_tag_r, CalledFrom);
        }

        //  Twbresult_last = cached_Twb(hash)%Twb
        //  Twb_result = Twbresult_last
        Twb_result = cached_Twb(hash).Twb;

        return Twb_result;
    }

    Real64 PsyTwbFnTdbWPb_raw(EnergyPlusData &state,
                              Real64 const TDB,             // dry-bulb temperature {C}
                              Real64 const dW,              // humidity ratio
                              Real64 const Patm,            // barometric pressure {Pascals}
                              std::string const &CalledFrom // routine this function was called from (error messages)
    )

#else

    Real64 PsyTwbFnTdbWPb(EnergyPlusData &state,
                          Real64 const TDB,             // dry-bulb temperature {C}
                          Real64 const dW,              // humidity ratio
                          Real64 const Patm,            // barometric pressure {Pascals}
                          std::string const &CalledFrom // routine this function was called from (error messages)
    )
#endif
    {

        // FUNCTION INFORMATION:
        //       AUTHOR         George Shih
        //       DATE WRITTEN   May 1976
        //       MODIFIED       na
        //       RE-ENGINEERED  Dec 2003; Rahul Chillar
        //                      2011; as time saving measure, cache some values.

        // PURPOSE OF THIS FUNCTION:
        // This function provides the wet-bulb temperature from dry-bulb temperature,
        // humidity ratio and barometric pressure.

        // METHODOLOGY EMPLOYED:
        // Uses an Iterative procedure to calculate WetBulbTemperature

        // REFERENCES:
        // na

        // Using/Aliasing
        using General::Iterate;

        // Return value
        Real64 TWB; // result=> Temperature Wet-Bulb {C}

        // Locals
        // FUNCTION ARGUMENT DEFINITIONS:

        // FUNCTION PARAMETER DEFINITIONS:
<<<<<<< HEAD
        int constexpr itmax(100); // Maximum No of Iterations
        Real64 const convTol(0.0001);
        const char *  RoutineName("PsyTwbFnTdbWPb");
=======
        int const itmax(100); // Maximum No of Iterations
        static std::string const RoutineName("PsyTwbFnTdbWPb");
>>>>>>> ec596b6c

        // INTERFACE BLOCK SPECIFICATIONS
        // na

        // DERIVED TYPE DEFINITIONS
        // na

        // FUNCTION LOCAL VARIABLE DECLARATIONS:
        Real64 tBoil;                       // Boiling temperature of water at given pressure
        Real64 newW;                        // Humidity ratio calculated with wet bulb guess
        Real64 W;                           // Humidity ratio entered and corrected as necessary
        Real64 ResultX;                     // ResultX is the final Iteration result passed back to the calling routine
        Real64 WBT;                         // Current Value of WetBulbTemperature
        Real64 error;                       // Deviation of dependent variable in iteration
        Real64 X1;                          // Independent variable in ITERATE
        Real64 Y1;                          // Dependent variable in ITERATE
        Real64 Wstar;                       // Humidity  ratio as a function of Sat Press of Wet Bulb
        Real64 PSatstar;                    // Saturation pressure at wet bulb temperature
        int iter;                           // Iteration counter
        int icvg;                           // Iteration convergence flag
        bool FlagError;                     // set when errors should be flagged

#ifdef EP_psych_stats
        ++state.dataPsychrometrics->NumTimesCalled(iPsyTwbFnTdbWPb);
#endif

        // CHECK TDB IN RANGE.
        FlagError = false;
#ifdef EP_psych_errors
        if (TDB <= -100.0 || TDB >= 200.0) {
            if (!state.dataGlobal->WarmupFlag) {
                if (state.dataPsychrometrics->iPsyErrIndex(iPsyTwbFnTdbWPb) == 0) {
                    ShowWarningMessage(state, "Temperature out of range [-100. to 200.] (PsyTwbFnTdbWPb)");
                    if (!CalledFrom.empty()) {
                        ShowContinueErrorTimeStamp(state, " Routine=" + CalledFrom + ',');
                    } else {
                        ShowContinueErrorTimeStamp(state, " Routine=Unknown,");
                    }
                    ShowContinueError(state, format(" Input Temperature={:.2T}", TDB));
                    FlagError = true;
                }
                ShowRecurringWarningErrorAtEnd(state,
                    "Temperature out of range [-100. to 200.] (PsyTwbFnTdbWPb)", state.dataPsychrometrics->iPsyErrIndex(iPsyTwbFnTdbWPb), TDB, TDB, _, "C", "C");
            }
        }
#endif

        W = dW;
        if (W < 0.0) {
#ifdef EP_psych_errors
            if (W <= -0.0001) {
                if (!state.dataGlobal->WarmupFlag) {
                    if (state.dataPsychrometrics->iPsyErrIndex(iPsyTwbFnTdbWPb2) == 0) {
                        state.dataPsychrometrics->String = format(" Dry-Bulb= {:.2T} Humidity Ratio= {:.3T} Pressure= {:.2T}", TDB, W, Patm);
                        ShowWarningMessage(state, "Entered Humidity Ratio invalid (PsyTwbFnTdbWPb)");
                        if (!CalledFrom.empty()) {
                            ShowContinueErrorTimeStamp(state, " Routine=" + CalledFrom + ',');
                        } else {
                            ShowContinueErrorTimeStamp(state, " Routine=Unknown,");
                        }
                        ShowContinueError(state, state.dataPsychrometrics->String);
                        state.dataPsychrometrics->String = format("Humidity Ratio= {:.4T}", W);
                        ShowContinueError(state, state.dataPsychrometrics->String + " ... Humidity Ratio set to .00001");
                    }
                    ShowRecurringWarningErrorAtEnd(state,
                        "Entered Humidity Ratio invalid (PsyTwbFnTdbWPb)", state.dataPsychrometrics->iPsyErrIndex(iPsyTwbFnTdbWPb2), W, W, _, "[]", "[]");
                }
            }
#endif
            W = 1.0e-5;
        }

        // Initial temperature guess at atmospheric pressure
        if (Patm != state.dataPsychrometrics->last_Patm) {
            tBoil = PsyTsatFnPb(state, Patm, (CalledFrom.empty() ? RoutineName : CalledFrom));
            state.dataPsychrometrics->last_Patm = Patm;
            state.dataPsychrometrics->last_tBoil = tBoil;
        } else {
            tBoil = state.dataPsychrometrics->last_tBoil;
        }

        // Set initial guess of WetBulbTemp=Entering Dry Bulb Temperature
        WBT = TDB;

        // Initializing  value for iter
        iter = 0;

        // Begin iteration loop
        for (iter = 1; iter <= itmax; ++iter) {

            // Assigning a value to WBT
            if (WBT >= (tBoil - 0.09)) WBT = tBoil - 0.1;

            // Determine the saturation pressure for wet bulb temperature
            PSatstar = PsyPsatFnTemp(state, WBT, (CalledFrom.empty() ? RoutineName : CalledFrom));

            // Determine humidity ratio for given saturation pressure
            Wstar = 0.62198 * PSatstar / (Patm - PSatstar);

            // Calculate new humidity ratio and determine difference from known
            // humidity ratio which is wStar calculated earlier
            if (WBT >= 0.0) {
                newW = ((2501.0 - 2.326 * WBT) * Wstar - 1.006 * (TDB - WBT)) / (2501.0 + 1.86 * TDB - 4.186 * WBT);
            } else {
                newW = ((2830.0 - 0.24 * WBT) * Wstar - 1.006 * (TDB - WBT)) / (2830.0 + 1.86 * TDB - 2.1 * WBT);
            }

            // Check error, if not satisfied, calculate new guess and iterate
            error = W - newW;

            // Using Iterative Procedure to Calculate WetBulb
            Iterate(ResultX, state.dataPsychrometrics->iconvTol, WBT, error, X1, Y1, iter, icvg);
            WBT = ResultX;

            // If converged, leave iteration loop.
            if (icvg == 1) break;

            // Error Trap for the Discontinuous nature of PsyPsatFnTemp function (Sat Press Curve) at ~0 Deg C.
            if ((PSatstar > 611.000) && (PSatstar < 611.25) && (std::abs(error) <= 0.0001) && (iter > 4)) break;

        } // End of Iteration Loop

#ifdef EP_psych_stats
        state.dataPsychrometrics->NumIterations(iPsyTwbFnTdbWPb) += iter;
#endif

        // Wet bulb temperature has not converged after maximum specified
        // iterations. Print error message, set return error flag, and RETURN
#ifdef EP_psych_errors
        if (iter > itmax) {
            if (!state.dataGlobal->WarmupFlag) {
                if (state.dataPsychrometrics->iPsyErrIndex(iPsyTwbFnTdbWPb3) == 0) {
                    ShowWarningMessage(state, format("WetBulb not converged after {} iterations(PsyTwbFnTdbWPb)", iter));
                    if (!CalledFrom.empty()) {
                        ShowContinueErrorTimeStamp(state, " Routine=" + CalledFrom + ',');
                    } else {
                        ShowContinueErrorTimeStamp(state, " Routine=Unknown,");
                    }
                    ShowContinueError(state, format(" Input Temperature = {:.2T}", TDB));
                    ShowContinueError(state, format(" Input Humidity Ratio= {:.6T}", W));
                    ShowContinueError(state, format(" Input Pressure = {:.2T}", Patm));
                    FlagError = true;
                }
                ShowRecurringWarningErrorAtEnd(state, "WetBulb not converged after max iterations(PsyTwbFnTdbWPb)", state.dataPsychrometrics->iPsyErrIndex(iPsyTwbFnTdbWPb3));
            }
        }
#endif

        // Result is Temperature Wet Bulb
        TWB = WBT;

#ifdef EP_psych_errors
        if (FlagError) {
            ShowContinueError(state, format(" Resultant Temperature= {:.2T}", WBT));
        }
#endif

        // If (TempWetBulb)>(Dry Bulb Temp) , Setting (TempWetBulb)=(DryBulbTemp).
        if (TWB > TDB) {
            TWB = TDB;
        }

#ifdef generatetestdata
        print(IOFiles::getSingleton().debug, "{}{}{}{}", TDB, dW, Patm, Twb);
#endif

        return TWB;
    }

#ifdef EP_psych_errors
    void PsyVFnTdbWPb_error(EnergyPlusData &state,
                            Real64 const TDB,             // dry-bulb temperature {C}
                            Real64 const w,               // humidity ratio
                            Real64 const PB,              // barometric pressure {Pascals}
                            Real64 const V,               // specific volume {m3/kg}
                            std::string const &CalledFrom // routine this function was called from (error messages)
    )
    {
        if (V <= -0.01) {
            if (!state.dataGlobal->WarmupFlag) {
                if (state.dataPsychrometrics->iPsyErrIndex(iPsyVFnTdbWPb) == 0) {
                    state.dataPsychrometrics->String = format(" Dry-Bulb= {:.2T} Humidity Ratio= {:.3T} Pressure= {:.2T}", TDB, w, PB);
                    ShowWarningMessage(state, "Calculated Specific Volume out of range (PsyVFnTdbWPb)");
                    if (!CalledFrom.empty()) {
                        ShowContinueErrorTimeStamp(state, " Routine=" + CalledFrom + ',');
                    } else {
                        ShowContinueErrorTimeStamp(state, " Routine=Unknown,");
                    }
                    ShowContinueError(state, state.dataPsychrometrics->String);
                    state.dataPsychrometrics->String = format("Calculated Volume= {:.3T}", V);
                    ShowContinueError(state, state.dataPsychrometrics->String + " ... Since Calculated Volume < 0.0, it is set to .83");
                }
                ShowRecurringWarningErrorAtEnd(state,
                    "Calculated Specific Volume out of range (PsyVFnTdbWPb)", state.dataPsychrometrics->iPsyErrIndex(iPsyVFnTdbWPb), V, V, _, "m3/kg", "m3/kg");
            }
        }
    }
#endif

#ifdef EP_psych_errors
    void PsyWFnTdbH_error(EnergyPlusData &state,
                          Real64 const TDB,             // dry-bulb temperature {C}
                          Real64 const H,               // enthalpy {J/kg}
                          Real64 const W,               // humidity ratio
                          std::string const &CalledFrom // routine this function was called from (error messages)
    )
    {
        if (W < -0.0001) {
            if (!state.dataGlobal->WarmupFlag) {
                if (state.dataPsychrometrics->iPsyErrIndex(iPsyWFnTdbH) == 0) {
                    state.dataPsychrometrics->String = format(" Dry-Bulb= {:.2T} Enthalpy= {:.3T}", TDB, H);
                    ShowWarningMessage(state, "Calculated Humidity Ratio invalid (PsyWFnTdbH)");
                    if (!CalledFrom.empty()) {
                        ShowContinueErrorTimeStamp(state, " Routine=" + CalledFrom + ',');
                    } else {
                        ShowContinueErrorTimeStamp(state, " Routine=Unknown,");
                    }
                    ShowContinueError(state, state.dataPsychrometrics->String);
                    state.dataPsychrometrics->String = format("Calculated Humidity Ratio= {:.4T}", W);
                    ShowContinueError(state, state.dataPsychrometrics->String + " ... Humidity Ratio set to .00001");
                }
                ShowRecurringWarningErrorAtEnd(state, "Calculated Humidity Ratio invalid (PsyWFnTdbH)", state.dataPsychrometrics->iPsyErrIndex(iPsyWFnTdbH), W, W, _, "[]", "[]");
            }
        }
    }
#endif

#ifdef EP_cache_PsyPsatFnTemp

    Real64 PsyPsatFnTemp_raw([[maybe_unused]] EnergyPlusData &state,
                             Real64 const T,               // dry-bulb temperature {C}
                             [[maybe_unused]] std::string const &CalledFrom // routine this function was called from (error messages)
    )

#else

    Real64 PsyPsatFnTemp(EnergyPlusData &state,
                         Real64 const T,               // dry-bulb temperature {C}
                         std::string const &CalledFrom // routine this function was called from (error messages)
    )
#endif
    {
        // FUNCTION INFORMATION:
        //       AUTHOR         George Shih
        //       DATE WRITTEN   May 1976
        //       MODIFIED       NA
        //       RE-ENGINEERED  Nov 2003; Rahul Chillar

        // PURPOSE OF THIS FUNCTION:
        // This function provides the saturation pressure as a function of temperature.

        // METHODOLOGY EMPLOYED:
        // Hyland & Wexler Formulation, range -100C to 200C

        // REFERENCES:
        // ASHRAE HANDBOOK OF FUNDAMENTALS, 2005, Chap 6 (Psychrometrics), Eqn 5 & 6.
        // Compared to Table 3 values (August 2007) with average error of 0.00%, max .30%,
        // min -.39%.  (Spreadsheet available on request - Lawrie).

        // USE STATEMENTS:

        // Return value
        Real64 Pascal; // result=> saturation pressure {Pascals}

        // Locals
        // FUNCTION ARGUMENT DEFINITIONS:

        // FUNCTION PARAMETER DEFINITIONS:

        // INTERFACE BLOCK SPECIFICATIONS
        // na

        // DERIVED TYPE DEFINITIONS
        // na

        // FUNCTION LOCAL VARIABLE DECLARATIONS:

#ifdef EP_psych_stats
        ++state.dataPsychrometrics->NumTimesCalled(iPsyPsatFnTemp);
#endif

        // CHECK T IN RANGE.
#ifdef EP_psych_errors
        if (!state.dataGlobal->WarmupFlag) {
            if (T <= -100.0 || T >= 200.0) {
                if (state.dataPsychrometrics->iPsyErrIndex(iPsyPsatFnTemp) == 0) {
                    ShowWarningMessage(state, "Temperature out of range [-100. to 200.] (PsyPsatFnTemp)");
                    if (!CalledFrom.empty()) {
                        ShowContinueErrorTimeStamp(state, " Routine=" + CalledFrom + ',');
                    } else {
                        ShowContinueErrorTimeStamp(state, " Routine=Unknown,");
                    }
                    ShowContinueError(state, format(" Input Temperature={:.2T}", T));
                }
                ShowRecurringWarningErrorAtEnd(state,
                    "Temperature out of range [-100. to 200.] (PsyPsatFnTemp)", state.dataPsychrometrics->iPsyErrIndex(iPsyPsatFnTemp), T, T, _, "C", "C");
            }
        }
#endif

        // Convert temperature from Centigrade to Kelvin.
        Real64 const Tkel(T + DataGlobalConstants::KelvinConv); // Dry-bulb in REAL(r64) for function passing

        // If below -100C,set value of Pressure corresponding to Saturation Temperature of -100C.
        if (Tkel < 173.15) {
            Pascal = 0.0017;

            // If below freezing, calculate saturation pressure over ice.
        } else if (Tkel < DataGlobalConstants::KelvinConv) {      // Tkel >= 173.15
            Real64 const C1(-5674.5359);     // Coefficient for TKel < KelvinConvK
            Real64 const C2(6.3925247);      // Coefficient for TKel < KelvinConvK
            Real64 const C3(-0.9677843e-2);  // Coefficient for TKel < KelvinConvK
            Real64 const C4(0.62215701e-6);  // Coefficient for TKel < KelvinConvK
            Real64 const C5(0.20747825e-8);  // Coefficient for TKel < KelvinConvK
            Real64 const C6(-0.9484024e-12); // Coefficient for TKel < KelvinConvK
            Real64 const C7(4.1635019);      // Coefficient for TKel < KelvinConvK
            Pascal = std::exp(C1 / Tkel + C2 + Tkel * (C3 + Tkel * (C4 + Tkel * (C5 + C6 * Tkel))) + C7 * std::log(Tkel));

            // If above freezing, calculate saturation pressure over liquid water.
        } else if (Tkel <= 473.15) { // Tkel >= 173.15 // Tkel >= KelvinConv
#ifndef EP_IF97
            Real64 const C8(-5800.2206);      // Coefficient for TKel >= KelvinConvK
            Real64 const C9(1.3914993);       // Coefficient for TKel >= KelvinConvK
            Real64 const C10(-0.048640239);   // Coefficient for TKel >= KelvinConvK
            Real64 const C11(0.41764768e-4);  // Coefficient for TKel >= KelvinConvK
            Real64 const C12(-0.14452093e-7); // Coefficient for TKel >= KelvinConvK
            Real64 const C13(6.5459673);      // Coefficient for TKel >= KelvinConvK
            Pascal = std::exp(C8 / Tkel + C9 + Tkel * (C10 + Tkel * (C11 + Tkel * C12)) + C13 * std::log(Tkel));
#else
            // Table 34 in IF97
            Real64 const N1(0.11670521452767e04);
            Real64 const N2(-0.72421316703206e06);
            Real64 const N3(-0.17073846940092e02);
            Real64 const N4(0.12020824702470e05);
            Real64 const N5(-0.32325550322333e07);
            Real64 const N6(0.14915108613530e02);
            Real64 const N7(-0.48232657361591e04);
            Real64 const N8(0.40511340542057e06);
            Real64 const N9(-0.23855557567849);
            Real64 const N10(0.65017534844798e03);
            //         !IF97 equations
            Real64 const phi = Tkel + N9 / (Tkel - N10); // IF97 equation 29b
            Real64 const phi2 = phi * phi;               // phi squared
            Real64 const A = phi2 + N1 * phi + N2;
            Real64 const B = N3 * phi2 + N4 * phi + N5;
            Real64 const C = N6 * phi2 + N7 * phi + N8;
            Pascal = 1000000.0 * pow_4((2.0 * C) / (-B + std::sqrt((B * B) - 4.0 * A * C)));
#endif
            // If above 200C, set value of Pressure corresponding to Saturation Temperature of 200C.
        } else { // Tkel >= 173.15 // Tkel >= KelvinConv // Tkel > 473.15
            Pascal = 1555000.0;
        }

        return Pascal;
    }

#ifdef EP_psych_errors
    void PsyWFnTdbTwbPb_temperature_error(EnergyPlusData &state,
                                          Real64 const TDB,             // dry-bulb temperature {C}
                                          Real64 const TWB,             // wet-bulb temperature {C}
                                          Real64 const PB,              // barometric pressure {Pascals}
                                          std::string const &CalledFrom // routine this function was called from (error messages)
    )
    {
        if (TWB > (TDB + 0.01)) {
            if (state.dataPsychrometrics->ReportErrors && !state.dataGlobal->WarmupFlag) {
                if (state.dataPsychrometrics->iPsyErrIndex(iPsyWFnTdbTwbPb) == 0) {
                    state.dataPsychrometrics->String = format(" Dry-Bulb= {:.2T} Pressure= {:.2T}", TDB, PB);
                    ShowWarningMessage(state, "Given Wet Bulb Temperature invalid (PsyWFnTdbTwbPb)");
                    if (!CalledFrom.empty()) {
                        ShowContinueErrorTimeStamp(state, " Routine=" + CalledFrom + ',');
                    } else {
                        ShowContinueErrorTimeStamp(state, " Routine=Unknown,");
                    }
                    ShowContinueError(state, state.dataPsychrometrics->String);
                    state.dataPsychrometrics->String = format("Calculated Wet-Bulb= {:.2T}", TWB);
                    ShowContinueError(state, state.dataPsychrometrics->String + " ... Since Dry Bulb < Wet Bulb, Wet Bulb set = to Dry Bulb");
                }
                ShowRecurringWarningErrorAtEnd(state,
                    "Given Wet Bulb Temperature invalid (PsyWFnTdbTwbPb)", state.dataPsychrometrics->iPsyErrIndex(iPsyWFnTdbTwbPb), TWB, TWB, _, "C", "C");
            }
        }
    }
#endif

#ifdef EP_psych_errors
    void PsyWFnTdbTwbPb_humidity_error(EnergyPlusData &state,
                                       Real64 const TDB,             // dry-bulb temperature {C}
                                       Real64 const TWB,             // wet-bulb temperature {C}
                                       Real64 const PB,              // barometric pressure {Pascals}
                                       Real64 const W,               // humidity ratio
                                       std::string const &CalledFrom // routine this function was called from (error messages)
    )
    {

        if (W < 0.0) {
            if (state.dataPsychrometrics->ReportErrors && !state.dataGlobal->WarmupFlag) {
                if (state.dataPsychrometrics->iPsyErrIndex(iPsyWFnTdbTwbPb2) == 0) {
                    state.dataPsychrometrics->String = format(" Dry-Bulb= {:.2T} Wet-Bulb= {:.2T} Pressure= {:.2T}", TDB, TWB, PB);
                    ShowWarningMessage(state, "Calculated Humidity Ratio Invalid (PsyWFnTdbTwbPb)");
                    if (!CalledFrom.empty()) {
                        ShowContinueErrorTimeStamp(state, " Routine=" + CalledFrom + ',');
                    } else {
                        ShowContinueErrorTimeStamp(state, " Routine=Unknown,");
                    }
                    ShowContinueError(state, state.dataPsychrometrics->String);
                    state.dataPsychrometrics->String = format("Calculated Humidity Ratio= {:.4T}, will recalculate Humidity Ratio", W);
                    ShowContinueError(state, state.dataPsychrometrics->String + " using Relative Humidity .01% (and Dry-Bulb and Pressure as shown)");
                }
                ShowRecurringWarningErrorAtEnd(state,
                    "Calculated Humidity Ratio Invalid (PsyWFnTdbTwbPb)", state.dataPsychrometrics->iPsyErrIndex(iPsyWFnTdbTwbPb2), W, W, _, "[]", "[]");
            }
        }
    }
#endif

#ifdef EP_psych_errors
    void PsyTdpFnTdbTwbPb_error(EnergyPlusData &state,
                                Real64 const TDB,             // dry-bulb temperature {C}
                                Real64 const TWB,             // wet-bulb temperature {C}
                                Real64 const PB,              // barometric pressure (N/M**2) {Pascals}
                                Real64 const W,               // humidity ratio
                                Real64 const TDP,             // dew-point temperature {C}
                                std::string const &CalledFrom // routine this function was called from (error messages)
    )
    {
        if (TDP > TWB + 0.1) {
            if (!state.dataGlobal->WarmupFlag) { // Display error message
                if (state.dataPsychrometrics->iPsyErrIndex(iPsyTdpFnTdbTwbPb) == 0) {
                    ShowWarningMessage(state, "Calculated Dew Point Temperature being reset (PsyTdpFnTdbTwbPb)");
                    if (!CalledFrom.empty()) {
                        ShowContinueErrorTimeStamp(state, " Routine=" + CalledFrom + ',');
                    } else {
                        ShowContinueErrorTimeStamp(state, " Routine=Unknown,");
                    }
                    state.dataPsychrometrics->String = format(" Dry-bulb={:.2T} Wet-Bulb (WB)= {:.2T} Pressure= {:.2T} Humidity Ratio={:.3T}", TDB, TWB, PB, W);
                    ShowContinueError(state, state.dataPsychrometrics->String);
                    state.dataPsychrometrics->String = format(" Calculated Dew Point Temperature (DPT)= {:.2T}; Since DPT > WB, DPT will be set to WB", TDP);
                    ShowContinueError(state, state.dataPsychrometrics->String);
                }
                ShowRecurringWarningErrorAtEnd(state,
                    "Calculated Dew Point Temperature being reset (PsyTdpFnTdbTwbPb)", state.dataPsychrometrics->iPsyErrIndex(iPsyTdpFnTdbTwbPb), TDP, TDP, _, "C", "C");
            }
        }
    }
#endif


#ifdef EP_cache_PsyTsatFnHPb
    Real64 PsyTsatFnHPb_raw(EnergyPlusData &state,
                            Real64 const H,               // enthalpy {J/kg}
                            Real64 const PB,              // barometric pressure {Pascals}
                            [[maybe_unused]] std::string const &CalledFrom // routine this function was called from (error messages)
    )
#else
    Real64 PsyTsatFnHPb(EnergyPlusData &state,
                        Real64 const H,               // enthalpy {J/kg}
                        Real64 const PB,              // barometric pressure {Pascals}
                        std::string const &CalledFrom // routine this function was called from (error messages)
    )
#endif
    {

        // FUNCTION INFORMATION:
        //       AUTHOR         George Shih
        //       DATE WRITTEN   May 1976
        //       MODIFIED       July 2003; LKL -- peg min/max values (outside range of functions)
        //       RE-ENGINEERED  na

        // PURPOSE OF THIS FUNCTION:
        // This function provides the saturation temperature from the enthalpy
        // and barometric pressure.

        // REFERENCES:
        // ASHRAE HANDBOOK OF FUNDAMENTALS, 1972, P99, EQN 22

        // Return value
        Real64 T; // result=> saturation temperature {C}

        // FUNCTION LOCAL VARIABLE DECLARATIONS:
        Real64 T1; // APPROXIMATE SATURATION TEMPERATURE (C)
        Real64 T2; // APPROXIMATE SATURATION TEMPERATURE (C)
        Real64 TN; // NEW ASSUMED SATURATION TEMPERATURE (C)
        Real64 H1; // APPROXIMATE ENTHALPY (J/KG)
        Real64 H2; // APPROXIMATE ENTHALPY (J/KG)
        Real64 Y1; // ERROR IN ENTHALPY
        Real64 Y2; // ERROR IN ENTHALPY
        int IterCount;
        Real64 HH;      // temporary enthalpy (calculation) value
        bool FlagError; // Set when errors should be flagged
        Real64 Hloc;    // local value of H

        HH = H + 1.78637e4;

        if (H >= 0.0) {
            Hloc = max(0.00001, H);
        } else if (H < 0.0) {
            Hloc = min(-0.00001, H);
        }

#ifdef EP_psych_stats
        ++state.dataPsychrometrics->NumTimesCalled(iPsyTsatFnHPb);
#endif


        FlagError = false;
#ifdef EP_psych_errors
        if (HH <= -4.24E4 || HH >= 4.5866E7) {
            if (!state.dataGlobal->WarmupFlag) {
                if (state.dataPsychrometrics->iPsyErrIndex(iPsyTsatFnHPb) == 0) {
                    ShowWarningMessage(state, "Enthalpy out of range (PsyTsatFnHPb)");
                    if (!CalledFrom.empty()) {
                        ShowContinueErrorTimeStamp(state, " Routine=" + CalledFrom + ',');
                    } else {
                        ShowContinueErrorTimeStamp(state, " Routine=Unknown,");
                    }
                    state.dataPsychrometrics->String = format(" Enthalpy={:.5T} Pressure= {:.2T}", HH, PB);
                    ShowContinueError(state, state.dataPsychrometrics->String);
                    FlagError = true;
                }
                ShowRecurringWarningErrorAtEnd(state, "Enthalpy out of range (PsyTsatFnHPb)", state.dataPsychrometrics->iPsyErrIndex(iPsyTsatFnHPb), HH, HH, _, "J/kg", "J/kg");
            }
        }
#endif
        std::array<double, 10> CaseRange = {-4.24e4, -2.2138e4, -6.7012e2, 2.7297e4, 7.5222e4, 1.8379e5, 4.7577e5, 1.5445e6, 3.8353e6, 4.5866e7};
        int CaseIndex = 0;
        int beg(0), mid, end(9);                      // 1-based indexing

        while (beg + 1 < end) {
            mid = ((beg + end) >> 1);
            (HH > CaseRange[mid] ? beg : end) = mid;
        }

        CaseIndex = beg + 1;

        switch(CaseIndex) {
            case 1 : // -2.2138e4 > HH > -4.24e4
                if (HH < -4.24e4) HH = -4.24e4;
                T = F6(HH, -19.44, 8.53675e-4, -5.12637e-9, -9.85546e-14, -1.00102e-18, -4.2705e-24);
                break;
            case 2 : // -6.7012e2 > HH > -2.2138e4
                T = F6(HH, -1.94224e1, 8.5892e-4, -4.50709e-9, -6.19492e-14, 8.71734e-20, 8.73051e-24);
                break;
            case 3 : // 2.7297e4 > HH > -6.7012e2
                T = F6(HH, -1.94224e1, 8.59061e-4, -4.4875e-9, -5.76696e-14, 7.72217e-19, 3.97894e-24);
                break;
            case 4 :// 7.5222e4 > HH > 2.7297e4
                T = F6(HH, -2.01147e1, 9.04936e-4, -6.83305e-9, 2.3261e-14, 7.27237e-20, -6.31939e-25);
                break;
            case 5 :// 7.5222e4 > HH > 2.7297e4
                T = F6(HH, -1.82124e1, 8.31683e-4, -6.16461e-9, 3.06411e-14, -8.60964e-20, 1.03003e-25);
                break;
            case 6 :
                T = F6(HH, -1.29419, 3.88538e-4, -1.30237e-9, 2.78254e-15, -3.27225e-21, 1.60969e-27);
                break;
            case 7 :
                T = F6(HH, 2.39214e1, 1.27519e-4, -1.52089e-10, 1.1043e-16, -4.33919e-23, 7.05296e-30);
                break;
            case 8 :
                T = F6(HH, 4.88446e1, 3.85534e-5, -1.78805e-11, 4.87224e-18, -7.15283e-25, 4.36246e-32);
                break;
            case 9 :
                if (HH > 4.5866e7) HH = 4.5866e7;
                T = F7(HH, 7.60565e11, 5.80534e4, -7.36433e-3, 5.11531e-10, -1.93619e-17, 3.70511e-25, -2.77313e-33);
                break;
        }

#ifdef EP_psych_errors
        if (FlagError) {
            ShowContinueError(state, format(" Initial Resultant Temperature= {:.2T}", T));
        }
#endif
        if (std::abs(PB - 1.0133e5) / 1.0133e5 > 0.01) {
            IterCount = 0;
            T1 = T;
            H1 = PsyHFnTdbW(T1, PsyWFnTdbTwbPb(state, T1, T1, PB));
            Y1 = H1 - Hloc;
            if (std::abs(Y1 / Hloc) <= 0.1e-4) {
                T = T1;
            } else {
                T2 = T1 * 0.9;
                while (IterCount <= 30) {
                    ++IterCount;
                    H2 = PsyHFnTdbW(T2, PsyWFnTdbTwbPb(state, T2, T2, PB));
                    Y2 = H2 - Hloc;
                    if (std::abs(Y2 / Hloc) <= 0.1e-4 || Y2 == Y1) {
                        T = T2;
                        break;
                    }

                    TN = T2 - Y2 / (Y2 - Y1) * (T2 - T1);
                    T1 = T2;
                    T2 = TN;
                    Y1 = Y2;
                }
#ifdef EP_psych_errors
                if (FlagError && IterCount > 30){
                    ShowSevereError(state, "Temperature did not converge (PsyTsatFnHPb)");
                    if (!CalledFrom.empty()) {
                        ShowContinueErrorTimeStamp(state, " Routine=" + CalledFrom + ',');
                    } else {
                        ShowContinueErrorTimeStamp(state, " Routine=Unknown,");
                    }
                    state.dataPsychrometrics->String = format(" Enthalpy={:.5T} Pressure= {:.2T}", HH, PB);
                    ShowContinueError(state, format("{} Last T={:.2T}", state.dataPsychrometrics->String, T));
                }
#endif
            }

        }

        return T;
    }

#ifdef EP_psych_errors
    void PsyRhFnTdbRhov_error(EnergyPlusData &state,
                              Real64 const Tdb,             // dry-bulb temperature {C}
                              Real64 const Rhovapor,        // vapor density in air {kg/m3}
                              Real64 const RHValue,         // relative humidity value (0.0-1.0)
                              std::string const &CalledFrom // routine this function was called from (error messages)
    )
    {
        if (RHValue > 1.01) {
            if (!state.dataGlobal->WarmupFlag) {
                if (state.dataPsychrometrics->iPsyErrIndex(iPsyRhFnTdbRhov) == 0) {
                    state.dataPsychrometrics->String = format(" Dry-Bulb= {:.2T} Rhovapor= {:.3T} Calculated Relative Humidity [%]= {:.2T}", Tdb, Rhovapor, RHValue * 100.0);
                    ShowWarningMessage(state, "Calculated Relative Humidity out of range (PsyRhFnTdbRhov) ");
                    if (!CalledFrom.empty()) {
                        ShowContinueErrorTimeStamp(state, " Routine=" + CalledFrom + ',');
                    } else {
                        ShowContinueErrorTimeStamp(state, " Routine=Unknown,");
                    }
                    ShowContinueError(state, state.dataPsychrometrics->String);
                    ShowContinueError(state, "Relative Humidity being reset to 100.0 %");
                }
                ShowRecurringWarningErrorAtEnd(state, "Calculated Relative Humidity out of range (PsyRhFnTdbRhov)",
                                               state.dataPsychrometrics->iPsyErrIndex(iPsyRhFnTdbRhov),
                                               RHValue * 100.0,
                                               RHValue * 100.0,
                                               _,
                                               "%",
                                               "%");
            }
        } else if (RHValue < -0.05) {
            if (!state.dataGlobal->WarmupFlag) {
                if (state.dataPsychrometrics->iPsyErrIndex(iPsyRhFnTdbRhov) == 0) {
                    state.dataPsychrometrics->String = format(" Dry-Bulb= {:.2T} Rhovapor= {:.3T} Calculated Relative Humidity [%]= {:.2T}", Tdb, Rhovapor, RHValue * 100.0);
                    ShowWarningMessage(state, "Calculated Relative Humidity out of range (PsyRhFnTdbRhov) ");
                    if (!CalledFrom.empty()) {
                        ShowContinueErrorTimeStamp(state, " Routine=" + CalledFrom + ',');
                    } else {
                        ShowContinueErrorTimeStamp(state, " Routine=Unknown,");
                    }
                    ShowContinueError(state, state.dataPsychrometrics->String);
                    ShowContinueError(state, "Relative Humidity being reset to 1%");
                }
                ShowRecurringWarningErrorAtEnd(state, "Calculated Relative Humidity out of range (PsyRhFnTdbRhov)",
                                               state.dataPsychrometrics->iPsyErrIndex(iPsyRhFnTdbRhov),
                                               RHValue * 100.0,
                                               RHValue * 100.0,
                                               _,
                                               "%",
                                               "%");
            }
        }
    }
#endif

#ifdef EP_psych_errors
    void PsyRhFnTdbWPb_error(EnergyPlusData &state,
                             Real64 const TDB,             // dry-bulb temperature {C}
                             Real64 const W,               // humidity ratio
                             Real64 const RHValue,         // relative humidity (0.0-1.0)
                             std::string const &CalledFrom // routine this function was called from (error messages)
    )
    {
        if (RHValue > 1.01) {
            if (!state.dataGlobal->WarmupFlag) {
                if (state.dataPsychrometrics->iPsyErrIndex(iPsyRhFnTdbWPb) == 0) {
                    state.dataPsychrometrics->String = format(" Dry-Bulb= {:.2T} Humidity Ratio= {:.3T} Calculated Relative Humidity [%]= {:.2T}", TDB, W, RHValue * 100.0);
                    ShowWarningMessage(state, "Calculated Relative Humidity out of range (PsyRhFnTdbWPb) ");
                    if (!CalledFrom.empty()) {
                        ShowContinueErrorTimeStamp(state, " Routine=" + CalledFrom + ',');
                    } else {
                        ShowContinueErrorTimeStamp(state, " Routine=Unknown,");
                    }
                    ShowContinueError(state, state.dataPsychrometrics->String);
                    ShowContinueError(state, "Relative Humidity being reset to 100.0%");
                }
                ShowRecurringWarningErrorAtEnd(state, "Calculated Relative Humidity out of range (PsyRhFnTdbWPb)",
                                               state.dataPsychrometrics->iPsyErrIndex(iPsyRhFnTdbWPb),
                                               RHValue * 100.0,
                                               RHValue * 100.0,
                                               _,
                                               "%",
                                               "%");
            }
        } else if (RHValue < -0.05) {
            if (!state.dataGlobal->WarmupFlag) {
                if (state.dataPsychrometrics->iPsyErrIndex(iPsyRhFnTdbWPb) == 0) {
                    state.dataPsychrometrics->String = format(" Dry-Bulb= {:.2T} Humidity Ratio= {:.3T} Calculated Relative Humidity [%]= {:.2T}", TDB, W, RHValue * 100.0);
                    ShowWarningMessage(state, "Calculated Relative Humidity out of range (PsyRhFnTdbWPb) ");
                    if (!CalledFrom.empty()) {
                        ShowContinueErrorTimeStamp(state, " Routine=" + CalledFrom + ',');
                    } else {
                        ShowContinueErrorTimeStamp(state, " Routine=Unknown,");
                    }
                    ShowContinueError(state, state.dataPsychrometrics->String);
                    ShowContinueError(state, "Relative Humidity being reset to 1%");
                }
                ShowRecurringWarningErrorAtEnd(state, "Calculated Relative Humidity out of range (PsyRhFnTdbWPb)",
                                               state.dataPsychrometrics->iPsyErrIndex(iPsyRhFnTdbWPb),
                                               RHValue * 100.0,
                                               RHValue * 100.0,
                                               _,
                                               "%",
                                               "%");
            }
        }
    }
#endif

#ifdef EP_psych_errors
    void PsyWFnTdpPb_error(EnergyPlusData &state,
                           Real64 const TDP,             // dew-point temperature {C}
                           Real64 const PB,              // barometric pressure {Pascals}
                           Real64 const W,               // humidity ratio
                           Real64 const DeltaT,          // Reduced temperature difference of dew point
                           std::string const &CalledFrom // routine this function was called from (error messages)
    )
    {
        if (!state.dataGlobal->WarmupFlag) {
            if (state.dataPsychrometrics->iPsyErrIndex(iPsyWFnTdpPb) == 0) {
                state.dataPsychrometrics->String = format(" Dew-Point= {:.2T} Barometric Pressure= {:.2T}", TDP, PB);
                ShowWarningMessage(state, "Calculated partial vapor pressure is greater than the barometric pressure, so that calculated humidity ratio is invalid (PsyWFnTdpPb).");
                if (!CalledFrom.empty()) {
                    ShowContinueErrorTimeStamp(state, " Routine=" + CalledFrom + ',');
                } else {
                    ShowContinueErrorTimeStamp(state, " Routine=Unknown,");
                }
                ShowContinueError(state, state.dataPsychrometrics->String);
                state.dataPsychrometrics->String = format("Instead, calculated Humidity Ratio at {:.1T} ({} degree less) = {:.4T}", TDP - DeltaT, static_cast<int>(DeltaT), W);
                ShowContinueError(state, state.dataPsychrometrics->String + " will be used. Simulation continues.");
            }
            ShowRecurringWarningErrorAtEnd(state, "Entered Humidity Ratio invalid (PsyWFnTdpPb)", state.dataPsychrometrics->iPsyErrIndex(iPsyWFnTdpPb), W, W, _, "[]", "[]");
        }
    }
#endif

#ifdef EP_psych_errors
    void PsyWFnTdbRhPb_error(EnergyPlusData &state,
                             Real64 const TDB,             // dry-bulb temperature {C}
                             Real64 const RH,              // relative humidity value (0.0-1.0)
                             Real64 const PB,              // barometric pressure {Pascals}
                             Real64 const W,               // humidity ratio
                             std::string const &CalledFrom // routine this function was called from (error messages)
    )
    {
        if (W <= -0.0001) {
            if (!state.dataGlobal->WarmupFlag) {
                if (state.dataPsychrometrics->iPsyErrIndex(iPsyWFnTdbRhPb) == 0) {
                    state.dataPsychrometrics->String = format(" Dry-Bulb= {:.2T} Relative Humidity [%]= {:.2T} Pressure= {:.2T}", TDB, RH * 100.0, PB);
                    ShowWarningMessage(state, "Calculated Humidity Ratio is invalid (PsyWFnTdbRhPb)");
                    if (!CalledFrom.empty()) {
                        ShowContinueErrorTimeStamp(state, " Routine=" + CalledFrom + ',');
                    } else {
                        ShowContinueErrorTimeStamp(state, " Routine=Unknown,");
                    }
                    ShowContinueError(state, state.dataPsychrometrics->String);
                    state.dataPsychrometrics->String = format("Calculated Humidity Ratio= {:.4T}", W);
                    ShowContinueError(state, state.dataPsychrometrics->String + " ... Humidity Ratio set to .00001");
                }
                ShowRecurringWarningErrorAtEnd(state,
                    "Calculated Humidity Ratio Invalid (PsyWFnTdbTwbPb)", state.dataPsychrometrics->iPsyErrIndex(iPsyWFnTdbRhPb), W, W, _, "[]", "[]");
            }
        }
    }
#endif

#ifdef EP_cache_PsyTsatFnPb

    Real64 PsyTsatFnPb_raw(EnergyPlusData &state,
                           Real64 const Press,           // barometric pressure {Pascals}
                           std::string const &CalledFrom // routine this function was called from (error messages)
    )

#else
    Real64 PsyTsatFnPb(EnergyPlusData &state,
                       Real64 const Press,           // barometric pressure {Pascals}
                       std::string const &CalledFrom // routine this function was called from (error messages)
    )
#endif
    {

        // FUNCTION INFORMATION:
        //       AUTHOR         George Shih
        //       DATE WRITTEN   May 1976
        //       RE-ENGINEERED  Dec 2003; Rahul Chillar

        // PURPOSE OF THIS FUNCTION:
        // This function provides the saturation temperature from barometric pressure.

        // METHODOLOGY EMPLOYED:
        // na

        // REFERENCES:
        // 1989 ASHRAE Handbook - Fundamentals
        // Checked against 2005 HOF, Chap 6, Table 3 (using pressure in, temperature out) with
        // good correlation from -60C to 160C

        // Using/Aliasing
        using General::Iterate;

        // Return value

        // Locals
        // FUNCTION ARGUMENT DEFINITIONS:

        // FUNCTION PARAMETER DEFINITIONS:
        int constexpr itmax(50); // Maximum number of iterations
        Real64 const convTol(0.0001);
        const char *  RoutineName("PsyTsatFnPb");

        // INTERFACE BLOCK SPECIFICATIONS
        // na

        // DERIVED TYPE DEFINITIONS
        // na

        // FUNCTION LOCAL VARIABLE DECLARATIONS:
        bool FlagError; // set when errors should be flagged
        Real64 tSat; // Water temperature guess
        int iter;    // Iteration counter

#ifdef EP_psych_stats
        ++state.dataPsychrometrics->NumTimesCalled(iPsyTsatFnPb);
#endif

        // Check press in range.
        FlagError = false;
#ifdef EP_psych_errors
        if (!state.dataGlobal->WarmupFlag) {
            if (Press <= 0.0017 || Press >= 1555000.0) {
                if (state.dataPsychrometrics->iPsyErrIndex(iPsyTsatFnPb) == 0) {
                    ShowWarningMessage(state, "Pressure out of range (PsyTsatFnPb)");
                    if (!CalledFrom.empty()) {
                        ShowContinueErrorTimeStamp(state, " Routine=" + CalledFrom + ',');
                    } else {
                        ShowContinueErrorTimeStamp(state, " Routine=Unknown,");
                    }
                    ShowContinueError(state, format(" Input Pressure= {:.2T}", Press));
                    FlagError = true;
                }
                ShowRecurringWarningErrorAtEnd(state, "Pressure out of range (PsyTsatFnPb)", state.dataPsychrometrics->iPsyErrIndex(iPsyTsatFnPb), Press, Press, _, "Pa", "Pa");
            }
        }
#endif
        if (Press == state.dataPsychrometrics->Press_Save) {
            return state.dataPsychrometrics->tSat_Save;
        }
        state.dataPsychrometrics->Press_Save = Press;

        // Uses an iterative process to determine the saturation temperature at a given
        // pressure by correlating saturated water vapor as a function of temperature.

        // Initial guess of boiling temperature
        tSat = 100.0;
        iter = 0;

        // If above 1555000,set value of Temp corresponding to Saturation Pressure of 1555000 Pascal.
        if (Press >= 1555000.0) {
            tSat = 200.0;
            // If below 0.0017,set value of Temp corresponding to Saturation Pressure of 0.0017 Pascal.
        } else if (Press <= 0.0017) {
            tSat = -100.0;

            // Setting Value of PsyTsatFnPb= 0C, due to non-continuous function for Saturation Pressure at 0C.
        } else if ((Press > 611.000) && (Press < 611.25)) {
            tSat = 0.0;

        } else {
            // Iterate to find the saturation temperature
            // of water given the total pressure

            // Set iteration loop parameters
            // make sure these are initialized
            Real64 pSat;    // Pressure corresponding to temp. guess
            Real64 error;   // Deviation of dependent variable in iteration
            Real64 X1;      // Previous value of independent variable in ITERATE
            Real64 Y1;      // Previous value of dependent variable in ITERATE
            Real64 ResultX; // ResultX is the final Iteration result passed back to the calling routine
            bool const CalledFrom_empty(CalledFrom.empty());
            int icvg; // Iteration convergence flag
            for (iter = 1; iter <= itmax; ++iter) {

                // Calculate saturation pressure for estimated boiling temperature
                pSat = PsyPsatFnTemp(state, tSat, (CalledFrom_empty ? RoutineName : CalledFrom));

                // Compare with specified pressure and update estimate of temperature
                error = Press - pSat;
                Iterate(ResultX, convTol, tSat, error, X1, Y1, iter, icvg);
                tSat = ResultX;
                // If converged leave loop iteration
                if (icvg == 1) break;

                // Water temperature not converged, repeat calculations with new
                // estimate of water temperature
            }

            // Saturation temperature has not converged after maximum specified
            // iterations. Print error message, set return error flag, and RETURN

        } // End If for the Pressure Range Checking

#ifdef EP_psych_stats
        state.dataPsychrometrics->NumIterations(iPsyTsatFnPb) += iter;
#endif

#ifdef EP_psych_errors
        if (iter > itmax) {
            if (!state.dataGlobal->WarmupFlag) {
                if (state.dataPsychrometrics->iPsyErrIndex(iPsyTsatFnPb2) == 0) {
                    ShowWarningMessage(state, format("Saturation Temperature not converged after {} iterations (PsyTsatFnPb)", iter));
                    if (!CalledFrom.empty()) {
                        ShowContinueErrorTimeStamp(state, " Routine=" + CalledFrom + ',');
                    } else {
                        ShowContinueErrorTimeStamp(state, " Routine=Unknown,");
                    }
                    ShowContinueError(state, format(" Input Pressure= {:.2T}", Press));
                    FlagError = true;
                }
                ShowRecurringWarningErrorAtEnd(state,
                    "Saturation Temperature not converged after max iterations (PsyTsatFnPb)", state.dataPsychrometrics->iPsyErrIndex(iPsyTsatFnPb2), tSat, tSat, _, "C", "C");
            }
        }
#endif

        // Result is SatTemperature
        Real64 const Temp = state.dataPsychrometrics->tSat_Save = tSat; // result=> saturation temperature {C}

#ifdef EP_psych_errors
        if (FlagError) {
            ShowContinueError(state, format(" Resultant Temperature= {:.2T}", Temp));
        }
#endif

        return Temp;
    }

} // namespace Psychrometrics

} // namespace EnergyPlus<|MERGE_RESOLUTION|>--- conflicted
+++ resolved
@@ -501,14 +501,9 @@
         // FUNCTION ARGUMENT DEFINITIONS:
 
         // FUNCTION PARAMETER DEFINITIONS:
-<<<<<<< HEAD
         int constexpr itmax(100); // Maximum No of Iterations
         Real64 const convTol(0.0001);
-        const char *  RoutineName("PsyTwbFnTdbWPb");
-=======
-        int const itmax(100); // Maximum No of Iterations
         static std::string const RoutineName("PsyTwbFnTdbWPb");
->>>>>>> ec596b6c
 
         // INTERFACE BLOCK SPECIFICATIONS
         // na
