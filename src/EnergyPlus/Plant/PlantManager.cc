// EnergyPlus, Copyright (c) 1996-2021, The Board of Trustees of the University of Illinois,
// The Regents of the University of California, through Lawrence Berkeley National Laboratory
// (subject to receipt of any required approvals from the U.S. Dept. of Energy), Oak Ridge
// National Laboratory, managed by UT-Battelle, Alliance for Sustainable Energy, LLC, and other
// contributors. All rights reserved.
//
// NOTICE: This Software was developed under funding from the U.S. Department of Energy and the
// U.S. Government consequently retains certain rights. As such, the U.S. Government has been
// granted for itself and others acting on its behalf a paid-up, nonexclusive, irrevocable,
// worldwide license in the Software to reproduce, distribute copies to the public, prepare
// derivative works, and perform publicly and display publicly, and to permit others to do so.
//
// Redistribution and use in source and binary forms, with or without modification, are permitted
// provided that the following conditions are met:
//
// (1) Redistributions of source code must retain the above copyright notice, this list of
//     conditions and the following disclaimer.
//
// (2) Redistributions in binary form must reproduce the above copyright notice, this list of
//     conditions and the following disclaimer in the documentation and/or other materials
//     provided with the distribution.
//
// (3) Neither the name of the University of California, Lawrence Berkeley National Laboratory,
//     the University of Illinois, U.S. Dept. of Energy nor the names of its contributors may be
//     used to endorse or promote products derived from this software without specific prior
//     written permission.
//
// (4) Use of EnergyPlus(TM) Name. If Licensee (i) distributes the software in stand-alone form
//     without changes from the version obtained under this License, or (ii) Licensee makes a
//     reference solely to the software portion of its product, Licensee must refer to the
//     software as "EnergyPlus version X" software, where "X" is the version number Licensee
//     obtained under this License and may not use a different name for the software. Except as
//     specifically required in this Section (4), Licensee shall not use in a company name, a
//     product name, in advertising, publicity, or other promotional activities any name, trade
//     name, trademark, logo, or other designation of "EnergyPlus", "E+", "e+" or confusingly
//     similar designation, without the U.S. Department of Energy's prior written consent.
//
// THIS SOFTWARE IS PROVIDED BY THE COPYRIGHT HOLDERS AND CONTRIBUTORS "AS IS" AND ANY EXPRESS OR
// IMPLIED WARRANTIES, INCLUDING, BUT NOT LIMITED TO, THE IMPLIED WARRANTIES OF MERCHANTABILITY
// AND FITNESS FOR A PARTICULAR PURPOSE ARE DISCLAIMED. IN NO EVENT SHALL THE COPYRIGHT OWNER OR
// CONTRIBUTORS BE LIABLE FOR ANY DIRECT, INDIRECT, INCIDENTAL, SPECIAL, EXEMPLARY, OR
// CONSEQUENTIAL DAMAGES (INCLUDING, BUT NOT LIMITED TO, PROCUREMENT OF SUBSTITUTE GOODS OR
// SERVICES; LOSS OF USE, DATA, OR PROFITS; OR BUSINESS INTERRUPTION) HOWEVER CAUSED AND ON ANY
// THEORY OF LIABILITY, WHETHER IN CONTRACT, STRICT LIABILITY, OR TORT (INCLUDING NEGLIGENCE OR
// OTHERWISE) ARISING IN ANY WAY OUT OF THE USE OF THIS SOFTWARE, EVEN IF ADVISED OF THE
// POSSIBILITY OF SUCH DAMAGE.

// C++ Headers
#include <algorithm>
#include <cassert>

// ObjexxFCL Headers
#include <ObjexxFCL/Array.functions.hh>
#include <ObjexxFCL/Fmath.hh>
#include <ObjexxFCL/string.functions.hh>

// EnergyPlus Headers
#include <EnergyPlus/Autosizing/Base.hh>
#include <EnergyPlus/Boilers.hh>
#include <EnergyPlus/BoilerSteam.hh>
#include <EnergyPlus/BranchInputManager.hh>
#include <EnergyPlus/ChillerIndirectAbsorption.hh>
#include <EnergyPlus/ChillerAbsorption.hh>
#include <EnergyPlus/ChillerElectricEIR.hh>
#include <EnergyPlus/ChillerGasAbsorption.hh>
#include <EnergyPlus/ChillerExhaustAbsorption.hh>
#include <EnergyPlus/ChillerReformulatedEIR.hh>
#include <EnergyPlus/CondenserLoopTowers.hh>
#include <EnergyPlus/CTElectricGenerator.hh>
#include <EnergyPlus/DataBranchAirLoopPlant.hh>
#include <EnergyPlus/DataEnvironment.hh>
#include <EnergyPlus/DataErrorTracking.hh>
#include <EnergyPlus/DataHVACGlobals.hh>
#include <EnergyPlus/DataIPShortCuts.hh>
#include <EnergyPlus/DataLoopNode.hh>
#include <EnergyPlus/DataSizing.hh>
#include <EnergyPlus/EMSManager.hh>
#include <EnergyPlus/EvaporativeFluidCoolers.hh>
#include <EnergyPlus/FluidCoolers.hh>
#include <EnergyPlus/FluidProperties.hh>
#include <EnergyPlus/FuelCellElectricGenerator.hh>
#include <EnergyPlus/Data/EnergyPlusData.hh>
#include <EnergyPlus/GroundHeatExchangers.hh>
#include <EnergyPlus/HVACInterfaceManager.hh>
#include <EnergyPlus/HeatPumpWaterToWaterSimple.hh>
#include <EnergyPlus/HeatPumpWaterToWaterCOOLING.hh>
#include <EnergyPlus/HeatPumpWaterToWaterHEATING.hh>
#include <EnergyPlus/HVACVariableRefrigerantFlow.hh>
#include <EnergyPlus/ICEngineElectricGenerator.hh>
#include <EnergyPlus/InputProcessing/InputProcessor.hh>
#include <EnergyPlus/MicroturbineElectricGenerator.hh>
#include <EnergyPlus/NodeInputManager.hh>
#include <EnergyPlus/MicroCHPElectricGenerator.hh>
#include <EnergyPlus/OutputProcessor.hh>
#include <EnergyPlus/OutsideEnergySources.hh>
#include <EnergyPlus/PhotovoltaicThermalCollectors.hh>
#include <EnergyPlus/PipeHeatTransfer.hh>
#include <EnergyPlus/Pipes.hh>
#include <EnergyPlus/Plant/PlantManager.hh>
#include <EnergyPlus/PlantCentralGSHP.hh>
#include <EnergyPlus/PlantChillers.hh>
#include <EnergyPlus/PlantComponentTemperatureSources.hh>
#include <EnergyPlus/PlantHeatExchangerFluidToFluid.hh>
#include <EnergyPlus/PlantLoadProfile.hh>
#include <EnergyPlus/PlantLoopHeatPumpEIR.hh>
#include <EnergyPlus/PlantPipingSystemsManager.hh>
#include <EnergyPlus/PlantUtilities.hh>
#include <EnergyPlus/PlantValves.hh>
#include <EnergyPlus/PondGroundHeatExchanger.hh>
#include <EnergyPlus/RefrigeratedCase.hh>
#include <EnergyPlus/ScheduleManager.hh>
#include <EnergyPlus/SetPointManager.hh>
#include <EnergyPlus/SolarCollectors.hh>
#include <EnergyPlus/SurfaceGroundHeatExchanger.hh>
#include <EnergyPlus/SystemAvailabilityManager.hh>
#include <EnergyPlus/UserDefinedComponents.hh>
#include <EnergyPlus/UtilityRoutines.hh>
#include <EnergyPlus/WaterThermalTanks.hh>
#include <EnergyPlus/WaterUse.hh>
#include <EnergyPlus/IceThermalStorage.hh>

namespace EnergyPlus::PlantManager {

        // MODULE INFORMATION:
        //       AUTHOR         Sankaranarayanan K P, Rich Liesen
        //       DATE WRITTEN   May 2005
        //       MODIFIED
        //       RE-ENGINEERED  Sept. 2010 D. Fisher, Edwin Lee, Brent Griffith
        //                      major plant upgrades:
        //                         Single half loop solver
        //                         Automated branch control types
        //                         new loop sequencing structure
        //                         Temperature out range checks

        // PURPOSE OF THIS MODULE:
        // This module serves as the driver for the plant simulation. All necessary iterations and update related to plant
        // connections are performed in this module.

        // Using/Aliasing
        using namespace DataHVACGlobals;
        using namespace DataPlant;
        using namespace DataBranchAirLoopPlant;
        using namespace DataLoopNode;
        using namespace FluidProperties;

        static std::string const fluidNameSteam("STEAM");

        void ManagePlantLoops(EnergyPlusData &state,
                              bool const FirstHVACIteration,
                              bool &SimAirLoops,                          // True when the air loops need to be (re)simulated
                              bool &SimZoneEquipment,                     // True when zone equipment components need to be (re)simulated
                              [[maybe_unused]] bool &SimNonZoneEquipment, // True when non-zone equipment components need to be (re)simulated
                              bool &SimPlantLoops,                        // True when some part of Plant needs to be (re)simulated
                              bool &SimElecCircuits                       // True when electic circuits need to be (re)simulated
        )
        {

            // SUBROUTINE INFORMATION:
            //       AUTHOR         Sankaranarayanan K P
            //       DATE WRITTEN   Apr 2005
            //       MODIFIED
            //       RE-ENGINEERED  B. Griffith, Feb. 2010

            // PURPOSE OF THIS SUBROUTINE:
            // This subroutine manages the plant loop simulation

            // METHODOLOGY EMPLOYED:
            // Set up the while iteration block for the plant loop simulation.
            // Calls half loop sides to be simulated in predetermined order.
            // Reset the flags as necessary

            // Using/Aliasing
            using PlantUtilities::LogPlantConvergencePoints;

            // SUBROUTINE VARIABLE DEFINITIONS
            int IterPlant;
            int LoopNum;
            int LoopSide;
            int LoopSideNum;
            int OtherSide;
            bool SimHalfLoopFlag;
            int HalfLoopNum;
            int CurntMinPlantSubIterations;

            if (std::any_of(state.dataPlnt->PlantLoop.begin(), state.dataPlnt->PlantLoop.end(), [](DataPlant::PlantLoopData const &e) {
                return (e.CommonPipeType == DataPlant::iCommonPipeType::Single) ||
                       (e.CommonPipeType == DataPlant::iCommonPipeType::TwoWay);
            })) {
                CurntMinPlantSubIterations = max(7, state.dataConvergeParams->MinPlantSubIterations);
            } else {
                CurntMinPlantSubIterations = state.dataConvergeParams->MinPlantSubIterations;
            }

            if (state.dataPlnt->TotNumLoops <= 0) { // quick return if no plant in model
                SimPlantLoops = false;
                return;
            }

            IterPlant = 0;
            InitializeLoops(state, FirstHVACIteration);

            while ((SimPlantLoops) && (IterPlant <= state.dataConvergeParams->MaxPlantSubIterations)) {
                // go through half loops in predetermined calling order
                for (HalfLoopNum = 1; HalfLoopNum <= state.dataPlnt->TotNumHalfLoops; ++HalfLoopNum) {

                    LoopNum = state.dataPlnt->PlantCallingOrderInfo(HalfLoopNum).LoopIndex;
                    LoopSide = state.dataPlnt->PlantCallingOrderInfo(HalfLoopNum).LoopSide;
                    OtherSide = 3 - LoopSide; // will give us 1 if LoopSide is 2, or 2 if LoopSide is 1

                    auto &this_loop(state.dataPlnt->PlantLoop(LoopNum));
                    auto &this_loop_side(this_loop.LoopSide(LoopSide));
                    auto &other_loop_side(this_loop.LoopSide(OtherSide));

                    SimHalfLoopFlag = this_loop_side.SimLoopSideNeeded; // set half loop sim flag

                    if (SimHalfLoopFlag || IterPlant <= CurntMinPlantSubIterations) {

                        this_loop_side.solve(state, FirstHVACIteration, other_loop_side.SimLoopSideNeeded);

                        // Always set this side to false,  so that it won't keep being turned on just because of first hvac
                        this_loop_side.SimLoopSideNeeded = false;

                        // If we did the demand side, turn on the supply side (only if we need to do it last)
                        if (LoopSide == DemandSide) {
                            if (this_loop.HasPressureComponents) {
                                other_loop_side.SimLoopSideNeeded = false;
                            }
                        }

                        // Update the report variable
                        this_loop.LastLoopSideSimulated = LoopSide;

                        ++state.dataPlnt->PlantManageHalfLoopCalls;
                    }

                } // half loop based calling order...

                // decide new status for SimPlantLoops flag
                SimPlantLoops = false;
                for (LoopNum = 1; LoopNum <= state.dataPlnt->TotNumLoops; ++LoopNum) {
                    for (LoopSideNum = 1; LoopSideNum <= 2; ++LoopSideNum) {
                        if (state.dataPlnt->PlantLoop(LoopNum).LoopSide(LoopSideNum).SimLoopSideNeeded) {
                            SimPlantLoops = true;
                            goto LoopLevel_exit;
                        }
                    }
                }
                LoopLevel_exit:;

                ++IterPlant; // Increment the iteration counter
                if (IterPlant < CurntMinPlantSubIterations) SimPlantLoops = true;
                ++state.dataPlnt->PlantManageSubIterations; // these are summed across all half loops for reporting
            }                               // while

            // add check for non-plant system sim flag updates
            //  could set SimAirLoops, SimElecCircuits, SimZoneEquipment flags for now
            for (LoopNum = 1; LoopNum <= state.dataPlnt->TotNumLoops; ++LoopNum) {
                for (LoopSide = DemandSide; LoopSide <= SupplySide; ++LoopSide) {
                    auto &this_loop_side(state.dataPlnt->PlantLoop(LoopNum).LoopSide(LoopSide));
                    if (this_loop_side.SimAirLoopsNeeded) SimAirLoops = true;
                    if (this_loop_side.SimZoneEquipNeeded) SimZoneEquipment = true;
                    //  IF (this_loop_side.SimNonZoneEquipNeeded) SimNonZoneEquipment = .TRUE.
                    if (this_loop_side.SimElectLoadCentrNeeded) SimElecCircuits = true;
                }
            }

            // Also log the convergence history of all loopsides once complete
            LogPlantConvergencePoints(state, FirstHVACIteration);
        }

        void GetPlantLoopData(EnergyPlusData &state) {

            // SUBROUTINE INFORMATION:
            //       AUTHOR         Sankaranarayanan K P
            //       DATE WRITTEN   April 2005
            //       MODIFIED       na
            //       RE-ENGINEERED  na

            // PURPOSE OF THIS SUBROUTINE:
            // This subroutine reads the primary plant loop
            // attributes from the input file

            // METHODOLOGY EMPLOYED:
            // calls the Input Processor to retrieve data from input file.

            // Using/Aliasing
            using namespace DataIPShortCuts; // Data for field names, blank numerics
            using ScheduleManager::GetScheduleIndex;
            using SetPointManager::IsNodeOnSetPtManager;
            auto localTempSetPt = SetPointManager::iCtrlVarType::Temp;
            using NodeInputManager::GetOnlySingleNode;
            using namespace BranchInputManager;
            using DataSizing::AutoSize;
            using FluidProperties::CheckFluidPropertyName;
            using FluidProperties::FindGlycol;
            ;
            using SystemAvailabilityManager::GetPlantAvailabilityManager;

            // SUBROUTINE PARAMETER DEFINITIONS:
            static std::string const RoutineName("GetPlant/CondenserLoopData: ");

            // SUBROUTINE LOCAL VARIABLE DECLARATIONS:
            int LoopNum;      // DO loop counter for loops
            int NumAlphas;    // Number of elements in the alpha array
            int NumNums;      // Number of elements in the numeric array
            int IOStat;       // IO Status when calling get input subroutine
            int NumFluids;    // number of fluids in sim
            int PlantLoopNum;
            int CondLoopNum;
            Array1D_string Alpha(18); // dimension to num of alpha fields in input
            Array1D<Real64> Num(30);  // dimension to num of numeric data fields in input
            bool ErrorsFound(false);
            std::string LoadingScheme;
            bool ErrFound;
            std::string CurrentModuleObject; // for ease in renaming.
            bool MatchedPressureString;
            int PressSimAlphaIndex;


            CurrentModuleObject = "PlantLoop";
            NumPlantLoops = inputProcessor->getNumObjectsFound(state,
                    CurrentModuleObject); // Get the number of primary plant loops
            CurrentModuleObject = "CondenserLoop";
            NumCondLoops = inputProcessor->getNumObjectsFound(state, CurrentModuleObject); // Get the number of Condenser loops
            state.dataPlnt->TotNumLoops = NumPlantLoops + NumCondLoops;

            if (state.dataPlnt->TotNumLoops > 0) {
                state.dataPlnt->PlantLoop.allocate(state.dataPlnt->TotNumLoops);
                state.dataConvergeParams->PlantConvergence.allocate(state.dataPlnt->TotNumLoops);
                if (!allocated(state.dataPlnt->PlantAvailMgr)) {
                    state.dataPlnt->PlantAvailMgr.allocate(state.dataPlnt->TotNumLoops);
                }
            } else {
                return;
            }

            for (LoopNum = 1; LoopNum <= state.dataPlnt->TotNumLoops; ++LoopNum) {
                Alpha = "";
                Num = 0.0;

                // set up some references
                auto &this_loop(state.dataPlnt->PlantLoop(LoopNum));
                this_loop.LoopSide.allocate(2);
                auto &this_demand_side(this_loop.LoopSide(1));
                auto &this_supply_side(this_loop.LoopSide(2));
                if (LoopNum <= NumPlantLoops) {
                    PlantLoopNum = LoopNum;
                    this_loop.TypeOfLoop = LoopType::Plant;
                    CurrentModuleObject = "PlantLoop";
                    inputProcessor->getObjectItem(state,
                                                  CurrentModuleObject,
                                                  PlantLoopNum,
                                                  Alpha,
                                                  NumAlphas,
                                                  Num,
                                                  NumNums,
                                                  IOStat,
                                                  lNumericFieldBlanks,
                                                  lAlphaFieldBlanks,
                                                  cAlphaFieldNames,
                                                  cNumericFieldNames);
                } else {
                    CondLoopNum = LoopNum - NumPlantLoops;
                    this_loop.TypeOfLoop = LoopType::Condenser;
                    CurrentModuleObject = "CondenserLoop";
                    inputProcessor->getObjectItem(state,
                                                  CurrentModuleObject,
                                                  CondLoopNum,
                                                  Alpha,
                                                  NumAlphas,
                                                  Num,
                                                  NumNums,
                                                  IOStat,
                                                  lNumericFieldBlanks,
                                                  _,
                                                  cAlphaFieldNames,
                                                  cNumericFieldNames);
                }
                UtilityRoutines::IsNameEmpty(state, Alpha(1), CurrentModuleObject, ErrorsFound);
                this_loop.Name = Alpha(1); // Load the Plant Loop Name

                if (UtilityRoutines::SameString(Alpha(2), "STEAM")) {
                    this_loop.FluidType = DataLoopNode::NodeFluidType::Steam;
                    this_loop.FluidName = Alpha(2);
                } else if (UtilityRoutines::SameString(Alpha(2), "WATER")) {
                    this_loop.FluidType = DataLoopNode::NodeFluidType::Water;
                    this_loop.FluidName = Alpha(2);
                    this_loop.FluidIndex = FindGlycol(state, Alpha(2));
                } else if (UtilityRoutines::SameString(Alpha(2), "USERDEFINEDFLUIDTYPE")) {
                    this_loop.FluidType = DataLoopNode::NodeFluidType::Water;
                    this_loop.FluidName = Alpha(3);
                    // check for valid fluid name
                    NumFluids = CheckFluidPropertyName(state, Alpha(3));
                    if (NumFluids == 0) {
                        ShowSevereError(
                                state, CurrentModuleObject + "=\"" + Alpha(1) + "\", missing fluid data for Plant loop.");
                        ErrorsFound = true;
                    } else {
                        this_loop.FluidIndex = FindGlycol(state, Alpha(3));
                        if (this_loop.FluidIndex == 0) {
                            ShowSevereError(state, CurrentModuleObject + "=\"" + Alpha(1) +
                                            "\", invalid glycol fluid data for Plant loop.");
                            ErrorsFound = true;
                        }
                    }
                } else {
                    ShowWarningError(state, "Input error: " + cAlphaFieldNames(2) + '=' + Alpha(2) + " entered, in " +
                                     CurrentModuleObject + '=' + Alpha(1));
                    ShowContinueError(state, "Will default to Water.");

                    this_loop.FluidType = DataLoopNode::NodeFluidType::Water;
                    this_loop.FluidName = "WATER";
                    this_loop.FluidIndex = FindGlycol(state, "WATER");
                }

                this_loop.OperationScheme = Alpha(4); // Load the Plant Control Scheme Priority List

                // Load the temperature and flow rate maximum and minimum limits
                this_loop.MaxTemp = Num(1);
                this_loop.MinTemp = Num(2);
                this_loop.MaxVolFlowRate = Num(3);
                if (this_loop.MaxVolFlowRate == AutoSize) {
                    this_loop.MaxVolFlowRateWasAutoSized = true;
                }
                this_loop.MinVolFlowRate = Num(4);

                // The Plant loop volume for both halves of the loop is read in and used in this module for the
                // correct loop temperature step.  Loop data is read in supply side, but the volume is not used in
                // a calculation there.
                this_loop.Volume = Num(5);
                if (lNumericFieldBlanks(5)) this_loop.Volume = DataGlobalConstants::AutoCalculate;
                if (this_loop.Volume == DataGlobalConstants::AutoCalculate) {
                    this_loop.VolumeWasAutoSized = true;
                }
                // circulation time used to autocalculate loop volume
                if (lNumericFieldBlanks(6)) {
                    this_loop.CirculationTime = 2.0; // default
                } else {
                    this_loop.CirculationTime = Num(6);
                }

                // Load the Loop Inlet and Outlet Nodes and Connection Info (Alpha(7-10) are related to the supply side)
                this_supply_side.NodeNameIn = Alpha(6);
                this_supply_side.NodeNameOut = Alpha(7);
                this_supply_side.BranchList = Alpha(8);
                this_supply_side.ConnectList = Alpha(9);
                this_demand_side.NodeNameIn = Alpha(10);
                this_demand_side.NodeNameOut = Alpha(11);
                this_demand_side.BranchList = Alpha(12);
                this_demand_side.ConnectList = Alpha(13);

                this_supply_side.NodeNumIn = GetOnlySingleNode(state,
                        Alpha(6), ErrorsFound, CurrentModuleObject, Alpha(1), this_loop.FluidType,
                        DataLoopNode::NodeConnectionType::Inlet, 1, ObjectIsParent);
                this_supply_side.NodeNumOut = GetOnlySingleNode(state,
                        Alpha(7), ErrorsFound, CurrentModuleObject, Alpha(1), this_loop.FluidType,
                        DataLoopNode::NodeConnectionType::Outlet, 1, ObjectIsParent);
                this_demand_side.NodeNumIn = GetOnlySingleNode(state,
                        Alpha(10), ErrorsFound, CurrentModuleObject, Alpha(1), this_loop.FluidType,
                        DataLoopNode::NodeConnectionType::Inlet, 1, ObjectIsParent);
                this_demand_side.NodeNumOut = GetOnlySingleNode(state,
                        Alpha(11), ErrorsFound, CurrentModuleObject, Alpha(1), this_loop.FluidType,
                        DataLoopNode::NodeConnectionType::Outlet, 1, ObjectIsParent);

                this_demand_side.InletNodeSetPt = IsNodeOnSetPtManager(state, this_demand_side.NodeNumIn, localTempSetPt);
                this_demand_side.OutletNodeSetPt = IsNodeOnSetPtManager(state, this_demand_side.NodeNumOut, localTempSetPt);
                this_supply_side.InletNodeSetPt = IsNodeOnSetPtManager(state, this_supply_side.NodeNumIn, localTempSetPt);
                this_supply_side.OutletNodeSetPt = IsNodeOnSetPtManager(state, this_supply_side.NodeNumOut, localTempSetPt);
                this_loop.TempSetPointNodeNum = GetOnlySingleNode(state,
                        Alpha(5), ErrorsFound, CurrentModuleObject, Alpha(1), this_loop.FluidType,
                        DataLoopNode::NodeConnectionType::Sensor, 1, ObjectIsParent);

                // Load the load distribution scheme.
                LoadingScheme = Alpha(14);
                if (UtilityRoutines::SameString(LoadingScheme, "Optimal")) {
                    this_loop.LoadDistribution = DataPlant::iLoadingScheme::Optimal;
                } else if (UtilityRoutines::SameString(LoadingScheme, "SequentialLoad")) {
                    this_loop.LoadDistribution = DataPlant::iLoadingScheme::Sequential;
                } else if (UtilityRoutines::SameString(LoadingScheme, "UniformLoad")) {
                    this_loop.LoadDistribution = DataPlant::iLoadingScheme::Uniform;
                } else if (UtilityRoutines::SameString(LoadingScheme, "UniformPLR")) {
                    this_loop.LoadDistribution = DataPlant::iLoadingScheme::UniformPLR;
                } else if (UtilityRoutines::SameString(LoadingScheme, "SequentialUniformPLR")) {
                    this_loop.LoadDistribution = DataPlant::iLoadingScheme::SequentialUniformPLR;
                } else {
                    ShowWarningError(state, RoutineName + CurrentModuleObject + "=\"" + Alpha(1) + "\", Invalid choice.");
                    ShowContinueError(state, "..." + cAlphaFieldNames(14) + "=\"" + Alpha(14) + "\".");
                    ShowContinueError(state, "Will default to SequentialLoad."); // TODO rename point
                    this_loop.LoadDistribution = DataPlant::iLoadingScheme::Sequential;
                }

                // When dual setpoint is allowed in condenser loop modify this code.
                if (this_loop.TypeOfLoop == LoopType::Plant) {
                    // Get the Loop Demand Calculation Scheme
                    if (UtilityRoutines::SameString(Alpha(16), "SingleSetpoint")) {
                        this_loop.LoopDemandCalcScheme = DataPlant::iLoopDemandCalcScheme::SingleSetPoint;
                    } else if (UtilityRoutines::SameString(Alpha(16), "DualSetpointDeadband")) {
                        if (this_loop.FluidType == DataLoopNode::NodeFluidType::Steam) {
                            ShowWarningError(state,
                                    RoutineName + CurrentModuleObject + "=\"" + Alpha(1) + "\", Invalid choice.");
                            ShowContinueError(state, cAlphaFieldNames(16) + "=\"" + Alpha(16) + "\" not valid for " +
                                              cAlphaFieldNames(2) + "= Steam");
                            ShowContinueError(state, "Will reset " + cAlphaFieldNames(16) +
                                              " = SingleSetPoint and simulation will continue.");
                            this_loop.LoopDemandCalcScheme = DataPlant::iLoopDemandCalcScheme::SingleSetPoint;
                        } else {
                            this_loop.LoopDemandCalcScheme = DataPlant::iLoopDemandCalcScheme::DualSetPointDeadBand;
                        }
                    } else if (UtilityRoutines::SameString(Alpha(16), "")) {
                        this_loop.LoopDemandCalcScheme = DataPlant::iLoopDemandCalcScheme::SingleSetPoint;
                    } else {
                        ShowWarningError(state, RoutineName + CurrentModuleObject + "=\"" + Alpha(1) + "\", Invalid choice.");
                        ShowContinueError(state, "..." + cAlphaFieldNames(16) + "=\"" + Alpha(16) + "\".");
                        ShowContinueError(state, "Will default to SingleSetPoint."); // TODO rename point
                        this_loop.LoopDemandCalcScheme = DataPlant::iLoopDemandCalcScheme::SingleSetPoint;
                    }
                } else if (this_loop.TypeOfLoop == LoopType::Condenser) {
                    this_loop.LoopDemandCalcScheme = DataPlant::iLoopDemandCalcScheme::SingleSetPoint;
                }

                // When Commonpipe is allowed in condenser loop modify this code. Sankar 06/29/2009
                if (this_loop.TypeOfLoop == LoopType::Plant) {
                    if (UtilityRoutines::SameString(Alpha(17), "CommonPipe")) {
                        this_loop.CommonPipeType = DataPlant::iCommonPipeType::Single;
                    } else if (UtilityRoutines::SameString(Alpha(17), "TwoWayCommonPipe")) {
                        this_loop.CommonPipeType = DataPlant::iCommonPipeType::TwoWay;
                    } else if (UtilityRoutines::SameString(Alpha(17), "None") || lAlphaFieldBlanks(17)) {
                        this_loop.CommonPipeType = DataPlant::iCommonPipeType::No;
                    } else {
                        ShowSevereError(state, RoutineName + CurrentModuleObject + "=\"" + Alpha(1) + "\", Invalid choice.");
                        ShowContinueError(state, "Invalid " + cAlphaFieldNames(17) + "=\"" + Alpha(17) + "\".");
                        ShowContinueError(state, "Refer to I/O reference document for more details.");
                        ErrorsFound = true;
                    }
                } else if (this_loop.TypeOfLoop == LoopType::Condenser) {
                    this_loop.CommonPipeType = DataPlant::iCommonPipeType::No;
                }

                if (this_loop.CommonPipeType == DataPlant::iCommonPipeType::TwoWay) {
                    if (this_demand_side.InletNodeSetPt && this_supply_side.InletNodeSetPt) {
                        ShowSevereError(state,
                                RoutineName + CurrentModuleObject + "=\"" + Alpha(1) + "\", Invalid condition.");
                        ShowContinueError(state,
                                "While using a two way common pipe there can be setpoint on only one node other than Plant Supply Outlet node.");
                        ShowContinueError(state, "Currently both Plant Demand inlet and plant supply inlet have setpoints.");
                        ShowContinueError(state, "Select one of the two nodes and rerun the simulation.");
                        ErrorsFound = true;
                    }
                    if (!this_demand_side.InletNodeSetPt && !this_supply_side.InletNodeSetPt) {
                        ShowSevereError(state,
                                RoutineName + CurrentModuleObject + "=\"" + Alpha(1) + "\", Invalid condition.");
                        ShowContinueError(state,
                                "While using a two way common pipe there must be a setpoint in addition to the Plant Supply Outlet node.");
                        ShowContinueError(state,
                                "Currently neither plant demand inlet nor plant supply inlet have setpoints.");
                        ShowContinueError(state, "Select one of the two nodes and rerun the simulation.");
                        ErrorsFound = true;
                    }
                }

                // Pressure Simulation Type Input
                // First set the alpha index in the object as it is different for plant/condenser
                // When CommonPipe, etc., is allowed in condenser loop, modify this code.  Edwin/Sankar 08/12/2009
                if (this_loop.TypeOfLoop == LoopType::Plant) {
                    PressSimAlphaIndex = 18;
                } else {
                    PressSimAlphaIndex = 15;
                }

                if (NumAlphas >= PressSimAlphaIndex) {
                    MatchedPressureString = false;

                    // Check all types
                    if (UtilityRoutines::SameString(Alpha(PressSimAlphaIndex), format("{}", cPressureSimType(DataPlant::iPressSimType::NoPressure)))) {
                        this_loop.PressureSimType = DataPlant::iPressSimType::NoPressure;
                        MatchedPressureString = true;
                    } else if (UtilityRoutines::SameString(Alpha(PressSimAlphaIndex), format("{}", cPressureSimType(DataPlant::iPressSimType::PumpPowerCorrection)))) {
                        this_loop.PressureSimType = DataPlant::iPressSimType::PumpPowerCorrection;
                        MatchedPressureString = true;
                    } else if (UtilityRoutines::SameString(Alpha(PressSimAlphaIndex), format("{}", cPressureSimType(DataPlant::iPressSimType::FlowSimulation)))) {
                        this_loop.PressureSimType = DataPlant::iPressSimType::FlowSimulation;
                        MatchedPressureString = true;
                    } else if (UtilityRoutines::SameString(Alpha(PressSimAlphaIndex), format("{}", cPressureSimType(DataPlant::iPressSimType::FlowCorrection)))) {
                        this_loop.PressureSimType = DataPlant::iPressSimType::FlowCorrection;
                        MatchedPressureString = true;
                    }

                    // If we found a match, check to make sure it is one of the valid
                    // ones for this phase of pressure implementation
                    if (MatchedPressureString) {
                        if ((this_loop.PressureSimType == DataPlant::iPressSimType::NoPressure) ||
                            (this_loop.PressureSimType == DataPlant::iPressSimType::PumpPowerCorrection) ||
                            (this_loop.PressureSimType == DataPlant::iPressSimType::FlowCorrection)) {
                            // We are OK here, move on
                        } else {
                            // We have an erroneous input, alert user
                            ShowSevereError(state,
                                    RoutineName + CurrentModuleObject + "=\"" + Alpha(1) + "\", Invalid choice.");
                            ShowContinueError(state, "Invalid " + cAlphaFieldNames(PressSimAlphaIndex) + "=\"" +
                                              Alpha(PressSimAlphaIndex) + "\".");
                            ShowContinueError(state, "Currently only options are: ");
                            ShowContinueError(state, "  - " + format("{}", cPressureSimType(DataPlant::iPressSimType::NoPressure)));
                            ShowContinueError(state, "  - " + format("{}", cPressureSimType(DataPlant::iPressSimType::PumpPowerCorrection)));
                            ShowContinueError(state, "  - " + format("{}", cPressureSimType(DataPlant::iPressSimType::FlowCorrection)));
                            ErrorsFound = true;
                        }
                    }

                    // if we made it this far and didn't get a match, check for blank
                    if (!MatchedPressureString) {
                        if (Alpha(PressSimAlphaIndex).empty()) {
                            this_loop.PressureSimType = DataPlant::iPressSimType::NoPressure;
                            break;
                        }
                    }

                    // if we made it this far, there was no match, and it wasn't blank
                    if (!MatchedPressureString) {
                        ShowSevereError(state,
                                RoutineName + CurrentModuleObject + "=\"" + Alpha(1) + "\", Invalid condition.");
                        ShowContinueError(state,
                                "Invalid " + cAlphaFieldNames(PressSimAlphaIndex) + "=\"" + Alpha(PressSimAlphaIndex) +
                                "\".");
                        ErrorsFound = true;
                    }
                }

                ErrFound = false;

                if (this_loop.TypeOfLoop == LoopType::Plant) {
                    GetPlantAvailabilityManager(state, Alpha(15), LoopNum, state.dataPlnt->TotNumLoops, ErrFound);
                }

                if (ErrFound) {
                    ShowContinueError(state, "Input errors in  " + CurrentModuleObject + '=' + Alpha(1));
                    ErrorsFound = true;
                }

                if (GetFirstBranchInletNodeName(state, this_demand_side.BranchList) != this_demand_side.NodeNameIn) {
                    ShowSevereError(state, RoutineName + CurrentModuleObject + "=\"" + Alpha(1) + "\", Invalid condition.");
                    ShowContinueError(state, "The inlet node of the first branch in the " + cAlphaFieldNames(12) + '=' +
                                      Alpha(12));                                                          //"Plant Demand Side Branch List"
                    ShowContinueError(state, "is not the same as the " + cAlphaFieldNames(10) + '=' +
                                      Alpha(10)); // "Plant Demand Side Inlet Node Name"
                    ShowContinueError(state, "Branch List Inlet Node Name=" +
                                      GetFirstBranchInletNodeName(state, this_demand_side.BranchList)); // TODO rename point
                    ShowContinueError(state,
                            "Branches in a BRANCH LIST must be listed in flow order: inlet branch, then parallel branches, then outlet branch."); // TODO
                    // rename
                    // point
                    ErrorsFound = true;
                }

                if (GetLastBranchOutletNodeName(state, this_demand_side.BranchList) != this_demand_side.NodeNameOut) {
                    //"Plant Demand Side Branch List"
                    ShowSevereError(state, RoutineName + CurrentModuleObject + "=\"" + Alpha(1) + "\", Invalid condition.");
                    ShowContinueError(state,
                            "The outlet node of the last branch in the " + cAlphaFieldNames(12) + '=' + Alpha(12));
                    //"Plant Demand Side Outlet Node Name"
                    ShowContinueError(state, "is not the same as the " + cAlphaFieldNames(11) + '=' + Alpha(11));
                    ShowContinueError(state, "Branch List Outlet Node Name=" +
                                      GetLastBranchOutletNodeName(state, this_demand_side.BranchList)); // TODO rename point
                    // TODO rename point
                    ShowContinueError(state,
                            "Branches in a BRANCH LIST must be listed in flow order: inlet branch, then parallel branches, then outlet branch.");
                    ErrorsFound = true;
                }

                if (GetFirstBranchInletNodeName(state, this_supply_side.BranchList) != this_supply_side.NodeNameIn) {
                    //"Plant Supply Side Branch List"
                    ShowSevereError(state, RoutineName + CurrentModuleObject + "=\"" + Alpha(1) + "\", Invalid condition.");
                    ShowContinueError(state,
                            "The inlet node of the first branch in the " + cAlphaFieldNames(8) + '=' + Alpha(8));
                    //"Plant Supply Side Inlet Node Name
                    ShowContinueError(state, "is not the same as the " + cAlphaFieldNames(6) + '=' + Alpha(6));
                    ShowContinueError(state, "Branch List Inlet Node Name=" +
                                      GetFirstBranchInletNodeName(state, this_supply_side.BranchList)); // TODO rename point
                    // TODO rename point
                    ShowContinueError(state,
                            "Branches in a BRANCH LIST must be listed in flow order: inlet branch, then parallel branches, then outlet branch.");
                    ErrorsFound = true;
                }

                if (GetLastBranchOutletNodeName(state, this_supply_side.BranchList) != this_supply_side.NodeNameOut) {
                    //"Plant Supply Side Branch List"
                    ShowSevereError(state, RoutineName + CurrentModuleObject + "=\"" + Alpha(1) + "\", Invalid condition.");
                    ShowContinueError(state,
                            "The outlet node of the last branch in the " + cAlphaFieldNames(8) + '=' + Alpha(8));
                    //"Plant Supply Side Outlet Node Name"
                    ShowContinueError(state, "is not the same as the " + cAlphaFieldNames(7) + '=' + Alpha(7));
                    ShowContinueError(state, "Branch List Outlet Node Name=" +
                                      GetLastBranchOutletNodeName(state, this_supply_side.BranchList)); // TODO rename point
                    // TODO rename point
                    ShowContinueError(state,
                            "Branches in a BRANCH LIST must be listed in flow order: inlet branch, then parallel branches, then outlet branch.");
                    ErrorsFound = true;
                }
            }

            if (ErrorsFound) {
                ShowFatalError(state,
                        RoutineName + "Errors found in processing input. Preceding conditions cause termination.");
            }

            // set up loop status (set by system availability managers) report variables
            // Condenser loop does not have availability manager yet. Once implemented, move the setup output variable to
            // outside the IF statement.
            for (LoopNum = 1; LoopNum <= state.dataPlnt->TotNumLoops; ++LoopNum) {

                SetupOutputVariable(state,
                                    "Plant System Cycle On Off Status",
                                    OutputProcessor::Unit::None,
                                    state.dataPlnt->PlantAvailMgr(LoopNum).AvailStatus,
                                    "Plant",
                                    "Average",
                                    state.dataPlnt->PlantLoop(LoopNum).Name);
            }
        }

        void GetPlantInput(EnergyPlusData &state) {

            // SUBROUTINE INFORMATION:
            //       AUTHOR         Sankaranarayanan K P
            //       DATE WRITTEN   April 2005
            //       MODIFIED
            //       RE-ENGINEERED  na

            // PURPOSE OF THIS SUBROUTINE:
            // This subroutine gets input either through the Plant Loop derived type
            // or by calls out to the branch manager to obtain data.  By the end of
            // the routine the module level derived type Loop should be fully allocated
            // and fully populated.

            // Using/Aliasing
            using namespace NodeInputManager;
            using namespace BranchInputManager;

            // SUBROUTINE LOCAL VARIABLE DECLARATIONS:
            int LoopNum; // DO loop counter for loops
            int HalfLoopNum;
            int NumOfPipesInLoop;
            int LoopSideNum;
            int BranchNum; // DO loop counter for branches
            int CompNum;   // DO loop counter for components
            int NodeNum;   // DO loop counter for nodes
            int Outlet;
            int Inlet;
            int NumParams;
            int NumAlphas;
            int NumNumbers;
            int SplitNum;
            int MixNum;
            int NumConnectorsInLoop;
            int ConnNum;
            int TotCompsOnBranch;
            int MaxNumAlphas;

            bool SplitInBranch;
            bool MixerOutBranch;
            bool ErrorsFound(false);
            bool ASeriesBranchHasPump;
            bool AParallelBranchHasPump;

            std::string LoopIdentifier;

            static Array1D_string BranchNames;     // Branch names from GetBranchList call
            static Array1D_string CompTypes;       // Branch names from GetBranchList call
            static Array1D_string CompNames;       // Branch names from GetBranchList call
            static Array1D_int CompCtrls;          // Branch names from GetBranchList call
            static Array1D_string InletNodeNames;  // Node names from GetBranchData call
            static Array1D_string OutletNodeNames; // Node names from GetBranchData call
            static Array1D_int InletNodeNumbers;   // Node numbers from GetBranchData call
            static Array1D_int OutletNodeNumbers;  // Node numbers from GetBranchData call
            static Array1D_bool SplitOutBranch;
            static Array1D_bool MixerInBranch;
            bool errFlag;
            int LoopNumInArray;

            inputProcessor->getObjectDefMaxArgs(state, "Connector:Splitter", NumParams, NumAlphas, NumNumbers);
            MaxNumAlphas = NumAlphas;
            inputProcessor->getObjectDefMaxArgs(state, "Connector:Mixer", NumParams, NumAlphas, NumNumbers);
            MaxNumAlphas = max(MaxNumAlphas, NumAlphas);
            HalfLoopNum = 0;

            for (LoopNum = 1; LoopNum <= state.dataPlnt->TotNumLoops; ++LoopNum) {
                auto &plantLoop = state.dataPlnt->PlantLoop(LoopNum);
                plantLoop.LoopHasConnectionComp = false;

                for (LoopSideNum = DemandSide; LoopSideNum <= SupplySide; ++LoopSideNum) {
                    auto &loopSide = plantLoop.LoopSide(LoopSideNum);
                    ASeriesBranchHasPump = false;
                    AParallelBranchHasPump = false;
                    NumOfPipesInLoop = 0; // Initialization
                    ++HalfLoopNum;
                    loopSide.BypassExists = false;
                    if (plantLoop.TypeOfLoop == LoopType::Plant && LoopSideNum == DemandSide) {
                        LoopIdentifier = "Plant Demand";
                    } else if (plantLoop.TypeOfLoop == LoopType::Plant && LoopSideNum == SupplySide) {
                        LoopIdentifier = "Plant Supply";
                    } else if (plantLoop.TypeOfLoop == LoopType::Condenser && LoopSideNum == DemandSide) {
                        LoopIdentifier = "Condenser Demand";
                    } else if (plantLoop.TypeOfLoop == LoopType::Condenser && LoopSideNum == SupplySide) {
                        LoopIdentifier = "Condenser Supply";
                    }

                    // Get the branch list and size the Branch portion of the Loop derived type
                    loopSide.TotalBranches = NumBranchesInBranchList(state, loopSide.BranchList);
                    BranchNames.allocate(loopSide.TotalBranches);
                    BranchNames = "";
                    GetBranchList(state, plantLoop.Name, loopSide.BranchList, loopSide.TotalBranches, BranchNames, LoopIdentifier);
                    loopSide.Branch.allocate(loopSide.TotalBranches);

                    // Cycle through all of the branches and set up the node data
                    for (BranchNum = 1; BranchNum <= loopSide.TotalBranches; ++BranchNum) {
                        auto &branch = loopSide.Branch(BranchNum);
                        branch.Name = BranchNames(BranchNum);
                        branch.TotalComponents = NumCompsInBranch(state, BranchNames(BranchNum));
                        branch.IsBypass = false;

                        CompTypes.allocate(branch.TotalComponents);
                        CompNames.allocate(branch.TotalComponents);
                        CompCtrls.dimension(branch.TotalComponents, 0);
                        InletNodeNames.allocate(branch.TotalComponents);
                        InletNodeNumbers.dimension(branch.TotalComponents, 0);
                        OutletNodeNames.allocate(branch.TotalComponents);
                        OutletNodeNumbers.dimension(branch.TotalComponents, 0);

                        GetBranchData(state,
                                      plantLoop.Name,
                                      BranchNames(BranchNum),
                                      branch.PressureCurveType,
                                      branch.PressureCurveIndex,
                                      branch.TotalComponents,
                                      CompTypes,
                                      CompNames,
                                      InletNodeNames,
                                      InletNodeNumbers,
                                      OutletNodeNames,
                                      OutletNodeNumbers,
                                      ErrorsFound);

                        branch.Comp.allocate(branch.TotalComponents);

                        for (CompNum = 1; CompNum <= state.dataPlnt->PlantLoop(LoopNum).LoopSide(LoopSideNum).Branch(BranchNum).TotalComponents; ++CompNum) {
                            // set up some references
                            auto &this_comp_type(CompTypes(CompNum));
                            auto &this_comp(state.dataPlnt->PlantLoop(LoopNum).LoopSide(LoopSideNum).Branch(BranchNum).Comp(CompNum));

                            this_comp.CurOpSchemeType = UnknownStatusOpSchemeType;
                            this_comp.TypeOf = this_comp_type;
                            this_comp.location = EnergyPlus::PlantLocation(LoopNum, LoopSideNum, BranchNum, CompNum);

                            if (UtilityRoutines::SameString(this_comp_type, "Pipe:Adiabatic")) {
                                this_comp.TypeOf_Num = TypeOf_Pipe;
                                this_comp.CurOpSchemeType = NoControlOpSchemeType;
                                this_comp.compPtr = Pipes::LocalPipeData::factory(state, TypeOf_Pipe, CompNames(CompNum));
                            } else if (UtilityRoutines::SameString(this_comp_type, "Pipe:Adiabatic:Steam")) {
                                this_comp.TypeOf_Num = TypeOf_PipeSteam;
                                this_comp.CurOpSchemeType = NoControlOpSchemeType;
                                this_comp.compPtr = Pipes::LocalPipeData::factory(state, TypeOf_PipeSteam, CompNames(CompNum));
                            } else if (UtilityRoutines::SameString(this_comp_type, "Pipe:Outdoor")) {
                                this_comp.TypeOf_Num = TypeOf_PipeExterior;
                                this_comp.CurOpSchemeType = NoControlOpSchemeType;
                                this_comp.compPtr = PipeHeatTransfer::PipeHTData::factory(state, TypeOf_PipeExterior,
                                                                                          CompNames(CompNum));
                            } else if (UtilityRoutines::SameString(this_comp_type, "Pipe:Indoor")) {
                                this_comp.TypeOf_Num = TypeOf_PipeInterior;
                                this_comp.CurOpSchemeType = NoControlOpSchemeType;
                                this_comp.compPtr = PipeHeatTransfer::PipeHTData::factory(state, TypeOf_PipeInterior,
                                                                                          CompNames(CompNum));
                            } else if (UtilityRoutines::SameString(this_comp_type, "Pipe:Underground")) {
                                this_comp.TypeOf_Num = TypeOf_PipeUnderground;
                                this_comp.CurOpSchemeType = NoControlOpSchemeType;
                                this_comp.compPtr = PipeHeatTransfer::PipeHTData::factory(state, TypeOf_PipeUnderground,
                                                                                          CompNames(CompNum));
                            } else if (UtilityRoutines::SameString(this_comp_type,
                                                                   "PipingSystem:Underground:PipeCircuit")) {
                                this_comp.TypeOf_Num = TypeOf_PipingSystemPipeCircuit;
                                this_comp.CurOpSchemeType = NoControlOpSchemeType;
                                this_comp.compPtr = PlantPipingSystemsManager::Circuit::factory(state,
                                        TypeOf_PipingSystemPipeCircuit, CompNames(CompNum));
                            } else if (has_prefixi(this_comp_type, "Pump") ||
                                       has_prefixi(this_comp_type, "HeaderedPumps")) {
                                if (has_prefixi(this_comp_type, "Pump:VariableSpeed:Condensate")) {
                                    this_comp.TypeOf_Num = TypeOf_PumpCondensate;
                                } else if (has_prefixi(this_comp_type, "Pump:ConstantSpeed")) {
                                    this_comp.TypeOf_Num = TypeOf_PumpConstantSpeed;
                                } else if (has_prefixi(this_comp_type, "Pump:VariableSpeed")) {
                                    this_comp.TypeOf_Num = TypeOf_PumpVariableSpeed;
                                } else if (has_prefixi(this_comp_type, "HeaderedPumps:ConstantSpeed")) {
                                    this_comp.TypeOf_Num = TypeOf_PumpBankConstantSpeed;
                                } else if (has_prefixi(this_comp_type, "HeaderedPumps:VariableSpeed")) {
                                    this_comp.TypeOf_Num = TypeOf_PumpBankVariableSpeed;
                                } else {
                                    // discover unsupported equipment on branches.
                                    ShowSevereError(state,
                                            "GetPlantInput: trying to process a pump type that is not supported, dev note");
                                    ShowContinueError(state, "Component Type =" + this_comp_type);
                                }
                                this_comp.CurOpSchemeType = PumpOpSchemeType;
                                if (BranchNum == 1 || BranchNum == state.dataPlnt->PlantLoop(LoopNum).LoopSide(LoopSideNum).TotalBranches) {
                                    ASeriesBranchHasPump = true;
                                } else {
                                    AParallelBranchHasPump = true;
                                }
                                LoopSidePumpInformation p;
                                p.PumpName = CompNames(CompNum);
                                p.BranchNum = BranchNum;
                                p.CompNum = CompNum;
                                p.PumpOutletNode = OutletNodeNumbers(CompNum);
                                state.dataPlnt->PlantLoop(LoopNum).LoopSide(LoopSideNum).BranchPumpsExist = AParallelBranchHasPump;
                                state.dataPlnt->PlantLoop(LoopNum).LoopSide(LoopSideNum).Pumps.push_back(p);
                                state.dataPlnt->PlantLoop(LoopNum).LoopSide(LoopSideNum).TotalPumps++;
                            } else if (UtilityRoutines::SameString(this_comp_type, "WaterHeater:Mixed")) {
                                this_comp.TypeOf_Num = TypeOf_WtrHeaterMixed;
                                if (LoopSideNum == DemandSide) {
                                    this_comp.CurOpSchemeType = DemandOpSchemeType;
                                } else if (LoopSideNum == SupplySide) {
                                    this_comp.CurOpSchemeType = UnknownStatusOpSchemeType;
                                }
                                this_comp.compPtr = WaterThermalTanks::WaterThermalTankData::factory(state, CompNames(CompNum));
                            } else if (UtilityRoutines::SameString(this_comp_type, "WaterHeater:Stratified")) {
                                this_comp.TypeOf_Num = TypeOf_WtrHeaterStratified;
                                if (LoopSideNum == DemandSide) {
                                    this_comp.CurOpSchemeType = DemandOpSchemeType;
                                } else if (LoopSideNum == SupplySide) {
                                    this_comp.CurOpSchemeType = UnknownStatusOpSchemeType;
                                }
                                this_comp.compPtr = WaterThermalTanks::WaterThermalTankData::factory(state, CompNames(CompNum));
                            } else if (UtilityRoutines::SameString(this_comp_type,
                                                                   "ChillerHeater:Absorption:Directfired")) {
                                this_comp.TypeOf_Num = TypeOf_Chiller_DFAbsorption;
                                this_comp.compPtr = ChillerGasAbsorption::GasAbsorberSpecs::factory(state, CompNames(CompNum));
                            } else if (UtilityRoutines::SameString(this_comp_type,
                                                                   "ChillerHeater:Absorption:DoubleEffect")) {
                                this_comp.TypeOf_Num = TypeOf_Chiller_ExhFiredAbsorption;
                                this_comp.compPtr = ChillerExhaustAbsorption::ExhaustAbsorberSpecs::factory(state, CompNames(CompNum));
                            } else if (UtilityRoutines::SameString(this_comp_type,
                                                                   "ThermalStorage:ChilledWater:Mixed")) {
                                this_comp.TypeOf_Num = TypeOf_ChilledWaterTankMixed;
                                if (LoopSideNum == DemandSide) {
                                    this_comp.CurOpSchemeType = DemandOpSchemeType;
                                } else if (LoopSideNum == SupplySide) {
                                    this_comp.CurOpSchemeType = UnknownStatusOpSchemeType;
                                }
                                this_comp.compPtr = WaterThermalTanks::WaterThermalTankData::factory(state, CompNames(CompNum));
                            } else if (UtilityRoutines::SameString(this_comp_type,
                                                                   "ThermalStorage:ChilledWater:Stratified")) {
                                this_comp.TypeOf_Num = TypeOf_ChilledWaterTankStratified;
                                if (LoopSideNum == DemandSide) {
                                    this_comp.CurOpSchemeType = DemandOpSchemeType;
                                } else if (LoopSideNum == SupplySide) {
                                    this_comp.CurOpSchemeType = UnknownStatusOpSchemeType;
                                }
                                this_comp.compPtr = WaterThermalTanks::WaterThermalTankData::factory(state, CompNames(CompNum));
                            } else if (UtilityRoutines::SameString(this_comp_type, "WaterUse:Connections")) {
                                this_comp.TypeOf_Num = TypeOf_WaterUseConnection;
                                this_comp.CurOpSchemeType = DemandOpSchemeType;
                                this_comp.compPtr = WaterUse::WaterConnectionsType::factory(state, CompNames(CompNum));
                            } else if (UtilityRoutines::SameString(this_comp_type, "Coil:Cooling:Water")) {
                                this_comp.TypeOf_Num = TypeOf_CoilWaterCooling;
                                this_comp.CurOpSchemeType = DemandOpSchemeType;
                            } else if (UtilityRoutines::SameString(this_comp_type,
                                                                   "Coil:Cooling:Water:DetailedGeometry")) {
                                this_comp.TypeOf_Num = TypeOf_CoilWaterDetailedFlatCooling;
                                this_comp.CurOpSchemeType = DemandOpSchemeType;
                            } else if (UtilityRoutines::SameString(this_comp_type, "Coil:Heating:Water")) {
                                this_comp.TypeOf_Num = TypeOf_CoilWaterSimpleHeating;
                                this_comp.CurOpSchemeType = DemandOpSchemeType;
                            } else if (UtilityRoutines::SameString(this_comp_type, "Coil:Heating:Steam")) {
                                this_comp.TypeOf_Num = TypeOf_CoilSteamAirHeating;
                                this_comp.CurOpSchemeType = DemandOpSchemeType;
                            } else if (UtilityRoutines::SameString(this_comp_type, "SolarCollector:FlatPlate:Water")) {
                                this_comp.TypeOf_Num = TypeOf_SolarCollectorFlatPlate;
                                if (LoopSideNum == DemandSide) {
                                    this_comp.CurOpSchemeType = DemandOpSchemeType;
                                } else if (LoopSideNum == SupplySide) {
                                    this_comp.CurOpSchemeType = UncontrolledOpSchemeType;
                                }
                                this_comp.compPtr = SolarCollectors::CollectorData::factory(state, CompNames(CompNum));
                            } else if (UtilityRoutines::SameString(this_comp_type,
                                                                   "SolarCollector:IntegralCollectorStorage")) {
                                this_comp.TypeOf_Num = TypeOf_SolarCollectorICS;
                                if (LoopSideNum == DemandSide) {
                                    this_comp.CurOpSchemeType = DemandOpSchemeType;
                                } else if (LoopSideNum == SupplySide) {
                                    this_comp.CurOpSchemeType = UncontrolledOpSchemeType;
                                }
                                this_comp.compPtr = SolarCollectors::CollectorData::factory(state, CompNames(CompNum));
                            } else if (UtilityRoutines::SameString(this_comp_type, "LoadProfile:Plant")) {
                                this_comp.TypeOf_Num = TypeOf_PlantLoadProfile;
                                this_comp.CurOpSchemeType = DemandOpSchemeType;
                                this_comp.compPtr = PlantLoadProfile::PlantProfileData::factory(state, CompNames(CompNum));
                            } else if (UtilityRoutines::SameString(this_comp_type, "GroundHeatExchanger:System")) {
                                this_comp.TypeOf_Num = TypeOf_GrndHtExchgSystem;
                                this_comp.CurOpSchemeType = UncontrolledOpSchemeType;
                                this_comp.compPtr = GroundHeatExchangers::GLHEBase::factory(state, TypeOf_GrndHtExchgSystem,
                                                                                            CompNames(CompNum));
                            } else if (UtilityRoutines::SameString(this_comp_type, "GroundHeatExchanger:Surface")) {
                                this_comp.TypeOf_Num = TypeOf_GrndHtExchgSurface;
                                this_comp.CurOpSchemeType = UncontrolledOpSchemeType;
                                this_comp.compPtr =
                                        SurfaceGroundHeatExchanger::SurfaceGroundHeatExchangerData::factory(
                                                state, TypeOf_GrndHtExchgSurface, CompNames(CompNum));
                            } else if (UtilityRoutines::SameString(this_comp_type, "GroundHeatExchanger:Pond")) {
                                this_comp.TypeOf_Num = TypeOf_GrndHtExchgPond;
                                this_comp.CurOpSchemeType = UncontrolledOpSchemeType;
                                this_comp.compPtr =
                                        PondGroundHeatExchanger::PondGroundHeatExchangerData::factory(state, CompNames(CompNum));
                            } else if (UtilityRoutines::SameString(this_comp_type, "GroundHeatExchanger:Slinky")) {
                                this_comp.TypeOf_Num = TypeOf_GrndHtExchgSlinky;
                                this_comp.CurOpSchemeType = UncontrolledOpSchemeType;
                                this_comp.compPtr = GroundHeatExchangers::GLHEBase::factory(state, TypeOf_GrndHtExchgSlinky,
                                                                                            CompNames(CompNum));
                            } else if (UtilityRoutines::SameString(this_comp_type, "Chiller:Electric:EIR")) {
                                this_comp.TypeOf_Num = TypeOf_Chiller_ElectricEIR;
                                if (LoopSideNum == DemandSide) {
                                    this_comp.CurOpSchemeType = DemandOpSchemeType;
                                } else if (LoopSideNum == SupplySide) {
                                    this_comp.CurOpSchemeType = UnknownStatusOpSchemeType;
                                }
                                this_comp.compPtr = ChillerElectricEIR::ElectricEIRChillerSpecs::factory(state, CompNames(CompNum));
                            } else if (UtilityRoutines::SameString(this_comp_type,
                                                                   "Chiller:Electric:ReformulatedEIR")) {
                                this_comp.TypeOf_Num = TypeOf_Chiller_ElectricReformEIR;
                                if (LoopSideNum == DemandSide) {
                                    this_comp.CurOpSchemeType = DemandOpSchemeType;
                                } else if (LoopSideNum == SupplySide) {
                                    this_comp.CurOpSchemeType = UnknownStatusOpSchemeType;
                                }
                                this_comp.compPtr = ChillerReformulatedEIR::ReformulatedEIRChillerSpecs::factory(state, CompNames(CompNum));
                            } else if (UtilityRoutines::SameString(this_comp_type, "Chiller:Electric")) {
                                this_comp.TypeOf_Num = TypeOf_Chiller_Electric;
                                if (LoopSideNum == DemandSide) {
                                    this_comp.CurOpSchemeType = DemandOpSchemeType;
                                } else if (LoopSideNum == SupplySide) {
                                    this_comp.CurOpSchemeType = UnknownStatusOpSchemeType;
                                }
                                this_comp.compPtr = PlantChillers::ElectricChillerSpecs::factory(state, CompNames(CompNum));
                            } else if (UtilityRoutines::SameString(this_comp_type, "Chiller:EngineDriven")) {
                                this_comp.TypeOf_Num = TypeOf_Chiller_EngineDriven;
                                if (LoopSideNum == DemandSide) {
                                    this_comp.CurOpSchemeType = DemandOpSchemeType;
                                } else if (LoopSideNum == SupplySide) {
                                    this_comp.CurOpSchemeType = UnknownStatusOpSchemeType;
                                }
                                this_comp.compPtr = PlantChillers::EngineDrivenChillerSpecs::factory(state, CompNames(CompNum));
                            } else if (UtilityRoutines::SameString(this_comp_type, "Chiller:CombustionTurbine")) {
                                this_comp.TypeOf_Num = TypeOf_Chiller_CombTurbine;
                                if (LoopSideNum == DemandSide) {
                                    this_comp.CurOpSchemeType = DemandOpSchemeType;
                                } else if (LoopSideNum == SupplySide) {
                                    this_comp.CurOpSchemeType = UnknownStatusOpSchemeType;
                                }
                                this_comp.compPtr = PlantChillers::GTChillerSpecs::factory(state, CompNames(CompNum));
                            } else if (UtilityRoutines::SameString(this_comp_type, "Chiller:ConstantCOP")) {
                                this_comp.TypeOf_Num = TypeOf_Chiller_ConstCOP;
                                if (LoopSideNum == DemandSide) {
                                    this_comp.CurOpSchemeType = DemandOpSchemeType;
                                } else if (LoopSideNum == SupplySide) {
                                    this_comp.CurOpSchemeType = UnknownStatusOpSchemeType;
                                }
                                this_comp.compPtr = PlantChillers::ConstCOPChillerSpecs::factory(state, CompNames(CompNum));
                            } else if (UtilityRoutines::SameString(this_comp_type, "Boiler:HotWater")) {
                                this_comp.TypeOf_Num = TypeOf_Boiler_Simple;
                                this_comp.CurOpSchemeType = UnknownStatusOpSchemeType;
                                this_comp.compPtr = Boilers::BoilerSpecs::factory(state, CompNames(CompNum));
                            } else if (UtilityRoutines::SameString(this_comp_type, "Boiler:Steam")) {
                                this_comp.TypeOf_Num = TypeOf_Boiler_Steam;
                                this_comp.CurOpSchemeType = UnknownStatusOpSchemeType;
                                this_comp.compPtr = BoilerSteam::BoilerSpecs::factory(state, CompNames(CompNum));
                            } else if (UtilityRoutines::SameString(this_comp_type, "Chiller:Absorption:Indirect")) {
                                this_comp.TypeOf_Num = TypeOf_Chiller_Indirect_Absorption;
                                if (LoopSideNum == DemandSide) {
                                    this_comp.CurOpSchemeType = DemandOpSchemeType;
                                } else if (LoopSideNum == SupplySide) {
                                    this_comp.CurOpSchemeType = UnknownStatusOpSchemeType;
                                }
                                this_comp.compPtr = ChillerIndirectAbsorption::IndirectAbsorberSpecs::factory(state, CompNames(CompNum));
                            } else if (UtilityRoutines::SameString(this_comp_type, "Chiller:Absorption")) {
                                this_comp.TypeOf_Num = TypeOf_Chiller_Absorption;
                                if (LoopSideNum == DemandSide) {
                                    this_comp.CurOpSchemeType = DemandOpSchemeType;
                                } else if (LoopSideNum == SupplySide) {
                                    this_comp.CurOpSchemeType = UnknownStatusOpSchemeType;
                                }
                                this_comp.compPtr = ChillerAbsorption::BLASTAbsorberSpecs::factory(state, CompNames(CompNum));
                            } else if (UtilityRoutines::SameString(this_comp_type, "CoolingTower:SingleSpeed")) {
                                this_comp.TypeOf_Num = TypeOf_CoolingTower_SingleSpd;
                                this_comp.CurOpSchemeType = UnknownStatusOpSchemeType;
                                this_comp.compPtr = CondenserLoopTowers::CoolingTower::factory(state, CompNames(CompNum));
                            } else if (UtilityRoutines::SameString(this_comp_type, "CoolingTower:TwoSpeed")) {
                                this_comp.TypeOf_Num = TypeOf_CoolingTower_TwoSpd;
                                this_comp.CurOpSchemeType = UnknownStatusOpSchemeType;
                                this_comp.compPtr = CondenserLoopTowers::CoolingTower::factory(state, CompNames(CompNum));
                            } else if (UtilityRoutines::SameString(this_comp_type, "CoolingTower:VariableSpeed")) {
                                this_comp.TypeOf_Num = TypeOf_CoolingTower_VarSpd;
                                this_comp.compPtr = CondenserLoopTowers::CoolingTower::factory(state, CompNames(CompNum));
                            } else if (UtilityRoutines::SameString(this_comp_type, "CoolingTower:VariableSpeed:Merkel")) {
                                this_comp.TypeOf_Num = TypeOf_CoolingTower_VarSpdMerkel;
                                this_comp.compPtr = CondenserLoopTowers::CoolingTower::factory(state, CompNames(CompNum));
                            } else if (UtilityRoutines::SameString(this_comp_type, "Generator:FuelCell:ExhaustGasToWaterHeatExchanger")) {
                                this_comp.TypeOf_Num = TypeOf_Generator_FCExhaust;
                                this_comp.compPtr = FuelCellElectricGenerator::FCDataStruct::factory_exhaust(state, CompNames(CompNum));
                                if (LoopSideNum == DemandSide) {
                                    this_comp.CurOpSchemeType = DemandOpSchemeType;
                                } else if (LoopSideNum == SupplySide) {
                                    this_comp.CurOpSchemeType = UnknownStatusOpSchemeType;
                                }
                            } else if (UtilityRoutines::SameString(this_comp_type,
                                                                   "WaterHeater:HeatPump:PumpedCondenser")) {
                                this_comp.TypeOf_Num = TypeOf_HeatPumpWtrHeaterPumped;
                                this_comp.CurOpSchemeType = DemandOpSchemeType;
                                this_comp.compPtr = WaterThermalTanks::HeatPumpWaterHeaterData::factory(state, CompNames(CompNum));
                            } else if (UtilityRoutines::SameString(this_comp_type,
                                                                   "WaterHeater:HeatPump:WrappedCondenser")) {
                                this_comp.TypeOf_Num = TypeOf_HeatPumpWtrHeaterWrapped;
                                this_comp.CurOpSchemeType = DemandOpSchemeType;
                                this_comp.compPtr = WaterThermalTanks::HeatPumpWaterHeaterData::factory(state, CompNames(CompNum));
                            } else if (UtilityRoutines::SameString(this_comp_type,
                                                                   "HeatPump:WatertoWater:EquationFit:Cooling")) {
                                this_comp.compPtr = HeatPumpWaterToWaterSimple::GshpSpecs::factory(
                                        state, TypeOf_HPWaterEFCooling, CompNames(CompNum));
                                this_comp.TypeOf_Num = TypeOf_HPWaterEFCooling;
                                if (LoopSideNum == DemandSide) {
                                    this_comp.CurOpSchemeType = DemandOpSchemeType;
                                } else if (LoopSideNum == SupplySide) {
                                    this_comp.CurOpSchemeType = UnknownStatusOpSchemeType;
                                }
                            } else if (UtilityRoutines::SameString(this_comp_type,
                                                                   "HeatPump:WatertoWater:EquationFit:Heating")) {
                                this_comp.compPtr = HeatPumpWaterToWaterSimple::GshpSpecs::factory(
                                        state, TypeOf_HPWaterEFHeating, CompNames(CompNum));
                                this_comp.TypeOf_Num = TypeOf_HPWaterEFHeating;
                                if (LoopSideNum == DemandSide) {
                                    this_comp.CurOpSchemeType = DemandOpSchemeType;
                                } else if (LoopSideNum == SupplySide) {
                                    this_comp.CurOpSchemeType = UnknownStatusOpSchemeType;
                                }
                            } else if (UtilityRoutines::SameString(this_comp_type,
                                                                   "HeatPump:WaterToWater:ParameterEstimation:Heating")) {
                                this_comp.compPtr = HeatPumpWaterToWaterHEATING::GshpPeHeatingSpecs::factory(state, CompNames(CompNum));
                                this_comp.TypeOf_Num = TypeOf_HPWaterPEHeating;
                                if (LoopSideNum == DemandSide) {
                                    this_comp.CurOpSchemeType = DemandOpSchemeType;
                                } else if (LoopSideNum == SupplySide) {
                                    this_comp.CurOpSchemeType = UnknownStatusOpSchemeType;
                                }
                            } else if (UtilityRoutines::SameString(this_comp_type,
                                                                   "HeatPump:WaterToWater:ParameterEstimation:Cooling")) {
                                this_comp.compPtr = HeatPumpWaterToWaterCOOLING::GshpPeCoolingSpecs::factory(state, CompNames(CompNum));
                                this_comp.TypeOf_Num = TypeOf_HPWaterPECooling;
                                if (LoopSideNum == DemandSide) {
                                    this_comp.CurOpSchemeType = DemandOpSchemeType;
                                } else if (LoopSideNum == SupplySide) {
                                    this_comp.CurOpSchemeType = UnknownStatusOpSchemeType;
                                }
                            } else if (UtilityRoutines::SameString(this_comp_type,
                                                                   "HeatPump:PlantLoop:EIR:Heating")) {
                                this_comp.compPtr = EIRPlantLoopHeatPumps::EIRPlantLoopHeatPump::factory(state, TypeOf_HeatPumpEIRHeating, CompNames(CompNum));
                                this_comp.TypeOf_Num = TypeOf_HeatPumpEIRHeating;
                                if (LoopSideNum == DemandSide) {
                                    this_comp.CurOpSchemeType = DemandOpSchemeType;
                                } else if (LoopSideNum == SupplySide) {
                                    this_comp.CurOpSchemeType = UnknownStatusOpSchemeType;
                                }
                            } else if (UtilityRoutines::SameString(this_comp_type,
                                                                   "HeatPump:PlantLoop:EIR:Cooling")) {
                                this_comp.compPtr = EIRPlantLoopHeatPumps::EIRPlantLoopHeatPump::factory(state, TypeOf_HeatPumpEIRCooling, CompNames(CompNum));
                                this_comp.TypeOf_Num = TypeOf_HeatPumpEIRCooling;
                                if (LoopSideNum == DemandSide) {
                                    this_comp.CurOpSchemeType = DemandOpSchemeType;
                                } else if (LoopSideNum == SupplySide) {
                                    this_comp.CurOpSchemeType = UnknownStatusOpSchemeType;
                                }
                            } else if (UtilityRoutines::SameString(this_comp_type,
                                                                   "AirConditioner:VariableRefrigerantFlow")) {
                                this_comp.TypeOf_Num = TypeOf_HeatPumpVRF;
                                if (LoopSideNum == DemandSide) {
                                    this_comp.CurOpSchemeType = DemandOpSchemeType;
                                } else if (LoopSideNum == SupplySide) {
                                    this_comp.CurOpSchemeType = UnknownStatusOpSchemeType;
                                }
                                this_comp.compPtr = HVACVariableRefrigerantFlow::VRFCondenserEquipment::factory(state, CompNames(CompNum));
                            } else if (UtilityRoutines::SameString(this_comp_type, "DistrictCooling")) {
                                this_comp.TypeOf_Num = TypeOf_PurchChilledWater;
                                this_comp.compPtr = OutsideEnergySources::OutsideEnergySourceSpecs::factory(state, TypeOf_PurchChilledWater, CompNames(CompNum));
                            } else if (UtilityRoutines::SameString(this_comp_type, "DistrictHeating")) {
                                this_comp.TypeOf_Num = TypeOf_PurchHotWater;
                                this_comp.compPtr = OutsideEnergySources::OutsideEnergySourceSpecs::factory(state, TypeOf_PurchHotWater, CompNames(CompNum));
                            } else if (UtilityRoutines::SameString(this_comp_type, "ThermalStorage:Ice:Simple")) {
                                this_comp.TypeOf_Num = TypeOf_TS_IceSimple;
                                this_comp.compPtr = IceThermalStorage::SimpleIceStorageData::factory(state, CompNames(CompNum));
                            } else if (UtilityRoutines::SameString(this_comp_type, "ThermalStorage:Ice:Detailed")) {
                                this_comp.TypeOf_Num = TypeOf_TS_IceDetailed;
                                this_comp.compPtr = IceThermalStorage::DetailedIceStorageData::factory(state, CompNames(CompNum));
                            } else if (UtilityRoutines::SameString(this_comp_type, "TemperingValve")) {
                                this_comp.compPtr = PlantValves::TemperValveData::factory(state, CompNames(CompNum));
                                this_comp.TypeOf_Num = TypeOf_ValveTempering;
                            } else if (UtilityRoutines::SameString(this_comp_type, "HeatExchanger:FluidToFluid")) {
                                this_comp.TypeOf_Num = TypeOf_FluidToFluidPlantHtExchg;
                                if (LoopSideNum == DemandSide) {
                                    this_comp.CurOpSchemeType = DemandOpSchemeType;
                                } else if (LoopSideNum == SupplySide) {
                                    this_comp.CurOpSchemeType = FreeRejectionOpSchemeType;
                                }
                                this_comp.compPtr = PlantHeatExchangerFluidToFluid::HeatExchangerStruct::factory(state, CompNames(CompNum));
                            } else if (UtilityRoutines::SameString(this_comp_type, "Generator:MicroTurbine")) {
                                this_comp.TypeOf_Num = TypeOf_Generator_MicroTurbine;
                                if (LoopSideNum == DemandSide) {
                                    this_comp.CurOpSchemeType = DemandOpSchemeType;
                                } else if (LoopSideNum == SupplySide) {
                                    this_comp.CurOpSchemeType = UnknownStatusOpSchemeType;
                                }
                                this_comp.compPtr = MicroturbineElectricGenerator::MTGeneratorSpecs::factory(state, CompNames(CompNum));
                            } else if (UtilityRoutines::SameString(this_comp_type,
                                                                   "Generator:InternalCombustionEngine")) {
                                this_comp.TypeOf_Num = TypeOf_Generator_ICEngine;
                                if (LoopSideNum == DemandSide) {
                                    this_comp.CurOpSchemeType = DemandOpSchemeType;
                                } else if (LoopSideNum == SupplySide) {
                                    this_comp.CurOpSchemeType = UnknownStatusOpSchemeType;
                                }
                                this_comp.compPtr = ICEngineElectricGenerator::ICEngineGeneratorSpecs::factory(state, CompNames(CompNum));

                            } else if (UtilityRoutines::SameString(this_comp_type, "Generator:CombustionTurbine")) {
                                this_comp.TypeOf_Num = TypeOf_Generator_CTurbine;
                                if (LoopSideNum == DemandSide) {
                                    this_comp.CurOpSchemeType = DemandOpSchemeType;
                                } else if (LoopSideNum == SupplySide) {
                                    this_comp.CurOpSchemeType = UnknownStatusOpSchemeType;
                                }
                                this_comp.compPtr = CTElectricGenerator::CTGeneratorData::factory(state, CompNames(CompNum));
                            } else if (UtilityRoutines::SameString(this_comp_type, "Generator:MicroCHP")) {
                                this_comp.TypeOf_Num = TypeOf_Generator_MicroCHP;
                                if (LoopSideNum == DemandSide) {
                                    this_comp.CurOpSchemeType = DemandOpSchemeType;
                                } else if (LoopSideNum == SupplySide) {
                                    this_comp.CurOpSchemeType = UnknownStatusOpSchemeType;
                                }
                                this_comp.compPtr = MicroCHPElectricGenerator::MicroCHPDataStruct::factory(state, CompNames(CompNum));
                            } else if (UtilityRoutines::SameString(this_comp_type, "Generator:FuelCell:StackCooler")) {
                                this_comp.TypeOf_Num = TypeOf_Generator_FCStackCooler;
                                this_comp.compPtr = FuelCellElectricGenerator::FCDataStruct::factory(state, CompNames(CompNum));
                                if (LoopSideNum == DemandSide) {
                                    this_comp.CurOpSchemeType = DemandOpSchemeType;
                                } else if (LoopSideNum == SupplySide) {
                                    this_comp.CurOpSchemeType = UnknownStatusOpSchemeType;
                                }
                            } else if (UtilityRoutines::SameString(this_comp_type, "FluidCooler:SingleSpeed")) {
                                this_comp.TypeOf_Num = TypeOf_FluidCooler_SingleSpd;
                                this_comp.compPtr = FluidCoolers::FluidCoolerspecs::factory(
                                        state, TypeOf_FluidCooler_SingleSpd, CompNames(CompNum));
                            } else if (UtilityRoutines::SameString(this_comp_type, "FluidCooler:TwoSpeed")) {
                                this_comp.TypeOf_Num = TypeOf_FluidCooler_TwoSpd;
                                this_comp.compPtr = FluidCoolers::FluidCoolerspecs::factory(
                                        state, TypeOf_FluidCooler_TwoSpd, CompNames(CompNum));
                            } else if (UtilityRoutines::SameString(this_comp_type, "EvaporativeFluidCooler:SingleSpeed")) {
                                this_comp.TypeOf_Num = TypeOf_EvapFluidCooler_SingleSpd;
                                this_comp.compPtr = EvaporativeFluidCoolers::EvapFluidCoolerSpecs::factory(state,
                                        TypeOf_EvapFluidCooler_SingleSpd, CompNames(CompNum));
                            } else if (UtilityRoutines::SameString(this_comp_type, "EvaporativeFluidCooler:TwoSpeed")) {
                                this_comp.TypeOf_Num = TypeOf_EvapFluidCooler_TwoSpd;
                                this_comp.compPtr = EvaporativeFluidCoolers::EvapFluidCoolerSpecs::factory(state,
                                        TypeOf_EvapFluidCooler_TwoSpd, CompNames(CompNum));
                            } else if (UtilityRoutines::SameString(this_comp_type,
                                                                   "SolarCollector:FlatPlate:PhotovoltaicThermal")) {
                                this_comp.TypeOf_Num = TypeOf_PVTSolarCollectorFlatPlate;
                                if (LoopSideNum == DemandSide) {
                                    this_comp.CurOpSchemeType = DemandOpSchemeType;
                                } else if (LoopSideNum == SupplySide) {
                                    this_comp.CurOpSchemeType = UnknownStatusOpSchemeType;
                                }
                                this_comp.compPtr = PhotovoltaicThermalCollectors::PVTCollectorStruct::factory(state, CompNames(CompNum));
                            } else if (UtilityRoutines::SameString(this_comp_type, "CentralHeatPumpSystem")) {
                                this_comp.TypeOf_Num = TypeOf_CentralGroundSourceHeatPump;
                                this_comp.compPtr = PlantCentralGSHP::WrapperSpecs::factory(state, CompNames(CompNum));
                                // now deal with demand components of the ZoneHVAC type served by ControlCompOutput
                            } else if (UtilityRoutines::SameString(this_comp_type,
                                                                   "ZoneHVAC:Baseboard:RadiantConvective:Water")) {
                                this_comp.TypeOf_Num = TypeOf_Baseboard_Rad_Conv_Water;
                                this_comp.CurOpSchemeType = DemandOpSchemeType;
                            } else if (UtilityRoutines::SameString(this_comp_type,
                                                                   "ZoneHVAC:Baseboard:Convective:Water")) {
                                this_comp.TypeOf_Num = TypeOf_Baseboard_Conv_Water;
                                this_comp.CurOpSchemeType = DemandOpSchemeType;
                            } else if (UtilityRoutines::SameString(this_comp_type,
                                                                   "ZoneHVAC:Baseboard:RadiantConvective:Steam")) {
                                this_comp.TypeOf_Num = TypeOf_Baseboard_Rad_Conv_Steam;
                                this_comp.CurOpSchemeType = DemandOpSchemeType;
                            } else if (UtilityRoutines::SameString(this_comp_type,
                                                                   "ZoneHVAC:CoolingPanel:RadiantConvective:Water")) {
                                this_comp.TypeOf_Num = TypeOf_CoolingPanel_Simple;
                                this_comp.CurOpSchemeType = DemandOpSchemeType;
                            } else if (UtilityRoutines::SameString(this_comp_type,
                                                                   "ZoneHVAC:LowTemperatureRadiant:VariableFlow")) {
                                this_comp.TypeOf_Num = TypeOf_LowTempRadiant_VarFlow;
                                this_comp.CurOpSchemeType = DemandOpSchemeType;
                            } else if (UtilityRoutines::SameString(this_comp_type,
                                                                   "ZoneHVAC:LowTemperatureRadiant:ConstantFlow")) {
                                this_comp.TypeOf_Num = TypeOf_LowTempRadiant_ConstFlow;
                                this_comp.CurOpSchemeType = DemandOpSchemeType;
                            } else if (UtilityRoutines::SameString(this_comp_type,
                                                                   "AirTerminal:SingleDuct:ConstantVolume:CooledBeam")) {
                                this_comp.TypeOf_Num = TypeOf_CooledBeamAirTerminal;
                                this_comp.CurOpSchemeType = DemandOpSchemeType;
                            } else if (UtilityRoutines::SameString(this_comp_type,
                                                                   "AirTerminal:SingleDuct:ConstantVolume:FourPipeBeam")) {
                                this_comp.TypeOf_Num = TypeOf_FourPipeBeamAirTerminal;
                                this_comp.CurOpSchemeType = DemandOpSchemeType;
                            } else if (UtilityRoutines::SameString(this_comp_type,
                                                                   "AirLoopHVAC:UnitaryHeatPump:AirToAir:MultiSpeed")) {
                                this_comp.TypeOf_Num = TypeOf_MultiSpeedHeatPumpRecovery;
                                this_comp.CurOpSchemeType = DemandOpSchemeType;
                            } else if (UtilityRoutines::SameString(this_comp_type, "AirLoopHVAC:UnitarySystem")) {
                                this_comp.TypeOf_Num = TypeOf_UnitarySysRecovery;
                                this_comp.CurOpSchemeType = DemandOpSchemeType;
                            } else if (UtilityRoutines::SameString(this_comp_type,
                                                                   "Coil:Heating:WaterToAirHeatPump:EquationFit")) {
                                this_comp.TypeOf_Num = TypeOf_CoilWAHPHeatingEquationFit;
                                this_comp.CurOpSchemeType = DemandOpSchemeType;
                            } else if (UtilityRoutines::SameString(this_comp_type,
                                                                   "Coil:Cooling:WaterToAirHeatPump:EquationFit")) {
                                this_comp.TypeOf_Num = TypeOf_CoilWAHPCoolingEquationFit;
                                this_comp.CurOpSchemeType = DemandOpSchemeType;
                            } else if (UtilityRoutines::SameString(this_comp_type,
                                                                   "Coil:Heating:WaterToAirHeatPump:VariableSpeedEquationFit")) {
                                this_comp.TypeOf_Num = TypeOf_CoilVSWAHPHeatingEquationFit;
                                this_comp.CurOpSchemeType = DemandOpSchemeType;
                            } else if (UtilityRoutines::SameString(this_comp_type,
                                                                   "Coil:Cooling:WaterToAirHeatPump:VariableSpeedEquationFit")) {
                                this_comp.TypeOf_Num = TypeOf_CoilVSWAHPCoolingEquationFit;
                                this_comp.CurOpSchemeType = DemandOpSchemeType;
                            } else if (UtilityRoutines::SameString(this_comp_type,
                                                                   "Coil:Heating:WaterToAirHeatPump:ParameterEstimation")) {
                                this_comp.TypeOf_Num = TypeOf_CoilWAHPHeatingParamEst;
                                this_comp.CurOpSchemeType = DemandOpSchemeType;
                            } else if (UtilityRoutines::SameString(this_comp_type,
                                                                   "Coil:Cooling:WaterToAirHeatPump:ParameterEstimation")) {
                                this_comp.TypeOf_Num = TypeOf_CoilWAHPCoolingParamEst;
                                this_comp.CurOpSchemeType = DemandOpSchemeType;
                            } else if (UtilityRoutines::SameString(this_comp_type,
                                                                   "Refrigeration:Condenser:WaterCooled")) {
                                this_comp.TypeOf_Num = TypeOf_RefrigSystemWaterCondenser;
                                this_comp.CurOpSchemeType = DemandOpSchemeType;
                                this_comp.compPtr = RefrigeratedCase::RefrigCondenserData::factory(state, CompNames(CompNum));
                            } else if (UtilityRoutines::SameString(this_comp_type, "Refrigeration:CompressorRack")) {
                                this_comp.TypeOf_Num = TypeOf_RefrigerationWaterCoolRack;
                                this_comp.CurOpSchemeType = DemandOpSchemeType;
                                this_comp.compPtr = RefrigeratedCase::RefrigRackData::factory(state, CompNames(CompNum));
                            } else if (UtilityRoutines::SameString(this_comp_type, "PlantComponent:UserDefined")) {
                                this_comp.TypeOf_Num = TypeOf_PlantComponentUserDefined;
                                this_comp.CurOpSchemeType = UnknownStatusOpSchemeType;
                                this_comp.compPtr = UserDefinedComponents::UserPlantComponentStruct::factory(state, CompNames(CompNum));
                            } else if (UtilityRoutines::SameString(this_comp_type, "Coil:UserDefined")) {
                                this_comp.TypeOf_Num = TypeOf_CoilUserDefined;
                                this_comp.CurOpSchemeType = UnknownStatusOpSchemeType;
                            } else if (UtilityRoutines::SameString(this_comp_type, "ZoneHVAC:ForcedAir:UserDefined")) {
                                this_comp.TypeOf_Num = TypeOf_ZoneHVACAirUserDefined;
                                this_comp.CurOpSchemeType = UnknownStatusOpSchemeType;
                            } else if (UtilityRoutines::SameString(this_comp_type,
                                                                   "AirTerminal:SingleDuct:UserDefined")) {
                                this_comp.TypeOf_Num = TypeOf_AirTerminalUserDefined;
                                this_comp.CurOpSchemeType = UnknownStatusOpSchemeType;
                            } else if (UtilityRoutines::SameString(this_comp_type,"PlantComponent:TemperatureSource")) {
                                this_comp.TypeOf_Num = TypeOf_WaterSource;
                                this_comp.CurOpSchemeType = UncontrolledOpSchemeType;
                                this_comp.compPtr = PlantComponentTemperatureSources::WaterSourceSpecs::factory(state, CompNames(CompNum));
                            } else if (UtilityRoutines::SameString(this_comp_type,
                                                                   "GroundHeatExchanger:HorizontalTrench")) {
                                this_comp.TypeOf_Num = TypeOf_GrndHtExchgHorizTrench;
                                this_comp.CurOpSchemeType = TypeOf_GrndHtExchgHorizTrench;
                                this_comp.compPtr = PlantPipingSystemsManager::Circuit::factory(state,
                                        TypeOf_GrndHtExchgHorizTrench, CompNames(CompNum));
                            } else if (UtilityRoutines::SameString(this_comp_type,
                                                                   "Coil:Cooling:DX:SingleSpeed:ThermalStorage")) {
                                this_comp.TypeOf_Num = TypeOf_PackagedTESCoolingCoil;
                                this_comp.CurOpSchemeType = DemandOpSchemeType;
                            } else if (UtilityRoutines::SameString(this_comp_type, "SwimmingPool:Indoor")) {
                                this_comp.TypeOf_Num = TypeOf_SwimmingPool_Indoor;
                                this_comp.CurOpSchemeType = DemandOpSchemeType;
                            } else {
                                // discover unsupported equipment on branches.
                                ShowSevereError(state, "GetPlantInput: Branch=\"" + BranchNames(BranchNum) +
                                                "\", invalid component on branch.");
                                ShowContinueError(state, "...invalid component type=\"" + this_comp_type + "\", name=\"" +
                                                  CompNames(CompNum) + "\".");
                                //            ErrorsFound=.TRUE.
                            }

                            this_comp.Name = CompNames(CompNum);
                            this_comp.NodeNameIn = InletNodeNames(CompNum);
                            this_comp.NodeNumIn = InletNodeNumbers(CompNum);
                            this_comp.NodeNameOut = OutletNodeNames(CompNum);
                            this_comp.NodeNumOut = OutletNodeNumbers(CompNum);

                        }

                        // set branch inlet/outlet nodes
                        branch.NodeNumIn = branch.Comp(1).NodeNumIn;
                        branch.NodeNumOut = branch.Comp(branch.TotalComponents).NodeNumOut;

                        CompTypes.deallocate();
                        CompNames.deallocate();
                        CompCtrls.deallocate();
                        InletNodeNames.deallocate();
                        InletNodeNumbers.deallocate();
                        OutletNodeNames.deallocate();
                        OutletNodeNumbers.deallocate();
                    }

                    BranchNames.deallocate();

                    if (ASeriesBranchHasPump && AParallelBranchHasPump) {
                        ShowSevereError(state, "Current version does not support Loop pumps and branch pumps together");
                        ShowContinueError(state, "Occurs in loop " + state.dataPlnt->PlantLoop(LoopNum).Name);
                        ErrorsFound = true;
                    }

                    // Obtain the Splitter and Mixer information
                    if (loopSide.ConnectList.empty()) {
                        state.dataLoopNodes->NumofSplitters = 0;
                        state.dataLoopNodes->NumofMixers = 0;
                    } else {
                        errFlag = false;
                        GetNumSplitterMixerInConntrList(state,
                                                        plantLoop.Name,
                                                        loopSide.ConnectList,
                                                        state.dataLoopNodes->NumofSplitters,
                                                        state.dataLoopNodes->NumofMixers,
                                                        errFlag);
                        if (errFlag) {
                            ErrorsFound = true;
                        }
                        if (state.dataLoopNodes->NumofSplitters != state.dataLoopNodes->NumofMixers) {
                            ShowSevereError(state, "GetPlantInput: Loop Name=" + plantLoop.Name + ", ConnectorList=" +
                                                loopSide.ConnectList + ", unequal number of splitters and mixers");
                            ErrorsFound = true;
                        }
                    }

                    loopSide.Splitter.Exists = state.dataLoopNodes->NumofSplitters > 0;
                    loopSide.Mixer.Exists = state.dataLoopNodes->NumofMixers > 0;

                    if (ErrorsFound) {
                        ShowFatalError(state, "GetPlantInput: Previous Severe errors cause termination.");
                    }

                    NumConnectorsInLoop = state.dataLoopNodes->NumofSplitters + state.dataLoopNodes->NumofMixers;
                    SplitNum = 1;
                    for (ConnNum = 1; ConnNum <= NumConnectorsInLoop; ++ConnNum) {

                        if (SplitNum > state.dataLoopNodes->NumofSplitters) break;
                        OutletNodeNames.allocate(MaxNumAlphas);
                        OutletNodeNumbers.allocate(MaxNumAlphas);
                        GetLoopSplitter(state,
                                        plantLoop.Name,
                                        loopSide.ConnectList,
                                        loopSide.Splitter.Name,
                                        loopSide.Splitter.Exists,
                                        loopSide.Splitter.NodeNameIn,
                                        loopSide.Splitter.NodeNumIn,
                                        loopSide.Splitter.TotalOutletNodes,
                                        OutletNodeNames,
                                        OutletNodeNumbers,
                                        ErrorsFound,
                                        ConnNum,
                                        SplitNum);

                        if (SplitNum == 1) {
                            OutletNodeNames.deallocate();
                            OutletNodeNumbers.deallocate();
                            continue;
                        }

                        // Map the inlet node to the splitter to a branch number
                        if (loopSide.Splitter.Exists) {
                            // Map the inlet node to the splitter to a branch number
                            SplitInBranch = false;
                            for (BranchNum = 1; BranchNum <= loopSide.TotalBranches; ++BranchNum) {
                                auto &branch = loopSide.Branch(BranchNum);
                                CompNum = branch.TotalComponents;
                                if (loopSide.Splitter.NodeNumIn == branch.Comp(CompNum).NodeNumOut) {
                                    loopSide.Splitter.BranchNumIn = BranchNum;
                                    SplitInBranch = true;
                                    break; // BranchNum DO loop
                                }
                            }
                            if (!SplitInBranch) {
                                ShowSevereError(state, "Splitter Inlet Branch not found, Splitter=" + loopSide.Splitter.Name);
                                ShowContinueError(state, "Splitter Branch Inlet name=" + loopSide.Splitter.NodeNameIn);
                                ShowContinueError(state, "In Loop=" + plantLoop.Name);
                                ErrorsFound = true;
                            }

                            loopSide.Splitter.NodeNameOut.allocate(loopSide.Splitter.TotalOutletNodes);
                            loopSide.Splitter.NodeNumOut.dimension(loopSide.Splitter.TotalOutletNodes, 0);
                            loopSide.Splitter.BranchNumOut.dimension(loopSide.Splitter.TotalOutletNodes, 0);

                            SplitOutBranch.allocate(loopSide.Splitter.TotalOutletNodes);
                            SplitOutBranch = false;
                            for (NodeNum = 1; NodeNum <= loopSide.Splitter.TotalOutletNodes; ++NodeNum) {
                                loopSide.Splitter.NodeNameOut(NodeNum) = OutletNodeNames(NodeNum);
                                loopSide.Splitter.NodeNumOut(NodeNum) = OutletNodeNumbers(NodeNum);
                                // The following DO loop series is intended to store the branch number for each outlet
                                // branch of the splitter
                                for (BranchNum = 1; BranchNum <= loopSide.TotalBranches; ++BranchNum) {
                                    if (loopSide.Splitter.NodeNumOut(NodeNum) == loopSide.Branch(BranchNum).Comp(1).NodeNumIn) {
                                        loopSide.Splitter.BranchNumOut(NodeNum) = BranchNum;
                                        SplitOutBranch(NodeNum) = true;
                                        break; // BranchNum DO loop
                                    }
                                }
                            }

                            for (Outlet = 1; Outlet <= loopSide.Splitter.TotalOutletNodes; ++Outlet) {
                                if (SplitOutBranch(Outlet)) continue;
                                ShowSevereError(state, "Splitter Outlet Branch not found, Splitter=" + loopSide.Splitter.Name);
                                ShowContinueError(state, "Splitter Branch Outlet node name=" + loopSide.Splitter.NodeNameOut(Outlet));
                                ShowContinueError(state, "In Loop=" + plantLoop.Name);
                                ShowContinueError(state, "Loop BranchList=" + loopSide.BranchList);
                                ShowContinueError(state, "Loop ConnectorList=" + loopSide.ConnectList);
                                ErrorsFound = true;
                            }

                            SplitOutBranch.deallocate();

                        } // Splitter exists
                        OutletNodeNames.deallocate();
                        OutletNodeNumbers.deallocate();
                    }

                    MixNum = 1;
                    for (ConnNum = 1; ConnNum <= NumConnectorsInLoop; ++ConnNum) {

                        if (MixNum > state.dataLoopNodes->NumofMixers) break;
                        InletNodeNames.allocate(MaxNumAlphas);
                        InletNodeNumbers.allocate(MaxNumAlphas);
                        GetLoopMixer(state,
                                     plantLoop.Name,
                                     loopSide.ConnectList,
                                     loopSide.Mixer.Name,
                                     loopSide.Mixer.Exists,
                                     loopSide.Mixer.NodeNameOut,
                                     loopSide.Mixer.NodeNumOut,
                                     loopSide.Mixer.TotalInletNodes,
                                     InletNodeNames,
                                     InletNodeNumbers,
                                     ErrorsFound,
                                     ConnNum,
                                     MixNum);

                        if (MixNum == 1) {
                            InletNodeNames.deallocate();
                            InletNodeNumbers.deallocate();
                            continue;
                        }
                        // Map the outlet node of the mixer to a branch number
                        if (loopSide.Mixer.Exists) {
                            // Map the outlet node of the mixer to a branch number
                            MixerOutBranch = false;
                            for (BranchNum = 1; BranchNum <= loopSide.TotalBranches; ++BranchNum) {
                                if (loopSide.Mixer.NodeNumOut == loopSide.Branch(BranchNum).Comp(1).NodeNumIn) {
                                    loopSide.Mixer.BranchNumOut = BranchNum;
                                    MixerOutBranch = true;
                                    break; // BranchNum DO loop
                                }
                            }
                            if (!MixerOutBranch) {
                                ShowSevereError(state, "Mixer Outlet Branch not found, Mixer=" + loopSide.Mixer.Name);
                                ErrorsFound = true;
                            }

                            loopSide.Mixer.NodeNameIn.allocate(loopSide.Mixer.TotalInletNodes);
                            loopSide.Mixer.NodeNumIn.dimension(loopSide.Mixer.TotalInletNodes, 0);
                            loopSide.Mixer.BranchNumIn.dimension(loopSide.Mixer.TotalInletNodes, 0);

                            MixerInBranch.allocate(loopSide.Mixer.TotalInletNodes);
                            MixerInBranch = false;
                            for (NodeNum = 1; NodeNum <= loopSide.Mixer.TotalInletNodes; ++NodeNum) {
                                loopSide.Mixer.NodeNameIn(NodeNum) = InletNodeNames(NodeNum);
                                loopSide.Mixer.NodeNumIn(NodeNum) = InletNodeNumbers(NodeNum);
                                // The following DO loop series is intended to store the branch number for each inlet branch of the mixer
                                for (BranchNum = 1; BranchNum <= loopSide.TotalBranches; ++BranchNum) {
                                    auto &branch = loopSide.Branch(BranchNum);
                                    CompNum = branch.TotalComponents;
                                    if (loopSide.Mixer.NodeNumIn(NodeNum) == branch.Comp(CompNum).NodeNumOut) {
                                        loopSide.Mixer.BranchNumIn(NodeNum) = BranchNum;
                                        MixerInBranch(NodeNum) = true;
                                        break; // BranchNum DO loop
                                    }
                                }
                            }

                            for (Inlet = 1; Inlet <= loopSide.Mixer.TotalInletNodes; ++Inlet) {
                                if (MixerInBranch(Inlet)) continue;
                                ShowSevereError(state, "Mixer Inlet Branch not found, Mixer=" + loopSide.Mixer.Name);
                                ShowContinueError(state, "Mixer Branch Inlet name=" + loopSide.Mixer.NodeNameIn(Inlet));
                                ShowContinueError(state, "In Loop=" + plantLoop.Name);
                                ShowContinueError(state, "Loop BranchList=" + loopSide.BranchList);
                                ShowContinueError(state, "Loop ConnectorList=" + loopSide.ConnectList);
                                ErrorsFound = true;
                            }

                            MixerInBranch.deallocate();
                        } // Mixer exists
                        InletNodeNames.deallocate();
                        InletNodeNumbers.deallocate();
                    }

                    loopSide.noLoadConstantSpeedBranchFlowRateSteps.allocate(loopSide.TotalBranches - 2);

                    // TODO: this is just intended to be temporary
                    loopSide.myLoopNum = LoopNum;
                    loopSide.myLoopSideNum = LoopSideNum;
                    loopSide.myOtherLoopSideNum = 3 - LoopSideNum;

                } // ... end LoopSideNum=DemandSide,SupplySide

                plantLoop.LoopSide(1).loopSideDescription = plantLoop.Name + " - Demand Side";
                plantLoop.LoopSide(2).loopSideDescription = plantLoop.Name + " - Supply Side";

                // a nice little spot to report out bad pump/common-pipe configurations
                bool const ThisSideHasPumps = (plantLoop.LoopSide(1).TotalPumps > 0);
                bool const OtherSideHasPumps = (plantLoop.LoopSide(2).TotalPumps > 0);
                if ((plantLoop.CommonPipeType != DataPlant::iCommonPipeType::No) && (!ThisSideHasPumps || !OtherSideHasPumps)) {
                    ShowSevereError(state, "Input Error: Common Pipe configurations must have pumps on both sides of loop");
                    ShowContinueError(state, "Occurs on plant loop name =\"" + plantLoop.Name + "\"");
                    ShowContinueError(state, "Make sure both demand and supply sides have a pump");
                    ErrorsFound = true;
                } else if ((plantLoop.CommonPipeType == DataPlant::iCommonPipeType::No) && ThisSideHasPumps && OtherSideHasPumps) {
                    ShowSevereError(state, "Input Error: Pumps on both loop sides must utilize a common pipe");
                    ShowContinueError(state, "Occurs on plant loop name =\"" + plantLoop.Name + "\"");
                    ShowContinueError(state, "Add common pipe or remove one loop side pump");
                    ErrorsFound = true;
                } else if (!ThisSideHasPumps && !OtherSideHasPumps) {
                    ShowSevereError(state, "SetupLoopFlowRequest: Problem in plant topology, no pumps specified on the loop");
                    ShowContinueError(state, "Occurs on plant loop name =\"" + plantLoop.Name + "\"");
                    ShowContinueError(state, "All plant loops require at least one pump");
                    ErrorsFound = true;
                }

                // set up some pump indexing for convenience later
                for (int LoopSideCounter = 1; LoopSideCounter <= 2; ++LoopSideCounter) {
                    for (int PumpCounter = 1; PumpCounter <= plantLoop.LoopSide(LoopSideCounter).TotalPumps; ++PumpCounter) {
                        int const PumpBranchNum = plantLoop.LoopSide(LoopSideCounter).Pumps(PumpCounter).BranchNum;
                        int const PumpCompNum = plantLoop.LoopSide(LoopSideCounter).Pumps(PumpCounter).CompNum;
                        plantLoop.LoopSide(LoopSideCounter).Branch(PumpBranchNum).Comp(PumpCompNum).IndexInLoopSidePumps = PumpCounter;
                    }
                }

            }

            if (ErrorsFound) {
                ShowFatalError(state, "GetPlantInput: Errors in getting PlantLoop Input");
            }

            if (NumPlantLoops > 0) state.dataPlnt->VentRepPlantSupplySide.allocate(NumPlantLoops);
            if (NumPlantLoops > 0) state.dataPlnt->VentRepPlantDemandSide.allocate(NumPlantLoops);

            for (LoopNum = 1; LoopNum <= NumPlantLoops; ++LoopNum) {

                // set up references for this loop
                auto &this_plant_loop(state.dataPlnt->PlantLoop(LoopNum));
                auto &this_plant_supply(this_plant_loop.LoopSide(SupplySide));
                auto &this_vent_plant_supply(state.dataPlnt->VentRepPlantSupplySide(LoopNum));
                auto &this_plant_demand(this_plant_loop.LoopSide(DemandSide));
                auto &this_vent_plant_demand(state.dataPlnt->VentRepPlantDemandSide(LoopNum));

                this_vent_plant_supply.Name = this_plant_loop.Name;
                this_vent_plant_supply.NodeNumIn = this_plant_supply.NodeNumIn;
                this_vent_plant_supply.NodeNameIn = this_plant_supply.NodeNameIn;
                this_vent_plant_supply.NodeNumOut = this_plant_supply.NodeNumOut;
                this_vent_plant_supply.NodeNameOut = this_plant_supply.NodeNameOut;
                this_vent_plant_supply.TotalBranches = this_plant_supply.TotalBranches;

                if (this_vent_plant_supply.TotalBranches > 0)
                    this_vent_plant_supply.Branch.allocate(this_vent_plant_supply.TotalBranches);

                for (BranchNum = 1; BranchNum <= this_vent_plant_supply.TotalBranches; ++BranchNum) {

                    auto &this_plant_supply_branch(state.dataPlnt->PlantLoop(LoopNum).LoopSide(SupplySide).Branch(BranchNum));
                    auto &this_vent_plant_supply_branch(state.dataPlnt->VentRepPlantSupplySide(LoopNum).Branch(BranchNum));

                    this_vent_plant_supply_branch.Name = this_plant_supply_branch.Name;
                    this_vent_plant_supply_branch.NodeNumIn = this_plant_supply_branch.NodeNumIn;
                    this_vent_plant_supply_branch.NodeNumOut = this_plant_supply_branch.NodeNumOut;
                    this_vent_plant_supply_branch.TotalComponents = this_plant_supply_branch.TotalComponents;
                    if (this_vent_plant_supply_branch.TotalComponents > 0) {
                        TotCompsOnBranch = this_vent_plant_supply_branch.TotalComponents;
                        this_vent_plant_supply_branch.Comp.allocate(TotCompsOnBranch);
                    }

                    for (CompNum = 1;
                         CompNum <= state.dataPlnt->VentRepPlantSupplySide(LoopNum).Branch(BranchNum).TotalComponents; ++CompNum) {

                        auto &this_plant_supply_comp(
                                state.dataPlnt->PlantLoop(LoopNum).LoopSide(SupplySide).Branch(BranchNum).Comp(CompNum));
                        auto &this_vent_plant_supply_comp(
                                state.dataPlnt->VentRepPlantSupplySide(LoopNum).Branch(BranchNum).Comp(CompNum));

                        this_vent_plant_supply_comp.Name = this_plant_supply_comp.Name;
                        this_vent_plant_supply_comp.TypeOf = this_plant_supply_comp.TypeOf;
                        this_vent_plant_supply_comp.NodeNameIn = this_plant_supply_comp.NodeNameIn;
                        this_vent_plant_supply_comp.NodeNameOut = this_plant_supply_comp.NodeNameOut;
                        this_vent_plant_supply_comp.NodeNumIn = this_plant_supply_comp.NodeNumIn;
                        this_vent_plant_supply_comp.NodeNumOut = this_plant_supply_comp.NodeNumOut;

                    } // loop over components in branches on the loop (ventilation report data)

                } // loop over branches on the loop (ventilation report data)

                this_vent_plant_demand.Name = this_plant_loop.Name;
                this_vent_plant_demand.NodeNumIn = this_plant_demand.NodeNumIn;
                this_vent_plant_demand.NodeNameIn = this_plant_demand.NodeNameIn;
                this_vent_plant_demand.NodeNumOut = this_plant_demand.NodeNumOut;
                this_vent_plant_demand.NodeNameOut = this_plant_demand.NodeNameOut;
                this_vent_plant_demand.TotalBranches = this_plant_demand.TotalBranches;

                if (this_vent_plant_demand.TotalBranches > 0)
                    this_vent_plant_demand.Branch.allocate(this_vent_plant_demand.TotalBranches);

                for (BranchNum = 1; BranchNum <= this_vent_plant_demand.TotalBranches; ++BranchNum) {

                    auto &this_plant_demand_branch(state.dataPlnt->PlantLoop(LoopNum).LoopSide(DemandSide).Branch(BranchNum));
                    auto &this_vent_plant_demand_branch(state.dataPlnt->VentRepPlantDemandSide(LoopNum).Branch(BranchNum));

                    this_vent_plant_demand_branch.Name = this_plant_demand_branch.Name;
                    this_vent_plant_demand_branch.NodeNumIn = this_plant_demand_branch.NodeNumIn;
                    this_vent_plant_demand_branch.NodeNumOut = this_plant_demand_branch.NodeNumOut;
                    this_vent_plant_demand_branch.TotalComponents = this_plant_demand_branch.TotalComponents;
                    if (this_vent_plant_demand_branch.TotalComponents > 0) {
                        TotCompsOnBranch = this_vent_plant_demand_branch.TotalComponents;
                        this_vent_plant_demand_branch.Comp.allocate(TotCompsOnBranch);
                    }

                    for (CompNum = 1; CompNum <= this_vent_plant_demand_branch.TotalComponents; ++CompNum) {

                        auto &this_plant_demand_comp(
                                state.dataPlnt->PlantLoop(LoopNum).LoopSide(DemandSide).Branch(BranchNum).Comp(CompNum));
                        auto &this_vent_plant_demand_comp(
                                state.dataPlnt->VentRepPlantDemandSide(LoopNum).Branch(BranchNum).Comp(CompNum));

                        this_vent_plant_demand_comp.Name = this_plant_demand_comp.Name;
                        this_vent_plant_demand_comp.TypeOf = this_plant_demand_comp.TypeOf;
                        this_vent_plant_demand_comp.NodeNameIn = this_plant_demand_comp.NodeNameIn;
                        this_vent_plant_demand_comp.NodeNameOut = this_plant_demand_comp.NodeNameOut;
                        this_vent_plant_demand_comp.NodeNumIn = this_plant_demand_comp.NodeNumIn;
                        this_vent_plant_demand_comp.NodeNumOut = this_plant_demand_comp.NodeNumOut;

                    } // loop over components in branches on the loop (ventilation report data)

                } // loop over branches on the loop (ventilation report data)

            } // loop over plant supply loops (ventilation report data)

            if (NumCondLoops > 0) state.dataPlnt->VentRepCondSupplySide.allocate(NumCondLoops);
            if (NumCondLoops > 0) state.dataPlnt->VentRepCondDemandSide.allocate(NumCondLoops);

            for (LoopNum = 1; LoopNum <= NumCondLoops; ++LoopNum) {

                LoopNumInArray = LoopNum + NumPlantLoops;

                // set up references for this loop
                auto &this_cond_loop(state.dataPlnt->PlantLoop(LoopNumInArray));
                auto &this_cond_supply(this_cond_loop.LoopSide(SupplySide));
                auto &this_vent_cond_supply(state.dataPlnt->VentRepCondSupplySide(LoopNum));
                auto &this_cond_demand(this_cond_loop.LoopSide(DemandSide));
                auto &this_vent_cond_demand(state.dataPlnt->VentRepCondDemandSide(LoopNum));

                this_vent_cond_supply.Name = this_cond_loop.Name;
                this_vent_cond_supply.NodeNumIn = this_cond_supply.NodeNumIn;
                this_vent_cond_supply.NodeNameIn = this_cond_supply.NodeNameIn;
                this_vent_cond_supply.NodeNumOut = this_cond_supply.NodeNumOut;
                this_vent_cond_supply.NodeNameOut = this_cond_supply.NodeNameOut;
                this_vent_cond_supply.TotalBranches = this_cond_supply.TotalBranches;
                if (this_vent_cond_supply.TotalBranches > 0)
                    this_vent_cond_supply.Branch.allocate(this_vent_cond_supply.TotalBranches);

                for (BranchNum = 1; BranchNum <= this_vent_cond_supply.TotalBranches; ++BranchNum) {

                    auto &this_cond_supply_branch(this_cond_supply.Branch(BranchNum));
                    auto &this_vent_cond_supply_branch(this_vent_cond_supply.Branch(BranchNum));

                    this_vent_cond_supply_branch.Name = this_cond_supply_branch.Name;
                    this_vent_cond_supply_branch.NodeNumIn = this_cond_supply_branch.NodeNumIn;
                    this_vent_cond_supply_branch.NodeNumOut = this_cond_supply_branch.NodeNumOut;
                    this_vent_cond_supply_branch.TotalComponents = this_cond_supply_branch.TotalComponents;
                    if (this_vent_cond_supply_branch.TotalComponents > 0) {
                        TotCompsOnBranch = this_vent_cond_supply_branch.TotalComponents;
                        this_vent_cond_supply_branch.Comp.allocate(TotCompsOnBranch);
                    }

                    for (CompNum = 1; CompNum <= this_vent_cond_supply_branch.TotalComponents; ++CompNum) {

                        auto &this_cond_supply_comp(
                                this_cond_loop.LoopSide(SupplySide).Branch(BranchNum).Comp(CompNum));
                        auto &this_vent_cond_supply_comp(this_vent_cond_supply.Branch(BranchNum).Comp(CompNum));

                        this_vent_cond_supply_comp.Name = this_cond_supply_comp.Name;
                        this_vent_cond_supply_comp.TypeOf = this_cond_supply_comp.TypeOf;
                        this_vent_cond_supply_comp.NodeNameIn = this_cond_supply_comp.NodeNameIn;
                        this_vent_cond_supply_comp.NodeNameOut = this_cond_supply_comp.NodeNameOut;
                        this_vent_cond_supply_comp.NodeNumIn = this_cond_supply_comp.NodeNumIn;
                        this_vent_cond_supply_comp.NodeNumOut = this_cond_supply_comp.NodeNumOut;

                    } // loop over components in branches on the loop (ventilation report data)

                } // loop over branches on the loop (ventilation report data)

                this_vent_cond_demand.Name = this_cond_loop.Name;
                this_vent_cond_demand.NodeNumIn = this_cond_demand.NodeNumIn;
                this_vent_cond_demand.NodeNameIn = this_cond_demand.NodeNameIn;
                this_vent_cond_demand.NodeNumOut = this_cond_demand.NodeNumOut;
                this_vent_cond_demand.NodeNameOut = this_cond_demand.NodeNameOut;
                this_vent_cond_demand.TotalBranches = this_cond_demand.TotalBranches;
                if (this_vent_cond_demand.TotalBranches > 0)
                    this_vent_cond_demand.Branch.allocate(this_vent_cond_demand.TotalBranches);

                for (BranchNum = 1; BranchNum <= this_vent_cond_demand.TotalBranches; ++BranchNum) {

                    auto &this_cond_demand_branch(this_cond_demand.Branch(BranchNum));
                    auto &this_vent_cond_demand_branch(this_vent_cond_demand.Branch(BranchNum));

                    this_vent_cond_demand_branch.Name = this_cond_demand_branch.Name;
                    this_vent_cond_demand_branch.NodeNumIn = this_cond_demand_branch.NodeNumIn;
                    this_vent_cond_demand_branch.NodeNumOut = this_cond_demand_branch.NodeNumOut;
                    this_vent_cond_demand_branch.TotalComponents = this_cond_demand_branch.TotalComponents;
                    if (this_vent_cond_demand_branch.TotalComponents > 0) {
                        TotCompsOnBranch = this_vent_cond_demand_branch.TotalComponents;
                        this_vent_cond_demand_branch.Comp.allocate(TotCompsOnBranch);
                    }

                    for (CompNum = 1; CompNum <= this_vent_cond_demand_branch.TotalComponents; ++CompNum) {

                        auto &this_cond_demand_comp(this_cond_demand_branch.Comp(CompNum));
                        auto &this_vent_cond_demand_comp(this_vent_cond_demand_branch.Comp(CompNum));

                        this_vent_cond_demand_comp.Name = this_cond_demand_comp.Name;
                        this_vent_cond_demand_comp.TypeOf = this_cond_demand_comp.TypeOf;
                        this_vent_cond_demand_comp.NodeNameIn = this_cond_demand_comp.NodeNameIn;
                        this_vent_cond_demand_comp.NodeNameOut = this_cond_demand_comp.NodeNameOut;
                        this_vent_cond_demand_comp.NodeNumIn = this_cond_demand_comp.NodeNumIn;
                        this_vent_cond_demand_comp.NodeNumOut = this_cond_demand_comp.NodeNumOut;

                    } // loop over components in branches on the loop (ventilation report data)

                } // loop over branches on the loop (ventilation report data)

            } // loop over plant supply loops (ventilation report data)
        }

        void SetupReports(EnergyPlusData &state) {

            // SUBROUTINE INFORMATION:
            //       AUTHOR         Rick Strand
            //       DATE WRITTEN   July 2001
            //       MODIFIED       na
            //       RE-ENGINEERED  na

            // PURPOSE OF THIS SUBROUTINE:
            // This subroutine initializes the plant supply side reports.
            // It was created during the splitting of supply and demand side functions.

            // Using/Aliasing
            using DataPlant::DemandOpSchemeType;
            using DataPlant::DemandSide;
            using DataPlant::SupplySide;

            // SUBROUTINE LOCAL VARIABLE DECLARATIONS:
            int LoopNum; // DO loop counter (plant supply sides)
            int LoopSideNum;
            int BranchNum;
            int CompNum;
            int MaxBranches;                 // Maximum number of branches on any plant loop (used for allocating arrays)
            std::string CurrentModuleObject; // for ease in renaming.
            int FluidIndex;


            MaxBranches = 0;
            for (auto &loop : state.dataPlnt->PlantLoop) {
                MaxBranches = max(MaxBranches, loop.LoopSide(DemandSide).TotalBranches);
                MaxBranches = max(MaxBranches, loop.LoopSide(SupplySide).TotalBranches);
                loop.MaxBranch = MaxBranches;
                loop.CoolingDemand = 0.0;
                loop.HeatingDemand = 0.0;
                loop.DemandNotDispatched = 0.0;
                loop.UnmetDemand = 0.0;
                loop.InletNodeTemperature = 0.0;
                loop.OutletNodeTemperature = 0.0;
                loop.InletNodeFlowrate = 0.0;
                loop.BypassFrac = 0.0;
                loop.OutletNodeFlowrate = 0.0;
            }

            for (LoopNum = 1; LoopNum <= state.dataPlnt->TotNumLoops; ++LoopNum) {
                auto &loop = state.dataPlnt->PlantLoop(LoopNum);
                if (LoopNum <= NumPlantLoops) {
                    CurrentModuleObject = "Plant Loop";
                } else {
                    CurrentModuleObject = "Cond Loop";
                }
                // CurrentModuleObject='Plant/Condenser Loop'
                SetupOutputVariable(state, "Plant Supply Side Cooling Demand Rate",
                                    OutputProcessor::Unit::W,
                                    loop.CoolingDemand,
                                    "System",
                                    "Average",
                                    state.dataPlnt->PlantLoop(LoopNum).Name);
                SetupOutputVariable(state, "Plant Supply Side Heating Demand Rate",
                                    OutputProcessor::Unit::W,
                                    loop.HeatingDemand,
                                    "System",
                                    "Average",
                                    state.dataPlnt->PlantLoop(LoopNum).Name);
                SetupOutputVariable(state, "Plant Supply Side Inlet Mass Flow Rate",
                                    OutputProcessor::Unit::kg_s,
                                    loop.InletNodeFlowrate,
                                    "System",
                                    "Average",
                                    state.dataPlnt->PlantLoop(LoopNum).Name);

                SetupOutputVariable(state, "Plant Supply Side Inlet Temperature",
                                    OutputProcessor::Unit::C,
                                    loop.InletNodeTemperature,
                                    "System",
                                    "Average",
                                    state.dataPlnt->PlantLoop(LoopNum).Name);
                SetupOutputVariable(state, "Plant Supply Side Outlet Temperature",
                                    OutputProcessor::Unit::C,
                                    loop.OutletNodeTemperature,
                                    "System",
                                    "Average",
                                    state.dataPlnt->PlantLoop(LoopNum).Name);

                SetupOutputVariable(state, "Plant Supply Side Not Distributed Demand Rate",
                                    OutputProcessor::Unit::W,
                                    loop.DemandNotDispatched,
                                    "System",
                                    "Average",
                                    state.dataPlnt->PlantLoop(LoopNum).Name);
                SetupOutputVariable(state, "Plant Supply Side Unmet Demand Rate",
                                    OutputProcessor::Unit::W,
                                    loop.UnmetDemand,
                                    "System",
                                    "Average",
                                    state.dataPlnt->PlantLoop(LoopNum).Name);
                SetupOutputVariable(state, "Debug Plant Loop Bypass Fraction",
                                    OutputProcessor::Unit::None,
                                    loop.BypassFrac,
                                    "System",
                                    "Average",
                                    state.dataPlnt->PlantLoop(LoopNum).Name);
                SetupOutputVariable(state, "Debug Plant Last Simulated Loop Side",
                                    OutputProcessor::Unit::None,
                                    loop.LastLoopSideSimulated,
                                    "System",
                                    "Average",
                                    state.dataPlnt->PlantLoop(LoopNum).Name);
            }

            // setup more variables inside plant data structure
            // CurrentModuleObject='Plant/Condenser Loop(Advanced)'
            if (state.dataGlobal->DisplayAdvancedReportVariables) {
                for (LoopNum = 1; LoopNum <= state.dataPlnt->TotNumLoops; ++LoopNum) {
                    SetupOutputVariable(state, "Plant Demand Side Lumped Capacitance Temperature",
                                        OutputProcessor::Unit::C,
                                        state.dataPlnt->PlantLoop(LoopNum).LoopSide(DemandSide).LoopSideInlet_TankTemp,
                                        "System",
                                        "Average",
                                        state.dataPlnt->PlantLoop(LoopNum).Name);
                    SetupOutputVariable(state, "Plant Supply Side Lumped Capacitance Temperature",
                                        OutputProcessor::Unit::C,
                                        state.dataPlnt->PlantLoop(LoopNum).LoopSide(SupplySide).LoopSideInlet_TankTemp,
                                        "System",
                                        "Average",
                                        state.dataPlnt->PlantLoop(LoopNum).Name);
                    SetupOutputVariable(state, "Plant Demand Side Lumped Capacitance Heat Transport Rate",
                                        OutputProcessor::Unit::W,
                                        state.dataPlnt->PlantLoop(LoopNum).LoopSide(DemandSide).LoopSideInlet_MdotCpDeltaT,
                                        "System",
                                        "Average",
                                        state.dataPlnt->PlantLoop(LoopNum).Name);
                    SetupOutputVariable(state, "Plant Supply Side Lumped Capacitance Heat Transport Rate",
                                        OutputProcessor::Unit::W,
                                        state.dataPlnt->PlantLoop(LoopNum).LoopSide(SupplySide).LoopSideInlet_MdotCpDeltaT,
                                        "System",
                                        "Average",
                                        state.dataPlnt->PlantLoop(LoopNum).Name);
                    SetupOutputVariable(state, "Plant Demand Side Lumped Capacitance Heat Storage Rate",
                                        OutputProcessor::Unit::W,
                                        state.dataPlnt->PlantLoop(LoopNum).LoopSide(DemandSide).LoopSideInlet_McpDTdt,
                                        "System",
                                        "Average",
                                        state.dataPlnt->PlantLoop(LoopNum).Name);
                    SetupOutputVariable(state, "Plant Supply Side Lumped Capacitance Heat Storage Rate",
                                        OutputProcessor::Unit::W,
                                        state.dataPlnt->PlantLoop(LoopNum).LoopSide(SupplySide).LoopSideInlet_McpDTdt,
                                        "System",
                                        "Average",
                                        state.dataPlnt->PlantLoop(LoopNum).Name);
                    SetupOutputVariable(state, "Plant Demand Side Lumped Capacitance Excessive Storage Time",
                                        OutputProcessor::Unit::hr,
                                        state.dataPlnt->PlantLoop(LoopNum).LoopSide(
                                                DemandSide).LoopSideInlet_CapExcessStorageTimeReport,
                                        "System",
                                        "Sum",
                                        state.dataPlnt->PlantLoop(LoopNum).Name);
                    SetupOutputVariable(state, "Plant Supply Side Lumped Capacitance Excessive Storage Time",
                                        OutputProcessor::Unit::hr,
                                        state.dataPlnt->PlantLoop(LoopNum).LoopSide(
                                                SupplySide).LoopSideInlet_CapExcessStorageTimeReport,
                                        "System",
                                        "Sum",
                                        state.dataPlnt->PlantLoop(LoopNum).Name);
                    for (LoopSideNum = DemandSide; LoopSideNum <= SupplySide; ++LoopSideNum) {
                        for (BranchNum = 1;
                             BranchNum <= state.dataPlnt->PlantLoop(LoopNum).LoopSide(LoopSideNum).TotalBranches; ++BranchNum) {
                            for (CompNum = 1; CompNum <= state.dataPlnt->PlantLoop(LoopNum).LoopSide(LoopSideNum).Branch(
                                    BranchNum).TotalComponents; ++CompNum) {
                                if (state.dataPlnt->PlantLoop(LoopNum).LoopSide(LoopSideNum).Branch(BranchNum).Comp(
                                        CompNum).CurOpSchemeType != DemandOpSchemeType) {
                                    SetupOutputVariable(state, "Plant Component Distributed Demand Rate",
                                                        OutputProcessor::Unit::W,
                                                        state.dataPlnt->PlantLoop(LoopNum).LoopSide(LoopSideNum).Branch(BranchNum).Comp(
                                                                CompNum).MyLoad,
                                                        "System",
                                                        "Average",
                                                        state.dataPlnt->PlantLoop(LoopNum).LoopSide(LoopSideNum).Branch(BranchNum).Comp(
                                                                CompNum).Name);
                                }
                            }
                        }
                    }
                }
            }

            // now traverse plant loops and set fluid type index in all nodes on the loop
            for (LoopNum = 1; LoopNum <= state.dataPlnt->TotNumLoops; ++LoopNum) {
                FluidIndex = state.dataPlnt->PlantLoop(LoopNum).FluidIndex;
                for (LoopSideNum = DemandSide; LoopSideNum <= SupplySide; ++LoopSideNum) {
                    state.dataLoopNodes->Node(state.dataPlnt->PlantLoop(LoopNum).LoopSide(LoopSideNum).NodeNumIn).FluidIndex = FluidIndex;
                    state.dataLoopNodes->Node(state.dataPlnt->PlantLoop(LoopNum).LoopSide(LoopSideNum).NodeNumOut).FluidIndex = FluidIndex;
                    for (BranchNum = 1;
                         BranchNum <= state.dataPlnt->PlantLoop(LoopNum).LoopSide(LoopSideNum).TotalBranches; ++BranchNum) {
                        for (CompNum = 1; CompNum <= state.dataPlnt->PlantLoop(LoopNum).LoopSide(LoopSideNum).Branch(
                                BranchNum).TotalComponents; ++CompNum) {
                            state.dataLoopNodes->Node(state.dataPlnt->PlantLoop(LoopNum).LoopSide(LoopSideNum).Branch(BranchNum).Comp(
                                    CompNum).NodeNumIn).FluidIndex = FluidIndex;
                            state.dataLoopNodes->Node(state.dataPlnt->PlantLoop(LoopNum).LoopSide(LoopSideNum).Branch(BranchNum).Comp(
                                    CompNum).NodeNumOut).FluidIndex = FluidIndex;
                        }
                    }
                }
            } // plant loops
        }

        void InitializeLoops(EnergyPlusData &state, bool const FirstHVACIteration) // true if first iteration of the simulation
        {

            // SUBROUTINE INFORMATION:
            //       AUTHOR         Sankaranarayanan K P
            //       DATE WRITTEN   May 2005
            //       MODIFIED       Dan Fisher Aug. 2008
            //                      Brent Griffith May 2009 EMS setpoint check
            //       RE-ENGINEERED  na

            // PURPOSE OF THIS SUBROUTINE:
            // This subroutine initializes the
            // Plant loop nodes one time at the beginning of the simulation.
            // It also reinitializes loop temperatures if loop setpoint
            // temperature changes. Branch levels for all branches are also set.

            // Using/Aliasing
            using ScheduleManager::GetCurrentScheduleValue;
            using namespace DataSizing;
            using DataHVACGlobals::NumCondLoops;
            using DataHVACGlobals::NumPlantLoops;
            using EMSManager::CheckIfNodeSetPointManagedByEMS;

            using PlantUtilities::SetAllFlowLocks;

            // SUBROUTINE LOCAL VARIABLE DECLARATIONS:
            int LoopNum; // plant loop counter
            int LoopSideNum;
            int BranchNum; // branch loop counter
            int CompNum;   // plant side component counter
            int SensedNode;

            bool ErrorsFound(false);
            bool FinishSizingFlag;

            static bool SupplyEnvrnFlag(true);
            static bool MySetPointCheckFlag(true);

            static Array1D_bool PlantLoopSetPointInitFlag;

            int HalfLoopNum;
            int passNum;

            if (!allocated(PlantLoopSetPointInitFlag)) {
                PlantLoopSetPointInitFlag.allocate(state.dataPlnt->TotNumLoops);
            }

            // Initialize the setpoints  for Load range based schemes only as determined by the init flag
            // The input already requires a loop setpoint.  The plantloop object requires
            // specification of a loop node and corresponding setpoint manager.  Using a 'component setpoint'
            // control scheme does NOT eliminate the requirement for a plant loop setpoint.  So there is
            // already the possibility that a component setpoint controlled object on the loop outlet
            // branch would have the same setpoint node as the loop.  I don't think setpoint manager traps
            // for this user input error, but it might.  Since both loop and component setpoints already
            // peacefully coexist on the loop, we can allow the user to intentionally specify and use both.
            // The only change required is to NOT smear the loop setpoint over all the loop nodes.  Just
            // read it from the setpoint node and use it.  In the short term it will remain up to the user
            // to specify the location of the loop setpoint control node and avoid conflicts with component
            // setpoint nodes.  Operationally, we will ignore the user specified placement of the loop setpoint
            // node and assume that it is physically located at each half loop outlet for purposes of calculating loop
            // demand.  Long term, I recommend that we:
            //     1. specify the setpointmanager:plant object name (not the node name) in the plantloop/condloop objects
            //     2. write a new setpoint manager (setpointmanager:plant) that is more suitable for plant use and
            //        accomodates AIR and GROUND setpoints...with offsets.

            //*****************************************************************
            // ONE TIME LOOP NODE SETPOINT CHECK
            //*****************************************************************
            if (MySetPointCheckFlag && DoSetPointTest) {

                // check for missing setpoints
                for (LoopNum = 1; LoopNum <= state.dataPlnt->TotNumLoops; ++LoopNum) {

                    SensedNode = state.dataPlnt->PlantLoop(LoopNum).TempSetPointNodeNum;
                    if (SensedNode > 0) {
                        if (state.dataLoopNodes->Node(SensedNode).TempSetPoint == SensedNodeFlagValue) {
                            if (!state.dataGlobal->AnyEnergyManagementSystemInModel) {
                                ShowSevereError(state,
                                        "PlantManager: No Setpoint Manager Defined for Node=" + state.dataLoopNodes->NodeID(SensedNode) +
                                        " in PlantLoop=" + state.dataPlnt->PlantLoop(LoopNum).Name);
                                ShowContinueError(state,
                                        "Add Temperature Setpoint Manager with Control Variable = \"Temperature\" for this PlantLoop.");
                                SetPointErrorFlag = true;
                            } else {
                                // need call to EMS to check node
                                CheckIfNodeSetPointManagedByEMS(state, SensedNode, EMSManager::SPControlType::iTemperatureSetPoint, SetPointErrorFlag);
                                if (SetPointErrorFlag) {
                                    ShowSevereError(state,
                                            "PlantManager: No Setpoint Manager Defined for Node=" + state.dataLoopNodes->NodeID(SensedNode) +
                                            " in PlantLoop=" + state.dataPlnt->PlantLoop(LoopNum).Name);
                                    ShowContinueError(state,
                                            "Add Temperature Setpoint Manager with Control Variable = \"Temperature\" for this PlantLoop.");
                                    ShowContinueError(state,
                                            "Or add EMS Actuator to provide temperature setpoint at this node");
                                }
                            }
                        }
                    }
                }
                MySetPointCheckFlag = false;
            }
            //*****************************************************************
            // END ONE TIME LOOP NODE SETPOINT CHECK

            //*****************************************************************
            // First Pass PUMP AND SIZING INIT
            //*****************************************************************
            if (!state.dataPlnt->PlantFirstSizeCompleted) {

                SetAllFlowLocks(state, DataPlant::iFlowLock::Unlocked);
                FinishSizingFlag = false;
                state.dataPlnt->PlantFirstSizesOkayToFinalize = false; // set global flag for when it ready to store final sizes
                state.dataPlnt->PlantFirstSizesOkayToReport = false;
                state.dataPlnt->PlantFinalSizesOkayToReport = false;
                state.dataPlantMgr->GetCompSizFac = true;
                for (passNum = 1;
                     passNum <= 4; ++passNum) { // begin while loop to iterate over the next calls sequentially
                    state.dataPlantMgr->InitLoopEquip = true;

                    // Step 2, call component models it  using PlantCallingOrderInfo for sizing
                    for (HalfLoopNum = 1; HalfLoopNum <= state.dataPlnt->TotNumHalfLoops; ++HalfLoopNum) {
                        LoopNum = state.dataPlnt->PlantCallingOrderInfo(HalfLoopNum).LoopIndex;
                        LoopSideNum = state.dataPlnt->PlantCallingOrderInfo(HalfLoopNum).LoopSide;
                        state.dataSize->CurLoopNum = LoopNum;

                        for (BranchNum = 1;
                             BranchNum <= state.dataPlnt->PlantLoop(LoopNum).LoopSide(LoopSideNum).TotalBranches; ++BranchNum) {
                            for (CompNum = 1; CompNum <= state.dataPlnt->PlantLoop(LoopNum).LoopSide(LoopSideNum).Branch(
                                    BranchNum).TotalComponents; ++CompNum) {
                                state.dataPlnt->PlantLoop(LoopNum).LoopSide(LoopSideNum).Branch(BranchNum).Comp(CompNum).simulate(state, FirstHVACIteration, state.dataPlantMgr->InitLoopEquip, state.dataPlantMgr->GetCompSizFac);
                            } //-CompNum
                        }     //-BranchNum
                    }

                    // step 3, revise calling order
                    // have now called each plant component model at least once with InitLoopEquip = .TRUE.
                    //  this means the calls to InterConnectTwoPlantLoopSides have now been made, so rework calling order
                    RevisePlantCallingOrder(state);

                    // Step 4: Simulate plant loop components so their design flows are included

                    for (HalfLoopNum = 1; HalfLoopNum <= state.dataPlnt->TotNumHalfLoops; ++HalfLoopNum) {

                        LoopNum = state.dataPlnt->PlantCallingOrderInfo(HalfLoopNum).LoopIndex;
                        LoopSideNum = state.dataPlnt->PlantCallingOrderInfo(HalfLoopNum).LoopSide;
                        state.dataSize->CurLoopNum = LoopNum;
                        if (LoopSideNum == SupplySide) {
                            SizePlantLoop(state, LoopNum, FinishSizingFlag);
                        }
                    }
                    state.dataPlantMgr->GetCompSizFac = false;
                } // iterative passes thru sizing related routines.  end while?

                // Step 5 now one more time for the final
                for (HalfLoopNum = 1; HalfLoopNum <= state.dataPlnt->TotNumHalfLoops; ++HalfLoopNum) {
                    if (state.dataGlobal->DoHVACSizingSimulation) {
                        state.dataPlnt->PlantFirstSizesOkayToFinalize = true;
                        FinishSizingFlag = true;
                        state.dataPlnt->PlantFirstSizesOkayToReport = true;
                        state.dataPlnt->PlantFinalSizesOkayToReport = false;
                    } else {
                        state.dataPlnt->PlantFirstSizesOkayToFinalize = true;
                        FinishSizingFlag = true;
                        state.dataPlnt->PlantFirstSizesOkayToReport = false;
                        state.dataPlnt->PlantFinalSizesOkayToReport = true;
                    }
                    LoopNum = state.dataPlnt->PlantCallingOrderInfo(HalfLoopNum).LoopIndex;
                    LoopSideNum = state.dataPlnt->PlantCallingOrderInfo(HalfLoopNum).LoopSide;
                    state.dataSize->CurLoopNum = LoopNum;
                    if (LoopSideNum == SupplySide) {
                        SizePlantLoop(state, LoopNum, FinishSizingFlag);
                    }
                    // pumps are special so call them directly
                    state.dataPlnt->PlantLoop(LoopNum).LoopSide(LoopSideNum).SimulateAllLoopSidePumps(state);
                    for (BranchNum = 1;
                         BranchNum <= state.dataPlnt->PlantLoop(LoopNum).LoopSide(LoopSideNum).TotalBranches; ++BranchNum) {
                        for (CompNum = 1; CompNum <= state.dataPlnt->PlantLoop(LoopNum).LoopSide(LoopSideNum).Branch(
                                BranchNum).TotalComponents; ++CompNum) {
                            state.dataPlnt->PlantLoop(LoopNum).LoopSide(LoopSideNum).Branch(BranchNum).Comp(CompNum).simulate(state, FirstHVACIteration, state.dataPlantMgr->InitLoopEquip, state.dataPlantMgr->GetCompSizFac);
                        } //-CompNum
                    }     //-BranchNum
                    //                if ( PlantLoop( LoopNum ).PlantSizNum > 0 ) PlantSizData( PlantLoop( LoopNum ).PlantSizNum
                    //).VolFlowSizingDone = true;
                }

                state.dataPlnt->PlantFirstSizeCompleted = true;
                state.dataPlnt->PlantFirstSizesOkayToReport = false;
            }
            //*****************************************************************
            // END First Pass SIZING INIT
            //*****************************************************************
            //*****************************************************************
            // BEGIN Resizing Pass for HVAC Sizing Simultion Adjustments
            //*****************************************************************
            if (state.dataGlobal->RedoSizesHVACSimulation && !state.dataPlnt->PlantReSizingCompleted) {

                // cycle through plant equipment calling with InitLoopEquip true
                state.dataPlantMgr->InitLoopEquip = true;
                state.dataPlantMgr->GetCompSizFac = false;
                for (HalfLoopNum = 1; HalfLoopNum <= state.dataPlnt->TotNumHalfLoops; ++HalfLoopNum) {
                    LoopNum = state.dataPlnt->PlantCallingOrderInfo(HalfLoopNum).LoopIndex;
                    LoopSideNum = state.dataPlnt->PlantCallingOrderInfo(HalfLoopNum).LoopSide;
                    state.dataSize->CurLoopNum = LoopNum;

                    for (BranchNum = 1;
                         BranchNum <= state.dataPlnt->PlantLoop(LoopNum).LoopSide(LoopSideNum).TotalBranches; ++BranchNum) {
                        for (CompNum = 1; CompNum <= state.dataPlnt->PlantLoop(LoopNum).LoopSide(LoopSideNum).Branch(
                                BranchNum).TotalComponents; ++CompNum) {
                            state.dataPlnt->PlantLoop(LoopNum).LoopSide(LoopSideNum).Branch(BranchNum).Comp(CompNum).simulate(state, FirstHVACIteration, state.dataPlantMgr->InitLoopEquip, state.dataPlantMgr->GetCompSizFac);
                        } //-CompNum
                    }     //-BranchNum
                }

                // reset loop level
                state.dataPlnt->PlantFinalSizesOkayToReport = true;
                for (LoopNum = 1; LoopNum <= state.dataPlnt->TotNumLoops; ++LoopNum) {
                    ResizePlantLoopLevelSizes(state, LoopNum);
                }

                state.dataPlantMgr->InitLoopEquip = true;

                // now call everything again to reporting turned on
                for (HalfLoopNum = 1; HalfLoopNum <= state.dataPlnt->TotNumHalfLoops; ++HalfLoopNum) {
                    LoopNum = state.dataPlnt->PlantCallingOrderInfo(HalfLoopNum).LoopIndex;
                    LoopSideNum = state.dataPlnt->PlantCallingOrderInfo(HalfLoopNum).LoopSide;
                    state.dataSize->CurLoopNum = LoopNum;

                    for (BranchNum = 1;
                         BranchNum <= state.dataPlnt->PlantLoop(LoopNum).LoopSide(LoopSideNum).TotalBranches; ++BranchNum) {
                        for (CompNum = 1; CompNum <= state.dataPlnt->PlantLoop(LoopNum).LoopSide(LoopSideNum).Branch(
                                BranchNum).TotalComponents; ++CompNum) {
                            state.dataPlnt->PlantLoop(LoopNum).LoopSide(LoopSideNum).Branch(BranchNum).Comp(CompNum).simulate(state, FirstHVACIteration, state.dataPlantMgr->InitLoopEquip, state.dataPlantMgr->GetCompSizFac);
                        } //-CompNum
                    }     //-BranchNum
                    // pumps are special so call them directly
                    state.dataPlnt->PlantLoop(LoopNum).LoopSide(LoopSideNum).SimulateAllLoopSidePumps(state);
                }

                state.dataPlnt->PlantReSizingCompleted = true;
                state.dataPlnt->PlantFinalSizesOkayToReport = false;
            }
            //*****************************************************************
            // END Resizing Pass for HVAC Sizing Simulation Adjustments
            //*****************************************************************
            //*****************************************************************
            // BEGIN ONE TIME ENVIRONMENT INITS
            //*****************************************************************
            if (SupplyEnvrnFlag && state.dataGlobal->BeginEnvrnFlag) {

                for (LoopNum = 1; LoopNum <= state.dataPlnt->TotNumLoops; ++LoopNum) {
                    for (LoopSideNum = DemandSide; LoopSideNum <= SupplySide; ++LoopSideNum) {
                        // check if setpoints being placed on node properly
                        if (state.dataPlnt->PlantLoop(LoopNum).LoopDemandCalcScheme == DataPlant::iLoopDemandCalcScheme::DualSetPointDeadBand) {
                            if (state.dataLoopNodes->Node(state.dataPlnt->PlantLoop(LoopNum).TempSetPointNodeNum).TempSetPointHi == SensedNodeFlagValue) {
                                if (!state.dataGlobal->AnyEnergyManagementSystemInModel) {
                                    ShowSevereError(state,
                                            "Plant Loop: missing high temperature setpoint for dual setpoint deadband demand scheme");
                                    ShowContinueError(state,
                                            "Node Referenced =" + state.dataLoopNodes->NodeID(state.dataPlnt->PlantLoop(LoopNum).TempSetPointNodeNum));
                                    ShowContinueError(state,
                                            "Use a SetpointManager:Scheduled:DualSetpoint to establish appropriate setpoints");
                                    SetPointErrorFlag = true;
                                } else {
                                    CheckIfNodeSetPointManagedByEMS(state, state.dataPlnt->PlantLoop(LoopNum).TempSetPointNodeNum,
                                                                    EMSManager::SPControlType::iTemperatureMaxSetPoint, SetPointErrorFlag);
                                    if (SetPointErrorFlag) {
                                        ShowSevereError(state,
                                                "Plant Loop: missing high temperature setpoint for dual setpoint deadband demand scheme");
                                        ShowContinueError(state,
                                                "Node Referenced =" + state.dataLoopNodes->NodeID(state.dataPlnt->PlantLoop(LoopNum).TempSetPointNodeNum));
                                        ShowContinueError(state,
                                                "Use a SetpointManager:Scheduled:DualSetpoint to establish appropriate setpoints");
                                        ShowContinueError(state, "Or add EMS Actuator for Temperature Maximum Setpoint");

                                    } // SetPointErrorFlag
                                }     // Not EMS
                            }         // Node TSPhi = Sensed
                            if (state.dataLoopNodes->Node(state.dataPlnt->PlantLoop(LoopNum).TempSetPointNodeNum).TempSetPointLo == SensedNodeFlagValue) {
                                if (!state.dataGlobal->AnyEnergyManagementSystemInModel) {
                                    ShowSevereError(state,
                                            "Plant Loop: missing low temperature setpoint for dual setpoint deadband demand scheme");
                                    ShowContinueError(state,
                                            "Node Referenced =" + state.dataLoopNodes->NodeID(state.dataPlnt->PlantLoop(LoopNum).TempSetPointNodeNum));
                                    ShowContinueError(state,
                                            "Use a SetpointManager:Scheduled:DualSetpoint to establish appropriate setpoints");
                                    SetPointErrorFlag = true;
                                } else {
                                    CheckIfNodeSetPointManagedByEMS(state, state.dataPlnt->PlantLoop(LoopNum).TempSetPointNodeNum,
                                                                    EMSManager::SPControlType::iTemperatureMinSetPoint, SetPointErrorFlag);
                                    if (SetPointErrorFlag) {
                                        ShowSevereError(state,
                                                "Plant Loop: missing low temperature setpoint for dual setpoint deadband demand scheme");
                                        ShowContinueError(state,
                                                "Node Referenced =" + state.dataLoopNodes->NodeID(state.dataPlnt->PlantLoop(LoopNum).TempSetPointNodeNum));
                                        ShowContinueError(state,
                                                "Use a SetpointManager:Scheduled:DualSetpoint to establish appropriate setpoints");
                                        ShowContinueError(state, "Or add EMS Actuator for Temperature Minimum Setpoint");

                                    } // SetPointErrorFlag
                                }     // NOT EMS
                            }         // Node TSPtLo = Sensed...
                        }             // LoopDemandScheme = DualSPDB
                    }                 // LOOPSIDE
                }                     // PLANT LOOP

                // Any per-environment load distribution init should be OK here
                // Just clear away any trailing MyLoad for now...
                // This could likely be moved into InitLoadDistribution also...
                for (LoopNum = 1; LoopNum <= state.dataPlnt->TotNumLoops; ++LoopNum) {
                    for (LoopSideNum = DemandSide; LoopSideNum <= SupplySide; ++LoopSideNum) {
                        for (BranchNum = 1;
                             BranchNum <= state.dataPlnt->PlantLoop(LoopNum).LoopSide(LoopSideNum).TotalBranches; ++BranchNum) {
                            for (CompNum = 1; CompNum <= state.dataPlnt->PlantLoop(LoopNum).LoopSide(LoopSideNum).Branch(
                                    BranchNum).TotalComponents; ++CompNum) {
                                state.dataPlnt->PlantLoop(LoopNum).LoopSide(LoopSideNum).Branch(BranchNum).Comp(CompNum).MyLoad = 0.0;
                                state.dataPlnt->PlantLoop(LoopNum).LoopSide(LoopSideNum).Branch(BranchNum).Comp(
                                        CompNum).FreeCoolCntrlShutDown = false;
                                state.dataPlnt->PlantLoop(LoopNum).LoopSide(LoopSideNum).Branch(BranchNum).Comp(
                                        CompNum).Available = false;
                            }
                        }
                    }
                }

                SupplyEnvrnFlag = false;
                //!*****************************************************************
                // !END OF ONE TIME ENVIRONMENT INITS
                //!*****************************************************************
            } //
            if (!state.dataGlobal->BeginEnvrnFlag) SupplyEnvrnFlag = true;

            if (ErrorsFound) ShowFatalError(state, "Preceding errors caused termination");
        }

        void ReInitPlantLoopsAtFirstHVACIteration(EnergyPlusData &state) {

            // SUBROUTINE INFORMATION:
            //       AUTHOR         Brent Griffith
            //       DATE WRITTEN   Sept 2010
            //       MODIFIED       na
            //       RE-ENGINEERED  na

            // PURPOSE OF THIS SUBROUTINE:
            // initialize node mass flow requests

            // METHODOLOGY EMPLOYED:
            // called from SimHVAC to reset mass flow rate requests
            // this contains all the initializations

            // Using/Aliasing
            using HVACInterfaceManager::PlantCommonPipe;
            using ScheduleManager::GetCurrentScheduleValue;

            // SUBROUTINE PARAMETER DEFINITIONS:
            Real64 const StartQuality(1.0);
            Real64 const StartHumRat(0.0);
            static std::string const RoutineNameAlt("InitializeLoops");
            static std::string const RoutineName("PlantManager:InitializeLoop");

            // SUBROUTINE LOCAL VARIABLE DECLARATIONS:
            int LoopNum; // plant loop counter
            Real64 LoopMaxMassFlowRate;       // maximum allowable loop mass flow rate
            Real64 LoopSetPointTemp;          // the loop control or setpoint temperature
            Real64 LoopMaxTemp;               // maximum allowable loop temperature
            Real64 LoopMinTemp;               // minimum allowable loop temperature
            Real64 LoopSetPointTempLo;        // the loop control or setpoint temperature
            Real64 LoopSetPointTempHi;        // the loop control or setpoint temperature
            Real64 SecondaryLoopSetPointTemp; // loop setpoint temperature for common pipes with different secondary setpt
            int LoopSideNum;
            int BranchNum;       // branch loop counter
            int OpNum;           // operation scheme counter
            int CompNum;         // plant side component counter
            int BranchInlet;     // branch inlet node number
            int ComponentInlet;  // component inlet node number
            int ComponentOutlet; // component outlet node number
            static bool MyEnvrnFlag(true);
            Real64 LoopMinMassFlowRate; // minimum allowable loop mass flow rate
            Real64 SteamDensity;
            Real64 SteamTemp;
            Real64 StartEnthalpy;
            Real64 Cp;
            Real64 rho;
            Real64 LoopSetPointTemperatureHi;
            Real64 LoopSetPointTemperatureLo;

            //*****************************************************************
            // BEGIN ENVIRONMENT INITS
            //*****************************************************************

            if (MyEnvrnFlag && state.dataGlobal->BeginEnvrnFlag) {

                for (LoopNum = 1; LoopNum <= state.dataPlnt->TotNumLoops; ++LoopNum) {
                    for (LoopSideNum = DemandSide; LoopSideNum <= SupplySide; ++LoopSideNum) {

                        {
                            auto const SELECT_CASE_var(state.dataPlnt->PlantLoop(LoopNum).LoopDemandCalcScheme);

                            if (SELECT_CASE_var == DataPlant::iLoopDemandCalcScheme::SingleSetPoint) {
                                LoopSetPointTemp = state.dataLoopNodes->Node(state.dataPlnt->PlantLoop(LoopNum).TempSetPointNodeNum).TempSetPoint;

                            } else if (SELECT_CASE_var == DataPlant::iLoopDemandCalcScheme::DualSetPointDeadBand) {
                                // Get the range of setpoints
                                LoopSetPointTemperatureHi = state.dataLoopNodes->Node(state.dataPlnt->PlantLoop(LoopNum).TempSetPointNodeNum).TempSetPointHi;
                                LoopSetPointTemperatureLo = state.dataLoopNodes->Node(state.dataPlnt->PlantLoop(LoopNum).TempSetPointNodeNum).TempSetPointLo;
                                LoopSetPointTemp = (LoopSetPointTemperatureLo + LoopSetPointTemperatureHi) / 2.0;
                            }
                        }

                        if ((state.dataPlnt->PlantLoop(LoopNum).CommonPipeType == DataPlant::iCommonPipeType::TwoWay) && (LoopSideNum == DemandSide) &&
                            (state.dataPlnt->PlantLoop(LoopNum).LoopSide(
                                    DemandSide).InletNodeSetPt)) { // get a second setpoint for secondaryLoop
                            // if the plant loop is two common pipe configured for temperature control on secondary side inlet, then
                            // we want to initialize the demand side of the loop using that setpoint
                            LoopSetPointTemp = state.dataLoopNodes->Node(state.dataPlnt->PlantLoop(LoopNum).LoopSide(DemandSide).NodeNumIn).TempSetPoint;
                        }

                        // Check the Loop Setpoint and make sure it is bounded by the Loop Max and Min
                        LoopMaxTemp = state.dataPlnt->PlantLoop(LoopNum).MaxTemp;
                        LoopMinTemp = state.dataPlnt->PlantLoop(LoopNum).MinTemp;

                        // trap for -999 and set to average of limits if so
                        if (LoopSetPointTemp == SensedNodeFlagValue) {
                            LoopSetPointTemp = (LoopMinTemp + LoopMaxTemp) / 2.0;
                        }
                        // Check it against the loop temperature limits
                        LoopSetPointTemp = min(LoopMaxTemp, LoopSetPointTemp);
                        LoopSetPointTemp = max(LoopMinTemp, LoopSetPointTemp);

                        // Initialize the capacitance model at the tank interface, and other loop side values
                        state.dataPlnt->PlantLoop(LoopNum).LoopSide(LoopSideNum).TempInterfaceTankOutlet = LoopSetPointTemp;
                        state.dataPlnt->PlantLoop(LoopNum).LoopSide(LoopSideNum).LastTempInterfaceTankOutlet = LoopSetPointTemp;
                        state.dataPlnt->PlantLoop(LoopNum).LoopSide(LoopSideNum).LoopSideInlet_TankTemp = LoopSetPointTemp;
                        state.dataPlnt->PlantLoop(LoopNum).LoopSide(LoopSideNum).TotalPumpHeat = 0.0;
                        if (allocated(state.dataPlnt->PlantLoop(LoopNum).LoopSide(LoopSideNum).Pumps))
                            for (auto &e : state.dataPlnt->PlantLoop(LoopNum).LoopSide(LoopSideNum).Pumps)
                                e.PumpHeatToFluid = 0.0;
                        state.dataPlnt->PlantLoop(LoopNum).LoopSide(LoopSideNum).FlowRequest = 0.0;
                        state.dataPlnt->PlantLoop(LoopNum).LoopSide(LoopSideNum).TimeElapsed = 0.0;
                        state.dataPlnt->PlantLoop(LoopNum).LoopSide(LoopSideNum).FlowLock = DataPlant::iFlowLock::Unlocked;
                        state.dataPlnt->PlantLoop(LoopNum).LoopSide(LoopSideNum).InletNode.TemperatureHistory = 0.0;
                        state.dataPlnt->PlantLoop(LoopNum).LoopSide(LoopSideNum).InletNode.MassFlowRateHistory = 0.0;
                        state.dataPlnt->PlantLoop(LoopNum).LoopSide(LoopSideNum).OutletNode.TemperatureHistory = 0.0;
                        state.dataPlnt->PlantLoop(LoopNum).LoopSide(LoopSideNum).OutletNode.MassFlowRateHistory = 0.0;

                        if (state.dataPlnt->PlantLoop(LoopNum).FluidType != DataLoopNode::NodeFluidType::Steam) {
                            Cp = GetSpecificHeatGlycol(state, state.dataPlnt->PlantLoop(LoopNum).FluidName, LoopSetPointTemp,
                                                       state.dataPlnt->PlantLoop(LoopNum).FluidIndex, RoutineNameAlt);
                            StartEnthalpy = Cp * LoopSetPointTemp;
                        }
                        // Use Min/Max flow rates to initialize loop
                        if (state.dataPlnt->PlantLoop(LoopNum).FluidType == DataLoopNode::NodeFluidType::Water) {
                            rho = GetDensityGlycol(state, state.dataPlnt->PlantLoop(LoopNum).FluidName, LoopSetPointTemp,
                                                   state.dataPlnt->PlantLoop(LoopNum).FluidIndex, RoutineNameAlt);

                            LoopMaxMassFlowRate = state.dataPlnt->PlantLoop(LoopNum).MaxVolFlowRate * rho;
                            LoopMinMassFlowRate = state.dataPlnt->PlantLoop(LoopNum).MinVolFlowRate * rho;
                        }
                        // use saturated liquid of steam at the loop setpoint temp as the starting enthalpy for a water loop
                        if (state.dataPlnt->PlantLoop(LoopNum).FluidType == DataLoopNode::NodeFluidType::Steam) {
                            SteamTemp = 100.0;
                            SteamDensity = GetSatDensityRefrig(state, fluidNameSteam, SteamTemp, 1.0,
                                                               state.dataPlnt->PlantLoop(LoopNum).FluidIndex, RoutineName);
                            LoopMaxMassFlowRate = state.dataPlnt->PlantLoop(LoopNum).MaxVolFlowRate * SteamDensity;
                            StartEnthalpy = GetSatEnthalpyRefrig(state, fluidNameSteam, LoopSetPointTemp, 0.0,
                                                                 state.dataPlnt->PlantLoop(LoopNum).FluidIndex, RoutineName);
                            LoopMinMassFlowRate = state.dataPlnt->PlantLoop(LoopNum).MinVolFlowRate * SteamDensity;
                        }

                        LoopMaxMassFlowRate = max(0.0, LoopMaxMassFlowRate);
                        LoopMinMassFlowRate = max(0.0, LoopMinMassFlowRate);

                        // Initial all loop nodes by initializing all component inlet and outlet nodes
                        for (BranchNum = 1;
                             BranchNum <= state.dataPlnt->PlantLoop(LoopNum).LoopSide(LoopSideNum).TotalBranches; ++BranchNum) {
                            for (CompNum = 1; CompNum <= state.dataPlnt->PlantLoop(LoopNum).LoopSide(LoopSideNum).Branch(
                                    BranchNum).TotalComponents; ++CompNum) {
                                ComponentInlet = state.dataPlnt->PlantLoop(LoopNum).LoopSide(LoopSideNum).Branch(BranchNum).Comp(
                                        CompNum).NodeNumIn;
                                ComponentOutlet = state.dataPlnt->PlantLoop(LoopNum).LoopSide(LoopSideNum).Branch(BranchNum).Comp(
                                        CompNum).NodeNumOut;
                                BranchInlet = state.dataPlnt->PlantLoop(LoopNum).LoopSide(LoopSideNum).Branch(BranchNum).NodeNumIn;

                                state.dataLoopNodes->Node(ComponentInlet).Temp = LoopSetPointTemp;
                                state.dataLoopNodes->Node(ComponentInlet).TempMin = LoopMinTemp;
                                state.dataLoopNodes->Node(ComponentInlet).TempMax = LoopMaxTemp;
                                state.dataLoopNodes->Node(ComponentInlet).TempLastTimestep = LoopSetPointTemp;

                                state.dataLoopNodes->Node(ComponentInlet).MassFlowRate = 0.0;
                                state.dataPlnt->PlantLoop(LoopNum).LoopSide(LoopSideNum).Branch(BranchNum).Comp(CompNum).MyLoad = 0.0;
                                state.dataPlnt->PlantLoop(LoopNum).LoopSide(LoopSideNum).Branch(BranchNum).Comp(
                                        CompNum).Available = false;
                                state.dataPlnt->PlantLoop(LoopNum).LoopSide(LoopSideNum).Branch(BranchNum).Comp(
                                        CompNum).FreeCoolCntrlShutDown = false;
                                state.dataPlnt->PlantLoop(LoopNum).LoopSide(LoopSideNum).Branch(BranchNum).RequestedMassFlow = 0.0;

                                if (state.dataLoopNodes->Node(ComponentInlet).MassFlowRateMin > 0.0) {
                                    state.dataLoopNodes->Node(ComponentInlet).MassFlowRateMinAvail = state.dataLoopNodes->Node(ComponentInlet).MassFlowRateMin;
                                } else {
                                    state.dataLoopNodes->Node(ComponentInlet).MassFlowRateMin = LoopMinMassFlowRate;
                                    state.dataLoopNodes->Node(ComponentInlet).MassFlowRateMinAvail = LoopMinMassFlowRate;
                                }

                                if (state.dataLoopNodes->Node(ComponentInlet).MassFlowRateMax > 0.0) {
                                    state.dataLoopNodes->Node(ComponentInlet).MassFlowRateMaxAvail = state.dataLoopNodes->Node(ComponentInlet).MassFlowRateMax;
                                } else {
                                    state.dataLoopNodes->Node(ComponentInlet).MassFlowRateMax = LoopMaxMassFlowRate;
                                    state.dataLoopNodes->Node(ComponentInlet).MassFlowRateMaxAvail = LoopMaxMassFlowRate;
                                }

                                state.dataLoopNodes->Node(ComponentInlet).MassFlowRateRequest = 0.0;
                                state.dataLoopNodes->Node(ComponentInlet).Quality = StartQuality;
                                state.dataLoopNodes->Node(ComponentInlet).Press = state.dataEnvrn->StdBaroPress;
                                state.dataLoopNodes->Node(ComponentInlet).Enthalpy = StartEnthalpy;
                                state.dataLoopNodes->Node(ComponentInlet).HumRat = StartHumRat;

                                state.dataLoopNodes->Node(ComponentOutlet).FluidType = state.dataLoopNodes->Node(BranchInlet).FluidType;
                                state.dataLoopNodes->Node(ComponentOutlet).Temp = state.dataLoopNodes->Node(BranchInlet).Temp;
                                state.dataLoopNodes->Node(ComponentOutlet).TempMin = state.dataLoopNodes->Node(BranchInlet).TempMin;
                                state.dataLoopNodes->Node(ComponentOutlet).TempMax = state.dataLoopNodes->Node(BranchInlet).TempMax;
                                state.dataLoopNodes->Node(ComponentOutlet).TempLastTimestep = state.dataLoopNodes->Node(BranchInlet).TempLastTimestep;
                                state.dataLoopNodes->Node(ComponentOutlet).MassFlowRate = state.dataLoopNodes->Node(BranchInlet).MassFlowRate;
                                state.dataLoopNodes->Node(ComponentOutlet).MassFlowRateMin = state.dataLoopNodes->Node(BranchInlet).MassFlowRateMin;
                                state.dataLoopNodes->Node(ComponentOutlet).MassFlowRateMax = state.dataLoopNodes->Node(BranchInlet).MassFlowRateMax;
                                state.dataLoopNodes->Node(ComponentOutlet).MassFlowRateMinAvail = state.dataLoopNodes->Node(BranchInlet).MassFlowRateMinAvail;
                                state.dataLoopNodes->Node(ComponentOutlet).MassFlowRateMaxAvail = state.dataLoopNodes->Node(BranchInlet).MassFlowRateMaxAvail;
                                state.dataLoopNodes->Node(ComponentOutlet).MassFlowRateRequest = 0.0;
                                state.dataLoopNodes->Node(ComponentOutlet).Quality = StartQuality;
                                state.dataLoopNodes->Node(ComponentOutlet).Press = state.dataEnvrn->StdBaroPress;
                                state.dataLoopNodes->Node(ComponentOutlet).Enthalpy = StartEnthalpy;
                                state.dataLoopNodes->Node(ComponentOutlet).HumRat = StartHumRat;
                            } // COMPONENT LOOP
                        }     // BRANCH LOOP
                    }         // LOOPSIDE
                }             // PLANT LOOP
                for (auto &loop : state.dataPlnt->PlantLoop) {
                    loop.CoolingDemand = 0.0;
                    loop.HeatingDemand = 0.0;
                    loop.DemandNotDispatched = 0.0;
                    loop.UnmetDemand = 0.0;
                    loop.LastLoopSideSimulated = 0;
                    loop.InletNodeFlowrate = 0.0;
                    loop.InletNodeTemperature = 0.0;
                    loop.OutletNodeFlowrate = 0.0;
                    loop.OutletNodeTemperature = 0.0;
                }

                MyEnvrnFlag = false;
                //*****************************************************************
                // END OF ENVIRONMENT INITS
                //*****************************************************************
            }

            if (!state.dataGlobal->BeginEnvrnFlag) MyEnvrnFlag = true;

            // FirstHVACiteration inits
            for (LoopNum = 1; LoopNum <= state.dataPlnt->TotNumLoops; ++LoopNum) {
                LoopSetPointTemp = state.dataLoopNodes->Node(state.dataPlnt->PlantLoop(LoopNum).TempSetPointNodeNum).TempSetPoint;

                // Check the Loop Setpoint and make sure it is bounded by the Loop Max and Min
                LoopMaxTemp = state.dataPlnt->PlantLoop(LoopNum).MaxTemp;
                LoopMinTemp = state.dataPlnt->PlantLoop(LoopNum).MinTemp;
                // Check it against the loop temperature limits
                LoopSetPointTemp = min(LoopMaxTemp, LoopSetPointTemp);
                LoopSetPointTemp = max(LoopMinTemp, LoopSetPointTemp);

                // Update supply side loop setpoint in plant data structure
                state.dataPlnt->PlantLoop(LoopNum).LoopSide(SupplySide).TempSetPoint = LoopSetPointTemp;
                state.dataPlnt->PlantLoop(LoopNum).LoopSide(DemandSide).TempSetPoint = LoopSetPointTemp;

                // Update supply side hi-lo setpoints for dual SP control
                if (state.dataPlnt->PlantLoop(LoopNum).LoopDemandCalcScheme == DataPlant::iLoopDemandCalcScheme::DualSetPointDeadBand) {
                    LoopSetPointTempHi = state.dataLoopNodes->Node(state.dataPlnt->PlantLoop(LoopNum).TempSetPointNodeNum).TempSetPointHi;
                    LoopSetPointTempLo = state.dataLoopNodes->Node(state.dataPlnt->PlantLoop(LoopNum).TempSetPointNodeNum).TempSetPointLo;
                    LoopSetPointTempHi = min(LoopMaxTemp, LoopSetPointTempHi);
                    LoopSetPointTempHi = max(LoopMinTemp, LoopSetPointTempHi);
                    LoopSetPointTempLo = min(LoopMaxTemp, LoopSetPointTempLo);
                    LoopSetPointTempLo = max(LoopMinTemp, LoopSetPointTempLo);
                    state.dataPlnt->PlantLoop(LoopNum).LoopSide(SupplySide).TempSetPointHi = LoopSetPointTempHi;
                    state.dataPlnt->PlantLoop(LoopNum).LoopSide(SupplySide).TempSetPointLo = LoopSetPointTempLo;
                }

                // update demand side loop setpoint in plant data structure
                if (state.dataPlnt->PlantLoop(LoopNum).CommonPipeType == DataPlant::iCommonPipeType::TwoWay) { // get a second setpoint for secondaryLoop
                    // if the plant loop is two common pipe configured for temperature control on secondary side inlet, then
                    // we want to initialize the demand side of the loop using that setpoint
                    if (state.dataPlnt->PlantLoop(LoopNum).LoopSide(DemandSide).InletNodeSetPt) {
                        SecondaryLoopSetPointTemp = state.dataLoopNodes->Node(
                                state.dataPlnt->PlantLoop(LoopNum).LoopSide(DemandSide).NodeNumIn).TempSetPoint;
                        SecondaryLoopSetPointTemp = min(LoopMaxTemp, SecondaryLoopSetPointTemp);
                        SecondaryLoopSetPointTemp = max(LoopMinTemp, SecondaryLoopSetPointTemp);
                        state.dataPlnt->PlantLoop(LoopNum).LoopSide(DemandSide).TempSetPoint = SecondaryLoopSetPointTemp;
                        // Since Dual setpoint not explicitly available for demand side, we can't do the
                        // bounding check on hi/lo setpoint.  IF we did we would over-write
                        // the SensedNodeFlagValue of -999 for no dual setpoint case.
                        state.dataPlnt->PlantLoop(LoopNum).LoopSide(DemandSide).TempSetPointHi = state.dataLoopNodes->Node(
                                state.dataPlnt->PlantLoop(LoopNum).LoopSide(DemandSide).NodeNumIn).TempSetPointHi;
                        state.dataPlnt->PlantLoop(LoopNum).LoopSide(DemandSide).TempSetPointLo = state.dataLoopNodes->Node(
                                state.dataPlnt->PlantLoop(LoopNum).LoopSide(DemandSide).NodeNumIn).TempSetPointLo;
                    }

                    // initialize common pipe flows to zero.
                    if (allocated(PlantCommonPipe)) {
                        PlantCommonPipe(LoopNum).PriToSecFlow = 0.0;
                        PlantCommonPipe(LoopNum).SecToPriFlow = 0.0;
                        PlantCommonPipe(LoopNum).PriCPLegFlow = 0.0;
                        PlantCommonPipe(LoopNum).SecCPLegFlow = 0.0;
                    }
                } else { // no secondary loop, so use supply side loop SP on demand side too.
                    state.dataPlnt->PlantLoop(LoopNum).LoopSide(DemandSide).TempSetPoint = LoopSetPointTemp;
                    if (state.dataPlnt->PlantLoop(LoopNum).LoopDemandCalcScheme == DataPlant::iLoopDemandCalcScheme::DualSetPointDeadBand) {
                        state.dataPlnt->PlantLoop(LoopNum).LoopSide(DemandSide).TempSetPointHi = LoopSetPointTempHi;
                        state.dataPlnt->PlantLoop(LoopNum).LoopSide(DemandSide).TempSetPointLo = LoopSetPointTempLo;
                    }
                }

                for (LoopSideNum = DemandSide; LoopSideNum <= SupplySide; ++LoopSideNum) {
                    for (BranchNum = 1;
                         BranchNum <= state.dataPlnt->PlantLoop(LoopNum).LoopSide(LoopSideNum).TotalBranches; ++BranchNum) {
                        for (CompNum = 1; CompNum <= state.dataPlnt->PlantLoop(LoopNum).LoopSide(LoopSideNum).Branch(
                                BranchNum).TotalComponents; ++CompNum) {
                            ComponentInlet = state.dataPlnt->PlantLoop(LoopNum).LoopSide(LoopSideNum).Branch(BranchNum).Comp(
                                    CompNum).NodeNumIn;
                            ComponentOutlet = state.dataPlnt->PlantLoop(LoopNum).LoopSide(LoopSideNum).Branch(BranchNum).Comp(
                                    CompNum).NodeNumOut;

                            // reinit to node hardware limits
                            state.dataLoopNodes->Node(ComponentInlet).MassFlowRateMinAvail = state.dataLoopNodes->Node(ComponentInlet).MassFlowRateMin;
                            state.dataLoopNodes->Node(ComponentOutlet).MassFlowRateMinAvail = state.dataLoopNodes->Node(ComponentInlet).MassFlowRateMin;
                            state.dataLoopNodes->Node(ComponentInlet).MassFlowRateMaxAvail = state.dataLoopNodes->Node(ComponentInlet).MassFlowRateMax;
                            state.dataLoopNodes->Node(ComponentOutlet).MassFlowRateMaxAvail = state.dataLoopNodes->Node(ComponentInlet).MassFlowRateMax;

                            state.dataLoopNodes->Node(ComponentInlet).MassFlowRateRequest = 0.0;
                            state.dataLoopNodes->Node(ComponentOutlet).MassFlowRateRequest = 0.0;
                        }
                    }
                }

                for (OpNum = 1; OpNum <= state.dataPlnt->PlantLoop(LoopNum).NumOpSchemes; ++OpNum) {
                    // If the operating scheme is scheduled "OFF", go to next scheme
                    state.dataPlnt->PlantLoop(LoopNum).OpScheme(OpNum).Available = GetCurrentScheduleValue(state, state.dataPlnt->PlantLoop(LoopNum).OpScheme(OpNum).SchedPtr) > 0.0;
                }
            }
        }

<<<<<<< HEAD
        void UpdateNodeThermalHistory(EnergyPlusData &state) {
=======
        void UpdateNodeThermalHistory(EnergyPlusData &state)
        {
>>>>>>> c0300817

            // SUBROUTINE INFORMATION:
            //       AUTHOR         Brent Griffith
            //       DATE WRITTEN   Sept 2010

            // PURPOSE OF THIS SUBROUTINE:
            // update temperature history for plant capacitance model and other

            // METHODOLOGY EMPLOYED:
            // copy current values into "LastTimestep" values

<<<<<<< HEAD
            // REFERENCES:
            // na

            // USE STATEMENTS:
            // na

            // SUBROUTINE ARGUMENT DEFINITIONS:
            // na

            // SUBROUTINE PARAMETER DEFINITIONS:
            // na

            // INTERFACE BLOCK SPECIFICATIONS:
            // na

            // DERIVED TYPE DEFINITIONS:
            // na

            // SUBROUTINE LOCAL VARIABLE DECLARATIONS:
            // na

            // array assignment
            if (state.dataLoopNodes->NumOfNodes > 0) {
                for (auto &e : state.dataLoopNodes->Node) { // MA
=======
            if (NumOfNodes > 0) {
                for (auto &e : Node) { // MA
>>>>>>> c0300817
                    e.TempLastTimestep = e.Temp;
                    e.EnthalpyLastTimestep = e.Enthalpy;
                }
            }
            if (state.dataPlnt->TotNumLoops > 0 && !state.dataGlobal->WarmupFlag) {
                for (auto &loop : state.dataPlnt->PlantLoop) {
                    for (auto &side : loop.LoopSide) {
                        if (loop.OutletNodeFlowrate > DataHVACGlobals::SmallMassFlow) {
                            // Accumulate total time loop is active
                            side.LoopSideInlet_TotalTime += TimeStepSys;
                            // Determine excessive storage - if both are moving in the same direction and McpDTdt is larger than MdotCpDeltaT
                            if ((abs(side.LoopSideInlet_MdotCpDeltaT) > DataHVACGlobals::SmallLoad) &&
                                ((side.LoopSideInlet_McpDTdt / side.LoopSideInlet_MdotCpDeltaT) > 1.1)) {
                                side.LoopSideInlet_CapExcessStorageTimeReport = TimeStepSys;
                                side.LoopSideInlet_CapExcessStorageTime += TimeStepSys;
                            } else {
                                side.LoopSideInlet_CapExcessStorageTimeReport = 0;
                            }
                        } else {
                            side.LoopSideInlet_CapExcessStorageTimeReport = 0;
                        }
                    }
                }
            }
        }

        void CheckPlantOnAbort(EnergyPlusData &state) {

            // SUBROUTINE INFORMATION:
            //       AUTHOR         Brent Griffith
            //       DATE WRITTEN   Septemeber 2006
            //       MODIFIED       na
            //       RE-ENGINEERED  na

            // PURPOSE OF THIS SUBROUTINE:
            // Called once E+ is in the process of aborting because of fatal error
            //  check for plant input problems to help users find problems in input files

            // METHODOLOGY EMPLOYED:
            //  search plant data structures for issues that may help solve problems in input files
            //  1.   if loop side has a splitter/mixer and one branch in there is control type bypass,
            //       then another branch in the s/m needs to be active
            //  other checks could/should be added!

            // SUBROUTINE LOCAL VARIABLE DECLARATIONS:
            int LoopNum;           // DO loop counter for loops
            bool ActiveCntrlfound; // used to search for active control branches in parallel with bypass branches
            int ParalBranchNum;    // used to search for active control branches in parallel with bypass branches
            int ParalBranchNum2;   // used to search for active control branches in parallel with bypass branches
            int BranchNum2;        // used to search for active control branches in parallel with bypass branches
            int SideNum;
            int numLoopSides;
            int BranchNum; // DO loop counter for branches
            int CompNum;   // do loop for multiple components on a branch
            bool ShouldBeACTIVE;

            if (!(state.dataErrTracking->AskForPlantCheckOnAbort)) {
                return;
            }

            if (state.dataPlnt->TotNumLoops <= 0) return;
            if (!(allocated(state.dataPlnt->PlantLoop))) return;

            for (LoopNum = 1; LoopNum <= state.dataPlnt->TotNumLoops; ++LoopNum) {
                numLoopSides = 2;
                for (SideNum = 1; SideNum <= numLoopSides; ++SideNum) {
                    if (!(state.dataPlnt->PlantLoop(LoopNum).LoopSide(SideNum).Splitter.Exists)) continue;

                    for (ParalBranchNum = 1;
                         ParalBranchNum <= state.dataPlnt->PlantLoop(LoopNum).LoopSide(SideNum).Splitter.TotalOutletNodes;
                         ++ParalBranchNum) {
                        BranchNum = state.dataPlnt->PlantLoop(LoopNum).LoopSide(SideNum).Splitter.BranchNumOut(ParalBranchNum);
                        if (state.dataPlnt->PlantLoop(LoopNum).LoopSide(SideNum).Branch(
                                BranchNum).IsBypass) { // we know there is a bypass
                            // check that there is at least one 'Active' control type in parallel with bypass branch
                            ActiveCntrlfound = false;
                            for (ParalBranchNum2 = 1;
                                 ParalBranchNum2 <= state.dataPlnt->PlantLoop(LoopNum).LoopSide(SideNum).Splitter.TotalOutletNodes;
                                 ++ParalBranchNum2) {
                                BranchNum2 = state.dataPlnt->PlantLoop(LoopNum).LoopSide(SideNum).Splitter.BranchNumOut(
                                        ParalBranchNum2);
                                if (state.dataPlnt->PlantLoop(LoopNum).LoopSide(SideNum).Branch(BranchNum2).ControlType ==
                                    DataBranchAirLoopPlant::ControlTypeEnum::Active) {
                                    ActiveCntrlfound = true;
                                }
                            }
                            if (!(ActiveCntrlfound)) {
                                ShowWarningError(state,
                                        "Check control types on branches between splitter and mixer in PlantLoop=" +
                                        state.dataPlnt->PlantLoop(LoopNum).Name);
                                ShowContinueError(state, "Found a BYPASS branch with no ACTIVE branch in parallel with it");
                                ShowContinueError(state,
                                        "In certain (but not all) situations, this can cause problems; please verify your inputs");
                                ShowContinueError(state, "Bypass branch named: " +
                                                  state.dataPlnt->PlantLoop(LoopNum).LoopSide(SideNum).Branch(BranchNum).Name);
                            }
                        } // bypass present

                        // check for possible components on demand side that should be ACTIVE but are not
                        if (SideNum == DemandSide) {
                            // check for presences of the following components whose branch control type should be active
                            // WATER HEATER:MIXED
                            // WATER HEATER:STRATIFIED
                            // WATER USE CONNECTIONS
                            // COIL:WATER:COOLING
                            // COIL:WATER:SIMPLEHEATING
                            // COIL:STEAM:AIRHEATING
                            // SOLAR COLLECTOR:FLAT PLATE
                            // PLANT LOAD PROFILE
                            for (CompNum = 1; CompNum <= state.dataPlnt->PlantLoop(LoopNum).LoopSide(SideNum).Branch(
                                    BranchNum).TotalComponents; ++CompNum) {
                                ShouldBeACTIVE = false;
                                {
                                    auto const SELECT_CASE_var(
                                            state.dataPlnt->PlantLoop(LoopNum).LoopSide(SideNum).Branch(BranchNum).Comp(
                                                    CompNum).TypeOf_Num);

                                    if (SELECT_CASE_var == TypeOf_WtrHeaterMixed) {
                                        ShouldBeACTIVE = true;
                                    } else if (SELECT_CASE_var == TypeOf_WtrHeaterStratified) {
                                        ShouldBeACTIVE = true;
                                    } else if (SELECT_CASE_var == TypeOf_WaterUseConnection) {
                                        ShouldBeACTIVE = true;
                                    } else if (SELECT_CASE_var == TypeOf_CoilWaterCooling) {
                                        ShouldBeACTIVE = true;
                                    } else if (SELECT_CASE_var == TypeOf_CoilWaterDetailedFlatCooling) {
                                        ShouldBeACTIVE = true;
                                    } else if (SELECT_CASE_var == TypeOf_CoilWaterSimpleHeating) {
                                        ShouldBeACTIVE = true;
                                    } else if (SELECT_CASE_var == TypeOf_CoilSteamAirHeating) {
                                        ShouldBeACTIVE = true;
                                    } else if (SELECT_CASE_var == TypeOf_SolarCollectorFlatPlate) {
                                        ShouldBeACTIVE = true;
                                    } else if (SELECT_CASE_var == TypeOf_PlantLoadProfile) {
                                        ShouldBeACTIVE = true;
                                    } else {
                                        // not a demand side component that we know needs to be active, do nothing
                                    }
                                }

                                if (ShouldBeACTIVE) {
                                    {
                                        auto const SELECT_CASE_var(
                                                state.dataPlnt->PlantLoop(LoopNum).LoopSide(SideNum).Branch(BranchNum).ControlType);

                                        if (SELECT_CASE_var == DataBranchAirLoopPlant::ControlTypeEnum::Unknown) {
                                            ShowWarningError(state,
                                                    "Found potential problem with Control Type for Branch named: " +
                                                    state.dataPlnt->PlantLoop(LoopNum).LoopSide(SideNum).Branch(BranchNum).Name);
                                            ShowContinueError(state,
                                                    "This branch should (probably) be ACTIVE but has control type unknown");
                                        } else if (SELECT_CASE_var == DataBranchAirLoopPlant::ControlTypeEnum::Active) {
                                            // do nothing, this is correct control type.
                                        } else if (SELECT_CASE_var == DataBranchAirLoopPlant::ControlTypeEnum::Passive) {
                                            ShowWarningError(state,
                                                    "Found potential problem with Control Type for Branch named: " +
                                                    state.dataPlnt->PlantLoop(LoopNum).LoopSide(SideNum).Branch(BranchNum).Name);
                                            ShowContinueError(state,
                                                    "This branch should (probably) be ACTIVE but has control type PASSIVE");
                                        } else if (SELECT_CASE_var == DataBranchAirLoopPlant::ControlTypeEnum::SeriesActive) {
                                            // do nothing, should be okay. (? don't really understand SeriesActive though)
                                        } else if (SELECT_CASE_var == DataBranchAirLoopPlant::ControlTypeEnum::Bypass) {
                                            ShowWarningError(state,
                                                    "Found potential problem with Control Type for Branch named: " +
                                                    state.dataPlnt->PlantLoop(LoopNum).LoopSide(SideNum).Branch(BranchNum).Name);
                                            ShowContinueError(state,
                                                    "This branch should (probably) be ACTIVE but has control type Bypass");
                                        }
                                    }
                                } // should be active
                            }     // comp num loop
                        }         // demand side

                    } // splitter outlet nodes

                    // check to see if bypass exists in demand side. If not warn error of possible flow problems
                    if (!state.dataPlnt->PlantLoop(LoopNum).LoopSide(SideNum).BypassExists) {
                        if (SideNum == DemandSide) {
                            ShowWarningError(state, "There is no BYPASS component in the demand-side of PlantLoop =" +
                                             state.dataPlnt->PlantLoop(LoopNum).Name);
                            ShowContinueError(state,
                                    "You may be able to fix the fatal error above by adding a demand-side BYPASS PIPE.");
                        }
                    }
                } // loop sides
            }     // plant loops
        }

        void InitOneTimePlantSizingInfo(EnergyPlusData &state, int const LoopNum) // loop being initialized for sizing
        {

            // SUBROUTINE INFORMATION:
            //       AUTHOR         Brent Griffith
            //       DATE WRITTEN   April 2011
            //       MODIFIED       na
            //       RE-ENGINEERED  na

            // PURPOSE OF THIS SUBROUTINE:
            // one time init what can be set up related to plant sizing data structure.

            // Using/Aliasing
            using DataSizing::PlantSizingData;

            // SUBROUTINE LOCAL VARIABLE DECLARATIONS:
            int PlantSizNum(0); // index of Plant Sizing data for this loop

            if (state.dataPlnt->PlantLoop(LoopNum).PlantSizNum == 0) {
                if (state.dataSize->NumPltSizInput > 0) {
                    PlantSizNum = UtilityRoutines::FindItemInList(state.dataPlnt->PlantLoop(LoopNum).Name, state.dataSize->PlantSizData,
                                                                  &PlantSizingData::PlantLoopName);
                    if (PlantSizNum > 0) {
                        state.dataPlnt->PlantLoop(LoopNum).PlantSizNum = PlantSizNum;
                    }
                }
            }
        }

        void SizePlantLoop(EnergyPlusData &state, int const LoopNum, // Supply side loop being simulated
                           bool const OkayToFinish) {

            // SUBROUTINE INFORMATION:
            //       AUTHOR         Fred Buhl
            //       DATE WRITTEN   December 2001
            //       MODIFIED       na
            //       RE-ENGINEERED  na

            // PURPOSE OF THIS SUBROUTINE:
            // This subroutine is for sizing the supply side of Plant Loops for which loop flow rates
            // have not been specified in the input.

            // METHODOLOGY EMPLOYED:
            // Obtains volumetric flow rate data from the PlantSizData array..

            // Using/Aliasing
            using namespace DataSizing;
            using FluidProperties::GetDensityGlycol;
            ;

            // Locals
            bool localInitLoopEquip(true);

            // SUBROUTINE PARAMETER DEFINITIONS:
            static std::string const RoutineName("SizePlantLoop");

            // SUBROUTINE LOCAL VARIABLE DECLARATIONS:
            int PlantSizNum(0);      // index of Plant Sizing data for this loop
            int BranchNum;           // DO loop counter for cycling through branches on a demand side loop
            int CompNum;             // DO loop counter for cycling through components on a demand side loop
            int SupNodeNum;          // component inlet water node number
            int WaterCompNum;        // DO loop counter for cycling through all the components that demand water
            bool ErrorsFound(false); // If errors detected in input
            Real64 LoopSizFac(0.0);
            Real64 AvLoopSizFac;
            Real64 PlantSizFac(1.0);
            Real64 MaxSizFac(0.0);
            Real64 BranchSizFac;
            Real64 NumBrSizFac(0.0);
            Real64 FluidDensity(0.0); // local value from glycol routine
            bool Finalize(OkayToFinish);

            if (state.dataPlnt->PlantLoop(LoopNum).PlantSizNum > 0) {
                PlantSizNum = state.dataPlnt->PlantLoop(LoopNum).PlantSizNum;
                // PlantSizData(PlantSizNum)%DesVolFlowRate = 0.0D0 ! DSU2
            } else {
                if (state.dataSize->NumPltSizInput > 0) {
                    PlantSizNum = UtilityRoutines::FindItemInList(state.dataPlnt->PlantLoop(LoopNum).Name, state.dataSize->PlantSizData,
                                                                  &PlantSizingData::PlantLoopName);
                }
            }
            state.dataPlnt->PlantLoop(LoopNum).PlantSizNum = PlantSizNum;
            // calculate a loop sizing factor and a branch sizing factor. Note that components without a sizing factor
            // are assigned sizing factors of zero in this calculation
            if (PlantSizNum > 0) {
                if (state.dataPlantMgr->GetCompSizFac) {
                    for (BranchNum = 1;
                         BranchNum <= state.dataPlnt->PlantLoop(LoopNum).LoopSide(SupplySide).TotalBranches; ++BranchNum) {
                        BranchSizFac = 0.0;
                        state.dataPlnt->PlantLoop(LoopNum).LoopSide(SupplySide).Branch(BranchNum).PumpSizFac = 1.0;
                        if (state.dataPlnt->PlantLoop(LoopNum).LoopSide(SupplySide).NodeNumIn ==
                            state.dataPlnt->PlantLoop(LoopNum).LoopSide(SupplySide).Branch(BranchNum).NodeNumIn)
                            continue;
                        if (state.dataPlnt->PlantLoop(LoopNum).LoopSide(SupplySide).NodeNumOut ==
                            state.dataPlnt->PlantLoop(LoopNum).LoopSide(SupplySide).Branch(BranchNum).NodeNumOut)
                            continue;
                        for (CompNum = 1; CompNum <= state.dataPlnt->PlantLoop(LoopNum).LoopSide(SupplySide).Branch(
                                BranchNum).TotalComponents; ++CompNum) {
                            state.dataPlnt->PlantLoop(LoopNum).LoopSide(SupplySide).Branch(BranchNum).Comp(CompNum).simulate(state, true, localInitLoopEquip, state.dataPlantMgr->GetCompSizFac);
                            BranchSizFac = max(BranchSizFac,
                                               state.dataPlnt->PlantLoop(LoopNum).LoopSide(SupplySide).Branch(BranchNum).Comp(
                                                       CompNum).SizFac);
                        }
                        LoopSizFac += BranchSizFac;
                        MaxSizFac = max(MaxSizFac, BranchSizFac);
                        if (BranchSizFac > 0.0) {
                            state.dataPlnt->PlantLoop(LoopNum).LoopSide(SupplySide).Branch(BranchNum).PumpSizFac = BranchSizFac;
                            ++NumBrSizFac;
                        }
                    }
                    AvLoopSizFac = LoopSizFac / max(1.0, NumBrSizFac);

                    if (AvLoopSizFac > 0.0 && AvLoopSizFac < 1.0) {
                        PlantSizFac = LoopSizFac;
                    } else if (AvLoopSizFac > 1.0) {
                        PlantSizFac = MaxSizFac;
                    } else {
                        PlantSizFac = 1.0;
                    }
                    // store the sizing factor now, for later reuse,
                    state.dataSize->PlantSizData(PlantSizNum).PlantSizFac = PlantSizFac;
                    // might deprecate this next bit in favor of simpler storage in PlantSizData structure
                    for (BranchNum = 1;
                         BranchNum <= state.dataPlnt->PlantLoop(LoopNum).LoopSide(SupplySide).TotalBranches; ++BranchNum) {
                        if (state.dataPlnt->PlantLoop(LoopNum).LoopSide(SupplySide).NodeNumIn ==
                            state.dataPlnt->PlantLoop(LoopNum).LoopSide(SupplySide).Branch(BranchNum).NodeNumIn) {
                            state.dataPlnt->PlantLoop(LoopNum).LoopSide(SupplySide).Branch(BranchNum).PumpSizFac = PlantSizFac;
                        }
                        if (state.dataPlnt->PlantLoop(LoopNum).LoopSide(SupplySide).NodeNumOut ==
                            state.dataPlnt->PlantLoop(LoopNum).LoopSide(SupplySide).Branch(BranchNum).NodeNumOut) {
                            state.dataPlnt->PlantLoop(LoopNum).LoopSide(SupplySide).Branch(BranchNum).PumpSizFac = PlantSizFac;
                        }
                    }

                } else {
                    // fill PlantSizFac from data structure
//                    for (BranchNum = 1;
//                         BranchNum <= PlantLoop(LoopNum).LoopSide(SupplySide).TotalBranches; ++BranchNum) {
//                        if (PlantLoop(LoopNum).LoopSide(SupplySide).NodeNumIn ==
//                            PlantLoop(LoopNum).LoopSide(SupplySide).Branch(BranchNum).NodeNumIn) {
//                            break;
//                        }
//                    }
                }

                // sum up contributions from CompDesWaterFlow, demand side size request (non-coincident)
                state.dataSize->PlantSizData(PlantSizNum).DesVolFlowRate = 0.0; // init for summation
                for (BranchNum = 1; BranchNum <= state.dataPlnt->PlantLoop(LoopNum).LoopSide(DemandSide).TotalBranches; ++BranchNum) {
                    for (CompNum = 1; CompNum <= state.dataPlnt->PlantLoop(LoopNum).LoopSide(DemandSide).Branch(
                            BranchNum).TotalComponents; ++CompNum) {
                        SupNodeNum = state.dataPlnt->PlantLoop(LoopNum).LoopSide(DemandSide).Branch(BranchNum).Comp(CompNum).NodeNumIn;
                        for (WaterCompNum = 1; WaterCompNum <= state.dataSize->SaveNumPlantComps; ++WaterCompNum) {
                            if (SupNodeNum == state.dataSize->CompDesWaterFlow(WaterCompNum).SupNode) {
                                state.dataSize->PlantSizData(PlantSizNum).DesVolFlowRate += state.dataSize->CompDesWaterFlow(
                                        WaterCompNum).DesVolFlowRate;
                            }
                        }
                    }
                }

                if (!state.dataPlnt->PlantLoop(LoopNum).MaxVolFlowRateWasAutoSized && (state.dataPlnt->PlantLoop(LoopNum).MaxVolFlowRate > 0.0)) {
                    // if the user puts in a large throwaway value for hard max plant loop size, they may not want this affecting anything else.
                    //  but if they put in a smaller value, then it should cap the design size, so use hard value if it is smaller than non-coincident
                    //  result
                    state.dataSize->PlantSizData(PlantSizNum).DesVolFlowRate = std::min(state.dataSize->PlantSizData(PlantSizNum).DesVolFlowRate,
                                                                        state.dataPlnt->PlantLoop(LoopNum).MaxVolFlowRate);
                }
            }

            if (state.dataPlnt->PlantLoop(LoopNum).MaxVolFlowRateWasAutoSized) {

                if ((PlantSizNum > 0)) {

                    if (state.dataSize->PlantSizData(PlantSizNum).DesVolFlowRate >= SmallWaterVolFlow) {
                        state.dataPlnt->PlantLoop(LoopNum).MaxVolFlowRate =
                                state.dataSize->PlantSizData(PlantSizNum).DesVolFlowRate * state.dataSize->PlantSizData(PlantSizNum).PlantSizFac;
                    } else {
                        state.dataPlnt->PlantLoop(LoopNum).MaxVolFlowRate = 0.0;
                        if (state.dataPlnt->PlantFinalSizesOkayToReport) {
                            ShowWarningError(
                                state,
                                format("SizePlantLoop: Calculated Plant Sizing Design Volume Flow Rate=[{:.2R}] is too small. Set to 0.0",
                                       state.dataSize->PlantSizData(PlantSizNum).DesVolFlowRate));
                            ShowContinueError(state, "..occurs for PlantLoop=" + state.dataPlnt->PlantLoop(LoopNum).Name);
                        }
                    }
                    if (Finalize) {
                        if (state.dataPlnt->PlantFinalSizesOkayToReport) {
                            if (state.dataPlnt->PlantLoop(LoopNum).TypeOfLoop == LoopType::Plant) {
                                BaseSizer::reportSizerOutput(state,
                                        "PlantLoop", state.dataPlnt->PlantLoop(LoopNum).Name, "Maximum Loop Flow Rate [m3/s]",
                                        state.dataPlnt->PlantLoop(LoopNum).MaxVolFlowRate);
                            } else if (state.dataPlnt->PlantLoop(LoopNum).TypeOfLoop == LoopType::Condenser) {
                                BaseSizer::reportSizerOutput(state,
                                        "CondenserLoop", state.dataPlnt->PlantLoop(LoopNum).Name, "Maximum Loop Flow Rate [m3/s]",
                                        state.dataPlnt->PlantLoop(LoopNum).MaxVolFlowRate);
                            }
                        }
                        if (state.dataPlnt->PlantFirstSizesOkayToReport) {
                            if (state.dataPlnt->PlantLoop(LoopNum).TypeOfLoop == LoopType::Plant) {
                                BaseSizer::reportSizerOutput(state,
                                        "PlantLoop", state.dataPlnt->PlantLoop(LoopNum).Name, "Initial Maximum Loop Flow Rate [m3/s]",
                                        state.dataPlnt->PlantLoop(LoopNum).MaxVolFlowRate);
                            } else if (state.dataPlnt->PlantLoop(LoopNum).TypeOfLoop == LoopType::Condenser) {
                                BaseSizer::reportSizerOutput(state,
                                        "CondenserLoop", state.dataPlnt->PlantLoop(LoopNum).Name,
                                        "Initial Maximum Loop Flow Rate [m3/s]", state.dataPlnt->PlantLoop(LoopNum).MaxVolFlowRate);
                            }
                        }
                    }

                } else {
                    if (state.dataPlnt->PlantFirstSizesOkayToFinalize) {
                        ShowFatalError(state, "Autosizing of plant loop requires a loop Sizing:Plant object");
                        ShowContinueError(state, "Occurs in PlantLoop object=" + state.dataPlnt->PlantLoop(LoopNum).Name);
                        ErrorsFound = true;
                    }
                }
            }

            // Small loop mass no longer introduces instability. Checks and warnings removed by SJR 20 July 2007.
            if (state.dataPlnt->PlantLoop(LoopNum).VolumeWasAutoSized) {
                // There is no stability requirement (mass can be zero), autosizing is based on loop circulation time.
                // Note this calculation also appears in PlantManager::ResizePlantLoopLevelSizes and SizingAnalysisObjects::ResolveDesignFlowRate
                state.dataPlnt->PlantLoop(LoopNum).Volume =
                        state.dataPlnt->PlantLoop(LoopNum).MaxVolFlowRate * state.dataPlnt->PlantLoop(LoopNum).CirculationTime * 60.0;
                if (state.dataPlnt->PlantFinalSizesOkayToReport) {
                    if (state.dataPlnt->PlantLoop(LoopNum).TypeOfLoop == LoopType::Plant) {
                        // condenser loop vs plant loop breakout needed.
                        BaseSizer::reportSizerOutput(state, "PlantLoop", state.dataPlnt->PlantLoop(LoopNum).Name, "Plant Loop Volume [m3]",
                                           state.dataPlnt->PlantLoop(LoopNum).Volume);
                    } else if (state.dataPlnt->PlantLoop(LoopNum).TypeOfLoop == LoopType::Condenser) {
                        BaseSizer::reportSizerOutput(state, "CondenserLoop", state.dataPlnt->PlantLoop(LoopNum).Name, "Condenser Loop Volume [m3]",
                                           state.dataPlnt->PlantLoop(LoopNum).Volume);
                    }
                }
                if (state.dataPlnt->PlantFirstSizesOkayToReport) {
                    if (state.dataPlnt->PlantLoop(LoopNum).TypeOfLoop == LoopType::Plant) {
                        // condenser loop vs plant loop breakout needed.
                        BaseSizer::reportSizerOutput(state, "PlantLoop", state.dataPlnt->PlantLoop(LoopNum).Name, "Initial Plant Loop Volume [m3]",
                                           state.dataPlnt->PlantLoop(LoopNum).Volume);
                    } else if (state.dataPlnt->PlantLoop(LoopNum).TypeOfLoop == LoopType::Condenser) {
                        BaseSizer::reportSizerOutput(state, "CondenserLoop", state.dataPlnt->PlantLoop(LoopNum).Name,
                                           "Initial Condenser Loop Volume [m3]", state.dataPlnt->PlantLoop(LoopNum).Volume);
                    }
                }
            }

            // should now have plant volume, calculate plant volume's mass for fluid type
            if (state.dataPlnt->PlantLoop(LoopNum).FluidType == DataLoopNode::NodeFluidType::Water) {
                FluidDensity = GetDensityGlycol(state, state.dataPlnt->PlantLoop(LoopNum).FluidName, DataGlobalConstants::InitConvTemp,
                                                state.dataPlnt->PlantLoop(LoopNum).FluidIndex, RoutineName);
            } else if (state.dataPlnt->PlantLoop(LoopNum).FluidType == DataLoopNode::NodeFluidType::Steam) {
                FluidDensity = GetSatDensityRefrig(state, fluidNameSteam, 100.0, 1.0, state.dataPlnt->PlantLoop(LoopNum).FluidIndex,
                                                   RoutineName);
            } else {
                assert(false);
            }

            state.dataPlnt->PlantLoop(LoopNum).Mass = state.dataPlnt->PlantLoop(LoopNum).Volume * FluidDensity;

            state.dataPlnt->PlantLoop(LoopNum).MaxMassFlowRate = state.dataPlnt->PlantLoop(LoopNum).MaxVolFlowRate * FluidDensity;
            state.dataPlnt->PlantLoop(LoopNum).MinMassFlowRate = state.dataPlnt->PlantLoop(LoopNum).MinVolFlowRate * FluidDensity;

            if (ErrorsFound) {
                ShowFatalError(state, "Preceding sizing errors cause program termination");
            }
        }

        void ResizePlantLoopLevelSizes(EnergyPlusData &state, int const LoopNum // Supply side loop being simulated
        ) {

            // SUBROUTINE INFORMATION:
            //       AUTHOR         Brent Griffith
            //       DATE WRITTEN   Jan 2015
            //       MODIFIED       na
            //       RE-ENGINEERED  na

            // PURPOSE OF THIS SUBROUTINE:
            // This subroutine is for redon the sizing of plant loops to support HVAC Sizing Simulation

            // METHODOLOGY EMPLOYED:
            // Obtains volumetric flow rate data from the PlantSizData array..

            // Using/Aliasing
            using namespace DataSizing;
            using FluidProperties::GetDensityGlycol;

            // SUBROUTINE PARAMETER DEFINITIONS:
            static std::string const RoutineName("ResizePlantLoop");

            // SUBROUTINE LOCAL VARIABLE DECLARATIONS:
            int PlantSizNum(0);      // index of Plant Sizing data for this loop
            int BranchNum;           // DO loop counter for cycling through branches on a demand side loop
            int CompNum;             // DO loop counter for cycling through components on a demand side loop
            int SupNodeNum;          // component inlet water node number
            int WaterCompNum;        // DO loop counter for cycling through all the components that demand water
            bool ErrorsFound(false); // If errors detected in input

            Real64 FluidDensity(0.0); // local value from glycol routine

            Real64 PlantSizeFac = 0.0;

            PlantSizNum = state.dataPlnt->PlantLoop(LoopNum).PlantSizNum;

            // fill PlantSizFac from data structure
            for (BranchNum = 1; BranchNum <= state.dataPlnt->PlantLoop(LoopNum).LoopSide(SupplySide).TotalBranches; ++BranchNum) {
                if (state.dataPlnt->PlantLoop(LoopNum).LoopSide(SupplySide).NodeNumIn ==
                    state.dataPlnt->PlantLoop(LoopNum).LoopSide(SupplySide).Branch(BranchNum).NodeNumIn) {
                    PlantSizeFac = state.dataPlnt->PlantLoop(LoopNum).LoopSide(SupplySide).Branch(BranchNum).PumpSizFac;
                    break;
                }
            }
            if (state.dataSize->PlantSizData(PlantSizNum).ConcurrenceOption == NonCoincident) {
                // we can have plant loops that are non-coincident along with some that are coincident
                // so refresh sum of registered flows (they may have changed)

                state.dataSize->PlantSizData(PlantSizNum).DesVolFlowRate = 0.0; // init for summation
                for (BranchNum = 1; BranchNum <= state.dataPlnt->PlantLoop(LoopNum).LoopSide(DemandSide).TotalBranches; ++BranchNum) {
                    for (CompNum = 1; CompNum <= state.dataPlnt->PlantLoop(LoopNum).LoopSide(DemandSide).Branch(
                            BranchNum).TotalComponents; ++CompNum) {
                        SupNodeNum = state.dataPlnt->PlantLoop(LoopNum).LoopSide(DemandSide).Branch(BranchNum).Comp(CompNum).NodeNumIn;
                        for (WaterCompNum = 1; WaterCompNum <= state.dataSize->SaveNumPlantComps; ++WaterCompNum) {
                            if (SupNodeNum == state.dataSize->CompDesWaterFlow(WaterCompNum).SupNode) {
                                state.dataSize->PlantSizData(PlantSizNum).DesVolFlowRate += state.dataSize->CompDesWaterFlow(
                                        WaterCompNum).DesVolFlowRate;
                            }
                        }
                    }
                }
            }

            if (state.dataPlnt->PlantLoop(LoopNum).MaxVolFlowRateWasAutoSized) {

                if ((PlantSizNum > 0)) {

                    if (state.dataSize->PlantSizData(PlantSizNum).DesVolFlowRate >= SmallWaterVolFlow) {
                        state.dataPlnt->PlantLoop(LoopNum).MaxVolFlowRate = state.dataSize->PlantSizData(PlantSizNum).DesVolFlowRate * PlantSizeFac;
                    } else {
                        state.dataPlnt->PlantLoop(LoopNum).MaxVolFlowRate = 0.0;
                        if (state.dataPlnt->PlantFinalSizesOkayToReport) {
                            ShowWarningError(
                                state,
                                format("SizePlantLoop: Calculated Plant Sizing Design Volume Flow Rate=[{:.2R}] is too small. Set to 0.0",
                                       state.dataSize->PlantSizData(PlantSizNum).DesVolFlowRate));
                            ShowContinueError(state, "..occurs for PlantLoop=" + state.dataPlnt->PlantLoop(LoopNum).Name);
                        }
                    }
                    if (state.dataPlnt->PlantFinalSizesOkayToReport) {
                        if (state.dataPlnt->PlantLoop(LoopNum).TypeOfLoop == LoopType::Plant) {
                            BaseSizer::reportSizerOutput(state, "PlantLoop", state.dataPlnt->PlantLoop(LoopNum).Name, "Maximum Loop Flow Rate [m3/s]",
                                               state.dataPlnt->PlantLoop(LoopNum).MaxVolFlowRate);
                        } else if (state.dataPlnt->PlantLoop(LoopNum).TypeOfLoop == LoopType::Condenser) {
                            BaseSizer::reportSizerOutput(state,
                                    "CondenserLoop", state.dataPlnt->PlantLoop(LoopNum).Name, "Maximum Loop Flow Rate [m3/s]",
                                    state.dataPlnt->PlantLoop(LoopNum).MaxVolFlowRate);
                        }
                    }
                }
            }

            // Small loop mass no longer introduces instability. Checks and warnings removed by SJR 20 July 2007.
            if (state.dataPlnt->PlantLoop(LoopNum).VolumeWasAutoSized) {
                // There is no stability requirement (mass can be zero), autosizing is based on loop circulation time.
                // Note this calculation also appears in PlantManager::SizePlantLoop and SizingAnalysisObjects::ResolveDesignFlowRate
                state.dataPlnt->PlantLoop(LoopNum).Volume =
                        state.dataPlnt->PlantLoop(LoopNum).MaxVolFlowRate * state.dataPlnt->PlantLoop(LoopNum).CirculationTime * 60.0;
                if (state.dataPlnt->PlantLoop(LoopNum).TypeOfLoop == LoopType::Plant) {
                    // condenser loop vs plant loop breakout needed.
                    BaseSizer::reportSizerOutput(state, "PlantLoop", state.dataPlnt->PlantLoop(LoopNum).Name, "Plant Loop Volume [m3]",
                                       state.dataPlnt->PlantLoop(LoopNum).Volume);
                } else if (state.dataPlnt->PlantLoop(LoopNum).TypeOfLoop == LoopType::Condenser) {
                    BaseSizer::reportSizerOutput(state, "CondenserLoop", state.dataPlnt->PlantLoop(LoopNum).Name, "Condenser Loop Volume [m3]",
                                       state.dataPlnt->PlantLoop(LoopNum).Volume);
                }
            }

            // should now have plant volume, calculate plant volume's mass for fluid type
            if (state.dataPlnt->PlantLoop(LoopNum).FluidType == DataLoopNode::NodeFluidType::Water) {
                FluidDensity = GetDensityGlycol(state, state.dataPlnt->PlantLoop(LoopNum).FluidName, DataGlobalConstants::InitConvTemp,
                                                state.dataPlnt->PlantLoop(LoopNum).FluidIndex, RoutineName);
            } else if (state.dataPlnt->PlantLoop(LoopNum).FluidType == DataLoopNode::NodeFluidType::Steam) {
                FluidDensity = GetSatDensityRefrig(state, fluidNameSteam, 100.0, 1.0, state.dataPlnt->PlantLoop(LoopNum).FluidIndex,
                                                   RoutineName);
            } else {
                assert(false);
            }

            state.dataPlnt->PlantLoop(LoopNum).Mass = state.dataPlnt->PlantLoop(LoopNum).Volume * FluidDensity;

            state.dataPlnt->PlantLoop(LoopNum).MaxMassFlowRate = state.dataPlnt->PlantLoop(LoopNum).MaxVolFlowRate * FluidDensity;
            state.dataPlnt->PlantLoop(LoopNum).MinMassFlowRate = state.dataPlnt->PlantLoop(LoopNum).MinVolFlowRate * FluidDensity;

            if (ErrorsFound) {
                ShowFatalError(state, "Preceding sizing errors cause program termination");
            }
        }

        void SetupInitialPlantCallingOrder(EnergyPlusData &state) {

            // SUBROUTINE INFORMATION:
            //       AUTHOR         Brent Griffith
            //       DATE WRITTEN   Feb 2010
            //       MODIFIED       na
            //       RE-ENGINEERED  na

            // PURPOSE OF THIS SUBROUTINE:
            // setup the order that plant loops are to be called

            // METHODOLOGY EMPLOYED:
            // simple rule-based allocation of which order to call the half loops
            //  initially just mimicing historical practice until a better set of rules is
            // developed
            // 1.  first call all plant demand sides
            // 2.  second call all plant supply sides
            // 3.  third call all condenser demand sides
            // 4.  fourth call all condenser supply sides

            // SUBROUTINE LOCAL VARIABLE DECLARATIONS:
            int OrderIndex; // local
            int I;          // local loop

            state.dataPlnt->TotNumHalfLoops = 2 * state.dataPlnt->TotNumLoops;

            if (state.dataPlnt->TotNumHalfLoops <= 0) return;

            // first allocate to total number of plant half loops

            if (!allocated(state.dataPlnt->PlantCallingOrderInfo)) state.dataPlnt->PlantCallingOrderInfo.allocate(state.dataPlnt->TotNumHalfLoops);

            // set plant loop demand sides
            for (I = 1; I <= NumPlantLoops; ++I) {
                state.dataPlnt->PlantCallingOrderInfo(I).LoopIndex = I;
                state.dataPlnt->PlantCallingOrderInfo(I).LoopSide = DemandSide;
            }

            // set plant loop supply sides
            for (I = 1; I <= NumPlantLoops; ++I) {
                OrderIndex = I + NumPlantLoops;
                state.dataPlnt->PlantCallingOrderInfo(OrderIndex).LoopIndex = I;
                state.dataPlnt->PlantCallingOrderInfo(OrderIndex).LoopSide = SupplySide;
            }

            // set condenser Loop demand sides
            for (I = 1; I <= NumCondLoops; ++I) {
                OrderIndex = 2 * NumPlantLoops + I;
                state.dataPlnt->PlantCallingOrderInfo(OrderIndex).LoopIndex = NumPlantLoops + I;
                state.dataPlnt->PlantCallingOrderInfo(OrderIndex).LoopSide = DemandSide;
            }

            // set condenser Loop supply sides
            for (I = 1; I <= NumCondLoops; ++I) {
                OrderIndex = 2 * NumPlantLoops + NumCondLoops + I;
                state.dataPlnt->PlantCallingOrderInfo(OrderIndex).LoopIndex = NumPlantLoops + I;
                state.dataPlnt->PlantCallingOrderInfo(OrderIndex).LoopSide = SupplySide;
            }

        }

        void RevisePlantCallingOrder(EnergyPlusData &state) {

            // SUBROUTINE INFORMATION:
            //       AUTHOR         Brent Griffith
            //       DATE WRITTEN   april 2011
            //       MODIFIED       na
            //       RE-ENGINEERED  na

            // PURPOSE OF THIS SUBROUTINE:
            // setup the order that plant loops are to be called

            // METHODOLOGY EMPLOYED:
            // simple rule-based allocation of which order to call the half loops
            // Examine for interconnected components and rearrange to impose the following rules

            // Using/Aliasing
            using PlantUtilities::ShiftPlantLoopSideCallingOrder;

            // SUBROUTINE LOCAL VARIABLE DECLARATIONS:
            int HalfLoopNum;
            int LoopNum;
            int LoopSideNum;
            int OtherLoopNum;
            int OtherLoopSideNum;
            static int OtherLoopCallingIndex(0);
            static int OtherLoopDemandSideCallingIndex(0);
            static int NewOtherDemandSideCallingIndex(0);
            static int newCallingIndex(0);
            bool thisLoopPutsDemandOnAnother;
            int ConnctNum;

            for (HalfLoopNum = 1; HalfLoopNum <= state.dataPlnt->TotNumHalfLoops; ++HalfLoopNum) {

                LoopNum = state.dataPlnt->PlantCallingOrderInfo(HalfLoopNum).LoopIndex;
                LoopSideNum = state.dataPlnt->PlantCallingOrderInfo(HalfLoopNum).LoopSide;

                if (allocated(state.dataPlnt->PlantLoop(LoopNum).LoopSide(LoopSideNum).Connected)) {
                    for (ConnctNum = 1;
                         ConnctNum <= isize(state.dataPlnt->PlantLoop(LoopNum).LoopSide(LoopSideNum).Connected); ++ConnctNum) {
                        OtherLoopNum = state.dataPlnt->PlantLoop(LoopNum).LoopSide(LoopSideNum).Connected(ConnctNum).LoopNum;
                        OtherLoopSideNum = state.dataPlnt->PlantLoop(LoopNum).LoopSide(LoopSideNum).Connected(ConnctNum).LoopSideNum;
                        OtherLoopCallingIndex = FindLoopSideInCallingOrder(state, OtherLoopNum, OtherLoopSideNum);

                        thisLoopPutsDemandOnAnother = state.dataPlnt->PlantLoop(LoopNum).LoopSide(LoopSideNum).Connected(
                                ConnctNum).LoopDemandsOnRemote;
                        if (thisLoopPutsDemandOnAnother) {             // make sure this loop side is called before the other loop side
                            if (OtherLoopCallingIndex < HalfLoopNum) { // rearrange
                                newCallingIndex = min(HalfLoopNum + 1, state.dataPlnt->TotNumHalfLoops);
                                ShiftPlantLoopSideCallingOrder(state,  OtherLoopCallingIndex, newCallingIndex);
                            }

                        } else {                                       // make sure the other is called before this one
                            if (OtherLoopCallingIndex > HalfLoopNum) { // rearrange
                                newCallingIndex = max(HalfLoopNum, 1);

                                if (OtherLoopSideNum ==
                                    SupplySide) { // if this is a supplyside, don't push it before its own demand side
                                    OtherLoopDemandSideCallingIndex = FindLoopSideInCallingOrder(state, OtherLoopNum,
                                                                                                 DemandSide);
                                    if (OtherLoopDemandSideCallingIndex <
                                        HalfLoopNum) {                             // good to go
                                        newCallingIndex = min(OtherLoopDemandSideCallingIndex + 1,
                                                              state.dataPlnt->TotNumHalfLoops); // put it right after its demand side
                                        ShiftPlantLoopSideCallingOrder(state,  OtherLoopCallingIndex, newCallingIndex);
                                    } else { // move both sides of other loop before this, keeping demand side in front
                                        NewOtherDemandSideCallingIndex = max(HalfLoopNum, 1);
                                        ShiftPlantLoopSideCallingOrder(state,  OtherLoopDemandSideCallingIndex,
                                                                       NewOtherDemandSideCallingIndex);
                                        // get fresh pointer after it has changed in previous call
                                        OtherLoopCallingIndex = FindLoopSideInCallingOrder(state, OtherLoopNum,
                                                                                           OtherLoopSideNum);
                                        newCallingIndex = NewOtherDemandSideCallingIndex + 1;
                                        ShiftPlantLoopSideCallingOrder(state,  OtherLoopCallingIndex, newCallingIndex);
                                    }
                                } else {
                                    ShiftPlantLoopSideCallingOrder(state,  OtherLoopCallingIndex, newCallingIndex);
                                }
                            }
                        }
                    }
                }
            }
        }

        int FindLoopSideInCallingOrder(EnergyPlusData &state, int const LoopNum, int const LoopSide) {

            // FUNCTION INFORMATION:
            //       AUTHOR         B. Griffith
            //       DATE WRITTEN   April 2011
            //       MODIFIED       na
            //       RE-ENGINEERED  na

            // PURPOSE OF THIS FUNCTION:
            // locate loop and loop side in calling order structure

            // METHODOLOGY EMPLOYED:
            // returns integer "pointer" index to calling order structure

            // REFERENCES:
            // na

            // USE STATEMENTS:
            // na

            // Return value
            int CallingIndex;

            // Locals
            // FUNCTION ARGUMENT DEFINITIONS:

            // FUNCTION PARAMETER DEFINITIONS:
            // na

            // INTERFACE BLOCK SPECIFICATIONS:
            // na

            // DERIVED TYPE DEFINITIONS:
            // na

            // FUNCTION LOCAL VARIABLE DECLARATIONS:
            int HalfLoopNum;

            CallingIndex = 0;

            for (HalfLoopNum = 1; HalfLoopNum <= state.dataPlnt->TotNumHalfLoops; ++HalfLoopNum) {
                if ((LoopNum == state.dataPlnt->PlantCallingOrderInfo(HalfLoopNum).LoopIndex) &&
                    (LoopSide == state.dataPlnt->PlantCallingOrderInfo(HalfLoopNum).LoopSide)) {

                    CallingIndex = HalfLoopNum;
                }
            }
            return CallingIndex;
        }

        void SetupBranchControlTypes(EnergyPlusData &state) {

            // SUBROUTINE INFORMATION:
            //       AUTHOR         Brent Griffith
            //       DATE WRITTEN   March 2010
            //       MODIFIED       na
            //       RE-ENGINEERED  na

            // PURPOSE OF THIS SUBROUTINE:
            // set the control types on plant branches using heuristics.
            //  Trying to obsolete branch control type  input

            // METHODOLOGY EMPLOYED:
            // set component control types based on component type
            //  process branches and set branch level control types based on the type of components on them
            //  Rules applied
            //   - Most component models are active
            //   - Pipes are passive unless located between splitter/mixers when assumed to be bypass
            //   - A branch with multiple active components becomes SeriesActive and so do its components

            // SUBROUTINE LOCAL VARIABLE DECLARATIONS:
            int LoopCtr;
            int LoopSideCtr;
            int BranchCtr;
            int CompCtr;
            bool BranchIsInSplitterMixer;
            DataBranchAirLoopPlant::ControlTypeEnum ComponentFlowCtrl;
            int ActiveCount;
            int BypassCount;
            int NumComponentsOnBranch;
            int NumCount;

            // first set component level control type (obsoletes one input in field set for Branch )
            if (allocated(state.dataPlnt->PlantLoop)) {
                NumCount = size(state.dataPlnt->PlantLoop);
            } else {
                NumCount = 0;
            }
            for (LoopCtr = 1; LoopCtr <= NumCount; ++LoopCtr) {
                for (LoopSideCtr = DemandSide; LoopSideCtr <= SupplySide; ++LoopSideCtr) {
                    for (BranchCtr = 1; BranchCtr <= state.dataPlnt->PlantLoop(LoopCtr).LoopSide(LoopSideCtr).TotalBranches; ++BranchCtr) {
                        BranchIsInSplitterMixer = false;
                        // test if this branch is inside a splitter/mixer
                        if (state.dataPlnt->PlantLoop(LoopCtr).LoopSide(LoopSideCtr).Splitter.Exists) {
                            if ((BranchCtr > 1) && (BranchCtr < state.dataPlnt->PlantLoop(LoopCtr).LoopSide(LoopSideCtr).TotalBranches)) {
                                BranchIsInSplitterMixer = true;
                            }
                        }

                        NumComponentsOnBranch = state.dataPlnt->PlantLoop(LoopCtr).LoopSide(LoopSideCtr).Branch(BranchCtr).TotalComponents;

                        for (CompCtr = 1; CompCtr <= isize(state.dataPlnt->PlantLoop(LoopCtr).LoopSide(LoopSideCtr).Branch(BranchCtr).Comp); ++CompCtr) {

                            auto &this_component(state.dataPlnt->PlantLoop(LoopCtr).LoopSide(LoopSideCtr).Branch(BranchCtr).Comp(CompCtr));

                            {
                                auto const SELECT_CASE_var(this_component.TypeOf_Num);

                                if (SELECT_CASE_var == TypeOf_Other) { //                             = -1
                                    this_component.FlowCtrl = DataBranchAirLoopPlant::ControlTypeEnum::Unknown;
                                    this_component.FlowPriority = LoopFlowStatus_Unknown;
                                    this_component.HowLoadServed = HowMet_Unknown;
                                } else if (SELECT_CASE_var == TypeOf_Boiler_Simple) { //         =  1
                                    this_component.FlowCtrl = DataBranchAirLoopPlant::ControlTypeEnum::Active;
                                    this_component.FlowPriority = LoopFlowStatus_TakesWhatGets;
                                    this_component.HowLoadServed = HowMet_ByNominalCapHiOutLimit;
                                } else if (SELECT_CASE_var == TypeOf_Boiler_Steam) { //                      =  2
                                    this_component.FlowCtrl = DataBranchAirLoopPlant::ControlTypeEnum::Active;
                                    this_component.FlowPriority = LoopFlowStatus_TakesWhatGets;
                                    this_component.HowLoadServed = HowMet_ByNominalCap;
                                } else if (SELECT_CASE_var == TypeOf_Chiller_Absorption) {  // = 3 ! older BLAST absorption chiller
                                    this_component.FlowCtrl = DataBranchAirLoopPlant::ControlTypeEnum::Active;
                                    if (LoopSideCtr == DemandSide) {
                                        this_component.FlowPriority = LoopFlowStatus_NeedyAndTurnsLoopOn;
                                        this_component.HowLoadServed = HowMet_NoneDemand;
                                    } else {
                                        this_component.FlowPriority = LoopFlowStatus_TakesWhatGets;
                                        this_component.HowLoadServed = HowMet_ByNominalCapLowOutLimit;
                                    }
                                } else if (SELECT_CASE_var == TypeOf_Chiller_Indirect_Absorption) { // = 4 ! revised absorption chiller
                                    this_component.FlowCtrl = DataBranchAirLoopPlant::ControlTypeEnum::Active;
                                    if (LoopSideCtr == DemandSide) {
                                        this_component.FlowPriority = LoopFlowStatus_NeedyAndTurnsLoopOn;
                                        this_component.HowLoadServed = HowMet_NoneDemand;
                                    } else {
                                        this_component.FlowPriority = LoopFlowStatus_TakesWhatGets;
                                        this_component.HowLoadServed = HowMet_ByNominalCapLowOutLimit;
                                    }
                                } else if (SELECT_CASE_var == TypeOf_Chiller_CombTurbine) { //           =  5
                                    this_component.FlowCtrl = DataBranchAirLoopPlant::ControlTypeEnum::Active;
                                    if (LoopSideCtr == DemandSide) {
                                        this_component.FlowPriority = LoopFlowStatus_NeedyAndTurnsLoopOn;
                                        this_component.HowLoadServed = HowMet_NoneDemand;
                                    } else {
                                        this_component.FlowPriority = LoopFlowStatus_TakesWhatGets;
                                        this_component.HowLoadServed = HowMet_ByNominalCapLowOutLimit;
                                    }
                                } else if (SELECT_CASE_var == TypeOf_Chiller_ConstCOP) { //                 =  6
                                    this_component.FlowCtrl = DataBranchAirLoopPlant::ControlTypeEnum::Active;

                                    if (LoopSideCtr == DemandSide) {
                                        this_component.FlowPriority = LoopFlowStatus_NeedyAndTurnsLoopOn;
                                        this_component.HowLoadServed = HowMet_NoneDemand;
                                    } else {
                                        this_component.FlowPriority = LoopFlowStatus_TakesWhatGets;
                                        this_component.HowLoadServed = HowMet_ByNominalCap;
                                    }
                                } else if (SELECT_CASE_var == TypeOf_Chiller_DFAbsorption) { //             =  7
                                    this_component.FlowCtrl = DataBranchAirLoopPlant::ControlTypeEnum::Active;
                                    if (LoopSideCtr == DemandSide) {
                                        this_component.FlowPriority = LoopFlowStatus_NeedyAndTurnsLoopOn;
                                        this_component.HowLoadServed = HowMet_NoneDemand;
                                    } else {
                                        this_component.FlowPriority = LoopFlowStatus_NeedyIfLoopOn;
                                        this_component.HowLoadServed = HowMet_ByNominalCapLowOutLimit;
                                    }
                                } else if (SELECT_CASE_var == TypeOf_Chiller_ExhFiredAbsorption) { //             =  76
                                    this_component.FlowCtrl = DataBranchAirLoopPlant::ControlTypeEnum::Active;
                                    if (LoopSideCtr == DemandSide) {
                                        this_component.FlowPriority = LoopFlowStatus_NeedyAndTurnsLoopOn;
                                        this_component.HowLoadServed = HowMet_NoneDemand;
                                    } else {
                                        this_component.FlowPriority = LoopFlowStatus_NeedyIfLoopOn;
                                        this_component.HowLoadServed = HowMet_ByNominalCapLowOutLimit;
                                    }
                                } else if (SELECT_CASE_var == TypeOf_Chiller_Electric) { //                 =  8
                                    this_component.FlowCtrl = DataBranchAirLoopPlant::ControlTypeEnum::Active;
                                    if (LoopSideCtr == DemandSide) {
                                        this_component.FlowPriority = LoopFlowStatus_NeedyAndTurnsLoopOn;
                                        this_component.HowLoadServed = HowMet_NoneDemand;
                                    } else {
                                        this_component.FlowPriority = LoopFlowStatus_TakesWhatGets;
                                        this_component.HowLoadServed = HowMet_ByNominalCapLowOutLimit;
                                    }
                                } else if (SELECT_CASE_var == TypeOf_Chiller_ElectricEIR) { //              =  9
                                    this_component.FlowCtrl = DataBranchAirLoopPlant::ControlTypeEnum::Active;
                                    if (LoopSideCtr == DemandSide) {
                                        this_component.FlowPriority = LoopFlowStatus_NeedyAndTurnsLoopOn;
                                        this_component.HowLoadServed = HowMet_NoneDemand;
                                    } else {
                                        this_component.FlowPriority = LoopFlowStatus_TakesWhatGets;
                                        this_component.HowLoadServed = HowMet_ByNominalCapLowOutLimit;
                                    }
                                } else if (SELECT_CASE_var == TypeOf_Chiller_ElectricReformEIR) { //        = 10
                                    this_component.FlowCtrl = DataBranchAirLoopPlant::ControlTypeEnum::Active;
                                    if (LoopSideCtr == DemandSide) {
                                        this_component.FlowPriority = LoopFlowStatus_NeedyAndTurnsLoopOn;
                                        this_component.HowLoadServed = HowMet_NoneDemand;
                                    } else {
                                        this_component.FlowPriority = LoopFlowStatus_TakesWhatGets;
                                        this_component.HowLoadServed = HowMet_ByNominalCapLowOutLimit;
                                    }
                                } else if (SELECT_CASE_var == TypeOf_Chiller_EngineDriven) { //             = 11
                                    this_component.FlowCtrl = DataBranchAirLoopPlant::ControlTypeEnum::Active;
                                    this_component.HowLoadServed = HowMet_ByNominalCapLowOutLimit;
                                    if (LoopSideCtr == DemandSide) {
                                        this_component.FlowPriority = LoopFlowStatus_NeedyAndTurnsLoopOn;
                                        this_component.HowLoadServed = HowMet_NoneDemand;
                                    } else {
                                        this_component.FlowPriority = LoopFlowStatus_TakesWhatGets;
                                        this_component.HowLoadServed = HowMet_ByNominalCapLowOutLimit;
                                    }
                                } else if (SELECT_CASE_var == TypeOf_CoolingTower_SingleSpd) { //           = 12
                                    this_component.FlowCtrl = DataBranchAirLoopPlant::ControlTypeEnum::Active;
                                    this_component.FlowPriority = LoopFlowStatus_TakesWhatGets;
                                    this_component.HowLoadServed = HowMet_ByNominalCap;
                                } else if (SELECT_CASE_var == TypeOf_CoolingTower_TwoSpd) { //              = 13
                                    this_component.FlowCtrl = DataBranchAirLoopPlant::ControlTypeEnum::Active;
                                    this_component.FlowPriority = LoopFlowStatus_TakesWhatGets;
                                    this_component.HowLoadServed = HowMet_ByNominalCap;
                                } else if (SELECT_CASE_var == TypeOf_CoolingTower_VarSpd) { //              = 14
                                    this_component.FlowCtrl = DataBranchAirLoopPlant::ControlTypeEnum::Active;
                                    this_component.FlowPriority = LoopFlowStatus_TakesWhatGets;
                                    this_component.HowLoadServed = HowMet_ByNominalCap;
                                } else if (SELECT_CASE_var == TypeOf_CoolingTower_VarSpdMerkel) { //              = 89
                                    this_component.FlowCtrl = DataBranchAirLoopPlant::ControlTypeEnum::Active;
                                    this_component.FlowPriority = LoopFlowStatus_TakesWhatGets;
                                    this_component.HowLoadServed = HowMet_ByNominalCap;
                                } else if (SELECT_CASE_var == TypeOf_Generator_FCExhaust) { //              = 15
                                    this_component.FlowCtrl = DataBranchAirLoopPlant::ControlTypeEnum::Active;
                                    this_component.FlowPriority = LoopFlowStatus_NeedyAndTurnsLoopOn;
                                    this_component.HowLoadServed = HowMet_PassiveCap;

                                } else if (SELECT_CASE_var == TypeOf_HeatPumpWtrHeaterPumped ||
                                           SELECT_CASE_var ==
                                           TypeOf_HeatPumpWtrHeaterWrapped) { //                = 16, 92
                                    this_component.FlowCtrl = DataBranchAirLoopPlant::ControlTypeEnum::Active;
                                    this_component.FlowPriority = LoopFlowStatus_TakesWhatGets;
                                    this_component.HowLoadServed = HowMet_PassiveCap;
                                } else if (SELECT_CASE_var == TypeOf_HPWaterEFCooling) { //                 = 17
                                    this_component.FlowCtrl = DataBranchAirLoopPlant::ControlTypeEnum::Active;
                                    if (LoopSideCtr == DemandSide) {
                                        this_component.FlowPriority = LoopFlowStatus_NeedyAndTurnsLoopOn;
                                        this_component.HowLoadServed = HowMet_NoneDemand;
                                    } else {
                                        this_component.FlowPriority = LoopFlowStatus_TakesWhatGets;
                                        this_component.HowLoadServed = HowMet_ByNominalCap;
                                    }

                                } else if (SELECT_CASE_var == TypeOf_HPWaterEFHeating) { //                 = 18
                                    this_component.FlowCtrl = DataBranchAirLoopPlant::ControlTypeEnum::Active;
                                    if (LoopSideCtr == DemandSide) {
                                        this_component.FlowPriority = LoopFlowStatus_NeedyAndTurnsLoopOn;
                                        this_component.HowLoadServed = HowMet_NoneDemand;
                                    } else {
                                        this_component.FlowPriority = LoopFlowStatus_TakesWhatGets;
                                        this_component.HowLoadServed = HowMet_ByNominalCap;
                                    }
                                } else if (SELECT_CASE_var == TypeOf_HPWaterPECooling) { //                 = 19
                                    this_component.FlowCtrl = DataBranchAirLoopPlant::ControlTypeEnum::Active;
                                    if (LoopSideCtr == DemandSide) {
                                        this_component.FlowPriority = LoopFlowStatus_NeedyAndTurnsLoopOn;
                                        this_component.HowLoadServed = HowMet_NoneDemand;
                                    } else {
                                        this_component.FlowPriority = LoopFlowStatus_NeedyIfLoopOn;
                                        this_component.HowLoadServed = HowMet_ByNominalCap;
                                    }
                                } else if (SELECT_CASE_var == TypeOf_HPWaterPEHeating) { //                 = 20
                                    this_component.FlowCtrl = DataBranchAirLoopPlant::ControlTypeEnum::Active;
                                    if (LoopSideCtr == DemandSide) {
                                        this_component.FlowPriority = LoopFlowStatus_NeedyAndTurnsLoopOn;
                                        this_component.HowLoadServed = HowMet_NoneDemand;
                                    } else {
                                        this_component.FlowPriority = LoopFlowStatus_NeedyIfLoopOn;
                                        this_component.HowLoadServed = HowMet_ByNominalCap;
                                    }
                                } else if (SELECT_CASE_var == TypeOf_Pipe) { //                             = 21
                                    this_component.FlowPriority = LoopFlowStatus_TakesWhatGets;
                                    this_component.HowLoadServed = HowMet_NoneDemand;
                                    if (BranchIsInSplitterMixer) {
                                        if (NumComponentsOnBranch == 1) {
                                            this_component.FlowCtrl = DataBranchAirLoopPlant::ControlTypeEnum::Bypass;
                                        } else if (NumComponentsOnBranch > 1) {
                                            this_component.FlowCtrl = DataBranchAirLoopPlant::ControlTypeEnum::Passive;
                                        } else {
                                            this_component.FlowCtrl = DataBranchAirLoopPlant::ControlTypeEnum::Bypass;
                                        }
                                    } else {
                                        this_component.FlowCtrl = DataBranchAirLoopPlant::ControlTypeEnum::Passive;
                                    }
                                } else if (SELECT_CASE_var == TypeOf_PipeSteam) { //                        = 22
                                    this_component.FlowPriority = LoopFlowStatus_TakesWhatGets;
                                    this_component.HowLoadServed = HowMet_NoneDemand;
                                    if (BranchIsInSplitterMixer) {
                                        if (NumComponentsOnBranch == 1) {
                                            this_component.FlowCtrl = DataBranchAirLoopPlant::ControlTypeEnum::Bypass;
                                        } else if (NumComponentsOnBranch > 1) {
                                            this_component.FlowCtrl = DataBranchAirLoopPlant::ControlTypeEnum::Passive;
                                        } else {
                                            this_component.FlowCtrl = DataBranchAirLoopPlant::ControlTypeEnum::Bypass;
                                        }
                                    } else {
                                        this_component.FlowCtrl = DataBranchAirLoopPlant::ControlTypeEnum::Passive;
                                    }
                                } else if (SELECT_CASE_var == TypeOf_PipeExterior) { //                     = 23
                                    this_component.FlowPriority = LoopFlowStatus_TakesWhatGets;
                                    this_component.HowLoadServed = HowMet_NoneDemand;
                                    if (BranchIsInSplitterMixer) {
                                        if (NumComponentsOnBranch == 1) {
                                            this_component.FlowCtrl = DataBranchAirLoopPlant::ControlTypeEnum::Bypass;
                                        } else if (NumComponentsOnBranch > 1) {
                                            this_component.FlowCtrl = DataBranchAirLoopPlant::ControlTypeEnum::Passive;
                                        } else {
                                            this_component.FlowCtrl = DataBranchAirLoopPlant::ControlTypeEnum::Bypass;
                                        }
                                    } else {
                                        this_component.FlowCtrl = DataBranchAirLoopPlant::ControlTypeEnum::Passive;
                                    }
                                } else if (SELECT_CASE_var == TypeOf_PipeInterior) { //                     = 24
                                    this_component.FlowPriority = LoopFlowStatus_TakesWhatGets;
                                    this_component.HowLoadServed = HowMet_NoneDemand;
                                    if (BranchIsInSplitterMixer) {
                                        if (NumComponentsOnBranch == 1) {
                                            this_component.FlowCtrl = DataBranchAirLoopPlant::ControlTypeEnum::Bypass;
                                        } else if (NumComponentsOnBranch > 1) {
                                            this_component.FlowCtrl = DataBranchAirLoopPlant::ControlTypeEnum::Passive;
                                        } else {
                                            this_component.FlowCtrl = DataBranchAirLoopPlant::ControlTypeEnum::Bypass;
                                        }
                                    } else {
                                        this_component.FlowCtrl = DataBranchAirLoopPlant::ControlTypeEnum::Passive;
                                    }
                                } else if (SELECT_CASE_var == TypeOf_PipeUnderground) { //                  = 25
                                    this_component.FlowPriority = LoopFlowStatus_TakesWhatGets;
                                    this_component.HowLoadServed = HowMet_NoneDemand;
                                    if (BranchIsInSplitterMixer) {
                                        if (NumComponentsOnBranch == 1) {
                                            this_component.FlowCtrl = DataBranchAirLoopPlant::ControlTypeEnum::Bypass;
                                        } else if (NumComponentsOnBranch > 1) {
                                            this_component.FlowCtrl = DataBranchAirLoopPlant::ControlTypeEnum::Passive;
                                        } else {
                                            this_component.FlowCtrl = DataBranchAirLoopPlant::ControlTypeEnum::Bypass;
                                        }
                                    } else {
                                        this_component.FlowCtrl = DataBranchAirLoopPlant::ControlTypeEnum::Passive;
                                    }
                                } else if (SELECT_CASE_var == TypeOf_PurchChilledWater) { //                = 26
                                    this_component.FlowCtrl = DataBranchAirLoopPlant::ControlTypeEnum::Active;
                                    this_component.FlowPriority = LoopFlowStatus_TakesWhatGets;
                                    this_component.HowLoadServed = HowMet_ByNominalCapLowOutLimit;
                                } else if (SELECT_CASE_var == TypeOf_PurchHotWater) { //                    = 27
                                    this_component.FlowCtrl = DataBranchAirLoopPlant::ControlTypeEnum::Active;
                                    this_component.FlowPriority = LoopFlowStatus_TakesWhatGets;
                                    this_component.HowLoadServed = HowMet_ByNominalCapHiOutLimit;
                                } else if (SELECT_CASE_var == TypeOf_TS_IceDetailed) { //                   = 28
                                    this_component.FlowCtrl = DataBranchAirLoopPlant::ControlTypeEnum::Active;
                                    this_component.FlowPriority = LoopFlowStatus_NeedyIfLoopOn;
                                    this_component.HowLoadServed = HowMet_PassiveCap;
                                } else if (SELECT_CASE_var == TypeOf_TS_IceSimple) { //                    = 29
                                    this_component.FlowCtrl = DataBranchAirLoopPlant::ControlTypeEnum::Active;
                                    this_component.FlowPriority = LoopFlowStatus_NeedyIfLoopOn;
                                    this_component.HowLoadServed = HowMet_PassiveCap;
                                } else if (SELECT_CASE_var == TypeOf_ValveTempering) { //                  = 30
                                    this_component.FlowCtrl = DataBranchAirLoopPlant::ControlTypeEnum::Active;
                                    this_component.FlowPriority = LoopFlowStatus_NeedyIfLoopOn;
                                    this_component.HowLoadServed = HowMet_NoneDemand;
                                } else if (SELECT_CASE_var == TypeOf_WtrHeaterMixed) { //                   = 31
                                    if (LoopSideCtr == DemandSide) {
                                        this_component.FlowCtrl = DataBranchAirLoopPlant::ControlTypeEnum::Active;
                                        this_component.FlowPriority = LoopFlowStatus_NeedyAndTurnsLoopOn;
                                        this_component.HowLoadServed = HowMet_NoneDemand;
                                    } else {
                                        this_component.FlowCtrl = DataBranchAirLoopPlant::ControlTypeEnum::Active;
                                        this_component.FlowPriority = LoopFlowStatus_TakesWhatGets;
                                        this_component.HowLoadServed = HowMet_PassiveCap;
                                    }
                                } else if (SELECT_CASE_var == TypeOf_WtrHeaterStratified) { //              = 32
                                    if (LoopSideCtr == DemandSide) {
                                        this_component.FlowCtrl = DataBranchAirLoopPlant::ControlTypeEnum::Active;
                                        this_component.FlowPriority = LoopFlowStatus_NeedyAndTurnsLoopOn;
                                        this_component.HowLoadServed = HowMet_NoneDemand;
                                    } else {
                                        this_component.FlowCtrl = DataBranchAirLoopPlant::ControlTypeEnum::Active;
                                        this_component.FlowPriority = LoopFlowStatus_TakesWhatGets;
                                        this_component.HowLoadServed = HowMet_PassiveCap;
                                    }
                                } else if (SELECT_CASE_var == TypeOf_PumpVariableSpeed) { //                 = 33
                                    this_component.FlowCtrl = DataBranchAirLoopPlant::ControlTypeEnum::Active;
                                    this_component.FlowPriority = LoopFlowStatus_TakesWhatGets;
                                    this_component.HowLoadServed = HowMet_NoneDemand;
                                } else if (SELECT_CASE_var == TypeOf_PumpConstantSpeed) { //                 = 34
                                    this_component.FlowCtrl = DataBranchAirLoopPlant::ControlTypeEnum::Active;
                                    this_component.FlowPriority = LoopFlowStatus_NeedyIfLoopOn;
                                    this_component.HowLoadServed = HowMet_NoneDemand;
                                } else if (SELECT_CASE_var == TypeOf_PumpCondensate) { //                    = 35
                                    this_component.FlowCtrl = DataBranchAirLoopPlant::ControlTypeEnum::Active;
                                    this_component.FlowPriority = LoopFlowStatus_TakesWhatGets;
                                    this_component.HowLoadServed = HowMet_NoneDemand;
                                } else if (SELECT_CASE_var == TypeOf_PumpBankVariableSpeed) { //             = 36
                                    this_component.FlowCtrl = DataBranchAirLoopPlant::ControlTypeEnum::Active;
                                    this_component.FlowPriority = LoopFlowStatus_NeedyIfLoopOn;
                                    this_component.HowLoadServed = HowMet_NoneDemand;
                                } else if (SELECT_CASE_var == TypeOf_PumpBankConstantSpeed) { //             = 37
                                    this_component.FlowCtrl = DataBranchAirLoopPlant::ControlTypeEnum::Active;
                                    this_component.FlowPriority = LoopFlowStatus_NeedyIfLoopOn;
                                    this_component.HowLoadServed = HowMet_NoneDemand;
                                } else if (SELECT_CASE_var == TypeOf_WaterUseConnection) { //              = 38
                                    this_component.FlowCtrl = DataBranchAirLoopPlant::ControlTypeEnum::Active;
                                    this_component.FlowPriority = LoopFlowStatus_NeedyAndTurnsLoopOn;
                                    this_component.HowLoadServed = HowMet_NoneDemand;
                                } else if (SELECT_CASE_var ==
                                           TypeOf_CoilWaterCooling) { //               = 39  ! demand side component
                                    this_component.FlowCtrl = DataBranchAirLoopPlant::ControlTypeEnum::Active;
                                    this_component.FlowPriority = LoopFlowStatus_NeedyAndTurnsLoopOn;
                                    this_component.HowLoadServed = HowMet_NoneDemand;
                                } else if (SELECT_CASE_var ==
                                           TypeOf_CoilWaterDetailedFlatCooling) { //      = 40  ! demand side component
                                    this_component.FlowCtrl = DataBranchAirLoopPlant::ControlTypeEnum::Active;
                                    this_component.FlowPriority = LoopFlowStatus_NeedyAndTurnsLoopOn;
                                    this_component.HowLoadServed = HowMet_NoneDemand;
                                } else if (SELECT_CASE_var ==
                                           TypeOf_CoilWaterSimpleHeating) { //           = 41  ! demand side component
                                    this_component.FlowCtrl = DataBranchAirLoopPlant::ControlTypeEnum::Active;
                                    this_component.FlowPriority = LoopFlowStatus_NeedyAndTurnsLoopOn;
                                    this_component.HowLoadServed = HowMet_NoneDemand;
                                } else if (SELECT_CASE_var ==
                                           TypeOf_CoilSteamAirHeating) { //         = 42  ! demand side component
                                    this_component.FlowCtrl = DataBranchAirLoopPlant::ControlTypeEnum::Active;
                                    this_component.FlowPriority = LoopFlowStatus_NeedyAndTurnsLoopOn;
                                    this_component.HowLoadServed = HowMet_NoneDemand;
                                } else if (SELECT_CASE_var ==
                                           TypeOf_SolarCollectorFlatPlate) { //         = 43  ! demand side component
                                    this_component.FlowCtrl = DataBranchAirLoopPlant::ControlTypeEnum::Active;
                                    this_component.FlowPriority = LoopFlowStatus_NeedyAndTurnsLoopOn;
                                    this_component.HowLoadServed = HowMet_PassiveCap;
                                } else if (SELECT_CASE_var ==
                                           TypeOf_PlantLoadProfile) { //            = 44  ! demand side component
                                    this_component.FlowCtrl = DataBranchAirLoopPlant::ControlTypeEnum::Active;
                                    this_component.FlowPriority = LoopFlowStatus_NeedyAndTurnsLoopOn;
                                    this_component.HowLoadServed = HowMet_NoneDemand;
                                } else if (SELECT_CASE_var == TypeOf_GrndHtExchgSystem) { //            = 45
                                    this_component.FlowCtrl = DataBranchAirLoopPlant::ControlTypeEnum::Active;
                                    this_component.FlowPriority = LoopFlowStatus_TakesWhatGets;
                                    this_component.HowLoadServed = HowMet_PassiveCap;
                                } else if (SELECT_CASE_var == TypeOf_GrndHtExchgSurface) { //            = 46
                                    this_component.FlowCtrl = DataBranchAirLoopPlant::ControlTypeEnum::Active;
                                    this_component.FlowPriority = LoopFlowStatus_TakesWhatGets;
                                    this_component.HowLoadServed = HowMet_PassiveCap;
                                } else if (SELECT_CASE_var == TypeOf_GrndHtExchgPond) { //            = 47
                                    this_component.FlowCtrl = DataBranchAirLoopPlant::ControlTypeEnum::Active;
                                    this_component.FlowPriority = LoopFlowStatus_TakesWhatGets;
                                    this_component.HowLoadServed = HowMet_PassiveCap;
                                } else if (SELECT_CASE_var ==
                                           TypeOf_Generator_MicroTurbine) { //          = 48  !newer FSEC turbine
                                    this_component.FlowCtrl = DataBranchAirLoopPlant::ControlTypeEnum::Active;
                                    this_component.FlowPriority = LoopFlowStatus_NeedyAndTurnsLoopOn;
                                    this_component.HowLoadServed = HowMet_ByNominalCap;
                                } else if (SELECT_CASE_var == TypeOf_Generator_ICEngine) { //             = 49
                                    this_component.FlowCtrl = DataBranchAirLoopPlant::ControlTypeEnum::Active;
                                    this_component.FlowPriority = LoopFlowStatus_NeedyAndTurnsLoopOn;
                                    this_component.HowLoadServed = HowMet_ByNominalCap;
                                } else if (SELECT_CASE_var ==
                                           TypeOf_Generator_CTurbine) { //             = 50  !older BLAST turbine
                                    this_component.FlowCtrl = DataBranchAirLoopPlant::ControlTypeEnum::Active;
                                    this_component.FlowPriority = LoopFlowStatus_NeedyAndTurnsLoopOn;
                                    this_component.HowLoadServed = HowMet_ByNominalCap;
                                } else if (SELECT_CASE_var == TypeOf_Generator_MicroCHP) { //              = 51
                                    this_component.FlowCtrl = DataBranchAirLoopPlant::ControlTypeEnum::Active;
                                    this_component.FlowPriority = LoopFlowStatus_NeedyAndTurnsLoopOn;
                                    this_component.HowLoadServed = HowMet_ByNominalCap;
                                } else if (SELECT_CASE_var == TypeOf_Generator_FCStackCooler) { //         = 52
                                    this_component.FlowCtrl = DataBranchAirLoopPlant::ControlTypeEnum::Active;
                                    this_component.FlowPriority = LoopFlowStatus_NeedyAndTurnsLoopOn;
                                    this_component.HowLoadServed = HowMet_ByNominalCap;
                                } else if (SELECT_CASE_var == TypeOf_FluidCooler_SingleSpd) { //           = 53
                                    this_component.FlowCtrl = DataBranchAirLoopPlant::ControlTypeEnum::Active;
                                    this_component.FlowPriority = LoopFlowStatus_TakesWhatGets;
                                    this_component.HowLoadServed = HowMet_PassiveCap;
                                } else if (SELECT_CASE_var == TypeOf_FluidCooler_TwoSpd) { //            = 54
                                    this_component.FlowCtrl = DataBranchAirLoopPlant::ControlTypeEnum::Active;
                                    this_component.FlowPriority = LoopFlowStatus_TakesWhatGets;
                                    this_component.HowLoadServed = HowMet_PassiveCap;
                                } else if (SELECT_CASE_var == TypeOf_EvapFluidCooler_SingleSpd) { //       = 55
                                    this_component.FlowCtrl = DataBranchAirLoopPlant::ControlTypeEnum::Active;
                                    this_component.FlowPriority = LoopFlowStatus_TakesWhatGets;
                                    this_component.HowLoadServed = HowMet_PassiveCap;
                                } else if (SELECT_CASE_var == TypeOf_EvapFluidCooler_TwoSpd) { //         = 56
                                    this_component.FlowCtrl = DataBranchAirLoopPlant::ControlTypeEnum::Active;
                                    this_component.FlowPriority = LoopFlowStatus_TakesWhatGets;
                                    this_component.HowLoadServed = HowMet_PassiveCap;
                                } else if (SELECT_CASE_var == TypeOf_ChilledWaterTankMixed) { //         = 57
                                    if (LoopSideCtr == DemandSide) {
                                        this_component.FlowCtrl = DataBranchAirLoopPlant::ControlTypeEnum::Active;
                                        this_component.FlowPriority = LoopFlowStatus_NeedyAndTurnsLoopOn;
                                        this_component.HowLoadServed = HowMet_NoneDemand;
                                    } else {
                                        this_component.FlowCtrl = DataBranchAirLoopPlant::ControlTypeEnum::Active;
                                        this_component.FlowPriority = LoopFlowStatus_TakesWhatGets;
                                        this_component.HowLoadServed = HowMet_PassiveCap;
                                    }
                                } else if (SELECT_CASE_var == TypeOf_ChilledWaterTankStratified) { //      = 58
                                    if (LoopSideCtr == DemandSide) {
                                        this_component.FlowCtrl = DataBranchAirLoopPlant::ControlTypeEnum::Active;
                                        this_component.FlowPriority = LoopFlowStatus_NeedyAndTurnsLoopOn;
                                        this_component.HowLoadServed = HowMet_NoneDemand;
                                    } else {
                                        this_component.FlowCtrl = DataBranchAirLoopPlant::ControlTypeEnum::Active;
                                        this_component.FlowPriority = LoopFlowStatus_TakesWhatGets;
                                        this_component.HowLoadServed = HowMet_PassiveCap;
                                    }
                                } else if (SELECT_CASE_var == TypeOf_PVTSolarCollectorFlatPlate) { //      = 59
                                    this_component.FlowCtrl = DataBranchAirLoopPlant::ControlTypeEnum::Active;
                                    this_component.FlowPriority = LoopFlowStatus_NeedyAndTurnsLoopOn;
                                    this_component.HowLoadServed = HowMet_PassiveCap;
                                    // next batch for ZoneHVAC
                                } else if (SELECT_CASE_var == TypeOf_Baseboard_Conv_Water) { //        = 60
                                    this_component.FlowCtrl = DataBranchAirLoopPlant::ControlTypeEnum::Active;
                                    this_component.FlowPriority = LoopFlowStatus_NeedyAndTurnsLoopOn;
                                    this_component.HowLoadServed = HowMet_NoneDemand;
                                } else if (SELECT_CASE_var == TypeOf_Baseboard_Rad_Conv_Steam) { //      = 61
                                    this_component.FlowCtrl = DataBranchAirLoopPlant::ControlTypeEnum::Active;
                                    this_component.FlowPriority = LoopFlowStatus_NeedyAndTurnsLoopOn;
                                    this_component.HowLoadServed = HowMet_NoneDemand;
                                } else if (SELECT_CASE_var == TypeOf_Baseboard_Rad_Conv_Water) { //      = 62
                                    this_component.FlowCtrl = DataBranchAirLoopPlant::ControlTypeEnum::Active;
                                    this_component.FlowPriority = LoopFlowStatus_NeedyAndTurnsLoopOn;
                                    this_component.HowLoadServed = HowMet_NoneDemand;
                                } else if (SELECT_CASE_var == TypeOf_CoolingPanel_Simple) {
                                    this_component.FlowCtrl = DataBranchAirLoopPlant::ControlTypeEnum::Active;
                                    this_component.FlowPriority = LoopFlowStatus_NeedyAndTurnsLoopOn;
                                    this_component.HowLoadServed = HowMet_NoneDemand;
                                } else if (SELECT_CASE_var == TypeOf_LowTempRadiant_VarFlow) {
                                    this_component.FlowCtrl = DataBranchAirLoopPlant::ControlTypeEnum::Active;
                                    this_component.FlowPriority = LoopFlowStatus_NeedyAndTurnsLoopOn;
                                    this_component.HowLoadServed = HowMet_NoneDemand;
                                } else if (SELECT_CASE_var == TypeOf_LowTempRadiant_ConstFlow) {
                                    this_component.FlowCtrl = DataBranchAirLoopPlant::ControlTypeEnum::Active;
                                    this_component.FlowPriority = LoopFlowStatus_NeedyAndTurnsLoopOn;
                                    this_component.HowLoadServed = HowMet_NoneDemand;
                                } else if (SELECT_CASE_var == TypeOf_CooledBeamAirTerminal) {
                                    this_component.FlowCtrl = DataBranchAirLoopPlant::ControlTypeEnum::Active;
                                    this_component.FlowPriority = LoopFlowStatus_NeedyAndTurnsLoopOn;
                                    this_component.HowLoadServed = HowMet_NoneDemand;
                                } else if (SELECT_CASE_var == TypeOf_FourPipeBeamAirTerminal) {
                                    this_component.FlowCtrl = DataBranchAirLoopPlant::ControlTypeEnum::Active;
                                    this_component.FlowPriority = LoopFlowStatus_NeedyAndTurnsLoopOn;
                                    this_component.HowLoadServed = HowMet_NoneDemand;
                                } else if (SELECT_CASE_var == TypeOf_CoilWAHPHeatingEquationFit) {
                                    this_component.FlowCtrl = DataBranchAirLoopPlant::ControlTypeEnum::Active;
                                    this_component.FlowPriority = LoopFlowStatus_NeedyAndTurnsLoopOn;
                                    this_component.HowLoadServed = HowMet_NoneDemand;
                                } else if (SELECT_CASE_var == TypeOf_CoilWAHPCoolingEquationFit) {
                                    this_component.FlowCtrl = DataBranchAirLoopPlant::ControlTypeEnum::Active;
                                    this_component.FlowPriority = LoopFlowStatus_NeedyAndTurnsLoopOn;
                                    this_component.HowLoadServed = HowMet_NoneDemand;
                                } else if (SELECT_CASE_var == TypeOf_CoilVSWAHPHeatingEquationFit) {
                                    this_component.FlowCtrl = DataBranchAirLoopPlant::ControlTypeEnum::Active;
                                    this_component.FlowPriority = LoopFlowStatus_NeedyAndTurnsLoopOn;
                                    this_component.HowLoadServed = HowMet_NoneDemand;
                                } else if (SELECT_CASE_var == TypeOf_CoilVSWAHPCoolingEquationFit) {
                                    this_component.FlowCtrl = DataBranchAirLoopPlant::ControlTypeEnum::Active;
                                    this_component.FlowPriority = LoopFlowStatus_NeedyAndTurnsLoopOn;
                                    this_component.HowLoadServed = HowMet_NoneDemand;
                                } else if (SELECT_CASE_var == TypeOf_CoilWAHPHeatingParamEst) {
                                    this_component.FlowCtrl = DataBranchAirLoopPlant::ControlTypeEnum::Active;
                                    this_component.FlowPriority = LoopFlowStatus_NeedyAndTurnsLoopOn;
                                    this_component.HowLoadServed = HowMet_NoneDemand;
                                } else if (SELECT_CASE_var == TypeOf_CoilWAHPCoolingParamEst) {
                                    this_component.FlowCtrl = DataBranchAirLoopPlant::ControlTypeEnum::Active;
                                    this_component.FlowPriority = LoopFlowStatus_NeedyAndTurnsLoopOn;
                                    this_component.HowLoadServed = HowMet_NoneDemand;
                                } else if (SELECT_CASE_var == TypeOf_RefrigSystemWaterCondenser) {
                                    this_component.FlowCtrl = DataBranchAirLoopPlant::ControlTypeEnum::Active;
                                    this_component.FlowPriority = LoopFlowStatus_NeedyAndTurnsLoopOn;
                                    this_component.HowLoadServed = HowMet_PassiveCap;
                                } else if (SELECT_CASE_var == TypeOf_RefrigerationWaterCoolRack) {
                                    this_component.FlowCtrl = DataBranchAirLoopPlant::ControlTypeEnum::Active;
                                    this_component.FlowPriority = LoopFlowStatus_NeedyAndTurnsLoopOn;
                                    this_component.HowLoadServed = HowMet_PassiveCap;
                                } else if (SELECT_CASE_var == TypeOf_MultiSpeedHeatPumpRecovery) {
                                    this_component.FlowCtrl = DataBranchAirLoopPlant::ControlTypeEnum::Active;
                                    this_component.FlowPriority = LoopFlowStatus_NeedyAndTurnsLoopOn;
                                    this_component.HowLoadServed = HowMet_PassiveCap;
                                } else if (SELECT_CASE_var == TypeOf_UnitarySysRecovery) {
                                    this_component.FlowCtrl = DataBranchAirLoopPlant::ControlTypeEnum::Active;
                                    this_component.FlowPriority = LoopFlowStatus_NeedyAndTurnsLoopOn;
                                    this_component.HowLoadServed = HowMet_PassiveCap;
                                } else if (SELECT_CASE_var == TypeOf_PipingSystemPipeCircuit) {
                                    this_component.FlowCtrl = DataBranchAirLoopPlant::ControlTypeEnum::Active;
                                    this_component.FlowPriority = LoopFlowStatus_TakesWhatGets;
                                    this_component.HowLoadServed = HowMet_PassiveCap;
                                } else if (SELECT_CASE_var == TypeOf_SolarCollectorICS) { //         = 75
                                    this_component.FlowCtrl = DataBranchAirLoopPlant::ControlTypeEnum::Active;
                                    this_component.FlowPriority = LoopFlowStatus_NeedyAndTurnsLoopOn;
                                    this_component.HowLoadServed = HowMet_PassiveCap;
                                } else if (SELECT_CASE_var == TypeOf_PlantComponentUserDefined) {
                                    this_component.FlowCtrl = DataBranchAirLoopPlant::ControlTypeEnum::Active;
                                    this_component.FlowPriority = LoopFlowStatus_Unknown;
                                    this_component.HowLoadServed = HowMet_Unknown;
                                } else if (SELECT_CASE_var == TypeOf_CoilUserDefined) {
                                    this_component.FlowCtrl = DataBranchAirLoopPlant::ControlTypeEnum::Active;
                                    this_component.FlowPriority = LoopFlowStatus_Unknown;
                                    this_component.HowLoadServed = HowMet_Unknown;
                                } else if (SELECT_CASE_var == TypeOf_ZoneHVACAirUserDefined) {
                                    this_component.FlowCtrl = DataBranchAirLoopPlant::ControlTypeEnum::Active;
                                    this_component.FlowPriority = LoopFlowStatus_Unknown;
                                    this_component.HowLoadServed = HowMet_Unknown;
                                } else if (SELECT_CASE_var == TypeOf_AirTerminalUserDefined) {
                                    this_component.FlowCtrl = DataBranchAirLoopPlant::ControlTypeEnum::Active;
                                    this_component.FlowPriority = LoopFlowStatus_Unknown;
                                    this_component.HowLoadServed = HowMet_Unknown;
                                } else if (SELECT_CASE_var ==
                                           TypeOf_HeatPumpVRF) { //       =  82  ! AirConditioner:VariableRefrigerantFlow
                                    this_component.FlowCtrl = DataBranchAirLoopPlant::ControlTypeEnum::Active;

                                    if (LoopSideCtr == DemandSide) {
                                        this_component.FlowPriority = LoopFlowStatus_NeedyAndTurnsLoopOn;
                                        this_component.HowLoadServed = HowMet_NoneDemand;
                                    } else { // should never happen
                                        this_component.FlowPriority = LoopFlowStatus_TakesWhatGets;
                                        this_component.HowLoadServed = HowMet_PassiveCap;
                                    }
                                } else if (SELECT_CASE_var == TypeOf_WaterSource) {
                                    this_component.FlowCtrl = DataBranchAirLoopPlant::ControlTypeEnum::Active;
                                    this_component.FlowPriority = LoopFlowStatus_TakesWhatGets;
                                    this_component.HowLoadServed = HowMet_ByNominalCapLowOutLimit;
                                } else if (SELECT_CASE_var ==
                                           TypeOf_GrndHtExchgHorizTrench) { // = 83  GroundHeatExchanger:HorizontalTrench
                                    this_component.FlowCtrl = DataBranchAirLoopPlant::ControlTypeEnum::Active;
                                    this_component.FlowPriority = LoopFlowStatus_TakesWhatGets;
                                    this_component.HowLoadServed = HowMet_PassiveCap;
                                } else if (SELECT_CASE_var == TypeOf_FluidToFluidPlantHtExchg) { //          = 84
                                    this_component.FlowCtrl = DataBranchAirLoopPlant::ControlTypeEnum::Active;
                                    if (LoopSideCtr == DemandSide) {
                                        this_component.FlowPriority = LoopFlowStatus_NeedyAndTurnsLoopOn;
                                        this_component.HowLoadServed = HowMet_NoneDemand;
                                    } else {
                                        this_component.FlowPriority = LoopFlowStatus_TakesWhatGets;
                                        this_component.HowLoadServed = HowMet_PassiveCap;
                                    }
                                } else if (SELECT_CASE_var == TypeOf_CentralGroundSourceHeatPump) { // 86
                                    this_component.FlowCtrl = DataBranchAirLoopPlant::ControlTypeEnum::Active;
                                    if (LoopSideCtr == DemandSide) {
                                        this_component.FlowPriority = LoopFlowStatus_NeedyAndTurnsLoopOn;
                                        this_component.HowLoadServed = HowMet_NoneDemand;
                                    } else {
                                        this_component.FlowPriority = LoopFlowStatus_NeedyIfLoopOn;
                                        this_component.HowLoadServed = HowMet_ByNominalCap;
                                    }
                                } else if (SELECT_CASE_var == TypeOf_PackagedTESCoolingCoil) { // 88
                                    this_component.FlowCtrl = DataBranchAirLoopPlant::ControlTypeEnum::Active;
                                    this_component.FlowPriority = LoopFlowStatus_TakesWhatGets;
                                    this_component.HowLoadServed = HowMet_NoneDemand;
                                } else if (SELECT_CASE_var == TypeOf_SwimmingPool_Indoor) { // 90
                                    this_component.FlowCtrl = DataBranchAirLoopPlant::ControlTypeEnum::Active;
                                    this_component.FlowPriority = LoopFlowStatus_NeedyAndTurnsLoopOn;
                                    this_component.HowLoadServed = HowMet_NoneDemand;
                                } else if (SELECT_CASE_var == TypeOf_GrndHtExchgSlinky) { //            = 91
                                    this_component.FlowCtrl = DataBranchAirLoopPlant::ControlTypeEnum::Active;
                                    this_component.FlowPriority = LoopFlowStatus_TakesWhatGets;
                                    this_component.HowLoadServed = HowMet_PassiveCap;
                                } else if (SELECT_CASE_var == TypeOf_HeatPumpEIRCooling ||
                                           SELECT_CASE_var == TypeOf_HeatPumpEIRHeating) { // 95, 96
                                    this_component.FlowCtrl = DataBranchAirLoopPlant::ControlTypeEnum::Active;
                                    if (LoopSideCtr == DemandSide) {
                                        this_component.FlowPriority = LoopFlowStatus_NeedyAndTurnsLoopOn;
                                        this_component.HowLoadServed = HowMet_NoneDemand;
                                    } else {
                                        this_component.FlowPriority = LoopFlowStatus_NeedyIfLoopOn;
                                        this_component.HowLoadServed = HowMet_ByNominalCap;
                                    }
                                } else {
                                    ShowSevereError(state,
                                            "SetBranchControlTypes: Caught unexpected equipment type of number");
                                }
                            }
                        }
                    }
                }
            }

            // now set up branch control types based on components.

            if (allocated(state.dataPlnt->PlantLoop)) {
                NumCount = size(state.dataPlnt->PlantLoop);
            } else {
                NumCount = 0;
            }
            for (LoopCtr = 1; LoopCtr <= NumCount; ++LoopCtr) { // SIZE(PlantLoop)
                for (LoopSideCtr = DemandSide; LoopSideCtr <= SupplySide; ++LoopSideCtr) {
                    for (BranchCtr = 1;
                         BranchCtr <= state.dataPlnt->PlantLoop(LoopCtr).LoopSide(LoopSideCtr).TotalBranches; ++BranchCtr) {
                        ActiveCount = 0;
                        BypassCount = 0;
                        for (CompCtr = 1; CompCtr <= isize(state.dataPlnt->PlantLoop(LoopCtr).LoopSide(LoopSideCtr).Branch(
                                BranchCtr).Comp); ++CompCtr) {
                            ComponentFlowCtrl = state.dataPlnt->PlantLoop(LoopCtr).LoopSide(LoopSideCtr).Branch(BranchCtr).Comp(
                                    CompCtr).FlowCtrl;

                            {
                                auto const SELECT_CASE_var(ComponentFlowCtrl);

                                if (SELECT_CASE_var == DataBranchAirLoopPlant::ControlTypeEnum::Unknown) {
                                    state.dataPlnt->PlantLoop(LoopCtr).LoopSide(LoopSideCtr).Branch(
                                            BranchCtr).ControlType = DataBranchAirLoopPlant::ControlTypeEnum::Passive;
                                } else if (SELECT_CASE_var == DataBranchAirLoopPlant::ControlTypeEnum::Active) {
                                    ++ActiveCount;
                                    if (ActiveCount > 1) {
                                        //  assume multiple active components in series means branch is SeriesActive
                                        state.dataPlnt->PlantLoop(LoopCtr).LoopSide(LoopSideCtr).Branch(
                                                BranchCtr).ControlType = DataBranchAirLoopPlant::ControlTypeEnum::SeriesActive;
                                        // assume all components on branch are to be SeriesActive as well
                                        for (auto &e : state.dataPlnt->PlantLoop(LoopCtr).LoopSide(LoopSideCtr).Branch(BranchCtr).Comp)
                                            e.FlowCtrl = DataBranchAirLoopPlant::ControlTypeEnum::SeriesActive;
                                    } else {
                                        state.dataPlnt->PlantLoop(LoopCtr).LoopSide(LoopSideCtr).Branch(
                                                BranchCtr).ControlType = DataBranchAirLoopPlant::ControlTypeEnum::Active;
                                    }

                                    if (BypassCount > 0) {
                                        ShowSevereError(state,
                                                "An active component is on the same branch as a pipe situated between splitter/mixer");
                                        ShowContinueError(state, "Occurs in Branch=" +
                                                          state.dataPlnt->PlantLoop(LoopCtr).LoopSide(LoopSideCtr).Branch(
                                                                  BranchCtr).Name);
                                        ShowContinueError(state, "Occurs in Plant Loop=" + state.dataPlnt->PlantLoop(LoopCtr).Name);
                                        ShowContinueError(state, "SetupBranchControlTypes: and the simulation continues");
                                        //  note not sure why this is so bad.  heat transfer pipe might be a good reason to allow this?
                                        //   this used to fatal in older PlantFlowResolver.
                                    }

                                    // test for active component in series with bypass
                                } else if (SELECT_CASE_var == DataBranchAirLoopPlant::ControlTypeEnum::Bypass) {

                                    ++BypassCount;
                                    state.dataPlnt->PlantLoop(LoopCtr).LoopSide(LoopSideCtr).Branch(
                                            BranchCtr).ControlType = DataBranchAirLoopPlant::ControlTypeEnum::Bypass;
                                    state.dataPlnt->PlantLoop(LoopCtr).LoopSide(LoopSideCtr).Branch(BranchCtr).IsBypass = true;
                                    state.dataPlnt->PlantLoop(LoopCtr).LoopSide(LoopSideCtr).BypassExists = true;

                                    if (CompCtr > 1) {
                                        ShowSevereError(state,
                                                "A pipe used as a bypass should not be in series with another component");
                                        ShowContinueError(state, "Occurs in Branch = " +
                                                          state.dataPlnt->PlantLoop(LoopCtr).LoopSide(LoopSideCtr).Branch(
                                                                  BranchCtr).Name);
                                        ShowContinueError(state, "Occurs in PlantLoop = " + state.dataPlnt->PlantLoop(LoopCtr).Name);
                                        ShowFatalError(state,
                                                "SetupBranchControlTypes: preceding condition causes termination.");
                                    }

                                } else if (SELECT_CASE_var == DataBranchAirLoopPlant::ControlTypeEnum::Passive) {
                                    if (ActiveCount > 0) {
                                        // do nothing, branch set before)
                                    } else {
                                        if (BypassCount > 0) {

                                        } else {
                                            state.dataPlnt->PlantLoop(LoopCtr).LoopSide(LoopSideCtr).Branch(
                                                    BranchCtr).ControlType = DataBranchAirLoopPlant::ControlTypeEnum::Passive;
                                        }
                                    }
                                } else if (SELECT_CASE_var == DataBranchAirLoopPlant::ControlTypeEnum::SeriesActive) {
                                    // do nothing, already set when more than one active component found on a branch
                                }
                            }
                        }
                    }
                }
            }
        }

        void CheckIfAnyPlant(EnergyPlusData &state) {

            // SUBROUTINE INFORMATION:
            //       AUTHOR         Brent Griffith
            //       DATE WRITTEN   Sept 2010
            //       MODIFIED       na
            //       RE-ENGINEERED  na

            // PURPOSE OF THIS SUBROUTINE:
            // determine if any plant loops will be ever be set up

            // METHODOLOGY EMPLOYED:
            // use input processor ot find number of plant loops

            // Using/Aliasing
            using namespace DataIPShortCuts;
            // SUBROUTINE LOCAL VARIABLE DECLARATIONS:
            int numPlantLoopsCheck;
            int numCondenserLoopsCheck;

            cCurrentModuleObject = "PlantLoop";
            numPlantLoopsCheck = inputProcessor->getNumObjectsFound(state, cCurrentModuleObject);

            cCurrentModuleObject = "CondenserLoop";
            numCondenserLoopsCheck = inputProcessor->getNumObjectsFound(state, cCurrentModuleObject);

            if ((numPlantLoopsCheck + numCondenserLoopsCheck) > 0) {
                state.dataGlobal->AnyPlantInModel = true;
            } else {
                state.dataGlobal->AnyPlantInModel = false;
                state.dataPlnt->PlantLoop.allocate(0);
            }
        }

        void CheckOngoingPlantWarnings(EnergyPlusData &state)
        {
            int LoopNum;
            for (LoopNum = 1; LoopNum <= state.dataPlnt->TotNumLoops; ++LoopNum) {
                // Warning if the excess storage time is more than half of the total time
                if (state.dataPlnt->PlantLoop(LoopNum).LoopSide(DemandSide).LoopSideInlet_CapExcessStorageTime >
                    state.dataPlnt->PlantLoop(LoopNum).LoopSide(DemandSide).LoopSideInlet_TotalTime / 2) {
                    ShowWarningError(state,
                                     "Plant Loop: " + state.dataPlnt->PlantLoop(LoopNum).Name +
                                         " Demand Side is storing excess heat the majority of the time.");
                    ShowContinueError(state,
                                      format("Excesss Storage Time={:.2R}[hr], Total Loop Active Time={:.2R}[hr]",
                                             state.dataPlnt->PlantLoop(LoopNum).LoopSide(SupplySide).LoopSideInlet_CapExcessStorageTime,
                                             state.dataPlnt->PlantLoop(LoopNum).LoopSide(DemandSide).LoopSideInlet_TotalTime));
                }
                if (state.dataPlnt->PlantLoop(LoopNum).LoopSide(SupplySide).LoopSideInlet_CapExcessStorageTime >
                    state.dataPlnt->PlantLoop(LoopNum).LoopSide(SupplySide).LoopSideInlet_TotalTime / 2) {
                    ShowWarningError(state,
                                     "Plant Loop: " + state.dataPlnt->PlantLoop(LoopNum).Name +
                                         " Supply Side is storing excess heat the majority of the time.");
                    ShowContinueError(state,
                                      format("Excesss Storage Time={:.2R}[hr], Total Loop Active Time={:.2R}[hr]",
                                             state.dataPlnt->PlantLoop(LoopNum).LoopSide(SupplySide).LoopSideInlet_CapExcessStorageTime,
                                             state.dataPlnt->PlantLoop(LoopNum).LoopSide(DemandSide).LoopSideInlet_TotalTime));
                }
            }
        }

    } // namespace EnergyPlus<|MERGE_RESOLUTION|>--- conflicted
+++ resolved
@@ -2699,12 +2699,7 @@
             }
         }
 
-<<<<<<< HEAD
         void UpdateNodeThermalHistory(EnergyPlusData &state) {
-=======
-        void UpdateNodeThermalHistory(EnergyPlusData &state)
-        {
->>>>>>> c0300817
 
             // SUBROUTINE INFORMATION:
             //       AUTHOR         Brent Griffith
@@ -2716,7 +2711,6 @@
             // METHODOLOGY EMPLOYED:
             // copy current values into "LastTimestep" values
 
-<<<<<<< HEAD
             // REFERENCES:
             // na
 
@@ -2741,10 +2735,6 @@
             // array assignment
             if (state.dataLoopNodes->NumOfNodes > 0) {
                 for (auto &e : state.dataLoopNodes->Node) { // MA
-=======
-            if (NumOfNodes > 0) {
-                for (auto &e : Node) { // MA
->>>>>>> c0300817
                     e.TempLastTimestep = e.Temp;
                     e.EnthalpyLastTimestep = e.Enthalpy;
                 }
