--- conflicted
+++ resolved
@@ -217,11 +217,7 @@
     void init_state([[maybe_unused]] EnergyPlusData &state)
     {
     }
-<<<<<<< HEAD
-        
-=======
-
->>>>>>> 391ba016
+
     void clear_state() override
     {
         new (this) ChillerIndirectAbsoprtionData();
