// EnergyPlus, Copyright (c) 1996-2020, The Board of Trustees of the University of Illinois,
// The Regents of the University of California, through Lawrence Berkeley National Laboratory
// (subject to receipt of any required approvals from the U.S. Dept. of Energy), Oak Ridge
// National Laboratory, managed by UT-Battelle, Alliance for Sustainable Energy, LLC, and other
// contributors. All rights reserved.
//
// NOTICE: This Software was developed under funding from the U.S. Department of Energy and the
// U.S. Government consequently retains certain rights. As such, the U.S. Government has been
// granted for itself and others acting on its behalf a paid-up, nonexclusive, irrevocable,
// worldwide license in the Software to reproduce, distribute copies to the public, prepare
// derivative works, and perform publicly and display publicly, and to permit others to do so.
//
// Redistribution and use in source and binary forms, with or without modification, are permitted
// provided that the following conditions are met:
//
// (1) Redistributions of source code must retain the above copyright notice, this list of
//     conditions and the following disclaimer.
//
// (2) Redistributions in binary form must reproduce the above copyright notice, this list of
//     conditions and the following disclaimer in the documentation and/or other materials
//     provided with the distribution.
//
// (3) Neither the name of the University of California, Lawrence Berkeley National Laboratory,
//     the University of Illinois, U.S. Dept. of Energy nor the names of its contributors may be
//     used to endorse or promote products derived from this software without specific prior
//     written permission.
//
// (4) Use of EnergyPlus(TM) Name. If Licensee (i) distributes the software in stand-alone form
//     without changes from the version obtained under this License, or (ii) Licensee makes a
//     reference solely to the software portion of its product, Licensee must refer to the
//     software as "EnergyPlus version X" software, where "X" is the version number Licensee
//     obtained under this License and may not use a different name for the software. Except as
//     specifically required in this Section (4), Licensee shall not use in a company name, a
//     product name, in advertising, publicity, or other promotional activities any name, trade
//     name, trademark, logo, or other designation of "EnergyPlus", "E+", "e+" or confusingly
//     similar designation, without the U.S. Department of Energy's prior written consent.
//
// THIS SOFTWARE IS PROVIDED BY THE COPYRIGHT HOLDERS AND CONTRIBUTORS "AS IS" AND ANY EXPRESS OR
// IMPLIED WARRANTIES, INCLUDING, BUT NOT LIMITED TO, THE IMPLIED WARRANTIES OF MERCHANTABILITY
// AND FITNESS FOR A PARTICULAR PURPOSE ARE DISCLAIMED. IN NO EVENT SHALL THE COPYRIGHT OWNER OR
// CONTRIBUTORS BE LIABLE FOR ANY DIRECT, INDIRECT, INCIDENTAL, SPECIAL, EXEMPLARY, OR
// CONSEQUENTIAL DAMAGES (INCLUDING, BUT NOT LIMITED TO, PROCUREMENT OF SUBSTITUTE GOODS OR
// SERVICES; LOSS OF USE, DATA, OR PROFITS; OR BUSINESS INTERRUPTION) HOWEVER CAUSED AND ON ANY
// THEORY OF LIABILITY, WHETHER IN CONTRACT, STRICT LIABILITY, OR TORT (INCLUDING NEGLIGENCE OR
// OTHERWISE) ARISING IN ANY WAY OUT OF THE USE OF THIS SOFTWARE, EVEN IF ADVISED OF THE
// POSSIBILITY OF SUCH DAMAGE.

#ifndef DataSurfaces_hh_INCLUDED
#define DataSurfaces_hh_INCLUDED

// EnergyPlus Headers
#include <EnergyPlus/DataBSDFWindow.hh>
#include <EnergyPlus/DataGlobals.hh>
#include <EnergyPlus/DataVectorTypes.hh>
#include <EnergyPlus/EnergyPlus.hh>
#include <EnergyPlus/Shape.hh>

// ObjexxFCL Headers
#include <ObjexxFCL/Array1D.hh>
#include <ObjexxFCL/Array2D.hh>
#include <ObjexxFCL/Vector4.hh>

// C++ Headers
#include <cstddef>
#include <vector>

namespace EnergyPlus {

// Forward declarations
struct EnergyPlusData;

namespace DataSurfaces {

    // Using/Aliasing
    using DataBSDFWindow::BSDFWindowDescript;
    using DataVectorTypes::Vector;

    // Data
    // -only module should be available to other modules and routines.
    // Thus, all variables in this module must be PUBLIC.

    // MODULE PARAMETER DEFINITIONS:
    extern int const MaxSlatAngs;

    // Parameters to indicate surface shape for use with the Surface
    // derived type (see below):

    enum class SurfaceShape : int
    {
        None = 0,
        Triangle,
        Quadrilateral,
        Rectangle,
        RectangularDoorWindow,
        RectangularOverhang,
        RectangularLeftFin,
        RectangularRightFin,
        TriangularWindow,
        TriangularDoor,
        Polygonal
    };

    enum class SurfaceClass : int {
        None = 0,
        Wall,
        Floor,
        Roof,
        IntMass,
        Detached_B,
        Detached_F,
        Window,
        GlassDoor,
        Door,
        Shading,
        Overhang,
        Fin,
        TDD_Dome,
        TDD_Diffuser
    };

    // Parameters to indicate exterior boundary conditions for use with
    // the Surface derived type (see below):
    // Note:  Positive values correspond to an interzone adjacent surface

    extern int const ExternalEnvironment;
    extern int const Ground;
    extern int const OtherSideCoefNoCalcExt;
    extern int const OtherSideCoefCalcExt;
    extern int const OtherSideCondModeledExt;
    extern int const KivaFoundation;
    extern int const GroundFCfactorMethod;

    extern Array1D_string const cExtBoundCondition;

    // Parameters to indicate the first "corner" of a surface
    // Currently, these are used only during input of surfaces
    // They are here in order to facilitate later use in shading setup/calculations.
    extern int const UpperLeftCorner;
    extern int const LowerLeftCorner;
    extern int const LowerRightCorner;
    extern int const UpperRightCorner;

    // Parameters to indicate user specified convection coefficients (for surface)
    extern int const ConvCoefValue;          // User specified "value" as the override type
    extern int const ConvCoefSchedule;       // User specified "schedule" as the override type
    extern int const ConvCoefUserCurve;      // User specified "UserCurve" as the override type
    extern int const ConvCoefSpecifiedModel; // one of the direct named model equation keys

    // Parameters to indicate reference air temperatures for inside surface temperature calculations
    extern int const ZoneMeanAirTemp;   // mean air temperature of the zone => MAT
    extern int const AdjacentAirTemp;   // air temperature adjacent ot surface => TempEffBulkAir
    extern int const ZoneSupplyAirTemp; // supply air temperature of the zone

    extern int const AltAngStepsForSolReflCalc;  // Number of steps in altitude angle for solar reflection calc
    extern int const AzimAngStepsForSolReflCalc; // Number of steps in azimuth angle of solar reflection calc

    // Parameters to indicate surface classes
    // Surface Class (FLOOR, WALL, ROOF (incl's CEILING), WINDOW, DOOR, GLASSDOOR,
    // SHADING (includes OVERHANG, WING), DETACHED, INTMASS),
    // TDD:DOME, TDD:DIFFUSER (for tubular daylighting device)
    // (Note: GLASSDOOR and TDD:DIFFUSER get overwritten as WINDOW
    // in SurfaceGeometry.cc, SurfaceWindow%OriginalClass holds the true value)
    // why aren't these sequential (LKL - 13 Aug 2007)

    // Parameters to indicate heat transfer model to use for surface
    extern Array1D_string const HeatTransferModelNames;
    extern int const HeatTransferModel_NotSet;
    extern int const HeatTransferModel_None; // shading surfaces for example
    extern int const HeatTransferModel_CTF;
    extern int const HeatTransferModel_EMPD;
    extern int const HeatTransferModel_CondFD;
    extern int const HeatTransferModel_HAMT;
    extern int const HeatTransferModel_Window5;             // original detailed layer-by-layer based on window 4 and window 5
    extern int const HeatTransferModel_ComplexFenestration; // BSDF
    extern int const HeatTransferModel_TDD;                 // tubular daylighting device
    extern int const HeatTransferModel_Kiva;                // Kiva ground calculations
    extern int const HeatTransferModel_AirBoundaryNoHT;     // Construction:AirBoundary - not IRT or interior window

    // Parameters for classification of outside face of surfaces
    extern int const OutConvClass_WindwardVertWall;
    extern int const OutConvClass_LeewardVertWall;
    extern int const OutConvClass_RoofStable;
    extern int const OutConvClass_RoofUnstable;

    // Parameters for adpative convection algorithm's classification of inside face of surfaces
    extern int const InConvClass_A1_VertWalls;          // flow regime A1, vertical walls
    extern int const InConvClass_A1_StableHoriz;        // flow regime A1
    extern int const InConvClass_A1_UnstableHoriz;      // flow regime A1
    extern int const InConvClass_A1_HeatedFloor;        // flow regime A1
    extern int const InConvClass_A1_ChilledCeil;        // flow regime A1
    extern int const InConvClass_A1_StableTilted;       // flow regime A1
    extern int const InConvClass_A1_UnstableTilted;     // flow regime A1
    extern int const InConvClass_A1_Windows;            // flow regime A1
    extern int const InConvClass_A2_VertWallsNonHeated; // flow regime A2
    extern int const InConvClass_A2_HeatedVerticalWall; // flow regime A2
    extern int const InConvClass_A2_StableHoriz;        // flow regime A2
    extern int const InConvClass_A2_UnstableHoriz;      // flow regime A2
    extern int const InConvClass_A2_StableTilted;       // flow regime A2
    extern int const InConvClass_A2_UnstableTilted;     // flow regime A2
    extern int const InConvClass_A2_Windows;            // flow regime A2
    extern int const InConvClass_A3_VertWalls;          // flow regime A3
    extern int const InConvClass_A3_StableHoriz;        // flow regime A3
    extern int const InConvClass_A3_UnstableHoriz;      // flow regime A3
    extern int const InConvClass_A3_StableTilted;       // flow regime A3
    extern int const InConvClass_A3_UnstableTilted;     // flow regime A3
    extern int const InConvClass_A3_Windows;            // flow regime A3
    extern int const InConvClass_B_VertWalls;           // flow regime B
    extern int const InConvClass_B_VertWallsNearHeat;   // flow regime B
    extern int const InConvClass_B_StableHoriz;         // flow regime B
    extern int const InConvClass_B_UnstableHoriz;       // flow regime B
    extern int const InConvClass_B_StableTilted;        // flow regime B
    extern int const InConvClass_B_UnstableTilted;      // flow regime B
    extern int const InConvClass_B_Windows;             // flow regime B
    extern int const InConvClass_C_Walls;               // flow regime C
    extern int const InConvClass_C_Ceiling;             // flow regime C
    extern int const InConvClass_C_Floor;               // flow regime C
    extern int const InConvClass_C_Windows;             // flow regime C
    extern int const InConvClass_D_Walls;               // flow regime D
    extern int const InConvClass_D_StableHoriz;         // flow regime D
    extern int const InConvClass_D_UnstableHoriz;       // flow regime D
    extern int const InConvClass_D_StableTilted;        // flow regime D
    extern int const InConvClass_D_UnstableTilted;      // flow regime D
    extern int const InConvClass_D_Windows;             // flow regime D
    extern int const InConvClass_E_AssistFlowWalls;     // flow regime E
    extern int const InConvClass_E_OpposFlowWalls;      // flow regime E
    extern int const InConvClass_E_StableFloor;         // flow regime E
    extern int const InConvClass_E_UnstableFloor;       // flow regime E
    extern int const InConvClass_E_StableCeiling;       // flow regime E
    extern int const InConvClass_E_UnstableCieling;     // flow regime E
    extern int const InConvClass_E_Windows;             // flow regime E

    // Parameters for fenestration relative location in zone
    extern int const InConvWinLoc_NotSet;
    extern int const InConvWinLoc_LowerPartOfExteriorWall; // this is a window in the lower part of wall
    extern int const InConvWinLoc_UpperPartOfExteriorWall; // this is a window in the upper part of wall
    extern int const InConvWinLoc_WindowAboveThis;         // this is a wall with window above it
    extern int const InConvWinLoc_WindowBelowThis;         // this is a wall with window below it
    extern int const InConvWinLoc_LargePartOfExteriorWall; // this is a big window taking up most of wall

    // Parameters for window shade status
    extern int const NoShade;
    extern int const ShadeOff;
    extern int const IntShadeOn; // Interior shade on
    extern int const SwitchableGlazing;
    extern int const ExtShadeOn;  // Exterior shade on
    extern int const ExtScreenOn; // Exterior screen on
    extern int const IntBlindOn;  // Interior blind on
    extern int const ExtBlindOn;  // Exterior blind on
    extern int const BGShadeOn;   // Between-glass shade on
    extern int const BGBlindOn;   // Between-glass blind on
    extern int const IntShadeConditionallyOff;
    extern int const GlassConditionallyLightened;
    extern int const ExtShadeConditionallyOff;
    extern int const IntBlindConditionallyOff;
    extern int const ExtBlindConditionallyOff;

    // WindowShadingControl Shading Types
    extern int const WSC_ST_NoShade;
    extern int const WSC_ST_InteriorShade;
    extern int const WSC_ST_SwitchableGlazing;
    extern int const WSC_ST_ExteriorShade;
    extern int const WSC_ST_InteriorBlind;
    extern int const WSC_ST_ExteriorBlind;
    extern int const WSC_ST_BetweenGlassShade;
    extern int const WSC_ST_BetweenGlassBlind;
    extern int const WSC_ST_ExteriorScreen;

    // WindowShadingControl Control Types
    extern int const WSCT_AlwaysOn;                      // AlwaysOn
    extern int const WSCT_AlwaysOff;                     // AlwaysOff
    extern int const WSCT_OnIfScheduled;                 // OnIfScheduleAllows
    extern int const WSCT_HiSolar;                       // OnIfHighSolarOnWindow
    extern int const WSCT_HiHorzSolar;                   // OnIfHighHorizontalSolar
    extern int const WSCT_HiOutAirTemp;                  // OnIfHighOutsideAirTemp
    extern int const WSCT_HiZoneAirTemp;                 // OnIfHighZoneAirTemp
    extern int const WSCT_HiZoneCooling;                 // OnIfHighZoneCooling
    extern int const WSCT_HiGlare;                       // OnIfHighGlare
    extern int const WSCT_MeetDaylIlumSetp;              // MeetDaylightIlluminanceSetpoint
    extern int const WSCT_OnNightLoOutTemp_OffDay;       // OnNightIfLowOutsideTemp/OffDay
    extern int const WSCT_OnNightLoInTemp_OffDay;        // OnNightIfLowInsideTemp/OffDay
    extern int const WSCT_OnNightIfHeating_OffDay;       // OnNightIfHeating/OffDay
    extern int const WSCT_OnNightLoOutTemp_OnDayCooling; // OnNightIfLowOutsideTemp/OnDayIfCooling
    extern int const WSCT_OnNightIfHeating_OnDayCooling; // OnNightIfHeating/OnDayIfCooling
    extern int const WSCT_OffNight_OnDay_HiSolarWindow;  // OffNight/OnDayIfCoolingAndHighSolarOnWindow
    extern int const WSCT_OnNight_OnDay_HiSolarWindow;   // OnNight/OnDayIfCoolingAndHighSolarOnWindow
    extern int const WSCT_OnHiOutTemp_HiSolarWindow;     // OnIfHighOutsideAirTempAndHighSolarOnWindow
    extern int const WSCT_OnHiOutTemp_HiHorzSolar;       // OnIfHighOutsideAirTempAndHighHorizontalSolar
    extern int const WSCT_OnHiZoneTemp_HiSolarWindow;    // OnIfHighZoneAirTempAndHighSolarOnWindow
    extern int const WSCT_OnHiZoneTemp_HiHorzSolar;      // OnIfHighZoneAirTempAndHighHorizontalSolar

    // WindowShadingControl Slat Angle Control for Blinds
    extern int const WSC_SAC_FixedSlatAngle;
    extern int const WSC_SAC_ScheduledSlatAngle;
    extern int const WSC_SAC_BlockBeamSolar;

    // Parameter for window screens beam reflectance accounting
    extern int const DoNotModel;
    extern int const ModelAsDirectBeam;
    extern int const ModelAsDiffuse;

    // Parameters for window divider type
    extern int const DividedLite;
    extern int const Suspended;

    // Parameters for air flow window source
    extern int const AirFlowWindow_Source_IndoorAir;
    extern int const AirFlowWindow_Source_OutdoorAir;

    // Parameters for air flow window destination
    extern int const AirFlowWindow_Destination_IndoorAir;
    extern int const AirFlowWindow_Destination_OutdoorAir;
    extern int const AirFlowWindow_Destination_ReturnAir;

    // Parameters for air flow window control
    extern int const AirFlowWindow_ControlType_MaxFlow;
    extern int const AirFlowWindow_ControlType_AlwaysOff;
    extern int const AirFlowWindow_ControlType_Schedule;

    // Parameters for window model selection
    extern int const Window5DetailedModel; // indicates original winkelmann window 5 implementation
    extern int const WindowBSDFModel;      // indicates complex fenestration window 6 implementation
    extern int const WindowEQLModel;       // indicates equivalent layer winodw model implementation

    // Parameters for PierceSurface
    extern std::size_t const nVerticesBig; // Number of convex surface vertices at which to switch to PierceSurface O( log N ) method

    // DERIVED TYPE DEFINITIONS:

    // Definitions used for scheduled surface gains

    // INTERFACE BLOCK SPECIFICATIONS:
    // na

    // MODULE VARIABLE DECLARATIONS:

    extern int TotSurfaces;          // Total number of surfaces (walls, floors, roofs, windows, shading surfaces, etc.--everything)
    extern int TotWindows;           // Total number of windows
    extern int TotComplexWin;        // Total number of windows with complex optical properties
    extern int TotStormWin;          // Total number of storm window blocks
    extern int TotWinShadingControl; // Total number of window shading control blocks
    extern int TotIntConvCoeff;      // Total number of interior convection coefficient (overrides)
    extern int TotExtConvCoeff;      // Total number of exterior convection coefficient (overrides)
    extern int TotOSC;               // Total number of Other Side Coefficient Blocks
    extern int TotOSCM;              // Total number of Other Side Conditions Model Blocks.
    extern int TotExtVentCav;
    extern int TotSurfLocalEnv;       // Total number of surface level outdoor air node.
    extern int TotSurfIncSolSSG;      // Total number of scheduled surface gains for incident solar radiation on surface
    extern int TotFenLayAbsSSG;       // Total number of scheduled surface gains for absorbed solar radiation in window layers
    extern int Corner;                // Which corner is specified as the first vertice
    extern int MaxVerticesPerSurface; // Maximum number of vertices allowed for a single surface (default -- can go higher)

    extern int BuildingShadingCount; // Total number of Building External Shades
    extern int FixedShadingCount;    // Total number of Fixed External Shades
    extern int AttachedShadingCount; // Total number of Shades attached to Zones

    extern bool AspectTransform;  // Set to true when GeometryTransform object is used
    extern bool CalcSolRefl;      // Set to true when Solar Reflection Calculations object is used
    extern bool CCW;              // True if vertices will be entered in CounterClockWise Order
    extern bool WorldCoordSystem; // True if vertices will be "World Coordinates"
    // False means relative coordinates
    extern bool DaylRefWorldCoordSystem; // True if Daylight Reference Point vertices will be "World Coordinates"
    // False means relative coordinates
    extern int MaxRecPts;       // Max number of receiving points on a surface for solar reflection calc
    extern int MaxReflRays;     // Max number of rays from a receiving surface for solar reflection calc
    extern Real64 GroundLevelZ; // Z value of ground level for solar refl calc (m)
    extern bool AirflowWindows; // TRUE if one or more airflow windows

    extern bool ShadingTransmittanceVaries; // overall, shading transmittance varies for the building

    extern Array1D_int InsideGlassCondensationFlag; // 1 if innermost glass inside surface temp < zone air dew point;
    // 0 otherwise
    extern Array1D_int InsideFrameCondensationFlag; // 1 if frame inside surface temp < zone air dew point;
    // 0 otherwise
    extern Array1D_int InsideDividerCondensationFlag; // 1 if divider inside surface temp < zone air dew point;
    // 0 otherwise
    extern Array1D_int AdjacentZoneToSurface; // Array of adjacent zones to each surface

    extern Array1D<Real64> X0;     // X-component of translation vector
    extern Array1D<Real64> Y0;     // Y-component of translation vector
    extern Array1D<Real64> Z0;     // Z-component of translation vector
<<<<<<< HEAD
    extern Array1D<Real64> EnclSolDS; // Factor for sky diffuse solar radiation into a zone
    extern Array1D<Real64> EnclSolDBSSG; // Factor for diffuse radiation in a zone from beam reflecting from inside surfaces. Used only for scheduled surface gains
    extern Array1D<Real64> EnclSolDG; // Factor for ground diffuse solar radiation into a zone
=======
//    extern Array1D<Real64> EnclSolDS; // Factor for sky diffuse solar radiation into a zone
    extern Array1D<Real64> EnclSolDBSSG; // Factor for diffuse radiation in a zone from beam reflecting from inside surfaces. Used only for scheduled surface gains
//    extern Array1D<Real64> EnclSolDG; // Factor for ground diffuse solar radiation into a zone
>>>>>>> 10fd0aac
    extern Array1D<Real64> EnclSolDB; // Factor for diffuse radiation in a zone from beam reflecting from inside surfaces
    extern Array1D<Real64> SurfOpaqAI; // Time step value of factor for beam absorbed on inside of opaque surface
    extern Array1D<Real64> SurfOpaqAO; // Time step value of factor for beam absorbed on outside of opaque surface
    extern Array1D<Real64> SurfBmToBmReflFacObs; // Factor for incident solar from specular beam refl from obstructions (W/m2)/(W/m2)
    extern Array1D<Real64> SurfBmToDiffReflFacObs; // Factor for incident solar from diffuse beam refl from obstructions (W/m2)/(W/m2)
    extern Array1D<Real64> SurfBmToDiffReflFacGnd; // Factor for incident solar from diffuse beam refl from ground
    extern Array1D<Real64> SurfSkyDiffReflFacGnd; // sky diffuse reflection view factors from ground

    extern Array2D<Real64> SurfWinA; // Time step value of factor for beam
    // absorbed in window glass layers

    // Time step value of factor for diffuse absorbed in window layers
    extern Array2D<Real64> SurfWinADiffFront;
    extern Array2D<Real64> SurfWinADiffBack;

    extern Array2D<Real64> SurfWinACFOverlap; // Time step value of factor for beam
    // absorbed in window glass layers which comes from other windows
    // It happens sometimes that beam enters one window and hits back of
    // second window. It is used in complex fenestration only

    extern Array1D<Real64> AirSkyRadSplit; // Fractional split between the air and
    // the sky for radiation from the surface
    // Fraction of sky IR coming from sky itself; 1-AirSkyRadSplit comes from the atmosphere.

    extern Array2D<Real64> SUNCOSHR; // Hourly values of SUNCOS (solar direction cosines)
    // Autodesk:Init Zero-initialization added to avoid use uninitialized
    extern Array2D<Real64> ReflFacBmToDiffSolObs;
    extern Array2D<Real64> ReflFacBmToDiffSolGnd;
    extern Array2D<Real64> ReflFacBmToBmSolObs;
    extern Array1D<Real64> ReflFacSkySolObs;
    extern Array1D<Real64> ReflFacSkySolGnd;
    extern Array2D<Real64> CosIncAveBmToBmSolObs;
    extern Array1D<Real64> EnclSolDBIntWin; // Value of factor for beam solar entering a zone through interior windows
    // (considered to contribute to diffuse in zone)
    extern Array1D<Real64> SurfSunlitArea; // Sunlit area by surface number
    extern Array1D<Real64> SurfSunlitFrac; // Sunlit fraction by surface number

    extern Array1D<Real64> SurfSkySolarInc;                    // Incident diffuse solar from sky; if CalcSolRefl is true, includes reflection of sky diffuse and beam solar from exterior obstructions [W/m2]
    extern Array1D<Real64> SurfGndSolarInc;                    // Incident diffuse solar from ground; if CalcSolRefl is true, accounts for shadowing of ground by building and obstructions [W/m2]

    extern std::vector<int> AllHTSurfaceList;          // List of all heat transfer surfaces - simulation order
    extern std::vector<int> AllIZSurfaceList;          // List of all interzone heat transfer surfaces
    extern std::vector<int> AllHTNonWindowSurfaceList; // List of all non-window heat transfer surfaces
    extern std::vector<int> AllHTWindowSurfaceList;    // List of all window surfaces
    extern std::vector<int> AllSurfaceListReportOrder; // List of all surfaces - output reporting order
    extern std::vector<int> AllShadingSurfList;        // List of all shading surfaces

    extern Array1D<Real64> SurfWinTransSolar;                    // Exterior beam plus diffuse solar transmitted through window, or window plus shade/blind, into zone (W)
    extern Array1D<Real64> SurfWinBmSolar;                       // Exterior beam solar transmitted through window, or window plus blind, into zone (W)
    extern Array1D<Real64> SurfWinBmBmSolar;                     // Exterior beam-to-beam solar transmitted through window, or window plus blind, into zone (W)
    extern Array1D<Real64> SurfWinBmDifSolar;                    // Exterior beam-to-diffuse solar transmitted through window, or window plus blind, into zone (W)
    extern Array1D<Real64> SurfWinDifSolar;                      // Exterior diffuse solar transmitted through window, or window plus shade/blind, into zone (W)
    extern Array1D<Real64> SurfWinDirSolTransAtIncAngle;         // Window's beam-beam solar transmittance at current timestep's angle of incidence
    extern Array1D<Real64> SurfWinHeatGain;                      // Total heat gain from window = WinTransSolar + (IR and convection from glazing, or,
    // if interior shade, IR and convection from zone-side of shade plus gap air convection to zone) +
    // (IR convection from frame) + (IR and convection from divider if no interior shade) (W)
    extern Array1D<Real64> SurfWinHeatTransfer;                  // Total heat transfer through the window = WinTransSolar + conduction through glazing and frame
    extern Array1D<Real64> SurfWinHeatGainRep;                   // Equals WinHeatGain when WinHeatGain >= 0.0
    extern Array1D<Real64> SurfWinHeatLossRep;                   // Equals -WinHeatGain when WinHeatGain < 0.0
    extern Array1D<Real64> SurfWinGainConvGlazToZoneRep;         // component of WinHeatGain convect to zone from glazing (W)
    extern Array1D<Real64> SurfWinGainIRGlazToZoneRep;           // component of WinHeatGain net IR to zone from glazing (W)
    extern Array1D<Real64> SurfWinLossSWZoneToOutWinRep;         // component of WinHeatGain shortwave transmit back out (W)
    extern Array1D<Real64> SurfWinGainFrameDividerToZoneRep;     // component of WinHeatGain to zone from frame/divider (W)
    extern Array1D<Real64> SurfWinGainConvGlazShadGapToZoneRep;  // component of WinHeatGain convection to zone from the gap between the inner most glazing and the shade   (W)
    extern Array1D<Real64> SurfWinGainConvShadeToZoneRep;        // component of WinHeatGain convect to zone from front shade (W)
    extern Array1D<Real64> SurfWinGainIRShadeToZoneRep;          // component of WinHeatGain net IR to zone from front shade (W)
    extern Array1D<Real64> SurfWinOtherConvGainInsideFaceToZoneRep; // net imbalance of convection heat gain from equivalent Layer window inside face to zone air
    extern Array1D<Real64> SurfWinGapConvHtFlowRep;              // Convective heat flow from gap in airflow window (W)
    extern Array1D<Real64> SurfWinShadingAbsorbedSolar;          // Exterior beam plus diffuse solar absorbed by window shading device (W)
    extern Array1D<Real64> SurfWinSysSolTransmittance;           // Effective solar transmittance of window + shading device, if present
    extern Array1D<Real64> SurfWinSysSolReflectance;             // Effective solar reflectance of window + shading device, if present
    extern Array1D<Real64> SurfWinSysSolAbsorptance;             // Effective solar absorptance of window + shading device, if present

    // Surface Window Energy
    extern Array1D<Real64> SurfWinTransSolarEnergy;              // Energy of WinTransSolar [J]
    extern Array1D<Real64> SurfWinBmSolarEnergy;                 // Energy of WinBmSolar [J]

    extern Array1D<Real64> SurfWinBmBmSolarEnergy;               // Beam-to-beam energy of WinBmSolar [J]
    extern Array1D<Real64> SurfWinBmDifSolarEnergy;              // Beam-to-diffuse energy of WinBmSolar [J]

    extern Array1D<Real64> SurfWinDifSolarEnergy;                // Energy of WinDifSolar [J]
    extern Array1D<Real64> SurfWinHeatGainRepEnergy;             // Energy of WinHeatGainRep [J]
    extern Array1D<Real64> SurfWinHeatLossRepEnergy;             // Energy of WinHeatLossRep [J]
    extern Array1D<Real64> SurfWinShadingAbsorbedSolarEnergy;    // Energy of WinShadingAbsorbedSolar [J]
    extern Array1D<Real64> SurfWinGapConvHtFlowRepEnergy;        // Energy of WinGapConvHtFlowRep [J]
    extern Array1D<Real64> SurfWinHeatTransferRepEnergy;         // Energy of WinHeatTransfer [J]

    // SurfaceWindow Struct
    extern Array1D<Real64> SurfWinIRfromParentZone;
    extern Array1D<Real64> SurfWinFrameQRadOutAbs;
    extern Array1D<Real64> SurfWinFrameQRadInAbs;
    extern Array1D<Real64> SurfWinDividerQRadOutAbs;
    extern Array1D<Real64> SurfWinDividerQRadInAbs;
    extern Array1D<Real64> SurfWinExtBeamAbsByShade;              // Exterior beam solar absorbed by window shade (W/m2)
    extern Array1D<Real64> SurfWinExtDiffAbsByShade;              // Exterior diffuse solar absorbed by window shade (W/m2)
    extern Array1D<Real64> SurfWinIntBeamAbsByShade;              // Interior beam solar absorbed by window shade (W/m2)
    extern Array1D<Real64> SurfWinIntSWAbsByShade;                // Interior diffuse solar plus short-wave from lights absorbed by window shade (W/m2)
    extern Array1D<Real64> SurfWinInitialDifSolAbsByShade;        // Initial diffuse solar from ext and int windows absorbed by window shade (W/m2)
    extern Array1D<Real64> SurfWinIntLWAbsByShade;                // Interior long-wave from zone lights and equipment absorbed by window shade (W/m2)
    extern Array1D<Real64> SurfWinConvHeatFlowNatural;            // Convective heat flow from gap between glass and interior shade or blind (W)
    extern Array1D<Real64> SurfWinConvHeatGainToZoneAir;          // Convective heat gain to zone air from window gap airflow (W)
    extern Array1D<Real64> SurfWinRetHeatGainToZoneAir;           // Convective heat gain to return air sent to zone [W]
    extern Array1D<Real64> SurfWinDividerHeatGain;
    extern Array1D<Real64> SurfWinBlTsolBmBm;                     // Time-step value of blind beam-beam solar transmittance (-)
    extern Array1D<Real64> SurfWinBlTsolBmDif;                    // Time-step value of blind beam-diffuse solar transmittance (-)
    extern Array1D<Real64> SurfWinBlTsolDifDif;                   // Time-step value of blind diffuse-diffuse solar transmittance (-)
    extern Array1D<Real64> SurfWinBlGlSysTsolBmBm;                // Time-step value of blind/glass system beam-beam solar transmittance (-)
    extern Array1D<Real64> SurfWinBlGlSysTsolDifDif;              // Time-step value of blind/glass system diffuse-diffuse solar transmittance (-)
    extern Array1D<Real64> SurfWinScTsolBmBm;                     // Time-step value of screen beam-beam solar transmittance (-)
    extern Array1D<Real64> SurfWinScTsolBmDif;                    // Time-step value of screen beam-diffuse solar transmittance (-)
    extern Array1D<Real64> SurfWinScTsolDifDif;                   // Time-step value of screen diffuse-diffuse solar transmittance (-)
    extern Array1D<Real64> SurfWinScGlSysTsolBmBm;                // Time-step value of screen/glass system beam-beam solar transmittance (-)
    extern Array1D<Real64> SurfWinScGlSysTsolDifDif;              // Time-step value of screen/glass system diffuse-diffuse solar transmittance (-)
    extern Array1D<Real64> SurfWinGlTsolBmBm;                     // Time-step value of glass beam-beam solar transmittance (-)
    extern Array1D<Real64> SurfWinGlTsolBmDif;                    // Time-step value of glass beam-diffuse solar transmittance (-)
    extern Array1D<Real64> SurfWinGlTsolDifDif;                   // Time-step value of glass diffuse-diffuse solar transmittance (-)
    extern Array1D<Real64> SurfWinBmSolTransThruIntWinRep;        // Beam solar transmitted through interior window [W]
    extern Array1D<Real64> SurfWinBmSolAbsdOutsReveal;            // Multiplied by BeamSolarRad, gives beam solar absorbed by outside reveal surfaces (m2)
    extern Array1D<Real64> SurfWinBmSolRefldOutsRevealReport;     // Beam solar reflected by outside reveal surfaces, for reporting (m2)
    extern Array1D<Real64> SurfWinBmSolAbsdInsReveal;             // Multiplied by BeamSolarRad, gives beam solar absorbed by inside reveal surfaces (m2)
    extern Array1D<Real64> SurfWinBmSolRefldInsReveal;            // Multiplied by BeamSolarRad, gives beam solar reflected by inside reveal surfaces (m2)
    extern Array1D<Real64> SurfWinBmSolRefldInsRevealReport;      // Beam solar reflected by inside reveal surfaces, for reporting (W)
    extern Array1D<Real64> SurfWinOutsRevealDiffOntoGlazing;      // Multiplied by BeamSolarRad, gives diffuse from beam reflection from outside reveal that is incident on the glazing per m2 of glazing (-)
    extern Array1D<Real64> SurfWinInsRevealDiffOntoGlazing;       // Multiplied by BeamSolarRad, gives diffuse from beam reflection from inside reveal that is incident on the glazing per m2 of glazing (-)
    extern Array1D<Real64> SurfWinInsRevealDiffIntoZone;          // Multiplied by BeamSolarRad, gives diffuse from beam reflection from inside reveal that goes into zone directly or reflected from glazing (m2)
    extern Array1D<Real64> SurfWinOutsRevealDiffOntoFrame;        // Multiplied by BeamSolarRad, gives diffuse from beam reflection from outside reveal that is incident on the outside of the frame per m2 of frame (-)
    extern Array1D<Real64> SurfWinInsRevealDiffOntoFrame;         // Multiplied by BeamSolarRad, gives diffuse from beam reflection from inside reveal that is incident on the outside of the frame per m2 of frame (-) for debugging CR 7596. TH 5/26/2009
    extern Array1D<Real64> SurfWinInsRevealDiffOntoGlazingReport; // Diffuse solar from beam reflection from inside reveal that is incident on the glazing (W)
    extern Array1D<Real64> SurfWinInsRevealDiffIntoZoneReport;    // Diffuse from beam reflection from inside reveal that goes into zone directly or reflected from glazing (W)
    extern Array1D<Real64> SurfWinInsRevealDiffOntoFrameReport;   // Diffuse from beam reflection from inside reveal that is incident on the frame (W)
    extern Array1D<Real64> SurfWinBmSolAbsdInsRevealReport;       // Beam solar absorbed by inside reveal (W)  energy
    extern Array1D<Real64> SurfWinBmSolTransThruIntWinRepEnergy;  // energy of BmSolTransThruIntWinRep [J]
    extern Array1D<Real64> SurfWinBmSolRefldOutsRevealRepEnergy;  // energy of BmSolRefldOutsRevealReport [J]
    extern Array1D<Real64> SurfWinBmSolRefldInsRevealRepEnergy;   // energy of BmSolRefldInsRevealReport [J]
    extern Array1D<Real64> SurfWinProfileAngHor;                  // Horizontal beam solar profile angle (degrees)
    extern Array1D<Real64> SurfWinProfileAngVert;                 // Vertical beam solar profile angle (degrees)

    extern Array1D<int> SurfWinShadingFlag;                       // -1: window has no shading device
    extern Array1D<bool> SurfWinShadingFlagEMSOn;                  // EMS control flag, true if EMS is controlling ShadingFlag with ShadingFlagEMSValue
    extern Array1D<int> SurfWinShadingFlagEMSValue;                // EMS control value for Shading Flag
    extern Array1D<int> SurfWinStormWinFlag;                       // -1: Storm window not applicable; 0: Window has storm window but it is off 1: Window has storm window and it is on
    extern Array1D<int> SurfWinStormWinFlagPrevDay;                // Previous time step value of StormWinFlag
    extern Array1D<Real64> SurfWinFracTimeShadingDeviceOn;         // For a single time step, = 0.0 if no shading device or shading device is off = 1.0 if shading device is on; For time intervals longer than a time step, = fraction of time that shading device is on.
    extern Array1D<int> SurfWinExtIntShadePrevTS;                  // 1 if exterior or interior blind or shade in place previous time step;0 otherwise
    extern Array1D<bool> SurfWinHasShadeOrBlindLayer;              // mark as true if the window construction has a shade or a blind layer
    extern Array1D<bool> SurfWinSurfDayLightInit;                  // surface has been initialized for following 5 arrays
    extern Array1D<int> SurfWinDaylFacPoint;                       // Pointer to daylight factors for the window
    extern Array1D<Real64> SurfWinVisTransSelected;                // Window vis trans at normal incidence selected for use in dayltg calculation
    extern Array1D<Real64> SurfWinSwitchingFactor;                 // Window switching factor (0.0 = unswitched; 1.0 = fully switched)
    extern Array1D<Real64> SurfWinTheta;                           // Azimuth of window normal (rad)
    extern Array1D<Real64> SurfWinPhi;                             // Altitude of window normal (rad)
    extern Array1D<Real64> SurfWinRhoCeilingWall;                  // Average interior reflectance seen by light moving up across horizontal plane thru center of window
    extern Array1D<Real64> SurfWinRhoFloorWall;                    // Same as above, but for light moving down
    extern Array1D<Real64> SurfWinFractionUpgoing;                 // Fraction light entering window that goes upward
    extern Array1D<Real64> SurfWinVisTransRatio;                   // For windows with switchable glazing, ratio of normal transmittance in switched state to that in unswitched state
    extern Array1D<Real64> SurfWinFrameArea;                       // Frame projected area (m2)
    extern Array1D<Real64> SurfWinFrameConductance;                // Frame conductance [no air films] (W/m2-K)
    extern Array1D<Real64> SurfWinFrameSolAbsorp;                  // Frame solar absorptance (assumed same inside and outside)
    extern Array1D<Real64> SurfWinFrameVisAbsorp;                  // Frame visible absorptance (assumed same inside and outside)
    extern Array1D<Real64> SurfWinFrameEmis;                       // Frame thermal emissivity (thermal absorptance) (assumed same inside and outside)
    extern Array1D<Real64> SurfWinFrEdgeToCenterGlCondRatio;       // Ratio of frame edge of glass conductance (without air films) to center of glass conductance (without air films)
    extern Array1D<Real64> SurfWinFrameEdgeArea;                   // Area of glass near frame (m2)
    extern Array1D<Real64> SurfWinFrameTempSurfIn;                 // Frame inside surface temperature (C)
    extern Array1D<Real64> SurfWinFrameTempSurfInOld;              // Previous value of frame inside surface temperature (C)
    extern Array1D<Real64> SurfWinFrameTempSurfOut;                // Frame outside surface temperature (C)
    extern Array1D<Real64> SurfWinProjCorrFrOut;                   // Correction factor to absorbed radiation due to frame outside projection
    extern Array1D<Real64> SurfWinProjCorrFrIn;                    // Correction factor to absorbed radiation due to frame inside projection
    extern Array1D<int> SurfWinDividerType;                        // Divider type (1=DividedLite, 2=Suspended (between-pane))
    extern Array1D<Real64> SurfWinDividerArea;                     // Divider projected area (m2)
    extern Array1D<Real64> SurfWinDividerConductance;              // Divider conductance [no air films] (W/m2-K)
    extern Array1D<Real64> SurfWinDividerSolAbsorp;                // Divider solar absorptance (assumed same inside and outside)
    extern Array1D<Real64> SurfWinDividerVisAbsorp;                // Divider visible absorptance (assumed same inside and outside)
    extern Array1D<Real64> SurfWinDividerEmis;                     // Divider thermal emissivity (thermal absorptance) (assumed same inside and outside)
    extern Array1D<Real64> SurfWinDivEdgeToCenterGlCondRatio;      // Ratio of divider edge of glass conductance (without air films) to center of glass conductance (without air films)
    extern Array1D<Real64> SurfWinDividerEdgeArea;                 // Area of glass near dividers (m2)
    extern Array1D<Real64> SurfWinDividerTempSurfIn;               // Divider inside surface temperature (C)
    extern Array1D<Real64> SurfWinDividerTempSurfInOld;            // Previous value of divider inside surface temperature (C)
    extern Array1D<Real64> SurfWinDividerTempSurfOut;              // Divider outside surface temperature (C)
    extern Array1D<Real64> SurfWinProjCorrDivOut;                  // Correction factor to absorbed radiation due to divider outside projection
    extern Array1D<Real64> SurfWinProjCorrDivIn;                   // Correction factor to absorbed radiation due to divider inside projection
    extern Array1D<Real64> SurfWinGlazedFrac;                      // (Glazed area)/(Glazed area + divider area)
    extern Array1D<Real64> SurfWinCenterGlArea;                    // Center of glass area (m2); area of glass where 1-D conduction dominates
    extern Array1D<Real64> SurfWinEdgeGlCorrFac;                   // Correction factor to center-of-glass conductance to account for 2-D glass conduction thermal bridging effects near frame and divider
    extern Array1D<SurfaceClass> SurfWinOriginalClass;                      // 0 or if entered originally as:
    extern Array1D<Real64> SurfWinShadeAbsFacFace1;                // Fraction of short-wave radiation incident that is absorbed by face 1 when total absorbed radiation is apportioned to the two faces
    extern Array1D<Real64> SurfWinShadeAbsFacFace2;                // Fraction of short-wave radiation incident that is absorbed by face 2 when total absorbed radiation is apportioned to the two faces
    extern Array1D<Real64> SurfWinConvCoeffWithShade;              // Convection coefficient from glass or shade to gap air when interior or exterior shade is present (W/m2-K)
    extern Array1D<Real64> SurfWinOtherConvHeatGain;               // other convective = total conv - standard model prediction for EQL window model (W)
    extern Array1D<int> SurfWinBlindNumber;                        // Blind number for a window with a blind
    extern Array1D<Real64> SurfWinEffInsSurfTemp;                  // Effective inside surface temperature for window with interior blind or shade; combination of shade/blind and glass temperatures (C)
    extern Array1D<bool> SurfWinMovableSlats;                      // True if window has a blind with movable slats
    extern Array1D<Real64> SurfWinSlatAngThisTS;                   // Slat angle this time step for window with blind on (radians)
    extern Array1D<Real64> SurfWinSlatAngThisTSDeg;                // Slat angle this time step for window with blind on (deg)
    extern Array1D<bool> SurfWinSlatAngThisTSDegEMSon;             // flag that indicate EMS system is actuating SlatAngThisTSDeg
    extern Array1D<Real64> SurfWinSlatAngThisTSDegEMSValue;        // value that EMS sets for slat angle in degrees
    extern Array1D<bool> SurfWinSlatsBlockBeam;                    // True if blind slats block incident beam solar
    extern Array1D<Real64> SurfWinBlindAirFlowPermeability;        // Blind air-flow permeability for calculation of convective flow in gap between blind and glass
    extern Array1D<Real64> SurfWinTotGlazingThickness;             // Total glazing thickness from outside of outer glass to inside of inner glass (m)
    extern Array1D<Real64> SurfWinTanProfileAngHor;                // Tangent of horizontal profile angle
    extern Array1D<Real64> SurfWinTanProfileAngVert;               // Tangent of vertical profile angle
    extern Array1D<Real64> SurfWinInsideSillDepth;                 // Depth of inside sill (m)
    extern Array1D<Real64> SurfWinInsideReveal;                    // Depth of inside reveal (m)
    extern Array1D<Real64> SurfWinInsideSillSolAbs;                // Solar absorptance of inside sill
    extern Array1D<Real64> SurfWinInsideRevealSolAbs;              // Solar absorptance of inside reveal
    extern Array1D<Real64> SurfWinOutsideRevealSolAbs;             // Solar absorptance of outside reveal
    extern Array1D<int> SurfWinScreenNumber;                       // Screen number for a window with a screen (do not confuse with material number)
    extern Array1D<int> SurfWinAirflowSource;                      // Source of gap airflow (INSIDEAIR, OUTSIDEAIR, etc.)
    extern Array1D<int> SurfWinAirflowDestination;                 // Destination of gap airflow (INSIDEAIR, OUTSIDEAIR, etc.)
    extern Array1D<int> SurfWinAirflowReturnNodePtr;               // Return node pointer for destination = ReturnAir
    extern Array1D<Real64> SurfWinMaxAirflow;                      // Maximum gap airflow (m3/s per m of glazing width)
    extern Array1D<int> SurfWinAirflowControlType;                 // Gap airflow control type (ALWAYSONATMAXFLOW, etc.)
    extern Array1D<bool> SurfWinAirflowHasSchedule;                // True if gap airflow is scheduled
    extern Array1D<int> SurfWinAirflowSchedulePtr;                 // Gap airflow schedule pointer
    extern Array1D<Real64> SurfWinAirflowThisTS;                   // Gap airflow this timestep (m3/s per m of glazing width)
    extern Array1D<Real64> SurfWinTAirflowGapOutlet;               // Temperature of air leaving airflow gap between glass panes (C)
    extern Array1D<int> SurfWinWindowCalcIterationsRep;            // Number of iterations in window heat balance calculation
    extern Array1D<Real64> SurfWinVentingOpenFactorMultRep;        // Window/door opening modulation multiplier on venting open factor, for reporting
    extern Array1D<Real64> SurfWinInsideTempForVentingRep;         // Inside air temp used to control window/door venting, for reporting (C)
    extern Array1D<Real64> SurfWinVentingAvailabilityRep;          // Venting availability schedule value (0.0/1.0 = no venting allowed/not allowed)
    extern Array1D<Real64> SurfWinSkyGndSolarInc;                  // Incident diffuse solar from ground-reflected sky radiation; used for Complex Fen; if CalcSolRefl is true, accounts for shadowing of ground by building and obstructions [W/m2]
    extern Array1D<Real64> SurfWinBmGndSolarInc;                   // Incident diffuse solar from ground-reflected beam radiation; used for Complex Fen; if CalcSolRefl is true, accounts for shadowing of ground by building and obstructions [W/m2]
    extern Array1D<Real64> SurfWinLightWellEff;                    // Light well efficiency (multiplier on exterior window vis trans due to light well losses)
    extern Array1D<bool> SurfWinSolarDiffusing;                    // True if exterior window with a construction that contains a diffusing glass layer
    extern Array1D<Real64> SurfWinFrameHeatGain;
    extern Array1D<Real64> SurfWinFrameHeatLoss;
    extern Array1D<Real64> SurfWinDividerHeatLoss;
    extern Array1D<Real64> SurfWinTCLayerTemp;                     // The temperature of the thermochromic layer of the window
    extern Array1D<Real64> SurfWinSpecTemp;                        // The specification temperature of the TC layer glass Added for W6 integration June 2010
    extern Array1D<Real64> SurfWinWindowModelType;                 // if set to WindowBSDFModel, then uses BSDF methods
    extern Array1D<Real64> SurfWinTDDPipeNum;                      // Tubular daylighting device pipe number for TDD domes and diffusers

    extern bool AnyHeatBalanceInsideSourceTerm;  // True if any SurfaceProperty:HeatBalanceSourceTerm inside face used
    extern bool AnyHeatBalanceOutsideSourceTerm; // True if any SurfaceProperty:HeatBalanceSourceTerm outside face used

    // SUBROUTINE SPECIFICATIONS FOR MODULE DataSurfaces:

    // Types

    // Y Slab for Surface2D for PierceSurface support of Nonconvex and Many-Vertex Surfaces
    struct Surface2DSlab
    {

    public: // Types
        using Vertex = ObjexxFCL::Vector2<Real64>;
        using Vertices = ObjexxFCL::Array1D<Vertex>;
        using Edge = Vertices::size_type; // The Surface2D vertex and edge index
        using EdgeXY = Real64;            // The edge x/y inverse slope
        using Edges = std::vector<Edge>;
        using EdgesXY = std::vector<EdgeXY>;

    public: // Creation
            // Constructor
        Surface2DSlab(Real64 const yl, Real64 const yu) : xl(0.0), xu(0.0), yl(yl), yu(yu)
        {
        }

    public:              // Data
        Real64 xl, xu;   // Lower and upper x coordinates of slab bounding box
        Real64 yl, yu;   // Lower and upper y coordinates of slab
        Edges edges;     // Left-to-right ordered edges crossing the slab
        EdgesXY edgesXY; // Edge x/y inverse slopes

    }; // Surface2DSlab

    // Projected 2D Surface Representation for Fast Computational Geometry Operations
    struct Surface2D
    {

    public: // Types
        using Vector2D = Vector2<Real64>;
        using Edge = Vector2D;
        using Vertices = Array1D<Vector2D>;
        using Vectors = Array1D<Vector2D>;
        using Edges = Vectors;
        using Slab = Surface2DSlab;
        using Slabs = std::vector<Surface2DSlab>;
        using SlabYs = std::vector<Real64>;
        using size_type = Vertices::size_type;

    public: // Creation
        // Default constructor
        Surface2D()
        {
        }

        // Constructor
        Surface2D(ShapeCat const shapeCat, int const axis, Vertices const &v, Vector2D const &vl, Vector2D const &vu);

    public: // Predicates
            // Bounding box contains a point?
        bool bb_contains(Vector2D const &v) const
        {
            return (vl.x <= v.x) && (v.x <= vu.x) && (vl.y <= v.y) && (v.y <= vu.y);
        }

    public: // Comparison
            // Equality
        friend bool operator==(Surface2D const &a, Surface2D const &b)
        {
            auto const &v1 = a.vertices;
            auto const &v2 = b.vertices;
            return eq(v1, v2);
        }

        // Inequality
        friend bool operator!=(Surface2D const &a, Surface2D const &b)
        {
            return !(a == b);
        }

    public:                                              // Data
        int axis = 0;                                    // Axis of projection (0=x, 1=y, 2=z)
        Vertices vertices;                               // Vertices
        Vector2D vl = Vector2D(0.0), vu = Vector2D(0.0); // Bounding box lower and upper corner vertices
        Vectors edges;                                   // Edge vectors around the vertices
        Real64 s1 = 0.0, s3 = 0.0;                       // Rectangle side widths squared
        SlabYs slabYs;                                   // Y coordinates of slabs
        Slabs slabs;                                     // Y slice slabs for fast nonconvex and many vertex intersections

    }; // Surface2D

    struct SurfaceData
    {

        // Types
        using Vertices = Array1D<Vector>;
        using Plane = Vector4<Real64>;

        // Members
        std::string Name;                 // User supplied name of the surface (must be unique)
        int Construction;                 // Pointer to the construction in the Construct derived type
        bool EMSConstructionOverrideON;   // if true, EMS is calling to override the construction value
        int EMSConstructionOverrideValue; // pointer value to use for Construction when overridden
        int ConstructionStoredInputValue; // holds the original value for Construction per surface input
        SurfaceClass Class;
        // Geometry related parameters
        SurfaceShape Shape; // Surface shape (Triangle=1,Quadrilateral=2,Rectangle=3,
        //                Rectangular Window/Door=4,Rectangular Overhang=5,
        //                Rectangular Left Fin=6,Rectangular Right Fin=7,
        //                Triangular Window=8)
        int Sides;                // Number of side/vertices for this surface (based on Shape)
        Real64 Area;              // Surface area of the surface (less any subsurfaces) {m2}
        Real64 GrossArea;         // Surface area of the surface (including subsurfaces) {m2}
        Real64 NetAreaShadowCalc; // Area of a wall/floor/ceiling less subsurfaces assuming
        //  all windows, if present, have unity multiplier.
        // Wall/floor/ceiling/roof areas that include windows include
        //  frame (unity) areas.
        // Areas of Windows including divider (unity) area.
        // These areas are used in shadowing / sunlit area calculations.
        Real64 Perimeter; // Perimeter length of the surface {m}
        Real64 Azimuth;   // Direction the surface outward normal faces (degrees) or FACING
        Real64 Height;    // Height of the surface (m)
        Real64 Reveal;    // Depth of the window reveal (m) if this surface is a window
        Real64 Tilt;      // Angle (deg) between the ground outward normal and the surface outward normal
        Real64 Width;     // Width of the surface (m)
        // Boundary conditions and interconnections
        bool HeatTransSurf;                // True if surface is a heat transfer surface,
        int OutsideHeatSourceTermSchedule; // Pointer to the schedule of additional source of heat flux rate applied to the outside surface
        int InsideHeatSourceTermSchedule;  // Pointer to the schedule of additional source of heat flux rate applied to the inside surface
        // False if a (detached) shadowing (sub)surface
        int HeatTransferAlgorithm; // used for surface-specific heat transfer algorithm.
        std::string BaseSurfName;  // Name of BaseSurf
        int BaseSurf;              // "Base surface" for this surface.  Applies mainly to subsurfaces
        // in which case it points back to the base surface number.
        // Equals 0 for detached shading.
        // BaseSurf equals surface number for all other surfaces.
        int NumSubSurfaces;   // Number of subsurfaces this surface has (doors/windows)
        std::string ZoneName; // User supplied name of the Zone
        int Zone;             // Interior environment or zone the surface is a part of
        // Note that though attached shading surfaces are part of a zone, this
        // value is 0 there to facilitate using them as detached surfaces (more
        // accurate shading.
        std::string ExtBoundCondName; // Name for the Outside Environment Object
        int ExtBoundCond;             // For an "interzone" surface, this is the adjacent surface number.
        // for an internal/adiabatic surface this is the current surface number.
        // Otherwise, 0=external environment, -1=ground,
        // -2=other side coefficients (OSC--won't always use CTFs)
        // -3=other side conditions model
        // During input, interim values of UnreconciledZoneSurface ("Surface") and
        // UnenteredAdjacentZoneSurface ("Zone") are used until reconciled.
        int LowTempErrCount;
        int HighTempErrCount;
        bool ExtSolar; // True if the "outside" of the surface is exposed to solar
        bool ExtWind;  // True if the "outside" of the surface is exposed to wind
        // Heat transfer coefficients
        int IntConvCoeff; // Interior Convection Coefficient pointer (different data structure)
        // when being overridden
        bool EMSOverrideIntConvCoef;   // if true, EMS is calling to override interior convection coefficeint
        Real64 EMSValueForIntConvCoef; // Value EMS is calling to use for interior convection coefficient [W/m2-K]
        int ExtConvCoeff;              // Exterior Convection Coefficient pointer (different data structure)
        // when being overridden
        bool EMSOverrideExtConvCoef;   // if true, EMS is calling to override exterior convection coefficeint
        Real64 EMSValueForExtConvCoef; // Value EMS is calling to use for exterior convection coefficient [W/m2-K]
        Real64 ViewFactorGround;       // View factor to the ground from the exterior of the surface
        //   for diffuse solar radiation
        Real64 ViewFactorSky; // View factor to the sky from the exterior of the surface
        //   for diffuse solar radiation
        Real64 ViewFactorGroundIR; // View factor to the ground and shadowing surfaces from the
        //    exterior of the surface for IR radiation
        Real64 ViewFactorSkyIR; // View factor to the sky from the exterior of the surface for IR radiation
        // Special/optional other side coefficients (OSC)
        int OSCPtr;  // Pointer to OSC data structure
        int OSCMPtr; // "Pointer" to OSCM data structure (other side conditions from a model)
        // Optional parameters specific to shadowing surfaces and subsurfaces (detached shading, overhangs, wings, etc.)
        int SchedShadowSurfIndex;   // Schedule for a shadowing (sub)surface
        bool ShadowSurfSchedVaries; // true if the scheduling (transmittance) on a shading surface varies.
        bool ShadowingSurf;         // True if a surface is a shadowing surface
        bool IsTransparent;         // True if the schedule values are always 1.0 (or the minimum is 1.0)
        Real64 SchedMinValue;       // Schedule minimum value.
        // Optional parameters specific to solar reflection from surfaces
        Real64 ShadowSurfDiffuseSolRefl;    // Diffuse solar reflectance of opaque portion
        Real64 ShadowSurfDiffuseVisRefl;    // Diffuse visible reflectance of opaque portion
        Real64 ShadowSurfGlazingFrac;       // Glazing fraction
        int ShadowSurfGlazingConstruct;     // Glazing construction number
        bool ShadowSurfPossibleObstruction; // True if a surface can be an exterior obstruction
        bool ShadowSurfPossibleReflector;   // True if a surface can be an exterior reflector, not used!
        int ShadowSurfRecSurfNum;           // Receiving surface number
        // Optional movable insulation parameters
        int MaterialMovInsulExt;       // Pointer to the material used for exterior movable insulation
        int MaterialMovInsulInt;       // Pointer to the material used for interior movable insulation
        int SchedMovInsulExt;          // Schedule for exterior movable insulation
        int SchedMovInsulInt;          // Schedule for interior movable insulation
        bool MovInsulIntPresent;       // True when movable insulation is present
        bool MovInsulIntPresentPrevTS; // True when movable insulation was present during the previous time step
        // Vertices
        Array1D<Vector> NewVertex;
        Vertices Vertex; // Surface Vertices are represented by Number of Sides and Vector (type)
        Vector Centroid; // computed centroid (also known as center of mass or surface balance point)
        Vector lcsx;
        Vector lcsy;
        Vector lcsz;
        Vector NewellAreaVector;
        Vector NewellSurfaceNormalVector; // same as OutNormVec in vector notation
        Array1D<Real64> OutNormVec;       // Direction cosines (outward normal vector) for surface
        Real64 SinAzim;                   // Sine of surface azimuth angle
        Real64 CosAzim;                   // Cosine of surface azimuth angle
        Real64 SinTilt;                   // Sine of surface tilt angle
        Real64 CosTilt;                   // Cosine of surface tilt angle
        bool IsConvex;                    // true if the surface is convex.
        bool IsDegenerate;                // true if the surface is degenerate.
        bool VerticesProcessed;           // true if vertices have been processed (only used for base surfaces)
        Real64 XShift;                    // relative coordinate shift data - used by child subsurfaces
        Real64 YShift;                    // relative coordinate shift data - used by child subsurfaces
        // Precomputed parameters for PierceSurface performance
        ShapeCat shapeCat;   // Shape category
        Plane plane;         // Plane
        Surface2D surface2d; // 2D projected surface for efficient intersection testing
        // Window Parameters (when surface is Window)
        int activeWindowShadingControl;    // Active window shading control (windows only)
        std::vector<int> windowShadingControlList; // List of possible window shading controls
        bool HasShadeControl;           // True if the surface is listed in a WindowShadingControl object
        int activeShadedConstruction;         // The currently active shaded construction (windows only)
        std::vector<int> shadedConstructionList; // List of shaded constructions that correspond with window shading controls (windows only - same indexes as windowShadingControlList)
        int StormWinConstruction;       // Construction with storm window (windows only)
        int activeStormWinShadedConstruction; // The currently active shaded construction with storm window (windows only)
        std::vector<int> shadedStormWinConstructionList; // List of shaded constructions with storm window that correspond with window shading controls (windows only - same indexes as windowShadingControlList)
        int FrameDivider;               // Pointer to frame and divider information (windows only)
        Real64 Multiplier;              // Multiplies glazed area, frame area and divider area (windows only)
        // Daylighting pointers
        int Shelf;   // Pointer to daylighting shelf
        int TAirRef; // Flag for reference air temperature
        // ZoneMeanAirTemp   = 1 = mean air temperature or MAT => for mixing air model with all convection algos
        // except inlet-dependent algo
        // AdjacentAirTemp   = 2 = adjacent air temperature or TempEffBulkAir => for nodal or zonal air model
        // with all convection algos except inlet-dependent algo
        // ZoneSupplyAirTemp = 3 = supply air temperature => for mixing air model with inlet-dependent algo
        // Default value is 'ZoneMeanAirTemp' and value for each particular surface will be changed only if
        // the inlet-dependent convection algorithm and/or nodal and zonal air models are used.
        Real64 OutDryBulbTemp;                 // Surface outside dry bulb air temperature, for surface heat balance (C)
        bool OutDryBulbTempEMSOverrideOn;      // if true, EMS is calling to override the surface's outdoor air temp
        Real64 OutDryBulbTempEMSOverrideValue; // value to use for EMS override of outdoor air drybulb temp (C)
        Real64 OutWetBulbTemp;                 // Surface outside wet bulb air temperature, for surface heat balance (C)
        bool OutWetBulbTempEMSOverrideOn;      // if true, EMS is calling to override the surface's outdoor wetbulb
        Real64 OutWetBulbTempEMSOverrideValue; // value to use for EMS override of outdoor air wetbulb temp (C)
        Real64 WindSpeed;                      // Surface outside wind speed, for surface heat balance (m/s)
        bool WindSpeedEMSOverrideOn;
        Real64 WindSpeedEMSOverrideValue;

        // XL added 7/19/2017
        Real64 WindDir;                 // Surface outside wind direction, for surface heat balance and ventilation(degree)
        bool WindDirEMSOverrideOn;      // if true, EMS is calling to override the surface's outside wind direction
        Real64 WindDirEMSOverrideValue; // value to use for EMS override of the surface's outside wind speed

        // XL added 7/25/2017

        bool SchedExternalShadingFrac;     // true if the external shading is scheduled or calculated externally to be imported
        int ExternalShadingSchInd;         // Schedule for a the external shading
        bool HasSurroundingSurfProperties; // true if surrounding surfaces properties are listed for an external surface
        int SurroundingSurfacesNum;        // Index of a surrounding surfaces list (defined in SurfaceProperties::SurroundingSurfaces)
        bool HasLinkedOutAirNode;          // true if an OutdoorAir::Node is linked to the surface
        int LinkedOutAirNode;              // Index of the an OutdoorAir:Node

        int PenumbraID;    // Surface ID in penumbra

        std::string UNomWOFilm; // Nominal U Value without films stored as string
        std::string UNomFilm;   // Nominal U Value with films stored as string
        bool ExtEcoRoof;        // True if the top outside construction material is of type Eco Roof
        bool ExtCavityPresent;  // true if there is an exterior vented cavity on surface
        int ExtCavNum;          // index for this surface in ExtVentedCavity structure (if any)
        bool IsPV;              // true if this is a photovoltaic surface (dxf output)
        bool IsICS;             // true if this is an ICS collector
        bool IsPool;            // true if this is a pool
        int ICSPtr;             // Index to ICS collector
        // TH added 3/26/2010
        bool MirroredSurf; // True if it is a mirrored surface
        // additional attributes for convection correlations
        int IntConvClassification;       // current classification for inside face air flow regime and surface orientation
        int IntConvHcModelEq;            // current convection model for inside face
        int IntConvHcUserCurveIndex;     // current index to user convection model if used
        int OutConvClassification;       // current classification for outside face wind regime and convection orientation
        int OutConvHfModelEq;            // current convection model for forced convection at outside face
        int OutConvHfUserCurveIndex;     // current index to user forced convection model if used
        int OutConvHnModelEq;            // current Convection model for natural convection at outside face
        int OutConvHnUserCurveIndex;     // current index to user natural convection model if used
        Real64 OutConvFaceArea;          // area of larger building envelope facade that surface is a part of
        Real64 OutConvFacePerimeter;     // perimeter of larger building envelope facade that surface is a part of
        Real64 OutConvFaceHeight;        // height of larger building envelope facade that surface is a part of
        Real64 IntConvZoneWallHeight;    // [m] height of larger inside building wall element that surface is a part of
        Real64 IntConvZonePerimLength;   // [m] length of perimeter zone's exterior wall
        Real64 IntConvZoneHorizHydrDiam; // [m] hydraulic diameter, usually 4 times the zone floor area div by perimeter
        Real64 IntConvWindowWallRatio;   // [-] area of windows over area of exterior wall for zone
        int IntConvWindowLocation;       // relative location of window in zone for interior Hc models
        bool IntConvSurfGetsRadiantHeat;
        bool IntConvSurfHasActiveInIt;
        bool IsRadSurfOrVentSlabOrPool; // surface cannot be part of both a radiant surface & ventilated slab group
        // LG added 1/6/12
        Real64 GenericContam; // [ppm] Surface generic contaminant as a storage term for
        // Air boundaries
        int SolarEnclIndex;     // Pointer to solar enclosure this surface belongs to
        int SolarEnclSurfIndex; //  Pointer to solar enclosure surface data, ZoneSolarInfo(n).SurfacePtr(RadEnclSurfIndex) points to this surface
        bool IsAirBoundarySurf; // True if surface is an air boundary surface (Construction:AirBoundary),

        std::vector<int> DisabledShadowingZoneList; // Array of all disabled shadowing zone number to the current surface
                                                    // the surface diffusion model

        // Default Constructor
        SurfaceData()
            : Construction(0), EMSConstructionOverrideON(false), EMSConstructionOverrideValue(0), ConstructionStoredInputValue(0), Class(SurfaceClass::None),
              Shape(SurfaceShape::None), Sides(0), Area(0.0), GrossArea(0.0), NetAreaShadowCalc(0.0), Perimeter(0.0), Azimuth(0.0), Height(0.0),
              Reveal(0.0), Tilt(0.0), Width(0.0), HeatTransSurf(false), OutsideHeatSourceTermSchedule(0), InsideHeatSourceTermSchedule(0),
              HeatTransferAlgorithm(HeatTransferModel_NotSet), BaseSurf(0), NumSubSurfaces(0), Zone(0), ExtBoundCond(0), LowTempErrCount(0),
              HighTempErrCount(0), ExtSolar(false), ExtWind(false), IntConvCoeff(0), EMSOverrideIntConvCoef(false), EMSValueForIntConvCoef(0.0),
              ExtConvCoeff(0), EMSOverrideExtConvCoef(false), EMSValueForExtConvCoef(0.0), ViewFactorGround(0.0), ViewFactorSky(0.0),
              ViewFactorGroundIR(0.0), ViewFactorSkyIR(0.0), OSCPtr(0), OSCMPtr(0), SchedShadowSurfIndex(0), ShadowSurfSchedVaries(false),
              ShadowingSurf(false), IsTransparent(false), SchedMinValue(0.0), ShadowSurfDiffuseSolRefl(0.0), ShadowSurfDiffuseVisRefl(0.0),
              ShadowSurfGlazingFrac(0.0), ShadowSurfGlazingConstruct(0), ShadowSurfPossibleObstruction(true), ShadowSurfPossibleReflector(false),
              ShadowSurfRecSurfNum(0), MaterialMovInsulExt(0), MaterialMovInsulInt(0), SchedMovInsulExt(0), SchedMovInsulInt(0),
              MovInsulIntPresent(false), MovInsulIntPresentPrevTS(false), Centroid(0.0, 0.0, 0.0), lcsx(0.0, 0.0, 0.0), lcsy(0.0, 0.0, 0.0),
              lcsz(0.0, 0.0, 0.0), NewellAreaVector(0.0, 0.0, 0.0), NewellSurfaceNormalVector(0.0, 0.0, 0.0), OutNormVec(3, 0.0), SinAzim(0.0),
              CosAzim(0.0), SinTilt(0.0), CosTilt(0.0), IsConvex(true), IsDegenerate(false), VerticesProcessed(false), XShift(0.0), YShift(0.0),
              shapeCat(ShapeCat::Unknown), plane(0.0, 0.0, 0.0, 0.0), activeWindowShadingControl(0), HasShadeControl(false), activeShadedConstruction(0),
              StormWinConstruction(0), activeStormWinShadedConstruction(0), FrameDivider(0), Multiplier(1.0), Shelf(0), TAirRef(ZoneMeanAirTemp),
              OutDryBulbTemp(0.0), OutDryBulbTempEMSOverrideOn(false), OutDryBulbTempEMSOverrideValue(0.0), OutWetBulbTemp(0.0),
              OutWetBulbTempEMSOverrideOn(false), OutWetBulbTempEMSOverrideValue(0.0), WindSpeed(0.0), WindSpeedEMSOverrideOn(false),
              WindSpeedEMSOverrideValue(0.0),

              WindDir(0.0), WindDirEMSOverrideOn(false), WindDirEMSOverrideValue(0.0),

              SchedExternalShadingFrac(false), ExternalShadingSchInd(0), HasSurroundingSurfProperties(false), SurroundingSurfacesNum(0),
              HasLinkedOutAirNode(false), LinkedOutAirNode(0), PenumbraID(-1),

              UNomWOFilm("-              "), UNomFilm("-              "), ExtEcoRoof(false), ExtCavityPresent(false), ExtCavNum(0), IsPV(false),
              IsICS(false), IsPool(false), ICSPtr(0), MirroredSurf(false), IntConvClassification(0), IntConvHcModelEq(0), IntConvHcUserCurveIndex(0),
              OutConvClassification(0), OutConvHfModelEq(0), OutConvHfUserCurveIndex(0), OutConvHnModelEq(0), OutConvHnUserCurveIndex(0),
              OutConvFaceArea(0.0), OutConvFacePerimeter(0.0), OutConvFaceHeight(0.0), IntConvZoneWallHeight(0.0), IntConvZonePerimLength(0.0),
              IntConvZoneHorizHydrDiam(0.0), IntConvWindowWallRatio(0.0), IntConvWindowLocation(InConvWinLoc_NotSet),
              IntConvSurfGetsRadiantHeat(false), IntConvSurfHasActiveInIt(false), IsRadSurfOrVentSlabOrPool(false), GenericContam(0.0),
              SolarEnclIndex(0), SolarEnclSurfIndex(0), IsAirBoundarySurf(false)
        {
        }

    public: // Methods
            // Set Precomputed Parameters
        void set_computed_geometry();

        void SetOutBulbTempAt();

        void SetWindDirAt(Real64 const fac);

        void SetWindSpeedAt(Real64 const fac);

        Real64 getInsideAirTemperature(EnergyPlusData &state, const int t_SurfNum) const;

        static Real64 getInsideIR(const int t_SurfNum);

        Real64 getOutsideAirTemperature(EnergyPlusData &state, const int t_SurfNum) const;

        Real64 getOutsideIR(EnergyPlusData &state, const int t_SurfNum) const;

        static Real64 getSWIncident(const int t_SurfNum);

        static Real64 getSWBeamIncident(const int t_SurfNum);

        static Real64 getSWDiffuseIncident(const int t_SurfNum);

        int getTotLayers(EnergyPlusData &state) const;

        Real64 get_average_height(EnergyPlusData &state) const;

    private: // Methods
             // Computed Shape Category
        ShapeCat computed_shapeCat() const;

        // Computed Plane
        Plane computed_plane() const;

        // Computed axis-projected 2D surface
        Surface2D computed_surface2d() const;
    };

    struct SurfaceWindowCalc // Calculated window-related values
    {
        // Members
        Array1D<Real64> SolidAngAtRefPt;    // Solid angle subtended by window from daylit ref points 1 and 2
        Array1D<Real64> SolidAngAtRefPtWtd; // Solid angle subtended by window from ref pts weighted by glare pos factor
        Array2D<Real64> IllumFromWinAtRefPt; // Illuminance from window at ref pts for window with and w/o shade (lux)
        Array2D<Real64> BackLumFromWinAtRefPt; // Window background luminance from window wrt ref pts (cd/m2) with and w/o shade (cd/m2)
        Array2D<Real64> SourceLumFromWinAtRefPt; // Window luminance at ref pts for window with and w/o shade (cd/m2)
        Array1D<Real64> WinCenter; // X,Y,Z coordinates of window center point in building coord system
        Array1D<Real64> ThetaFace; // Face temperatures of window layers (K)

        Array1D<Real64> OutProjSLFracMult; // Multiplier on sunlit fraction due to shadowing of glass by frame
        // and divider outside projections
        Array1D<Real64> InOutProjSLFracMult; // Multiplier on sunlit fraction due to shadowing of glass by frame
        // and divider inside and outside projections
        Array1D<Real64> EffShBlindEmiss; // Effective emissivity of interior blind or shade
        Array1D<Real64> EffGlassEmiss;   // Effective emissivity of glass adjacent to interior blind or shade

        Array1D<Real64> IllumFromWinAtRefPtRep; // Illuminance from window at reference point N [lux]
        Array1D<Real64> LumWinFromRefPtRep;     // Window luminance as viewed from reference point N [cd/m2]
        // for shadowing of ground by building and obstructions [W/m2]
        Array1D<Real64> ZoneAreaMinusThisSurf; // Zone inside surface area minus this surface and its subsurfaces
        // for floor/wall/ceiling (m2)
        Array1D<Real64> ZoneAreaReflProdMinusThisSurf; // Zone product of inside surface area times vis reflectance
        // minus this surface and its subsurfaces,
        // for floor/wall/ceiling (m2)

        BSDFWindowDescript ComplexFen; // Data for complex fenestration, see DataBSDFWindow.cc for declaration

        // Default Constructor
        SurfaceWindowCalc()
                : WinCenter(3, 0.0), ThetaFace(10, 296.15), OutProjSLFracMult(24, 1.0),
                  InOutProjSLFracMult(24, 1.0), EffShBlindEmiss(MaxSlatAngs, 0.0),
                  EffGlassEmiss(MaxSlatAngs, 0.0),ZoneAreaMinusThisSurf(3, 0.0), ZoneAreaReflProdMinusThisSurf(3, 0.0)
        {
        }
    };

    struct FrameDividerProperties
    {
        // Members
        std::string Name;          // Name of frame/divider
        Real64 FrameWidth;         // Average width of frame in plane of window {m}
        Real64 FrameProjectionOut; // Distance normal to window between outside face of outer pane
        //  and outside of frame {m}
        Real64 FrameProjectionIn; // Distance normal to window between inside face of inner pane
        //  and inside of frame {m}
        Real64 FrameConductance;          // Effective conductance of frame (no air films) {W/m2-K}
        Real64 FrameEdgeWidth;            // default 2.5 in ! Width of glass edge region near frame {m}
        Real64 FrEdgeToCenterGlCondRatio; // Ratio of frame edge of glass conductance (without air films) to
        // center of glass conductance (without air films)
        Real64 FrameSolAbsorp;       // Solar absorptance of frame corrected for self-shading
        Real64 FrameVisAbsorp;       // Visible absorptance of frame corrected for self-shading
        Real64 FrameEmis;            // Thermal emissivity of frame
        int DividerType;             // Type of divider {DividedLite or Suspended (between-glass}
        Real64 DividerWidth;         // Average width of divider in plane of window {m}
        int HorDividers;             // Number of horizontal dividers
        int VertDividers;            // Number of vertical dividers
        Real64 DividerProjectionOut; // Distance normal to window between outside face of outer pane
        //  and outside of divider {m}
        Real64 DividerProjectionIn; // Distance normal to window between inside face of inner pane
        //  and inside of divider {m}
        Real64 DividerEdgeWidth;           // default 2.5 in ! Width of glass edge region near divider
        Real64 DividerConductance;         // Effective conductance of divider (no air films) {W/m2-K}
        Real64 DivEdgeToCenterGlCondRatio; // Ratio of divider edge of glass conductance (without air films) to
        // center of glass conductance (without air films)
        Real64 DividerSolAbsorp; // Solar absorptance of divider corrected for self-shading
        Real64 DividerVisAbsorp; // Visible absorptance of divider corrected for self-shading
        Real64 DividerEmis;      // Thermal emissivity of divider
        int MullionOrientation;  // Horizontal or Vertical; used only for windows with two glazing systems
        //  divided by a mullion; obtained from Window5 data file.
        Real64 OutsideRevealSolAbs; // Solar absorptance of outside reveal
        Real64 InsideSillDepth;     // Inside sill depth (m)
        Real64 InsideReveal;        // Inside reveal (m)
        Real64 InsideSillSolAbs;    // Solar absorptance of inside sill
        Real64 InsideRevealSolAbs;  // Solar absorptance of inside reveal

        // Default Constructor
        FrameDividerProperties()
            : FrameWidth(0.0), FrameProjectionOut(0.0), FrameProjectionIn(0.0), FrameConductance(0.0), FrameEdgeWidth(0.06355),
              FrEdgeToCenterGlCondRatio(1.0), FrameSolAbsorp(0.0), FrameVisAbsorp(0.0), FrameEmis(0.9), DividerType(0), DividerWidth(0.0),
              HorDividers(0), VertDividers(0), DividerProjectionOut(0.0), DividerProjectionIn(0.0), DividerEdgeWidth(0.06355),
              DividerConductance(0.0), DivEdgeToCenterGlCondRatio(1.0), DividerSolAbsorp(0.0), DividerVisAbsorp(0.0), DividerEmis(0.9),
              MullionOrientation(0), OutsideRevealSolAbs(0.0), InsideSillDepth(0.0), InsideReveal(0.0), InsideSillSolAbs(0.0), InsideRevealSolAbs(0.0)
        {
        }
    };

    struct StormWindowData
    {
        // Members
        int BaseWindowNum;       // Surface number of associated exterior window
        int StormWinMaterialNum; // Material number of storm window glass
        Real64 StormWinDistance; // Distance between storm window glass and adjacent glass (m)
        int DateOn;              // Date (julian) storm window is put on
        int MonthOn;             // Month storm window is put on
        int DayOfMonthOn;        // Day of month storm window is put on
        int DateOff;             // Date (julian) storm window is taken off
        int MonthOff;            // Month storm window is taken off
        int DayOfMonthOff;       // Day of month storm window is taken off

        // Default Constructor
        StormWindowData()
            : BaseWindowNum(0), StormWinMaterialNum(0), StormWinDistance(0.0), DateOn(0), MonthOn(0), DayOfMonthOn(0), DateOff(0), MonthOff(0),
              DayOfMonthOff(0)
        {
        }
    };

    struct WindowShadingControlData
    {
        // Members
        std::string Name;   // User supplied name of this set of shading control data
        int ZoneIndex;      // number of the zone referenced
        int SequenceNumber; // Shading control sequence number
        int ShadingType;    // Shading type (InteriorShade, SwitchableGlazing,
        //  CHARACTER(len=32) :: ShadingType    = ' ' ! Shading type (InteriorShade, SwitchableGlazing,
        //  ExteriorShade,InteriorBlind,ExteriorBlind,BetweenGlassShade,
        //  BetweenGlassBlind, or ExteriorScreen)
        int getInputShadedConstruction; // Pointer to the shaded construction (for ShadingType=ExteriorScreen,InteriorShade,
        //  ExteriorShade,BetweenGlassShade,InteriorBlind,ExteriorBlind,BetweenGlassBlind;
        //  this must be a window construction with a screen, shade or blind layer)
        // this is only used during GetInput and should not be used during timestep calculations
        int ShadingDevice; // Pointer to the material for the shading device (for ShadingType=InteriorShade,
        //  ExteriorShade,BetweenGlassShade,InteriorBlind,ExteriorBlind,BetweenGlassBlind,
        //  ExteriorScreen;
        //  this must be a Material:WindowShade, Material:WindowScreen, or Material:WindowBlind
        int ShadingControlType; // Takes one of the following values that specifies type of shading control
        //  CHARACTER(len=60) :: ShadingControlType =' ' ! Takes one of the following values that specifies type of shading control
        // (control is active only when schedule value = 1; if no schedule
        // specified, schedule value defaults to 1)
        //  AlwaysOn: always shaded; not affected by schedule
        //  AlwaysOff: never shaded; not affected by schedule
        //  OnIfScheduleAllows: unshaded if sch val = 0, shaded if = 1
        //  OnIfHighSolarOnWindow: shaded if incident direct + diffuse > setpoint (W/m2 of window)
        //  OnIfHighHorizontalSolar: shaded if direct + diffuse horizontal solar > setpoint
        //   (W/m2 of ground)
        //  OnIfHighOutsideAirTemp: shaded if outside drybulb > setpoint (C)
        //  OnIfHighZoneAirTemp: shaded if previous time step zone temperature > setpoint (C)
        //  OnIfHighZoneCooling: shaded if previous time step zone cooling rate > setpoint (W)
        //  OnIfHighGlare: shaded if total daylight glare index at first daylighting reference point
        //   from all exterior windows in zone > maximum glare specified in daylighting
        //   input for zone.
        //  MeetDaylightIlluminanceSetpoint: shading is adjusted to just meet illuminance setpoint
        //   at first reference point (only for ShadingType=SwitchableGlazing)
        //       The following three controls are used primarily to reduce zone heating load. They
        //       can be used with any shading type but are most appropriate for opaque interior
        //       or exterior shades with a high insulating value ("opaque movable insulation").
        //  OnNightIfLowOutsideTemp/OffDay: shaded at night if outside temp < setpoint (C)
        //  OnNightIfLowInsideTemp/OffDay: shaded at night if previous time step zone air temp < setpoint (C)
        //  OnNightIfHeating/OffDay: shaded  at night if previous time step zone heating rate > setpoint (W)
        //       The following two controls are used to reduce zone heating and cooling loads.
        //       They can be used with any shading type but are most appropriate for translucent
        //       interior or exterior shades with a high insulating value ("translucent movable insulation")
        //  OnNightIfLowOutsideTemp/OnDayIfCooling: shaded at night if outside temp < setpoint (C);
        //                                         shaded daytime if prev. time step cooling rate > 0
        //  OnNightIfHeating/OnDayIfCooling: shaded at night if prev. time step heating rate > setpoint (W);
        //                                         shaded daytime if prev. time step cooling rate > 0
        //       The following two controls are used to reduce zone cooling load. They can be used
        //       with any shading type but are most appropriate for interior or exterior blinds, interior
        //       or exterior shades with low insulating value, or switchable glazing.
        //  OffNight/OnDayIfCoolingAndHighSolarOnWindow: shading off at night; shading on daytime if
        //                                         solar on window > setpoint (W/m2 of window) and
        //                                         prev. time step cooling rate > 0
        //  OnNight/OnDayIfCoolingAndHighSolarOnWindow: shading on at night; shading on daytime if
        //                                         solar on window > setpoint (W/m2 of window) and
        //                                         prev. time step cooling rate > 0
        int Schedule; // Pointer to schedule of 0 and 1 values: 0 => window is not shaded;
        //  1 => window is shaded if Type=Schedule or Type = ScheduleAnd...
        // and setpoint is exceeded.
        Real64 SetPoint; // Control setpoint (dimension depends on Trigger:
        //  W/m2 of window area for solar on window,
        //  W/m2 of ground area for horizontal solar,
        //  deg C for air temp, W for zone heating and
        //  cooling rate). Not used for Shading Control Type =
        //  MeetDaylightIlluminanceSetpoint or OnIfHighGlare.
        Real64 SetPoint2; // Second control setpoint for control types that take two setpoints.
        //   Dimension is deg C or W/m2.
        bool ShadingControlIsScheduled; // True if shading control has a schedule
        bool GlareControlIsActive;      // True if shading control to reduce daylight glare is active
        int SlatAngleSchedule;          // Pointer to schedule of slat angle values between 0.0 and 180.0 degrees
        int SlatAngleControlForBlinds;  // Takes one of the following values that specifies
                                        //  CHARACTER(len=32) :: SlatAngleControlForBlinds = ' ' ! Takes one of the following values that specifies
                                        //  how slat angle is controled in a blind when ShadingType =
                                        //  InteriorBlind, ExteriorBlind or BetweenGlassBlind.
                                        //  FixedSlatAngle: the slat angle is fixed at the constant value given in the
                                        //    associated Material:WindowBlind
                                        //  ScheduledSlatAngle: the slat angle in degrees between 1 and 180 is given
                                        //    by the schedule with index SlatAngleSchedule
                                        //  BlockBeamSolar: if beam solar is incident on the window, and a blind is on the
                                        //    window, the slat angle is adjusted to just block beam solar; otherwise the
                                        //    slat angle is set to the value given in the associated Material:WindowBlind.
        std::string DaylightingControlName;    // string holding the Daylighting Control Object Name string
        int DaylightControlIndex;              // Pointer to the array of Daylighting Controls
        bool MultiSurfaceCtrlIsGroup;           // True if Group, False if Sequential - type of control order when multiple surfaces are referenced
        int FenestrationCount;                 // count of fenestration references
        Array1D<std::string> FenestrationName; // string holding list of fenestration surfaces
        Array1D_int FenestrationIndex;         // Pointers to fenestration surfaces

        // Default Constructor
        WindowShadingControlData()
            : ZoneIndex(0), SequenceNumber(0), ShadingType(WSC_ST_NoShade), getInputShadedConstruction(0), ShadingDevice(0), ShadingControlType(0),
              Schedule(0), SetPoint(0.0), SetPoint2(0.0), ShadingControlIsScheduled(false), GlareControlIsActive(false), SlatAngleSchedule(0),
              SlatAngleControlForBlinds(0), DaylightControlIndex(0), MultiSurfaceCtrlIsGroup(false), FenestrationCount(0)
        {
        }
    };

    struct OSCData
    {
        // Members
        std::string Name;                  // Name of OSC
        Real64 ConstTemp;                  // User selected constant temperature (degrees C)
        Real64 ConstTempCoef;              // Coefficient modifying the user selected constant temperature
        Real64 ExtDryBulbCoef;             // Coefficient modifying the external dry bulb temperature
        Real64 GroundTempCoef;             // Coefficient modifying the ground temperature
        Real64 SurfFilmCoef;               // Combined convective/radiative film coefficient if >0, else use other coefficients
        Real64 WindSpeedCoef;              // Coefficient modifying the wind speed term (s/m)
        Real64 ZoneAirTempCoef;            // Coefficient modifying the zone air temperature part of the equation
        std::string ConstTempScheduleName; // Schedule name for scheduled outside temp
        int ConstTempScheduleIndex;        // Index for scheduled outside temp.
        bool SinusoidalConstTempCoef;      // If true then ConstTempCoef varies by sine wave
        Real64 SinusoidPeriod;             // period of sine wave variation  (hr)
        Real64 TPreviousCoef;              // Coefficient modifying the OSC temp from the previous timestep (dimensionless)
        Real64 TOutsideSurfPast;           // Ouside surface temperature from previous timestep {C}
        Real64 MinTempLimit;               // Minimum limit on OSC temp {deg C}
        Real64 MaxTempLimit;               // Maximum limit on OSC temp {deg C}
        bool MinLimitPresent;              // If TRUE then apply minimum limit on calculated OSC temp
        bool MaxLimitPresent;              // If TRUE then apply maximum limit on calculated OSC temp
        Real64 OSCTempCalc;                // Result of calculated temperature using OSC (degrees C)

        // Default Constructor
        OSCData()
            : ConstTemp(0.0), ConstTempCoef(0.0), ExtDryBulbCoef(0.0), GroundTempCoef(0.0), SurfFilmCoef(0.0), WindSpeedCoef(0.0),
              ZoneAirTempCoef(0.0), ConstTempScheduleIndex(0), SinusoidalConstTempCoef(false), SinusoidPeriod(0.0), TPreviousCoef(0.0),
              TOutsideSurfPast(0.0), MinTempLimit(0.0), MaxTempLimit(0.0), MinLimitPresent(false), MaxLimitPresent(false), OSCTempCalc(0.0)
        {
        }
    };

    struct OSCMData
    {
        // Members
        std::string Name;             // Name of OSCM
        std::string Class;            // type of Model for OSCM
        Real64 TConv;                 // Temperature of bulk air at other side face (degrees C)
        bool EMSOverrideOnTConv;      // if true then EMS calling for convection bulk air temp override
        Real64 EMSOverrideTConvValue; // value for convection air temp when overridden
        Real64 HConv;                 // Convection coefficient (W/m2-K)
        bool EMSOverrideOnHConv;      // if true then EMS calling for convection coef override
        Real64 EMSOverrideHConvValue; // value to use for convection coef when overridden
        Real64 TRad;                  // Effective temperature of surfaces exposed to other side face (degrees C)
        bool EMSOverrideOnTRad;       // if true then EMS calling for radiation temp override
        Real64 EMSOverrideTRadValue;  // value to use for rad temp when overridden
        Real64 HRad;                  // Linearized Radiation coefficient (W/m2-K)
        bool EMSOverrideOnHrad;       // if true then EMS calling for radiation coef override
        Real64 EMSOverrideHradValue;  // value to use for rad coef when overridden

        // Default Constructor
        OSCMData()
            : TConv(20.0), EMSOverrideOnTConv(false), EMSOverrideTConvValue(0.0), HConv(4.0), EMSOverrideOnHConv(false), EMSOverrideHConvValue(0.0),
              TRad(20.0), EMSOverrideOnTRad(false), EMSOverrideTRadValue(0.0), HRad(4.0), EMSOverrideOnHrad(false), EMSOverrideHradValue(0.0)
        {
        }
    };

    struct ConvectionCoefficient
    {
        // Members
        int WhichSurface;         // Which surface number this is applied to
        std::string SurfaceName;  // Which surface (name)
        int OverrideType;         // Override type, 1=value, 2=schedule, 3=model, 4=user curve
        Real64 OverrideValue;     // User specified value
        std::string ScheduleName; // Which surface (name)
        int ScheduleIndex;        // if type="schedule" is used
        int UserCurveIndex;       // if type=UserCurve is used
        int HcModelEq;            // if type is one of specific model equations

        // Default Constructor
        ConvectionCoefficient() : WhichSurface(0), OverrideType(0), OverrideValue(0.0), ScheduleIndex(0), UserCurveIndex(0), HcModelEq(0)
        {
        }
    };

    struct ShadingVertexData
    {
        // Members
        int NVert;
        Array1D<Real64> XV;
        Array1D<Real64> YV;
        Array1D<Real64> ZV;

        // Default Constructor
        ShadingVertexData()
        {
        }
    };

    struct ExtVentedCavityStruct
    {
        // Members
        // from input data
        std::string Name;
        std::string OSCMName; // OtherSideConditionsModel
        int OSCMPtr;          // OtherSideConditionsModel index
        Real64 Porosity;      // fraction of absorber plate [--]
        Real64 LWEmitt;       // Thermal Emissivity of Baffle Surface [dimensionless]
        Real64 SolAbsorp;     // Solar Absorbtivity of Baffle Surface [dimensionless]
        int BaffleRoughness;  // surface roughness for exterior convection calcs.
        Real64 PlenGapThick;  // Depth of Plenum Behind Baffle [m]
        int NumSurfs;         // a single baffle can have multiple surfaces underneath it
        Array1D_int SurfPtrs; // = 0  ! array of pointers for participating underlying surfaces
        Real64 HdeltaNPL;     // Height scale for Cavity bouyancy  [m]
        Real64 AreaRatio;     // Ratio of actual surface are to projected surface area [dimensionless]
        Real64 Cv;            // volume-based effectiveness of openings for wind-driven vent when Passive
        Real64 Cd;            // discharge coefficient of openings for bouyancy-driven vent when Passive
        // data from elswhere and calculated
        Real64 ActualArea;  // Overall Area of Collect with surface corrugations.
        Real64 ProjArea;    // Overall Area of Collector projected, as if flat [m2]
        Vector Centroid;    // computed centroid
        Real64 TAirCav;     // modeled drybulb temperature for air between baffle and wall [C]
        Real64 Tbaffle;     // modeled surface temperature for baffle[C]
        Real64 TairLast;    // Old Value for modeled drybulb temp of air between baffle and wall [C]
        Real64 TbaffleLast; // Old value for modeled surface temperature for baffle [C]
        Real64 HrPlen;      // Modeled radiation coef for OSCM [W/m2-C]
        Real64 HcPlen;      // Modeled Convection coef for OSCM [W/m2-C]
        Real64 MdotVent;    // air mass flow exchanging with ambient when passive.
        Real64 Tilt;        // Tilt from area weighted average of underlying surfaces
        Real64 Azimuth;     // Azimuth from area weighted average of underlying surfaces
        Real64 QdotSource;  // Source/sink term
        // reporting data
        Real64 Isc;              // total incident solar on baffle [W]
        Real64 PassiveACH;       // air changes per hour when passive [1/hr]
        Real64 PassiveMdotVent;  // Total Nat Vent air change rate  [kg/s]
        Real64 PassiveMdotWind;  // Nat Vent air change rate from Wind-driven [kg/s]
        Real64 PassiveMdotTherm; // Nat. Vent air change rate from bouyancy-driven flow [kg/s]

        // Default Constructor
        ExtVentedCavityStruct()
            : OSCMPtr(0), Porosity(0.0), LWEmitt(0.0), SolAbsorp(0.0), BaffleRoughness(1), PlenGapThick(0.0), NumSurfs(0), HdeltaNPL(0.0),
              AreaRatio(0.0), Cv(0.0), Cd(0.0), ActualArea(0.0), ProjArea(0.0), Centroid(0.0, 0.0, 0.0), TAirCav(0.0), Tbaffle(0.0), TairLast(20.0),
              TbaffleLast(20.0), HrPlen(0.0), HcPlen(0.0), MdotVent(0.0), Tilt(0.0), Azimuth(0.0), QdotSource(0.0), Isc(0.0), PassiveACH(0.0),
              PassiveMdotVent(0.0), PassiveMdotWind(0.0), PassiveMdotTherm(0.0)
        {
        }
    };

    struct SurfaceSolarIncident
    {
        // Members
        std::string Name;
        int SurfPtr;   // surface pointer
        int ConstrPtr; // construction pointer
        int SchedPtr;  // schedule pointer

        // Default Constructor
        SurfaceSolarIncident() : SurfPtr(0), ConstrPtr(0), SchedPtr(0)
        {
        }
    };

    struct FenestrationSolarAbsorbed
    {
        // Members
        std::string Name;
        int SurfPtr;           // surface pointer
        int ConstrPtr;         // construction pointer
        int NumOfSched;        // number of scheduled layers
        Array1D_int SchedPtrs; // pointer to schedules for each layer in construction

        // Default Constructor
        FenestrationSolarAbsorbed() : SurfPtr(0), ConstrPtr(0), NumOfSched(0)
        {
        }
    };

    struct SurfaceLocalEnvironment
    {
        // Members
        std::string Name;
        int SurfPtr;             // surface pointer
        int ExtShadingSchedPtr;  // schedule pointer
        int SurroundingSurfsPtr; // schedule pointer
        int OutdoorAirNodePtr;   // schedule pointer

        // Default Constructor
        SurfaceLocalEnvironment() : SurfPtr(0), ExtShadingSchedPtr(0), SurroundingSurfsPtr(0), OutdoorAirNodePtr(0)
        {
        }
    };

    struct SurroundingSurfProperty
    {
        // Members
        std::string Name;
        Real64 ViewFactor;
        int TempSchNum; // schedule pointer
                        // Default Constructor
        SurroundingSurfProperty() : ViewFactor(0.0), TempSchNum(0)
        {
        }
    };

    struct SurroundingSurfacesProperty
    {
        // Members
        std::string Name;
        Real64 SkyViewFactor;
        int SkyTempSchNum; // schedule pointer
        Real64 GroundViewFactor;
        int GroundTempSchNum;      // schedule pointer
        int TotSurroundingSurface; // Total number of surrounding surfaces defined for an exterior surface
        Array1D<SurroundingSurfProperty> SurroundingSurfs;

        // Default Constructor
        SurroundingSurfacesProperty() : SkyViewFactor(-1.0), SkyTempSchNum(0), GroundViewFactor(-1.0), GroundTempSchNum(0), TotSurroundingSurface(0)
        {
        }
    };

    struct IntMassObject
    {
        // Members
        std::string Name;
        std::string ZoneOrZoneListName; // zone or zone list name
        int ZoneOrZoneListPtr;          // pointer to a zone list
        int NumOfZones;                 // number of zones in a zone list
        int Construction;               // pointer to contruction object
        Real64 GrossArea;               // internal surface area, [m2]
        bool ZoneListActive;            // flag to a list

        // Default Constructor
        IntMassObject() : ZoneOrZoneListPtr(0), NumOfZones(0), Construction(0), GrossArea(0.0), ZoneListActive(false)
        {
        }
    };

    // Object Data
    extern Array1D<SurfaceData> Surface;
    extern Array1D<SurfaceWindowCalc> SurfaceWindow;
    extern Array1D<FrameDividerProperties> FrameDivider;
    extern Array1D<StormWindowData> StormWindow;
    extern Array1D<WindowShadingControlData> WindowShadingControl;
    extern Array1D<OSCData> OSC;
    extern Array1D<OSCMData> OSCM;
    extern Array1D<ConvectionCoefficient> UserIntConvectionCoeffs;
    extern Array1D<ConvectionCoefficient> UserExtConvectionCoeffs;
    extern Array1D<ShadingVertexData> ShadeV;
    extern Array1D<ExtVentedCavityStruct> ExtVentedCavity;
    extern Array1D<SurfaceSolarIncident> SurfIncSolSSG;
    extern Array1D<FenestrationSolarAbsorbed> FenLayAbsSSG;
    extern Array1D<SurfaceLocalEnvironment> SurfLocalEnvironment;
    extern Array1D<SurroundingSurfacesProperty> SurroundingSurfsProperty;
    extern Array1D<IntMassObject> IntMassObjects;

    // Functions

    // Clears the global data in DataSurfaces.
    // Needed for unit tests, should not be normally called.
    void clear_state();

    void SetSurfaceOutBulbTempAt();

    void CheckSurfaceOutBulbTempAt(EnergyPlusData &state);

    void SetSurfaceWindSpeedAt();

    void SetSurfaceWindDirAt();

    Real64 AbsFrontSide(int SurfNum);

    Real64 AbsBackSide(int SurfNum);

    std::string cSurfaceClass(SurfaceClass ClassNo);

} // namespace DataSurfaces

} // namespace EnergyPlus

#endif<|MERGE_RESOLUTION|>--- conflicted
+++ resolved
@@ -378,15 +378,9 @@
     extern Array1D<Real64> X0;     // X-component of translation vector
     extern Array1D<Real64> Y0;     // Y-component of translation vector
     extern Array1D<Real64> Z0;     // Z-component of translation vector
-<<<<<<< HEAD
-    extern Array1D<Real64> EnclSolDS; // Factor for sky diffuse solar radiation into a zone
-    extern Array1D<Real64> EnclSolDBSSG; // Factor for diffuse radiation in a zone from beam reflecting from inside surfaces. Used only for scheduled surface gains
-    extern Array1D<Real64> EnclSolDG; // Factor for ground diffuse solar radiation into a zone
-=======
 //    extern Array1D<Real64> EnclSolDS; // Factor for sky diffuse solar radiation into a zone
     extern Array1D<Real64> EnclSolDBSSG; // Factor for diffuse radiation in a zone from beam reflecting from inside surfaces. Used only for scheduled surface gains
 //    extern Array1D<Real64> EnclSolDG; // Factor for ground diffuse solar radiation into a zone
->>>>>>> 10fd0aac
     extern Array1D<Real64> EnclSolDB; // Factor for diffuse radiation in a zone from beam reflecting from inside surfaces
     extern Array1D<Real64> SurfOpaqAI; // Time step value of factor for beam absorbed on inside of opaque surface
     extern Array1D<Real64> SurfOpaqAO; // Time step value of factor for beam absorbed on outside of opaque surface
