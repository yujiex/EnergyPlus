--- conflicted
+++ resolved
@@ -1353,11 +1353,7 @@
     EXPECT_EQ(energy.SequencedOutputRequiredToCoolingSP(3), DataSizing::FinalZoneSizing(ZoneNum).DesHeatLoad);
     // Check sequenced load processing for unitary systems
     // EquipIndex doesn't get set until the units are simulated, so hard-wire them here
-<<<<<<< HEAD
-    ZoneAirLoopEquipmentManager::GetZoneAirLoopEquipment(*state.dataZoneAirLoopEquipmentManager);
-=======
-    ZoneAirLoopEquipmentManager::GetZoneAirLoopEquipment(state, state.dataZoneAirLoopEquipmentManager);
->>>>>>> 874857a2
+    ZoneAirLoopEquipmentManager::GetZoneAirLoopEquipment(state, *state.dataZoneAirLoopEquipmentManager);
     DataZoneEquipment::ZoneEquipList(1).EquipIndex(1) = 1;
     DataZoneEquipment::ZoneEquipList(1).EquipIndex(2) = 2;
     DataZoneEquipment::ZoneEquipList(1).EquipIndex(3) = 3;
@@ -1575,11 +1571,7 @@
     EXPECT_EQ(energy.SequencedOutputRequiredToCoolingSP(3), DataSizing::FinalZoneSizing(ZoneNum).DesHeatLoad);
     // Check sequenced load processing for unitary systems
     // EquipIndex doesn't get set until the units are simulated, so hard-wire them here
-<<<<<<< HEAD
-    ZoneAirLoopEquipmentManager::GetZoneAirLoopEquipment(*state.dataZoneAirLoopEquipmentManager);
-=======
-    ZoneAirLoopEquipmentManager::GetZoneAirLoopEquipment(state, state.dataZoneAirLoopEquipmentManager);
->>>>>>> 874857a2
+    ZoneAirLoopEquipmentManager::GetZoneAirLoopEquipment(state, *state.dataZoneAirLoopEquipmentManager);
     DataZoneEquipment::ZoneEquipList(1).EquipIndex(1) = 1;
     DataZoneEquipment::ZoneEquipList(1).EquipIndex(2) = 2;
     DataZoneEquipment::ZoneEquipList(1).EquipIndex(3) = 3;
@@ -1896,11 +1888,7 @@
 
     // Check sequenced load processing for unitary systems
     // EquipIndex doesn't get set until the units are simulated, so hard-wire them here
-<<<<<<< HEAD
-    ZoneAirLoopEquipmentManager::GetZoneAirLoopEquipment(*state.dataZoneAirLoopEquipmentManager);
-=======
-    ZoneAirLoopEquipmentManager::GetZoneAirLoopEquipment(state, state.dataZoneAirLoopEquipmentManager);
->>>>>>> 874857a2
+    ZoneAirLoopEquipmentManager::GetZoneAirLoopEquipment(state, *state.dataZoneAirLoopEquipmentManager);
     DataZoneEquipment::ZoneEquipList(1).EquipIndex(1) = 1;
     DataZoneEquipment::ZoneEquipList(1).EquipIndex(2) = 1;
     DataZoneEquipment::ZoneEquipList(1).EquipIndex(3) = 2;
@@ -2131,11 +2119,7 @@
 
     // Check sequenced load processing for unitary systems
     // EquipIndex doesn't get set until the units are simulated, so hard-wire them here
-<<<<<<< HEAD
-    ZoneAirLoopEquipmentManager::GetZoneAirLoopEquipment(*state.dataZoneAirLoopEquipmentManager);
-=======
-    ZoneAirLoopEquipmentManager::GetZoneAirLoopEquipment(state, state.dataZoneAirLoopEquipmentManager);
->>>>>>> 874857a2
+    ZoneAirLoopEquipmentManager::GetZoneAirLoopEquipment(state, *state.dataZoneAirLoopEquipmentManager);
     DataZoneEquipment::ZoneEquipList(1).EquipIndex(1) = 1;
     DataZoneEquipment::ZoneEquipList(1).EquipIndex(2) = 1;
     DataZoneEquipment::ZoneEquipList(1).EquipIndex(3) = 2;
