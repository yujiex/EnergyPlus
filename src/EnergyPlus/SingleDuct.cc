--- conflicted
+++ resolved
@@ -6238,25 +6238,6 @@
                     ErrorsFound = true;
                 }
             }
-<<<<<<< HEAD
-            TestCompSet(state, cCurrentModuleObject, state.dataSingleDuct->SysATMixer(ATMixerNum).Name, cAlphaArgs(5), cAlphaArgs(4), "Air Nodes");
-
-            if (state.dataSingleDuct->SysATMixer(ATMixerNum).OARequirementsPtr == 0) {
-                if (allocated(state.dataSize->ZoneSizingInput)) {
-                    for (int SizingInputNum = 1; SizingInputNum <= state.dataSize->NumZoneSizingInput; ++SizingInputNum) {
-                        if (state.dataSize->ZoneSizingInput(SizingInputNum).ZoneNum == state.dataSingleDuct->SysATMixer(ATMixerNum).ZoneNum) {
-                            if (state.dataSize->ZoneSizingInput(SizingInputNum).ZoneDesignSpecOAIndex == 0) {
-                                ShowWarningError(state, RoutineName + cCurrentModuleObject + "=\"" + cAlphaArgs(1) + "\", invalid data.");
-                                ShowContinueError(state, cAlphaFieldNames(8) + " is blank in both the mixer and the Sizing:Zone object for the same zone.");
-                                ShowContinueError(state, "The mixer outdoor airflow rate is set to zero.");
-                                state.dataSingleDuct->SysATMixer(ATMixerNum).DesignPrimaryAirVolRate = 0.0;
-                            } else {
-                                state.dataSingleDuct->SysATMixer(ATMixerNum).OARequirementsPtr = state.dataSize->ZoneSizingInput(SizingInputNum).ZoneDesignSpecOAIndex;
-                                state.dataSingleDuct->SysATMixer(ATMixerNum).DesignPrimaryAirVolRate = DataZoneEquipment::CalcDesignSpecificationOutdoorAir(state,
-                                    state.dataSingleDuct->SysATMixer(ATMixerNum).OARequirementsPtr, state.dataSingleDuct->SysATMixer(ATMixerNum).ZoneNum, false, false);
-                                state.dataSingleDuct->SysATMixer(ATMixerNum).NoOAFlowInputFromUser = false;
-                            }
-=======
         }
         TestCompSet(state,
                     cCurrentModuleObject,
@@ -6287,7 +6268,6 @@
                                                                                      false,
                                                                                      false);
                             state.dataSingleDuct->SysATMixer(ATMixerNum).NoOAFlowInputFromUser = false;
->>>>>>> 823dd301
                         }
                     }
                 }
@@ -6629,32 +6609,6 @@
     } else {
         state.dataLoopNodes->Node(PriAirNode).MassFlowRate = state.dataLoopNodes->Node(PriAirNode).MassFlowRateMaxAvail;
     }
-<<<<<<< HEAD
-
-    void setATMixerSizingProperties(EnergyPlusData &state, int const &inletATMixerIndex, // index to ATMixer at inlet of zone equipment
-                                    int const &controlledZoneNum, // controlled zone number
-                                    int const &curZoneEqNum       // current zone equipment being simulated
-    )
-    {
-        auto &ZoneEqSizing(state.dataSize->ZoneEqSizing);
-        auto &FinalSysSizing(state.dataSize->FinalSysSizing);
-        auto &FinalZoneSizing(state.dataSize->FinalZoneSizing);
-
-        if (inletATMixerIndex == 0) return; // protect this function from bad inputs
-        if (controlledZoneNum == 0) return;
-        if (curZoneEqNum == 0) return;
-        if (state.dataSingleDuct->SysATMixer(inletATMixerIndex).MixerType == DataHVACGlobals::No_ATMixer) return;
-
-        // ATMixer properties only affect coil sizing when the mixer is on the inlet side of zone equipment
-        if (state.dataSingleDuct->SysATMixer(inletATMixerIndex).MixerType == DataHVACGlobals::ATMixer_SupplySide) {
-            // check if user has selected No to account for DOAS system
-            if (allocated(FinalZoneSizing) && state.dataSingleDuct->SysATMixer(inletATMixerIndex).printWarning) {
-                if (!FinalZoneSizing(curZoneEqNum).AccountForDOAS && FinalZoneSizing(curZoneEqNum).DOASControlStrategy != DOANeutralSup) {
-                    ShowWarningError(state, "AirTerminal:SingleDuct:Mixer: " + state.dataSingleDuct->SysATMixer(inletATMixerIndex).Name);
-                    ShowContinueError(state,
-                        " Supply side Air Terminal Mixer does not adjust zone equipment coil sizing and may result in inappropriately sized coils.");
-                    ShowContinueError(state, " Set Account for Dedicated Outdoor Air System = Yes in Sizing:Zone object for zone = " +
-=======
 }
 
 void setATMixerSizingProperties(EnergyPlusData &state,
@@ -6683,19 +6637,10 @@
                     " Supply side Air Terminal Mixer does not adjust zone equipment coil sizing and may result in inappropriately sized coils.");
                 ShowContinueError(state,
                                   " Set Account for Dedicated Outdoor Air System = Yes in Sizing:Zone object for zone = " +
->>>>>>> 823dd301
                                       FinalZoneSizing(curZoneEqNum).ZoneName);
             }
             state.dataSingleDuct->SysATMixer(inletATMixerIndex).printWarning = false;
         }
-<<<<<<< HEAD
-        // check if user has selected Yes to account for DOAS system
-        if (allocated(FinalZoneSizing) && state.dataSingleDuct->SysATMixer(inletATMixerIndex).printWarning) {
-            if (FinalZoneSizing(curZoneEqNum).AccountForDOAS && FinalZoneSizing(curZoneEqNum).DOASControlStrategy != DOANeutralSup) {
-                ShowWarningError(state, "AirTerminal:SingleDuct:Mixer: " + state.dataSingleDuct->SysATMixer(inletATMixerIndex).Name);
-                ShowContinueError(state, " Inlet side Air Terminal Mixer automatically adjusts zone equipment coil sizing.");
-                ShowContinueError(state, " Set Account for Dedicated Outdoor Air System = No in Sizing:Zone object for zone = " +
-=======
         return; // do nothing else if this is a supply side ATMixer
     }
     // check if user has selected Yes to account for DOAS system
@@ -6705,7 +6650,6 @@
             ShowContinueError(state, " Inlet side Air Terminal Mixer automatically adjusts zone equipment coil sizing.");
             ShowContinueError(state,
                               " Set Account for Dedicated Outdoor Air System = No in Sizing:Zone object for zone = " +
->>>>>>> 823dd301
                                   FinalZoneSizing(curZoneEqNum).ZoneName);
             state.dataSingleDuct->SysATMixer(inletATMixerIndex).printWarning = false;
         }
