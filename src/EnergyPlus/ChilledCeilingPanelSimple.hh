--- conflicted
+++ resolved
@@ -58,20 +58,11 @@
 
 namespace EnergyPlus {
 
-<<<<<<< HEAD
     // Forward Declarations
     struct EnergyPlusData;
+    struct ChilledCeilingPanelSimpleData;
     struct WindowManagerData;
-
-namespace CoolingPanelSimple {
-
-    // Using/Aliasing
-=======
-// Forward declarations
-struct EnergyPlusData;
-struct ChilledCeilingPanelSimpleData;
-struct ZoneTempPredictorCorrectorData;
->>>>>>> 4f18c328
+    struct ZoneTempPredictorCorrectorData;
 
 namespace CoolingPanelSimple {
 
@@ -165,13 +156,7 @@
         {
         }
 
-<<<<<<< HEAD
         void CalcCoolingPanel(EnergyPlusData &state, int const CoolingPanelNum);
-=======
-        void CalcCoolingPanel(ChilledCeilingPanelSimpleData &dataChilledCeilingPanelSimple,
-                              ZoneTempPredictorCorrectorData &dataZoneTempPredictorCorrector,
-                              int CoolingPanelNum);
->>>>>>> 4f18c328
 
         void SetCoolingPanelControlTemp(Real64 &ControlTemp, int ZoneNum);
 
