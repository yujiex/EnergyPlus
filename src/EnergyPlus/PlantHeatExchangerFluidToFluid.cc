// EnergyPlus, Copyright (c) 1996-2022, The Board of Trustees of the University of Illinois,
// The Regents of the University of California, through Lawrence Berkeley National Laboratory
// (subject to receipt of any required approvals from the U.S. Dept. of Energy), Oak Ridge
// National Laboratory, managed by UT-Battelle, Alliance for Sustainable Energy, LLC, and other
// contributors. All rights reserved.
//
// NOTICE: This Software was developed under funding from the U.S. Department of Energy and the
// U.S. Government consequently retains certain rights. As such, the U.S. Government has been
// granted for itself and others acting on its behalf a paid-up, nonexclusive, irrevocable,
// worldwide license in the Software to reproduce, distribute copies to the public, prepare
// derivative works, and perform publicly and display publicly, and to permit others to do so.
//
// Redistribution and use in source and binary forms, with or without modification, are permitted
// provided that the following conditions are met:
//
// (1) Redistributions of source code must retain the above copyright notice, this list of
//     conditions and the following disclaimer.
//
// (2) Redistributions in binary form must reproduce the above copyright notice, this list of
//     conditions and the following disclaimer in the documentation and/or other materials
//     provided with the distribution.
//
// (3) Neither the name of the University of California, Lawrence Berkeley National Laboratory,
//     the University of Illinois, U.S. Dept. of Energy nor the names of its contributors may be
//     used to endorse or promote products derived from this software without specific prior
//     written permission.
//
// (4) Use of EnergyPlus(TM) Name. If Licensee (i) distributes the software in stand-alone form
//     without changes from the version obtained under this License, or (ii) Licensee makes a
//     reference solely to the software portion of its product, Licensee must refer to the
//     software as "EnergyPlus version X" software, where "X" is the version number Licensee
//     obtained under this License and may not use a different name for the software. Except as
//     specifically required in this Section (4), Licensee shall not use in a company name, a
//     product name, in advertising, publicity, or other promotional activities any name, trade
//     name, trademark, logo, or other designation of "EnergyPlus", "E+", "e+" or confusingly
//     similar designation, without the U.S. Department of Energy's prior written consent.
//
// THIS SOFTWARE IS PROVIDED BY THE COPYRIGHT HOLDERS AND CONTRIBUTORS "AS IS" AND ANY EXPRESS OR
// IMPLIED WARRANTIES, INCLUDING, BUT NOT LIMITED TO, THE IMPLIED WARRANTIES OF MERCHANTABILITY
// AND FITNESS FOR A PARTICULAR PURPOSE ARE DISCLAIMED. IN NO EVENT SHALL THE COPYRIGHT OWNER OR
// CONTRIBUTORS BE LIABLE FOR ANY DIRECT, INDIRECT, INCIDENTAL, SPECIAL, EXEMPLARY, OR
// CONSEQUENTIAL DAMAGES (INCLUDING, BUT NOT LIMITED TO, PROCUREMENT OF SUBSTITUTE GOODS OR
// SERVICES; LOSS OF USE, DATA, OR PROFITS; OR BUSINESS INTERRUPTION) HOWEVER CAUSED AND ON ANY
// THEORY OF LIABILITY, WHETHER IN CONTRACT, STRICT LIABILITY, OR TORT (INCLUDING NEGLIGENCE OR
// OTHERWISE) ARISING IN ANY WAY OUT OF THE USE OF THIS SOFTWARE, EVEN IF ADVISED OF THE
// POSSIBILITY OF SUCH DAMAGE.

// C++ Headers
#include <cassert>
#include <cmath>

// ObjexxFCL Headers
#include <ObjexxFCL/Fmath.hh>

// EnergyPlus Headers
#include <EnergyPlus/Autosizing/Base.hh>
#include <EnergyPlus/BranchNodeConnections.hh>
#include <EnergyPlus/Data/EnergyPlusData.hh>
#include <EnergyPlus/DataBranchAirLoopPlant.hh>
#include <EnergyPlus/DataEnvironment.hh>
#include <EnergyPlus/DataHVACGlobals.hh>
#include <EnergyPlus/DataIPShortCuts.hh>
#include <EnergyPlus/DataLoopNode.hh>
#include <EnergyPlus/DataPrecisionGlobals.hh>
#include <EnergyPlus/DataSizing.hh>
#include <EnergyPlus/EMSManager.hh>
#include <EnergyPlus/FluidProperties.hh>
#include <EnergyPlus/General.hh>
#include <EnergyPlus/InputProcessing/InputProcessor.hh>
#include <EnergyPlus/NodeInputManager.hh>
#include <EnergyPlus/OutputProcessor.hh>
#include <EnergyPlus/OutputReportPredefined.hh>
#include <EnergyPlus/Plant/DataPlant.hh>
#include <EnergyPlus/PlantHeatExchangerFluidToFluid.hh>
#include <EnergyPlus/PlantUtilities.hh>
#include <EnergyPlus/ScheduleManager.hh>
#include <EnergyPlus/UtilityRoutines.hh>

namespace EnergyPlus::PlantHeatExchangerFluidToFluid {

// Module containing the routines dealing with the HeatExchanger:FluidToFluid

// MODULE INFORMATION:
//       AUTHOR         B. Griffith, derived from legacy code by  Sankaranarayanan K P, and S. Rees
//       DATE WRITTEN   November 2012
//       MODIFIED       na
//       RE-ENGINEERED  na

// PURPOSE OF THIS MODULE:
// Simulate a generic plant heat exchanger with a variety of control options

std::string const ComponentClassName("HeatExchanger:FluidToFluid");

PlantComponent *HeatExchangerStruct::factory(EnergyPlusData &state, std::string const &objectName)
{
    // Process the input data for heat exchangers if it hasn't been done already
    if (state.dataPlantHXFluidToFluid->GetInput) {
        GetFluidHeatExchangerInput(state);
        state.dataPlantHXFluidToFluid->GetInput = false;
    }
    // Now look for this particular object
    for (auto &obj : state.dataPlantHXFluidToFluid->FluidHX) {
        if (obj.Name == objectName) {
            return &obj;
        }
    }
    // If we didn't find it, fatal
    ShowFatalError(state, "LocalPlantFluidHXFactory: Error getting inputs for object named: " + objectName); // LCOV_EXCL_LINE
    // Shut up the compiler
    return nullptr; // LCOV_EXCL_LINE
}

void HeatExchangerStruct::onInitLoopEquip(EnergyPlusData &state, [[maybe_unused]] const PlantLocation &calledFromLocation)
{
    this->initialize(state);
}

void HeatExchangerStruct::getDesignCapacities(
    EnergyPlusData &state, const PlantLocation &calledFromLocation, Real64 &MaxLoad, Real64 &MinLoad, Real64 &OptLoad)
{
    if (calledFromLocation.loopNum == this->DemandSideLoop.loopNum) {
        MinLoad = 0.0;
        MaxLoad = this->DemandSideLoop.MaxLoad;
        OptLoad = this->DemandSideLoop.MaxLoad * 0.9;
    } else if (calledFromLocation.loopNum == this->SupplySideLoop.loopNum) {
        this->size(state); // only call sizing from the loop that sizes are based on
        MinLoad = 0.0;
        MaxLoad = this->SupplySideLoop.MaxLoad;
        OptLoad = this->SupplySideLoop.MaxLoad * 0.9;
    }
}

void HeatExchangerStruct::simulate(EnergyPlusData &state,
                                   const PlantLocation &calledFromLocation,
                                   bool const FirstHVACIteration,
                                   Real64 &CurLoad,
                                   [[maybe_unused]] bool const RunFlag)
{

    // SUBROUTINE INFORMATION:
    //       AUTHOR         B. Griffith
    //       DATE WRITTEN   November 2012
    //       MODIFIED       na
    //       RE-ENGINEERED  na

    // PURPOSE OF THIS SUBROUTINE:
    // Main entry point and simulation manager for heat exchanger

    this->initialize(state);

    // for op scheme led HXs, only call controls if called from Loop Supply Side
<<<<<<< HEAD
    if (this->Type == DataPlant::PlantEquipmentType::FluidToFluidPlantHtExchg) {
        if ((this->controlMode == ControlType::OperationSchemeModulated) || (this->controlMode == ControlType::OperationSchemeOnOff)) {
            if (calledFromLocation.loopNum == this->SupplySideLoop.loopNum) {
                this->control(state, calledFromLocation.loopNum, CurLoad, FirstHVACIteration);
            }
        } else {
            this->control(state, calledFromLocation.loopNum, CurLoad, FirstHVACIteration);
        }
        this->calculate(state,
                        state.dataLoopNodes->Node(this->SupplySideLoop.inletNodeNum).MassFlowRate,
                        state.dataLoopNodes->Node(this->DemandSideLoop.inletNodeNum).MassFlowRate);
    } else if (this->Type == DataPlant::PlantEquipmentType::SteamToWaterPlantHtExchg) {
        this->controlSteamToWaterHX(state, calledFromLocation.loopNum, CurLoad);
        this->calculateSteamToWaterHX(state, CurLoad, state.dataLoopNodes->Node(this->SupplySideLoop.inletNodeNum).MassFlowRate);
=======
    if ((this->controlMode == ControlType::OperationSchemeModulated) || (this->controlMode == ControlType::OperationSchemeOnOff)) {
        if (calledFromLocation.loopNum == this->SupplySideLoop.loopNum) {
            this->control(state, CurLoad, FirstHVACIteration);
        }
    } else {
        this->control(state, CurLoad, FirstHVACIteration);
>>>>>>> f9140ce8
    }
}

void GetFluidHeatExchangerInput(EnergyPlusData &state)
{

    // SUBROUTINE INFORMATION:
    //       AUTHOR         B. Griffith
    //       DATE WRITTEN   November 2012
    //       MODIFIED       June 2021, Dareum Nam, Add steam to water heat exchanger
    //       RE-ENGINEERED  na

    // PURPOSE OF THIS SUBROUTINE:
    // get input for heat exchanger model

    static constexpr std::string_view RoutineName("GetFluidHeatExchangerInput: ");

    bool ErrorsFound(false);
    int NumAlphas;        // Number of elements in the alpha array
    int NumNums;          // Number of elements in the numeric array
    int IOStat;           // IO Status when calling get input subroutine
    int MaxNumAlphas(0);  // argument for call to GetObjectDefMaxArgs
    int MaxNumNumbers(0); // argument for call to GetObjectDefMaxArgs
    int TotalArgs(0);     // argument for call to GetObjectDefMaxArgs
    Array1D_string cAlphaFieldNames;
    Array1D_string cNumericFieldNames;
    Array1D_bool lNumericFieldBlanks;
    Array1D_bool lAlphaFieldBlanks;
    Array1D_string cAlphaArgs;
    Array1D<Real64> rNumericArgs;
    std::string cCurrentModuleObject;

    state.dataPlantHXFluidToFluid->NumberOfPlantFluidHXs =
        state.dataInputProcessing->inputProcessor->getNumObjectsFound(state, "HeatExchanger:FluidToFluid");
    state.dataPlantHXFluidToFluid->NumberOfSteamToWaterHXs =
        state.dataInputProcessing->inputProcessor->getNumObjectsFound(state, "HeatExchanger:SteamToWater");
    state.dataPlantHXFluidToFluid->NumberOfHXs =
        state.dataPlantHXFluidToFluid->NumberOfPlantFluidHXs + state.dataPlantHXFluidToFluid->NumberOfSteamToWaterHXs;
    if (state.dataPlantHXFluidToFluid->NumberOfPlantFluidHXs == 0 && state.dataPlantHXFluidToFluid->NumberOfSteamToWaterHXs == 0) return;

    state.dataInputProcessing->inputProcessor->getObjectDefMaxArgs(state, "HeatExchanger:FluidToFluid", TotalArgs, NumAlphas, NumNums);
    MaxNumNumbers = NumNums;
    MaxNumAlphas = NumAlphas;

    state.dataInputProcessing->inputProcessor->getObjectDefMaxArgs(state, "HeatExchanger:SteamToWater", TotalArgs, NumAlphas, NumNums);
    MaxNumNumbers = max(MaxNumNumbers, NumNums);
    MaxNumAlphas = max(MaxNumAlphas, NumAlphas);

    cAlphaFieldNames.allocate(MaxNumAlphas);
    cAlphaArgs.allocate(MaxNumAlphas);
    lAlphaFieldBlanks.dimension(MaxNumAlphas, false);
    cNumericFieldNames.allocate(MaxNumNumbers);
    rNumericArgs.dimension(MaxNumNumbers, 0.0);
    lNumericFieldBlanks.dimension(MaxNumNumbers, false);

    if (state.dataPlantHXFluidToFluid->NumberOfHXs > 0) {
        state.dataPlantHXFluidToFluid->FluidHX.allocate(state.dataPlantHXFluidToFluid->NumberOfHXs);
    }

    cCurrentModuleObject = "HeatExchanger:FluidToFluid";
    for (int CompLoop = 1; CompLoop <= state.dataPlantHXFluidToFluid->NumberOfPlantFluidHXs; ++CompLoop) {
        state.dataInputProcessing->inputProcessor->getObjectItem(state,
                                                                 cCurrentModuleObject,
                                                                 CompLoop,
                                                                 cAlphaArgs,
                                                                 NumAlphas,
                                                                 rNumericArgs,
                                                                 NumNums,
                                                                 IOStat,
                                                                 lNumericFieldBlanks,
                                                                 lAlphaFieldBlanks,
                                                                 cAlphaFieldNames,
                                                                 cNumericFieldNames);
        UtilityRoutines::IsNameEmpty(state, cAlphaArgs(1), cCurrentModuleObject, ErrorsFound);

        state.dataPlantHXFluidToFluid->FluidHX(CompLoop).Name = cAlphaArgs(1);
        state.dataPlantHXFluidToFluid->FluidHX(CompLoop).Type = DataPlant::PlantEquipmentType::FluidToFluidPlantHtExchg;

        if (lAlphaFieldBlanks(2)) {
            state.dataPlantHXFluidToFluid->FluidHX(CompLoop).AvailSchedNum = DataGlobalConstants::ScheduleAlwaysOn;
        } else {
            state.dataPlantHXFluidToFluid->FluidHX(CompLoop).AvailSchedNum = ScheduleManager::GetScheduleIndex(state, cAlphaArgs(2));
            if (state.dataPlantHXFluidToFluid->FluidHX(CompLoop).AvailSchedNum <= 0) {
                ShowSevereError(state, std::string{RoutineName} + cCurrentModuleObject + "=\"" + cAlphaArgs(1) + "\", invalid entry.");
                ShowContinueError(state, "Invalid " + cAlphaFieldNames(2) + " = " + cAlphaArgs(2));
                ShowContinueError(state, "Schedule was not found ");
                ErrorsFound = true;
            }
        }

        state.dataPlantHXFluidToFluid->FluidHX(CompLoop).DemandSideLoop.inletNodeNum =
            NodeInputManager::GetOnlySingleNode(state,
                                                cAlphaArgs(3),
                                                ErrorsFound,
                                                cCurrentModuleObject,
                                                cAlphaArgs(1),
                                                DataLoopNode::NodeFluidType::Water,
                                                DataLoopNode::NodeConnectionType::Inlet,
                                                NodeInputManager::CompFluidStream::Primary,
                                                DataLoopNode::ObjectIsNotParent);
        state.dataPlantHXFluidToFluid->FluidHX(CompLoop).DemandSideLoop.outletNodeNum =
            NodeInputManager::GetOnlySingleNode(state,
                                                cAlphaArgs(4),
                                                ErrorsFound,
                                                cCurrentModuleObject,
                                                cAlphaArgs(1),
                                                DataLoopNode::NodeFluidType::Water,
                                                DataLoopNode::NodeConnectionType::Outlet,
                                                NodeInputManager::CompFluidStream::Primary,
                                                DataLoopNode::ObjectIsNotParent);
        BranchNodeConnections::TestCompSet(state, cCurrentModuleObject, cAlphaArgs(1), cAlphaArgs(3), cAlphaArgs(4), "Loop Demand Side Plant Nodes");
        state.dataPlantHXFluidToFluid->FluidHX(CompLoop).DemandSideLoop.DesignVolumeFlowRate = rNumericArgs(1);
        if (state.dataPlantHXFluidToFluid->FluidHX(CompLoop).DemandSideLoop.DesignVolumeFlowRate == DataSizing::AutoSize) {
            state.dataPlantHXFluidToFluid->FluidHX(CompLoop).DemandSideLoop.DesignVolumeFlowRateWasAutoSized = true;
        }

        state.dataPlantHXFluidToFluid->FluidHX(CompLoop).SupplySideLoop.inletNodeNum =
            NodeInputManager::GetOnlySingleNode(state,
                                                cAlphaArgs(5),
                                                ErrorsFound,
                                                cCurrentModuleObject,
                                                cAlphaArgs(1),
                                                DataLoopNode::NodeFluidType::Water,
                                                DataLoopNode::NodeConnectionType::Inlet,
                                                NodeInputManager::CompFluidStream::Secondary,
                                                DataLoopNode::ObjectIsNotParent);
        state.dataPlantHXFluidToFluid->FluidHX(CompLoop).SupplySideLoop.outletNodeNum =
            NodeInputManager::GetOnlySingleNode(state,
                                                cAlphaArgs(6),
                                                ErrorsFound,
                                                cCurrentModuleObject,
                                                cAlphaArgs(1),
                                                DataLoopNode::NodeFluidType::Water,
                                                DataLoopNode::NodeConnectionType::Outlet,
                                                NodeInputManager::CompFluidStream::Secondary,
                                                DataLoopNode::ObjectIsNotParent);
        BranchNodeConnections::TestCompSet(state, cCurrentModuleObject, cAlphaArgs(1), cAlphaArgs(5), cAlphaArgs(6), "Loop Supply Side Plant Nodes");
        state.dataPlantHXFluidToFluid->FluidHX(CompLoop).SupplySideLoop.DesignVolumeFlowRate = rNumericArgs(2);
        if (state.dataPlantHXFluidToFluid->FluidHX(CompLoop).SupplySideLoop.DesignVolumeFlowRate == DataSizing::AutoSize) {
            state.dataPlantHXFluidToFluid->FluidHX(CompLoop).SupplySideLoop.DesignVolumeFlowRateWasAutoSized = true;
        }

        if (UtilityRoutines::SameString(cAlphaArgs(7), "CrossFlowBothUnMixed")) {
            state.dataPlantHXFluidToFluid->FluidHX(CompLoop).HeatExchangeModelType = FluidHXType::CrossFlowBothUnMixed;
        } else if (UtilityRoutines::SameString(cAlphaArgs(7), "CrossFlowBothMixed")) {
            state.dataPlantHXFluidToFluid->FluidHX(CompLoop).HeatExchangeModelType = FluidHXType::CrossFlowBothMixed;
        } else if (UtilityRoutines::SameString(cAlphaArgs(7), "CrossFlowSupplyMixedDemandUnMixed")) {
            state.dataPlantHXFluidToFluid->FluidHX(CompLoop).HeatExchangeModelType = FluidHXType::CrossFlowSupplyLoopMixedDemandLoopUnMixed;
        } else if (UtilityRoutines::SameString(cAlphaArgs(7), "CrossFlowSupplyUnMixedDemandMixed")) {
            state.dataPlantHXFluidToFluid->FluidHX(CompLoop).HeatExchangeModelType = FluidHXType::CrossFlowSupplyLoopUnMixedDemandLoopMixed;
        } else if (UtilityRoutines::SameString(cAlphaArgs(7), "CounterFlow")) {
            state.dataPlantHXFluidToFluid->FluidHX(CompLoop).HeatExchangeModelType = FluidHXType::CounterFlow;
        } else if (UtilityRoutines::SameString(cAlphaArgs(7), "ParallelFlow")) {
            state.dataPlantHXFluidToFluid->FluidHX(CompLoop).HeatExchangeModelType = FluidHXType::ParallelFlow;
        } else if (UtilityRoutines::SameString(cAlphaArgs(7), "Ideal")) {
            state.dataPlantHXFluidToFluid->FluidHX(CompLoop).HeatExchangeModelType = FluidHXType::Ideal;
        } else {
            ShowSevereError(state, std::string{RoutineName} + cCurrentModuleObject + "=\"" + cAlphaArgs(1) + "\", invalid entry.");
            ShowContinueError(state, "Invalid " + cAlphaFieldNames(7) + " = " + cAlphaArgs(7));
            ErrorsFound = true;
        }

        if (!lNumericFieldBlanks(3)) {
            state.dataPlantHXFluidToFluid->FluidHX(CompLoop).UA = rNumericArgs(3);
            if (state.dataPlantHXFluidToFluid->FluidHX(CompLoop).UA == DataSizing::AutoSize) {
                state.dataPlantHXFluidToFluid->FluidHX(CompLoop).UAWasAutoSized = true;
            }
        } else {
            if (state.dataPlantHXFluidToFluid->FluidHX(CompLoop).HeatExchangeModelType != FluidHXType::Ideal) {
                ShowSevereError(state, std::string{RoutineName} + cCurrentModuleObject + "=\"" + cAlphaArgs(1) + "\", invalid entry.");
                ShowContinueError(state, "Missing entry for " + cNumericFieldNames(3));
                ErrorsFound = true;
            }
        }

        if (UtilityRoutines::SameString(cAlphaArgs(8), "UncontrolledOn")) {
            state.dataPlantHXFluidToFluid->FluidHX(CompLoop).controlMode = ControlType::UncontrolledOn;
        } else if (UtilityRoutines::SameString(cAlphaArgs(8), "OperationSchemeModulated")) {
            state.dataPlantHXFluidToFluid->FluidHX(CompLoop).controlMode = ControlType::OperationSchemeModulated;
        } else if (UtilityRoutines::SameString(cAlphaArgs(8), "OperationSchemeOnOff")) {
            state.dataPlantHXFluidToFluid->FluidHX(CompLoop).controlMode = ControlType::OperationSchemeOnOff;
        } else if (UtilityRoutines::SameString(cAlphaArgs(8), "HeatingSetpointModulated")) {
            state.dataPlantHXFluidToFluid->FluidHX(CompLoop).controlMode = ControlType::HeatingSetPointModulated;
        } else if (UtilityRoutines::SameString(cAlphaArgs(8), "HeatingSetpointOnOff")) {
            state.dataPlantHXFluidToFluid->FluidHX(CompLoop).controlMode = ControlType::HeatingSetPointOnOff;
        } else if (UtilityRoutines::SameString(cAlphaArgs(8), "CoolingSetpointModulated")) {
            state.dataPlantHXFluidToFluid->FluidHX(CompLoop).controlMode = ControlType::CoolingSetPointModulated;
        } else if (UtilityRoutines::SameString(cAlphaArgs(8), "CoolingSetpointOnOff")) {
            state.dataPlantHXFluidToFluid->FluidHX(CompLoop).controlMode = ControlType::CoolingSetPointOnOff;
        } else if (UtilityRoutines::SameString(cAlphaArgs(8), "DualDeadbandSetpointModulated")) {
            state.dataPlantHXFluidToFluid->FluidHX(CompLoop).controlMode = ControlType::DualDeadBandSetPointModulated;
        } else if (UtilityRoutines::SameString(cAlphaArgs(8), "DualDeadbandSetpointOnOff")) {
            state.dataPlantHXFluidToFluid->FluidHX(CompLoop).controlMode = ControlType::DualDeadBandSetPointOnOff;
        } else if (UtilityRoutines::SameString(cAlphaArgs(8), "CoolingDifferentialOnOff")) {
            state.dataPlantHXFluidToFluid->FluidHX(CompLoop).controlMode = ControlType::CoolingDifferentialOnOff;
        } else if (UtilityRoutines::SameString(cAlphaArgs(8), "CoolingSetpointOnOffWithComponentOverride")) {
            state.dataPlantHXFluidToFluid->FluidHX(CompLoop).controlMode = ControlType::CoolingSetPointOnOffWithComponentOverride;
        } else if (UtilityRoutines::SameString(cAlphaArgs(8), "TrackComponentOnOff")) {
            state.dataPlantHXFluidToFluid->FluidHX(CompLoop).controlMode = ControlType::TrackComponentOnOff;
        } else {
            ShowSevereError(state, std::string{RoutineName} + cCurrentModuleObject + "=\"" + cAlphaArgs(1) + "\", invalid entry.");
            ShowContinueError(state, "Invalid " + cAlphaFieldNames(8) + " = " + cAlphaArgs(8));
            ErrorsFound = true;
        }

        if (!lAlphaFieldBlanks(9)) {
            state.dataPlantHXFluidToFluid->FluidHX(CompLoop).SetPointNodeNum =
                NodeInputManager::GetOnlySingleNode(state,
                                                    cAlphaArgs(9),
                                                    ErrorsFound,
                                                    cCurrentModuleObject,
                                                    cAlphaArgs(1),
                                                    DataLoopNode::NodeFluidType::Water,
                                                    DataLoopNode::NodeConnectionType::Sensor,
                                                    NodeInputManager::CompFluidStream::Primary,
                                                    DataLoopNode::ObjectIsNotParent);
            // check that node actually has setpoints on it
            if ((state.dataPlantHXFluidToFluid->FluidHX(CompLoop).controlMode == ControlType::HeatingSetPointModulated) ||
                (state.dataPlantHXFluidToFluid->FluidHX(CompLoop).controlMode == ControlType::HeatingSetPointOnOff) ||
                (state.dataPlantHXFluidToFluid->FluidHX(CompLoop).controlMode == ControlType::CoolingSetPointModulated) ||
                (state.dataPlantHXFluidToFluid->FluidHX(CompLoop).controlMode == ControlType::CoolingSetPointOnOff) ||
                (state.dataPlantHXFluidToFluid->FluidHX(CompLoop).controlMode == ControlType::CoolingSetPointOnOffWithComponentOverride)) {
                if (state.dataLoopNodes->Node(state.dataPlantHXFluidToFluid->FluidHX(CompLoop).SetPointNodeNum).TempSetPoint ==
                    DataLoopNode::SensedNodeFlagValue) {
                    if (!state.dataGlobal->AnyEnergyManagementSystemInModel) {
                        ShowSevereError(state, std::string{RoutineName} + " Missing temperature setpoint for DataLoopNode::Node = " + cAlphaArgs(9));
                        ShowContinueError(state, "Occurs for " + cCurrentModuleObject + "=\"" + cAlphaArgs(1));
                        ShowContinueError(state, " Use a setpoint manager to place a single temperature setpoint on the node");
                        ErrorsFound = true;
                    } else {
                        // need call to EMS to check node
                        bool NodeEMSSetPointMissing = false;
                        EMSManager::CheckIfNodeSetPointManagedByEMS(state,
                                                                    state.dataPlantHXFluidToFluid->FluidHX(CompLoop).SetPointNodeNum,
                                                                    EMSManager::SPControlType::TemperatureSetPoint,
                                                                    NodeEMSSetPointMissing);
                        if (NodeEMSSetPointMissing) {
                            ShowSevereError(state, std::string{RoutineName} + " Missing temperature setpoint for node = " + cAlphaArgs(9));
                            ShowContinueError(state, "Occurs for " + cCurrentModuleObject + "=\"" + cAlphaArgs(1));
                            ShowContinueError(state, "Use a setpoint manager or EMS actuator to place a single temperature setpoint on the node");
                            ErrorsFound = true;
                        }
                    }
                }
            } else if ((state.dataPlantHXFluidToFluid->FluidHX(CompLoop).controlMode == ControlType::DualDeadBandSetPointModulated) ||
                       (state.dataPlantHXFluidToFluid->FluidHX(CompLoop).controlMode == ControlType::DualDeadBandSetPointOnOff)) {
                if ((state.dataLoopNodes->Node(state.dataPlantHXFluidToFluid->FluidHX(CompLoop).SetPointNodeNum).TempSetPointHi ==
                     DataLoopNode::SensedNodeFlagValue) ||
                    (state.dataLoopNodes->Node(state.dataPlantHXFluidToFluid->FluidHX(CompLoop).SetPointNodeNum).TempSetPointLo ==
                     DataLoopNode::SensedNodeFlagValue)) {
                    if (!state.dataGlobal->AnyEnergyManagementSystemInModel) {
                        ShowSevereError(state, std::string{RoutineName} + " Missing dual temperature setpoints for node = " + cAlphaArgs(9));
                        ShowContinueError(state, "Occurs for " + cCurrentModuleObject + "=\"" + cAlphaArgs(1));
                        ShowContinueError(state, " Use a setpoint manager to place a dual temperature setpoint on the node");
                        ErrorsFound = true;
                    } else {
                        // need call to EMS to check node
                        bool NodeEMSSetPointMissing = false;
                        EMSManager::CheckIfNodeSetPointManagedByEMS(state,
                                                                    state.dataPlantHXFluidToFluid->FluidHX(CompLoop).SetPointNodeNum,
                                                                    EMSManager::SPControlType::TemperatureMinSetPoint,
                                                                    NodeEMSSetPointMissing);
                        EMSManager::CheckIfNodeSetPointManagedByEMS(state,
                                                                    state.dataPlantHXFluidToFluid->FluidHX(CompLoop).SetPointNodeNum,
                                                                    EMSManager::SPControlType::TemperatureMaxSetPoint,
                                                                    NodeEMSSetPointMissing);
                        if (NodeEMSSetPointMissing) {
                            ShowSevereError(state, std::string{RoutineName} + " Missing temperature setpoint for node = " + cAlphaArgs(9));
                            ShowContinueError(state, "Occurs for " + cCurrentModuleObject + "=\"" + cAlphaArgs(1));
                            ShowContinueError(state, "Use a setpoint manager or EMS actuators to place a dual temperature setpoints on the node");
                            ErrorsFound = true;
                        }
                    }
                }
            }

        } else {
            // need to name a setpoint node if using a setpoint type control mode
            if ((state.dataPlantHXFluidToFluid->FluidHX(CompLoop).controlMode == ControlType::HeatingSetPointModulated) ||
                (state.dataPlantHXFluidToFluid->FluidHX(CompLoop).controlMode == ControlType::HeatingSetPointOnOff) ||
                (state.dataPlantHXFluidToFluid->FluidHX(CompLoop).controlMode == ControlType::CoolingSetPointModulated) ||
                (state.dataPlantHXFluidToFluid->FluidHX(CompLoop).controlMode == ControlType::CoolingSetPointOnOff) ||
                (state.dataPlantHXFluidToFluid->FluidHX(CompLoop).controlMode == ControlType::DualDeadBandSetPointModulated) ||
                (state.dataPlantHXFluidToFluid->FluidHX(CompLoop).controlMode == ControlType::DualDeadBandSetPointOnOff) ||
                (state.dataPlantHXFluidToFluid->FluidHX(CompLoop).controlMode == ControlType::CoolingSetPointOnOffWithComponentOverride)) {
                ShowSevereError(state, std::string{RoutineName} + cCurrentModuleObject + "=\"" + cAlphaArgs(1) + "\", invalid entry.");
                ShowContinueError(state, "Missing entry for " + cAlphaFieldNames(9));
                ErrorsFound = true;
            }
        }

        if (!lNumericFieldBlanks(4)) {
            state.dataPlantHXFluidToFluid->FluidHX(CompLoop).TempControlTol = rNumericArgs(4);
        } else {
            state.dataPlantHXFluidToFluid->FluidHX(CompLoop).TempControlTol = 0.01;
        }

        state.dataPlantHXFluidToFluid->FluidHX(CompLoop).HeatTransferMeteringEndUse = cAlphaArgs(10);

        if (!lAlphaFieldBlanks(11)) {
            state.dataPlantHXFluidToFluid->FluidHX(CompLoop).OtherCompSupplySideLoop.inletNodeNum =
                NodeInputManager::GetOnlySingleNode(state,
                                                    cAlphaArgs(11),
                                                    ErrorsFound,
                                                    cCurrentModuleObject,
                                                    cAlphaArgs(1),
                                                    DataLoopNode::NodeFluidType::Water,
                                                    DataLoopNode::NodeConnectionType::Actuator,
                                                    NodeInputManager::CompFluidStream::Primary,
                                                    DataLoopNode::ObjectIsNotParent);
        } else {
            if (state.dataPlantHXFluidToFluid->FluidHX(CompLoop).controlMode == ControlType::CoolingSetPointOnOffWithComponentOverride) {
                ShowSevereError(state, std::string{RoutineName} + cCurrentModuleObject + "=\"" + cAlphaArgs(1) + "\", invalid entry.");
                ShowContinueError(state, "Missing entry for " + cAlphaFieldNames(11));
                ErrorsFound = true;
            }
        }

        if (!lAlphaFieldBlanks(12)) {
            state.dataPlantHXFluidToFluid->FluidHX(CompLoop).OtherCompDemandSideLoop.inletNodeNum =
                NodeInputManager::GetOnlySingleNode(state,
                                                    cAlphaArgs(12),
                                                    ErrorsFound,
                                                    cCurrentModuleObject,
                                                    cAlphaArgs(1),
                                                    DataLoopNode::NodeFluidType::Water,
                                                    DataLoopNode::NodeConnectionType::Actuator,
                                                    NodeInputManager::CompFluidStream::Primary,
                                                    DataLoopNode::ObjectIsNotParent);
        } else {
            if (state.dataPlantHXFluidToFluid->FluidHX(CompLoop).controlMode == ControlType::CoolingSetPointOnOffWithComponentOverride) {
                ShowSevereError(state, std::string{RoutineName} + cCurrentModuleObject + "=\"" + cAlphaArgs(1) + "\", invalid entry.");
                ShowContinueError(state, "Missing entry for " + cAlphaFieldNames(12));
                ErrorsFound = true;
            }
        }

        if (!lAlphaFieldBlanks(13)) {
            if (UtilityRoutines::SameString(cAlphaArgs(13), "WetBulbTemperature")) {
                state.dataPlantHXFluidToFluid->FluidHX(CompLoop).ControlSignalTemp = CtrlTempType::WetBulbTemperature;
            } else if (UtilityRoutines::SameString(cAlphaArgs(13), "DryBulbTemperature")) {
                state.dataPlantHXFluidToFluid->FluidHX(CompLoop).ControlSignalTemp = CtrlTempType::DryBulbTemperature;
            } else if (UtilityRoutines::SameString(cAlphaArgs(13), "Loop")) {
                state.dataPlantHXFluidToFluid->FluidHX(CompLoop).ControlSignalTemp = CtrlTempType::LoopTemperature;
            }
        } else {
            if (state.dataPlantHXFluidToFluid->FluidHX(CompLoop).controlMode == ControlType::CoolingSetPointOnOffWithComponentOverride) {
                ShowSevereError(state, std::string{RoutineName} + cCurrentModuleObject + "=\"" + cAlphaArgs(1) + "\", invalid entry.");
                ShowContinueError(state, "Missing entry for " + cAlphaFieldNames(13));
                ErrorsFound = true;
            }
        }

        if (!lNumericFieldBlanks(5)) {
            state.dataPlantHXFluidToFluid->FluidHX(CompLoop).SizingFactor = rNumericArgs(5);
        } else {
            state.dataPlantHXFluidToFluid->FluidHX(CompLoop).SizingFactor = 1.0;
        }

        if (!lNumericFieldBlanks(6)) {
            state.dataPlantHXFluidToFluid->FluidHX(CompLoop).MinOperationTemp = rNumericArgs(6);
        } else {
            state.dataPlantHXFluidToFluid->FluidHX(CompLoop).MinOperationTemp = -9999.0;
        }

        if (!lNumericFieldBlanks(7)) {
            state.dataPlantHXFluidToFluid->FluidHX(CompLoop).MaxOperationTemp = rNumericArgs(7);
        } else {
            state.dataPlantHXFluidToFluid->FluidHX(CompLoop).MaxOperationTemp = 9999.0;
        }
    }

    cCurrentModuleObject = "HeatExchanger:SteamToWater";
    for (int SteamCompLoop = 1; SteamCompLoop <= state.dataPlantHXFluidToFluid->NumberOfSteamToWaterHXs; ++SteamCompLoop) {
        int CompLoop = SteamCompLoop + state.dataPlantHXFluidToFluid->NumberOfPlantFluidHXs;
        state.dataInputProcessing->inputProcessor->getObjectItem(state,
                                                                 cCurrentModuleObject,
                                                                 CompLoop,
                                                                 cAlphaArgs,
                                                                 NumAlphas,
                                                                 rNumericArgs,
                                                                 NumNums,
                                                                 IOStat,
                                                                 lNumericFieldBlanks,
                                                                 lAlphaFieldBlanks,
                                                                 cAlphaFieldNames,
                                                                 cNumericFieldNames);
        UtilityRoutines::IsNameEmpty(state, cAlphaArgs(1), cCurrentModuleObject, ErrorsFound);

        state.dataPlantHXFluidToFluid->FluidHX(CompLoop).Name = cAlphaArgs(1);
        state.dataPlantHXFluidToFluid->FluidHX(CompLoop).Type = DataPlant::PlantEquipmentType::SteamToWaterPlantHtExchg;

        if (lAlphaFieldBlanks(2)) {
            state.dataPlantHXFluidToFluid->FluidHX(CompLoop).AvailSchedNum = DataGlobalConstants::ScheduleAlwaysOn;
        } else {
            state.dataPlantHXFluidToFluid->FluidHX(CompLoop).AvailSchedNum = ScheduleManager::GetScheduleIndex(state, cAlphaArgs(2));
            if (state.dataPlantHXFluidToFluid->FluidHX(CompLoop).AvailSchedNum <= 0) {
                ShowSevereError(state, std::string{RoutineName} + cCurrentModuleObject + "=\"" + cAlphaArgs(1) + "\", invalid entry.");
                ShowContinueError(state, "Invalid " + cAlphaFieldNames(2) + " = " + cAlphaArgs(2));
                ShowContinueError(state, "Schedule was not found ");
                ErrorsFound = true;
            }
        }

        state.dataPlantHXFluidToFluid->FluidHX(CompLoop).DemandSideLoop.inletNodeNum =
            NodeInputManager::GetOnlySingleNode(state,
                                                cAlphaArgs(3),
                                                ErrorsFound,
                                                cCurrentModuleObject,
                                                cAlphaArgs(1),
                                                DataLoopNode::NodeFluidType::Steam,
                                                DataLoopNode::NodeConnectionType::Inlet,
                                                NodeInputManager::CompFluidStream::Primary,
                                                DataLoopNode::ObjectIsNotParent);
        state.dataPlantHXFluidToFluid->FluidHX(CompLoop).DemandSideLoop.outletNodeNum =
            NodeInputManager::GetOnlySingleNode(state,
                                                cAlphaArgs(4),
                                                ErrorsFound,
                                                cCurrentModuleObject,
                                                cAlphaArgs(1),
                                                DataLoopNode::NodeFluidType::Steam,
                                                DataLoopNode::NodeConnectionType::Outlet,
                                                NodeInputManager::CompFluidStream::Primary,
                                                DataLoopNode::ObjectIsNotParent);
        BranchNodeConnections::TestCompSet(state, cCurrentModuleObject, cAlphaArgs(1), cAlphaArgs(3), cAlphaArgs(4), "Steam Side Plant Nodes");
        state.dataPlantHXFluidToFluid->FluidHX(CompLoop).DemandSideLoop.DesignVolumeFlowRate = rNumericArgs(1);
        if (state.dataPlantHXFluidToFluid->FluidHX(CompLoop).DemandSideLoop.DesignVolumeFlowRate == DataSizing::AutoSize) {
            state.dataPlantHXFluidToFluid->FluidHX(CompLoop).DemandSideLoop.DesignVolumeFlowRateWasAutoSized = true;
        }

        state.dataPlantHXFluidToFluid->FluidHX(CompLoop).SupplySideLoop.inletNodeNum =
            NodeInputManager::GetOnlySingleNode(state,
                                                cAlphaArgs(5),
                                                ErrorsFound,
                                                cCurrentModuleObject,
                                                cAlphaArgs(1),
                                                DataLoopNode::NodeFluidType::Water,
                                                DataLoopNode::NodeConnectionType::Inlet,
                                                NodeInputManager::CompFluidStream::Secondary,
                                                DataLoopNode::ObjectIsNotParent);
        state.dataPlantHXFluidToFluid->FluidHX(CompLoop).SupplySideLoop.outletNodeNum =
            NodeInputManager::GetOnlySingleNode(state,
                                                cAlphaArgs(6),
                                                ErrorsFound,
                                                cCurrentModuleObject,
                                                cAlphaArgs(1),
                                                DataLoopNode::NodeFluidType::Water,
                                                DataLoopNode::NodeConnectionType::Outlet,
                                                NodeInputManager::CompFluidStream::Secondary,
                                                DataLoopNode::ObjectIsNotParent);
        BranchNodeConnections::TestCompSet(state, cCurrentModuleObject, cAlphaArgs(1), cAlphaArgs(5), cAlphaArgs(6), "Water Side Plant Nodes");
        state.dataPlantHXFluidToFluid->FluidHX(CompLoop).SupplySideLoop.DesignVolumeFlowRate = rNumericArgs(2);
        if (state.dataPlantHXFluidToFluid->FluidHX(CompLoop).SupplySideLoop.DesignVolumeFlowRate == DataSizing::AutoSize) {
            state.dataPlantHXFluidToFluid->FluidHX(CompLoop).SupplySideLoop.DesignVolumeFlowRateWasAutoSized = true;
        }

        if (!lNumericFieldBlanks(3)) {
            state.dataPlantHXFluidToFluid->FluidHX(CompLoop).DegOfSubCool = rNumericArgs(3);
        } else {
            state.dataPlantHXFluidToFluid->FluidHX(CompLoop).DegOfSubCool = 5.0;
        }

        if (!lNumericFieldBlanks(4)) {
            state.dataPlantHXFluidToFluid->FluidHX(CompLoop).DegOfLoopSubCool = rNumericArgs(4);
        } else {
            state.dataPlantHXFluidToFluid->FluidHX(CompLoop).DegOfLoopSubCool = 20.0;
        }

        if (UtilityRoutines::SameString(cAlphaArgs(7), "LoadControl")) {
            state.dataPlantHXFluidToFluid->FluidHX(CompLoop).controlMode = ControlType::LoadControl;
        } else if (UtilityRoutines::SameString(cAlphaArgs(7), "TemperatureSetpointControl")) {
            state.dataPlantHXFluidToFluid->FluidHX(CompLoop).controlMode = ControlType::TemperatureSetpointControl;
        } else {
            ShowSevereError(state, std::string{RoutineName} + cCurrentModuleObject + "=\"" + cAlphaArgs(1) + "\", invalid entry.");
            ShowContinueError(state, "Invalid " + cAlphaFieldNames(7) + " = " + cAlphaArgs(7));
            ErrorsFound = true;
        }

        if (!lAlphaFieldBlanks(8)) {
            state.dataPlantHXFluidToFluid->FluidHX(CompLoop).SetPointNodeNum =
                NodeInputManager::GetOnlySingleNode(state,
                                                    cAlphaArgs(8),
                                                    ErrorsFound,
                                                    cCurrentModuleObject,
                                                    cAlphaArgs(1),
                                                    DataLoopNode::NodeFluidType::Water,
                                                    DataLoopNode::NodeConnectionType::Sensor,
                                                    NodeInputManager::CompFluidStream::Primary,
                                                    DataLoopNode::ObjectIsNotParent);
            // check that node actually has setpoints on it
            if (state.dataPlantHXFluidToFluid->FluidHX(CompLoop).controlMode == ControlType::TemperatureSetpointControl) {
                if (state.dataLoopNodes->Node(state.dataPlantHXFluidToFluid->FluidHX(CompLoop).SetPointNodeNum).TempSetPoint ==
                    DataLoopNode::SensedNodeFlagValue) {
                    if (!state.dataGlobal->AnyEnergyManagementSystemInModel) {
                        ShowSevereError(state, std::string{RoutineName} + " Missing temperature setpoint for DataLoopNode::Node = " + cAlphaArgs(8));
                        ShowContinueError(state, "Occurs for " + cCurrentModuleObject + "=\"" + cAlphaArgs(1));
                        ShowContinueError(state, " Use a setpoint manager to place a single temperature setpoint on the node");
                        ErrorsFound = true;
                    } else {
                        // need call to EMS to check node
                        bool NodeEMSSetPointMissing = false;
                        EMSManager::CheckIfNodeSetPointManagedByEMS(state,
                                                                    state.dataPlantHXFluidToFluid->FluidHX(CompLoop).SetPointNodeNum,
                                                                    EMSManager::SPControlType::TemperatureSetPoint,
                                                                    NodeEMSSetPointMissing);
                        if (NodeEMSSetPointMissing) {
                            ShowSevereError(state, std::string{RoutineName} + " Missing temperature setpoint for node = " + cAlphaArgs(8));
                            ShowContinueError(state, "Occurs for " + cCurrentModuleObject + "=\"" + cAlphaArgs(1));
                            ShowContinueError(state, "Use a setpoint manager or EMS actuator to place a single temperature setpoint on the node");
                            ErrorsFound = true;
                        }
                    }
                }
            }
        } else {
            // need to name a setpoint node if using a setpoint type control mode
            if (state.dataPlantHXFluidToFluid->FluidHX(CompLoop).controlMode == ControlType::TemperatureSetpointControl) {
                ShowSevereError(state, std::string{RoutineName} + cCurrentModuleObject + "=\"" + cAlphaArgs(1) + "\", invalid entry.");
                ShowContinueError(state, "Missing entry for " + cAlphaFieldNames(8));
                ErrorsFound = true;
            }
        }

        if (!lNumericFieldBlanks(5)) {
            state.dataPlantHXFluidToFluid->FluidHX(CompLoop).SizingFactor = rNumericArgs(5);
        } else {
            state.dataPlantHXFluidToFluid->FluidHX(CompLoop).SizingFactor = 1.0;
        }
    }

    if (ErrorsFound) {
        ShowFatalError(state, std::string{RoutineName} + "Errors found in processing " + cCurrentModuleObject + " input.");
    }
}

void HeatExchangerStruct::setupOutputVars(EnergyPlusData &state)
{
    std::string reportVarPrefix;
    std::string loopSupplySide;
    std::string loopDemandSide;

    if (this->Type == DataPlant::PlantEquipmentType::FluidToFluidPlantHtExchg) {
        reportVarPrefix = "Fluid ";
        loopSupplySide = "Loop Supply Side ";
        loopDemandSide = "Loop Demand Side ";

    } else if (this->Type == DataPlant::PlantEquipmentType::SteamToWaterPlantHtExchg) {
        reportVarPrefix = "Steam to Water ";
        loopSupplySide = "Water ";
        loopDemandSide = "Steam ";
    }

    SetupOutputVariable(state,
                        reportVarPrefix + "Heat Exchanger Heat Transfer Rate",
                        OutputProcessor::Unit::W,
                        this->HeatTransferRate,
                        OutputProcessor::SOVTimeStepType::System,
                        OutputProcessor::SOVStoreType::Average,
                        this->Name);

    SetupOutputVariable(state,
                        reportVarPrefix + "Heat Exchanger Heat Transfer Energy",
                        OutputProcessor::Unit::J,
                        this->HeatTransferEnergy,
                        OutputProcessor::SOVTimeStepType::System,
                        OutputProcessor::SOVStoreType::Summed,
                        this->Name,
                        _,
                        "ENERGYTRANSFER",
                        this->HeatTransferMeteringEndUse,
                        _,
                        "Plant");

    SetupOutputVariable(state,
                        reportVarPrefix + "Heat Exchanger " + loopSupplySide + "Mass Flow Rate",
                        OutputProcessor::Unit::kg_s,
                        this->SupplySideLoop.InletMassFlowRate,
                        OutputProcessor::SOVTimeStepType::System,
                        OutputProcessor::SOVStoreType::Average,
                        this->Name);

    SetupOutputVariable(state,
                        reportVarPrefix + "Heat Exchanger " + loopSupplySide + "Inlet Temperature",
                        OutputProcessor::Unit::C,
                        this->SupplySideLoop.InletTemp,
                        OutputProcessor::SOVTimeStepType::System,
                        OutputProcessor::SOVStoreType::Average,
                        this->Name);

    SetupOutputVariable(state,
                        reportVarPrefix + "Heat Exchanger " + loopSupplySide + "Outlet Temperature",
                        OutputProcessor::Unit::C,
                        this->SupplySideLoop.OutletTemp,
                        OutputProcessor::SOVTimeStepType::System,
                        OutputProcessor::SOVStoreType::Average,
                        this->Name);

    SetupOutputVariable(state,
                        reportVarPrefix + "Heat Exchanger " + loopDemandSide + "Mass Flow Rate",
                        OutputProcessor::Unit::kg_s,
                        this->DemandSideLoop.InletMassFlowRate,
                        OutputProcessor::SOVTimeStepType::System,
                        OutputProcessor::SOVStoreType::Average,
                        this->Name);

    SetupOutputVariable(state,
                        reportVarPrefix + "Heat Exchanger " + loopDemandSide + "Inlet Temperature",
                        OutputProcessor::Unit::C,
                        this->DemandSideLoop.InletTemp,
                        OutputProcessor::SOVTimeStepType::System,
                        OutputProcessor::SOVStoreType::Average,
                        this->Name);

    SetupOutputVariable(state,
                        reportVarPrefix + "Heat Exchanger " + loopDemandSide + "Outlet Temperature",
                        OutputProcessor::Unit::C,
                        this->DemandSideLoop.OutletTemp,
                        OutputProcessor::SOVTimeStepType::System,
                        OutputProcessor::SOVStoreType::Average,
                        this->Name);

    SetupOutputVariable(state,
                        reportVarPrefix + "Heat Exchanger Operation Status",
                        OutputProcessor::Unit::None,
                        this->OperationStatus,
                        OutputProcessor::SOVTimeStepType::System,
                        OutputProcessor::SOVStoreType::Average,
                        this->Name);

    if (this->Type == DataPlant::PlantEquipmentType::FluidToFluidPlantHtExchg) {
        SetupOutputVariable(state,
                            "Fluid Heat Exchanger Effectiveness",
                            OutputProcessor::Unit::None,
                            this->Effectiveness,
                            OutputProcessor::SOVTimeStepType::System,
                            OutputProcessor::SOVStoreType::Average,
                            this->Name);
    }
}

void HeatExchangerStruct::initialize(EnergyPlusData &state)
{

    // SUBROUTINE INFORMATION:
    //       AUTHOR         B. Griffith
    //       DATE WRITTEN   november, 2012
    //       MODIFIED       na
    //       RE-ENGINEERED  na

    // PURPOSE OF THIS SUBROUTINE:
    // Initialize heat exchanger model

    static constexpr std::string_view RoutineNameNoColon("InitFluidHeatExchanger");
    static constexpr std::string_view RoutineNameSTWNoColon("InitSteamToWaterHeatExchanger");

    this->oneTimeInit(state); // plant setup

    if (state.dataGlobal->BeginEnvrnFlag && this->MyEnvrnFlag && (state.dataPlnt->PlantFirstSizesOkayToFinalize)) {

        if (this->Type == DataPlant::PlantEquipmentType::FluidToFluidPlantHtExchg) {
            Real64 rho = FluidProperties::GetDensityGlycol(state,
                                                           state.dataPlnt->PlantLoop(this->DemandSideLoop.loopNum).FluidName,
                                                           DataGlobalConstants::InitConvTemp,
                                                           state.dataPlnt->PlantLoop(this->DemandSideLoop.loopNum).FluidIndex,
                                                           RoutineNameNoColon);
            this->DemandSideLoop.MassFlowRateMax = rho * this->DemandSideLoop.DesignVolumeFlowRate;
            PlantUtilities::InitComponentNodes(state,
                                               this->DemandSideLoop.MassFlowRateMin,
                                               this->DemandSideLoop.MassFlowRateMax,
                                               this->DemandSideLoop.inletNodeNum,
                                               this->DemandSideLoop.outletNodeNum,
                                               this->DemandSideLoop.loopNum,
                                               this->DemandSideLoop.loopSideNum,
                                               this->DemandSideLoop.branchNum,
                                               this->DemandSideLoop.compNum);

        } else if (this->Type == DataPlant::PlantEquipmentType::SteamToWaterPlantHtExchg) {
            Real64 rhoSteam = FluidProperties::GetSatDensityRefrig(state,
                                                                   state.dataPlnt->PlantLoop(this->DemandSideLoop.loopNum).FluidName,
                                                                   DataGlobalConstants::InitConvTemp,
                                                                   1.0,
                                                                   state.dataPlnt->PlantLoop(this->DemandSideLoop.loopNum).FluidIndex,
                                                                   RoutineNameSTWNoColon);

            Real64 StartEnthSteam = FluidProperties::GetSatEnthalpyRefrig(state,
                                                                          state.dataPlnt->PlantLoop(this->DemandSideLoop.loopNum).FluidName,
                                                                          DataGlobalConstants::InitConvTemp,
                                                                          1.0,
                                                                          state.dataPlnt->PlantLoop(this->DemandSideLoop.loopNum).FluidIndex,
                                                                          RoutineNameSTWNoColon);

            this->DemandSideLoop.MassFlowRateMax = rhoSteam * this->DemandSideLoop.DesignVolumeFlowRate;

            PlantUtilities::InitComponentNodes(state,
                                               this->DemandSideLoop.MassFlowRateMin,
                                               this->DemandSideLoop.MassFlowRateMax,
                                               this->DemandSideLoop.inletNodeNum,
                                               this->DemandSideLoop.outletNodeNum,
                                               this->DemandSideLoop.loopNum,
                                               this->DemandSideLoop.loopSideNum,
                                               this->DemandSideLoop.branchNum,
                                               this->DemandSideLoop.compNum);

            this->DemandSideLoop.InletTemp = state.dataLoopNodes->Node(this->DemandSideLoop.inletNodeNum).Temp;
            this->DemandSideLoop.InletEnthalpy = StartEnthSteam;
            this->DemandSideLoop.InletQuality = 1.0;
            this->DemandSideLoop.InletSteamPress = state.dataLoopNodes->Node(this->DemandSideLoop.inletNodeNum).Press;
        }

        Real64 rho = FluidProperties::GetDensityGlycol(state,
                                                       state.dataPlnt->PlantLoop(this->SupplySideLoop.loopNum).FluidName,
                                                       DataGlobalConstants::InitConvTemp,
                                                       state.dataPlnt->PlantLoop(this->SupplySideLoop.loopNum).FluidIndex,
                                                       RoutineNameNoColon);
<<<<<<< HEAD
=======
        this->DemandSideLoop.MassFlowRateMax = rho * this->DemandSideLoop.DesignVolumeFlowRate;
        PlantUtilities::InitComponentNodes(state,
                                           this->DemandSideLoop.MassFlowRateMin,
                                           this->DemandSideLoop.MassFlowRateMax,
                                           this->DemandSideLoop.inletNodeNum,
                                           this->DemandSideLoop.outletNodeNum);

        rho = FluidProperties::GetDensityGlycol(state,
                                                state.dataPlnt->PlantLoop(this->SupplySideLoop.loopNum).FluidName,
                                                DataGlobalConstants::InitConvTemp,
                                                state.dataPlnt->PlantLoop(this->SupplySideLoop.loopNum).FluidIndex,
                                                RoutineNameNoColon);
>>>>>>> f9140ce8
        this->SupplySideLoop.MassFlowRateMax = rho * this->SupplySideLoop.DesignVolumeFlowRate;
        PlantUtilities::InitComponentNodes(state,
                                           this->SupplySideLoop.MassFlowRateMin,
                                           this->SupplySideLoop.MassFlowRateMax,
                                           this->SupplySideLoop.inletNodeNum,
                                           this->SupplySideLoop.outletNodeNum);
        this->MyEnvrnFlag = false;
    }

    if (!state.dataGlobal->BeginEnvrnFlag) {
        this->MyEnvrnFlag = true;
    }

    this->DemandSideLoop.InletTemp = state.dataLoopNodes->Node(this->DemandSideLoop.inletNodeNum).Temp;
    this->SupplySideLoop.InletTemp = state.dataLoopNodes->Node(this->SupplySideLoop.inletNodeNum).Temp;

    if (this->controlMode == ControlType::CoolingSetPointOnOffWithComponentOverride) {
        // store current value for setpoint in central plant loop data structure
        int LoopNum2 = this->OtherCompSupplySideLoop.loopNum;
        DataPlant::LoopSideLocation LoopSideNum = this->OtherCompSupplySideLoop.loopSideNum;
        int BranchNum = this->OtherCompSupplySideLoop.branchNum;
        int LoopCompNum = this->OtherCompSupplySideLoop.compNum;

        state.dataPlnt->PlantLoop(LoopNum2).LoopSide(LoopSideNum).Branch(BranchNum).Comp(LoopCompNum).FreeCoolCntrlMinCntrlTemp =
            state.dataLoopNodes->Node(this->SetPointNodeNum).TempSetPoint - this->TempControlTol; // issue #5626, include control tolerance
    }
}

void HeatExchangerStruct::size(EnergyPlusData &state)
{

    // SUBROUTINE INFORMATION:
    //       AUTHOR         B. Griffith
    //       DATE WRITTEN   December 2012
    //       MODIFIED       na
    //       RE-ENGINEERED  na

    // PURPOSE OF THIS SUBROUTINE:
    // Size plant heat exchanger flow rates, UA, and max capacity

    // METHODOLOGY EMPLOYED:
    // the supply side flow rate is obtained from the plant sizing structure
    // the demand side is sized to match the supply side
    // the UA is sized for an effectiveness of 1.0 using sizing temps
    // the capacity uses the full HX model

    if (this->Type == DataPlant::PlantEquipmentType::FluidToFluidPlantHtExchg) {
        static constexpr std::string_view RoutineName("SizeFluidHeatExchanger");

        // first deal with Loop Supply Side
        int PltSizNumSupSide = state.dataPlnt->PlantLoop(this->SupplySideLoop.loopNum).PlantSizNum;
        int PltSizNumDmdSide = state.dataPlnt->PlantLoop(this->DemandSideLoop.loopNum).PlantSizNum;
        Real64 tmpSupSideDesignVolFlowRate = this->SupplySideLoop.DesignVolumeFlowRate;
        if (this->SupplySideLoop.DesignVolumeFlowRateWasAutoSized) {
            if (PltSizNumSupSide > 0) {
                if (state.dataSize->PlantSizData(PltSizNumSupSide).DesVolFlowRate >= DataHVACGlobals::SmallWaterVolFlow) {
                    tmpSupSideDesignVolFlowRate = state.dataSize->PlantSizData(PltSizNumSupSide).DesVolFlowRate * this->SizingFactor;
                    if (state.dataPlnt->PlantFirstSizesOkayToFinalize) this->SupplySideLoop.DesignVolumeFlowRate = tmpSupSideDesignVolFlowRate;
                } else {
                    tmpSupSideDesignVolFlowRate = 0.0;
                    if (state.dataPlnt->PlantFirstSizesOkayToFinalize) this->SupplySideLoop.DesignVolumeFlowRate = tmpSupSideDesignVolFlowRate;
                }
                if (state.dataPlnt->PlantFinalSizesOkayToReport) {
                    BaseSizer::reportSizerOutput(state,
                                                 "HeatExchanger:FluidToFluid",
                                                 this->Name,
                                                 "Loop Supply Side Design Fluid Flow Rate [m3/s]",
                                                 this->SupplySideLoop.DesignVolumeFlowRate);
                }
                if (state.dataPlnt->PlantFirstSizesOkayToReport) {
                    BaseSizer::reportSizerOutput(state,
                                                 "HeatExchanger:FluidToFluid",
                                                 this->Name,
                                                 "Initial Loop Supply Side Design Fluid Flow Rate [m3/s]",
                                                 this->SupplySideLoop.DesignVolumeFlowRate);
                }
            } else {
                if (state.dataPlnt->PlantFirstSizesOkayToFinalize) {
                    ShowSevereError(state, "SizeFluidHeatExchanger: Autosizing of requires a loop Sizing:Plant object");
                    ShowContinueError(state, "Occurs in heat exchanger object=" + this->Name);
                }
            }
        }
        PlantUtilities::RegisterPlantCompDesignFlow(state, this->SupplySideLoop.inletNodeNum, tmpSupSideDesignVolFlowRate);

        // second deal with Loop Demand Side
        Real64 tmpDmdSideDesignVolFlowRate = this->DemandSideLoop.DesignVolumeFlowRate;
        if (this->DemandSideLoop.DesignVolumeFlowRateWasAutoSized) {
            if (tmpSupSideDesignVolFlowRate > DataHVACGlobals::SmallWaterVolFlow) {
                tmpDmdSideDesignVolFlowRate = tmpSupSideDesignVolFlowRate;
                if (state.dataPlnt->PlantFirstSizesOkayToFinalize) this->DemandSideLoop.DesignVolumeFlowRate = tmpDmdSideDesignVolFlowRate;
            } else {
                tmpDmdSideDesignVolFlowRate = 0.0;
                if (state.dataPlnt->PlantFirstSizesOkayToFinalize) this->DemandSideLoop.DesignVolumeFlowRate = tmpDmdSideDesignVolFlowRate;
            }
            if (state.dataPlnt->PlantFinalSizesOkayToReport) {
                BaseSizer::reportSizerOutput(state,
                                             "HeatExchanger:FluidToFluid",
                                             this->Name,
                                             "Loop Demand Side Design Fluid Flow Rate [m3/s]",
                                             this->DemandSideLoop.DesignVolumeFlowRate);
            }
            if (state.dataPlnt->PlantFirstSizesOkayToReport) {
                BaseSizer::reportSizerOutput(state,
                                             "HeatExchanger:FluidToFluid",
                                             this->Name,
                                             "Initial Loop Demand Side Design Fluid Flow Rate [m3/s]",
                                             this->DemandSideLoop.DesignVolumeFlowRate);
            }
        }
        PlantUtilities::RegisterPlantCompDesignFlow(state, this->DemandSideLoop.inletNodeNum, tmpDmdSideDesignVolFlowRate);

        // size UA if needed
        if (this->UAWasAutoSized) {
            // get nominal delta T between two loops
            if (PltSizNumSupSide > 0 && PltSizNumDmdSide > 0) {

                Real64 tmpDeltaTloopToLoop(0.0);

                switch (state.dataSize->PlantSizData(PltSizNumSupSide).LoopType) {

                case DataSizing::HeatingLoop:
                case DataSizing::SteamLoop: {
                    tmpDeltaTloopToLoop =
                        std::abs((state.dataSize->PlantSizData(PltSizNumSupSide).ExitTemp - state.dataSize->PlantSizData(PltSizNumSupSide).DeltaT) -
                                 state.dataSize->PlantSizData(PltSizNumDmdSide).ExitTemp);
                    break;
                }
                case DataSizing::CoolingLoop:
                case DataSizing::CondenserLoop: {
                    tmpDeltaTloopToLoop =
                        std::abs((state.dataSize->PlantSizData(PltSizNumSupSide).ExitTemp + state.dataSize->PlantSizData(PltSizNumSupSide).DeltaT) -
                                 state.dataSize->PlantSizData(PltSizNumDmdSide).ExitTemp);
                    break;
                }
                default:
                    assert(false);
                    break;
                }

                tmpDeltaTloopToLoop = max(2.0, tmpDeltaTloopToLoop);
                Real64 tmpDeltaTSupLoop = state.dataSize->PlantSizData(PltSizNumSupSide).DeltaT;
                if (tmpSupSideDesignVolFlowRate >= DataHVACGlobals::SmallWaterVolFlow) {

                    Real64 Cp = FluidProperties::GetSpecificHeatGlycol(state,
                                                                       state.dataPlnt->PlantLoop(this->SupplySideLoop.loopNum).FluidName,
                                                                       DataGlobalConstants::InitConvTemp,
                                                                       state.dataPlnt->PlantLoop(this->SupplySideLoop.loopNum).FluidIndex,
                                                                       RoutineName);

                    Real64 rho = FluidProperties::GetDensityGlycol(state,
                                                                   state.dataPlnt->PlantLoop(this->SupplySideLoop.loopNum).FluidName,
                                                                   DataGlobalConstants::InitConvTemp,
                                                                   state.dataPlnt->PlantLoop(this->SupplySideLoop.loopNum).FluidIndex,
                                                                   RoutineName);

                    Real64 tmpDesCap = Cp * rho * tmpDeltaTSupLoop * tmpSupSideDesignVolFlowRate;
                    if (state.dataPlnt->PlantFirstSizesOkayToFinalize) this->UA = tmpDesCap / tmpDeltaTloopToLoop;
                } else {
                    if (state.dataPlnt->PlantFirstSizesOkayToFinalize) this->UA = 0.0;
                }
                if (state.dataPlnt->PlantFinalSizesOkayToReport) {
                    BaseSizer::reportSizerOutput(
                        state, "HeatExchanger:FluidToFluid", this->Name, "Heat Exchanger U-Factor Times Area Value [W/C]", this->UA);
                    BaseSizer::reportSizerOutput(state,
                                                 "HeatExchanger:FluidToFluid",
                                                 this->Name,
                                                 "Loop-to-loop Temperature Difference Used to Size Heat Exchanger U-Factor Times Area Value [C]",
                                                 tmpDeltaTloopToLoop);
                }
                if (state.dataPlnt->PlantFirstSizesOkayToReport) {
                    BaseSizer::reportSizerOutput(
                        state, "HeatExchanger:FluidToFluid", this->Name, "Initial Heat Exchanger U-Factor Times Area Value [W/C]", this->UA);
                    BaseSizer::reportSizerOutput(
                        state,
                        "HeatExchanger:FluidToFluid",
                        this->Name,
                        "Initial Loop-to-loop Temperature Difference Used to Size Heat Exchanger U-Factor Times Area Value [C]",
                        tmpDeltaTloopToLoop);
                }
            } else {
                if (state.dataPlnt->PlantFirstSizesOkayToFinalize) {
                    ShowSevereError(state,
                                    "SizeFluidHeatExchanger: Autosizing of heat Exchanger UA requires a loop Sizing:Plant objects for both loops");
                    ShowContinueError(state, "Occurs in heat exchanger object=" + this->Name);
                }
            }
        }

        // size capacities for load range based op schemes
        if (state.dataPlnt->PlantFirstSizesOkayToFinalize) {

            if (PltSizNumSupSide > 0) {
                switch (state.dataSize->PlantSizData(PltSizNumSupSide).LoopType) {
                case DataSizing::HeatingLoop:
                case DataSizing::SteamLoop: {
                    state.dataLoopNodes->Node(this->SupplySideLoop.inletNodeNum).Temp =
                        (state.dataSize->PlantSizData(PltSizNumSupSide).ExitTemp - state.dataSize->PlantSizData(PltSizNumSupSide).DeltaT);
                    break;
                }
                case DataSizing::CoolingLoop:
                case DataSizing::CondenserLoop: {
                    state.dataLoopNodes->Node(this->SupplySideLoop.inletNodeNum).Temp =
                        (state.dataSize->PlantSizData(PltSizNumSupSide).ExitTemp + state.dataSize->PlantSizData(PltSizNumSupSide).DeltaT);
                    break;
                }
                default:
                    break;
                }

            } else { // don't rely on sizing, use loop setpoints
                // loop supply side
                if (state.dataPlnt->PlantLoop(this->SupplySideLoop.loopNum).LoopDemandCalcScheme == DataPlant::LoopDemandCalcScheme::SingleSetPoint) {
                    state.dataLoopNodes->Node(this->SupplySideLoop.inletNodeNum).Temp =
                        state.dataLoopNodes->Node(state.dataPlnt->PlantLoop(this->SupplySideLoop.loopNum).TempSetPointNodeNum).TempSetPoint;
                } else if (state.dataPlnt->PlantLoop(this->SupplySideLoop.loopNum).LoopDemandCalcScheme ==
                           DataPlant::LoopDemandCalcScheme::DualSetPointDeadBand) {
                    state.dataLoopNodes->Node(this->SupplySideLoop.inletNodeNum).Temp =
                        (state.dataLoopNodes->Node(state.dataPlnt->PlantLoop(this->SupplySideLoop.loopNum).TempSetPointNodeNum).TempSetPointHi +
                         state.dataLoopNodes->Node(state.dataPlnt->PlantLoop(this->SupplySideLoop.loopNum).TempSetPointNodeNum).TempSetPointLo) /
                        2.0;
                }
            }

            if (PltSizNumDmdSide > 0) {
                state.dataLoopNodes->Node(this->DemandSideLoop.inletNodeNum).Temp = state.dataSize->PlantSizData(PltSizNumDmdSide).ExitTemp;
            } else { // don't rely on sizing, use loop setpoints
                // loop demand side
                if (state.dataPlnt->PlantLoop(this->DemandSideLoop.loopNum).LoopDemandCalcScheme == DataPlant::LoopDemandCalcScheme::SingleSetPoint) {
                    state.dataLoopNodes->Node(this->DemandSideLoop.inletNodeNum).Temp =
                        state.dataLoopNodes->Node(state.dataPlnt->PlantLoop(this->DemandSideLoop.loopNum).TempSetPointNodeNum).TempSetPoint;
                } else if (state.dataPlnt->PlantLoop(this->DemandSideLoop.loopNum).LoopDemandCalcScheme ==
                           DataPlant::LoopDemandCalcScheme::DualSetPointDeadBand) {
                    state.dataLoopNodes->Node(this->DemandSideLoop.inletNodeNum).Temp =
                        (state.dataLoopNodes->Node(state.dataPlnt->PlantLoop(this->DemandSideLoop.loopNum).TempSetPointNodeNum).TempSetPointHi +
                         state.dataLoopNodes->Node(state.dataPlnt->PlantLoop(this->DemandSideLoop.loopNum).TempSetPointNodeNum).TempSetPointLo) /
                        2.0;
                }
            }

            Real64 rho = FluidProperties::GetDensityGlycol(state,
                                                           state.dataPlnt->PlantLoop(this->SupplySideLoop.loopNum).FluidName,
                                                           DataGlobalConstants::InitConvTemp,
                                                           state.dataPlnt->PlantLoop(this->SupplySideLoop.loopNum).FluidIndex,
                                                           RoutineName);
            Real64 SupSideMdot = this->SupplySideLoop.DesignVolumeFlowRate * rho;
            rho = FluidProperties::GetDensityGlycol(state,
                                                    state.dataPlnt->PlantLoop(this->DemandSideLoop.loopNum).FluidName,
                                                    DataGlobalConstants::InitConvTemp,
                                                    state.dataPlnt->PlantLoop(this->DemandSideLoop.loopNum).FluidIndex,
                                                    RoutineName);
            Real64 DmdSideMdot = this->DemandSideLoop.DesignVolumeFlowRate * rho;

            this->calculate(state, SupSideMdot, DmdSideMdot);
            this->SupplySideLoop.MaxLoad = std::abs(this->HeatTransferRate);
        }
        if (state.dataPlnt->PlantFinalSizesOkayToReport) {
            OutputReportPredefined::PreDefTableEntry(state, state.dataOutRptPredefined->pdchMechType, this->Name, "HeatExchanger:FluidToFluid");
            OutputReportPredefined::PreDefTableEntry(state, state.dataOutRptPredefined->pdchMechNomCap, this->Name, this->SupplySideLoop.MaxLoad);
        }

    } else if (this->Type == DataPlant::PlantEquipmentType::SteamToWaterPlantHtExchg) {

        static constexpr std::string_view RoutineName("SizeSteamToWaterHeatExchanger");

        // first deal with Water
        int PltSizNumWaterSide = state.dataPlnt->PlantLoop(this->SupplySideLoop.loopNum).PlantSizNum;
        int PltSizNumSteamSide = state.dataPlnt->PlantLoop(this->DemandSideLoop.loopNum).PlantSizNum;
        Real64 tmpWaterSideDesignVolFlowRate = this->SupplySideLoop.DesignVolumeFlowRate;
        if (this->SupplySideLoop.DesignVolumeFlowRateWasAutoSized) {
            if (PltSizNumWaterSide > 0) {
                if (state.dataSize->PlantSizData(PltSizNumWaterSide).DesVolFlowRate >= DataHVACGlobals::SmallWaterVolFlow) {
                    tmpWaterSideDesignVolFlowRate = state.dataSize->PlantSizData(PltSizNumWaterSide).DesVolFlowRate * this->SizingFactor;
                    if (state.dataPlnt->PlantFirstSizesOkayToFinalize) this->SupplySideLoop.DesignVolumeFlowRate = tmpWaterSideDesignVolFlowRate;
                } else {
                    tmpWaterSideDesignVolFlowRate = 0.0;
                    if (state.dataPlnt->PlantFirstSizesOkayToFinalize) this->SupplySideLoop.DesignVolumeFlowRate = tmpWaterSideDesignVolFlowRate;
                }
                if (state.dataPlnt->PlantFinalSizesOkayToReport) {
                    BaseSizer::reportSizerOutput(state,
                                                 "HeatExchanger:SteamToWater",
                                                 this->Name,
                                                 "Water Design Fluid Flow Rate [m3/s]",
                                                 this->SupplySideLoop.DesignVolumeFlowRate);
                }
                if (state.dataPlnt->PlantFirstSizesOkayToReport) {
                    BaseSizer::reportSizerOutput(state,
                                                 "HeatExchanger:SteamToWater",
                                                 this->Name,
                                                 "Initial Water Design Fluid Flow Rate [m3/s]",
                                                 this->SupplySideLoop.DesignVolumeFlowRate);
                }
            } else {
                if (state.dataPlnt->PlantFirstSizesOkayToFinalize) {
                    ShowSevereError(state, "SizeSteamToWaterHeatExchanger: Autosizing of requires a loop Sizing:Plant object");
                    ShowContinueError(state, "Occurs in heat exchanger object=" + this->Name);
                }
            }
        }
        PlantUtilities::RegisterPlantCompDesignFlow(state, this->SupplySideLoop.inletNodeNum, tmpWaterSideDesignVolFlowRate);

        // second deal with Steam
        Real64 tmpSteamSideDesignVolFlowRate = this->DemandSideLoop.DesignVolumeFlowRate;
        if (this->DemandSideLoop.DesignVolumeFlowRateWasAutoSized) {

            Real64 tmpDeltaTWaterLoop = state.dataSize->PlantSizData(PltSizNumWaterSide).DeltaT;
            if (tmpWaterSideDesignVolFlowRate >= DataHVACGlobals::SmallWaterVolFlow) {

                Real64 Cp = FluidProperties::GetSpecificHeatGlycol(state,
                                                                   state.dataPlnt->PlantLoop(this->SupplySideLoop.loopNum).FluidName,
                                                                   DataGlobalConstants::InitConvTemp,
                                                                   state.dataPlnt->PlantLoop(this->SupplySideLoop.loopNum).FluidIndex,
                                                                   RoutineName);

                Real64 rho = FluidProperties::GetDensityGlycol(state,
                                                               state.dataPlnt->PlantLoop(this->SupplySideLoop.loopNum).FluidName,
                                                               DataGlobalConstants::InitConvTemp,
                                                               state.dataPlnt->PlantLoop(this->SupplySideLoop.loopNum).FluidIndex,
                                                               RoutineName);

                Real64 tmpDesCap = Cp * rho * tmpDeltaTWaterLoop * tmpWaterSideDesignVolFlowRate;

                Real64 TempSteamIn = FluidProperties::GetSatTemperatureRefrig(state,
                                                                              state.dataPlnt->PlantLoop(this->DemandSideLoop.loopNum).FluidName,
                                                                              state.dataEnvrn->StdBaroPress,
                                                                              state.dataPlnt->PlantLoop(this->DemandSideLoop.loopNum).FluidIndex,
                                                                              RoutineName);
                Real64 EnthSteamInDry = FluidProperties::GetSatEnthalpyRefrig(state,
                                                                              state.dataPlnt->PlantLoop(this->DemandSideLoop.loopNum).FluidName,
                                                                              TempSteamIn,
                                                                              1.0,
                                                                              state.dataPlnt->PlantLoop(this->DemandSideLoop.loopNum).FluidIndex,
                                                                              RoutineName);
                Real64 EnthSteamOutWet = FluidProperties::GetSatEnthalpyRefrig(state,
                                                                               state.dataPlnt->PlantLoop(this->DemandSideLoop.loopNum).FluidName,
                                                                               TempSteamIn,
                                                                               0.0,
                                                                               state.dataPlnt->PlantLoop(this->DemandSideLoop.loopNum).FluidIndex,
                                                                               RoutineName);
                Real64 LatentHeatSteam = EnthSteamInDry - EnthSteamOutWet;

                Real64 SteamDensity = FluidProperties::GetSatDensityRefrig(state,
                                                                           state.dataPlnt->PlantLoop(this->DemandSideLoop.loopNum).FluidName,
                                                                           TempSteamIn,
                                                                           1.0,
                                                                           state.dataPlnt->PlantLoop(this->DemandSideLoop.loopNum).FluidIndex,
                                                                           RoutineName);

                Real64 CpCondensate = FluidProperties::GetSatSpecificHeatRefrig(state,
                                                                                state.dataPlnt->PlantLoop(this->DemandSideLoop.loopNum).FluidName,
                                                                                TempSteamIn,
                                                                                0.0,
                                                                                state.dataPlnt->PlantLoop(this->DemandSideLoop.loopNum).FluidIndex,
                                                                                RoutineName);

                tmpSteamSideDesignVolFlowRate = tmpDesCap / (SteamDensity * (LatentHeatSteam + this->DegOfSubCool * CpCondensate));

                if (state.dataPlnt->PlantFirstSizesOkayToFinalize) this->DemandSideLoop.DesignVolumeFlowRate = tmpSteamSideDesignVolFlowRate;

            } else {
                if (state.dataPlnt->PlantFirstSizesOkayToFinalize) this->DemandSideLoop.DesignVolumeFlowRate = 0.0;
            }

            if (state.dataPlnt->PlantFinalSizesOkayToReport) {
                BaseSizer::reportSizerOutput(state,
                                             "HeatExchanger:SteamToWater",
                                             this->Name,
                                             "Steam Design Fluid Flow Rate [m3/s]",
                                             this->DemandSideLoop.DesignVolumeFlowRate);
            }
            if (state.dataPlnt->PlantFirstSizesOkayToReport) {
                BaseSizer::reportSizerOutput(state,
                                             "HeatExchanger:SteamToWater",
                                             this->Name,
                                             "Initial Steam Design Fluid Flow Rate [m3/s]",
                                             this->DemandSideLoop.DesignVolumeFlowRate);
            }
        }
        PlantUtilities::RegisterPlantCompDesignFlow(state, this->DemandSideLoop.inletNodeNum, tmpSteamSideDesignVolFlowRate);
    }
}

void HeatExchangerStruct::control(EnergyPlusData &state, Real64 MyLoad, bool FirstHVACIteration)
{

    // SUBROUTINE INFORMATION:
    //       AUTHOR         B. Griffith
    //       DATE WRITTEN   November 2012
    //       MODIFIED       na
    //       RE-ENGINEERED  na

    // PURPOSE OF THIS SUBROUTINE:
    // determine control state for fluid to fluid heat exchanger
    // make fluid flow requests accordingly

    // METHODOLOGY EMPLOYED:
    // long CASE statement for different control options

    static constexpr std::string_view RoutineName("ControlFluidHeatExchanger");

    Real64 mdotSupSide;
    Real64 mdotDmdSide;

    // check if available by schedule
    bool ScheduledOff;
    Real64 AvailSchedValue = ScheduleManager::GetCurrentScheduleValue(state, this->AvailSchedNum);
    if (AvailSchedValue <= 0) {
        ScheduledOff = true;
    } else {
        ScheduledOff = false;
    }

    // check if operational limits trip off unit
    bool LimitTrippedOff = false;
    if ((state.dataLoopNodes->Node(this->SupplySideLoop.inletNodeNum).Temp < this->MinOperationTemp) ||
        (state.dataLoopNodes->Node(this->DemandSideLoop.inletNodeNum).Temp < this->MinOperationTemp)) {
        LimitTrippedOff = true;
    }
    if ((state.dataLoopNodes->Node(this->SupplySideLoop.inletNodeNum).Temp > this->MaxOperationTemp) ||
        (state.dataLoopNodes->Node(this->DemandSideLoop.inletNodeNum).Temp > this->MaxOperationTemp)) {
        LimitTrippedOff = true;
    }

    if (!ScheduledOff && !LimitTrippedOff) {

        switch (this->controlMode) {

        case ControlType::UncontrolledOn: {

            // make passive request for supply side loop flow
            mdotSupSide = this->SupplySideLoop.MassFlowRateMax;
            PlantUtilities::SetComponentFlowRate(
                state, mdotSupSide, this->SupplySideLoop.inletNodeNum, this->SupplySideLoop.outletNodeNum, this->SupplySideLoop);
            if (mdotSupSide > DataBranchAirLoopPlant::MassFlowTolerance) {
                // if supply side loop has massflow, request demand side flow
                mdotDmdSide = this->DemandSideLoop.MassFlowRateMax;
            } else {
                mdotDmdSide = 0.0;
            }
            PlantUtilities::SetComponentFlowRate(
                state, mdotDmdSide, this->DemandSideLoop.inletNodeNum, this->DemandSideLoop.outletNodeNum, this->DemandSideLoop);

            break;
        }
        case ControlType::OperationSchemeModulated: {

            if (std::abs(MyLoad) > DataHVACGlobals::SmallLoad) {
                if (MyLoad < -1.0 * DataHVACGlobals::SmallLoad) { // requesting cooling
                    Real64 DeltaTCooling = this->SupplySideLoop.InletTemp - this->DemandSideLoop.InletTemp;
                    if (DeltaTCooling > this->TempControlTol) { // can do cooling so turn on
                        mdotSupSide = this->SupplySideLoop.MassFlowRateMax;
                        PlantUtilities::SetComponentFlowRate(
                            state, mdotSupSide, this->SupplySideLoop.inletNodeNum, this->SupplySideLoop.outletNodeNum, this->SupplySideLoop);
                        if (mdotSupSide > DataBranchAirLoopPlant::MassFlowTolerance) {
                            // if supply side loop has massflow, request demand side flow
                            Real64 cp = FluidProperties::GetSpecificHeatGlycol(state,
                                                                               state.dataPlnt->PlantLoop(this->SupplySideLoop.loopNum).FluidName,
                                                                               this->SupplySideLoop.InletTemp,
                                                                               state.dataPlnt->PlantLoop(this->SupplySideLoop.loopNum).FluidIndex,
                                                                               RoutineName);
                            Real64 TargetLeavingTemp = this->SupplySideLoop.InletTemp - std::abs(MyLoad) / (cp * mdotSupSide);

                            this->findDemandSideLoopFlow(state, TargetLeavingTemp, HXAction::CoolingSupplySideLoop);
                        } else { // no flow on supply side so do not request flow on demand side
                            mdotDmdSide = 0.0;
                            PlantUtilities::SetComponentFlowRate(
                                state, mdotDmdSide, this->DemandSideLoop.inletNodeNum, this->DemandSideLoop.outletNodeNum, this->DemandSideLoop);
                        }
                    } else { // not able to cool so turn off
                        mdotSupSide = 0.0;
                        PlantUtilities::SetComponentFlowRate(
                            state, mdotSupSide, this->SupplySideLoop.inletNodeNum, this->SupplySideLoop.outletNodeNum, this->SupplySideLoop);
                        // issue 4959, make demand side flow request on first hvac iteration so demand side loop can run as a trial to get a
                        // fresh demand side inlet temperature value
                        if (FirstHVACIteration) {
                            mdotDmdSide = this->DemandSideLoop.MassFlowRateMax;
                        } else {
                            mdotDmdSide = 0.0;
                        }
                        PlantUtilities::SetComponentFlowRate(
                            state, mdotDmdSide, this->DemandSideLoop.inletNodeNum, this->DemandSideLoop.outletNodeNum, this->DemandSideLoop);
                    }

                } else { // requesting heating
                    Real64 DeltaTHeating = this->DemandSideLoop.InletTemp - this->SupplySideLoop.InletTemp;
                    if (DeltaTHeating > this->TempControlTol) { // can do heating so turn on
                        mdotSupSide = this->SupplySideLoop.MassFlowRateMax;
                        PlantUtilities::SetComponentFlowRate(
                            state, mdotSupSide, this->SupplySideLoop.inletNodeNum, this->SupplySideLoop.outletNodeNum, this->SupplySideLoop);
                        if (mdotSupSide > DataBranchAirLoopPlant::MassFlowTolerance) {
                            Real64 cp = FluidProperties::GetSpecificHeatGlycol(state,
                                                                               state.dataPlnt->PlantLoop(this->SupplySideLoop.loopNum).FluidName,
                                                                               this->SupplySideLoop.InletTemp,
                                                                               state.dataPlnt->PlantLoop(this->SupplySideLoop.loopNum).FluidIndex,
                                                                               RoutineName);
                            Real64 TargetLeavingTemp = this->SupplySideLoop.InletTemp + std::abs(MyLoad) / (cp * mdotSupSide);

                            this->findDemandSideLoopFlow(state, TargetLeavingTemp, HXAction::HeatingSupplySideLoop);
                        } else { // no flow on supply side so do not request flow on demand side
                            mdotDmdSide = 0.0;
                            PlantUtilities::SetComponentFlowRate(
                                state, mdotDmdSide, this->DemandSideLoop.inletNodeNum, this->DemandSideLoop.outletNodeNum, this->DemandSideLoop);
                        }
                    } else { // not able to heat so turn off
                        mdotSupSide = 0.0;
                        PlantUtilities::SetComponentFlowRate(
                            state, mdotSupSide, this->SupplySideLoop.inletNodeNum, this->SupplySideLoop.outletNodeNum, this->SupplySideLoop);
                        // issue 4959, make demand side flow request on first hvac iteration so demand side loop can run as a trial to get a
                        // fresh demand side inlet temperature value
                        if (FirstHVACIteration) {
                            mdotDmdSide = this->DemandSideLoop.MassFlowRateMax;
                        } else {
                            mdotDmdSide = 0.0;
                        }
                        PlantUtilities::SetComponentFlowRate(
                            state, mdotDmdSide, this->DemandSideLoop.inletNodeNum, this->DemandSideLoop.outletNodeNum, this->DemandSideLoop);
                    }
                }

            } else { //  no load
                mdotSupSide = 0.0;
                PlantUtilities::SetComponentFlowRate(
                    state, mdotSupSide, this->SupplySideLoop.inletNodeNum, this->SupplySideLoop.outletNodeNum, this->SupplySideLoop);
                mdotDmdSide = 0.0;
                PlantUtilities::SetComponentFlowRate(
                    state, mdotDmdSide, this->DemandSideLoop.inletNodeNum, this->DemandSideLoop.outletNodeNum, this->DemandSideLoop);
            }

            break;
        }
        case ControlType::OperationSchemeOnOff: {
            if (std::abs(MyLoad) > DataHVACGlobals::SmallLoad) {
                if (MyLoad < DataHVACGlobals::SmallLoad) { // requesting cooling
                    Real64 DeltaTCooling = this->SupplySideLoop.InletTemp - this->DemandSideLoop.InletTemp;
                    if (DeltaTCooling > this->TempControlTol) { // can do cooling so turn on
                        mdotSupSide = this->SupplySideLoop.MassFlowRateMax;
                        PlantUtilities::SetComponentFlowRate(
                            state, mdotSupSide, this->SupplySideLoop.inletNodeNum, this->SupplySideLoop.outletNodeNum, this->SupplySideLoop);
                        if (mdotSupSide > DataBranchAirLoopPlant::MassFlowTolerance) {
                            mdotDmdSide = this->DemandSideLoop.MassFlowRateMax;
                        } else {
                            mdotDmdSide = 0.0;
                        }

                        PlantUtilities::SetComponentFlowRate(
                            state, mdotDmdSide, this->DemandSideLoop.inletNodeNum, this->DemandSideLoop.outletNodeNum, this->DemandSideLoop);
                    } else { // not able to cool so turn off
                        mdotSupSide = 0.0;
                        PlantUtilities::SetComponentFlowRate(
                            state, mdotSupSide, this->SupplySideLoop.inletNodeNum, this->SupplySideLoop.outletNodeNum, this->SupplySideLoop);
                        // issue 4959, make demand side flow request on first hvac iteration so demand side loop can run as a trial to get a
                        // fresh demand side inlet temperature value
                        if (FirstHVACIteration) {
                            mdotDmdSide = this->DemandSideLoop.MassFlowRateMax;
                        } else {
                            mdotDmdSide = 0.0;
                        }
                        PlantUtilities::SetComponentFlowRate(
                            state, mdotDmdSide, this->DemandSideLoop.inletNodeNum, this->DemandSideLoop.outletNodeNum, this->DemandSideLoop);
                    }

                } else { // requesting heating
                    Real64 DeltaTHeating = this->DemandSideLoop.InletTemp - this->SupplySideLoop.InletTemp;
                    if (DeltaTHeating > this->TempControlTol) { // can do heating so turn on
                        mdotSupSide = this->SupplySideLoop.MassFlowRateMax;
                        PlantUtilities::SetComponentFlowRate(
                            state, mdotSupSide, this->SupplySideLoop.inletNodeNum, this->SupplySideLoop.outletNodeNum, this->SupplySideLoop);
                        if (mdotSupSide > DataBranchAirLoopPlant::MassFlowTolerance) {
                            mdotDmdSide = this->DemandSideLoop.MassFlowRateMax;
                        } else {
                            mdotDmdSide = 0.0;
                        }
                        PlantUtilities::SetComponentFlowRate(
                            state, mdotDmdSide, this->DemandSideLoop.inletNodeNum, this->DemandSideLoop.outletNodeNum, this->DemandSideLoop);
                    } else { // not able to heat so turn off
                        mdotSupSide = 0.0;
                        PlantUtilities::SetComponentFlowRate(
                            state, mdotSupSide, this->SupplySideLoop.inletNodeNum, this->SupplySideLoop.outletNodeNum, this->SupplySideLoop);
                        // issue 4959, make demand side flow request on first hvac iteration so demand side loop can run as a trial to get a
                        // fresh demand side inlet temperature value
                        if (FirstHVACIteration) {
                            mdotDmdSide = this->DemandSideLoop.MassFlowRateMax;
                        } else {
                            mdotDmdSide = 0.0;
                        }
                        PlantUtilities::SetComponentFlowRate(
                            state, mdotDmdSide, this->DemandSideLoop.inletNodeNum, this->DemandSideLoop.outletNodeNum, this->DemandSideLoop);
                    }
                }

            } else { // no load
                mdotSupSide = 0.0;
                PlantUtilities::SetComponentFlowRate(
                    state, mdotSupSide, this->SupplySideLoop.inletNodeNum, this->SupplySideLoop.outletNodeNum, this->SupplySideLoop);
                mdotDmdSide = 0.0;
                PlantUtilities::SetComponentFlowRate(
                    state, mdotDmdSide, this->DemandSideLoop.inletNodeNum, this->DemandSideLoop.outletNodeNum, this->DemandSideLoop);
            }

            break;
        }
        case ControlType::HeatingSetPointModulated: {

            Real64 SetPointTemp = state.dataLoopNodes->Node(this->SetPointNodeNum).TempSetPoint;
            Real64 DeltaTHeating = this->DemandSideLoop.InletTemp - this->SupplySideLoop.InletTemp;
            if ((DeltaTHeating > this->TempControlTol) && (SetPointTemp > this->SupplySideLoop.InletTemp)) {
                // can and want to heat
                mdotSupSide = this->SupplySideLoop.MassFlowRateMax;
                PlantUtilities::SetComponentFlowRate(
                    state, mdotSupSide, this->SupplySideLoop.inletNodeNum, this->SupplySideLoop.outletNodeNum, this->SupplySideLoop);
                if (mdotSupSide > DataBranchAirLoopPlant::MassFlowTolerance) {

                    Real64 TargetLeavingTemp = SetPointTemp;
                    this->findDemandSideLoopFlow(state, TargetLeavingTemp, HXAction::HeatingSupplySideLoop);
                } else {
                    mdotDmdSide = 0.0;
                    PlantUtilities::SetComponentFlowRate(
                        state, mdotDmdSide, this->DemandSideLoop.inletNodeNum, this->DemandSideLoop.outletNodeNum, this->DemandSideLoop);
                }
            } else { // not able are wanting to heat so turn off
                mdotSupSide = 0.0;
                PlantUtilities::SetComponentFlowRate(
                    state, mdotSupSide, this->SupplySideLoop.inletNodeNum, this->SupplySideLoop.outletNodeNum, this->SupplySideLoop);
                // issue 4959, make demand side flow request on first hvac iteration so demand side loop can run as a trial to get a fresh
                // demand side inlet temperature value
                if (FirstHVACIteration) {
                    mdotDmdSide = this->DemandSideLoop.MassFlowRateMax;
                } else {
                    mdotDmdSide = 0.0;
                }
                PlantUtilities::SetComponentFlowRate(
                    state, mdotDmdSide, this->DemandSideLoop.inletNodeNum, this->DemandSideLoop.outletNodeNum, this->DemandSideLoop);
            }

            break;
        }
        case ControlType::HeatingSetPointOnOff: {

            Real64 SetPointTemp = state.dataLoopNodes->Node(this->SetPointNodeNum).TempSetPoint;
            Real64 DeltaTHeating = this->DemandSideLoop.InletTemp - this->SupplySideLoop.InletTemp;
            if ((DeltaTHeating > this->TempControlTol) && (SetPointTemp > this->SupplySideLoop.InletTemp)) {
                // can and want to heat
                mdotSupSide = this->SupplySideLoop.MassFlowRateMax;
                PlantUtilities::SetComponentFlowRate(
                    state, mdotSupSide, this->SupplySideLoop.inletNodeNum, this->SupplySideLoop.outletNodeNum, this->SupplySideLoop);
                if (mdotSupSide > DataBranchAirLoopPlant::MassFlowTolerance) {
                    mdotDmdSide = this->DemandSideLoop.MassFlowRateMax;
                } else {
                    mdotDmdSide = 0.0;
                }
                PlantUtilities::SetComponentFlowRate(
                    state, mdotDmdSide, this->DemandSideLoop.inletNodeNum, this->DemandSideLoop.outletNodeNum, this->DemandSideLoop);
            } else { // not able or are wanting to heat so turn off
                mdotSupSide = 0.0;
                PlantUtilities::SetComponentFlowRate(
                    state, mdotSupSide, this->SupplySideLoop.inletNodeNum, this->SupplySideLoop.outletNodeNum, this->SupplySideLoop);
                // issue 4959, make demand side flow request on first hvac iteration so demand side loop can run as a trial to get a fresh
                // demand side inlet temperature value
                if (FirstHVACIteration) {
                    mdotDmdSide = this->DemandSideLoop.MassFlowRateMax;
                } else {
                    mdotDmdSide = 0.0;
                }
                PlantUtilities::SetComponentFlowRate(
                    state, mdotDmdSide, this->DemandSideLoop.inletNodeNum, this->DemandSideLoop.outletNodeNum, this->DemandSideLoop);
            }

            break;
        }
        case ControlType::CoolingSetPointModulated: {

            Real64 SetPointTemp = state.dataLoopNodes->Node(this->SetPointNodeNum).TempSetPoint;
            Real64 DeltaTCooling = this->SupplySideLoop.InletTemp - this->DemandSideLoop.InletTemp;
            if ((DeltaTCooling > this->TempControlTol) && (SetPointTemp < this->SupplySideLoop.InletTemp)) {
                // can and want to cool
                mdotSupSide = this->SupplySideLoop.MassFlowRateMax;
                PlantUtilities::SetComponentFlowRate(
                    state, mdotSupSide, this->SupplySideLoop.inletNodeNum, this->SupplySideLoop.outletNodeNum, this->SupplySideLoop);
                if (mdotSupSide > DataBranchAirLoopPlant::MassFlowTolerance) {
                    Real64 TargetLeavingTemp = SetPointTemp;
                    this->findDemandSideLoopFlow(state, TargetLeavingTemp, HXAction::CoolingSupplySideLoop);
                } else {
                    mdotDmdSide = 0.0;
                    PlantUtilities::SetComponentFlowRate(
                        state, mdotDmdSide, this->DemandSideLoop.inletNodeNum, this->DemandSideLoop.outletNodeNum, this->DemandSideLoop);
                }
            } else { // not able or are wanting to cool so turn off
                mdotSupSide = 0.0;
                PlantUtilities::SetComponentFlowRate(
                    state, mdotSupSide, this->SupplySideLoop.inletNodeNum, this->SupplySideLoop.outletNodeNum, this->SupplySideLoop);
                // issue 4959, make demand side flow request on first hvac iteration so demand side loop can run as a trial to get a fresh
                // demand side inlet temperature value
                if (FirstHVACIteration) {
                    mdotDmdSide = this->DemandSideLoop.MassFlowRateMax;
                } else {
                    mdotDmdSide = 0.0;
                }
                PlantUtilities::SetComponentFlowRate(
                    state, mdotDmdSide, this->DemandSideLoop.inletNodeNum, this->DemandSideLoop.outletNodeNum, this->DemandSideLoop);
            }

            break;
        }
        case ControlType::CoolingSetPointOnOff: {

            Real64 SetPointTemp = state.dataLoopNodes->Node(this->SetPointNodeNum).TempSetPoint;
            Real64 DeltaTCooling = this->SupplySideLoop.InletTemp - this->DemandSideLoop.InletTemp;
            if ((DeltaTCooling > this->TempControlTol) && (SetPointTemp < this->SupplySideLoop.InletTemp)) {
                // can and want to cool
                mdotSupSide = this->SupplySideLoop.MassFlowRateMax;
                PlantUtilities::SetComponentFlowRate(
                    state, mdotSupSide, this->SupplySideLoop.inletNodeNum, this->SupplySideLoop.outletNodeNum, this->SupplySideLoop);
                if (mdotSupSide > DataBranchAirLoopPlant::MassFlowTolerance) {
                    mdotDmdSide = this->DemandSideLoop.MassFlowRateMax;
                } else {
                    mdotDmdSide = 0.0;
                }
                PlantUtilities::SetComponentFlowRate(
                    state, mdotDmdSide, this->DemandSideLoop.inletNodeNum, this->DemandSideLoop.outletNodeNum, this->DemandSideLoop);
            } else { // not able or are wanting to cool so turn off
                mdotSupSide = 0.0;
                PlantUtilities::SetComponentFlowRate(
                    state, mdotSupSide, this->SupplySideLoop.inletNodeNum, this->SupplySideLoop.outletNodeNum, this->SupplySideLoop);
                // issue 4959, make demand side flow request on first hvac iteration so demand side loop can run as a trial to get a fresh
                // demand side inlet temperature value
                if (FirstHVACIteration) {
                    mdotDmdSide = this->DemandSideLoop.MassFlowRateMax;
                } else {
                    mdotDmdSide = 0.0;
                }
                PlantUtilities::SetComponentFlowRate(
                    state, mdotDmdSide, this->DemandSideLoop.inletNodeNum, this->DemandSideLoop.outletNodeNum, this->DemandSideLoop);
            }

            break;
        }
        case ControlType::DualDeadBandSetPointModulated: {

            Real64 SetPointTempLo = state.dataLoopNodes->Node(this->SetPointNodeNum).TempSetPointLo;
            Real64 SetPointTempHi = state.dataLoopNodes->Node(this->SetPointNodeNum).TempSetPointHi;
            Real64 DeltaTCooling = this->SupplySideLoop.InletTemp - this->DemandSideLoop.InletTemp;
            Real64 DeltaTHeating = this->DemandSideLoop.InletTemp - this->SupplySideLoop.InletTemp;
            if ((DeltaTCooling > this->TempControlTol) && (SetPointTempHi < this->SupplySideLoop.InletTemp)) {

                // can and want to cool
                mdotSupSide = this->SupplySideLoop.MassFlowRateMax;
                PlantUtilities::SetComponentFlowRate(
                    state, mdotSupSide, this->SupplySideLoop.inletNodeNum, this->SupplySideLoop.outletNodeNum, this->SupplySideLoop);
                if (mdotSupSide > DataBranchAirLoopPlant::MassFlowTolerance) {
                    Real64 TargetLeavingTemp = SetPointTempHi;
                    this->findDemandSideLoopFlow(state, TargetLeavingTemp, HXAction::CoolingSupplySideLoop);
                } else {
                    mdotDmdSide = 0.0;
                    PlantUtilities::SetComponentFlowRate(
                        state, mdotDmdSide, this->DemandSideLoop.inletNodeNum, this->DemandSideLoop.outletNodeNum, this->DemandSideLoop);
                }
            } else if ((DeltaTHeating > this->TempControlTol) && (SetPointTempLo > this->SupplySideLoop.InletTemp)) {
                // can and want to heat
                mdotSupSide = this->SupplySideLoop.MassFlowRateMax;
                PlantUtilities::SetComponentFlowRate(
                    state, mdotSupSide, this->SupplySideLoop.inletNodeNum, this->SupplySideLoop.outletNodeNum, this->SupplySideLoop);
                if (mdotSupSide > DataBranchAirLoopPlant::MassFlowTolerance) {
                    Real64 TargetLeavingTemp = SetPointTempLo;
                    this->findDemandSideLoopFlow(state, TargetLeavingTemp, HXAction::HeatingSupplySideLoop);
                } else {
                    mdotDmdSide = 0.0;
                    PlantUtilities::SetComponentFlowRate(
                        state, mdotDmdSide, this->DemandSideLoop.inletNodeNum, this->DemandSideLoop.outletNodeNum, this->DemandSideLoop);
                }
            } else { // not able or don't want conditioning
                mdotSupSide = 0.0;
                PlantUtilities::SetComponentFlowRate(
                    state, mdotSupSide, this->SupplySideLoop.inletNodeNum, this->SupplySideLoop.outletNodeNum, this->SupplySideLoop);
                // issue 4959, make demand side flow request on first hvac iteration so demand side loop can run as a trial to get a fresh
                // demand side inlet temperature value
                if (FirstHVACIteration) {
                    mdotDmdSide = this->DemandSideLoop.MassFlowRateMax;
                } else {
                    mdotDmdSide = 0.0;
                }
                PlantUtilities::SetComponentFlowRate(
                    state, mdotDmdSide, this->DemandSideLoop.inletNodeNum, this->DemandSideLoop.outletNodeNum, this->DemandSideLoop);
            }

            break;
        }
        case ControlType::DualDeadBandSetPointOnOff: {

            Real64 SetPointTempLo = state.dataLoopNodes->Node(this->SetPointNodeNum).TempSetPointLo;
            Real64 SetPointTempHi = state.dataLoopNodes->Node(this->SetPointNodeNum).TempSetPointHi;
            Real64 DeltaTCooling = this->SupplySideLoop.InletTemp - this->DemandSideLoop.InletTemp;
            Real64 DeltaTHeating = this->DemandSideLoop.InletTemp - this->SupplySideLoop.InletTemp;
            if ((DeltaTCooling > this->TempControlTol) && (SetPointTempHi < this->SupplySideLoop.InletTemp)) {
                // can and want to cool
                mdotSupSide = this->SupplySideLoop.MassFlowRateMax;
                PlantUtilities::SetComponentFlowRate(
                    state, mdotSupSide, this->SupplySideLoop.inletNodeNum, this->SupplySideLoop.outletNodeNum, this->SupplySideLoop);
                if (mdotSupSide > DataBranchAirLoopPlant::MassFlowTolerance) {
                    mdotDmdSide = this->DemandSideLoop.MassFlowRateMax;
                } else {
                    mdotDmdSide = 0.0;
                }
                PlantUtilities::SetComponentFlowRate(
                    state, mdotDmdSide, this->DemandSideLoop.inletNodeNum, this->DemandSideLoop.outletNodeNum, this->DemandSideLoop);
            } else if ((DeltaTHeating > this->TempControlTol) && (SetPointTempLo > this->SupplySideLoop.InletTemp)) {
                // can and want to heat
                mdotSupSide = this->SupplySideLoop.MassFlowRateMax;
                PlantUtilities::SetComponentFlowRate(
                    state, mdotSupSide, this->SupplySideLoop.inletNodeNum, this->SupplySideLoop.outletNodeNum, this->SupplySideLoop);
                if (mdotSupSide > DataBranchAirLoopPlant::MassFlowTolerance) {
                    mdotDmdSide = this->DemandSideLoop.MassFlowRateMax;
                } else {
                    mdotDmdSide = 0.0;
                }
                PlantUtilities::SetComponentFlowRate(
                    state, mdotDmdSide, this->DemandSideLoop.inletNodeNum, this->DemandSideLoop.outletNodeNum, this->DemandSideLoop);
            } else { // not able or don't want conditioning
                mdotSupSide = 0.0;
                PlantUtilities::SetComponentFlowRate(
                    state, mdotSupSide, this->SupplySideLoop.inletNodeNum, this->SupplySideLoop.outletNodeNum, this->SupplySideLoop);
                // issue 4959, make demand side flow request on first hvac iteration so demand side loop can run as a trial to get a fresh
                // demand side inlet temperature value
                if (FirstHVACIteration) {
                    mdotDmdSide = this->DemandSideLoop.MassFlowRateMax;
                } else {
                    mdotDmdSide = 0.0;
                }
                PlantUtilities::SetComponentFlowRate(
                    state, mdotDmdSide, this->DemandSideLoop.inletNodeNum, this->DemandSideLoop.outletNodeNum, this->DemandSideLoop);
            }

            break;
        }
        case ControlType::CoolingDifferentialOnOff: {

            Real64 DeltaTCooling = this->SupplySideLoop.InletTemp - this->DemandSideLoop.InletTemp;
            if (DeltaTCooling > this->TempControlTol) {
                //  want to cool
                mdotSupSide = this->SupplySideLoop.MassFlowRateMax;
                PlantUtilities::SetComponentFlowRate(
                    state, mdotSupSide, this->SupplySideLoop.inletNodeNum, this->SupplySideLoop.outletNodeNum, this->SupplySideLoop);
                if (mdotSupSide > DataBranchAirLoopPlant::MassFlowTolerance) {
                    mdotDmdSide = this->DemandSideLoop.MassFlowRateMax;
                } else {
                    mdotDmdSide = 0.0;
                }
                PlantUtilities::SetComponentFlowRate(
                    state, mdotDmdSide, this->DemandSideLoop.inletNodeNum, this->DemandSideLoop.outletNodeNum, this->DemandSideLoop);
            } else { // not wanting to cool so turn off
                mdotSupSide = 0.0;
                PlantUtilities::SetComponentFlowRate(
                    state, mdotSupSide, this->SupplySideLoop.inletNodeNum, this->SupplySideLoop.outletNodeNum, this->SupplySideLoop);
                // issue 4959, make demand side flow request on first hvac iteration so demand side loop can run as a trial to get a fresh
                // demand side inlet temperature value
                if (FirstHVACIteration) {
                    mdotDmdSide = this->DemandSideLoop.MassFlowRateMax;
                } else {
                    mdotDmdSide = 0.0;
                }
                PlantUtilities::SetComponentFlowRate(
                    state, mdotDmdSide, this->DemandSideLoop.inletNodeNum, this->DemandSideLoop.outletNodeNum, this->DemandSideLoop);
            }

            break;
        }
        case ControlType::CoolingSetPointOnOffWithComponentOverride: {

            Real64 ControlSignalValue(0.0);

            switch (this->ControlSignalTemp) {
            case CtrlTempType::WetBulbTemperature: {
                ControlSignalValue = state.dataEnvrn->OutWetBulbTemp;
                break;
            }
            case CtrlTempType::DryBulbTemperature: {
                ControlSignalValue = state.dataEnvrn->OutDryBulbTemp;
                break;
            }
            case CtrlTempType::LoopTemperature: {
                ControlSignalValue = state.dataLoopNodes->Node(this->OtherCompDemandSideLoop.inletNodeNum).TempLastTimestep;
                break;
            }
            default:
                assert(false);
                break;
            }

            Real64 SetPointTemp = state.dataLoopNodes->Node(this->SetPointNodeNum).TempSetPoint;
            Real64 DeltaTCooling = SetPointTemp - ControlSignalValue;
            // obtain shut down state
            bool ChillerShutDown = state.dataPlnt->PlantLoop(this->OtherCompSupplySideLoop.loopNum)
                                       .LoopSide(this->OtherCompSupplySideLoop.loopSideNum)
                                       .Branch(this->OtherCompSupplySideLoop.branchNum)
                                       .Comp(this->OtherCompSupplySideLoop.compNum)
                                       .FreeCoolCntrlShutDown;
            if (ChillerShutDown && (DeltaTCooling > this->TempControlTol)) {
                // can and want to cool
                mdotSupSide = this->SupplySideLoop.MassFlowRateMax;
                PlantUtilities::SetComponentFlowRate(
                    state, mdotSupSide, this->SupplySideLoop.inletNodeNum, this->SupplySideLoop.outletNodeNum, this->SupplySideLoop);
                if (mdotSupSide > DataBranchAirLoopPlant::MassFlowTolerance) {
                    mdotDmdSide = this->DemandSideLoop.MassFlowRateMax;
                } else {
                    mdotDmdSide = 0.0;
                }
                PlantUtilities::SetComponentFlowRate(
                    state, mdotDmdSide, this->DemandSideLoop.inletNodeNum, this->DemandSideLoop.outletNodeNum, this->DemandSideLoop);

            } else {
                mdotSupSide = 0.0;
                PlantUtilities::SetComponentFlowRate(
                    state, mdotSupSide, this->SupplySideLoop.inletNodeNum, this->SupplySideLoop.outletNodeNum, this->SupplySideLoop);
                // issue 4959, make demand side flow request on first hvac iteration so demand side loop can run as a trial to get a fresh
                // demand side inlet temperature value
                if (FirstHVACIteration) {
                    mdotDmdSide = this->DemandSideLoop.MassFlowRateMax;
                } else {
                    mdotDmdSide = 0.0;
                }
                PlantUtilities::SetComponentFlowRate(
                    state, mdotDmdSide, this->DemandSideLoop.inletNodeNum, this->DemandSideLoop.outletNodeNum, this->DemandSideLoop);
            }
            break;
        }
        default:
            break;
        }

    } else { // scheduled off
        mdotSupSide = 0.0;
        PlantUtilities::SetComponentFlowRate(
            state, mdotSupSide, this->SupplySideLoop.inletNodeNum, this->SupplySideLoop.outletNodeNum, this->SupplySideLoop);
        mdotDmdSide = 0.0;
        PlantUtilities::SetComponentFlowRate(
            state, mdotDmdSide, this->DemandSideLoop.inletNodeNum, this->DemandSideLoop.outletNodeNum, this->DemandSideLoop);
    }
}

void HeatExchangerStruct::controlSteamToWaterHX(EnergyPlusData &state, [[maybe_unused]] int const LoopNum, Real64 MyLoad)
{

    // SUBROUTINE INFORMATION:
    //       AUTHOR         Dareum Nam
    //       DATE WRITTEN   July 2021
    //       MODIFIED       na
    //       RE-ENGINEERED  na

    // PURPOSE OF THIS SUBROUTINE:
    // determine control state for steam to water heat exchanger
    // make fluid flow requests accordingly

    // METHODOLOGY EMPLOYED:

    static constexpr std::string_view RoutineName("ControlSteamToWaterHeatExchanger");

    Real64 mdotWaterSide;
    Real64 mdotSteamSide;
    Real64 AvailSchedValue;
    bool ScheduledOn;

    AvailSchedValue = ScheduleManager::GetCurrentScheduleValue(state, this->AvailSchedNum);
    if (AvailSchedValue > 0.0) {
        ScheduledOn = true;
    } else {
        ScheduledOn = false;
    }

    if (ScheduledOn) {

        mdotWaterSide = this->SupplySideLoop.MassFlowRateMax;
        PlantUtilities::SetComponentFlowRate(state,
                                             mdotWaterSide,
                                             this->SupplySideLoop.inletNodeNum,
                                             this->SupplySideLoop.outletNodeNum,
                                             this->SupplySideLoop.loopNum,
                                             this->SupplySideLoop.loopSideNum,
                                             this->SupplySideLoop.branchNum,
                                             this->SupplySideLoop.compNum);
        mdotSteamSide = this->DemandSideLoop.MassFlowRateMax;
        PlantUtilities::SetComponentFlowRate(state,
                                             mdotSteamSide,
                                             this->DemandSideLoop.inletNodeNum,
                                             this->DemandSideLoop.outletNodeNum,
                                             this->DemandSideLoop.loopNum,
                                             this->DemandSideLoop.loopSideNum,
                                             this->DemandSideLoop.branchNum,
                                             this->DemandSideLoop.compNum);

        if (this->controlMode == ControlType::LoadControl) {
            if (std::abs(MyLoad) > DataHVACGlobals::SmallLoad) {
                mdotWaterSide = this->SupplySideLoop.MassFlowRateMax;
                PlantUtilities::SetComponentFlowRate(state,
                                                     mdotWaterSide,
                                                     this->SupplySideLoop.inletNodeNum,
                                                     this->SupplySideLoop.outletNodeNum,
                                                     this->SupplySideLoop.loopNum,
                                                     this->SupplySideLoop.loopSideNum,
                                                     this->SupplySideLoop.branchNum,
                                                     this->SupplySideLoop.compNum);

                Real64 cp = FluidProperties::GetSpecificHeatGlycol(state,
                                                                   state.dataPlnt->PlantLoop(this->SupplySideLoop.loopNum).FluidName,
                                                                   this->SupplySideLoop.InletTemp,
                                                                   state.dataPlnt->PlantLoop(this->SupplySideLoop.loopNum).FluidIndex,
                                                                   RoutineName);
                Real64 TargetLeavingTemp = this->SupplySideLoop.InletTemp + std::abs(MyLoad) / (cp * mdotWaterSide);

                if (mdotWaterSide > DataBranchAirLoopPlant::MassFlowTolerance && (TargetLeavingTemp > this->SupplySideLoop.InletTemp)) {

                    PlantUtilities::SetComponentFlowRate(state,
                                                         mdotWaterSide,
                                                         this->SupplySideLoop.inletNodeNum,
                                                         this->SupplySideLoop.outletNodeNum,
                                                         this->SupplySideLoop.loopNum,
                                                         this->SupplySideLoop.loopSideNum,
                                                         this->SupplySideLoop.branchNum,
                                                         this->SupplySideLoop.compNum);

                } else { // no flow on supply side so do not request flow on steam side
                    mdotSteamSide = 0.0;
                    PlantUtilities::SetComponentFlowRate(state,
                                                         mdotSteamSide,
                                                         this->DemandSideLoop.inletNodeNum,
                                                         this->DemandSideLoop.outletNodeNum,
                                                         this->DemandSideLoop.loopNum,
                                                         this->DemandSideLoop.loopSideNum,
                                                         this->DemandSideLoop.branchNum,
                                                         this->DemandSideLoop.compNum);
                }
            } else { //  no load
                mdotWaterSide = 0.0;
                PlantUtilities::SetComponentFlowRate(state,
                                                     mdotWaterSide,
                                                     this->SupplySideLoop.inletNodeNum,
                                                     this->SupplySideLoop.outletNodeNum,
                                                     this->SupplySideLoop.loopNum,
                                                     this->SupplySideLoop.loopSideNum,
                                                     this->SupplySideLoop.branchNum,
                                                     this->SupplySideLoop.compNum);
            }
        } else if (this->controlMode == ControlType::TemperatureSetpointControl) {
            Real64 SetPointTemp = state.dataLoopNodes->Node(this->SetPointNodeNum).TempSetPoint;
            if (SetPointTemp > this->SupplySideLoop.InletTemp) {
                mdotWaterSide = this->SupplySideLoop.MassFlowRateMax;
                PlantUtilities::SetComponentFlowRate(state,
                                                     mdotWaterSide,
                                                     this->SupplySideLoop.inletNodeNum,
                                                     this->SupplySideLoop.outletNodeNum,
                                                     this->SupplySideLoop.loopNum,
                                                     this->SupplySideLoop.loopSideNum,
                                                     this->SupplySideLoop.branchNum,
                                                     this->SupplySideLoop.compNum);
            } else { // not able are wanting to heat so turn off
                mdotWaterSide = 0.0;
                PlantUtilities::SetComponentFlowRate(state,
                                                     mdotWaterSide,
                                                     this->SupplySideLoop.inletNodeNum,
                                                     this->SupplySideLoop.outletNodeNum,
                                                     this->SupplySideLoop.loopNum,
                                                     this->SupplySideLoop.loopSideNum,
                                                     this->SupplySideLoop.branchNum,
                                                     this->SupplySideLoop.compNum);
            }
        }
    }
}

void HeatExchangerStruct::calculate(EnergyPlusData &state, Real64 const SupSideMdot, Real64 const DmdSideMdot)
{

    // SUBROUTINE INFORMATION:
    //       AUTHOR         B.Griffith, derived from CalcEconHeatExchanger by Sankaranarayanan K P aug. 2007
    //       DATE WRITTEN   November 2012
    //       MODIFIED       na
    //       RE-ENGINEERED  na

    // PURPOSE OF THIS SUBROUTINE:
    // Evalutate heat exchanger model and calculate leaving temperatures

    // METHODOLOGY EMPLOYED:
    // apply heat transfer model depending on type of HX used

    static constexpr std::string_view RoutineName("CalcFluidHeatExchanger");

    int constexpr CmaxMixedCminUnmixed(40);
    int constexpr CmaxUnMixedCminMixed(41);

    Real64 SupSideLoopInletTemp = state.dataLoopNodes->Node(this->SupplySideLoop.inletNodeNum).Temp;
    Real64 DmdSideLoopInletTemp = state.dataLoopNodes->Node(this->DemandSideLoop.inletNodeNum).Temp;

    // specific heat of fluid entering from supply side loop at inlet temp
    Real64 SupSideLoopInletCp = FluidProperties::GetSpecificHeatGlycol(state,
                                                                       state.dataPlnt->PlantLoop(this->SupplySideLoop.loopNum).FluidName,
                                                                       SupSideLoopInletTemp,
                                                                       state.dataPlnt->PlantLoop(this->SupplySideLoop.loopNum).FluidIndex,
                                                                       RoutineName);

    // specific heat of fluid entering from demand side loop at inlet temp
    Real64 DmdSideLoopInletCp = FluidProperties::GetSpecificHeatGlycol(state,
                                                                       state.dataPlnt->PlantLoop(this->DemandSideLoop.loopNum).FluidName,
                                                                       DmdSideLoopInletTemp,
                                                                       state.dataPlnt->PlantLoop(this->DemandSideLoop.loopNum).FluidIndex,
                                                                       RoutineName);

    Real64 SupSideCapRate = SupSideMdot * SupSideLoopInletCp;
    Real64 DmdSideCapRate = DmdSideMdot * DmdSideLoopInletCp;
    Real64 MinCapRate = min(SupSideCapRate, DmdSideCapRate);
    Real64 MaxCapRate = max(SupSideCapRate, DmdSideCapRate);

    if (MinCapRate > 0.0) {

        switch (this->HeatExchangeModelType) {

        case FluidHXType::CrossFlowBothUnMixed: {
            Real64 NTU = this->UA / MinCapRate;
            Real64 CapRatio = MinCapRate / MaxCapRate;
            Real64 ExpCheckValue1 = std::pow(NTU, 0.22) / CapRatio;
            Real64 ExpCheckValue2 = -CapRatio * std::pow(NTU, 0.78);
            if ((ExpCheckValue1 > DataPrecisionGlobals::EXP_UpperLimit) || (ExpCheckValue2 > DataPrecisionGlobals::EXP_UpperLimit)) {
                if (-NTU >= DataPrecisionGlobals::EXP_LowerLimit) {
                    this->Effectiveness = 1.0 - std::exp(-NTU);
                    this->Effectiveness = min(1.0, this->Effectiveness);
                } else {
                    this->Effectiveness = 1.0;
                }
            } else {
                this->Effectiveness = 1.0 - std::exp((std::pow(NTU, 0.22) / CapRatio) * (std::exp(-CapRatio * std::pow(NTU, 0.78)) - 1.0));
                this->Effectiveness = min(1.0, this->Effectiveness);
            }

            break;
        }
        case FluidHXType::CrossFlowBothMixed: {
            Real64 NTU = this->UA / MinCapRate;
            Real64 CapRatio = MinCapRate / MaxCapRate;
            Real64 ExpCheckValue1 = -CapRatio * NTU;
            Real64 ExpCheckValue2 = -NTU;
            if (ExpCheckValue1 < DataPrecisionGlobals::EXP_LowerLimit) {
                if (ExpCheckValue2 >= DataPrecisionGlobals::EXP_LowerLimit) {
                    this->Effectiveness = 1.0 - std::exp(-NTU);
                    this->Effectiveness = min(1.0, this->Effectiveness);
                } else {
                    this->Effectiveness = 1.0;
                }
            } else if (ExpCheckValue2 < DataPrecisionGlobals::EXP_LowerLimit) {
                this->Effectiveness = 1.0;
            } else if ((std::exp(-NTU) == 1.0) || (NTU == 0.0) || (std::exp(-CapRatio * NTU) == 1.0)) { // don't div by zero

                this->Effectiveness = 0.0;
            } else {
                this->Effectiveness = 1.0 / ((1.0 / (1.0 - std::exp(-NTU))) + (CapRatio / (1.0 - std::exp(-CapRatio * NTU))) - (1.0 / NTU));
                this->Effectiveness = min(1.0, this->Effectiveness);
            }

            break;
        }
        case FluidHXType::CrossFlowSupplyLoopMixedDemandLoopUnMixed:
        case FluidHXType::CrossFlowSupplyLoopUnMixedDemandLoopMixed: {

            int CrossFlowEquation;
            if (SupSideCapRate == MaxCapRate && this->HeatExchangeModelType == FluidHXType::CrossFlowSupplyLoopMixedDemandLoopUnMixed) {
                CrossFlowEquation = CmaxMixedCminUnmixed;
            } else if (SupSideCapRate == MinCapRate && this->HeatExchangeModelType == FluidHXType::CrossFlowSupplyLoopMixedDemandLoopUnMixed) {
                CrossFlowEquation = CmaxUnMixedCminMixed;
            } else if (DmdSideCapRate == MaxCapRate && this->HeatExchangeModelType == FluidHXType::CrossFlowSupplyLoopUnMixedDemandLoopMixed) {
                CrossFlowEquation = CmaxMixedCminUnmixed;
            } else if (DmdSideCapRate == MinCapRate && this->HeatExchangeModelType == FluidHXType::CrossFlowSupplyLoopUnMixedDemandLoopMixed) {
                CrossFlowEquation = CmaxUnMixedCminMixed;
            } else {
                CrossFlowEquation = CmaxMixedCminUnmixed;
            }

            Real64 NTU = this->UA / MinCapRate;
            Real64 CapRatio = MinCapRate / MaxCapRate;
            if (CrossFlowEquation == CmaxMixedCminUnmixed) {
                Real64 ExpCheckValue1 = -NTU;
                if (CapRatio == 0.0) { // protect div by zero
                    if (ExpCheckValue1 >= DataPrecisionGlobals::EXP_LowerLimit) {
                        this->Effectiveness = 1.0 - std::exp(-NTU);
                        this->Effectiveness = min(1.0, this->Effectiveness);
                    } else {
                        this->Effectiveness = 1.0;
                    }
                } else if (ExpCheckValue1 < DataPrecisionGlobals::EXP_LowerLimit) {
                    this->Effectiveness = 0.632 / CapRatio;
                    this->Effectiveness = min(1.0, this->Effectiveness);
                } else {
                    this->Effectiveness = (1.0 / CapRatio) * (1.0 - std::exp(CapRatio * std::exp(-NTU) - 1.0));
                    this->Effectiveness = min(1.0, this->Effectiveness);
                }
            } else if (CrossFlowEquation == CmaxUnMixedCminMixed) {
                Real64 ExpCheckValue1 = -CapRatio * NTU;
                if (CapRatio == 0.0) {
                    if (-NTU >= DataPrecisionGlobals::EXP_LowerLimit) {
                        this->Effectiveness = 1.0 - std::exp(-NTU);
                        this->Effectiveness = min(1.0, this->Effectiveness);
                    } else {
                        this->Effectiveness = 1.0;
                    }
                } else {
                    if (ExpCheckValue1 >= DataPrecisionGlobals::EXP_LowerLimit) {
                        Real64 ExpCheckValue2 = -(1.0 / CapRatio) * (1.0 - std::exp(-CapRatio * NTU));
                        if (ExpCheckValue2 < DataPrecisionGlobals::EXP_LowerLimit) {
                            this->Effectiveness = 1.0;
                        } else {
                            this->Effectiveness = 1.0 - std::exp(ExpCheckValue2);
                            this->Effectiveness = min(1.0, this->Effectiveness);
                        }
                    } else {
                        this->Effectiveness = 1.0;
                    }
                }
            } else {
                assert(false);
            }

            break;
        }
        case FluidHXType::CounterFlow: {
            Real64 NTU = this->UA / MinCapRate;
            Real64 CapRatio = MinCapRate / MaxCapRate;
            Real64 ExpCheckValue1 = -NTU * (1.0 - CapRatio);
            if (ExpCheckValue1 > DataPrecisionGlobals::EXP_UpperLimit) {
                if (-NTU >= DataPrecisionGlobals::EXP_LowerLimit) {
                    this->Effectiveness = 1.0 - std::exp(-NTU);
                    this->Effectiveness = min(1.0, this->Effectiveness);
                } else {
                    this->Effectiveness = 1.0;
                }
            } else if (CapRatio * std::exp(-NTU * (1.0 - CapRatio)) == 1.0) {
                if (-NTU >= DataPrecisionGlobals::EXP_LowerLimit) {
                    this->Effectiveness = 1.0 - std::exp(-NTU);
                    this->Effectiveness = min(1.0, this->Effectiveness);
                } else {
                    this->Effectiveness = 1.0;
                }
            } else {
                this->Effectiveness = (1.0 - std::exp(-NTU * (1.0 - CapRatio))) / (1.0 - CapRatio * std::exp(-NTU * (1.0 - CapRatio)));
                this->Effectiveness = min(1.0, this->Effectiveness);
            }

            break;
        }
        case FluidHXType::ParallelFlow: {
            Real64 NTU = this->UA / MinCapRate;
            Real64 CapRatio = MinCapRate / MaxCapRate;
            Real64 ExpCheckValue1 = -NTU * (1.0 + CapRatio);
            if (ExpCheckValue1 > DataPrecisionGlobals::EXP_UpperLimit) {
                if (-NTU >= DataPrecisionGlobals::EXP_LowerLimit) {
                    this->Effectiveness = 1.0 - std::exp(-NTU);
                    this->Effectiveness = min(1.0, this->Effectiveness);
                } else {
                    this->Effectiveness = 1.0;
                }
            } else {
                this->Effectiveness = (1.0 - std::exp(-NTU * (1.0 + CapRatio))) / (1.0 + CapRatio);
                this->Effectiveness = min(1.0, this->Effectiveness);
            }

            break;
        }
        case FluidHXType::Ideal: {
            this->Effectiveness = 1.0;
            break;
        }
        default:
            assert(false);
            break;
        }

    } else { // no capacity
        this->Effectiveness = 0.0;
    }

    this->HeatTransferRate = this->Effectiveness * MinCapRate * (SupSideLoopInletTemp - DmdSideLoopInletTemp); // + means supply side is cooled

    if (SupSideMdot > 0.0) {
        this->SupplySideLoop.OutletTemp = SupSideLoopInletTemp - this->HeatTransferRate / (SupSideLoopInletCp * SupSideMdot);
    } else {
        this->SupplySideLoop.OutletTemp = SupSideLoopInletTemp;
    }

    if (DmdSideMdot > 0.0) {
        this->DemandSideLoop.OutletTemp = DmdSideLoopInletTemp + this->HeatTransferRate / (DmdSideLoopInletCp * DmdSideMdot);
    } else {
        this->DemandSideLoop.OutletTemp = DmdSideLoopInletTemp;
    }

    this->SupplySideLoop.InletTemp = SupSideLoopInletTemp;
    this->SupplySideLoop.InletMassFlowRate = SupSideMdot;
    this->DemandSideLoop.InletTemp = DmdSideLoopInletTemp;
    this->DemandSideLoop.InletMassFlowRate = DmdSideMdot;

    state.dataLoopNodes->Node(this->DemandSideLoop.outletNodeNum).Temp = this->DemandSideLoop.OutletTemp;
    state.dataLoopNodes->Node(this->SupplySideLoop.outletNodeNum).Temp = this->SupplySideLoop.OutletTemp;

    this->HeatTransferEnergy = this->HeatTransferRate * state.dataHVACGlobal->TimeStepSys * DataGlobalConstants::SecInHour;

    if ((std::abs(this->HeatTransferRate) > DataHVACGlobals::SmallLoad) && (this->DemandSideLoop.InletMassFlowRate > 0.0) &&
        (this->SupplySideLoop.InletMassFlowRate > 0.0)) {
        this->OperationStatus = 1.0;
    } else {
        this->OperationStatus = 0.0;
    }
}

void HeatExchangerStruct::calculateSteamToWaterHX(EnergyPlusData &state, Real64 const MyLoad, Real64 const SupSideMdot)
{

    // SUBROUTINE INFORMATION:
    //       AUTHOR         Dareum Nam, derived from CalcSteamAirCoil by Rahul Chillar
    //       DATE WRITTEN   July 2021
    //       MODIFIED       na
    //       RE-ENGINEERED  na

    // PURPOSE OF THIS SUBROUTINE:
    // Calculate steam leaving mass flow rate

    // METHODOLOGY EMPLOYED:
    // Steam heat exchangers would not have effectivness, since all of the steam is
    // converted to water and only then the steam trap allows it to leave the heat
    // exchanger, subsequently heat exchange is latent heat + subcooling.
    // Steam traps allow only water to leave the coil,the degree of subcooling
    // desired is input by the user, which is used to calculate water outlet temp.

    static constexpr std::string_view RoutineName("CalcSteamToWaterHeatExchanger");

    Real64 EnthSteamInDry(0.0);
    Real64 EnthSteamOutWet(0.0);
    Real64 LatentHeatSteam(0.0);
    Real64 TempSetPoint(0.0);
    Real64 TempWaterAtmPress(0.0);
    Real64 TempLoopOutToPump(0.0);
    Real64 EnergyLossToEnvironment(0.0);
    Real64 EnthHXOutlet(0.0);
    Real64 EnthPumpInlet(0.0);
    Real64 EnthAtAtmPress(0.0);
    Real64 CpCondensate(0.0);
    Real64 CpWaterInlet(0.0);
    Real64 QmaxHT(0.0);
    Real64 QHXReq(0.0);
    Real64 QHXCap(0.0);
    Real64 HeatingLoad(0.0);
    Real64 AvailSchedValue(0.0);
    bool ScheduledOn;
    Real64 SteamMassFlowRate(0.0);
    Real64 SubcoolDeltaTemp = this->DegOfSubCool;
    Real64 SteamInletTemp = state.dataLoopNodes->Node(this->DemandSideLoop.inletNodeNum).Temp;
    Real64 SteamOutletTemp(0.0);
    Real64 WaterInletTemp = state.dataLoopNodes->Node(this->SupplySideLoop.inletNodeNum).Temp;
    Real64 WaterOutletTemp(0.0);
    Real64 WaterMassFlowRate(0.0);

    QHXReq = MyLoad;
    WaterMassFlowRate = SupSideMdot;

    this->SupplySideLoop.InletMassFlowRate = WaterMassFlowRate;

    AvailSchedValue = ScheduleManager::GetCurrentScheduleValue(state, this->AvailSchedNum);
    if (AvailSchedValue > 0.0) {
        ScheduledOn = true;
    } else {
        ScheduledOn = false;
    }

    if (this->controlMode == ControlType::LoadControl) {

        if ((WaterMassFlowRate > 0.0) && ScheduledOn && (QHXReq > 0.0)) {

            EnthSteamInDry = FluidProperties::GetSatEnthalpyRefrig(state,
                                                                   state.dataPlnt->PlantLoop(this->DemandSideLoop.loopNum).FluidName,
                                                                   SteamInletTemp,
                                                                   1.0,
                                                                   state.dataPlnt->PlantLoop(this->DemandSideLoop.loopNum).FluidIndex,
                                                                   RoutineName);
            EnthSteamOutWet = FluidProperties::GetSatEnthalpyRefrig(state,
                                                                    state.dataPlnt->PlantLoop(this->DemandSideLoop.loopNum).FluidName,
                                                                    SteamInletTemp,
                                                                    0.0,
                                                                    state.dataPlnt->PlantLoop(this->DemandSideLoop.loopNum).FluidIndex,
                                                                    RoutineName);
            LatentHeatSteam = EnthSteamInDry - EnthSteamOutWet;

            CpCondensate = FluidProperties::GetSatSpecificHeatRefrig(state,
                                                                     state.dataPlnt->PlantLoop(this->DemandSideLoop.loopNum).FluidName,
                                                                     SteamInletTemp,
                                                                     0.0,
                                                                     state.dataPlnt->PlantLoop(this->DemandSideLoop.loopNum).FluidIndex,
                                                                     RoutineName);

            CpWaterInlet = FluidProperties::GetSpecificHeatGlycol(state,
                                                                  state.dataPlnt->PlantLoop(this->SupplySideLoop.loopNum).FluidName,
                                                                  WaterInletTemp,
                                                                  state.dataPlnt->PlantLoop(this->SupplySideLoop.loopNum).FluidIndex,
                                                                  RoutineName);

            QmaxHT = this->DemandSideLoop.MassFlowRateMax * (LatentHeatSteam + SubcoolDeltaTemp * CpCondensate);

            if (QHXReq > QmaxHT) {
                QHXCap = QmaxHT;
            } else {
                QHXCap = QHXReq;
            }

            SteamMassFlowRate = QHXCap / (LatentHeatSteam + SubcoolDeltaTemp * CpCondensate);

            PlantUtilities::SetComponentFlowRate(state,
                                                 SteamMassFlowRate,
                                                 this->DemandSideLoop.inletNodeNum,
                                                 this->DemandSideLoop.outletNodeNum,
                                                 this->DemandSideLoop.loopNum,
                                                 this->DemandSideLoop.loopSideNum,
                                                 this->DemandSideLoop.branchNum,
                                                 this->DemandSideLoop.compNum);

            // recalculate if mass flow rate changed in previous call.
            QHXCap = SteamMassFlowRate * (LatentHeatSteam + SubcoolDeltaTemp * CpCondensate);

            // In practice Sensible & Superheated heat transfer is negligible compared to latent part.
            // This is required for outlet water temperature, otherwise it will be saturation temperature.
            // Steam Trap drains off all the Water formed.
            // Here Degree of Subcooling is used to calculate hot water return temperature.

            // Calculating condensate outlet temperature
            SteamOutletTemp = SteamInletTemp - SubcoolDeltaTemp;

            // Total Heat Transfer to Water
            HeatingLoad = QHXCap;

            WaterOutletTemp = WaterInletTemp + QHXCap / (WaterMassFlowRate * CpWaterInlet);

            state.dataLoopNodes->Node(this->DemandSideLoop.outletNodeNum).Temp = SteamOutletTemp;
            state.dataLoopNodes->Node(this->SupplySideLoop.outletNodeNum).Temp = WaterOutletTemp;
            this->HeatTransferRate = QHXCap;

            //************************* Loop Losses *****************************
            // Loop pressure return considerations included in steam coil since the pipes are
            // perfect and do not account for losses.
            // Return water is condensate at atmoshperic pressure
            // Process is considered constant enthalpy expansion
            // No quality function in EnergyPlus hence no option left apart from
            // considering saturated state.
            //              StdBaroPress=101325

            TempWaterAtmPress = FluidProperties::GetSatTemperatureRefrig(state,
                                                                         state.dataPlnt->PlantLoop(this->DemandSideLoop.loopNum).FluidName,
                                                                         state.dataEnvrn->StdBaroPress,
                                                                         state.dataPlnt->PlantLoop(this->DemandSideLoop.loopNum).FluidIndex,
                                                                         RoutineName);

            // Point 4 at atm - loop delta subcool during return journery back to pump
            TempLoopOutToPump = TempWaterAtmPress - this->DegOfLoopSubCool;

            EnthHXOutlet = FluidProperties::GetSatEnthalpyRefrig(state,
                                                                 state.dataPlnt->PlantLoop(this->DemandSideLoop.loopNum).FluidName,
                                                                 SteamInletTemp,
                                                                 0.0,
                                                                 state.dataPlnt->PlantLoop(this->DemandSideLoop.loopNum).FluidIndex,
                                                                 RoutineName) -
                           CpCondensate * SubcoolDeltaTemp;

            // Enthalpy at Point 4
            EnthAtAtmPress = FluidProperties::GetSatEnthalpyRefrig(state,
                                                                   state.dataPlnt->PlantLoop(this->DemandSideLoop.loopNum).FluidName,
                                                                   TempWaterAtmPress,
                                                                   0.0,
                                                                   state.dataPlnt->PlantLoop(this->DemandSideLoop.loopNum).FluidIndex,
                                                                   RoutineName);

            // Reported value of HX outlet enthalpy at the node to match the node outlet temperature
            CpCondensate = FluidProperties::GetSatSpecificHeatRefrig(state,
                                                                     state.dataPlnt->PlantLoop(this->DemandSideLoop.loopNum).FluidName,
                                                                     TempLoopOutToPump,
                                                                     0.0,
                                                                     state.dataPlnt->PlantLoop(this->DemandSideLoop.loopNum).FluidIndex,
                                                                     RoutineName);

            EnthPumpInlet = EnthAtAtmPress - CpCondensate * this->DegOfLoopSubCool;

            this->DemandSideLoop.OutletEnthalpy = EnthPumpInlet;

            // Point 3-Point 5,
            EnergyLossToEnvironment = SteamMassFlowRate * (EnthHXOutlet - EnthPumpInlet);

            // Loss to enviornment due to pressure drop
            this->DemandSideLoop.LoopLoss = EnergyLossToEnvironment;
        } else { // HX is not running
            WaterOutletTemp = WaterInletTemp;
            SteamOutletTemp = SteamInletTemp;
            HeatingLoad = 0.0;
            this->DemandSideLoop.OutletEnthalpy = this->DemandSideLoop.InletEnthalpy;
            //  this->DemandSideLoop.MassFlowRateMax = 0.0;
            this->DemandSideLoop.OutletQuality = 0.0;
            this->DemandSideLoop.LoopLoss = 0.0;
            TempLoopOutToPump = SteamOutletTemp;
        }
    } else if (this->controlMode == ControlType::TemperatureSetpointControl) {

        if ((WaterMassFlowRate > 0.0) && ScheduledOn && (QHXReq > 0.0) &&
            (std::abs(TempSetPoint - WaterInletTemp) > DataHVACGlobals::TempControlTol)) {
            EnthSteamInDry = FluidProperties::GetSatEnthalpyRefrig(state,
                                                                   state.dataPlnt->PlantLoop(this->DemandSideLoop.loopNum).FluidName,
                                                                   SteamInletTemp,
                                                                   1.0,
                                                                   state.dataPlnt->PlantLoop(this->DemandSideLoop.loopNum).FluidIndex,
                                                                   RoutineName);
            EnthSteamOutWet = FluidProperties::GetSatEnthalpyRefrig(state,
                                                                    state.dataPlnt->PlantLoop(this->DemandSideLoop.loopNum).FluidName,
                                                                    SteamInletTemp,
                                                                    0.0,
                                                                    state.dataPlnt->PlantLoop(this->DemandSideLoop.loopNum).FluidIndex,
                                                                    RoutineName);
            LatentHeatSteam = EnthSteamInDry - EnthSteamOutWet;

            CpCondensate = FluidProperties::GetSatSpecificHeatRefrig(state,
                                                                     state.dataPlnt->PlantLoop(this->DemandSideLoop.loopNum).FluidName,
                                                                     SteamInletTemp,
                                                                     0.0,
                                                                     state.dataPlnt->PlantLoop(this->DemandSideLoop.loopNum).FluidIndex,
                                                                     RoutineName);

            QmaxHT = this->DemandSideLoop.MassFlowRateMax * (LatentHeatSteam + SubcoolDeltaTemp * CpCondensate);

            CpWaterInlet = FluidProperties::GetSpecificHeatGlycol(state,
                                                                  state.dataPlnt->PlantLoop(this->SupplySideLoop.loopNum).FluidName,
                                                                  WaterInletTemp,
                                                                  state.dataPlnt->PlantLoop(this->SupplySideLoop.loopNum).FluidIndex,
                                                                  RoutineName);

            TempSetPoint = state.dataLoopNodes->Node(this->SetPointNodeNum).TempSetPoint;

            QHXCap = WaterMassFlowRate * CpWaterInlet * (TempSetPoint - WaterInletTemp);

            // Check to see if setpoint is above enetering temperature. If not, set
            // output to zero.

            if (QHXCap <= 0.0) { // TempSetPoint <= WaterInletTemp
                QHXCap = 0.0;
                WaterOutletTemp = WaterInletTemp;

                // Steam Mass Flow Rate Required
                SteamMassFlowRate = 0.0;
                PlantUtilities::SetComponentFlowRate(state,
                                                     SteamMassFlowRate,
                                                     this->DemandSideLoop.inletNodeNum,
                                                     this->DemandSideLoop.outletNodeNum,
                                                     this->DemandSideLoop.loopNum,
                                                     this->DemandSideLoop.loopSideNum,
                                                     this->DemandSideLoop.branchNum,
                                                     this->DemandSideLoop.compNum);

                // Inlet equal to outlet when not required to run.
                SteamOutletTemp = SteamInletTemp;

                HeatingLoad = QHXCap;

                this->DemandSideLoop.OutletEnthalpy = this->DemandSideLoop.InletEnthalpy;

            } else if (QHXCap > QmaxHT) {
                // Setting to Maximum Capacity
                QHXCap = QmaxHT;

                // Temperature of water at outlet
                WaterOutletTemp = WaterInletTemp + QHXCap / (WaterMassFlowRate * CpWaterInlet);

                // In practice Sensible & Superheated heat transfer is negligible compared to latent part.
                // This is required for outlet water temperature, otherwise it will be saturation temperature.
                // Steam Trap drains off all the Water formed.
                // Here Degree of Subcooling is used to calculate hot water return temperature.

                // Calculating Condensate outlet temperature
                SteamOutletTemp = SteamInletTemp - SubcoolDeltaTemp;

                SteamMassFlowRate = QHXCap / (LatentHeatSteam + SubcoolDeltaTemp * CpCondensate);

                PlantUtilities::SetComponentFlowRate(state,
                                                     SteamMassFlowRate,
                                                     this->DemandSideLoop.inletNodeNum,
                                                     this->DemandSideLoop.outletNodeNum,
                                                     this->DemandSideLoop.loopNum,
                                                     this->DemandSideLoop.loopSideNum,
                                                     this->DemandSideLoop.branchNum,
                                                     this->DemandSideLoop.compNum);

                // recalculate if mass flow rate changed in previous call.
                QHXCap = SteamMassFlowRate * (LatentHeatSteam + SubcoolDeltaTemp * CpCondensate);
                WaterOutletTemp = WaterInletTemp + QHXCap / (WaterMassFlowRate * CpWaterInlet);

                HeatingLoad = QHXCap;

                // The HeatingLoad is the change in the enthalpy of the condensate at the outlet
                // this->DemandSideLoop.OutletEnthalpy = this->DemandSideLoop.InletEnthalpy - HeatingLoad / SteamMassFlowRate;
            } else {
                WaterOutletTemp = WaterInletTemp + QHXCap / (WaterMassFlowRate * CpWaterInlet);

                // In practice Sensible & Superheated heat transfer is negligible compared to latent part.
                // This is required for outlet water temperature, otherwise it will be saturation temperature.
                // Steam Trap drains off all the Water formed.
                // Here Degree of Subcooling is used to calculate hot water return temperature.

                // Calculating Condensate outlet temperature
                SteamOutletTemp = SteamInletTemp - SubcoolDeltaTemp;

                SteamMassFlowRate = QHXCap / (LatentHeatSteam + SubcoolDeltaTemp * CpCondensate);

                PlantUtilities::SetComponentFlowRate(state,
                                                     SteamMassFlowRate,
                                                     this->DemandSideLoop.inletNodeNum,
                                                     this->DemandSideLoop.outletNodeNum,
                                                     this->DemandSideLoop.loopNum,
                                                     this->DemandSideLoop.loopSideNum,
                                                     this->DemandSideLoop.branchNum,
                                                     this->DemandSideLoop.compNum);

                // recalculate if mass flow rate changed in previous call.
                QHXCap = SteamMassFlowRate * (LatentHeatSteam + SubcoolDeltaTemp * CpCondensate);
                WaterOutletTemp = WaterInletTemp + QHXCap / (WaterMassFlowRate * CpWaterInlet);

                HeatingLoad = QHXCap;

                //************************* Loop Losses *****************************
                // Loop pressure return considerations included in HX since the pipes are
                // perfect and do not account for losses.
                // Return water is condensate at atmoshperic pressure
                // Process is considered constant enthalpy expansion
                // No quality function in EnergyPlus hence no option left apart from
                // considering saturated state.
                //              StdBaroPress=101325

                TempWaterAtmPress = FluidProperties::GetSatTemperatureRefrig(state,
                                                                             state.dataPlnt->PlantLoop(this->DemandSideLoop.loopNum).FluidName,
                                                                             state.dataEnvrn->StdBaroPress,
                                                                             state.dataPlnt->PlantLoop(this->DemandSideLoop.loopNum).FluidIndex,
                                                                             RoutineName);

                // Point 4 at atm - loop delta subcool during return journery back to pump
                TempLoopOutToPump = TempWaterAtmPress - this->DegOfLoopSubCool;

                EnthHXOutlet = FluidProperties::GetSatEnthalpyRefrig(state,
                                                                     state.dataPlnt->PlantLoop(this->DemandSideLoop.loopNum).FluidName,
                                                                     SteamInletTemp,
                                                                     0.0,
                                                                     state.dataPlnt->PlantLoop(this->DemandSideLoop.loopNum).FluidIndex,
                                                                     RoutineName) -
                               CpCondensate * SubcoolDeltaTemp;

                // Enthalpy at Point 4
                EnthAtAtmPress = FluidProperties::GetSatEnthalpyRefrig(state,
                                                                       state.dataPlnt->PlantLoop(this->DemandSideLoop.loopNum).FluidName,
                                                                       TempWaterAtmPress,
                                                                       0.0,
                                                                       state.dataPlnt->PlantLoop(this->DemandSideLoop.loopNum).FluidIndex,
                                                                       RoutineName);

                // Reported value of HX outlet enthalpy at the node to match the node outlet temperature
                CpCondensate = FluidProperties::GetSatSpecificHeatRefrig(state,
                                                                         state.dataPlnt->PlantLoop(this->DemandSideLoop.loopNum).FluidName,
                                                                         TempLoopOutToPump,
                                                                         0.0,
                                                                         state.dataPlnt->PlantLoop(this->DemandSideLoop.loopNum).FluidIndex,
                                                                         RoutineName);

                EnthPumpInlet = EnthAtAtmPress - CpCondensate * this->DegOfLoopSubCool;

                this->DemandSideLoop.OutletEnthalpy = EnthPumpInlet;

                // Point 3-Point 5,
                EnergyLossToEnvironment = SteamMassFlowRate * (EnthHXOutlet - EnthPumpInlet);

                // Loss to enviornment due to pressure drop
                this->DemandSideLoop.LoopLoss = EnergyLossToEnvironment;
            }
        } else {
            SteamMassFlowRate = 0.0;
            PlantUtilities::SetComponentFlowRate(state,
                                                 SteamMassFlowRate,
                                                 this->DemandSideLoop.inletNodeNum,
                                                 this->DemandSideLoop.outletNodeNum,
                                                 this->DemandSideLoop.loopNum,
                                                 this->DemandSideLoop.loopSideNum,
                                                 this->DemandSideLoop.branchNum,
                                                 this->DemandSideLoop.compNum);
            WaterOutletTemp = WaterInletTemp;
            SteamOutletTemp = SteamInletTemp;
            HeatingLoad = 0.0;
            this->DemandSideLoop.OutletEnthalpy = this->DemandSideLoop.InletEnthalpy;
            //   this->DemandSideLoop.MassFlowRateMax = 0.0;
            this->DemandSideLoop.OutletQuality = 0.0;
            this->DemandSideLoop.LoopLoss = 0.0;
            TempLoopOutToPump = SteamOutletTemp;
        }
    }

    //   this->DemandSideLoop.InletMassFlowRate = state.dataLoopNodes->Node(this->DemandSideLoop.inletNodeNum).MassFlowRate;
    //   this->SupplySideLoop.InletMassFlowRate = state.dataLoopNodes->Node(this->SupplySideLoop.inletNodeNum).MassFlowRate;
    this->SupplySideLoop.InletTemp = WaterInletTemp;
    this->DemandSideLoop.InletTemp = SteamInletTemp;

    // Set the outlet conditions
    this->HeatTransferRate = HeatingLoad;
    this->HeatTransferEnergy = this->HeatTransferRate * state.dataHVACGlobal->TimeStepSys * DataGlobalConstants::SecInHour;
    this->SupplySideLoop.OutletTemp = WaterOutletTemp;
    this->DemandSideLoop.OutletTemp = TempLoopOutToPump;
    this->DemandSideLoop.OutletQuality = 0.0;

    state.dataLoopNodes->Node(this->SupplySideLoop.outletNodeNum).Temp = this->SupplySideLoop.OutletTemp;
    state.dataLoopNodes->Node(this->DemandSideLoop.outletNodeNum).Temp = this->DemandSideLoop.OutletTemp;
    state.dataLoopNodes->Node(this->DemandSideLoop.outletNodeNum).Enthalpy = this->DemandSideLoop.OutletEnthalpy;
    state.dataLoopNodes->Node(this->DemandSideLoop.outletNodeNum).Quality = this->DemandSideLoop.OutletQuality;

    if ((std::abs(this->HeatTransferRate) > DataHVACGlobals::SmallLoad) && (this->SupplySideLoop.InletMassFlowRate > 0.0) &&
        (this->DemandSideLoop.InletMassFlowRate > 0.0)) {
        this->OperationStatus = 1.0;
    } else {
        this->OperationStatus = 0.0;
    }
}

void HeatExchangerStruct::findDemandSideLoopFlow(EnergyPlusData &state, Real64 const TargetSupplySideLoopLeavingTemp, HXAction const HXActionMode)
{

    // SUBROUTINE INFORMATION:
    //       AUTHOR         B. Griffith
    //       DATE WRITTEN   November 2012
    //       MODIFIED       na
    //       RE-ENGINEERED  na

    // PURPOSE OF THIS SUBROUTINE:
    // modulate demand side flow rate to hit a target leaving temperature (within tolerance)

    // METHODOLOGY EMPLOYED:
    // uses E+'s Regula Falsi numerical method

    int constexpr MaxIte(500);   // Maximum number of iterations for solver
    Real64 constexpr Acc(1.e-3); // Accuracy of solver result

    int SolFla;             // Flag of solver
    Array1D<Real64> Par(2); // Parameter array passed to solver

    // mass flow rate of fluid entering from supply side loop
    Real64 SupSideMdot = state.dataLoopNodes->Node(this->SupplySideLoop.inletNodeNum).MassFlowRate;
    // first see if root is bracketed
    // min demand flow

    // mass flow rate of fluid entering from demand side loop
    Real64 DmdSideMdot = this->DemandSideLoop.MassFlowRateMin;
    this->calculate(state, SupSideMdot, DmdSideMdot);
    Real64 LeavingTempMinFlow = this->SupplySideLoop.OutletTemp;

    // full demand flow
    DmdSideMdot = this->DemandSideLoop.MassFlowRateMax;
    this->calculate(state, SupSideMdot, DmdSideMdot);
    Real64 LeavingTempFullFlow = this->SupplySideLoop.OutletTemp;

    switch (HXActionMode) {

    case HXAction::HeatingSupplySideLoop: {
        if ((LeavingTempFullFlow > TargetSupplySideLoopLeavingTemp) && (TargetSupplySideLoopLeavingTemp > LeavingTempMinFlow)) {
            // need to solve
            Par(2) = TargetSupplySideLoopLeavingTemp;
            auto f =
                std::bind(&HeatExchangerStruct::demandSideFlowResidual, this, std::placeholders::_1, std::placeholders::_2, std::placeholders::_3);

            General::SolveRoot(
                state, Acc, MaxIte, SolFla, DmdSideMdot, f, this->DemandSideLoop.MassFlowRateMin, this->DemandSideLoop.MassFlowRateMax, Par);

            if (SolFla == -1) { // no convergence
                if (!state.dataGlobal->WarmupFlag) {
                    if (this->DmdSideModulatSolvNoConvergeErrorCount < 1) {
                        ++this->DmdSideModulatSolvNoConvergeErrorCount;
                        ShowWarningError(state,
                                         ComponentClassName + " named " + this->Name +
                                             " - Iteration Limit exceeded calculating demand side loop flow rate");
                        ShowContinueError(state, format("Simulation continues with calculated demand side mass flow rate = {:.7R}", DmdSideMdot));
                    }
                    ShowRecurringWarningErrorAtEnd(state,
                                                   ComponentClassName + " named " + this->Name +
                                                       " - Iteration Limit exceeded calculating demand side loop flow rate continues.",
                                                   this->DmdSideModulatSolvNoConvergeErrorIndex,
                                                   DmdSideMdot,
                                                   DmdSideMdot);
                }
            } else if (SolFla == -2) { // f(x0) and f(x1) have the same sign
                DmdSideMdot = this->DemandSideLoop.MassFlowRateMax * (LeavingTempFullFlow - TargetSupplySideLoopLeavingTemp) /
                              (LeavingTempFullFlow - LeavingTempMinFlow);
                if (!state.dataGlobal->WarmupFlag) {
                    if (this->DmdSideModulatSolvFailErrorCount < 1) {
                        ++this->DmdSideModulatSolvFailErrorCount;
                        ShowWarningError(state,
                                         ComponentClassName + " named " + this->Name + " - Solver failed to calculate demand side loop flow rate");
                        ShowContinueError(state, format("Simulation continues with estimated demand side mass flow rate = {:.7R}", DmdSideMdot));
                    }
                    ShowRecurringWarningErrorAtEnd(state,
                                                   ComponentClassName + " named " + this->Name +
                                                       " - Solver failed to calculate demand side loop flow rate continues.",
                                                   this->DmdSideModulatSolvFailErrorIndex,
                                                   DmdSideMdot,
                                                   DmdSideMdot);
                }
            }
            PlantUtilities::SetComponentFlowRate(
                state, DmdSideMdot, this->DemandSideLoop.inletNodeNum, this->DemandSideLoop.outletNodeNum, this->DemandSideLoop);

        } else if ((TargetSupplySideLoopLeavingTemp >= LeavingTempFullFlow) && (LeavingTempFullFlow > LeavingTempMinFlow)) {
            // run at full flow
            DmdSideMdot = this->DemandSideLoop.MassFlowRateMax;
            PlantUtilities::SetComponentFlowRate(
                state, DmdSideMdot, this->DemandSideLoop.inletNodeNum, this->DemandSideLoop.outletNodeNum, this->DemandSideLoop);

        } else if (LeavingTempMinFlow >= TargetSupplySideLoopLeavingTemp) {

            // run at min flow
            DmdSideMdot = this->DemandSideLoop.MassFlowRateMin;
            PlantUtilities::SetComponentFlowRate(
                state, DmdSideMdot, this->DemandSideLoop.inletNodeNum, this->DemandSideLoop.outletNodeNum, this->DemandSideLoop);
        }
        break;
    }
    case HXAction::CoolingSupplySideLoop: {
        if ((LeavingTempFullFlow < TargetSupplySideLoopLeavingTemp) && (TargetSupplySideLoopLeavingTemp < LeavingTempMinFlow)) {
            // need to solve
            Par(2) = TargetSupplySideLoopLeavingTemp;
            auto f =
                std::bind(&HeatExchangerStruct::demandSideFlowResidual, this, std::placeholders::_1, std::placeholders::_2, std::placeholders::_3);

            General::SolveRoot(
                state, Acc, MaxIte, SolFla, DmdSideMdot, f, this->DemandSideLoop.MassFlowRateMin, this->DemandSideLoop.MassFlowRateMax, Par);

            if (SolFla == -1) { // no convergence
                if (!state.dataGlobal->WarmupFlag) {
                    if (this->DmdSideModulatSolvNoConvergeErrorCount < 1) {
                        ++this->DmdSideModulatSolvNoConvergeErrorCount;
                        ShowWarningError(state,
                                         ComponentClassName + " named " + this->Name +
                                             " - Iteration Limit exceeded calculating demand side loop flow rate");
                        ShowContinueError(state, format("Simulation continues with calculated demand side mass flow rate = {:.7R}", DmdSideMdot));
                    }
                    ShowRecurringWarningErrorAtEnd(state,
                                                   ComponentClassName + " named " + this->Name +
                                                       " - Iteration Limit exceeded calculating demand side loop flow rate continues.",
                                                   this->DmdSideModulatSolvNoConvergeErrorIndex,
                                                   DmdSideMdot,
                                                   DmdSideMdot);
                }
            } else if (SolFla == -2) { // f(x0) and f(x1) have the same sign
                DmdSideMdot = this->DemandSideLoop.MassFlowRateMax * (LeavingTempFullFlow - TargetSupplySideLoopLeavingTemp) /
                              (LeavingTempFullFlow - LeavingTempMinFlow);
                if (!state.dataGlobal->WarmupFlag) {
                    if (this->DmdSideModulatSolvFailErrorCount < 1) {
                        ++this->DmdSideModulatSolvFailErrorCount;
                        ShowWarningError(state,
                                         ComponentClassName + " named " + this->Name + " - Solver failed to calculate demand side loop flow rate");
                        ShowContinueError(state, format("Simulation continues with estimated demand side mass flow rate = {:.7R}", DmdSideMdot));
                    }
                    ShowRecurringWarningErrorAtEnd(state,
                                                   ComponentClassName + " named " + this->Name +
                                                       " - Solver failed to calculate demand side loop flow rate continues.",
                                                   this->DmdSideModulatSolvFailErrorIndex,
                                                   DmdSideMdot,
                                                   DmdSideMdot);
                }
            }
            PlantUtilities::SetComponentFlowRate(
                state, DmdSideMdot, this->DemandSideLoop.inletNodeNum, this->DemandSideLoop.outletNodeNum, this->DemandSideLoop);
        } else if ((TargetSupplySideLoopLeavingTemp <= LeavingTempFullFlow) && (LeavingTempFullFlow < LeavingTempMinFlow)) {
            // run at full flow
            DmdSideMdot = this->DemandSideLoop.MassFlowRateMax;
            PlantUtilities::SetComponentFlowRate(
                state, DmdSideMdot, this->DemandSideLoop.inletNodeNum, this->DemandSideLoop.outletNodeNum, this->DemandSideLoop);
        } else if (LeavingTempMinFlow <= TargetSupplySideLoopLeavingTemp) {

            // run at min flow
            DmdSideMdot = this->DemandSideLoop.MassFlowRateMin;
            PlantUtilities::SetComponentFlowRate(
                state, DmdSideMdot, this->DemandSideLoop.inletNodeNum, this->DemandSideLoop.outletNodeNum, this->DemandSideLoop);
        }
        break;
    }
    default:
        break;
    }
}

Real64 HeatExchangerStruct::demandSideFlowResidual(EnergyPlusData &state,
                                                   Real64 const DmdSideMassFlowRate,
                                                   Array1D<Real64> const &Par // Par(1) = HX index number
)
{

    // FUNCTION INFORMATION:
    //       AUTHOR         B. Griffith
    //       DATE WRITTEN   December 2012
    //       MODIFIED       na
    //       RE-ENGINEERED  na

    // PURPOSE OF THIS FUNCTION:
    // calculate residual value for regula falsi solver

    Real64 Residuum; // Residual to be minimized to zero

    Real64 MdotTrial = DmdSideMassFlowRate;
    Real64 SupSideMdot = state.dataLoopNodes->Node(this->SupplySideLoop.inletNodeNum).MassFlowRate;

    this->calculate(state, SupSideMdot, MdotTrial);

    Real64 SupSideLoopOutletTemp = this->SupplySideLoop.OutletTemp;

    Residuum = Par(2) - SupSideLoopOutletTemp;

    return Residuum;
}

void HeatExchangerStruct::oneTimeInit(EnergyPlusData &state)
{

    static constexpr std::string_view RoutineName("InitFluidHeatExchanger: ");

    if (this->MyOneTimeFlag) {
        this->setupOutputVars(state);
        this->MyFlag = true;
        this->MyEnvrnFlag = true;
        this->MyOneTimeFlag = false;
    }

    if (this->MyFlag) {
        // locate the main two connections to the plant loops
        bool errFlag = false;
        PlantUtilities::ScanPlantLoopsForObject(state,
                                                this->Name,
<<<<<<< HEAD
                                                this->Type,
                                                this->DemandSideLoop.loopNum,
                                                this->DemandSideLoop.loopSideNum,
                                                this->DemandSideLoop.branchNum,
                                                this->DemandSideLoop.compNum,
=======
                                                DataPlant::PlantEquipmentType::FluidToFluidPlantHtExchg,
                                                this->DemandSideLoop,
>>>>>>> f9140ce8
                                                errFlag,
                                                _,
                                                _,
                                                _,
                                                this->DemandSideLoop.inletNodeNum,
                                                _);

        if (this->DemandSideLoop.loopSideNum != DataPlant::LoopSideLocation::Demand) { // throw error
            ShowSevereError(state,
                            format("{} Invalid connections for {} name = \"{}\"",
                                   RoutineName,
                                   DataPlant::PlantEquipTypeNames[static_cast<int>(this->Type)],
                                   this->Name));
            ShowContinueError(state, "The \"Loop Demand Side\" connections are not on the Demand Side of a plant loop");
            errFlag = true;
        }

        PlantUtilities::ScanPlantLoopsForObject(state,
                                                this->Name,
<<<<<<< HEAD
                                                this->Type,
                                                this->SupplySideLoop.loopNum,
                                                this->SupplySideLoop.loopSideNum,
                                                this->SupplySideLoop.branchNum,
                                                this->SupplySideLoop.compNum,
=======
                                                DataPlant::PlantEquipmentType::FluidToFluidPlantHtExchg,
                                                this->SupplySideLoop,
>>>>>>> f9140ce8
                                                errFlag,
                                                _,
                                                _,
                                                _,
                                                this->SupplySideLoop.inletNodeNum,
                                                _);

        if (this->SupplySideLoop.loopSideNum != DataPlant::LoopSideLocation::Supply) { // throw error
            ShowSevereError(state,
                            format("{} Invalid connections for {} name = \"{}\"",
                                   RoutineName,
                                   DataPlant::PlantEquipTypeNames[static_cast<int>(this->Type)],
                                   this->Name));
            ShowContinueError(state, "The \"Loop Supply Side\" connections are not on the Supply Side of a plant loop");
            errFlag = true;
        }

        // make sure it is not the same loop on both sides.
        if (this->SupplySideLoop.loopNum == this->DemandSideLoop.loopNum) { // user is being too tricky, don't allow
            ShowSevereError(state,
                            format("{} Invalid connections for {} name = \"{}\"",
                                   RoutineName,
                                   DataPlant::PlantEquipTypeNames[static_cast<int>(this->Type)],
                                   this->Name));
            ShowContinueError(state, R"(The "Loop Supply Side" and "Loop Demand Side" need to be on different loops.)");
            errFlag = true;
        } else {

<<<<<<< HEAD
            PlantUtilities::InterConnectTwoPlantLoopSides(state,
                                                          this->SupplySideLoop.loopNum,
                                                          this->SupplySideLoop.loopSideNum,
                                                          this->DemandSideLoop.loopNum,
                                                          this->DemandSideLoop.loopSideNum,
                                                          this->Type,
                                                          true);
=======
            PlantUtilities::InterConnectTwoPlantLoopSides(
                state, this->SupplySideLoop, this->DemandSideLoop, DataPlant::PlantEquipmentType::FluidToFluidPlantHtExchg, true);
>>>>>>> f9140ce8
        }

        // find remote component if control mode is of that type.
        if (this->controlMode == ControlType::CoolingSetPointOnOffWithComponentOverride) {

            PlantUtilities::ScanPlantLoopsForNodeNum(
                state, RoutineName, this->OtherCompSupplySideLoop.inletNodeNum, this->OtherCompSupplySideLoop, this->OtherCompSupplySideLoop.compNum);

            PlantUtilities::ScanPlantLoopsForNodeNum(
                state, RoutineName, this->OtherCompDemandSideLoop.inletNodeNum, this->OtherCompDemandSideLoop, this->OtherCompDemandSideLoop.compNum);

            // revise how loads served category for other controlled equipment
            int LoopNum2 = this->OtherCompSupplySideLoop.loopNum;
            DataPlant::LoopSideLocation LoopSideNum = this->OtherCompSupplySideLoop.loopSideNum;
            int BranchNum = this->OtherCompSupplySideLoop.branchNum;
            int LoopCompNum = this->OtherCompSupplySideLoop.compNum;

            switch (state.dataPlnt->PlantLoop(LoopNum2).LoopSide(LoopSideNum).Branch(BranchNum).Comp(LoopCompNum).HowLoadServed) {

            case DataPlant::HowMet::ByNominalCap: {
                state.dataPlnt->PlantLoop(LoopNum2).LoopSide(LoopSideNum).Branch(BranchNum).Comp(LoopCompNum).HowLoadServed =
                    DataPlant::HowMet::ByNominalCapFreeCoolCntrl;
                break;
            }
            case DataPlant::HowMet::ByNominalCapLowOutLimit: {
                state.dataPlnt->PlantLoop(LoopNum2).LoopSide(LoopSideNum).Branch(BranchNum).Comp(LoopCompNum).HowLoadServed =
                    DataPlant::HowMet::ByNominalCapLowOutLimitFreeCoolCntrl;
                break;
            }
            default:
                break;
            }

            switch (this->ControlSignalTemp) {
            case CtrlTempType::WetBulbTemperature: {
                state.dataPlnt->PlantLoop(LoopNum2).LoopSide(LoopSideNum).Branch(BranchNum).Comp(LoopCompNum).FreeCoolCntrlMode =
                    DataPlant::FreeCoolControlMode::WetBulb;
                break;
            }
            case CtrlTempType::DryBulbTemperature: {
                state.dataPlnt->PlantLoop(LoopNum2).LoopSide(LoopSideNum).Branch(BranchNum).Comp(LoopCompNum).FreeCoolCntrlMode =
                    DataPlant::FreeCoolControlMode::DryBulb;
                break;
            }
            case CtrlTempType::LoopTemperature: {
                state.dataPlnt->PlantLoop(LoopNum2).LoopSide(LoopSideNum).Branch(BranchNum).Comp(LoopCompNum).FreeCoolCntrlMode =
                    DataPlant::FreeCoolControlMode::Loop;
                state.dataPlnt->PlantLoop(LoopNum2).LoopSide(LoopSideNum).Branch(BranchNum).Comp(LoopCompNum).FreeCoolCntrlNodeNum =
                    this->OtherCompDemandSideLoop.inletNodeNum;
                break;
            }
            default:
                break;
            }
        }
        if (this->controlMode == ControlType::TrackComponentOnOff) {
            if (this->OtherCompSupplySideLoop.inletNodeNum > 0) {
                PlantUtilities::ScanPlantLoopsForObject(state,
                                                        this->ComponentUserName,
                                                        this->ComponentType,
                                                        this->OtherCompSupplySideLoop,
                                                        errFlag,
                                                        _,
                                                        _,
                                                        _,
                                                        this->OtherCompSupplySideLoop.inletNodeNum,
                                                        _);
            }
            if (this->OtherCompDemandSideLoop.inletNodeNum > 0) {
                PlantUtilities::ScanPlantLoopsForObject(state,
                                                        this->ComponentUserName,
                                                        this->ComponentType,
                                                        this->OtherCompDemandSideLoop,
                                                        errFlag,
                                                        _,
                                                        _,
                                                        _,
                                                        this->OtherCompDemandSideLoop.inletNodeNum,
                                                        _);
            }
        }

        if (errFlag) {
            ShowFatalError(state, format("{} Program terminated due to previous condition(s).", RoutineName));
        }
        this->MyFlag = false;
    }
}

} // namespace EnergyPlus::PlantHeatExchangerFluidToFluid<|MERGE_RESOLUTION|>--- conflicted
+++ resolved
@@ -149,14 +149,13 @@
     this->initialize(state);
 
     // for op scheme led HXs, only call controls if called from Loop Supply Side
-<<<<<<< HEAD
     if (this->Type == DataPlant::PlantEquipmentType::FluidToFluidPlantHtExchg) {
         if ((this->controlMode == ControlType::OperationSchemeModulated) || (this->controlMode == ControlType::OperationSchemeOnOff)) {
             if (calledFromLocation.loopNum == this->SupplySideLoop.loopNum) {
-                this->control(state, calledFromLocation.loopNum, CurLoad, FirstHVACIteration);
+                this->control(state, CurLoad, FirstHVACIteration);
             }
         } else {
-            this->control(state, calledFromLocation.loopNum, CurLoad, FirstHVACIteration);
+            this->control(state, CurLoad, FirstHVACIteration);
         }
         this->calculate(state,
                         state.dataLoopNodes->Node(this->SupplySideLoop.inletNodeNum).MassFlowRate,
@@ -164,14 +163,6 @@
     } else if (this->Type == DataPlant::PlantEquipmentType::SteamToWaterPlantHtExchg) {
         this->controlSteamToWaterHX(state, calledFromLocation.loopNum, CurLoad);
         this->calculateSteamToWaterHX(state, CurLoad, state.dataLoopNodes->Node(this->SupplySideLoop.inletNodeNum).MassFlowRate);
-=======
-    if ((this->controlMode == ControlType::OperationSchemeModulated) || (this->controlMode == ControlType::OperationSchemeOnOff)) {
-        if (calledFromLocation.loopNum == this->SupplySideLoop.loopNum) {
-            this->control(state, CurLoad, FirstHVACIteration);
-        }
-    } else {
-        this->control(state, CurLoad, FirstHVACIteration);
->>>>>>> f9140ce8
     }
 }
 
@@ -842,11 +833,7 @@
                                                this->DemandSideLoop.MassFlowRateMin,
                                                this->DemandSideLoop.MassFlowRateMax,
                                                this->DemandSideLoop.inletNodeNum,
-                                               this->DemandSideLoop.outletNodeNum,
-                                               this->DemandSideLoop.loopNum,
-                                               this->DemandSideLoop.loopSideNum,
-                                               this->DemandSideLoop.branchNum,
-                                               this->DemandSideLoop.compNum);
+                                               this->DemandSideLoop.outletNodeNum);
 
         } else if (this->Type == DataPlant::PlantEquipmentType::SteamToWaterPlantHtExchg) {
             Real64 rhoSteam = FluidProperties::GetSatDensityRefrig(state,
@@ -886,21 +873,6 @@
                                                        DataGlobalConstants::InitConvTemp,
                                                        state.dataPlnt->PlantLoop(this->SupplySideLoop.loopNum).FluidIndex,
                                                        RoutineNameNoColon);
-<<<<<<< HEAD
-=======
-        this->DemandSideLoop.MassFlowRateMax = rho * this->DemandSideLoop.DesignVolumeFlowRate;
-        PlantUtilities::InitComponentNodes(state,
-                                           this->DemandSideLoop.MassFlowRateMin,
-                                           this->DemandSideLoop.MassFlowRateMax,
-                                           this->DemandSideLoop.inletNodeNum,
-                                           this->DemandSideLoop.outletNodeNum);
-
-        rho = FluidProperties::GetDensityGlycol(state,
-                                                state.dataPlnt->PlantLoop(this->SupplySideLoop.loopNum).FluidName,
-                                                DataGlobalConstants::InitConvTemp,
-                                                state.dataPlnt->PlantLoop(this->SupplySideLoop.loopNum).FluidIndex,
-                                                RoutineNameNoColon);
->>>>>>> f9140ce8
         this->SupplySideLoop.MassFlowRateMax = rho * this->SupplySideLoop.DesignVolumeFlowRate;
         PlantUtilities::InitComponentNodes(state,
                                            this->SupplySideLoop.MassFlowRateMin,
@@ -2830,16 +2802,8 @@
         bool errFlag = false;
         PlantUtilities::ScanPlantLoopsForObject(state,
                                                 this->Name,
-<<<<<<< HEAD
-                                                this->Type,
-                                                this->DemandSideLoop.loopNum,
-                                                this->DemandSideLoop.loopSideNum,
-                                                this->DemandSideLoop.branchNum,
-                                                this->DemandSideLoop.compNum,
-=======
                                                 DataPlant::PlantEquipmentType::FluidToFluidPlantHtExchg,
                                                 this->DemandSideLoop,
->>>>>>> f9140ce8
                                                 errFlag,
                                                 _,
                                                 _,
@@ -2859,16 +2823,8 @@
 
         PlantUtilities::ScanPlantLoopsForObject(state,
                                                 this->Name,
-<<<<<<< HEAD
-                                                this->Type,
-                                                this->SupplySideLoop.loopNum,
-                                                this->SupplySideLoop.loopSideNum,
-                                                this->SupplySideLoop.branchNum,
-                                                this->SupplySideLoop.compNum,
-=======
                                                 DataPlant::PlantEquipmentType::FluidToFluidPlantHtExchg,
                                                 this->SupplySideLoop,
->>>>>>> f9140ce8
                                                 errFlag,
                                                 _,
                                                 _,
@@ -2897,18 +2853,8 @@
             errFlag = true;
         } else {
 
-<<<<<<< HEAD
-            PlantUtilities::InterConnectTwoPlantLoopSides(state,
-                                                          this->SupplySideLoop.loopNum,
-                                                          this->SupplySideLoop.loopSideNum,
-                                                          this->DemandSideLoop.loopNum,
-                                                          this->DemandSideLoop.loopSideNum,
-                                                          this->Type,
-                                                          true);
-=======
             PlantUtilities::InterConnectTwoPlantLoopSides(
                 state, this->SupplySideLoop, this->DemandSideLoop, DataPlant::PlantEquipmentType::FluidToFluidPlantHtExchg, true);
->>>>>>> f9140ce8
         }
 
         // find remote component if control mode is of that type.
