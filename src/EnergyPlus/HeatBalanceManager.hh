--- conflicted
+++ resolved
@@ -59,10 +59,7 @@
 
     // Forward Declarations
     struct EnergyPlusData;
-<<<<<<< HEAD
-=======
     struct WindowComplexManagerData;
->>>>>>> 81de3b86
     struct WindowEquivalentLayerData;
     struct WindowManagerData;
     class OutputFiles;
@@ -203,11 +200,7 @@
     // Beginning Initialization Section of the Module
     //******************************************************************************
 
-<<<<<<< HEAD
-    void InitHeatBalance(WindowEquivalentLayerData &dataWindowEquivalentLayer, WindowManagerData &dataWindowManager, OutputFiles &outputFiles);
-=======
     void InitHeatBalance(WindowComplexManagerData &dataWindowComplexManager, WindowEquivalentLayerData &dataWindowEquivalentLayer, WindowManagerData &dataWindowManager, OutputFiles &outputFiles);
->>>>>>> 81de3b86
 
     void AllocateHeatBalArrays();
 
