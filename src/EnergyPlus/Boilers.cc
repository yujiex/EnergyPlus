--- conflicted
+++ resolved
@@ -205,21 +205,6 @@
             thisBoiler.Name = DataIPShortCuts::cAlphaArgs(1);
             thisBoiler.TypeNum = DataPlant::TypeOf_Boiler_Simple;
 
-<<<<<<< HEAD
-            // Validate fuel type input
-            DataGlobalConstants::FuelTypeInput = DataIPShortCuts::cAlphaArgs(2);
-            DataGlobalConstants::ValidateFuelTypeWithAssignResourceTypeNum(DataGlobalConstants::FuelTypeInput);
-            if (DataGlobalConstants::FuelTypeErrorsFound) {
-                ShowSevereError(RoutineName + DataIPShortCuts::cCurrentModuleObject + "=\"" + DataIPShortCuts::cAlphaArgs(1) + "\",");
-                ShowContinueError("Invalid " + DataIPShortCuts::cAlphaFieldNames(2) + '=' + DataIPShortCuts::cAlphaArgs(2));
-                // Set to Electric to avoid errors when setting up output variables
-                Boiler(BoilerNum).BoilerFuelTypeForOutputVariable = "Electric";
-                Boiler(BoilerNum).FuelType = DataGlobalConstants::AssignResourceTypeNum("ELECTRICITY");
-                ErrorsFound = true;
-            } else {
-                Boiler(BoilerNum).BoilerFuelTypeForOutputVariable = DataGlobalConstants::FuelType;
-                Boiler(BoilerNum).FuelType = DataGlobalConstants::FuelTypeNum;          
-=======
             {
                 auto const SELECT_CASE_var(DataIPShortCuts::cAlphaArgs(2));
 
@@ -271,7 +256,6 @@
                     thisBoiler.FuelType = DataGlobalConstants::AssignResourceTypeNum("ELECTRICITY");
                     ErrorsFound = true;
                 }
->>>>>>> 540e49ef
             }
 
             thisBoiler.NomCap = DataIPShortCuts::rNumericArgs(1);
