--- conflicted
+++ resolved
@@ -724,11 +724,9 @@
         int SolarEnclSurfIndex; //  Pointer to solar enclosure surface data, EnclSolInfo(n).SurfacePtr(SolarEnclSurfIndex) points to this surface
         bool IsAirBoundarySurf; // True if surface is an air boundary surface (Construction:AirBoundary)
 
-<<<<<<< HEAD
         ConvectionConstants::SurfConvOrientation ConvOrientation; // Surface orientation for convection calculations
-=======
+
         SurfaceCalcHashKey calcHashKey; // Hash key used for determining if this surface requires unique calculations.
->>>>>>> 82391071
 
         // Default Constructor
         SurfaceData()
