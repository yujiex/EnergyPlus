// EnergyPlus, Copyright (c) 1996-2020, The Board of Trustees of the University of Illinois,
// The Regents of the University of California, through Lawrence Berkeley National Laboratory
// (subject to receipt of any required approvals from the U.S. Dept. of Energy), Oak Ridge
// National Laboratory, managed by UT-Battelle, Alliance for Sustainable Energy, LLC, and other
// contributors. All rights reserved.
//
// NOTICE: This Software was developed under funding from the U.S. Department of Energy and the
// U.S. Government consequently retains certain rights. As such, the U.S. Government has been
// granted for itself and others acting on its behalf a paid-up, nonexclusive, irrevocable,
// worldwide license in the Software to reproduce, distribute copies to the public, prepare
// derivative works, and perform publicly and display publicly, and to permit others to do so.
//
// Redistribution and use in source and binary forms, with or without modification, are permitted
// provided that the following conditions are met:
//
// (1) Redistributions of source code must retain the above copyright notice, this list of
//     conditions and the following disclaimer.
//
// (2) Redistributions in binary form must reproduce the above copyright notice, this list of
//     conditions and the following disclaimer in the documentation and/or other materials
//     provided with the distribution.
//
// (3) Neither the name of the University of California, Lawrence Berkeley National Laboratory,
//     the University of Illinois, U.S. Dept. of Energy nor the names of its contributors may be
//     used to endorse or promote products derived from this software without specific prior
//     written permission.
//
// (4) Use of EnergyPlus(TM) Name. If Licensee (i) distributes the software in stand-alone form
//     without changes from the version obtained under this License, or (ii) Licensee makes a
//     reference solely to the software portion of its product, Licensee must refer to the
//     software as "EnergyPlus version X" software, where "X" is the version number Licensee
//     obtained under this License and may not use a different name for the software. Except as
//     specifically required in this Section (4), Licensee shall not use in a company name, a
//     product name, in advertising, publicity, or other promotional activities any name, trade
//     name, trademark, logo, or other designation of "EnergyPlus", "E+", "e+" or confusingly
//     similar designation, without the U.S. Department of Energy's prior written consent.
//
// THIS SOFTWARE IS PROVIDED BY THE COPYRIGHT HOLDERS AND CONTRIBUTORS "AS IS" AND ANY EXPRESS OR
// IMPLIED WARRANTIES, INCLUDING, BUT NOT LIMITED TO, THE IMPLIED WARRANTIES OF MERCHANTABILITY
// AND FITNESS FOR A PARTICULAR PURPOSE ARE DISCLAIMED. IN NO EVENT SHALL THE COPYRIGHT OWNER OR
// CONTRIBUTORS BE LIABLE FOR ANY DIRECT, INDIRECT, INCIDENTAL, SPECIAL, EXEMPLARY, OR
// CONSEQUENTIAL DAMAGES (INCLUDING, BUT NOT LIMITED TO, PROCUREMENT OF SUBSTITUTE GOODS OR
// SERVICES; LOSS OF USE, DATA, OR PROFITS; OR BUSINESS INTERRUPTION) HOWEVER CAUSED AND ON ANY
// THEORY OF LIABILITY, WHETHER IN CONTRACT, STRICT LIABILITY, OR TORT (INCLUDING NEGLIGENCE OR
// OTHERWISE) ARISING IN ANY WAY OUT OF THE USE OF THIS SOFTWARE, EVEN IF ADVISED OF THE
// POSSIBILITY OF SUCH DAMAGE.

// C++ Headers
#include <string>

// EnergyPlus Headers
#include <EnergyPlus/Data/EnergyPlusData.hh>
#include <EnergyPlus/DataAirLoop.hh>
#include <EnergyPlus/DataAirSystems.hh>
#include <EnergyPlus/DataEnvironment.hh>
#include <EnergyPlus/DataGlobals.hh>
#include <EnergyPlus/DataHVACGlobals.hh>
#include <EnergyPlus/DataHeatBalance.hh>
#include <EnergyPlus/DataSizing.hh>
#include <EnergyPlus/DataZoneEquipment.hh>
#include <EnergyPlus/Fans.hh>
#include <EnergyPlus/FluidProperties.hh>
#include <EnergyPlus/General.hh>
#include <EnergyPlus/HVACFan.hh>
#include <EnergyPlus/MixedAir.hh>
#include <EnergyPlus/OutputReportPredefined.hh>
#include <EnergyPlus/Plant/DataPlant.hh>
#include <EnergyPlus/PlantUtilities.hh>
#include <EnergyPlus/Psychrometrics.hh>
#include <EnergyPlus/ReportCoilSelection.hh>
#include <EnergyPlus/UtilityRoutines.hh>
#include <EnergyPlus/WeatherManager.hh>

namespace EnergyPlus {

std::unique_ptr<ReportCoilSelection> coilSelectionReportObj;

void createCoilSelectionReportObj()
{
    coilSelectionReportObj = std::unique_ptr<ReportCoilSelection>(new ReportCoilSelection());
}

void clearCoilSelectionReportObj()
{
    coilSelectionReportObj.release();
}

CoilSelectionData::CoilSelectionData( // constructor
    std::string const &coilName)
    : isCooling(false), isHeating(false), coilNum(-999), airloopNum(-999), oaControllerNum(-999), zoneEqNum(-999), oASysNum(-999), zoneHVACTypeNum(0),
      zoneHVACIndex(0), typeof_Coil(-999), coilSizingMethodConcurrence(-999), coilSizingMethodCapacity(-999), coilSizingMethodAirFlow(-999),
      isCoilSizingForTotalLoad(false), capIsAutosized(false), volFlowIsAutosized(false), coilWaterFlowUser(-999.0), oaPretreated(false),
      isSupplementalHeater(false), coilTotCapFinal(-999.0), coilSensCapFinal(-999.0), coilRefAirVolFlowFinal(-999.0),
      coilRefWaterVolFlowFinal(-999.0), coilTotCapAtPeak(-999.0), coilSensCapAtPeak(-999.0), coilDesMassFlow(-999.0), coilDesVolFlow(-999.0),
      coilDesEntTemp(-999.0), coilDesEntWetBulb(-999.0), coilDesEntHumRat(-999.0), coilDesEntEnth(-999.0), coilDesLvgTemp(-999.0),
      coilDesLvgWetBulb(-999.0), coilDesLvgHumRat(-999.0), coilDesLvgEnth(-999.0), coilDesWaterMassFlow(-999.0), coilDesWaterEntTemp(-999.0),
      coilDesWaterLvgTemp(-999.0), coilDesWaterTempDiff(-999.0), pltSizNum(-999), waterLoopNum(-999), oaPeakTemp(-999.00), oaPeakHumRat(-999.0),
      oaPeakWetBulb(-999.0), oaPeakVolFlow(-999.0), oaPeakVolFrac(-999.0), oaDoaTemp(-999.0), oaDoaHumRat(-999.0), raPeakTemp(-999.0),
      raPeakHumRat(-999.0), rmPeakTemp(-999.0), rmPeakHumRat(-999.0), rmPeakRelHum(-999.0), rmSensibleAtPeak(-999.0), rmLatentAtPeak(0.0),
      coilIdealSizCapOverSimPeakCap(-999.0), coilIdealSizCapUnderSimPeakCap(-999.0), reheatLoadMult(-999.0), minRatio(-999.0), maxRatio(-999.0),
      cpMoistAir(-999.0), cpDryAir(-999.0), rhoStandAir(-999.0), rhoFluid(-999.0), cpFluid(-999.0), coilCapFTIdealPeak(1.0), coilRatedTotCap(-999.0),
      coilRatedSensCap(-999.0), ratedAirMassFlow(-999.0), ratedCoilInDb(-999.0), ratedCoilInWb(-999.0), ratedCoilInHumRat(-999.0),
      ratedCoilInEnth(-999.0), ratedCoilOutDb(-999.0), ratedCoilOutWb(-999.0), ratedCoilOutHumRat(-999.0), ratedCoilOutEnth(-999.0),
      ratedCoilEff(-999.0), ratedCoilBpFactor(-999.0), ratedCoilAppDewPt(-999.0), ratedCoilOadbRef(-999.0), ratedCoilOawbRef(-999.0),

      supFanModelTypeEnum(DataAirSystems::fanModelTypeNotYetSet), supFanNum(0), supFanVecIndex(-1), fanSizeMaxAirVolumeFlow(-999.0),
      fanSizeMaxAirMassFlow(-999.0), fanHeatGainIdealPeak(-999.0), coilAndFanNetTotalCapacityIdealPeak(-999.0), plantDesMaxMassFlowRate(-999.0),
      plantDesRetTemp(-999.0), plantDesSupTemp(-999.0), plantDesDeltaTemp(-999.0), plantDesCapacity(-999.0), coilCapPrcntPlantCap(-999.0),
      coilFlowPrcntPlantFlow(-999.0), coilUA(-999.0)
{
    coilName_ = coilName;
    coilLocation = "unknown";
    desDayNameAtSensPeak = "unknown";
    coilSensePeakHrMin = "unknown";
    desDayNameAtTotalPeak = "unknown";
    coilTotalPeakHrMin = "unknown";
    desDayNameAtAirFlowPeak = "unknown";
    airPeakHrMin = "unknown";
    typeHVACname = "unknown";
    userNameforHVACsystem = "unknown";
    coilSizingMethodConcurrenceName = "N/A";
    coilSizingMethodCapacityName = "N/A";
    coilSizingMethodAirFlowName = "N/A";
    coilPeakLoadTypeToSizeOnName = "N/A";
    coilCapAutoMsg = "unknown";
    coilVolFlowAutoMsg = "unknown";
    coilWaterFlowAutoMsg = "unknown";
    coilOAPretreatMsg = "unknown";
    plantLoopName = "unknown";
    fanAssociatedWithCoilName = "unknown";
    fanTypeName = "unknown";
}

void ReportCoilSelection::finishCoilSummaryReportTable(EnergyPlusData &state)
{
    doFinalProcessingOfCoilData(state);
    writeCoilSelectionOutput();
    writeCoilSelectionOutput2();
}

void ReportCoilSelection::writeCoilSelectionOutput()
{

    // make calls to fill out predefined tabular report entries for each coil selection report object
    for (auto &c : coilSelectionDataObjs) {
        OutputReportPredefined::PreDefTableEntry(OutputReportPredefined::pdchCoilType, c->coilName_, c->coilObjName);
        OutputReportPredefined::PreDefTableEntry(OutputReportPredefined::pdchCoilLocation, c->coilName_, c->coilLocation);
        OutputReportPredefined::PreDefTableEntry(OutputReportPredefined::pdchCoilHVACType, c->coilName_, c->typeHVACname);
        OutputReportPredefined::PreDefTableEntry(OutputReportPredefined::pdchCoilHVACName, c->coilName_, c->userNameforHVACsystem);

        if (c->zoneName.size() == 1) {
            OutputReportPredefined::PreDefTableEntry(OutputReportPredefined::pdchCoilZoneName, c->coilName_, c->zoneName[0]);
        } else if (c->zoneName.size() > 1) {
            // make list of zone names
            std::string tmpZoneList;
            for (std::size_t vecLoop = 0; vecLoop < c->zoneName.size(); ++vecLoop) {
                tmpZoneList += c->zoneName[vecLoop] + "; ";
            }
            OutputReportPredefined::PreDefTableEntry(OutputReportPredefined::pdchCoilZoneName, c->coilName_, tmpZoneList);
        } else {
            OutputReportPredefined::PreDefTableEntry(OutputReportPredefined::pdchCoilZoneName, c->coilName_, "N/A");
        }

        OutputReportPredefined::PreDefTableEntry(OutputReportPredefined::pdchSysSizingMethCoinc, c->coilName_, c->coilSizingMethodConcurrenceName);
        OutputReportPredefined::PreDefTableEntry(OutputReportPredefined::pdchSysSizingMethCap, c->coilName_, c->coilSizingMethodCapacityName);
        OutputReportPredefined::PreDefTableEntry(OutputReportPredefined::pdchSysSizingMethAir, c->coilName_, c->coilSizingMethodAirFlowName);
        OutputReportPredefined::PreDefTableEntry(OutputReportPredefined::pdchCoilIsCapAutosized, c->coilName_, c->coilCapAutoMsg);
        OutputReportPredefined::PreDefTableEntry(OutputReportPredefined::pdchCoilIsAirFlowAutosized, c->coilName_, c->coilVolFlowAutoMsg);
        OutputReportPredefined::PreDefTableEntry(OutputReportPredefined::pdchCoilIsWaterFlowAutosized, c->coilName_, c->coilWaterFlowAutoMsg);
        OutputReportPredefined::PreDefTableEntry(OutputReportPredefined::pdchCoilIsOATreated, c->coilName_, c->coilOAPretreatMsg);
        OutputReportPredefined::PreDefTableEntry(OutputReportPredefined::pdchCoilFinalTotalCap, c->coilName_, c->coilTotCapFinal, 3);
        OutputReportPredefined::PreDefTableEntry(OutputReportPredefined::pdchCoilFinalSensCap, c->coilName_, c->coilSensCapFinal, 3);
        if (c->coilRefAirVolFlowFinal == -999.0 || c->coilRefAirVolFlowFinal == -99999.0) {
            OutputReportPredefined::PreDefTableEntry(OutputReportPredefined::pdchCoilFinalAirVolFlowRate, c->coilName_, c->coilRefAirVolFlowFinal, 1);
        } else {
            OutputReportPredefined::PreDefTableEntry(OutputReportPredefined::pdchCoilFinalAirVolFlowRate, c->coilName_, c->coilRefAirVolFlowFinal, 6);
        }

        if (c->coilRefWaterVolFlowFinal == -999.0 || c->coilRefWaterVolFlowFinal == -99999.0) {
            OutputReportPredefined::PreDefTableEntry(
                OutputReportPredefined::pdchCoilFinalPlantVolFlowRate, c->coilName_, c->coilRefWaterVolFlowFinal, 1);
        } else {
            OutputReportPredefined::PreDefTableEntry(
                OutputReportPredefined::pdchCoilFinalPlantVolFlowRate, c->coilName_, c->coilRefWaterVolFlowFinal, 8);
        }

        OutputReportPredefined::PreDefTableEntry(OutputReportPredefined::pdchFanAssociatedWithCoilName, c->coilName_, c->fanAssociatedWithCoilName);
        OutputReportPredefined::PreDefTableEntry(OutputReportPredefined::pdchFanAssociatedWithCoilType, c->coilName_, c->fanTypeName);
        if (c->fanSizeMaxAirVolumeFlow == -999.0 || c->fanSizeMaxAirVolumeFlow == -99999.0) {
            OutputReportPredefined::PreDefTableEntry(OutputReportPredefined::pdchFanAssociatedVdotSize, c->coilName_, c->fanSizeMaxAirVolumeFlow, 1);
        } else {
            OutputReportPredefined::PreDefTableEntry(OutputReportPredefined::pdchFanAssociatedVdotSize, c->coilName_, c->fanSizeMaxAirVolumeFlow, 6);
        }
        if (c->fanSizeMaxAirMassFlow == -999.0 || c->fanSizeMaxAirMassFlow == -99999.0) {
            OutputReportPredefined::PreDefTableEntry(OutputReportPredefined::pdchFanAssociatedMdotSize, c->coilName_, c->fanSizeMaxAirMassFlow, 1);
        } else {
            OutputReportPredefined::PreDefTableEntry(OutputReportPredefined::pdchFanAssociatedMdotSize, c->coilName_, c->fanSizeMaxAirMassFlow, 8);
        }

        OutputReportPredefined::PreDefTableEntry(OutputReportPredefined::pdchCoilDDnameSensIdealPeak, c->coilName_, c->desDayNameAtSensPeak);
        OutputReportPredefined::PreDefTableEntry(OutputReportPredefined::pdchCoilDateTimeSensIdealPeak, c->coilName_, c->coilSensePeakHrMin);
        OutputReportPredefined::PreDefTableEntry(OutputReportPredefined::pdchCoilDDnameTotIdealPeak, c->coilName_, c->desDayNameAtTotalPeak);
        OutputReportPredefined::PreDefTableEntry(OutputReportPredefined::pdchCoilDateTimeTotIdealPeak, c->coilName_, c->coilTotalPeakHrMin);
        OutputReportPredefined::PreDefTableEntry(OutputReportPredefined::pdchCoilDDnameAirFlowIdealPeak, c->coilName_, c->desDayNameAtAirFlowPeak);
        OutputReportPredefined::PreDefTableEntry(OutputReportPredefined::pdchCoilDateTimeAirFlowIdealPeak, c->coilName_, c->airPeakHrMin);

        OutputReportPredefined::PreDefTableEntry(OutputReportPredefined::pdchCoilPeakLoadTypeToSizeOn, c->coilName_, c->coilPeakLoadTypeToSizeOnName);

        OutputReportPredefined::PreDefTableEntry(OutputReportPredefined::pdchCoilTotalCapIdealPeak, c->coilName_, c->coilTotCapAtPeak, 2);
        OutputReportPredefined::PreDefTableEntry(OutputReportPredefined::pdchCoilSensCapIdealPeak, c->coilName_, c->coilSensCapAtPeak, 2);
        if (c->coilDesMassFlow == -999.0 || c->coilDesMassFlow == -99999.0) {
            OutputReportPredefined::PreDefTableEntry(OutputReportPredefined::pdchCoilAirMassFlowIdealPeak, c->coilName_, c->coilDesMassFlow, 1);
        } else {
            OutputReportPredefined::PreDefTableEntry(OutputReportPredefined::pdchCoilAirMassFlowIdealPeak, c->coilName_, c->coilDesMassFlow, 8);
        }
        if (c->coilDesVolFlow == -999.0 || c->coilDesVolFlow == -99999.0) {
            OutputReportPredefined::PreDefTableEntry(OutputReportPredefined::pdchCoilAirVolumeFlowIdealPeak, c->coilName_, c->coilDesVolFlow, 1);
        } else {
            OutputReportPredefined::PreDefTableEntry(OutputReportPredefined::pdchCoilAirVolumeFlowIdealPeak, c->coilName_, c->coilDesVolFlow, 6);
        }
        OutputReportPredefined::PreDefTableEntry(OutputReportPredefined::pdchCoilEntDryBulbIdealPeak, c->coilName_, c->coilDesEntTemp, 2);
        OutputReportPredefined::PreDefTableEntry(OutputReportPredefined::pdchCoilEntWetBulbIdealPeak, c->coilName_, c->coilDesEntWetBulb, 2);
        if (c->coilDesEntHumRat == -999.0 || c->coilDesEntHumRat == -99999.0) {
            OutputReportPredefined::PreDefTableEntry(OutputReportPredefined::pdchCoilEntHumRatIdealPeak, c->coilName_, c->coilDesEntHumRat, 1);
        } else {
            OutputReportPredefined::PreDefTableEntry(OutputReportPredefined::pdchCoilEntHumRatIdealPeak, c->coilName_, c->coilDesEntHumRat, 8);
        }
        OutputReportPredefined::PreDefTableEntry(OutputReportPredefined::pdchCoilEntEnthalpyIdealPeak, c->coilName_, c->coilDesEntEnth, 1);
        OutputReportPredefined::PreDefTableEntry(OutputReportPredefined::pdchCoilLvgDryBulbIdealPeak, c->coilName_, c->coilDesLvgTemp, 2);
        OutputReportPredefined::PreDefTableEntry(OutputReportPredefined::pdchCoilLvgWetBulbIdealPeak, c->coilName_, c->coilDesLvgWetBulb, 2);
        if (c->coilDesLvgHumRat == -999.0 || c->coilDesLvgHumRat == -99999.0) {
            OutputReportPredefined::PreDefTableEntry(OutputReportPredefined::pdchCoilLvgHumRatIdealPeak, c->coilName_, c->coilDesLvgHumRat, 1);
        } else {
            OutputReportPredefined::PreDefTableEntry(OutputReportPredefined::pdchCoilLvgHumRatIdealPeak, c->coilName_, c->coilDesLvgHumRat, 8);
        }
        OutputReportPredefined::PreDefTableEntry(OutputReportPredefined::pdchCoilLvgEnthalpyIdealPeak, c->coilName_, c->coilDesLvgEnth, 1);
        if (c->coilDesWaterMassFlow == -999.0 || c->coilDesWaterMassFlow == -99999.0) {
            OutputReportPredefined::PreDefTableEntry(
                OutputReportPredefined::pdchCoilWaterMassFlowIdealPeak, c->coilName_, c->coilDesWaterMassFlow, 1);
        } else {
            OutputReportPredefined::PreDefTableEntry(
                OutputReportPredefined::pdchCoilWaterMassFlowIdealPeak, c->coilName_, c->coilDesWaterMassFlow, 8);
        }

        OutputReportPredefined::PreDefTableEntry(OutputReportPredefined::pdchCoilEntWaterTempIdealPeak, c->coilName_, c->coilDesWaterEntTemp, 2);
        OutputReportPredefined::PreDefTableEntry(OutputReportPredefined::pdchCoilLvgWaterTempIdealPeak, c->coilName_, c->coilDesWaterLvgTemp, 2);
        OutputReportPredefined::PreDefTableEntry(OutputReportPredefined::pdchCoilWaterDeltaTempIdealPeak, c->coilName_, c->coilDesWaterTempDiff, 2);
        OutputReportPredefined::PreDefTableEntry(OutputReportPredefined::pdchFanHeatGainIdealPeak, c->coilName_, c->fanHeatGainIdealPeak, 3);
        OutputReportPredefined::PreDefTableEntry(
            OutputReportPredefined::pdchCoilNetTotalCapacityIdealPeak, c->coilName_, c->coilAndFanNetTotalCapacityIdealPeak, 2);

        OutputReportPredefined::PreDefTableEntry(OutputReportPredefined::pdchCoilRatedTotalCap, c->coilName_, c->coilRatedTotCap, 2);
        OutputReportPredefined::PreDefTableEntry(OutputReportPredefined::pdchCoilRatedSensCap, c->coilName_, c->coilRatedSensCap, 2);
        OutputReportPredefined::PreDefTableEntry(
            OutputReportPredefined::pdchCoilOffRatingCapacityModifierIdealPeak, c->coilName_, c->coilCapFTIdealPeak, 4);
        if (c->ratedAirMassFlow == -999.0 || c->ratedAirMassFlow == -99999.0) {
            OutputReportPredefined::PreDefTableEntry(OutputReportPredefined::pdchCoilRatedAirMass, c->coilName_, c->ratedAirMassFlow, 1);
        } else {
            OutputReportPredefined::PreDefTableEntry(OutputReportPredefined::pdchCoilRatedAirMass, c->coilName_, c->ratedAirMassFlow, 8);
        }

        OutputReportPredefined::PreDefTableEntry(OutputReportPredefined::pdchCoilRatedEntDryBulb, c->coilName_, c->ratedCoilInDb, 2);
        OutputReportPredefined::PreDefTableEntry(OutputReportPredefined::pdchCoilRatedEntWetBulb, c->coilName_, c->ratedCoilInWb, 2);
        if (c->ratedCoilInHumRat == -999.0 || c->ratedCoilInHumRat == -99999.0) {
            OutputReportPredefined::PreDefTableEntry(OutputReportPredefined::pdchCoilRatedEntHumRat, c->coilName_, c->ratedCoilInHumRat, 1);
        } else {
            OutputReportPredefined::PreDefTableEntry(OutputReportPredefined::pdchCoilRatedEntHumRat, c->coilName_, c->ratedCoilInHumRat, 8);
        }

        OutputReportPredefined::PreDefTableEntry(OutputReportPredefined::pdchCoilRatedEntEnthalpy, c->coilName_, c->ratedCoilInEnth, 1);
        OutputReportPredefined::PreDefTableEntry(OutputReportPredefined::pdchCoilRatedLvgDryBulb, c->coilName_, c->ratedCoilOutDb, 2);
        OutputReportPredefined::PreDefTableEntry(OutputReportPredefined::pdchCoilRatedLvgWetBulb, c->coilName_, c->ratedCoilOutWb, 2);
        if (c->ratedCoilOutHumRat == -999.0 || c->ratedCoilOutHumRat == -99999.0) {
            OutputReportPredefined::PreDefTableEntry(OutputReportPredefined::pdchCoilRatedLvgHumRat, c->coilName_, c->ratedCoilOutHumRat, 1);
        } else {
            OutputReportPredefined::PreDefTableEntry(OutputReportPredefined::pdchCoilRatedLvgHumRat, c->coilName_, c->ratedCoilOutHumRat, 8);
        }

        OutputReportPredefined::PreDefTableEntry(OutputReportPredefined::pdchCoilRatedLvgEnthalpy, c->coilName_, c->ratedCoilOutEnth, 1);

        if (c->plantDesMaxMassFlowRate == -999.0 || c->plantDesMaxMassFlowRate == -99999.0) {
            OutputReportPredefined::PreDefTableEntry(OutputReportPredefined::pdchPlantMassFlowMaximum, c->coilName_, c->plantDesMaxMassFlowRate, 1);
        } else {
            OutputReportPredefined::PreDefTableEntry(OutputReportPredefined::pdchPlantMassFlowMaximum, c->coilName_, c->plantDesMaxMassFlowRate, 8);
        }
        OutputReportPredefined::PreDefTableEntry(OutputReportPredefined::pdchPlantRetTempDesign, c->coilName_, c->plantDesRetTemp, 2);
        OutputReportPredefined::PreDefTableEntry(OutputReportPredefined::pdchPlantSupTempDesign, c->coilName_, c->plantDesSupTemp, 2);
        OutputReportPredefined::PreDefTableEntry(OutputReportPredefined::pdchPlantDeltaTempDesign, c->coilName_, c->plantDesDeltaTemp, 2);
        OutputReportPredefined::PreDefTableEntry(OutputReportPredefined::pdchPlantCapacity, c->coilName_, c->plantDesCapacity, 2);
        OutputReportPredefined::PreDefTableEntry(OutputReportPredefined::pdchCoilCapPrcntPlantCapacity, c->coilName_, c->coilCapPrcntPlantCap, 4);
        if (c->coilFlowPrcntPlantFlow == -999.0 || c->coilFlowPrcntPlantFlow == -99999.0) {
            OutputReportPredefined::PreDefTableEntry(OutputReportPredefined::pdchCoilFlowPrcntPlantFlow, c->coilName_, c->coilFlowPrcntPlantFlow, 1);
        } else {
            OutputReportPredefined::PreDefTableEntry(OutputReportPredefined::pdchCoilFlowPrcntPlantFlow, c->coilName_, c->coilFlowPrcntPlantFlow, 6);
        }

        OutputReportPredefined::PreDefTableEntry(OutputReportPredefined::pdchOADryBulbIdealPeak, c->coilName_, c->oaPeakTemp, 2);
        if (c->oaPeakHumRat == -999.0 || c->oaPeakHumRat == -99999.0) {
            OutputReportPredefined::PreDefTableEntry(OutputReportPredefined::pdchOAHumRatIdealPeak, c->coilName_, c->oaPeakHumRat, 1);
        } else {
            OutputReportPredefined::PreDefTableEntry(OutputReportPredefined::pdchOAHumRatIdealPeak, c->coilName_, c->oaPeakHumRat, 8);
        }

        OutputReportPredefined::PreDefTableEntry(OutputReportPredefined::pdchOAWetBulbatIdealPeak, c->coilName_, c->oaPeakWetBulb, 2);
        if (c->oaPeakVolFlow == -999.0 || c->oaPeakVolFlow == -99999.0) {
            OutputReportPredefined::PreDefTableEntry(OutputReportPredefined::pdchOAVolFlowIdealPeak, c->coilName_, c->oaPeakVolFlow, 1);
        } else {
            OutputReportPredefined::PreDefTableEntry(OutputReportPredefined::pdchOAVolFlowIdealPeak, c->coilName_, c->oaPeakVolFlow, 8);
        }

        OutputReportPredefined::PreDefTableEntry(OutputReportPredefined::pdchOAFlowPrcntIdealPeak, c->coilName_, c->oaPeakVolFrac, 4);
        OutputReportPredefined::PreDefTableEntry(OutputReportPredefined::pdchAirSysRADryBulbIdealPeak, c->coilName_, c->raPeakTemp, 2);
        if (c->raPeakHumRat == -999.0 || c->raPeakHumRat == -99999.0) {
            OutputReportPredefined::PreDefTableEntry(OutputReportPredefined::pdchAirSysRAHumRatIdealPeak, c->coilName_, c->raPeakHumRat, 1);
        } else {
            OutputReportPredefined::PreDefTableEntry(OutputReportPredefined::pdchAirSysRAHumRatIdealPeak, c->coilName_, c->raPeakHumRat, 8);
        }

        OutputReportPredefined::PreDefTableEntry(OutputReportPredefined::pdchZoneAirDryBulbIdealPeak, c->coilName_, c->rmPeakTemp, 2);
        if (c->rmPeakHumRat == -999.0 || c->rmPeakHumRat == -99999.0) {
            OutputReportPredefined::PreDefTableEntry(OutputReportPredefined::pdchZoneAirHumRatIdealPeak, c->coilName_, c->rmPeakHumRat, 1);
        } else {
            OutputReportPredefined::PreDefTableEntry(OutputReportPredefined::pdchZoneAirHumRatIdealPeak, c->coilName_, c->rmPeakHumRat, 8);
        }

        OutputReportPredefined::PreDefTableEntry(OutputReportPredefined::pdchZoneAirRelHumIdealPeak, c->coilName_, c->rmPeakRelHum, 4);
        OutputReportPredefined::PreDefTableEntry(OutputReportPredefined::pdchCoilUA, c->coilName_, c->coilUA, 3);
        OutputReportPredefined::PreDefTableEntry(OutputReportPredefined::pdchZoneSensibleLoadIdealPeak, c->coilName_, c->rmSensibleAtPeak, 2);
        OutputReportPredefined::PreDefTableEntry(OutputReportPredefined::pdchZoneLatentLoadIdealPeak, c->coilName_, c->rmLatentAtPeak);
        OutputReportPredefined::PreDefTableEntry(OutputReportPredefined::pdchReheatCoilMultiplier, c->coilName_, c->reheatLoadMult, 4);
        OutputReportPredefined::PreDefTableEntry(OutputReportPredefined::pdchFlowCapRatioLowCapIncreaseRatio, c->coilName_, c->maxRatio, 5);
        OutputReportPredefined::PreDefTableEntry(OutputReportPredefined::pdchFlowCapRatioHiCapDecreaseRatio, c->coilName_, c->minRatio, 5);
        OutputReportPredefined::PreDefTableEntry(OutputReportPredefined::pdchPlantFluidSpecificHeat, c->coilName_, c->cpFluid, 4);
        OutputReportPredefined::PreDefTableEntry(OutputReportPredefined::pdchPlantFluidDensity, c->coilName_, c->rhoFluid, 4);
        OutputReportPredefined::PreDefTableEntry(OutputReportPredefined::pdchMoistAirSpecificHeat, c->coilName_, c->cpMoistAir, 4);
        OutputReportPredefined::PreDefTableEntry(OutputReportPredefined::pdchDryAirSpecificHeat, c->coilName_, c->cpDryAir, 4);
        OutputReportPredefined::PreDefTableEntry(OutputReportPredefined::pdchStandRhoAir, c->coilName_, c->rhoStandAir, 4);
    }
}

void ReportCoilSelection::writeCoilSelectionOutput2()
{

    // make calls to fill out predefined tabular report entries for each coil selection report object
    for (auto &c : coilSelectionDataObjs) {
        OutputReportPredefined::PreDefTableEntry(OutputReportPredefined::pdch2CoilType, c->coilName_, c->coilObjName);
        OutputReportPredefined::PreDefTableEntry(OutputReportPredefined::pdch2CoilHVACType, c->coilName_, c->typeHVACname);
        OutputReportPredefined::PreDefTableEntry(OutputReportPredefined::pdch2CoilHVACName, c->coilName_, c->userNameforHVACsystem);

        OutputReportPredefined::PreDefTableEntry(OutputReportPredefined::pdch2CoilFinalTotalCap, c->coilName_, c->coilTotCapFinal, 3);
        OutputReportPredefined::PreDefTableEntry(OutputReportPredefined::pdch2CoilFinalSensCap, c->coilName_, c->coilSensCapFinal, 3);
        if (c->coilRefAirVolFlowFinal == -999.0 || c->coilRefAirVolFlowFinal == -99999.0) {
            OutputReportPredefined::PreDefTableEntry(
                OutputReportPredefined::pdch2CoilFinalAirVolFlowRate, c->coilName_, c->coilRefAirVolFlowFinal, 1);
        } else {
            OutputReportPredefined::PreDefTableEntry(
                OutputReportPredefined::pdch2CoilFinalAirVolFlowRate, c->coilName_, c->coilRefAirVolFlowFinal, 6);
        }

        if (c->coilRefWaterVolFlowFinal == -999.0 || c->coilRefWaterVolFlowFinal == -99999.0) {
            OutputReportPredefined::PreDefTableEntry(
                OutputReportPredefined::pdch2CoilFinalPlantVolFlowRate, c->coilName_, c->coilRefWaterVolFlowFinal, 1);
        } else {
            OutputReportPredefined::PreDefTableEntry(
                OutputReportPredefined::pdch2CoilFinalPlantVolFlowRate, c->coilName_, c->coilRefWaterVolFlowFinal, 8);
        }

        OutputReportPredefined::PreDefTableEntry(OutputReportPredefined::pdch2CoilDDnameSensIdealPeak, c->coilName_, c->desDayNameAtSensPeak);
        OutputReportPredefined::PreDefTableEntry(OutputReportPredefined::pdch2CoilDateTimeSensIdealPeak, c->coilName_, c->coilSensePeakHrMin);
        OutputReportPredefined::PreDefTableEntry(OutputReportPredefined::pdch2CoilDDnameAirFlowIdealPeak, c->coilName_, c->desDayNameAtAirFlowPeak);
        OutputReportPredefined::PreDefTableEntry(OutputReportPredefined::pdch2CoilDateTimeAirFlowIdealPeak, c->coilName_, c->airPeakHrMin);
        OutputReportPredefined::PreDefTableEntry(OutputReportPredefined::pdch2CoilTotalCapIdealPeak, c->coilName_, c->coilTotCapAtPeak, 2);
        OutputReportPredefined::PreDefTableEntry(OutputReportPredefined::pdch2CoilSensCapIdealPeak, c->coilName_, c->coilSensCapAtPeak, 2);
        if (c->coilDesVolFlow == -999.0 || c->coilDesVolFlow == -99999.0) {
            OutputReportPredefined::PreDefTableEntry(OutputReportPredefined::pdch2CoilAirVolumeFlowIdealPeak, c->coilName_, c->coilDesVolFlow, 1);
        } else {
            OutputReportPredefined::PreDefTableEntry(OutputReportPredefined::pdch2CoilAirVolumeFlowIdealPeak, c->coilName_, c->coilDesVolFlow, 6);
        }
        OutputReportPredefined::PreDefTableEntry(OutputReportPredefined::pdch2CoilEntDryBulbIdealPeak, c->coilName_, c->coilDesEntTemp, 2);
        OutputReportPredefined::PreDefTableEntry(OutputReportPredefined::pdch2CoilEntWetBulbIdealPeak, c->coilName_, c->coilDesEntWetBulb, 2);
        if (c->coilDesEntHumRat == -999.0 || c->coilDesEntHumRat == -99999.0) {
            OutputReportPredefined::PreDefTableEntry(OutputReportPredefined::pdch2CoilEntHumRatIdealPeak, c->coilName_, c->coilDesEntHumRat, 1);
        } else {
            OutputReportPredefined::PreDefTableEntry(OutputReportPredefined::pdch2CoilEntHumRatIdealPeak, c->coilName_, c->coilDesEntHumRat, 8);
        }
        OutputReportPredefined::PreDefTableEntry(OutputReportPredefined::pdch2CoilLvgDryBulbIdealPeak, c->coilName_, c->coilDesLvgTemp, 2);
        OutputReportPredefined::PreDefTableEntry(OutputReportPredefined::pdch2CoilLvgWetBulbIdealPeak, c->coilName_, c->coilDesLvgWetBulb, 2);
        if (c->coilDesLvgHumRat == -999.0 || c->coilDesLvgHumRat == -99999.0) {
            OutputReportPredefined::PreDefTableEntry(OutputReportPredefined::pdch2CoilLvgHumRatIdealPeak, c->coilName_, c->coilDesLvgHumRat, 1);
        } else {
            OutputReportPredefined::PreDefTableEntry(OutputReportPredefined::pdch2CoilLvgHumRatIdealPeak, c->coilName_, c->coilDesLvgHumRat, 8);
        }

        OutputReportPredefined::PreDefTableEntry(OutputReportPredefined::pdch2CoilRatedTotalCap, c->coilName_, c->coilRatedTotCap, 2);
        OutputReportPredefined::PreDefTableEntry(OutputReportPredefined::pdch2CoilRatedSensCap, c->coilName_, c->coilRatedSensCap, 2);

        OutputReportPredefined::PreDefTableEntry(OutputReportPredefined::pdch2OADryBulbIdealPeak, c->coilName_, c->oaPeakTemp, 2);
        if (c->oaPeakHumRat == -999.0 || c->oaPeakHumRat == -99999.0) {
            OutputReportPredefined::PreDefTableEntry(OutputReportPredefined::pdch2OAHumRatIdealPeak, c->coilName_, c->oaPeakHumRat, 1);
        } else {
            OutputReportPredefined::PreDefTableEntry(OutputReportPredefined::pdch2OAHumRatIdealPeak, c->coilName_, c->oaPeakHumRat, 8);
        }

        OutputReportPredefined::PreDefTableEntry(OutputReportPredefined::pdch2OAWetBulbatIdealPeak, c->coilName_, c->oaPeakWetBulb, 2);
        OutputReportPredefined::PreDefTableEntry(OutputReportPredefined::pdch2OAFlowPrcntIdealPeak, c->coilName_, c->oaPeakVolFrac, 4);

        OutputReportPredefined::PreDefTableEntry(OutputReportPredefined::pdch2ZoneAirDryBulbIdealPeak, c->coilName_, c->rmPeakTemp, 2);
        if (c->rmPeakHumRat == -999.0 || c->rmPeakHumRat == -99999.0) {
            OutputReportPredefined::PreDefTableEntry(OutputReportPredefined::pdch2ZoneAirHumRatIdealPeak, c->coilName_, c->rmPeakHumRat, 1);
        } else {
            OutputReportPredefined::PreDefTableEntry(OutputReportPredefined::pdch2ZoneAirHumRatIdealPeak, c->coilName_, c->rmPeakHumRat, 8);
        }

        OutputReportPredefined::PreDefTableEntry(OutputReportPredefined::pdch2ZoneAirRelHumIdealPeak, c->coilName_, c->rmPeakRelHum, 4);
        OutputReportPredefined::PreDefTableEntry(OutputReportPredefined::pdch2CoilUA, c->coilName_, c->coilUA, 3);
        OutputReportPredefined::PreDefTableEntry(OutputReportPredefined::pdch2ZoneSensibleLoadIdealPeak, c->coilName_, c->rmSensibleAtPeak, 2);
        OutputReportPredefined::PreDefTableEntry(OutputReportPredefined::pdch2ZoneLatentLoadIdealPeak, c->coilName_, c->rmLatentAtPeak);
    }
}

void ReportCoilSelection::setCoilFinalSizes(std::string const &coilName,    // user-defined name of the coil
                                            std::string const &coilObjName, //  coil object name, e.g., Coil:Cooling:Water
                                            Real64 const totGrossCap,       // total capacity [W]
                                            Real64 const sensGrossCap,      // sensible capacity [W]
                                            Real64 const airFlowRate,       // design or reference or rated air flow rate [m3/s]
                                            Real64 const waterFlowRate      // design or reference or rated water flow rate [m3/s]
)
{
    int index = getIndexForOrCreateDataObjFromCoilName(coilName, coilObjName);
    auto &c(coilSelectionDataObjs[index]);
    if (c != nullptr) {
        c->coilTotCapFinal = totGrossCap;
        c->coilSensCapFinal = sensGrossCap;
        c->coilRefAirVolFlowFinal = airFlowRate;
        c->coilRefWaterVolFlowFinal = waterFlowRate;
    }
}

void ReportCoilSelection::doAirLoopSetup(EnergyPlusData &state, int const coilVecIndex)
{
    // this routine sets up some things for central air systems, needs to follow setting of an airloop num
    auto &c(coilSelectionDataObjs[coilVecIndex]);
    if (c->airloopNum > 0 && allocated(DataAirSystems::PrimaryAirSystem)) {
        // see if there is an OA controller
        if (DataAirSystems::PrimaryAirSystem(c->airloopNum).OASysExists) {
            // loop over OA controllers and match node num ?
            for (int loop = 1; loop <= MixedAir::NumOAControllers; ++loop) {
                if (DataAirSystems::PrimaryAirSystem(c->airloopNum).OASysInletNodeNum == MixedAir::OAController(loop).RetNode) {
                    c->oaControllerNum = loop;
                }
            }
        }
        // fill list of zones connected to this air loop
        // this could be reworked to use different structure which is available now since std 62.1 changes
        if (allocated(state.dataAirLoop->AirToZoneNodeInfo)) {
            if (state.dataAirLoop->AirToZoneNodeInfo(c->airloopNum).NumZonesCooled > 0) {
                int zoneCount = state.dataAirLoop->AirToZoneNodeInfo(c->airloopNum).NumZonesCooled;
                c->zoneNum.resize(zoneCount);
                c->zoneName.resize(zoneCount);
                for (int loopZone = 1; loopZone <= state.dataAirLoop->AirToZoneNodeInfo(c->airloopNum).NumZonesCooled; ++loopZone) {
                    c->zoneNum[loopZone - 1] = state.dataAirLoop->AirToZoneNodeInfo(c->airloopNum).CoolCtrlZoneNums(loopZone);
                    c->zoneName[loopZone - 1] = DataHeatBalance::Zone(c->zoneNum[loopZone - 1]).Name;
                }
            }

            if (state.dataAirLoop->AirToZoneNodeInfo(c->airloopNum).NumZonesHeated > 0) {
                int zoneCount = state.dataAirLoop->AirToZoneNodeInfo(c->airloopNum).NumZonesHeated;
                for (int loopZone = 1; loopZone <= zoneCount; ++loopZone) {
                    int zoneIndex = state.dataAirLoop->AirToZoneNodeInfo(c->airloopNum).HeatCtrlZoneNums(loopZone);
                    // see if this zone is new or already in list
                    bool found = false;
                    for (auto &z : c->zoneNum) {
                        if (z == zoneIndex) {
                            found = true;
                            break;
                        }
                    }
                    if (!found) { // add it
                        c->zoneNum.emplace_back(zoneIndex);
                        c->zoneName.emplace_back(DataHeatBalance::Zone(zoneIndex).Name);
                    }
                }
            }
        }
    }
}

void ReportCoilSelection::doZoneEqSetup(EnergyPlusData &state, int const coilVecIndex)
{
    auto &c(coilSelectionDataObjs[coilVecIndex]);
    c->coilLocation = "Zone";
    c->zoneNum.resize(1);
    c->zoneNum[0] = DataZoneEquipment::ZoneEquipConfig(c->zoneEqNum).ActualZoneNum;
    c->zoneName.resize(1);
    c->zoneName[0] = DataHeatBalance::Zone(c->zoneNum[0]).Name;
    c->typeHVACname = "Zone Equipment"; // init

    // find the system and get   c->oaControllerNum

    // need to rework for new multiple air handler in zone

    // going to need the zone inlet node index for this now... how to find it??

    // maybe not needed, would be set in other calls   c->airloopNum = DataZoneEquipment::ZoneEquipConfig( c->zoneEqNum  ).AirLoopNum;

    if (c->airloopNum > 0) {
        if (DataAirSystems::PrimaryAirSystem(c->airloopNum).OASysExists) {
            // loop over OA controllers and match node num ?
            for (int loop = 1; loop <= MixedAir::NumOAControllers; ++loop) {
                if (DataAirSystems::PrimaryAirSystem(c->airloopNum).OASysInletNodeNum == MixedAir::OAController(loop).RetNode) {
                    c->oaControllerNum = loop;
                }
            }
        }
        // fill out supply fan info
        switch (DataAirSystems::PrimaryAirSystem(c->airloopNum).supFanModelTypeEnum) {
        case DataAirSystems::structArrayLegacyFanModels: {

            coilSelectionReportObj->setCoilSupplyFanInfo(state, c->coilName_,
                                                         c->coilObjName,
                                                         Fans::Fan(DataAirSystems::PrimaryAirSystem(c->airloopNum).SupFanNum).FanName,
                                                         DataAirSystems::structArrayLegacyFanModels,
                                                         DataAirSystems::PrimaryAirSystem(c->airloopNum).SupFanNum);
            break;
        }
        case DataAirSystems::objectVectorOOFanSystemModel: {

            coilSelectionReportObj->setCoilSupplyFanInfo(state, c->coilName_,
                                                         c->coilObjName,
                                                         HVACFan::fanObjs[DataAirSystems::PrimaryAirSystem(c->airloopNum).supFanVecIndex]->name,
                                                         DataAirSystems::objectVectorOOFanSystemModel,
                                                         DataAirSystems::PrimaryAirSystem(c->airloopNum).supFanVecIndex);
            break;
        }
        case DataAirSystems::fanModelTypeNotYetSet: {
            // do nothing
            break;
        }
        } // end switch
    }

    if (c->zoneEqNum > 0) {
        c->coilLocation = "Unknown";
        c->typeHVACname = "Unknown";
        c->userNameforHVACsystem = "Unknown";
        // now search equiment
        if (DataZoneEquipment::ZoneEquipList(c->zoneEqNum).NumOfEquipTypes == 1) { // this must be it, fill strings for type and name
            c->typeHVACname = DataZoneEquipment::ZoneEquipList(c->zoneEqNum).EquipType(1);
            c->userNameforHVACsystem = DataZoneEquipment::ZoneEquipList(c->zoneEqNum).EquipName(1);
            c->coilLocation = "Zone Equipment";
            c->zoneHVACTypeNum = DataZoneEquipment::ZoneEquipList(c->zoneEqNum).EquipType_Num(1);
            c->zoneHVACIndex = DataZoneEquipment::ZoneEquipList(c->zoneEqNum).EquipIndex(1);
        } else if (DataZoneEquipment::ZoneEquipList(c->zoneEqNum).NumOfEquipTypes > 1) {
            bool foundOne(false);
            for (int equipLoop = 1; equipLoop <= DataZoneEquipment::ZoneEquipList(c->zoneEqNum).NumOfEquipTypes; ++equipLoop) {
                // go with the first ZoneHVAC device in the list
                if ((DataZoneEquipment::ZoneEquipList(c->zoneEqNum).EquipType_Num(equipLoop) ==
                     DataHVACGlobals::ZoneEquipTypeOf_VariableRefrigerantFlow) ||
                    (DataZoneEquipment::ZoneEquipList(c->zoneEqNum).EquipType_Num(equipLoop) ==
                     DataHVACGlobals::ZoneEquipTypeOf_EnergyRecoveryVentilator) ||
                    (DataZoneEquipment::ZoneEquipList(c->zoneEqNum).EquipType_Num(equipLoop) == DataHVACGlobals::ZoneEquipTypeOf_FourPipeFanCoil) ||
                    (DataZoneEquipment::ZoneEquipList(c->zoneEqNum).EquipType_Num(equipLoop) == DataHVACGlobals::ZoneEquipTypeOf_OutdoorAirUnit) ||
                    (DataZoneEquipment::ZoneEquipList(c->zoneEqNum).EquipType_Num(equipLoop) ==
                     DataHVACGlobals::ZoneEquipTypeOf_PackagedTerminalAirConditioner) ||
                    (DataZoneEquipment::ZoneEquipList(c->zoneEqNum).EquipType_Num(equipLoop) ==
                     DataHVACGlobals::ZoneEquipTypeOf_PackagedTerminalHeatPump) ||
                    (DataZoneEquipment::ZoneEquipList(c->zoneEqNum).EquipType_Num(equipLoop) == DataHVACGlobals::ZoneEquipTypeOf_UnitHeater) ||
                    (DataZoneEquipment::ZoneEquipList(c->zoneEqNum).EquipType_Num(equipLoop) == DataHVACGlobals::ZoneEquipTypeOf_UnitVentilator) ||
                    (DataZoneEquipment::ZoneEquipList(c->zoneEqNum).EquipType_Num(equipLoop) == DataHVACGlobals::ZoneEquipTypeOf_VentilatedSlab) ||
                    (DataZoneEquipment::ZoneEquipList(c->zoneEqNum).EquipType_Num(equipLoop) ==
                     DataHVACGlobals::ZoneEquipTypeOf_WaterToAirHeatPump) ||
                    (DataZoneEquipment::ZoneEquipList(c->zoneEqNum).EquipType_Num(equipLoop) ==
                     DataHVACGlobals::ZoneEquipTypeOf_WindowAirConditioner) ||
                    (DataZoneEquipment::ZoneEquipList(c->zoneEqNum).EquipType_Num(equipLoop) == DataHVACGlobals::ZoneEquipTypeOf_DehumidifierDX)) {
                    if (!foundOne) {
                        c->typeHVACname = DataZoneEquipment::ZoneEquipList(c->zoneEqNum).EquipType(equipLoop);
                        c->userNameforHVACsystem = DataZoneEquipment::ZoneEquipList(c->zoneEqNum).EquipName(equipLoop);
                        foundOne = true;
                        c->coilLocation = "Zone Equipment";
                        c->zoneHVACTypeNum = DataZoneEquipment::ZoneEquipList(c->zoneEqNum).EquipType_Num(equipLoop);
                        c->zoneHVACIndex = DataZoneEquipment::ZoneEquipList(c->zoneEqNum).EquipIndex(equipLoop);
                    } else { // or may have found another
                        c->typeHVACname += " or " + DataZoneEquipment::ZoneEquipList(c->zoneEqNum).EquipType(equipLoop);
                        c->userNameforHVACsystem += " or " + DataZoneEquipment::ZoneEquipList(c->zoneEqNum).EquipName(equipLoop);
                    }
                }
            }
        }
    }
}

void ReportCoilSelection::doFinalProcessingOfCoilData(EnergyPlusData &state)
{
    // this routine does some final processing in preparation for writing out results
    for (auto &c : coilSelectionDataObjs) {

        // mine final/hard values from coil models

        if (c->zoneEqNum > 0) {
            c->coilLocation = "Unknown";
            c->typeHVACname = "Unknown";
            c->userNameforHVACsystem = "Unknown";
            // now search equiment
            if (DataZoneEquipment::ZoneEquipList(c->zoneEqNum).NumOfEquipTypes == 1) { // this must be it, fill strings for type and name
                c->typeHVACname = DataZoneEquipment::ZoneEquipList(c->zoneEqNum).EquipType(1);
                c->userNameforHVACsystem = DataZoneEquipment::ZoneEquipList(c->zoneEqNum).EquipName(1);
                c->coilLocation = "Zone Equipment";
            } else if (DataZoneEquipment::ZoneEquipList(c->zoneEqNum).NumOfEquipTypes > 1) {
                bool foundOne(false);
                for (int equipLoop = 1; equipLoop <= DataZoneEquipment::ZoneEquipList(c->zoneEqNum).NumOfEquipTypes; ++equipLoop) {
                    // go with the first ZoneHVAC device in the list
                    if ((DataZoneEquipment::ZoneEquipList(c->zoneEqNum).EquipType_Num(equipLoop) ==
                         DataHVACGlobals::ZoneEquipTypeOf_VariableRefrigerantFlow) ||
                        (DataZoneEquipment::ZoneEquipList(c->zoneEqNum).EquipType_Num(equipLoop) ==
                         DataHVACGlobals::ZoneEquipTypeOf_EnergyRecoveryVentilator) ||
                        (DataZoneEquipment::ZoneEquipList(c->zoneEqNum).EquipType_Num(equipLoop) ==
                         DataHVACGlobals::ZoneEquipTypeOf_FourPipeFanCoil) ||
                        (DataZoneEquipment::ZoneEquipList(c->zoneEqNum).EquipType_Num(equipLoop) ==
                         DataHVACGlobals::ZoneEquipTypeOf_OutdoorAirUnit) ||
                        (DataZoneEquipment::ZoneEquipList(c->zoneEqNum).EquipType_Num(equipLoop) ==
                         DataHVACGlobals::ZoneEquipTypeOf_PackagedTerminalAirConditioner) ||
                        (DataZoneEquipment::ZoneEquipList(c->zoneEqNum).EquipType_Num(equipLoop) ==
                         DataHVACGlobals::ZoneEquipTypeOf_PackagedTerminalHeatPump) ||
                        (DataZoneEquipment::ZoneEquipList(c->zoneEqNum).EquipType_Num(equipLoop) == DataHVACGlobals::ZoneEquipTypeOf_UnitHeater) ||
                        (DataZoneEquipment::ZoneEquipList(c->zoneEqNum).EquipType_Num(equipLoop) ==
                         DataHVACGlobals::ZoneEquipTypeOf_UnitVentilator) ||
                        (DataZoneEquipment::ZoneEquipList(c->zoneEqNum).EquipType_Num(equipLoop) ==
                         DataHVACGlobals::ZoneEquipTypeOf_VentilatedSlab) ||
                        (DataZoneEquipment::ZoneEquipList(c->zoneEqNum).EquipType_Num(equipLoop) ==
                         DataHVACGlobals::ZoneEquipTypeOf_WaterToAirHeatPump) ||
                        (DataZoneEquipment::ZoneEquipList(c->zoneEqNum).EquipType_Num(equipLoop) ==
                         DataHVACGlobals::ZoneEquipTypeOf_WindowAirConditioner) ||
                        (DataZoneEquipment::ZoneEquipList(c->zoneEqNum).EquipType_Num(equipLoop) ==
                         DataHVACGlobals::ZoneEquipTypeOf_DehumidifierDX)) {
                        if (!foundOne) {
                            c->typeHVACname = DataZoneEquipment::ZoneEquipList(c->zoneEqNum).EquipType(equipLoop);
                            c->userNameforHVACsystem = DataZoneEquipment::ZoneEquipList(c->zoneEqNum).EquipName(equipLoop);
                            foundOne = true;
                            c->coilLocation = "Zone Equipment";
                        } else { // or may have found another
                            c->typeHVACname += " or " + DataZoneEquipment::ZoneEquipList(c->zoneEqNum).EquipType(equipLoop);
                            c->userNameforHVACsystem += " or " + DataZoneEquipment::ZoneEquipList(c->zoneEqNum).EquipName(equipLoop);
                        }
                    }
                }
            }
        }

        if (c->airloopNum > 0 && c->zoneEqNum == 0) {
            c->coilLocation = "AirLoop";
            c->typeHVACname = "AirLoopHVAC";
            c->userNameforHVACsystem = DataAirSystems::PrimaryAirSystem(c->airloopNum).Name;
        } else if (c->zoneEqNum > 0 && c->airloopNum > 0) { // e.g. reheat coil, has a system and is zone equipment
            c->userNameforHVACsystem += " on air system named " + DataAirSystems::PrimaryAirSystem(c->airloopNum).Name;
            c->coilLocation = "Zone Equipment";
        }

        if (c->coilDesVolFlow > 0) {
            c->oaPeakVolFrac = (c->oaPeakVolFlow / c->coilDesVolFlow) * 100.0; // make into percentage
        } else {
            c->oaPeakVolFrac = -999.0;
        }

        if (c->coilSizingMethodConcurrence == DataSizing::NonCoincident) {
            c->coilSizingMethodConcurrenceName = "Non-Coincident";
        } else if (c->coilSizingMethodConcurrence == DataSizing::Coincident) {
            c->coilSizingMethodConcurrenceName = "Coincident";
        }

        if (c->coilSizingMethodCapacity == DataSizing::CoolingDesignCapacity) {
            c->coilSizingMethodCapacityName = "CoolingDesignCapacity";
        } else if (c->coilSizingMethodCapacity == DataSizing::HeatingDesignCapacity) {
            c->coilSizingMethodCapacityName = "HeatingDesignCapacity";
        } else if (c->coilSizingMethodCapacity == DataSizing::CapacityPerFloorArea) {
            c->coilSizingMethodCapacityName = "CapacityPerFloorArea";
        } else if (c->coilSizingMethodCapacity == DataSizing::FractionOfAutosizedCoolingCapacity) {
            c->coilSizingMethodCapacityName = "FractionOfAutosizedCoolingCapacity";
        } else if (c->coilSizingMethodCapacity == DataSizing::FractionOfAutosizedHeatingCapacity) {
            c->coilSizingMethodCapacityName = "FractionOfAutosizedHeatingCapacity";
        }

        if (c->coilSizingMethodAirFlow == DataSizing::SupplyAirFlowRate) {
            c->coilSizingMethodAirFlowName = "SupplyAirFlowRate";
        } else if (c->coilSizingMethodAirFlow == DataSizing::FlowPerFloorArea) {
            c->coilSizingMethodAirFlowName = "FlowPerFloorArea";
        } else if (c->coilSizingMethodAirFlow == DataSizing::FractionOfAutosizedCoolingAirflow) {
            c->coilSizingMethodAirFlowName = "FractionOfAutosizedCoolingAirflow";
        } else if (c->coilSizingMethodAirFlow == DataSizing::FractionOfAutosizedHeatingAirflow) {
            c->coilSizingMethodAirFlowName = "FractionOfAutosizedHeatingAirflow";
        }

        if (c->isCoilSizingForTotalLoad) {
            c->coilPeakLoadTypeToSizeOnName = "Total";
        } else {
            c->coilPeakLoadTypeToSizeOnName = "Sensible";
        }

        if (c->capIsAutosized) {
            c->coilCapAutoMsg = "Yes";
        } else {
            c->coilCapAutoMsg = "No";
        }

        if (c->volFlowIsAutosized) {
            c->coilVolFlowAutoMsg = "Yes";
        } else {
            c->coilVolFlowAutoMsg = "No";
        }

        if (c->oaPretreated) {
            c->coilOAPretreatMsg = "Yes";
        } else {
            c->coilOAPretreatMsg = "No";
        }

        // call psych routine to flush out moist air metrics from those available
        if (c->coilDesEntTemp != -999.0) {
            c->coilDesEntWetBulb = Psychrometrics::PsyTwbFnTdbWPb(
                c->coilDesEntTemp, c->coilDesEntHumRat, DataEnvironment::StdBaroPress, "ReportCoilSelection::doFinalProcessingOfCoilData");
            if (c->coilDesEntHumRat != -999.0) {
                c->coilDesEntEnth = Psychrometrics::PsyHFnTdbW(c->coilDesEntTemp, c->coilDesEntHumRat);
            }
        }
        if (c->oaPeakTemp != -999.0 && c->oaPeakHumRat != -999.0) {
            c->oaPeakWetBulb = Psychrometrics::PsyTwbFnTdbWPb(
                c->oaPeakTemp, c->oaPeakHumRat, DataEnvironment::StdBaroPress, "ReportCoilSelection::doFinalProcessingOfCoilData");
        }

        if (c->waterLoopNum > 0 && c->pltSizNum > 0) {

            c->plantLoopName = DataPlant::PlantLoop(c->waterLoopNum).Name;
            if (DataSizing::PlantSizData(c->pltSizNum).LoopType != DataSizing::SteamLoop) {
                c->rhoFluid = FluidProperties::GetDensityGlycol(DataPlant::PlantLoop(c->waterLoopNum).FluidName,
                                                                DataGlobals::InitConvTemp,
                                                                DataPlant::PlantLoop(c->waterLoopNum).FluidIndex,
                                                                "ReportCoilSelection::doFinalProcessingOfCoilData");

                c->cpFluid = FluidProperties::GetSpecificHeatGlycol(DataPlant::PlantLoop(c->waterLoopNum).FluidName,
                                                                    DataGlobals::InitConvTemp,
                                                                    DataPlant::PlantLoop(c->waterLoopNum).FluidIndex,
                                                                    "ReportCoilSelection::doFinalProcessingOfCoilData");
            } else { // steam loop
                c->rhoFluid = FluidProperties::GetSatDensityRefrig(DataPlant::PlantLoop(c->waterLoopNum).FluidName,
                                                                   100.0,
                                                                   1.0,
                                                                   DataPlant::PlantLoop(c->waterLoopNum).FluidIndex,
                                                                   "ReportCoilSelection::doFinalProcessingOfCoilData");
                c->cpFluid = FluidProperties::GetSatSpecificHeatRefrig(DataPlant::PlantLoop(c->waterLoopNum).FluidName,
                                                                       100.0,
                                                                       0.0,
                                                                       DataPlant::PlantLoop(c->waterLoopNum).FluidIndex,
                                                                       "ReportCoilSelection::doFinalProcessingOfCoilData");
            }
            c->plantDesMaxMassFlowRate = DataPlant::PlantLoop(c->waterLoopNum).MaxMassFlowRate;
            if (c->plantDesMaxMassFlowRate > 0.0 && c->coilDesWaterMassFlow > 0.0) {
                c->coilFlowPrcntPlantFlow = (c->coilDesWaterMassFlow / c->plantDesMaxMassFlowRate) * 100.0; // convert to percentage.
            }
        }
        // fill out some fan information
        switch (c->supFanModelTypeEnum) {
        case DataAirSystems::structArrayLegacyFanModels: {
            int locFanTypeNum(0);
            bool errorsFound(false);
            Fans::GetFanType(state, c->fanAssociatedWithCoilName, locFanTypeNum, errorsFound);
            if (locFanTypeNum == DataHVACGlobals::FanType_SimpleConstVolume) {
                c->fanTypeName = "Fan:ConstantVolume";
            } else if (locFanTypeNum == DataHVACGlobals::FanType_SimpleVAV) {
                c->fanTypeName = "Fan:VariableVolume";
            } else if (locFanTypeNum == DataHVACGlobals::FanType_SimpleOnOff) {
                c->fanTypeName = "Fan:OnOff";
            } else if (locFanTypeNum == DataHVACGlobals::FanType_ZoneExhaust) {
                c->fanTypeName = "Fan:ZoneExhaust";
            } else if (locFanTypeNum == DataHVACGlobals::FanType_ComponentModel) {
                c->fanTypeName = "Fan:ComponentModel";
            }
            if (c->supFanNum <= 0) {
                Fans::GetFanIndex(state, c->fanAssociatedWithCoilName, c->supFanNum, errorsFound, c->fanTypeName);
            }
            c->fanSizeMaxAirVolumeFlow = Fans::GetFanDesignVolumeFlowRate(state, c->fanTypeName, c->fanAssociatedWithCoilName, errorsFound, c->supFanNum);
            c->fanSizeMaxAirMassFlow = Fans::Fan(c->supFanNum).MaxAirMassFlowRate;
            break;
        }
        case DataAirSystems::objectVectorOOFanSystemModel: {
            c->fanTypeName = "Fan:SystemModel";
            if (c->supFanVecIndex < 0) {
                c->supFanVecIndex = HVACFan::getFanObjectVectorIndex(c->fanAssociatedWithCoilName);
            }
            c->fanSizeMaxAirVolumeFlow = HVACFan::fanObjs[c->supFanVecIndex]->designAirVolFlowRate;
            c->fanSizeMaxAirMassFlow = HVACFan::fanObjs[c->supFanVecIndex]->maxAirMassFlowRate();
            break;
        }
        case DataAirSystems::fanModelTypeNotYetSet: {
            // do nothing
            break;
        }
        } // end switch

        c->coilAndFanNetTotalCapacityIdealPeak = c->coilTotCapAtPeak - c->fanHeatGainIdealPeak;

        // fill out some plant design info
        if (c->pltSizNum > 0) {
            c->plantDesSupTemp = DataSizing::PlantSizData(c->pltSizNum).ExitTemp;
            c->plantDesDeltaTemp = DataSizing::PlantSizData(c->pltSizNum).DeltaT;
            if (DataSizing::PlantSizData(c->pltSizNum).LoopType == DataSizing::HeatingLoop) {
                c->plantDesRetTemp = c->plantDesSupTemp - c->plantDesDeltaTemp;
            } else if (DataSizing::PlantSizData(c->pltSizNum).LoopType == DataSizing::CoolingLoop ||
                       DataSizing::PlantSizData(c->pltSizNum).LoopType == DataSizing::CondenserLoop) {
                c->plantDesRetTemp = c->plantDesSupTemp + c->plantDesDeltaTemp;
            }

            if (DataSizing::PlantSizData(c->pltSizNum).LoopType != DataSizing::SteamLoop) {
                c->plantDesCapacity =
                    c->cpFluid * c->rhoFluid * DataSizing::PlantSizData(c->pltSizNum).DeltaT * DataSizing::PlantSizData(c->pltSizNum).DesVolFlowRate;
            } else {
                // find boiler on this plant loop and get capacity from it
                if (allocated(state.dataSteamBoilers.Boiler)) {
                    for (int boilerIndex = 1; boilerIndex <= state.dataSteamBoilers.numBoilers; ++boilerIndex) {
                        if (state.dataSteamBoilers.Boiler(boilerIndex).LoopNum == c->waterLoopNum) { // steam boiler on this loop
                            c->plantDesSupTemp = state.dataSteamBoilers.Boiler(boilerIndex).TempUpLimitBoilerOut;
                            c->plantDesRetTemp = state.dataSteamBoilers.Boiler(boilerIndex).TempUpLimitBoilerOut - c->plantDesDeltaTemp;
                            c->plantDesCapacity = state.dataSteamBoilers.Boiler(boilerIndex).NomCap;
                        }
                    }
                }
            }

            if (c->plantDesCapacity > 0.0) {
                c->coilCapPrcntPlantCap = (c->coilTotCapAtPeak / c->plantDesCapacity) * 100.0; // convert to percentage.
            }
        }

        if (c->pltSizNum == 0 && c->waterLoopNum == 0) {
            c->rhoFluid = -999.0;
            c->cpFluid = -999.0;
            c->plantDesMaxMassFlowRate = -999.0;
            c->coilFlowPrcntPlantFlow = -999.0;
            c->plantDesSupTemp = -999.0;
            c->plantDesDeltaTemp = -999.0;
            c->plantDesRetTemp = -999.0;
            c->coilDesWaterMassFlow = -999.0;
            c->coilDesWaterEntTemp = -999.0;
            c->coilDesWaterLvgTemp = -999.0;
            c->coilDesWaterTempDiff = -999.0;
            c->plantDesCapacity = -999.0;
            c->coilCapPrcntPlantCap = -999.0;
            c->coilFlowPrcntPlantFlow = -999.0;
        }

        c->cpDryAir = Psychrometrics::PsyCpAirFnW(0.0);
        c->rhoStandAir = DataEnvironment::StdRhoAir;

        // apply ADP method to find an SHR for Ideal loads peak, calculate sensible capacity for cooling coils
        if (c->coilDesEntTemp > c->coilDesLvgTemp) {                                                              // cooling coil
            Real64 CoilADPTemp = Psychrometrics::PsyTdpFnWPb(c->coilDesLvgHumRat, DataEnvironment::StdBaroPress); // apparatus dewpoint temperature
            Real64 CoilADPHumRat =
                Psychrometrics::PsyWFnTdpPb(CoilADPTemp, DataEnvironment::StdBaroPress); // humidity ratio at apparatus dewpoint temperaure
            Real64 CoilTinwADPEnthalpy = Psychrometrics::PsyHFnTdbW(
                c->coilDesEntTemp, CoilADPHumRat); // Enthalpy at inlet drybulb and humidity ratio at apparatus dewpoint temperature
            Real64 CoilADPEnthalpy =
                Psychrometrics::PsyHFnTdbW(CoilADPTemp, CoilADPHumRat); // Enthalpy at apparatus dewpoint, with Tdb set at apparatus dewpoint
            Real64 SHRatIdealPeak(1.0);
            if ((c->coilDesEntEnth - CoilADPEnthalpy) > 1.e-10) {
                SHRatIdealPeak = min((CoilTinwADPEnthalpy - CoilADPEnthalpy) / (c->coilDesEntEnth - CoilADPEnthalpy), 1.0); // calculate SHR
            } else {
                SHRatIdealPeak = 1.0;
            }
            c->coilSensCapAtPeak = SHRatIdealPeak * c->coilTotCapAtPeak;
        }
    } // end for loop over each coil
}

int ReportCoilSelection::getIndexForOrCreateDataObjFromCoilName(std::string const &coilName, // user-defined name of the coil
                                                                std::string const &coilType  // idf input object class name of coil
)
{
    int index(-1);
    for (int i = 0; i < numCoilsReported_; i++) {
        if (coilSelectionDataObjs[i] != nullptr) {
            if (UtilityRoutines::SameString(coilSelectionDataObjs[i]->coilName_, coilName)) {
                if (UtilityRoutines::SameString(coilSelectionDataObjs[i]->coilObjName, coilType)) {
                    return index = i;
                } else {
                    // throw error  coil type does not match coil name, check for unique names across coil types
                    ShowWarningError("check for unique coil names across different coil types: " + coilName + " occurs in both " + coilType +
                                     " and " + coilSelectionDataObjs[i]->coilObjName);
                }
            }
        }
    }

    if (index == -1) { // then did not find it
        // check if really a coil type
        bool found(false);
        bool locIsCooling(false);
        bool locIsHeating(false);
        for (int loop = 1; loop <= DataHVACGlobals::NumAllCoilTypes; ++loop) {
            if (UtilityRoutines::SameString(coilType, DataHVACGlobals::cAllCoilTypes(loop))) {
                found = true;
                locIsCooling = UtilityRoutines::SameString(coilType, DataHVACGlobals::cCoolingCoilTypes(loop));
                locIsHeating = UtilityRoutines::SameString(coilType, DataHVACGlobals::cHeatingCoilTypes(loop));
                break;
            }
        }
        if (found) {
            coilSelectionDataObjs.emplace_back(new CoilSelectionData(coilName));
            index = coilSelectionDataObjs.size() - 1;
            coilSelectionDataObjs[index]->coilObjName = coilType;
            ++numCoilsReported_;
            coilSelectionDataObjs[index]->isCooling = locIsCooling;
            coilSelectionDataObjs[index]->isHeating = locIsHeating;
        }
    }

    if (index == -1) {
        ShowFatalError("getIndexForOrCreateDataObjFromCoilName: Developer error - not a coil: " + coilType + " = " + coilName);
    }
    return index;
}

void ReportCoilSelection::setRatedCoilConditions(std::string const &coilName,     // ! user-defined name of the coil
                                                 std::string const &coilObjName,  //  coil object name, e.g., Coil:Cooling:Water
                                                 Real64 const RatedCoilTotCap,    // ! rated coil total capacity [W]
                                                 Real64 const RatedCoilSensCap,   // rated coil sensible capacity [W]
                                                 Real64 const RatedAirMassFlow,   // rated coil design air mass flow rate [m3/s]
                                                 Real64 const RatedCoilInDb,      // rated coil inlet air dry bulb at time of peak [C]
                                                 Real64 const RatedCoilInHumRat,  // rated coil inlet air humidity ratio [kgWater/kgDryAir]
                                                 Real64 const RatedCoilInWb,      // rated coil inlet air wet bulb [C]
                                                 Real64 const RatedCoilOutDb,     // rated coil outlet air dry bulb [C]
                                                 Real64 const RatedCoilOutHumRat, // rated coil outlet air humidity ratio, [kgWater/kgDryAir]
                                                 Real64 const RatedCoilOutWb,     // rated coil outlet air wet bulb [C]
                                                 Real64 const RatedCoilOadbRef,   // rated DX coil outside air dry bulb reference [C]
                                                 Real64 const RatedCoilOawbRef,   // rated DX coil outside air wet bulb reference [C]
                                                 Real64 const RatedCoilBpFactor,  // rated coil bypass factor
                                                 Real64 const RatedCoilEff        // rated coil effectiveness
)
{
    int index = getIndexForOrCreateDataObjFromCoilName(coilName, coilObjName);
    auto &c(coilSelectionDataObjs[index]);
    c->coilRatedTotCap = RatedCoilTotCap;
    c->coilRatedSensCap = RatedCoilSensCap;
    c->ratedAirMassFlow = RatedAirMassFlow;
    c->ratedCoilInDb = RatedCoilInDb;
    c->ratedCoilInWb = RatedCoilInWb;
    c->ratedCoilInHumRat = RatedCoilInHumRat;
    if ((RatedCoilInDb == -999.0) || (RatedCoilInHumRat == -999.0)) {
        c->ratedCoilInEnth = -999.0;
    } else {
        c->ratedCoilInEnth = Psychrometrics::PsyHFnTdbW(RatedCoilInDb, RatedCoilInHumRat);
    }

    c->ratedCoilOutDb = RatedCoilOutDb;
    c->ratedCoilOutWb = RatedCoilOutWb;
    c->ratedCoilOutHumRat = RatedCoilOutHumRat;
    if ((RatedCoilOutDb == -999.0) || (RatedCoilOutHumRat == -999.0)) {
        c->ratedCoilOutEnth = -999.0;
    } else {
        c->ratedCoilOutEnth = Psychrometrics::PsyHFnTdbW(RatedCoilOutDb, RatedCoilOutHumRat);
    }

    c->ratedCoilEff = RatedCoilEff;
    c->ratedCoilBpFactor = RatedCoilBpFactor;
    // TODO	//c->ratedCoilAppDewPt =
    c->ratedCoilOadbRef = RatedCoilOadbRef;
    c->ratedCoilOawbRef = RatedCoilOawbRef;
}

void ReportCoilSelection::setCoilAirFlow(std::string const &coilName, // user-defined name of the coil
                                         std::string const &coilType, // idf input object class name of coil
                                         Real64 const airVdot,        // air flow rate in m3/s
                                         bool const isAutoSized       // true if air flow was autosized
)
{
    int index = getIndexForOrCreateDataObjFromCoilName(coilName, coilType);
    auto &c(coilSelectionDataObjs[index]);
    c->coilDesVolFlow = airVdot;
    c->volFlowIsAutosized = isAutoSized;

    c->coilDesMassFlow = airVdot * DataEnvironment::StdRhoAir;
}

void ReportCoilSelection::setCoilWaterFlowNodeNums(std::string const &coilName, // user-defined name of the coil
                                                   std::string const &coilType, // idf input object class name of coil
                                                   Real64 const waterVdot,      // plant fluid flow rate in m3/s
                                                   bool const isAutoSized,      // true if water flow was autosized
                                                   int const inletNodeNum,      // coil chw inlet node num
                                                   int const outletNodeNum,     // coil chw outlet node num
                                                   int const plantLoopNum       // plant loop structure index
)
{
    int plantSizNum = -999;
    if ((DataSizing::NumPltSizInput > 0) && (inletNodeNum > 0) && (outletNodeNum > 0)) {
        bool errorsfound = false;
        plantSizNum = PlantUtilities::MyPlantSizingIndex("water coil", coilName, inletNodeNum, outletNodeNum, errorsfound);
    }
    coilSelectionReportObj->setCoilWaterFlowPltSizNum(coilName, coilType, waterVdot, isAutoSized, plantSizNum, plantLoopNum);
}

void ReportCoilSelection::setCoilWaterFlowPltSizNum(std::string const &coilName, // user-defined name of the coil
                                                    std::string const &coilType, // idf input object class name of coil
                                                    Real64 const waterVdot,      // plant fluid flow rate in m3/s
                                                    bool const isAutoSized,      // true if water flow was autosized
                                                    int const plantSizNum,       // plant sizing structure index
                                                    int const plantLoopNum       // plant loop structure index
)
{
    int index = getIndexForOrCreateDataObjFromCoilName(coilName, coilType);
    auto &c(coilSelectionDataObjs[index]);
    c->pltSizNum = plantSizNum;
    c->waterLoopNum = plantLoopNum;
    if (c->waterLoopNum > 0) {
        c->plantLoopName = DataPlant::PlantLoop(c->waterLoopNum).Name;
    }

    if (c->waterLoopNum > 0 && c->pltSizNum > 0) {
        if (DataSizing::PlantSizData(c->pltSizNum).LoopType != DataSizing::SteamLoop) {
            c->rhoFluid = FluidProperties::GetDensityGlycol(DataPlant::PlantLoop(c->waterLoopNum).FluidName,
                                                            DataGlobals::InitConvTemp,
                                                            DataPlant::PlantLoop(c->waterLoopNum).FluidIndex,
                                                            "ReportCoilSelection::setCoilWaterFlow");

            c->cpFluid = FluidProperties::GetSpecificHeatGlycol(DataPlant::PlantLoop(c->waterLoopNum).FluidName,
                                                                DataGlobals::InitConvTemp,
                                                                DataPlant::PlantLoop(c->waterLoopNum).FluidIndex,
                                                                "ReportCoilSelection::setCoilWaterFlow");
        } else { // steam loop
            c->rhoFluid = FluidProperties::GetSatDensityRefrig(DataPlant::PlantLoop(c->waterLoopNum).FluidName,
                                                               100.0,
                                                               1.0,
                                                               DataPlant::PlantLoop(c->waterLoopNum).FluidIndex,
                                                               "ReportCoilSelection::setCoilWaterFlow");
            c->cpFluid = FluidProperties::GetSatSpecificHeatRefrig(DataPlant::PlantLoop(c->waterLoopNum).FluidName,
                                                                   100.0,
                                                                   0.0,
                                                                   DataPlant::PlantLoop(c->waterLoopNum).FluidIndex,
                                                                   "ReportCoilSelection::setCoilWaterFlow");
        }
    }
    if (c->rhoFluid > 0.0) {
        c->coilDesWaterMassFlow = waterVdot * c->rhoFluid;
    }
    if (isAutoSized) {
        c->coilWaterFlowAutoMsg = "Yes";
    } else {
        c->coilWaterFlowAutoMsg = "No";
    }
}

void ReportCoilSelection::setCoilEntAirTemp(EnergyPlusData &state,
                                            std::string const &coilName,    // user-defined name of the coil
                                            std::string const &coilType,    // idf input object class name of coil
                                            Real64 const entAirDryBulbTemp, // degree C air entering coil
                                            int const curSysNum,            // airloop system number index, if non zero
                                            int const curZoneEqNum          // zone equipment list index, if non-zero
)
{
    int index = getIndexForOrCreateDataObjFromCoilName(coilName, coilType);
    auto &c(coilSelectionDataObjs[index]);
    c->coilDesEntTemp = entAirDryBulbTemp;
    c->airloopNum = curSysNum;
    doAirLoopSetup(state, index);
    c->zoneEqNum = curZoneEqNum;
}

void ReportCoilSelection::setCoilEntAirHumRat(std::string const &coilName, // user-defined name of the coil
                                              std::string const &coilType, // idf input object class name of coil
                                              Real64 const entAirHumrat    //
)
{
    int index = getIndexForOrCreateDataObjFromCoilName(coilName, coilType);
    auto &c(coilSelectionDataObjs[index]);
    c->coilDesEntHumRat = entAirHumrat;
}

void ReportCoilSelection::setCoilEntWaterTemp(std::string const &coilName, // user-defined name of the coil
                                              std::string const &coilType, // idf input object class name of coil
                                              Real64 const entWaterTemp    //
)
{
    int index = getIndexForOrCreateDataObjFromCoilName(coilName, coilType);
    auto &c(coilSelectionDataObjs[index]);
    c->coilDesWaterEntTemp = entWaterTemp;
}

void ReportCoilSelection::setCoilLvgWaterTemp(std::string const &coilName, // user-defined name of the coil
                                              std::string const &coilType, // idf input object class name of coil
                                              Real64 const lvgWaterTemp    //
)
{
    int index = getIndexForOrCreateDataObjFromCoilName(coilName, coilType);
    auto &c(coilSelectionDataObjs[index]);
    c->coilDesWaterLvgTemp = lvgWaterTemp;
}

void ReportCoilSelection::setCoilWaterDeltaT(std::string const &coilName, // user-defined name of the coil
                                             std::string const &coilType, // idf input object class name of coil
                                             Real64 const CoilWaterDeltaT // degree C temperature difference used to size coil
)
{
    int index = getIndexForOrCreateDataObjFromCoilName(coilName, coilType);
    auto &c(coilSelectionDataObjs[index]);
    c->coilDesWaterTempDiff = CoilWaterDeltaT;
}

void ReportCoilSelection::setCoilLvgAirTemp(std::string const &coilName,   // user-defined name of the coil
                                            std::string const &coilType,   // idf input object class name of coil
                                            Real64 const lvgAirDryBulbTemp //
)
{
    int index = getIndexForOrCreateDataObjFromCoilName(coilName, coilType);
    auto &c(coilSelectionDataObjs[index]);
    c->coilDesLvgTemp = lvgAirDryBulbTemp;
}

void ReportCoilSelection::setCoilLvgAirHumRat(std::string const &coilName, // user-defined name of the coil
                                              std::string const &coilType, // idf input object class name of coil
                                              Real64 const lvgAirHumRat    //
)
{
    int index = getIndexForOrCreateDataObjFromCoilName(coilName, coilType);
    auto &c(coilSelectionDataObjs[index]);
    c->coilDesLvgHumRat = lvgAirHumRat;
}

<<<<<<< HEAD
void ReportCoilSelection::setCoilCoolingCapacity(EnergyPlusData &state, 
=======
void ReportCoilSelection::setCoilCoolingCapacity(
    EnergyPlusData &state,
>>>>>>> 874857a2
    std::string const &coilName,       // user-defined name of the coil
    std::string const &coilType,       // idf input object class name of coil
    Real64 const TotalCoolingCap,      // {W} coil cooling capacity, sizing result
    bool const isAutoSize,             // true if value was autosized
    int const curSysNum,               // airloop system number index, if non zero
    int const curZoneEqNum,            // zone equipment list index, if non-zero
    int const curOASysNum,             // OA system equipment list index, if non-zero
    Real64 const fanCoolLoad,          // {W} fan load used in ideal loads coil sizing
    Real64 const coilCapFunTempFac,    // {W} curve result for modification factor for capacity as a function of temperature
    Real64 const DXFlowPerCapMinRatio, // non dimensional ratio, capacity adjustment ratio min
    Real64 const DXFlowPerCapMaxRatio  // non dimensional ratio, capacity adjustment ratio max
)
{
    int index = getIndexForOrCreateDataObjFromCoilName(coilName, coilType);
    auto &c(coilSelectionDataObjs[index]);
    // no this is adjusted back to ratings	c->coilTotCapAtPeak = TotalCoolingCap;
    c->coilCapFTIdealPeak = coilCapFunTempFac;
    c->coilTotCapAtPeak = TotalCoolingCap / c->coilCapFTIdealPeak;
    c->capIsAutosized = isAutoSize;
    c->minRatio = DXFlowPerCapMinRatio;
    c->maxRatio = DXFlowPerCapMaxRatio;

    c->fanHeatGainIdealPeak = fanCoolLoad;
    c->airloopNum = curSysNum;
    doAirLoopSetup(state, index);
    c->zoneEqNum = curZoneEqNum;
    //	if ( c->zoneEqNum > 0 ) doZoneEqSetup( index );
    c->oASysNum = curOASysNum;
    if (curSysNum > 0 && c->zoneEqNum == 0 && allocated(DataSizing::FinalSysSizing) && allocated(DataSizing::SysSizPeakDDNum)) {

        // These next blocks does not always work with SizingPeriod:WeatherFileDays or SizingPeriod:WeatherFileConditionType, protect against hard
        // crash
        if (DataSizing::SysSizPeakDDNum(curSysNum).SensCoolPeakDD > 0 &&
            DataSizing::SysSizPeakDDNum(curSysNum).SensCoolPeakDD <= DataEnvironment::TotDesDays) {
            c->desDayNameAtSensPeak = state.dataWeatherManager->DesDayInput(DataSizing::SysSizPeakDDNum(curSysNum).SensCoolPeakDD).Title;
            c->coilSensePeakHrMin =
                General::TrimSigDigits(state.dataWeatherManager->DesDayInput(DataSizing::SysSizPeakDDNum(curSysNum).SensCoolPeakDD).Month) + "/" +
                General::TrimSigDigits(state.dataWeatherManager->DesDayInput(DataSizing::SysSizPeakDDNum(curSysNum).SensCoolPeakDD).DayOfMonth) + " " +
                getTimeText(DataSizing::SysSizPeakDDNum(curSysNum).TimeStepAtSensCoolPk(DataSizing::SysSizPeakDDNum(curSysNum).SensCoolPeakDD));
        }
        if (DataSizing::SysSizPeakDDNum(curSysNum).TotCoolPeakDD > 0 &&
            DataSizing::SysSizPeakDDNum(curSysNum).TotCoolPeakDD <= DataEnvironment::TotDesDays) {
            c->desDayNameAtTotalPeak = state.dataWeatherManager->DesDayInput(DataSizing::SysSizPeakDDNum(curSysNum).TotCoolPeakDD).Title;
            c->coilTotalPeakHrMin =
                General::TrimSigDigits(state.dataWeatherManager->DesDayInput(DataSizing::SysSizPeakDDNum(curSysNum).TotCoolPeakDD).Month) + "/" +
                General::TrimSigDigits(state.dataWeatherManager->DesDayInput(DataSizing::SysSizPeakDDNum(curSysNum).TotCoolPeakDD).DayOfMonth) + " " +
                getTimeText(DataSizing::SysSizPeakDDNum(curSysNum).TimeStepAtTotCoolPk(DataSizing::SysSizPeakDDNum(curSysNum).TotCoolPeakDD));
        }

        if (DataSizing::SysSizPeakDDNum(curSysNum).CoolFlowPeakDD > 0 &&
            DataSizing::SysSizPeakDDNum(curSysNum).CoolFlowPeakDD <= DataEnvironment::TotDesDays) {
            c->desDayNameAtAirFlowPeak = state.dataWeatherManager->DesDayInput(DataSizing::SysSizPeakDDNum(curSysNum).CoolFlowPeakDD).Title;
            c->airPeakHrMin =
                General::TrimSigDigits(state.dataWeatherManager->DesDayInput(DataSizing::SysSizPeakDDNum(curSysNum).CoolFlowPeakDD).Month) + "/" +
                General::TrimSigDigits(state.dataWeatherManager->DesDayInput(DataSizing::SysSizPeakDDNum(curSysNum).CoolFlowPeakDD).DayOfMonth) + " " +
                getTimeText(DataSizing::SysSizPeakDDNum(curSysNum).TimeStepAtCoolFlowPk(DataSizing::SysSizPeakDDNum(curSysNum).CoolFlowPeakDD));
        }

        if (DataSizing::FinalSysSizing(curSysNum).CoolingPeakLoadType == DataSizing::TotalCoolingLoad) {
            c->isCoilSizingForTotalLoad = true;
        } else {
            c->isCoilSizingForTotalLoad = false;
        }

        c->oaPeakTemp = DataSizing::FinalSysSizing(curSysNum).OutTempAtCoolPeak;
        c->oaPeakVolFlow = DataSizing::FinalSysSizing(curSysNum).DesOutAirVolFlow;
        c->oaPeakHumRat = DataSizing::FinalSysSizing(curSysNum).OutHumRatAtCoolPeak;
        c->raPeakTemp = DataSizing::FinalSysSizing(curSysNum).RetTempAtCoolPeak;
        c->raPeakHumRat = DataSizing::FinalSysSizing(curSysNum).RetHumRatAtCoolPeak;
        c->coilSizingMethodConcurrence = DataSizing::FinalSysSizing(curSysNum).SizingOption;
        c->coilSizingMethodCapacity = DataSizing::FinalSysSizing(curSysNum).CoolingCapMethod;
        c->coilSizingMethodAirFlow = DataSizing::FinalSysSizing(curSysNum).ScaleCoolSAFMethod;
        // DesOutAirVolFlow

        // loop over cooled zones attached to this airloop to find average Room condition
        // change weighting to use supply air flow rate rather than zone air volume for all the zones on this coil's air system
        Real64 sumT_Vdot(0.0);   // numerator for average zone temperature, zone temperature values times zone supply air volume flow rate
        Real64 sumW_Vdot(0.0);   // numerator average zone humidity ratio, zone hum rat value times zone supply air volume flow rate
        Real64 sumSensLoad(0.0); // straight total for zone design loads
        Real64 sumVdot(0.0);     // denominator for supply air flow rate weighted averages

        // Decide what day and time to use for zone/room averages
        int SysPeakDDnum(0);
        int SysPeakTimeStepInDay(0);
        if (DataSizing::FinalSysSizing(curSysNum).CoolingPeakLoadType == DataSizing::TotalCoolingLoad) {
            SysPeakDDnum = DataSizing::SysSizPeakDDNum(curSysNum).TotCoolPeakDD;
            if (SysPeakDDnum > 0)
                SysPeakTimeStepInDay =
                    DataSizing::SysSizPeakDDNum(curSysNum).TimeStepAtTotCoolPk(DataSizing::SysSizPeakDDNum(curSysNum).TotCoolPeakDD);
        } else if (DataSizing::FinalSysSizing(curSysNum).CoolingPeakLoadType == DataSizing::SensibleCoolingLoad) {
            SysPeakDDnum = DataSizing::SysSizPeakDDNum(curSysNum).SensCoolPeakDD;
            if (SysPeakDDnum > 0)
                SysPeakTimeStepInDay =
                    DataSizing::SysSizPeakDDNum(curSysNum).TimeStepAtSensCoolPk(DataSizing::SysSizPeakDDNum(curSysNum).SensCoolPeakDD);
        }

        if (SysPeakDDnum > 0 && SysPeakTimeStepInDay > 0) {
            for (auto &z : c->zoneNum) {
                Real64 mult = DataHeatBalance::Zone(z).Multiplier * DataHeatBalance::Zone(z).ListMultiplier;
                Real64 Tz = DataSizing::CalcZoneSizing(SysPeakDDnum, z).CoolZoneTempSeq(SysPeakTimeStepInDay);
                Real64 Vdot_z = DataSizing::CalcZoneSizing(SysPeakDDnum, z).CoolFlowSeq(SysPeakTimeStepInDay);
                if (Vdot_z == 0.0) { // take value from final zone sizing
                    Vdot_z = DataSizing::FinalZoneSizing(z).CoolMassFlow;
                    if (Vdot_z == 0.0) {
                        Vdot_z = DataSizing::FinalSysSizing(curSysNum).DesCoolVolFlow * DataEnvironment::StdRhoAir / c->zoneNum.size();
                    }
                }
                Real64 Wz = DataSizing::CalcZoneSizing(SysPeakDDnum, z).CoolZoneHumRatSeq(SysPeakTimeStepInDay);
                sumT_Vdot += Tz * Vdot_z * mult;
                sumW_Vdot += Wz * Vdot_z * mult;
                sumVdot += Vdot_z * mult;
                Real64 Qdot_z = DataSizing::CalcZoneSizing(SysPeakDDnum, z).CoolLoadSeq(SysPeakTimeStepInDay);
                if (Qdot_z > 0.0) {
                    sumSensLoad += Qdot_z * mult;
                } else {
                    sumSensLoad += DataSizing::FinalZoneSizing(z).DesCoolLoad * mult;
                }
            }
        }
        if (c->zoneNum.size() > 0 && sumVdot > 0.0) {
            c->rmPeakTemp = (sumT_Vdot / sumVdot);
            c->rmPeakHumRat = (sumW_Vdot / sumVdot);
            c->rmPeakRelHum =
                Psychrometrics::PsyRhFnTdbWPb(c->rmPeakTemp, c->rmPeakHumRat, DataEnvironment::StdBaroPress) * 100.0; // convert to percentage
        } else {
            c->rmPeakTemp = -999.0;
            c->rmPeakHumRat = -999.0;
            c->rmPeakRelHum = -999.0;
        }

        if (c->coilSizingMethodConcurrence == DataSizing::Coincident) {
            c->rmSensibleAtPeak = DataSizing::FinalSysSizing(curSysNum).SysCoolCoinSpaceSens;
        } else if (c->coilSizingMethodConcurrence == DataSizing::NonCoincident) {
            c->rmSensibleAtPeak = sumSensLoad;
        }

        // now set Coil Ent And Lvg Conditions
        if (curOASysNum > 0) {                 // then this system coil is part of OA system
            if (c->coilDesEntTemp == -999.0) { // don't overwrite if already set directly
                c->coilDesEntTemp = DataSizing::FinalSysSizing(curSysNum).OutTempAtCoolPeak;
            }
            if (c->coilDesEntHumRat == -999.0) { // don't overwrite if already set directly
                c->coilDesEntHumRat = DataSizing::FinalSysSizing(curSysNum).OutHumRatAtCoolPeak;
            }
            c->coilDesEntWetBulb = Psychrometrics::PsyTwbFnTdbWPb(
                c->coilDesEntTemp, c->coilDesEntHumRat, DataEnvironment::StdBaroPress, "ReportCoilSelection::setCoilCoolingCapacity");
            c->coilDesEntEnth = Psychrometrics::PsyHFnTdbW(c->coilDesEntTemp, c->coilDesEntHumRat);
            if (c->coilDesLvgTemp == -999.0) { // don't overwrite if already set directly
                c->coilDesLvgTemp = DataSizing::FinalSysSizing(curSysNum).PrecoolTemp;
            }
            if (c->coilDesLvgHumRat == -999.0) { // don't overwrite if already set directly
                c->coilDesLvgHumRat = DataSizing::FinalSysSizing(curSysNum).PrecoolHumRat;
            }
            c->coilDesLvgWetBulb = Psychrometrics::PsyTwbFnTdbWPb(
                c->coilDesLvgTemp, c->coilDesLvgHumRat, DataEnvironment::StdBaroPress, "ReportCoilSelection::setCoilCoolingCapacity");
            c->coilDesLvgEnth = Psychrometrics::PsyHFnTdbW(c->coilDesLvgTemp, c->coilDesLvgHumRat);

        } else {                               // part of main air loop
            if (c->coilDesEntTemp == -999.0) { // don't overwrite if already set directly
                c->coilDesEntTemp = DataSizing::FinalSysSizing(curSysNum).MixTempAtCoolPeak;
            }
            if (c->coilDesEntHumRat == -999.0) { // don't overwrite if already set directly
                c->coilDesEntHumRat = DataSizing::FinalSysSizing(curSysNum).MixHumRatAtCoolPeak;
            }
            c->coilDesEntWetBulb = Psychrometrics::PsyTwbFnTdbWPb(
                c->coilDesEntTemp, c->coilDesEntHumRat, DataEnvironment::StdBaroPress, "ReportCoilSelection::setCoilCoolingCapacity");
            c->coilDesEntEnth = Psychrometrics::PsyHFnTdbW(c->coilDesEntTemp, c->coilDesEntHumRat);
            if (c->coilDesLvgTemp == -999.0) {
                c->coilDesLvgTemp = DataSizing::FinalSysSizing(curSysNum).CoolSupTemp;
            }
            if (c->coilDesLvgHumRat == -999.0) { // don't overwrite if already set directly
                c->coilDesLvgHumRat = DataSizing::FinalSysSizing(curSysNum).CoolSupHumRat;
            }
            c->coilDesLvgWetBulb = Psychrometrics::PsyTwbFnTdbWPb(
                c->coilDesLvgTemp, c->coilDesLvgHumRat, DataEnvironment::StdBaroPress, "ReportCoilSelection::setCoilCoolingCapacity");
            c->coilDesLvgEnth = Psychrometrics::PsyHFnTdbW(c->coilDesLvgTemp, c->coilDesLvgHumRat);
            if (DataAirSystems::PrimaryAirSystem(curSysNum).NumOACoolCoils > 0) { // there is precooling of the OA stream
                c->oaPretreated = true;
            }
        }

    } else if (curZoneEqNum > 0 && allocated(DataSizing::FinalZoneSizing)) {
        c->zoneNum.resize(1);
        c->zoneName.resize(1);
        if (allocated(DataZoneEquipment::ZoneEquipConfig)) c->zoneNum[0] = DataZoneEquipment::ZoneEquipConfig(curZoneEqNum).ActualZoneNum;
        if (allocated(DataZoneEquipment::ZoneEquipConfig)) c->zoneName[0] = DataZoneEquipment::ZoneEquipConfig(curZoneEqNum).ZoneName;
        c->desDayNameAtSensPeak = DataSizing::FinalZoneSizing(curZoneEqNum).CoolDesDay;
        c->oaPeakTemp = DataSizing::FinalZoneSizing(curZoneEqNum).OutTempAtCoolPeak;
        c->oaPeakHumRat = DataSizing::FinalZoneSizing(curZoneEqNum).OutHumRatAtCoolPeak;
        c->raPeakTemp = DataSizing::FinalZoneSizing(curZoneEqNum).ZoneTempAtCoolPeak;
        c->raPeakHumRat = DataSizing::FinalZoneSizing(curZoneEqNum).ZoneHumRatAtCoolPeak;
        c->rmPeakTemp = DataSizing::FinalZoneSizing(curZoneEqNum).ZoneTempAtCoolPeak;
        c->rmPeakHumRat = DataSizing::FinalZoneSizing(curZoneEqNum).ZoneHumRatAtCoolPeak;
        c->rmPeakRelHum =
            Psychrometrics::PsyRhFnTdbWPb(c->rmPeakTemp, c->rmPeakHumRat, DataEnvironment::StdBaroPress) * 100.0; // convert to percentage
        if (DataSizing::FinalZoneSizing(curZoneEqNum).CoolDDNum > 0 &&
            DataSizing::FinalZoneSizing(curZoneEqNum).CoolDDNum <= DataEnvironment::TotDesDays) {
            c->coilSensePeakHrMin =
                General::TrimSigDigits(state.dataWeatherManager->DesDayInput(DataSizing::FinalZoneSizing(curZoneEqNum).CoolDDNum).Month) + "/" +
                General::TrimSigDigits(state.dataWeatherManager->DesDayInput(DataSizing::FinalZoneSizing(curZoneEqNum).CoolDDNum).DayOfMonth) + " " +
                getTimeText(DataSizing::FinalZoneSizing(curZoneEqNum).TimeStepNumAtCoolMax);
            c->airPeakHrMin = General::TrimSigDigits(state.dataWeatherManager->DesDayInput(DataSizing::FinalZoneSizing(curZoneEqNum).CoolDDNum).Month) + "/" +
                              General::TrimSigDigits(state.dataWeatherManager->DesDayInput(DataSizing::FinalZoneSizing(curZoneEqNum).CoolDDNum).DayOfMonth) +
                              " " + getTimeText(DataSizing::FinalZoneSizing(curZoneEqNum).TimeStepNumAtCoolMax);
        }

        c->rmSensibleAtPeak = DataSizing::FinalZoneSizing(curZoneEqNum).DesCoolLoad;

        if (DataSizing::ZoneEqSizing(curZoneEqNum).OAVolFlow > 0.0) {
            c->oaPeakVolFlow = DataSizing::ZoneEqSizing(curZoneEqNum).OAVolFlow;
        } else {
            c->oaPeakVolFlow = 0.0;
        }
        // coil entering conditions depend on the type of zone equipment involved
        // set typeof_Coil integer
        if (DataSizing::TermUnitIU) { // an unpowered induction terminal unit
            // should be picked up by CoolingWaterDesAirInletHumRatSizing and CoolingWaterDesWaterInletTempSizing
            // c->coilDesEntTemp = DataSizing::FinalZoneSizing( curZoneEqNum ).ZoneTempAtCoolPeak;
            // c->coilDesEntHumRat = DataSizing::FinalZoneSizing( curZoneEqNum ).ZoneHumRatAtCoolPeak;
        } else if (DataSizing::ZoneEqFanCoil) {
            // should be picked up by CoolingWaterDesAirInletHumRatSizing and CoolingWaterDesWaterInletTempSizing
            // if ( DataSizing::FinalZoneSizing( curZoneEqNum ).DesCoolMassFlow > 0.0 ) {
            //	c->oaPeakVolFrac = min( (DataEnvironment::StdRhoAir * c->oaPeakVolFlow)/DataSizing::FinalZoneSizing( curZoneEqNum
            //).DesCoolMassFlow, 1.0 ); } else { 	c->oaPeakVolFrac = 0.0;
            //}
            // c->coilDesEntTemp = c->oaPeakVolFrac * DataSizing::FinalZoneSizing( curZoneEqNum ).OutTempAtCoolPeak + ( 1.0 - c->oaPeakVolFrac ) *
            // DataSizing::FinalZoneSizing( curZoneEqNum ).ZoneTempAtCoolPeak;  c->coilDesEntHumRat =  c->oaPeakVolFrac *
            // DataSizing::FinalZoneSizing( curZoneEqNum ).OutHumRatAtCoolPeak + ( 1.0 - c->oaPeakVolFrac ) * DataSizing::FinalZoneSizing(
            // curZoneEqNum ).ZoneHumRatAtCoolPeak;
        } else if (DataSizing::ZoneEqDXCoil) {
            if (DataSizing::ZoneEqSizing(curZoneEqNum).OAVolFlow > 0.0) {
                if (c->coilDesEntTemp == -999.0) { // don't overwrite if already set directly by setCoilEntAirTemp
                    c->coilDesEntTemp = DataSizing::FinalZoneSizing(curZoneEqNum).DesCoolCoilInTemp;
                }
                if (c->coilDesEntHumRat == -999.0) { // don't overwrite if already set directly by setCoilEntAirHumRat
                    c->coilDesEntHumRat = DataSizing::FinalZoneSizing(curZoneEqNum).DesCoolCoilInHumRat;
                }
            } else {
                if (c->coilDesEntTemp == -999.0) { // don't overwrite if already set directly by setCoilEntAirTemp
                    c->coilDesEntTemp = DataSizing::FinalZoneSizing(curZoneEqNum).ZoneTempAtCoolPeak;
                }
                if (c->coilDesEntHumRat == -999.0) { // don't overwrite if already set directly by setCoilEntAirHumRat
                    c->coilDesEntHumRat = DataSizing::FinalZoneSizing(curZoneEqNum).ZoneHumRatAtCoolPeak;
                }
            }
        } else {
            if (c->coilDesEntTemp == -999.0) { // don't overwrite if already set directly by setCoilEntAirTemp
                c->coilDesEntTemp = DataSizing::FinalZoneSizing(curZoneEqNum).DesCoolCoilInTemp;
            }
            if (c->coilDesEntHumRat == -999.0) { // don't overwrite if already set directly by setCoilEntAirHumRat
                c->coilDesEntHumRat = DataSizing::FinalZoneSizing(curZoneEqNum).DesCoolCoilInHumRat;
            }
        }

        if (c->coilDesLvgTemp == -999.0) { // don't overwrite if already set directly by setCoilLvgAirTemp
            c->coilDesLvgTemp = DataSizing::FinalZoneSizing(curZoneEqNum).CoolDesTemp;
        }
        if (c->coilDesLvgHumRat == -999.0) { // don't overwrite if already set directly by setCoilLvgAirHumRat
            c->coilDesLvgHumRat = DataSizing::FinalZoneSizing(curZoneEqNum).CoolDesHumRat;
        }
        c->coilDesLvgWetBulb = Psychrometrics::PsyTwbFnTdbWPb(
            c->coilDesLvgTemp, c->coilDesLvgHumRat, DataEnvironment::StdBaroPress, "ReportCoilSelection::setCoilCoolingCapacity");
        c->coilDesLvgEnth = Psychrometrics::PsyHFnTdbW(c->coilDesLvgTemp, c->coilDesLvgHumRat);
    } else {
        // do nothing
    }

    // calc sensible capacity from inlet outlet
    c->cpMoistAir = Psychrometrics::PsyCpAirFnW(c->coilDesEntHumRat);
}

<<<<<<< HEAD
void ReportCoilSelection::setCoilHeatingCapacity(EnergyPlusData &state,
=======
void ReportCoilSelection::setCoilHeatingCapacity(
    EnergyPlusData &state,
>>>>>>> 874857a2
    std::string const &coilName,       // user-defined name of the coil
    std::string const &coilType,       // idf input object class name of coil
    Real64 const totalHeatingCap,      // {W} coil Heating capacity
    bool const isAutoSize,             // true if value was autosized
    int const curSysNum,               // airloop system number index, if non zero
    int const curZoneEqNum,            // zone equipment list index, if non-zero
    int const curOASysNum,             // OA system equipment list index, if non-zero
    Real64 const fanHeatGain,          // {W} fan load used in ideal loads coil sizing
    Real64 const coilCapFunTempFac,    // {W} curve result for modification factor for capacity as a function of temperature
    Real64 const DXFlowPerCapMinRatio, // non dimensional ratio, capacity adjustment ratio min
    Real64 const DXFlowPerCapMaxRatio  // non dimensional ratio, capacity adjustment ratio max
)
{
    int index = getIndexForOrCreateDataObjFromCoilName(coilName, coilType);
    auto &c(coilSelectionDataObjs[index]);
    c->capIsAutosized = isAutoSize;
    c->coilCapFTIdealPeak = coilCapFunTempFac;
    c->coilTotCapAtPeak = totalHeatingCap / c->coilCapFTIdealPeak;
    c->minRatio = DXFlowPerCapMinRatio;
    c->maxRatio = DXFlowPerCapMaxRatio;

    c->fanHeatGainIdealPeak = fanHeatGain;
    c->airloopNum = curSysNum;
    doAirLoopSetup(state, index);
    c->zoneEqNum = curZoneEqNum;
    //	if ( c->zoneEqNum > 0 ) doZoneEqSetup( index );
    if (curSysNum > 0 && c->zoneEqNum == 0 && allocated(DataSizing::FinalSysSizing)) {
        c->desDayNameAtSensPeak = DataSizing::FinalSysSizing(curSysNum).HeatDesDay;

        c->oaPeakTemp = DataSizing::FinalSysSizing(curSysNum).HeatOutTemp;
        c->oaPeakHumRat = DataSizing::FinalSysSizing(curSysNum).HeatOutHumRat;
        c->oaPeakVolFlow = DataSizing::FinalSysSizing(curSysNum).DesOutAirVolFlow;
        c->raPeakTemp = DataSizing::FinalSysSizing(curSysNum).HeatRetTemp;
        c->raPeakHumRat = DataSizing::FinalSysSizing(curSysNum).HeatRetHumRat;
        c->coilSizingMethodConcurrence = DataSizing::FinalSysSizing(curSysNum).SizingOption;
        c->coilSizingMethodCapacity = DataSizing::FinalSysSizing(curSysNum).HeatingCapMethod;
        c->coilSizingMethodAirFlow = DataSizing::FinalSysSizing(curSysNum).ScaleHeatSAFMethod;

        // Central Heating Coils are always sized at the conditions at the peak Sensible Heating Load
        c->isCoilSizingForTotalLoad = false;

        // DesOutAirVolFlow

        // loop over heated zones attached to this airloop to find average Room condition, if none heated use cooled zones
        // weighted average by zone supply air volume flow rate for all the zones on this coil's air system
        Real64 sumT_Vdot(0.0); // numerator for average zone temperature, zone temperature values times zone air volume
        Real64 sumW_Vdot(0.0); // numerator average zone humidity ratio, zone hum rat value times zone air volume
        Real64 sumLoad(0.0);   // straight total for zone design loads
        Real64 sumVdot(0.0);   // denominator for zone-volume weighted averages

        int SysPeakDDnum(0);
        SysPeakDDnum = DataSizing::FinalSysSizing(curSysNum).HeatDDNum;
        int SysPeakTimeStepInDay(0);
        SysPeakTimeStepInDay = DataSizing::FinalSysSizing(curSysNum).SysHeatCoilTimeStepPk;
        if (SysPeakDDnum > 0 && SysPeakTimeStepInDay > 0) { // may be zero if no peak found because of zero system load
            for (auto &z : c->zoneNum) {
                Real64 mult = DataHeatBalance::Zone(z).Multiplier * DataHeatBalance::Zone(z).ListMultiplier;
                Real64 Tz = DataSizing::CalcZoneSizing(SysPeakDDnum, z).HeatZoneTempSeq(SysPeakTimeStepInDay);
                Real64 Vdot_z = DataSizing::CalcZoneSizing(SysPeakDDnum, z).HeatFlowSeq(SysPeakTimeStepInDay);
                if (Vdot_z == 0.0) { // take value from final zone sizing
                    Vdot_z = DataSizing::FinalZoneSizing(z).HeatMassFlow;
                    if (Vdot_z == 0.0) {
                        Vdot_z = DataSizing::FinalSysSizing(curSysNum).DesHeatVolFlow * DataEnvironment::StdRhoAir / c->zoneNum.size();
                    }
                }
                Real64 Wz = DataSizing::CalcZoneSizing(SysPeakDDnum, z).HeatZoneHumRatSeq(SysPeakTimeStepInDay);
                sumT_Vdot += Tz * Vdot_z * mult;
                sumW_Vdot += Wz * Vdot_z * mult;
                sumVdot += Vdot_z * mult;
                Real64 Qdot_z = DataSizing::CalcZoneSizing(SysPeakDDnum, z).HeatLoadSeq(SysPeakTimeStepInDay);
                if (Qdot_z > 0.0) {
                    sumLoad += Qdot_z * mult;
                } else {
                    sumLoad += DataSizing::FinalZoneSizing(z).DesHeatLoad * mult;
                }
            }
        }

        if (c->zoneNum.size() > 0 && sumVdot > 0.0) {
            c->rmPeakTemp = (sumT_Vdot / sumVdot);
            c->rmPeakHumRat = (sumW_Vdot / sumVdot);
            c->rmPeakRelHum =
                Psychrometrics::PsyRhFnTdbWPb(c->rmPeakTemp, c->rmPeakHumRat, DataEnvironment::StdBaroPress) * 100.0; // convert to percentage
        } else {
            c->rmPeakTemp = -999.0;
            c->rmPeakHumRat = -999.0;
            c->rmPeakRelHum = -999.0;
        }

        if (c->coilSizingMethodConcurrence == DataSizing::Coincident) {
            c->rmSensibleAtPeak = DataSizing::FinalSysSizing(curSysNum).SysHeatCoinSpaceSens;
        } else if (c->coilSizingMethodConcurrence == DataSizing::NonCoincident) {
            c->rmSensibleAtPeak = sumLoad;
        }

        if (DataSizing::FinalSysSizing(curSysNum).HeatDDNum > 0 && DataSizing::FinalSysSizing(curSysNum).HeatDDNum <= DataEnvironment::TotDesDays) {
            c->coilSensePeakHrMin = General::TrimSigDigits(state.dataWeatherManager->DesDayInput(DataSizing::FinalSysSizing(curSysNum).HeatDDNum).Month) + "/" +
                                    General::TrimSigDigits(state.dataWeatherManager->DesDayInput(DataSizing::FinalSysSizing(curSysNum).HeatDDNum).DayOfMonth) +
                                    " " + getTimeText(DataSizing::FinalSysSizing(curSysNum).SysHeatCoilTimeStepPk);
            c->airPeakHrMin = General::TrimSigDigits(state.dataWeatherManager->DesDayInput(DataSizing::FinalSysSizing(curSysNum).HeatDDNum).Month) + "/" +
                              General::TrimSigDigits(state.dataWeatherManager->DesDayInput(DataSizing::FinalSysSizing(curSysNum).HeatDDNum).DayOfMonth) + " " +
                              getTimeText(DataSizing::FinalSysSizing(curSysNum).SysHeatAirTimeStepPk);
            c->desDayNameAtAirFlowPeak = state.dataWeatherManager->DesDayInput(DataSizing::FinalSysSizing(curSysNum).HeatDDNum).Title;
        }

        // now set Coil Ent And Lvg Conditions

        if (curOASysNum > 0) { // then this system coil is part of OA system
            if (c->coilDesEntTemp == -999.0) c->coilDesEntTemp = DataSizing::FinalSysSizing(curSysNum).HeatOutTemp;
            if (c->coilDesEntHumRat == -999.0) c->coilDesEntHumRat = DataSizing::FinalSysSizing(curSysNum).HeatOutHumRat;
            c->coilDesEntWetBulb = Psychrometrics::PsyTwbFnTdbWPb(
                c->coilDesEntTemp, c->coilDesEntHumRat, DataEnvironment::StdBaroPress, "ReportCoilSelection::setCoilHeatingCapacity");
            c->coilDesEntEnth = Psychrometrics::PsyHFnTdbW(c->coilDesEntTemp, c->coilDesEntHumRat);
            if (c->coilDesLvgTemp == -999.0) c->coilDesLvgTemp = DataSizing::FinalSysSizing(curSysNum).PreheatTemp;
            if (c->coilDesLvgHumRat == -999.0) c->coilDesLvgHumRat = DataSizing::FinalSysSizing(curSysNum).PreheatHumRat;
            c->coilDesLvgWetBulb = Psychrometrics::PsyTwbFnTdbWPb(
                c->coilDesLvgTemp, c->coilDesLvgHumRat, DataEnvironment::StdBaroPress, "ReportCoilSelection::setCoilHeatingCapacity");
            c->coilDesLvgEnth = Psychrometrics::PsyHFnTdbW(c->coilDesLvgTemp, c->coilDesLvgHumRat);

        } else { // part of main air loop
            if (c->coilDesEntTemp == -999.0) c->coilDesEntTemp = DataSizing::FinalSysSizing(curSysNum).HeatMixTemp;
            if (c->coilDesEntHumRat == -999.0) c->coilDesEntHumRat = DataSizing::FinalSysSizing(curSysNum).HeatMixHumRat;
            c->coilDesEntWetBulb = Psychrometrics::PsyTwbFnTdbWPb(
                c->coilDesEntTemp, c->coilDesEntHumRat, DataEnvironment::StdBaroPress, "ReportCoilSelection::setCoilHeatingCapacity");
            c->coilDesEntEnth = Psychrometrics::PsyHFnTdbW(c->coilDesEntTemp, c->coilDesEntHumRat);
            if (c->coilDesLvgTemp == -999.0) c->coilDesLvgTemp = DataSizing::FinalSysSizing(curSysNum).HeatSupTemp;
            if (c->coilDesLvgHumRat == -999.0) c->coilDesLvgHumRat = DataSizing::FinalSysSizing(curSysNum).HeatSupHumRat;
            c->coilDesLvgWetBulb = Psychrometrics::PsyTwbFnTdbWPb(
                c->coilDesLvgTemp, c->coilDesLvgHumRat, DataEnvironment::StdBaroPress, "ReportCoilSelection::setCoilHeatingCapacity");
            c->coilDesLvgEnth = Psychrometrics::PsyHFnTdbW(c->coilDesLvgTemp, c->coilDesLvgHumRat);
            if (DataAirSystems::PrimaryAirSystem(curSysNum).NumOAHeatCoils > 0) { // there is preHeating of the OA stream
                c->oaPretreated = true;
            }
        }

    } else if (curZoneEqNum > 0 && allocated(DataSizing::FinalZoneSizing)) {
        c->zoneNum.resize(1);
        c->zoneName.resize(1);
        if (allocated(DataZoneEquipment::ZoneEquipConfig)) c->zoneNum[0] = DataZoneEquipment::ZoneEquipConfig(curZoneEqNum).ActualZoneNum;
        if (allocated(DataZoneEquipment::ZoneEquipConfig)) c->zoneName[0] = DataZoneEquipment::ZoneEquipConfig(curZoneEqNum).ZoneName;
        c->desDayNameAtSensPeak = DataSizing::FinalZoneSizing(curZoneEqNum).HeatDesDay;
        c->oaPeakTemp = DataSizing::FinalZoneSizing(curZoneEqNum).OutTempAtHeatPeak;
        c->oaPeakHumRat = DataSizing::FinalZoneSizing(curZoneEqNum).OutHumRatAtHeatPeak;
        c->raPeakTemp = DataSizing::FinalZoneSizing(curZoneEqNum).ZoneRetTempAtHeatPeak;
        c->raPeakHumRat = DataSizing::FinalZoneSizing(curZoneEqNum).ZoneHumRatAtHeatPeak;
        c->rmPeakTemp = DataSizing::FinalZoneSizing(curZoneEqNum).ZoneTempAtHeatPeak;
        c->rmPeakHumRat = DataSizing::FinalZoneSizing(curZoneEqNum).ZoneHumRatAtHeatPeak;
        c->rmPeakRelHum =
            Psychrometrics::PsyRhFnTdbWPb(c->rmPeakTemp, c->rmPeakHumRat, DataEnvironment::StdBaroPress) * 100.0; // convert to percentage
        if (DataSizing::FinalZoneSizing(curZoneEqNum).HeatDDNum > 0 &&
            DataSizing::FinalZoneSizing(curZoneEqNum).HeatDDNum <= DataEnvironment::TotDesDays) {
            c->coilSensePeakHrMin =
                General::TrimSigDigits(state.dataWeatherManager->DesDayInput(DataSizing::FinalZoneSizing(curZoneEqNum).HeatDDNum).Month) + "/" +
                General::TrimSigDigits(state.dataWeatherManager->DesDayInput(DataSizing::FinalZoneSizing(curZoneEqNum).HeatDDNum).DayOfMonth) + " " +
                getTimeText(DataSizing::FinalZoneSizing(curZoneEqNum).TimeStepNumAtHeatMax);
            c->airPeakHrMin = General::TrimSigDigits(state.dataWeatherManager->DesDayInput(DataSizing::FinalZoneSizing(curZoneEqNum).HeatDDNum).Month) + "/" +
                              General::TrimSigDigits(state.dataWeatherManager->DesDayInput(DataSizing::FinalZoneSizing(curZoneEqNum).HeatDDNum).DayOfMonth) +
                              " " + getTimeText(DataSizing::FinalZoneSizing(curZoneEqNum).TimeStepNumAtHeatMax);
        }
        c->desDayNameAtAirFlowPeak = DataSizing::FinalZoneSizing(curZoneEqNum).HeatDesDay;

        c->rmSensibleAtPeak = DataSizing::FinalZoneSizing(curZoneEqNum).DesHeatLoad;

        if (DataSizing::ZoneEqSizing(curZoneEqNum).OAVolFlow > 0.0) {
            c->oaPeakVolFlow = DataSizing::ZoneEqSizing(curZoneEqNum).OAVolFlow;
        } else if (DataSizing::ZoneEqSizing(curZoneEqNum).ATMixerVolFlow > 0.0) {
            c->oaPeakVolFlow = DataSizing::ZoneEqSizing(curZoneEqNum).ATMixerVolFlow;
        } else {
            c->oaPeakVolFlow = 0.0;
        }
        // coil entering conditions depend on the type of zone equipment involved
        // set typeof_Coil integer
        if (DataSizing::TermUnitIU) {          // an unpowered induction terminal unit
            if (c->coilDesEntTemp == -999.0) { // don't overwrite if already set directly by setCoilEntAirTemp
                c->coilDesEntTemp = DataSizing::TermUnitFinalZoneSizing(DataSizing::CurTermUnitSizingNum).DesHeatCoilInTempTU;
                c->coilDesEntHumRat = DataSizing::TermUnitFinalZoneSizing(DataSizing::CurTermUnitSizingNum).DesHeatCoilInHumRatTU;
            }
        } else if (DataSizing::TermUnitSingDuct) {
            if (c->coilDesEntTemp == -999.0) { // don't overwrite if already set directly by setCoilEntAirTemp
                c->coilDesEntTemp = DataSizing::TermUnitFinalZoneSizing(DataSizing::CurTermUnitSizingNum).DesHeatCoilInTempTU;
                c->coilDesEntHumRat = DataSizing::TermUnitFinalZoneSizing(DataSizing::CurTermUnitSizingNum).DesHeatCoilInHumRatTU;
            }
        } else if (DataSizing::TermUnitPIU) {
            Real64 MinPriFlowFrac = DataSizing::TermUnitSizing(DataSizing::CurTermUnitSizingNum).MinFlowFrac;
            if (DataSizing::TermUnitSizing(DataSizing::CurTermUnitSizingNum).InducesPlenumAir) {
                if (c->coilDesEntTemp == -999.0) { // don't overwrite if already set directly by setCoilEntAirTemp
                    c->coilDesEntTemp =
                        (DataSizing::TermUnitFinalZoneSizing(DataSizing::CurTermUnitSizingNum).DesHeatCoilInTempTU * MinPriFlowFrac) +
                        (DataSizing::TermUnitFinalZoneSizing(DataSizing::CurTermUnitSizingNum).ZoneRetTempAtHeatPeak * (1.0 - MinPriFlowFrac));
                    c->coilDesEntHumRat =
                        (DataSizing::TermUnitFinalZoneSizing(DataSizing::CurTermUnitSizingNum).DesHeatCoilInHumRatTU * MinPriFlowFrac) +
                        (DataSizing::TermUnitFinalZoneSizing(DataSizing::CurTermUnitSizingNum).ZoneHumRatAtHeatPeak * (1.0 - MinPriFlowFrac));
                }
            } else {
                if (c->coilDesEntTemp == -999.0) { // don't overwrite if already set directly by setCoilEntAirTemp
                    c->coilDesEntTemp =
                        (DataSizing::TermUnitFinalZoneSizing(DataSizing::CurTermUnitSizingNum).DesHeatCoilInTempTU * MinPriFlowFrac) +
                        (DataSizing::TermUnitFinalZoneSizing(DataSizing::CurTermUnitSizingNum).ZoneTempAtHeatPeak * (1.0 - MinPriFlowFrac));
                    c->coilDesEntHumRat =
                        (DataSizing::TermUnitFinalZoneSizing(DataSizing::CurTermUnitSizingNum).DesHeatCoilInHumRatTU * MinPriFlowFrac) +
                        (DataSizing::TermUnitFinalZoneSizing(DataSizing::CurTermUnitSizingNum).ZoneHumRatAtHeatPeak * (1.0 - MinPriFlowFrac));
                }
            }
        } else if (DataSizing::ZoneEqFanCoil) {
            if (c->coilDesEntTemp == -999.0) { // don't overwrite if already set directly by setCoilEntAirTemp
                Real64 desOAFlowFrac = DataSizing::FinalZoneSizing(curZoneEqNum).DesHeatOAFlowFrac;
                c->coilDesEntTemp = desOAFlowFrac * DataSizing::FinalZoneSizing(curZoneEqNum).OutTempAtHeatPeak +
                                    (1.0 - desOAFlowFrac) * DataSizing::FinalZoneSizing(curZoneEqNum).ZoneTempAtHeatPeak;
                c->coilDesEntHumRat = desOAFlowFrac * DataSizing::FinalZoneSizing(curZoneEqNum).OutHumRatAtHeatPeak +
                                      (1.0 - desOAFlowFrac) * DataSizing::FinalZoneSizing(curZoneEqNum).ZoneHumRatAtHeatPeak;
            }
        } else if (DataSizing::ZoneEqDXCoil) {
            if (DataSizing::ZoneEqSizing(curZoneEqNum).OAVolFlow > 0.0) {
                if (c->coilDesEntTemp == -999.0) { // don't overwrite if already set directly by setCoilEntAirTemp
                    c->coilDesEntTemp = DataSizing::FinalZoneSizing(curZoneEqNum).DesHeatCoilInTemp;
                }
                if (c->coilDesEntHumRat == -999.0) { // don't overwrite if already set directly by setCoilEntAirHumRat
                    c->coilDesEntHumRat = DataSizing::FinalZoneSizing(curZoneEqNum).DesHeatCoilInHumRat;
                }
            } else {
                if (c->coilDesEntTemp == -999.0) { // don't overwrite if already set directly by setCoilEntAirTemp
                    c->coilDesEntTemp = DataSizing::FinalZoneSizing(curZoneEqNum).ZoneTempAtHeatPeak;
                }
                if (c->coilDesEntHumRat == -999.0) { // don't overwrite if already set directly by setCoilEntAirHumRat
                    c->coilDesEntHumRat = DataSizing::FinalZoneSizing(curZoneEqNum).ZoneHumRatAtHeatPeak;
                }
            }
        } else {
            if (c->coilDesEntTemp == -999.0) { // don't overwrite if already set directly by setCoilEntAirTemp
                c->coilDesEntTemp = DataSizing::FinalZoneSizing(curZoneEqNum).DesHeatCoilInTemp;
            }
            if (c->coilDesEntHumRat == -999.0) { // don't overwrite if already set directly by setCoilEntAirHumRat
                c->coilDesEntHumRat = DataSizing::FinalZoneSizing(curZoneEqNum).DesHeatCoilInHumRat;
            }
        }

        if (c->coilDesEntTemp > -999.0 && c->coilDesEntHumRat > -999.0) {
            c->coilDesEntWetBulb = Psychrometrics::PsyTwbFnTdbWPb(
                c->coilDesEntTemp, c->coilDesEntHumRat, DataEnvironment::StdBaroPress, "ReportCoilSelection::setCoilHeatingCapacity");
            c->coilDesEntEnth = Psychrometrics::PsyHFnTdbW(c->coilDesEntTemp, c->coilDesEntHumRat);
        }

        if (c->coilDesLvgTemp == -999.0) { // don't overwrite if already set directly by setCoilLvgAirTemp
            c->coilDesLvgTemp = DataSizing::FinalZoneSizing(curZoneEqNum).HeatDesTemp;
        }
        if (c->coilDesLvgHumRat == -999.0) { // don't overwrite if already set directly by setCoilLvgAirHumRat
            c->coilDesLvgHumRat = DataSizing::FinalZoneSizing(curZoneEqNum).HeatDesHumRat;
        }
        c->coilDesLvgWetBulb = Psychrometrics::PsyTwbFnTdbWPb(
            c->coilDesLvgTemp, c->coilDesLvgHumRat, DataEnvironment::StdBaroPress, "ReportCoilSelection::setCoilHeatingCapacity");
        c->coilDesLvgEnth = Psychrometrics::PsyHFnTdbW(c->coilDesLvgTemp, c->coilDesLvgHumRat);
    } else {
        // do nothing
    }

    if (DataSizing::DataCoilIsSuppHeater) {
        c->isSupplementalHeater = true;
    }
    // some heating coils only use this routine, so set air flow if not yet set
    if (c->coilDesVolFlow <= 0.0) {
        if (DataSizing::DataFlowUsedForSizing > 0.0) { // flow has been set in global, so use it
            c->coilDesVolFlow = DataSizing::DataFlowUsedForSizing;
        } else if ((curZoneEqNum > 0) && allocated(DataSizing::FinalZoneSizing) &&
                   (DataSizing::FinalZoneSizing(curZoneEqNum).DesHeatMassFlow >= DataHVACGlobals::SmallMassFlow)) {
            c->coilDesMassFlow = DataSizing::FinalZoneSizing(curZoneEqNum).DesHeatMassFlow;
            c->coilDesVolFlow = c->coilDesMassFlow / DataEnvironment::StdRhoAir;
        } else if (curSysNum > 0 && allocated(DataSizing::FinalSysSizing)) {
            if (curOASysNum > 0 && allocated(DataSizing::OASysEqSizing)) {
                if (DataSizing::OASysEqSizing(curOASysNum).AirFlow) {
                    c->coilDesVolFlow = DataSizing::OASysEqSizing(curOASysNum).AirVolFlow;
                } else if (DataSizing::OASysEqSizing(curOASysNum).HeatingAirFlow) {
                    c->coilDesVolFlow = DataSizing::OASysEqSizing(curOASysNum).HeatingAirVolFlow;
                } else {
                    c->coilDesVolFlow = DataSizing::FinalSysSizing(curSysNum).DesOutAirVolFlow;
                }
            } else {
                if (DataSizing::DataFlowUsedForSizing > 0.0) {
                    c->coilDesVolFlow = DataSizing::DataFlowUsedForSizing;
                } else if (DataSizing::UnitarySysEqSizing(curSysNum).AirFlow) {
                    c->coilDesVolFlow = DataSizing::UnitarySysEqSizing(curSysNum).AirVolFlow;
                } else if (DataSizing::UnitarySysEqSizing(curSysNum).HeatingAirFlow) {
                    c->coilDesVolFlow = DataSizing::UnitarySysEqSizing(curSysNum).HeatingAirVolFlow;
                } else {
                    if (DataSizing::CurDuctType == DataHVACGlobals::Main) {
                        if (DataSizing::FinalSysSizing(curSysNum).SysAirMinFlowRat > 0.0 && !DataSizing::DataDesicRegCoil) {
                            c->coilDesVolFlow =
                                DataSizing::FinalSysSizing(curSysNum).SysAirMinFlowRat * DataSizing::FinalSysSizing(curSysNum).DesMainVolFlow;
                        } else {
                            c->coilDesVolFlow = DataSizing::FinalSysSizing(curSysNum).DesMainVolFlow;
                        }
                    } else if (DataSizing::CurDuctType == DataHVACGlobals::Cooling) {
                        if (DataSizing::FinalSysSizing(curSysNum).SysAirMinFlowRat > 0.0 && !DataSizing::DataDesicRegCoil) {
                            c->coilDesVolFlow =
                                DataSizing::FinalSysSizing(curSysNum).SysAirMinFlowRat * DataSizing::FinalSysSizing(curSysNum).DesCoolVolFlow;
                        } else {
                            c->coilDesVolFlow = DataSizing::FinalSysSizing(curSysNum).DesCoolVolFlow;
                        }
                    } else if (DataSizing::CurDuctType == DataHVACGlobals::Heating) {
                        c->coilDesVolFlow = DataSizing::FinalSysSizing(curSysNum).DesHeatVolFlow;
                    } else if (DataSizing::CurDuctType == DataHVACGlobals::Other) {
                        c->coilDesVolFlow = DataSizing::FinalSysSizing(curSysNum).DesMainVolFlow;
                    } else {
                        c->coilDesVolFlow = DataSizing::FinalSysSizing(curSysNum).DesMainVolFlow;
                    }
                }
            }
        }
        c->coilDesMassFlow = c->coilDesVolFlow * DataEnvironment::StdRhoAir;
    }

    // calc sensible capacity from inlet outlet
    c->cpMoistAir = Psychrometrics::PsyCpAirFnW(c->coilDesLvgHumRat);
    // this is not generally correct but okay for heating coils
    c->coilSensCapAtPeak = std::abs(c->cpMoistAir * c->coilDesMassFlow * (c->coilDesLvgTemp - c->coilDesEntTemp));
    c->coilSensCapAtPeak = min(c->coilSensCapAtPeak, c->coilTotCapAtPeak);
}

void ReportCoilSelection::setCoilWaterCoolingCapacity(std::string const &coilName,  // user-defined name of the coil
                                                      std::string const &coilType,  // idf input object class name of coil
                                                      Real64 const totalCoolingCap, // {W} coil cooling capacity
                                                      bool const isAutoSize,        // true if value was autosized
                                                      int const inletNodeNum,       // coil chw inlet node num
                                                      int const outletNodeNum,      // coil chw outlet node num
                                                      int const dataWaterLoopNum    // plant loop structure index
)
{
    int index = getIndexForOrCreateDataObjFromCoilName(coilName, coilType);
    auto &c(coilSelectionDataObjs[index]);
    c->coilTotCapAtPeak = totalCoolingCap;
    c->capIsAutosized = isAutoSize;
    if ((DataSizing::NumPltSizInput > 0) && (inletNodeNum > 0) && (outletNodeNum > 0)) {
        bool errorsfound = false;
        c->pltSizNum = PlantUtilities::MyPlantSizingIndex("chilled water coil", coilName, inletNodeNum, outletNodeNum, errorsfound);
    } else {
        c->pltSizNum = -999;
    }
    c->waterLoopNum = dataWaterLoopNum;
}

void ReportCoilSelection::setCoilWaterHeaterCapacityNodeNums(std::string const &coilName,  // user-defined name of the coil
                                                             std::string const &coilType,  // idf input object class name of coil
                                                             Real64 const totalHeatingCap, // {W} coil Heating capacity
                                                             bool const isAutoSize,        // true if value was autosized
                                                             int const inletNodeNum,       // coil chw inlet node num
                                                             int const outletNodeNum,      // coil chw outlet node num
                                                             int const dataWaterLoopNum    // plant loop structure index
)
{
    int index = getIndexForOrCreateDataObjFromCoilName(coilName, coilType);
    auto &c(coilSelectionDataObjs[index]);
    c->coilTotCapAtPeak = totalHeatingCap;
    c->capIsAutosized = isAutoSize;
    if ((DataSizing::NumPltSizInput > 0) && (inletNodeNum > 0) && (outletNodeNum > 0)) {
        bool errorsfound = false;
        c->pltSizNum = PlantUtilities::MyPlantSizingIndex("hot water coil", coilName, inletNodeNum, outletNodeNum, errorsfound);
    } else {
        c->pltSizNum = -999;
    }
    c->waterLoopNum = dataWaterLoopNum;
}

void ReportCoilSelection::setCoilWaterHeaterCapacityPltSizNum(std::string const &coilName,  // user-defined name of the coil
                                                              std::string const &coilType,  // idf input object class name of coil
                                                              Real64 const totalHeatingCap, // {W} coil Heating capacity
                                                              bool const isAutoSize,        // true if value was autosized
                                                              int const dataPltSizNum,      // plant sizing structure index
                                                              int const dataWaterLoopNum    // plant loop structure index
)
{
    int index = getIndexForOrCreateDataObjFromCoilName(coilName, coilType);
    auto &c(coilSelectionDataObjs[index]);
    c->coilTotCapAtPeak = totalHeatingCap;
    c->capIsAutosized = isAutoSize;
    c->pltSizNum = dataPltSizNum;
    c->waterLoopNum = dataWaterLoopNum;
}

void ReportCoilSelection::setCoilUA(EnergyPlusData &state,
                                    std::string const &coilName,            // user-defined name of the coil
                                    std::string const &coilType,            // idf input object class name of coil
                                    Real64 const UAvalue,                   // [W/k] UA value for coil,
                                    Real64 const dataCapacityUsedForSizing, // [W] sizing global
                                    bool const isAutoSize,                  // true if value was autosized
                                    int const curSysNum,                    // airloop system number index, if non zero
                                    int const curZoneEqNum                  // zone equipment list index, if non-zero
)
{
    int index = getIndexForOrCreateDataObjFromCoilName(coilName, coilType);
    auto &c(coilSelectionDataObjs[index]);
    c->coilUA = UAvalue;
    c->coilTotCapAtPeak = dataCapacityUsedForSizing;
    c->capIsAutosized = isAutoSize;
    c->airloopNum = curSysNum;
    doAirLoopSetup(state, index);
    c->zoneEqNum = curZoneEqNum;
}

void ReportCoilSelection::setCoilReheatMultiplier(std::string const &coilName, // user-defined name of the coil
                                                  std::string const &coilType, // idf input object class name of coil
                                                  Real64 const multiplierReheatLoad)
{
    int index = getIndexForOrCreateDataObjFromCoilName(coilName, coilType);
    auto &c(coilSelectionDataObjs[index]);
    c->reheatLoadMult = multiplierReheatLoad;
}

void ReportCoilSelection::setCoilSupplyFanInfo(EnergyPlusData &state, std::string const &coilName, // user-defined name of the coil
                                               std::string const &coilType, // idf input object class name of coil
                                               std::string const &fanName,
                                               DataAirSystems::fanModelTypeEnum const &fanEnumType,
                                               int const &fanIndex)
{
    if (fanName == "") {
        return;
    }
    int index = getIndexForOrCreateDataObjFromCoilName(coilName, coilType);
    auto &c(coilSelectionDataObjs[index]);
    c->fanAssociatedWithCoilName = fanName;
    c->supFanModelTypeEnum = fanEnumType;
    int locFanIndex(-1);
    if (fanEnumType == DataAirSystems::structArrayLegacyFanModels) {
        if (fanIndex <= 0) {
            bool errorsFound(false);
            Fans::GetFanIndex(state, fanName, locFanIndex, errorsFound, ObjexxFCL::Optional_string_const());
        } else {
            locFanIndex = fanIndex;
        }
        c->supFanNum = locFanIndex;
    } else if (fanEnumType == DataAirSystems::objectVectorOOFanSystemModel) {
        if (fanIndex < 0) {
            locFanIndex = HVACFan::getFanObjectVectorIndex(fanName);
        } else {
            locFanIndex = fanIndex;
        }
        c->supFanVecIndex = locFanIndex;
    }
}

std::string ReportCoilSelection::getTimeText(int const timeStepAtPeak)
{
    std::string returnString = "";

    if (timeStepAtPeak == 0) {
        return returnString;
    }

    // Scan timesteps of 24-hr day to match up correct hour and minute
    int minutes(0);
    int timeStepIndex(0);
    int hourPrint;
    for (int hourCounter = 1; hourCounter <= 24; ++hourCounter) {
        for (int timeStepCounter = 1; timeStepCounter <= DataGlobals::NumOfTimeStepInHour; ++timeStepCounter) {
            ++timeStepIndex;
            minutes += DataGlobals::MinutesPerTimeStep;
            if (minutes == 60) {
                minutes = 0;
                hourPrint = hourCounter;
            } else {
                hourPrint = hourCounter - 1;
            }
            if (timeStepIndex == timeStepAtPeak) {
                returnString = format(DataSizing::PeakHrMinFmt, hourPrint, minutes);
            }
        }
    }

    return returnString;
}

bool ReportCoilSelection::isCompTypeFan(std::string const &compType // string component type, input object class name
)
{
    // if compType name is one of the fan objects, then return true
    if (UtilityRoutines::SameString(compType, "Fan:SystemModel")) {
        return true;
    } else if (UtilityRoutines::SameString(compType, "Fan:ComponentModel")) {
        return true;
    } else if (UtilityRoutines::SameString(compType, "Fan:OnOff")) {
        return true;
    } else if (UtilityRoutines::SameString(compType, "Fan:ConstantVolume")) {
        return true;
    } else if (UtilityRoutines::SameString(compType, "Fan:VariableVolume")) {
        return true;
    } else {
        return false;
    }
}

bool ReportCoilSelection::isCompTypeCoil(std::string const &compType // string component type, input object class name
)
{
    // if compType name is one of the coil objects, then return true
    bool found(false);
    for (int loop = 1; loop < DataHVACGlobals::NumAllCoilTypes; ++loop) {
        if (UtilityRoutines::SameString(compType, DataHVACGlobals::cAllCoilTypes(loop))) {
            found = true;
            break;
        }
    }
    return found;
}

void ReportCoilSelection::setZoneLatentLoadCoolingIdealPeak(int const zoneIndex, Real64 const zoneCoolingLatentLoad)
{
    // loop over all the coils and the zones in the coils and if this zone index is in the coil
    for (auto &c : coilSelectionDataObjs) {

        if (c->isCooling) {
            for (std::size_t zoneInd = 0; zoneInd < c->zoneNum.size(); ++zoneInd) {
                if (zoneIndex == c->zoneNum[zoneInd]) {
                    c->rmLatentAtPeak += zoneCoolingLatentLoad;
                    break;
                }
            }
        }
    }
}

void ReportCoilSelection::setZoneLatentLoadHeatingIdealPeak(int const zoneIndex, Real64 const zoneHeatingLatentLoad)
{
    // loop over all the coils and the zones in the coils and if this zone index is in the coil
    for (auto &c : coilSelectionDataObjs) {

        if (c->isHeating) {
            for (std::size_t zoneInd = 0; zoneInd < c->zoneNum.size(); ++zoneInd) {
                if (zoneIndex == c->zoneNum[zoneInd]) {
                    c->rmLatentAtPeak += zoneHeatingLatentLoad;
                    break;
                }
            }
        }
    }
}

} // namespace EnergyPlus<|MERGE_RESOLUTION|>--- conflicted
+++ resolved
@@ -1121,12 +1121,8 @@
     c->coilDesLvgHumRat = lvgAirHumRat;
 }
 
-<<<<<<< HEAD
-void ReportCoilSelection::setCoilCoolingCapacity(EnergyPlusData &state, 
-=======
 void ReportCoilSelection::setCoilCoolingCapacity(
     EnergyPlusData &state,
->>>>>>> 874857a2
     std::string const &coilName,       // user-defined name of the coil
     std::string const &coilType,       // idf input object class name of coil
     Real64 const TotalCoolingCap,      // {W} coil cooling capacity, sizing result
@@ -1398,12 +1394,8 @@
     c->cpMoistAir = Psychrometrics::PsyCpAirFnW(c->coilDesEntHumRat);
 }
 
-<<<<<<< HEAD
-void ReportCoilSelection::setCoilHeatingCapacity(EnergyPlusData &state,
-=======
 void ReportCoilSelection::setCoilHeatingCapacity(
     EnergyPlusData &state,
->>>>>>> 874857a2
     std::string const &coilName,       // user-defined name of the coil
     std::string const &coilType,       // idf input object class name of coil
     Real64 const totalHeatingCap,      // {W} coil Heating capacity
