--- conflicted
+++ resolved
@@ -631,21 +631,13 @@
         kivaWeather.annualAverageDrybulbTemp = totalDB / count;
     }
 
-<<<<<<< HEAD
-    bool KivaManager::setupKivaInstances(IOFiles &ioFiles)
-=======
-    bool KivaManager::setupKivaInstances(ZoneTempPredictorCorrectorData &dataZoneTempPredictorCorrector, OutputFiles &outputFiles)
->>>>>>> 4f18c328
+    bool KivaManager::setupKivaInstances(ZoneTempPredictorCorrectorData &dataZoneTempPredictorCorrector, IOFiles &ioFiles)
     {
         Kiva::setMessageCallback(kivaErrorCallback, nullptr);
         bool ErrorsFound = false;
 
         if (DataZoneControls::GetZoneAirStatsInputFlag) {
-<<<<<<< HEAD
-            ZoneTempPredictorCorrector::GetZoneAirSetPoints(ioFiles);
-=======
-            ZoneTempPredictorCorrector::GetZoneAirSetPoints(dataZoneTempPredictorCorrector, outputFiles);
->>>>>>> 4f18c328
+            ZoneTempPredictorCorrector::GetZoneAirSetPoints(dataZoneTempPredictorCorrector, ioFiles);
             DataZoneControls::GetZoneAirStatsInputFlag = false;
         }
 
