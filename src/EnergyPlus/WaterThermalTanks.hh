// EnergyPlus, Copyright (c) 1996-2024, The Board of Trustees of the University of Illinois,
// The Regents of the University of California, through Lawrence Berkeley National Laboratory
// (subject to receipt of any required approvals from the U.S. Dept. of Energy), Oak Ridge
// National Laboratory, managed by UT-Battelle, Alliance for Sustainable Energy, LLC, and other
// contributors. All rights reserved.
//
// NOTICE: This Software was developed under funding from the U.S. Department of Energy and the
// U.S. Government consequently retains certain rights. As such, the U.S. Government has been
// granted for itself and others acting on its behalf a paid-up, nonexclusive, irrevocable,
// worldwide license in the Software to reproduce, distribute copies to the public, prepare
// derivative works, and perform publicly and display publicly, and to permit others to do so.
//
// Redistribution and use in source and binary forms, with or without modification, are permitted
// provided that the following conditions are met:
//
// (1) Redistributions of source code must retain the above copyright notice, this list of
//     conditions and the following disclaimer.
//
// (2) Redistributions in binary form must reproduce the above copyright notice, this list of
//     conditions and the following disclaimer in the documentation and/or other materials
//     provided with the distribution.
//
// (3) Neither the name of the University of California, Lawrence Berkeley National Laboratory,
//     the University of Illinois, U.S. Dept. of Energy nor the names of its contributors may be
//     used to endorse or promote products derived from this software without specific prior
//     written permission.
//
// (4) Use of EnergyPlus(TM) Name. If Licensee (i) distributes the software in stand-alone form
//     without changes from the version obtained under this License, or (ii) Licensee makes a
//     reference solely to the software portion of its product, Licensee must refer to the
//     software as "EnergyPlus version X" software, where "X" is the version number Licensee
//     obtained under this License and may not use a different name for the software. Except as
//     specifically required in this Section (4), Licensee shall not use in a company name, a
//     product name, in advertising, publicity, or other promotional activities any name, trade
//     name, trademark, logo, or other designation of "EnergyPlus", "E+", "e+" or confusingly
//     similar designation, without the U.S. Department of Energy's prior written consent.
//
// THIS SOFTWARE IS PROVIDED BY THE COPYRIGHT HOLDERS AND CONTRIBUTORS "AS IS" AND ANY EXPRESS OR
// IMPLIED WARRANTIES, INCLUDING, BUT NOT LIMITED TO, THE IMPLIED WARRANTIES OF MERCHANTABILITY
// AND FITNESS FOR A PARTICULAR PURPOSE ARE DISCLAIMED. IN NO EVENT SHALL THE COPYRIGHT OWNER OR
// CONTRIBUTORS BE LIABLE FOR ANY DIRECT, INDIRECT, INCIDENTAL, SPECIAL, EXEMPLARY, OR
// CONSEQUENTIAL DAMAGES (INCLUDING, BUT NOT LIMITED TO, PROCUREMENT OF SUBSTITUTE GOODS OR
// SERVICES; LOSS OF USE, DATA, OR PROFITS; OR BUSINESS INTERRUPTION) HOWEVER CAUSED AND ON ANY
// THEORY OF LIABILITY, WHETHER IN CONTRACT, STRICT LIABILITY, OR TORT (INCLUDING NEGLIGENCE OR
// OTHERWISE) ARISING IN ANY WAY OUT OF THE USE OF THIS SOFTWARE, EVEN IF ADVISED OF THE
// POSSIBILITY OF SUCH DAMAGE.

#ifndef WaterThermalTanks_hh_INCLUDED
#define WaterThermalTanks_hh_INCLUDED

// ObjexxFCL Headers
#include <ObjexxFCL/Array1D.fwd.hh>

// EnergyPlus Headers
#include <EnergyPlus/Data/BaseData.hh>
#include <EnergyPlus/DataBranchAirLoopPlant.hh>
#include <EnergyPlus/DataGlobalConstants.hh>
#include <EnergyPlus/EnergyPlus.hh>
#include <EnergyPlus/Plant/Enums.hh>
#include <EnergyPlus/Plant/PlantLocation.hh>
#include <EnergyPlus/PlantComponent.hh>
#include <EnergyPlus/VariableSpeedCoils.hh>

namespace EnergyPlus {

// Forward declarations
struct EnergyPlusData;

namespace WaterThermalTanks {

    enum class WTTAmbientTemp
    {
        Invalid = -1,
        Schedule,   // ambient temperature around tank (or HPWH inlet air) is scheduled
        TempZone,   // tank is located in a zone or HPWH inlet air is zone air only
        OutsideAir, // tank is located outdoors or HPWH inlet air is outdoor air only
        ZoneAndOA,  // applicable to HPWH only, inlet air is mixture of OA and zone air
        Num,
    };

    constexpr std::array<std::string_view, static_cast<int>(WTTAmbientTemp::Num)> HPWHAmbientTempNamesUC{
        "SCHEDULE", "ZONEAIRONLY", "OUTDOORAIRONLY", "ZONEANDOUTDOORAIR"};

    constexpr std::array<std::string_view, static_cast<int>(WTTAmbientTemp::Num) - 1> TankAmbientTempNamesUC{
        "SCHEDULE",
        "ZONE",
        "OUTDOORS",
    };

    enum class CrankcaseHeaterControlTemp
    {
        Invalid = -1,
        Schedule, // temperature controlling compressor crankcase heater is scheduled
        Zone,     // temperature controlling compressor crankcase heater is zone air
        Outdoors, // temperature controlling compressor crankcase heater is outdoor air
        Num
    };

    constexpr std::array<std::string_view, static_cast<int>(CrankcaseHeaterControlTemp::Num)> CrankcaseHeaterControlTempNamesUC{
        "SCHEDULE",
        "ZONE",
        "OUTDOORS",
    };

    enum class TankShape
    {
        Invalid = -1,
        VertCylinder,  // tank shape is a vertical cylinder
        HorizCylinder, // tank shape is a horizontal cylinder
        Other,         // tank shape has an arbitrary perimeter shape
        Num
    };

    constexpr std::array<std::string_view, static_cast<int>(TankShape::Num)> TankShapeNamesUC{
        "VERTICALCYLINDER",
        "HORIZONTALCYLINDER",
        "OTHER",
    };

    enum class HeaterControlMode
    {
        Invalid = -1,
        Cycle,
        Modulate,
        Num
    };

    constexpr std::array<std::string_view, static_cast<int>(HeaterControlMode::Num)> HeaterControlModeNamesUC{"CYCLE", "MODULATE"};

    enum class PriorityControlMode // For Stratified Water Heaters, this controls how the two heating elements work together
    {
        Invalid = -1,
        MasterSlave,  // water heater only, master-slave priority control of heater elements
        Simultaneous, // water heater only, simultaneous control of heater elements
        Num
    };

    constexpr std::array<std::string_view, static_cast<int>(PriorityControlMode::Num)> PriorityControlModeNamesUC{"MASTERSLAVE", "SIMULTANEOUS"};

    enum class InletPositionMode
    {
        Invalid = -1,
        Fixed,   // water heater only, inlet water always enters at the user-specified height
        Seeking, // water heater only, inlet water seeks out the node with the closest temperature
        Num
    };

    constexpr std::array<std::string_view, static_cast<int>(InletPositionMode::Num)> InletPositionModeNamesUC{"FIXED", "SEEKING"};

    // reclaim heat object types for Coil:WaterHeating:Desuperheater object
    enum class ReclaimHeatObjectType
    {
        Invalid = -1,
        CoilCoolingDX,                  // reclaim heating source is new DX Cooling coil
        CompressorRackRefrigeratedCase, // reclaim heating source is refrigerated case compressor rack
        DXCooling,                      // reclaim heating source is DX cooling coil
        DXMultiSpeed,                   // reclaim heating source is DX multispeed coil
        DXMultiMode,                    // reclaim heating source is DX multimode coil
        CondenserRefrigeration,         // reclaim heating source is detailed refrigeration system condenser
        DXVariableCooling,              // reclaim heating source is Variable Speed DX cooling coil
        AirWaterHeatPumpEQ,             // reclaim heating source is Water to air heat pump cooling coil
        Num
    };

    enum class WaterHeaterSide
    {
        Invalid = -1,
        Use,    // Indicates Use side of water heater
        Source, // Indicates Source side of water heater
        Num
    };

    enum class SizingMode
    {
        Invalid = -1,
        PeakDraw,
        ResidentialMin,
        PerPerson,
        PerFloorArea,
        PerUnit,
        PerSolarColArea,
        Num
    };

    enum class SourceSideControl
    {
        Invalid = -1,
        StorageTank,
        IndirectHeatPrimarySetpoint,
        IndirectHeatAltSetpoint,
        Num
    };

    constexpr std::array<std::string_view, static_cast<int>(SourceSideControl::Num)> SourceSideControlNamesUC{
        "STORAGETANK", "INDIRECTHEATPRIMARYSETPOINT", "INDIRECTHEATALTERNATESETPOINT"};

    enum class FlowMode
    {
        Invalid = -1,
        PassingFlowThru,
        MaybeRequestingFlow,
        ThrottlingFlow,
        Num
    };

    enum class TankOperatingMode
    {
        Invalid = -1,
        Heating,  // heating source is on, source will not turn off until setpoint temp is reached
        Floating, // heating source is off, source will not turn on until cut-in temp is reached
        Venting,  // tank temp is above maximum temperature and water is venting
        Cooling,  // cooling source is on, source will not turn off until setpoint temp is reached
        Num
    };

    struct StratifiedNodeData
    {
        // Members
        Real64 Mass; // All nodes have the same mass (kg)
        Real64 OnCycLossCoeff;
        Real64 OffCycLossCoeff;
        Real64 Temp;
        Real64 SavedTemp;
        Real64 NewTemp;
        Real64 TempSum;
        Real64 TempAvg; // Average node temperature over the time step (C)
        Real64 CondCoeffUp;
        Real64 CondCoeffDn;
        Real64 OffCycParaLoad; // Heat delivered to the tank from off-cycle parasitic sources
        Real64 OnCycParaLoad;
        Real64 UseMassFlowRate;
        Real64 SourceMassFlowRate;
        Real64 MassFlowFromUpper; // Mass flow rate into this node from node above
        Real64 MassFlowFromLower; // Mass flow rate into this node from node below
        Real64 MassFlowToUpper;   // Mass flow rate from this node to node above
        Real64 MassFlowToLower;   // Mass flow rate from this node to node below
        // Report Variables
        Real64 Volume;
        Real64 Height;      // Node height from top to bottom (like a thickness)
        Real64 MaxCapacity; // For reporting
        int Inlets;
        int Outlets;
        Real64 HPWHWrappedCondenserHeatingFrac; // fraction of the heat from a wrapped condenser that enters into this node, should add up to 1.

        // Default Constructor
        StratifiedNodeData()
            : Mass(0.0), OnCycLossCoeff(0.0), OffCycLossCoeff(0.0), Temp(0.0), SavedTemp(0.0), NewTemp(0.0), TempSum(0.0), TempAvg(0.0),
              CondCoeffUp(0.0), CondCoeffDn(0.0), OffCycParaLoad(0.0), OnCycParaLoad(0.0), UseMassFlowRate(0.0), SourceMassFlowRate(0.0),
              MassFlowFromUpper(0.0), MassFlowFromLower(0.0), MassFlowToUpper(0.0), MassFlowToLower(0.0), Volume(0.0), Height(0.0), MaxCapacity(0.0),
              Inlets(0), Outlets(0), HPWHWrappedCondenserHeatingFrac(0.0)
        {
        }
    };

    struct WaterHeaterSizingData
    {
        // Members
        // input data
        SizingMode DesignMode;                    // what sizing method to use
        Real64 TankDrawTime;                      // in hours, time storage can meet peak demand
        Real64 RecoveryTime;                      // time for tank to recover
        Real64 NominalVolForSizingDemandSideFlow; // nominal tank size to use in sizing demand side connections
        int NumberOfBedrooms;
        Real64 NumberOfBathrooms;
        Real64 TankCapacityPerPerson;
        Real64 RecoveryCapacityPerPerson;
        Real64 TankCapacityPerArea;
        Real64 RecoveryCapacityPerArea;
        Real64 NumberOfUnits;
        Real64 TankCapacityPerUnit;
        Real64 RecoveryCapacityPerUnit;
        Real64 TankCapacityPerCollectorArea;
        Real64 HeightAspectRatio;
        // data from elsewhere in E+
        Real64 PeakDemand;
        Real64 PeakNumberOfPeople;
        Real64 TotalFloorArea;
        Real64 TotalSolarCollectorArea;

        // Default Constructor
        WaterHeaterSizingData()
            : DesignMode(SizingMode::Invalid), TankDrawTime(0.0), RecoveryTime(0.0), NominalVolForSizingDemandSideFlow(0.0), NumberOfBedrooms(0),
              NumberOfBathrooms(0.0), TankCapacityPerPerson(0.0), RecoveryCapacityPerPerson(0.0), TankCapacityPerArea(0.0),
              RecoveryCapacityPerArea(0.0), NumberOfUnits(0.0), TankCapacityPerUnit(0.0), RecoveryCapacityPerUnit(0.0),
              TankCapacityPerCollectorArea(0.0), HeightAspectRatio(0.0), PeakDemand(0.0), PeakNumberOfPeople(0.0), TotalFloorArea(0.0),
              TotalSolarCollectorArea(0.0)
        {
        }
    };

    struct HeatPumpWaterHeaterData : PlantComponent
    {
        // Members
        std::string Name;                                           // Name of heat pump water heater
        std::string Type;                                           // Type of water heater (HEAT PUMP:WATER HEATER)
        DataPlant::PlantEquipmentType HPWHType;                     // integer parameter for heat pump water heater
        std::string TankName;                                       // Name of tank associated with heat pump water heater
        std::string TankType;                                       // Type of water heater (MIXED or STRATIFIED) used with heat pump
        DataPlant::PlantEquipmentType HPWHTankType;                 // Parameter for tank type (MIXED or STRATIFIED)
        bool StandAlone;                                            // Flag for operation with no plant connections (no use nodes)
        int AvailSchedPtr;                                          // Index to Availability Schedule curve index
        int SetPointTempSchedule;                                   // Index to Setpoint Temperature Schedule curve
        Real64 DeadBandTempDiff;                                    // Dead band temperature difference (cut-in temperature)
        Real64 Capacity;                                            // Heat Pump rated capacity (W)
        Real64 BackupElementCapacity;                               // Tank backup element capacity (W)
        Real64 BackupElementEfficiency;                             // Tank backup element efficiency
        Real64 WHOnCycParaLoad;                                     // tank's on-cycle parasitic load (W), disable for rating
        Real64 WHOffCycParaLoad;                                    // tank's off-cycle parasitic load (W), disable for rating
        Real64 WHOnCycParaFracToTank;                               // tank's on-cycle parasitic frac to tank, disable for rating
        Real64 WHOffCycParaFracToTank;                              // tank's off-cycle parasitic frac to tank, disable for rating
        int WHPLFCurve;                                             // tank part-load fraction curve index, used for rating procedure
        Real64 OperatingAirFlowRate;                                // Operating volumetric air flow rate (m3/s)
        Real64 OperatingAirMassFlowRate;                            // Operating air mass flow rate (kg/s)
        Real64 OperatingWaterFlowRate;                              // Operating volumetric water flow rate (m3/s)
        Real64 COP;                                                 // Heat Pump coefficient of performance (W/W)
        Real64 SHR;                                                 // Heat Pump air-side coil sensible heat ratio
        Real64 RatedInletDBTemp;                                    // Rated evaporator inlet air dry-bulb temperature (C)
        Real64 RatedInletWBTemp;                                    // Rated evaporator inlet air wet-bulb temperature (C)
        Real64 RatedInletWaterTemp;                                 // Rated condenser inlet water temperature (C)
        bool FoundTank;                                             // Found storage tank flag associated with HP water heater
        int HeatPumpAirInletNode;                                   // HP air inlet node (for zone, zone/outdoor or scheduled)
        int HeatPumpAirOutletNode;                                  // HP air outlet node (for zone, zone/outdoor or scheduled)
        int OutsideAirNode;                                         // outdoor air node (for outdoor or zone/outdoor air unit only)
        int ExhaustAirNode;                                         // Exhaust air node (for outdoor or zone/outdoor air unit only)
        int CondWaterInletNode;                                     // Condenser water inlet node
        int CondWaterOutletNode;                                    // Condenser water outlet node
        int WHUseInletNode;                                         // Water heater tank use side inlet node
        int WHUseOutletNode;                                        // Water heater tank use side outlet node
        int WHUseSidePlantLoopNum;                                  // if not zero, then this water heater is on plant loop #
        std::string DXCoilType;                                     // Type of DX coil (Coil:DX:HeatPumpWaterHeater)
        std::string DXCoilName;                                     // Name of DX coil
        int DXCoilNum;                                              // Index of DX coil
        int DXCoilTypeNum;                                          // Type Number of DX coil
        int DXCoilAirInletNode;                                     // Inlet air node number of DX coil
        int DXCoilPLFFPLR;                                          // Index to HPWH's DX Coil PLF as a function of PLR curve
        HVAC::FanType fanType;                                      // Integer type of fan (3 = Fan:OnOff)
        std::string FanName;                                        // Name of Fan
        std::string FanInletNode_str;                               // Fan inlet node name
        std::string FanOutletNode_str;                              // Fan outlet node name
        int FanNum;                                                 // Index of Fan
        HVAC::FanPlace fanPlace;                                    // Location of Fan
        int FanOutletNode;                                          // Outlet node of heat pump water heater fan
        int WaterHeaterTankNum;                                     // Index of Water Heater Tank
        int OutletAirSplitterSchPtr;                                // Index to air-side outlet air splitter schedule
        int InletAirMixerSchPtr;                                    // Index to air-side inlet air mixer schedule
        TankOperatingMode Mode = TankOperatingMode::Floating;       // HP mode (0 = float, 1 = heating [-1 = venting na for HP])
        TankOperatingMode SaveMode = TankOperatingMode::Floating;   // HP mode on first iteration
        TankOperatingMode SaveWHMode = TankOperatingMode::Floating; // mode of water heater tank element (backup element)
        Real64 Power;                                               // HP power used for reporting
        Real64 Energy;                                              // HP energy used for reporting
        Real64 HeatingPLR;                                          // HP PLR used for reporting
        Real64 SetPointTemp;                                        // set point or cut-out temperature [C]
        Real64 MinAirTempForHPOperation;                            // HP does not operate below this ambient temperature
        Real64 MaxAirTempForHPOperation;                            // HP does not operate above this ambient temperature
        int InletAirMixerNode;                                      // Inlet air mixer node number of HP water heater
        int OutletAirSplitterNode;                                  // Outlet air splitter node number of HP water heater
        Real64 SourceMassFlowRate;                                  // Maximum mass flow rate on the source side (kg/s)
        WTTAmbientTemp InletAirConfiguration;                       // Identifies source of HPWH inlet air
        int AmbientTempSchedule;                                    // Schedule index pointer for ambient air temp at HPWH inlet
        int AmbientRHSchedule;                                      // Schedule index pointer for ambient air RH at HPWH inlet
        int AmbientTempZone;                                        // Index of ambient zone for ambient air at HPWH inlet
        CrankcaseHeaterControlTemp CrankcaseTempIndicator;          // Indicator for HPWH compressor/crankcase heater location
        int CrankcaseTempSchedule;                                  // Schedule index pointer where crankcase heater is located
        int CrankcaseTempZone;                                      // Index of zone where compressor/crankcase heater is located
        Real64 OffCycParaLoad;                                      // Rate for off-cycle parasitic load (W)
        Real64 OnCycParaLoad;                                       // Rate for on-cycle parasitic load (W)
        WTTAmbientTemp ParasiticTempIndicator;                      // Indicator for HPWH parasitic heat rejection location
        Real64 OffCycParaFuelRate;                                  // Electric consumption rate for off-cycle parasitic load (W)
        Real64 OnCycParaFuelRate;                                   // Electric consumption rate for on-cycle parasitic load (W)
        Real64 OffCycParaFuelEnergy;                                // Electric energy consumption for off-cycle parasitic load (J)
        Real64 OnCycParaFuelEnergy;                                 // Electric energy consumption for on-cycle parasitic load (J)
        bool AirFlowRateAutoSized;                                  // Used to report air flow autosize info in Init
        bool WaterFlowRateAutoSized;                                // Used to report water flow autosize info in Init
        int HPSetPointError;                                        // Used when temperature SP's in tank and HP are reversed
        int HPSetPointErrIndex1;                                    // Index to recurring error for tank/HP set point temp
        int IterLimitErrIndex1;                                     // Index for recurring iteration limit warning messages
        int IterLimitExceededNum1;                                  // Counter for recurring iteration limit warning messages
        int RegulaFalsiFailedIndex1;                                // Index for recurring RegulaFalsi failed warning messages
        int RegulaFalsiFailedNum1;                                  // Counter for recurring RegulaFalsi failed warning messages
        int IterLimitErrIndex2;                                     // Index for recurring iteration limit warning messages
        int IterLimitExceededNum2;                                  // Counter for recurring iteration limit warning messages
        int RegulaFalsiFailedIndex2;                                // Index for recurring RegulaFalsi failed warning messages
        int RegulaFalsiFailedNum2;                                  // Counter for recurring RegulaFalsi failed warning messages
        bool FirstTimeThroughFlag;                                  // Flag for saving water heater status
        bool ShowSetPointWarning;                                   // Warn when set point is greater than max tank temp limit
        Real64 HPWaterHeaterSensibleCapacity;                       // sensible capacity delivered when HPWH is attached to a zone (W)
        Real64 HPWaterHeaterLatentCapacity;                         // latent capacity delivered when HPWH is attached to a zone (kg/s)
        Real64 WrappedCondenserBottomLocation;                      // Location of the bottom of the wrapped condenser.
        Real64 WrappedCondenserTopLocation;                         // Location of the top of the wrapped condenser.
        Real64 ControlSensor1Height;                                // location from bottom of tank of control sensor 1
        int ControlSensor1Node;                                     // Node number of control sensor 1
        Real64 ControlSensor1Weight;                                // weight of control sensor 1
        Real64 ControlSensor2Height;                                // location from bottom of tank of control sensor 2
        int ControlSensor2Node;                                     // Node number of control sensor 2
        Real64 ControlSensor2Weight;                                // weight of control sensor 2
        Real64 ControlTempAvg;                              // Measured control temperature for the heat pump, average over timestep, for reporting
        Real64 ControlTempFinal;                            // Measured control temperature at the end of the timestep, for reporting
        bool AllowHeatingElementAndHeatPumpToRunAtSameTime; // if false, if the heating element kicks on, it will recover with that before turning the
        // heat pump back on.
        // variables for variable-speed HPWH
        int NumofSpeed;                        // number of speeds for VS HPWH
        Array1D<Real64> HPWHAirVolFlowRate;    // air volume flow rate during heating operation
        Array1D<Real64> HPWHAirMassFlowRate;   // air mass flow rate during heating operation
        Array1D<Real64> HPWHWaterVolFlowRate;  // water volume flow rate during heating operation
        Array1D<Real64> HPWHWaterMassFlowRate; // water mass flow rate during heating operation
        Array1D<Real64> MSAirSpeedRatio;       // air speed ratio in heating mode
        Array1D<Real64> MSWaterSpeedRatio;     // water speed ratio in heating mode
        bool bIsIHP;                           // whether the HP is a part of Integrated Heat Pump
        bool MyOneTimeFlagHP;                  // first pass log
        bool MyTwoTimeFlagHP;                  // second pass do input check
        std::string CoilInletNode_str;         // Used to set up comp set
        std::string CoilOutletNode_str;        // Used to set up comp set
        bool CheckHPWHEquipName;

        std::string InletNodeName1;
        std::string OutletNodeName1;
        std::string InletNodeName2;
        std::string OutletNodeName2;

        bool myOneTimeInitFlag;

        // end of variables for variable-speed HPWH
        ~HeatPumpWaterHeaterData() = default;
<<<<<<< HEAD
            
=======

>>>>>>> 391ba016
        // Default Constructor
        HeatPumpWaterHeaterData()
            : HPWHType(DataPlant::PlantEquipmentType::Invalid), HPWHTankType(DataPlant::PlantEquipmentType::Invalid), StandAlone(false),
              AvailSchedPtr(0), SetPointTempSchedule(0), DeadBandTempDiff(0.0), Capacity(0.0), BackupElementCapacity(0.0),
              BackupElementEfficiency(0.0), WHOnCycParaLoad(0.0), WHOffCycParaLoad(0.0), WHOnCycParaFracToTank(0.0), WHOffCycParaFracToTank(0.0),
              WHPLFCurve(0), OperatingAirFlowRate(0.0), OperatingAirMassFlowRate(0.0), OperatingWaterFlowRate(0.0), COP(0.0), SHR(0.0),
              RatedInletDBTemp(0.0), RatedInletWBTemp(0.0), RatedInletWaterTemp(0.0), FoundTank(false), HeatPumpAirInletNode(0),
              HeatPumpAirOutletNode(0), OutsideAirNode(0), ExhaustAirNode(0), CondWaterInletNode(0), CondWaterOutletNode(0), WHUseInletNode(0),
              WHUseOutletNode(0), WHUseSidePlantLoopNum(0), DXCoilNum(0), DXCoilTypeNum(0), DXCoilAirInletNode(0), DXCoilPLFFPLR(0),
              fanType(HVAC::FanType::Invalid), FanNum(0), fanPlace(HVAC::FanPlace::Invalid), FanOutletNode(0), WaterHeaterTankNum(0),
              OutletAirSplitterSchPtr(0), InletAirMixerSchPtr(0), Power(0.0), Energy(0.0), HeatingPLR(0.0), SetPointTemp(0.0),
              MinAirTempForHPOperation(5.0), MaxAirTempForHPOperation(48.8888888889), InletAirMixerNode(0), OutletAirSplitterNode(0),
              SourceMassFlowRate(0.0), InletAirConfiguration(WTTAmbientTemp::OutsideAir), AmbientTempSchedule(0), AmbientRHSchedule(0),
              AmbientTempZone(0), CrankcaseTempIndicator(CrankcaseHeaterControlTemp::Schedule), CrankcaseTempSchedule(0), CrankcaseTempZone(0),
              OffCycParaLoad(0.0), OnCycParaLoad(0.0), ParasiticTempIndicator(WTTAmbientTemp::OutsideAir), OffCycParaFuelRate(0.0),
              OnCycParaFuelRate(0.0), OffCycParaFuelEnergy(0.0), OnCycParaFuelEnergy(0.0), AirFlowRateAutoSized(false), WaterFlowRateAutoSized(false),
              HPSetPointError(0), HPSetPointErrIndex1(0), IterLimitErrIndex1(0), IterLimitExceededNum1(0), RegulaFalsiFailedIndex1(0),
              RegulaFalsiFailedNum1(0), IterLimitErrIndex2(0), IterLimitExceededNum2(0), RegulaFalsiFailedIndex2(0), RegulaFalsiFailedNum2(0),
              FirstTimeThroughFlag(true), ShowSetPointWarning(true), HPWaterHeaterSensibleCapacity(0.0), HPWaterHeaterLatentCapacity(0.0),
              WrappedCondenserBottomLocation(0.0), WrappedCondenserTopLocation(0.0), ControlSensor1Height(-1.0), ControlSensor1Node(1),
              ControlSensor1Weight(1.0), ControlSensor2Height(-1.0), ControlSensor2Node(2), ControlSensor2Weight(0.0), ControlTempAvg(0.0),
              ControlTempFinal(0.0), AllowHeatingElementAndHeatPumpToRunAtSameTime(true), NumofSpeed(0),
              HPWHAirVolFlowRate(HVAC::MaxSpeedLevels, 0.0), HPWHAirMassFlowRate(HVAC::MaxSpeedLevels, 0.0),
              HPWHWaterVolFlowRate(HVAC::MaxSpeedLevels, 0.0), HPWHWaterMassFlowRate(HVAC::MaxSpeedLevels, 0.0),
              MSAirSpeedRatio(HVAC::MaxSpeedLevels, 0.0), MSWaterSpeedRatio(HVAC::MaxSpeedLevels, 0.0), bIsIHP(false), MyOneTimeFlagHP(true),
              MyTwoTimeFlagHP(true), CheckHPWHEquipName(true), myOneTimeInitFlag(true)
        {
        }

        static PlantComponent *factory(EnergyPlusData &state, std::string const &objectName);

        void
        simulate(EnergyPlusData &state, const PlantLocation &calledFromLocation, bool FirstHVACIteration, Real64 &CurLoad, bool RunFlag) override;

        void onInitLoopEquip([[maybe_unused]] EnergyPlusData &state, [[maybe_unused]] const PlantLocation &calledFromLocation) override;

        void getDesignCapacities(EnergyPlusData &state,
                                 [[maybe_unused]] const PlantLocation &calledFromLocation,
                                 Real64 &MaxLoad,
                                 Real64 &MinLoad,
                                 Real64 &OptLoad) override;

        void oneTimeInit(EnergyPlusData &state) override;
    };

    struct WaterThermalTankData : PlantComponent
    {
        // Members
        std::string Name;                                   // Name of water heater
        std::string Type;                                   // Type of water heater (MIXED or STRATIFIED)
        DataPlant::PlantEquipmentType WaterThermalTankType; // integer parameter for water heater(if part of an HPWH,then=HPWH)
        bool IsChilledWaterTank;                            // logical flag, true if for chilled water, false if for hot water
        std::string EndUseSubcategoryName;                  // User-defined end-use subcategory name
        bool Init;                                          // Flag for initialization:  TRUE means do the init
        bool StandAlone;                                    // Flag for operation with no plant connections (no source or use)
        Real64 Volume;                                      // Tank volume (m3)
        bool VolumeWasAutoSized;                            // true if tank volume was autosize on input
        Real64 Mass;                                        // Total mass of fluid in the tank (kg)
        Real64 TimeElapsed;                                 // Fraction of the current hour that has elapsed (h)
        // Saved in order to identify the beginning of a new system time
        WTTAmbientTemp AmbientTempIndicator;                       // Indicator for ambient tank losses (SCHEDULE, ZONE, EXTERIOR)
        int AmbientTempSchedule;                                   // Schedule index pointer
        int AmbientTempZone;                                       // Number of ambient zone around tank
        int AmbientTempOutsideAirNode;                             // Number of outside air node
        Real64 AmbientTemp;                                        // Ambient temperature around tank (C)
        Real64 AmbientZoneGain;                                    // Internal gain to zone from tank losses (W)
        Real64 LossCoeff;                                          // Overall tank heat loss coefficient, UA (W/K)
        Real64 OffCycLossCoeff;                                    // Off-cycle overall tank heat loss coefficient, UA (W/K)
        Real64 OffCycLossFracToZone;                               // Fraction of off-cycle losses added to zone
        Real64 OnCycLossCoeff;                                     // On-cycle overall tank heat loss coefficient, UA (W/K)
        Real64 OnCycLossFracToZone;                                // Fraction of on-cycle losses added to zone
        TankOperatingMode Mode = TankOperatingMode::Floating;      // Indicator for current operating mode
        TankOperatingMode SavedMode = TankOperatingMode::Floating; // Mode indicator saved from previous time step
        HeaterControlMode ControlType;                             // Indicator for Heater Control type
        PriorityControlMode StratifiedControlMode;                 // Indicator for Stratified Water Heaters Priority Control Type
        Constant::eFuel FuelType;                                  // Fuel type
        Real64 MaxCapacity;                                        // Maximum capacity of auxiliary heater 1 (W)
        bool MaxCapacityWasAutoSized;                              // true if heater 1 capacity was autosized on input
        Real64 MinCapacity;                                        // Minimum capacity of auxiliary heater 1 (W)
        Real64 Efficiency;                                         // Thermal efficiency of auxiliary heater 1 ()
        int PLFCurve;                                              // Part load factor curve as a function of part load ratio
        int SetPointTempSchedule;                                  // Schedule index pointer
        Real64 SetPointTemp;                                       // Setpoint temperature of auxiliary heater 1 (C)
        Real64 DeadBandDeltaTemp;                                  // Deadband temperature difference of auxiliary heater 1 (deltaC)
        Real64 TankTempLimit;                                      // Maximum tank temperature limit before venting (C)
        Real64 IgnitionDelay;                                      // Time delay before heater is allowed to turn on (s)
        Real64 OffCycParaLoad;                                     // Rate for off-cycle parasitic load (W)
        Constant::eFuel OffCycParaFuelType;                        // Fuel type for off-cycle parasitic load
        Real64 OffCycParaFracToTank;                               // Fraction of off-cycle parasitic energy ending up in tank (W)
        Real64 OnCycParaLoad;                                      // Rate for on-cycle parasitic load (W)
        Constant::eFuel OnCycParaFuelType;                         // Fuel type for on-cycle parasitic load
        Real64 OnCycParaFracToTank;                                // Fraction of on-cycle parasitic energy ending up in tank (W)
        DataPlant::FlowLock UseCurrentFlowLock;                    // current flow lock setting on use side
        int UseInletNode;                                          // Inlet node on the use side; colder water returning to a hottank
        Real64 UseInletTemp;                                       // Use side inlet temperature (C)
        int UseOutletNode;                                         // Outlet node on the use side; hot tank water
        Real64 UseOutletTemp;                                      // Use side outlet temperature (C)
        Real64 UseMassFlowRate;                                    // Mass flow rate on the use side (kg/s)
        Real64 UseEffectiveness;                                   // Heat transfer effectiveness on use side ()
        Real64 PlantUseMassFlowRateMax;                            // Plant demand-side max flow request on use side (kg/s)
        Real64 SavedUseOutletTemp;                                 // Use side outlet temp saved for demand-side flow control (C)
        Real64 UseDesignVolFlowRate;                               // Use side plant volume flow rate (input data, autosizable) m3/s
        bool UseDesignVolFlowRateWasAutoSized;                     // true if use flow rate was autosize on input
        DataBranchAirLoopPlant::ControlType UseBranchControlType;  // Use side plant branch control type e.g active, passive, bypass
        int UseSidePlantSizNum;                                    // index in plant sizing that the use side is on
        bool UseSideSeries;
        int UseSideAvailSchedNum;    // use side availability schedule
        Real64 UseSideLoadRequested; // hold MyLoad request from plant management.
        PlantLocation UseSidePlantLoc;
        int SourceInletNode;                                         // Inlet node for the source side; hot water from supply
        Real64 SourceInletTemp;                                      // Source side inlet temperature (C)
        int SourceOutletNode;                                        // Outlet node for the source side; colder tank water
        Real64 SourceOutletTemp;                                     // Source side outlet temperature (C)
        Real64 SourceMassFlowRate;                                   // Mass flow rate on the source side (kg/s)
        Real64 SourceEffectiveness;                                  // Heat transfer effectiveness on source side ()
        Real64 PlantSourceMassFlowRateMax;                           // Plant demand-side max flow request on source side (kg/s)
        Real64 SavedSourceOutletTemp;                                // Source side outlet temp saved for demand-side flow control (C)
        Real64 SourceDesignVolFlowRate;                              // Source side plant volume flow rate (input, autosizable) m3/s
        bool SourceDesignVolFlowRateWasAutoSized;                    // true if source flow rate was autosize on input
        DataBranchAirLoopPlant::ControlType SourceBranchControlType; // source side plant branch control type e.g active, passive, bypass
        int SourceSidePlantSizNum;                                   // index in plant sizing that the source side is on
        bool SourceSideSeries;
        int SourceSideAvailSchedNum; // source side availability schedule.
        PlantLocation SrcSidePlantLoc;
        SourceSideControl SourceSideControlMode; // flag for how source side flow is controlled
        int SourceSideAltSetpointSchedNum;       // schedule of alternate temperature setpoint values
        Real64 SizingRecoveryTime;               // sizing parameter for autosizing indirect water heaters (hr)
        Real64 MassFlowRateMax;                  // Maximum flow rate for scheduled DHW (kg/s)
        Real64 VolFlowRateMin;                   // Minimum flow rate for heater ignition (kg/s)
        Real64 MassFlowRateMin;                  // Minimum mass flow rate for heater ignition (kg/s)
        int FlowRateSchedule;                    // Schedule index pointer
        int UseInletTempSchedule;                // Cold water supply temperature schedule index pointer
        Real64 TankTemp;                         // Temperature of tank fluid (average, if stratified) (C)
        Real64 SavedTankTemp;                    // Tank temp that is carried from time step to time step (C)
        Real64 TankTempAvg;                      // Average tank temperature over the time step (C)
        // Stratified variables (in addition to the above)
        Real64 Height;           // Height of tank (m)
        bool HeightWasAutoSized; // true if the height of tank was autosize on input
        Real64 Perimeter;        // Perimeter of tank (m), only used for OTHER shape
        TankShape Shape;         // Tank shape:  VERTICAL CYLINDER, HORIZONTAL CYLINDER, or OTHER
        Real64 HeaterHeight1;
        int HeaterNode1;
        bool HeaterOn1;
        bool SavedHeaterOn1;
        Real64 HeaterHeight2;
        int HeaterNode2;
        bool HeaterOn2;
        bool SavedHeaterOn2;
        Real64 AdditionalCond; // Additional destratification conductivity (W/m K)
        Real64 SetPointTemp2;  // Setpoint temperature of auxiliary heater 2 (C)
        int SetPointTempSchedule2;
        Real64 DeadBandDeltaTemp2;
        Real64 MaxCapacity2;
        Real64 OffCycParaHeight;
        Real64 OnCycParaHeight;
        Real64 SkinLossCoeff;
        Real64 SkinLossFracToZone;
        Real64 OffCycFlueLossCoeff;
        Real64 OffCycFlueLossFracToZone;
        Real64 UseInletHeight;              // Height of use side inlet (m)
        Real64 UseOutletHeight;             // Height of use side outlet (m)
        bool UseOutletHeightWasAutoSized;   // true if use outlet height was autosize on input
        Real64 SourceInletHeight;           // Height of source side inlet (m)
        bool SourceInletHeightWasAutoSized; // true if source inlet height was autosize on input
        Real64 SourceOutletHeight;          // Height of source side outlet (m)
        int UseInletStratNode;              // Use-side inlet node number
        int UseOutletStratNode;             // Use-side outlet node number
        int SourceInletStratNode;           // Source-side inlet node number
        int SourceOutletStratNode;          // Source-side outlet node number
        InletPositionMode InletMode;        // Inlet position mode:  1 = FIXED; 2 = SEEKING
        Real64 InversionMixingRate;
        Array1D<Real64> AdditionalLossCoeff; // Loss coefficient added to the skin loss coefficient (W/m2-K)
        int Nodes;                           // Number of nodes
        Array1D<StratifiedNodeData> Node;    // Array of node data
        // Report variables
        Real64 VolFlowRate;            // Scheduled DHW demand (m3/s)
        Real64 VolumeConsumed;         // Volume of DHW consumed (m3)
        Real64 UnmetRate;              // Energy demand to heat tank water to setpoint (W)
        Real64 LossRate;               // Energy demand to support heat losses due to ambient temp (W)
        Real64 FlueLossRate;           // Heat loss rate to flue (W)
        Real64 UseRate;                // Energy demand to heat the Use Side water to tank temp (W)
        Real64 TotalDemandRate;        // Total demand rate (sum of all above rates) (W)
        Real64 SourceRate;             // Energy supplied by the source side to help heat the tank (W)
        Real64 HeaterRate;             // The energy the water heater burner puts into the water (W)
        Real64 HeaterRate1;            // The energy heater 1 puts into the water (W)
        Real64 HeaterRate2;            // The energy heater 2 puts into the water (W)
        Real64 FuelRate;               // The fuel consumption rate for the water heater burner (W)
        Real64 FuelRate1;              // The fuel consumption rate for heater 1 (W)
        Real64 FuelRate2;              // The fuel consumption rate for heater 2 (W)
        Real64 VentRate;               // Heat recovery energy lost due to setpoint temp (W)
        Real64 OffCycParaFuelRate;     // Fuel consumption rate for off-cycle parasitic load (W)
        Real64 OffCycParaRateToTank;   // Heat rate to tank for off-cycle parasitic load (W)
        Real64 OnCycParaFuelRate;      // Fuel consumption rate for on-cycle parasitic load (W)
        Real64 OnCycParaRateToTank;    // Heat rate to tank for on-cycle parasitic load (W)
        Real64 NetHeatTransferRate;    // Net heat transfer rate to/from tank (W)
        int CycleOnCount;              // Number of times heater cycles on in the current time step
        int CycleOnCount1;             // Number of times heater 1 cycles on in the current time step
        int CycleOnCount2;             // Number of times heater 2 cycles on in the current time step
        Real64 RuntimeFraction;        // Runtime fraction, fraction of timestep that any  heater is running
        Real64 RuntimeFraction1;       // Runtime fraction, fraction of timestep that heater 1 is running
        Real64 RuntimeFraction2;       // Runtime fraction, fraction of timestep that heater 2 is running
        Real64 PartLoadRatio;          // Part load ratio, fraction of maximum heater capacity
        Real64 UnmetEnergy;            // Energy to heat tank water to setpoint (J)
        Real64 LossEnergy;             // Energy to support heat losses due to ambient temp (J)
        Real64 FlueLossEnergy;         // Energy to support heat losses to the flue (J)
        Real64 UseEnergy;              // Energy to heat the use side water to tank temp (J)
        Real64 TotalDemandEnergy;      // Total energy demand (sum of all above energies) (J)
        Real64 SourceEnergy;           // Energy supplied by the source side to help heat the tank (J)
        Real64 HeaterEnergy;           // The energy the water heater burner puts into the water (J)
        Real64 HeaterEnergy1;          // The energy heater 1 puts into the water (J)
        Real64 HeaterEnergy2;          // The energy heater 2 puts into the water (J)
        Real64 FuelEnergy;             // The fuel consumption energy for the water heater burner (J)
        Real64 FuelEnergy1;            // The fuel consumption energy for heater 1 (J)
        Real64 FuelEnergy2;            // The fuel consumption energy for heater 2 (J)
        Real64 VentEnergy;             // Heat recovery energy lost due to setpoint temp (J)
        Real64 OffCycParaFuelEnergy;   // Fuel consumption energy for off-cycle parasitic load (J)
        Real64 OffCycParaEnergyToTank; // Energy to tank for off-cycle parasitic load (J)
        Real64 OnCycParaFuelEnergy;    // Fuel consumption energy for on-cycle parasitic load (J)
        Real64 OnCycParaEnergyToTank;  // Energy to tank for on-cycle parasitic load (J)
        Real64 NetHeatTransferEnergy;  // Net heat transfer energy to/from tank (J)
        bool FirstRecoveryDone;        // Flag to indicate when first recovery to the setpoint is done
        Real64 FirstRecoveryFuel;      // Fuel energy needed for first recovery to the setpoint (J)
        int HeatPumpNum;               // Index to heat pump water heater
        int DesuperheaterNum;          // Index to desuperheating coil
        bool ShowSetPointWarning;      // Warn when set point is greater than max tank temp limit
        int MaxCycleErrorIndex;        // recurring error index
        int FreezingErrorIndex;        // recurring error index for freeze conditions
        WaterHeaterSizingData Sizing;  // ancillary data for autosizing
        int FluidIndex;                // fluid properties index
        bool MyOneTimeFlagWH;          // first pass log
        bool MyTwoTimeFlagWH;          // second pass do input check
        bool MyEnvrnFlag;
        bool WarmupFlag;
        bool SetLoopIndexFlag;
        bool AlreadyReported;
        bool AlreadyRated;
        bool MyHPSizeFlag;
        bool CheckWTTEquipName;

        std::string InletNodeName1;
        std::string OutletNodeName1;
        std::string InletNodeName2;
        std::string OutletNodeName2;

        bool myOneTimeInitFlag;
        bool scanPlantLoopsFlag;

        int callerLoopNum;
        int waterIndex;

        ~WaterThermalTankData() = default;
<<<<<<< HEAD
            
=======

>>>>>>> 391ba016
        // Default Constructor
        WaterThermalTankData()
            : WaterThermalTankType(DataPlant::PlantEquipmentType::Invalid), IsChilledWaterTank(false), Init(true), StandAlone(false), Volume(0.0),
              VolumeWasAutoSized(false), Mass(0.0), TimeElapsed(0.0), AmbientTempIndicator(WTTAmbientTemp::OutsideAir), AmbientTempSchedule(0),
              AmbientTempZone(0), AmbientTempOutsideAirNode(0), AmbientTemp(0.0), AmbientZoneGain(0.0), LossCoeff(0.0), OffCycLossCoeff(0.0),
              OffCycLossFracToZone(0.0), OnCycLossCoeff(0.0), OnCycLossFracToZone(0.0), ControlType(HeaterControlMode::Cycle),
              StratifiedControlMode(PriorityControlMode::Invalid), MaxCapacity(0.0), MaxCapacityWasAutoSized(false), MinCapacity(0.0),
              Efficiency(0.0), PLFCurve(0), SetPointTempSchedule(0), SetPointTemp(0.0), DeadBandDeltaTemp(0.0), TankTempLimit(0.0),
              IgnitionDelay(0.0), OffCycParaLoad(0.0), OffCycParaFracToTank(0.0), OnCycParaLoad(0.0), OnCycParaFracToTank(0.0),
              UseCurrentFlowLock(DataPlant::FlowLock::Unlocked), UseInletNode(0), UseInletTemp(0.0), UseOutletNode(0), UseOutletTemp(0.0),
              UseMassFlowRate(0.0), UseEffectiveness(0.0), PlantUseMassFlowRateMax(0.0), SavedUseOutletTemp(0.0), UseDesignVolFlowRate(0.0),
              UseDesignVolFlowRateWasAutoSized(false), UseBranchControlType(DataBranchAirLoopPlant::ControlType::Passive), UseSidePlantSizNum(0),
              UseSideSeries(true), UseSideAvailSchedNum(0), UseSideLoadRequested(0.0), UseSidePlantLoc{}, SourceInletNode(0), SourceInletTemp(0.0),
              SourceOutletNode(0), SourceOutletTemp(0.0), SourceMassFlowRate(0.0), SourceEffectiveness(0.0), PlantSourceMassFlowRateMax(0.0),
              SavedSourceOutletTemp(0.0), SourceDesignVolFlowRate(0.0), SourceDesignVolFlowRateWasAutoSized(false),
              SourceBranchControlType(DataBranchAirLoopPlant::ControlType::Passive), SourceSidePlantSizNum(0), SourceSideSeries(true),
              SourceSideAvailSchedNum(0), SrcSidePlantLoc{}, SourceSideControlMode(SourceSideControl::IndirectHeatAltSetpoint),
              SourceSideAltSetpointSchedNum(0), SizingRecoveryTime(0.0), MassFlowRateMax(0.0), VolFlowRateMin(0.0), MassFlowRateMin(0.0),
              FlowRateSchedule(0), UseInletTempSchedule(0), TankTemp(0.0), SavedTankTemp(0.0), TankTempAvg(0.0), Height(0.0),
              HeightWasAutoSized(false), Perimeter(0.0), Shape(TankShape::VertCylinder), HeaterHeight1(0.0), HeaterNode1(0), HeaterOn1(false),
              SavedHeaterOn1(false), HeaterHeight2(0.0), HeaterNode2(0), HeaterOn2(false), SavedHeaterOn2(false), AdditionalCond(0.0),
              SetPointTemp2(0.0), SetPointTempSchedule2(0), DeadBandDeltaTemp2(0.0), MaxCapacity2(0.0), OffCycParaHeight(0.0), OnCycParaHeight(0.0),
              SkinLossCoeff(0.0), SkinLossFracToZone(0.0), OffCycFlueLossCoeff(0.0), OffCycFlueLossFracToZone(0.0), UseInletHeight(0.0),
              UseOutletHeight(0.0), UseOutletHeightWasAutoSized(false), SourceInletHeight(0.0), SourceInletHeightWasAutoSized(false),
              SourceOutletHeight(0.0), UseInletStratNode(0), UseOutletStratNode(0), SourceInletStratNode(0), SourceOutletStratNode(0),
              InletMode(InletPositionMode::Fixed), InversionMixingRate(0.0), Nodes(0), VolFlowRate(0.0), VolumeConsumed(0.0), UnmetRate(0.0),
              LossRate(0.0), FlueLossRate(0.0), UseRate(0.0), TotalDemandRate(0.0), SourceRate(0.0), HeaterRate(0.0), HeaterRate1(0.0),
              HeaterRate2(0.0), FuelRate(0.0), FuelRate1(0.0), FuelRate2(0.0), VentRate(0.0), OffCycParaFuelRate(0.0), OffCycParaRateToTank(0.0),
              OnCycParaFuelRate(0.0), OnCycParaRateToTank(0.0), NetHeatTransferRate(0.0), CycleOnCount(0), CycleOnCount1(0), CycleOnCount2(0),
              RuntimeFraction(0.0), RuntimeFraction1(0.0), RuntimeFraction2(0.0), PartLoadRatio(0.0), UnmetEnergy(0.0), LossEnergy(0.0),
              FlueLossEnergy(0.0), UseEnergy(0.0), TotalDemandEnergy(0.0), SourceEnergy(0.0), HeaterEnergy(0.0), HeaterEnergy1(0.0),
              HeaterEnergy2(0.0), FuelEnergy(0.0), FuelEnergy1(0.0), FuelEnergy2(0.0), VentEnergy(0.0), OffCycParaFuelEnergy(0.0),
              OffCycParaEnergyToTank(0.0), OnCycParaFuelEnergy(0.0), OnCycParaEnergyToTank(0.0), NetHeatTransferEnergy(0.0), FirstRecoveryDone(false),
              FirstRecoveryFuel(0.0), HeatPumpNum(0), DesuperheaterNum(0), ShowSetPointWarning(true), MaxCycleErrorIndex(0), FreezingErrorIndex(0),
              FluidIndex(0), MyOneTimeFlagWH(true), MyTwoTimeFlagWH(true), MyEnvrnFlag(true), WarmupFlag(false), SetLoopIndexFlag(true),
              AlreadyReported(false), AlreadyRated(false), MyHPSizeFlag(true), CheckWTTEquipName(true), myOneTimeInitFlag(true),
              scanPlantLoopsFlag(true), callerLoopNum(0), waterIndex(1)
        {
        }

        static PlantComponent *factory(EnergyPlusData &state, std::string const &objectName);

        void setupOutputVars(EnergyPlusData &state);

        void setupZoneInternalGains(EnergyPlusData &state);

        void setupChilledWaterTankOutputVars(EnergyPlusData &state);

        void setupWaterHeaterOutputVars(EnergyPlusData &state);

        void
        simulate(EnergyPlusData &state, const PlantLocation &calledFromLocation, bool FirstHVACIteration, Real64 &CurLoad, bool RunFlag) override;

        Real64 PartLoadFactor(EnergyPlusData &state, Real64 PartLoadRatio_loc);

        void CalcNodeMassFlows(InletPositionMode inletMode);

        void SetupStratifiedNodes(EnergyPlusData &state);

        void initialize(EnergyPlusData &state, bool FirstHVACIteration);

        bool SourceHeatNeed(EnergyPlusData &state, Real64 OutletTemp, Real64 DeadBandTemp, Real64 SetPointTemp_loc);

        void SizeDemandSidePlantConnections(EnergyPlusData &state);

        void SizeTankForSupplySide(EnergyPlusData &state);

        void SizeTankForDemandSide(EnergyPlusData &state);

        void MinePlantStructForInfo(EnergyPlusData &state);

        void SizeSupplySidePlantConnections(EnergyPlusData &state, const int loopNum);

        void CalcWaterThermalTank(EnergyPlusData &state);

        void SizeStandAloneWaterHeater(EnergyPlusData &state);

        void UpdateWaterThermalTank(EnergyPlusData &state);

        void ReportWaterThermalTank(EnergyPlusData &state);

        void CalcWaterThermalTankStratified(EnergyPlusData &state); // Water Heater being simulated

        void CalcWaterThermalTankMixed(EnergyPlusData &state); // Water Heater being simulated

        void CalcStandardRatings(EnergyPlusData &state);

        void ReportCWTankInits(EnergyPlusData &state);

        Real64 GetHPWHSensedTankTemp(EnergyPlusData &state);

        Real64 FindStratifiedTankSensedTemp(EnergyPlusData &state, bool UseAverage = false);

        Real64 getDeadBandTemp();

        Real64 PlantMassFlowRatesFunc(EnergyPlusData &state,
                                      int InNodeNum,
                                      bool FirstHVACIteration,
                                      WaterHeaterSide WaterThermalTankSide,
                                      DataPlant::LoopSideLocation PlantLoopSide,
                                      bool PlumbedInSeries, // !unused1208
                                      DataBranchAirLoopPlant::ControlType BranchControlType,
                                      Real64 OutletTemp,
                                      Real64 DeadBandTemp,
                                      Real64 SetPointTemp_loc);

        static Real64 CalcTimeNeeded(Real64 Ti, // Initial tank temperature (C)
                                     Real64 Tf, // Final tank temperature (C)
                                     Real64 Ta, // Ambient environment temperature (C)
                                     Real64 T1, // Temperature of flow 1 (C)
                                     Real64 T2, // Temperature of flow 2 (C)
                                     Real64 m,  // Mass of tank fluid (kg)
                                     Real64 Cp, // Specific heat of fluid (J/kg deltaC)
                                     Real64 m1, // Mass flow rate 1 (kg/s)
                                     Real64 m2, // Mass flow rate 2 (kg/s)
                                     Real64 UA, // Heat loss coefficient to ambient environment (W/deltaC)
                                     Real64 Q   // Net heating rate for non-temp dependent sources, i.e. heater and parasitics (W)
        );

        static Real64 CalcTankTemp(Real64 Ti, // Initial tank temperature (C)
                                   Real64 Ta, // Ambient environment temperature (C)
                                   Real64 T1, // Temperature of flow 1 (C)
                                   Real64 T2, // Temperature of flow 2 (C)
                                   Real64 m,  // Mass of tank fluid (kg)
                                   Real64 Cp, // Specific heat of fluid (J/kg deltaC)
                                   Real64 m1, // Mass flow rate 1 (kg/s)
                                   Real64 m2, // Mass flow rate 2 (kg/s)
                                   Real64 UA, // Heat loss coefficient to ambient environment (W/deltaC)
                                   Real64 Q,  // Net heating rate for non-temp dependent sources, i.e. heater and parasitics (W)
                                   Real64 t   // Time elapsed from Ti to Tf (s)
        );

        static Real64 CalcTempIntegral(Real64 Ti, // Initial tank temperature (C)
                                       Real64 Tf, // Final tank temperature (C)
                                       Real64 Ta, // Ambient environment temperature (C)
                                       Real64 T1, // Temperature of flow 1 (C)
                                       Real64 T2, // Temperature of flow 2 (C)
                                       Real64 m,  // Mass of tank fluid (kg)
                                       Real64 Cp, // Specific heat of fluid (J/kg deltaC)
                                       Real64 m1, // Mass flow rate 1 (kg/s)
                                       Real64 m2, // Mass flow rate 2 (kg/s)
                                       Real64 UA, // Heat loss coefficient to ambient environment (W/deltaC)
                                       Real64 Q,  // Net heating rate for non-temp dependent sources, i.e. heater and parasitics (W)
                                       Real64 t   // Time elapsed from Ti to Tf (s)
        );

        static void CalcMixedTankSourceSideHeatTransferRate(Real64 HPWHCondenserDeltaT, // input, The temperature difference (C) across the heat pump,
                                                                                        // zero if there is no heat pump or if the heat pump is off
                                                            Real64 SourceInletTemp,     // input, Source inlet temperature (C)
                                                            Real64 Cp,                  // Specific heat of fluid (J/kg deltaC)
                                                            Real64 SetPointTemp,        // input, Mixed tank set point temperature
                                                            Real64 &SourceMassFlowRate, // source mass flow rate (kg/s)
                                                            Real64 &Qheatpump,          // heat transfer rate from heat pump
                                                            Real64 &Qsource // steady state heat transfer rate from a constant source side flow
        );

        void CalcDesuperheaterWaterHeater(EnergyPlusData &state, bool FirstHVACIteration);

        Real64 PLRResidualWaterThermalTank(EnergyPlusData &state,
                                           Real64 HPPartLoadRatio,    // compressor cycling ratio (1.0 is continuous, 0.0 is off)
                                           Array1D<Real64> const &Par // par(1) = HP set point temperature [C]
        );

        void CalcHeatPumpWaterHeater(EnergyPlusData &state, bool FirstHVACIteration);

        void ConvergeSingleSpeedHPWHCoilAndTank(EnergyPlusData &state, Real64 partLoadRatio);

        void SetVSHPWHFlowRates(EnergyPlusData &state,
                                HeatPumpWaterHeaterData &HPWH,
                                int SpeedNum,
                                Real64 SpeedRatio,
                                Real64 WaterDens,
                                Real64 &MdotWater,      // water flow rate
                                bool FirstHVACIteration // TRUE if First iteration of simulation
        );

        Real64 PLRResidualHPWH(EnergyPlusData &state, Real64 HPPartLoadRatio, Real64 desTankTemp, TankOperatingMode mode, Real64 mDotWater);

        Real64 PLRResidualIterSpeed(EnergyPlusData &state,
                                    Real64 SpeedRatio, // speed ratio between two speed levels
                                    int HPNum,
                                    int SpeedNum,
                                    int HPWaterInletNode,
                                    int HPWaterOutletNode,
                                    Real64 RhoWater,
                                    Real64 desTankTemp,
                                    TankOperatingMode mode,
                                    bool FirstHVACIteration);

        static void ValidatePLFCurve(EnergyPlusData &state, int CurveIndex, bool &IsValid);

        void onInitLoopEquip(EnergyPlusData &state, [[maybe_unused]] const PlantLocation &calledFromLocation) override;

        void getDesignCapacities(EnergyPlusData &state,
                                 [[maybe_unused]] const PlantLocation &calledFromLocation,
                                 Real64 &MaxLoad,
                                 Real64 &MinLoad,
                                 Real64 &OptLoad) override;

        void oneTimeInit(EnergyPlusData &state) override;

        void setBackupElementCapacity(EnergyPlusData &state);
    };

    struct WaterHeaterDesuperheaterData
    {
        // Members
        std::string Name;                          // Name of heat pump water heater desuperheater
        std::string Type;                          // Type of water heater desuperheating coil
        int InsuffTemperatureWarn;                 // Used for recurring error count on low source temperature
        int AvailSchedPtr;                         // Index to Availability Schedule curve index
        int SetPointTempSchedule;                  // Index to Setpoint Temperature Schedule curve
        Real64 DeadBandTempDiff;                   // Dead band temperature difference (cut-in temperature)
        Real64 HeatReclaimRecoveryEff;             // recovery efficiency of desuperheater (0.3 max)
        int WaterInletNode;                        // Desuperheater water inlet node
        int WaterOutletNode;                       // Desuperheater water outlet node
        Real64 RatedInletWaterTemp;                // Inlet water temp at rated heat reclaim recovery eff (C)
        Real64 RatedOutdoorAirTemp;                // Outdoor air temp at rated heat reclaim recovery eff (C)
        Real64 MaxInletWaterTemp;                  // Max water temp for heat reclaim recovery (C)
        std::string TankType;                      // Type of water heater (MIXED or STRATIFIED)
        DataPlant::PlantEquipmentType TankTypeNum; // Parameter for tank type (MIXED or STRATIFIED)
        std::string TankName;                      // Name of tank associated with desuperheater
        int TankNum;
        bool StandAlone;                                            // Flag for operation with no plant connections (no use nodes)
        std::string HeatingSourceType;                              // Type of heating source (DX coil or refrigerated rack)
        std::string HeatingSourceName;                              // Name of heating source
        Real64 HeaterRate;                                          // Report variable for desuperheater heating rate [W]
        Real64 HeaterEnergy;                                        // Report variable for desuperheater heating energy [J]
        Real64 PumpPower;                                           // Report variable for water circulation pump power [W]
        Real64 PumpEnergy;                                          // Report variable for water circulation pump energy [J]
        Real64 PumpElecPower;                                       // Nominal power input to the water circulation pump [W]
        Real64 PumpFracToWater;                                     // Nominal power fraction to water for the water circulation pump
        Real64 OperatingWaterFlowRate;                              // Operating volumetric water flow rate (m3/s)
        int HEffFTemp;                                              // Heating capacity as a function of temperature curve index
        Real64 HEffFTempOutput;                                     // report variable for HEffFTemp curve
        Real64 SetPointTemp;                                        // set point or cut-out temperature [C]
        int WaterHeaterTankNum;                                     // Index of Water Heater Tank
        Real64 DesuperheaterPLR;                                    // part load ratio of desuperheater
        Real64 OnCycParaLoad;                                       // Rate for on-cycle parasitic load (W)
        Real64 OffCycParaLoad;                                      // Rate for off-cycle parasitic load (W)
        Real64 OnCycParaFuelEnergy;                                 // Electric energy consumption for on-cycle parasitic load (J)
        Real64 OnCycParaFuelRate;                                   // Electric consumption rate for on-cycle parasitic load (W)
        Real64 OffCycParaFuelEnergy;                                // Electric energy consumption for off-cycle parasitic load (J)
        Real64 OffCycParaFuelRate;                                  // Electric consumption rate for off-cycle parasitic load (W)
        TankOperatingMode Mode = TankOperatingMode::Floating;       // mode
        TankOperatingMode SaveMode = TankOperatingMode::Floating;   // desuperheater mode on first iteration
        TankOperatingMode SaveWHMode = TankOperatingMode::Floating; // mode of water heater tank element (backup element)
        Real64 BackupElementCapacity;                               // Tank backup element capacity (W)
        Real64 DXSysPLR;                                            // runtime fraction of desuperheater heating coil
        int ReclaimHeatingSourceIndexNum;                           // Index to reclaim heating source (condenser) of a specific type
        ReclaimHeatObjectType ReclaimHeatingSource;                 // The source for the Desuperheater Heating Coil
        int SetPointError;                                          // Used when temp SP in tank and desuperheater are reversed
        int SetPointErrIndex1;                                      // Index to recurring error for tank/desuperheater set point temp
        int IterLimitErrIndex1;                                     // Index for recurring iteration limit warning messages
        int IterLimitExceededNum1;                                  // Counter for recurring iteration limit warning messages
        int RegulaFalsiFailedIndex1;                                // Index for recurring RegulaFalsi failed warning messages
        int RegulaFalsiFailedNum1;                                  // Counter for recurring RegulaFalsi failed warning messages
        int IterLimitErrIndex2;                                     // Index for recurring iteration limit warning messages
        int IterLimitExceededNum2;                                  // Counter for recurring iteration limit warning messages
        int RegulaFalsiFailedIndex2;                                // Index for recurring RegulaFalsi failed warning messages
        int RegulaFalsiFailedNum2;                                  // Counter for recurring RegulaFalsi failed warning messages
        bool FirstTimeThroughFlag;                                  // Flag for saving water heater status
        bool ValidSourceType;

        std::string InletNodeName1;
        std::string OutletNodeName1;
        std::string InletNodeName2;
        std::string OutletNodeName2;

        // Default Constructor
        WaterHeaterDesuperheaterData()
            : InsuffTemperatureWarn(0), AvailSchedPtr(0), SetPointTempSchedule(0), DeadBandTempDiff(0.0), HeatReclaimRecoveryEff(0.0),
              WaterInletNode(0), WaterOutletNode(0), RatedInletWaterTemp(0.0), RatedOutdoorAirTemp(0.0), MaxInletWaterTemp(0.0),
              TankTypeNum(DataPlant::PlantEquipmentType::Invalid), TankNum(0), StandAlone(false), HeaterRate(0.0), HeaterEnergy(0.0), PumpPower(0.0),
              PumpEnergy(0.0), PumpElecPower(0.0), PumpFracToWater(0.0), OperatingWaterFlowRate(0.0), HEffFTemp(0), HEffFTempOutput(0.0),
              SetPointTemp(0.0), WaterHeaterTankNum(0), DesuperheaterPLR(0.0), OnCycParaLoad(0.0), OffCycParaLoad(0.0), OnCycParaFuelEnergy(0.0),
              OnCycParaFuelRate(0.0), OffCycParaFuelEnergy(0.0), OffCycParaFuelRate(0.0), BackupElementCapacity(0.0), DXSysPLR(0.0),
              ReclaimHeatingSourceIndexNum(0), ReclaimHeatingSource(ReclaimHeatObjectType::DXCooling), SetPointError(0), SetPointErrIndex1(0),
              IterLimitErrIndex1(0), IterLimitExceededNum1(0), RegulaFalsiFailedIndex1(0), RegulaFalsiFailedNum1(0), IterLimitErrIndex2(0),
              IterLimitExceededNum2(0), RegulaFalsiFailedIndex2(0), RegulaFalsiFailedNum2(0), FirstTimeThroughFlag(true), ValidSourceType(false)
        {
        }
    };

    // Functions

    void SimulateWaterHeaterStandAlone(EnergyPlusData &state, int WaterHeaterNum, bool FirstHVACIteration);

    void SimHeatPumpWaterHeater(EnergyPlusData &state,
                                std::string_view CompName,
                                bool FirstHVACIteration,
                                Real64 &SensLoadMet, // sensible load met by this equipment and sent to zone, W
                                Real64 &LatLoadMet,  // net latent load met and sent to zone (kg/s), dehumid = negative
                                int &CompIndex);

    bool getDesuperHtrInput(EnergyPlusData &state);

    bool getHPWaterHeaterInput(EnergyPlusData &state);

    bool getWaterHeaterMixedInputs(EnergyPlusData &state);

    bool getWaterHeaterStratifiedInput(EnergyPlusData &state);

    bool getWaterTankMixedInput(EnergyPlusData &state);

    bool getWaterTankStratifiedInput(EnergyPlusData &state);

    bool GetWaterThermalTankInput(EnergyPlusData &state);

    void CalcWaterThermalTankZoneGains(EnergyPlusData &state);

    int getTankIDX(EnergyPlusData &state, std::string_view CompName, int &CompIndex);

    int getHPTankIDX(EnergyPlusData &state, std::string_view CompName, int &CompIndex);

    bool GetHeatPumpWaterHeaterNodeNumber(EnergyPlusData &state, int NodeNumber);

} // namespace WaterThermalTanks

struct WaterThermalTanksData : BaseGlobalStruct
{
    int numChilledWaterMixed = 0;        // number of mixed chilled water tanks
    int numChilledWaterStratified = 0;   // number of stratified chilled water tanks
    int numWaterHeaterMixed = 0;         // number of mixed water heaters
    int numWaterHeaterStratified = 0;    // number of stratified water heaters
    int numWaterThermalTank = 0;         // total number of water thermal tanks, hot and cold (MIXED + STRATIFIED)
    int numWaterHeaterDesuperheater = 0; // number of desuperheater heating coils
    int numHeatPumpWaterHeater = 0;      // number of heat pump water heaters
    int numWaterHeaterSizing = 0;        // Number of sizing/design objects for water heaters.

    Real64 hpPartLoadRatio = 0.0;       // part load ratio of HPWH
    Real64 mixerInletAirSchedule = 0.0; // output of inlet air mixer node schedule
    Real64 mdotAir = 0.0;               // mass flow rate of evaporator air, kg/s

    Array1D<WaterThermalTanks::WaterThermalTankData> WaterThermalTank;
    Array1D<WaterThermalTanks::HeatPumpWaterHeaterData> HPWaterHeater;
    Array1D<WaterThermalTanks::WaterHeaterDesuperheaterData> WaterHeaterDesuperheater;
    std::unordered_map<std::string, std::string> UniqueWaterThermalTankNames;

    bool getWaterThermalTankInputFlag = true; // Calls to Water Heater from multiple places in code
    bool calcWaterThermalTankZoneGainsMyEnvrnFlag = true;

    void init_state([[maybe_unused]] EnergyPlusData &state) override
    {
    }
<<<<<<< HEAD
        
=======

>>>>>>> 391ba016
    void clear_state() override
    {
        new (this) WaterThermalTanksData();
    }
};

} // namespace EnergyPlus

#endif<|MERGE_RESOLUTION|>--- conflicted
+++ resolved
@@ -421,11 +421,7 @@
 
         // end of variables for variable-speed HPWH
         ~HeatPumpWaterHeaterData() = default;
-<<<<<<< HEAD
-            
-=======
-
->>>>>>> 391ba016
+
         // Default Constructor
         HeatPumpWaterHeaterData()
             : HPWHType(DataPlant::PlantEquipmentType::Invalid), HPWHTankType(DataPlant::PlantEquipmentType::Invalid), StandAlone(false),
@@ -677,11 +673,7 @@
         int waterIndex;
 
         ~WaterThermalTankData() = default;
-<<<<<<< HEAD
-            
-=======
-
->>>>>>> 391ba016
+
         // Default Constructor
         WaterThermalTankData()
             : WaterThermalTankType(DataPlant::PlantEquipmentType::Invalid), IsChilledWaterTank(false), Init(true), StandAlone(false), Volume(0.0),
@@ -1027,11 +1019,7 @@
     void init_state([[maybe_unused]] EnergyPlusData &state) override
     {
     }
-<<<<<<< HEAD
-        
-=======
-
->>>>>>> 391ba016
+
     void clear_state() override
     {
         new (this) WaterThermalTanksData();
