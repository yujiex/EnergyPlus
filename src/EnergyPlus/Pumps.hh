--- conflicted
+++ resolved
@@ -214,15 +214,9 @@
 
         // Default Constructor
         PumpSpecs()
-<<<<<<< HEAD
-            : pumpType(PumpType::Unassigned), TypeOf_Num(DataPlant::PlantEquipmentType::Invalid), LoopNum(0), LoopSideNum(DataPlant::LoopSideLocation::Invalid), BranchNum(0),
-              CompNum(0), PumpControl(PumpControlType::Unassigned), PumpScheduleIndex(0), InletNodeNum(0), OutletNodeNum(0),
-              SequencingScheme(PumpBankControlSeq::Unassigned), FluidIndex(0), NumPumpsInBank(0), PowerErrIndex1(0), PowerErrIndex2(0),
-=======
-            : pumpType(PumpType::Invalid), TypeOf_Num(DataPlant::PlantEquipmentType::Invalid), LoopNum(0), LoopSideNum(0), BranchNum(0), CompNum(0),
+            : pumpType(PumpType::Invalid), TypeOf_Num(DataPlant::PlantEquipmentType::Invalid), LoopNum(0), LoopSideNum(DataPlant::LoopSideLocation::Invalid), BranchNum(0), CompNum(0),
               PumpControl(PumpControlType::Invalid), PumpScheduleIndex(0), InletNodeNum(0), OutletNodeNum(0),
               SequencingScheme(PumpBankControlSeq::Invalid), FluidIndex(0), NumPumpsInBank(0), PowerErrIndex1(0), PowerErrIndex2(0),
->>>>>>> b03bdf04
               MinVolFlowRateFrac(0.0), NomVolFlowRate(0.0), NomVolFlowRateWasAutoSized(false), MassFlowRateMax(0.0), EMSMassFlowOverrideOn(false),
               EMSMassFlowValue(0.0), NomSteamVolFlowRate(0.0), NomSteamVolFlowRateWasAutoSized(false), MinVolFlowRate(0.0),
               minVolFlowRateWasAutosized(false), MassFlowRateMin(0.0), NomPumpHead(0.0), EMSPressureOverrideOn(false), EMSPressureOverrideValue(0.0),
