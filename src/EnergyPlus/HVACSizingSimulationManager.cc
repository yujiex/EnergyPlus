// EnergyPlus, Copyright (c) 1996-2020, The Board of Trustees of the University of Illinois,
// The Regents of the University of California, through Lawrence Berkeley National Laboratory
// (subject to receipt of any required approvals from the U.S. Dept. of Energy), Oak Ridge
// National Laboratory, managed by UT-Battelle, Alliance for Sustainable Energy, LLC, and other
// contributors. All rights reserved.
//
// NOTICE: This Software was developed under funding from the U.S. Department of Energy and the
// U.S. Government consequently retains certain rights. As such, the U.S. Government has been
// granted for itself and others acting on its behalf a paid-up, nonexclusive, irrevocable,
// worldwide license in the Software to reproduce, distribute copies to the public, prepare
// derivative works, and perform publicly and display publicly, and to permit others to do so.
//
// Redistribution and use in source and binary forms, with or without modification, are permitted
// provided that the following conditions are met:
//
// (1) Redistributions of source code must retain the above copyright notice, this list of
//     conditions and the following disclaimer.
//
// (2) Redistributions in binary form must reproduce the above copyright notice, this list of
//     conditions and the following disclaimer in the documentation and/or other materials
//     provided with the distribution.
//
// (3) Neither the name of the University of California, Lawrence Berkeley National Laboratory,
//     the University of Illinois, U.S. Dept. of Energy nor the names of its contributors may be
//     used to endorse or promote products derived from this software without specific prior
//     written permission.
//
// (4) Use of EnergyPlus(TM) Name. If Licensee (i) distributes the software in stand-alone form
//     without changes from the version obtained under this License, or (ii) Licensee makes a
//     reference solely to the software portion of its product, Licensee must refer to the
//     software as "EnergyPlus version X" software, where "X" is the version number Licensee
//     obtained under this License and may not use a different name for the software. Except as
//     specifically required in this Section (4), Licensee shall not use in a company name, a
//     product name, in advertising, publicity, or other promotional activities any name, trade
//     name, trademark, logo, or other designation of "EnergyPlus", "E+", "e+" or confusingly
//     similar designation, without the U.S. Department of Energy's prior written consent.
//
// THIS SOFTWARE IS PROVIDED BY THE COPYRIGHT HOLDERS AND CONTRIBUTORS "AS IS" AND ANY EXPRESS OR
// IMPLIED WARRANTIES, INCLUDING, BUT NOT LIMITED TO, THE IMPLIED WARRANTIES OF MERCHANTABILITY
// AND FITNESS FOR A PARTICULAR PURPOSE ARE DISCLAIMED. IN NO EVENT SHALL THE COPYRIGHT OWNER OR
// CONTRIBUTORS BE LIABLE FOR ANY DIRECT, INDIRECT, INCIDENTAL, SPECIAL, EXEMPLARY, OR
// CONSEQUENTIAL DAMAGES (INCLUDING, BUT NOT LIMITED TO, PROCUREMENT OF SUBSTITUTE GOODS OR
// SERVICES; LOSS OF USE, DATA, OR PROFITS; OR BUSINESS INTERRUPTION) HOWEVER CAUSED AND ON ANY
// THEORY OF LIABILITY, WHETHER IN CONTRACT, STRICT LIABILITY, OR TORT (INCLUDING NEGLIGENCE OR
// OTHERWISE) ARISING IN ANY WAY OUT OF THE USE OF THIS SOFTWARE, EVEN IF ADVISED OF THE
// POSSIBILITY OF SUCH DAMAGE.

// C++ Headers
#include <vector>

// EnergyPlus Headers
#include <EnergyPlus/Data/EnergyPlusData.hh>
#include <EnergyPlus/DataEnvironment.hh>
#include <EnergyPlus/DataErrorTracking.hh>
#include <EnergyPlus/DataGlobals.hh>
#include <EnergyPlus/DataReportingFlags.hh>
#include <EnergyPlus/DataSizing.hh>
#include <EnergyPlus/DataSystemVariables.hh>
#include <EnergyPlus/DisplayRoutines.hh>
#include <EnergyPlus/EMSManager.hh>
#include <EnergyPlus/ExteriorEnergyUse.hh>
#include <EnergyPlus/FluidProperties.hh>
#include <EnergyPlus/HVACSizingSimulationManager.hh>
#include <EnergyPlus/HeatBalanceManager.hh>
#include <EnergyPlus/Plant/DataPlant.hh>
#include <EnergyPlus/PlantPipingSystemsManager.hh>
#include <EnergyPlus/SQLiteProcedures.hh>
#include <EnergyPlus/SimulationManager.hh>
#include <EnergyPlus/UtilityRoutines.hh>
#include <EnergyPlus/WeatherManager.hh>

namespace EnergyPlus {

void HVACSizingSimulationManager::DetermineSizingAnalysesNeeded(EnergyPlusData &state)
{
    using DataSizing::Coincident;
    using DataSizing::NumPltSizInput;
    using DataSizing::PlantSizData;

    // currently the only type of advanced sizing analysis available is for coincident plant sizing
    // expect more specialized sizing analysis objects to be added, so minimizing code here and jump to a worker method once we know an instance is to
    // be created.

    // Loop over PlantSizData struct and find those plant loops that are to use coincident sizing
    for (int i = 1; i <= NumPltSizInput; ++i) {

        if (PlantSizData(i).ConcurrenceOption == Coincident) {

            // create an instance of analysis object for each loop
            CreateNewCoincidentPlantAnalysisObject(state, PlantSizData(i).PlantLoopName, i);
        }
    }
}

void HVACSizingSimulationManager::CreateNewCoincidentPlantAnalysisObject(EnergyPlusData &state, std::string const &PlantLoopName, int const PlantSizingIndex)
{
    using DataPlant::PlantLoop;
    using DataPlant::SupplySide;
    using DataPlant::TotNumLoops;
    using namespace FluidProperties;
    using DataSizing::PlantSizData;

    Real64 density;
    Real64 cp;

    // find plant loop number
    for (int i = 1; i <= TotNumLoops; ++i) {
        if (PlantLoopName == PlantLoop(i).Name) { // found it

            density = GetDensityGlycol(
                state, PlantLoop(i).FluidName, DataGlobalConstants::CWInitConvTemp(), PlantLoop(i).FluidIndex, "createNewCoincidentPlantAnalysisObject");
            cp = GetSpecificHeatGlycol(
                state, PlantLoop(i).FluidName, DataGlobalConstants::CWInitConvTemp(), PlantLoop(i).FluidIndex, "createNewCoincidentPlantAnalysisObject");

            plantCoincAnalyObjs.emplace_back(PlantLoopName,
                                             i,
                                             PlantLoop(i).LoopSide(SupplySide).NodeNumIn,
                                             density,
                                             cp,
                                             PlantSizData(PlantSizingIndex).NumTimeStepsInAvg,
                                             PlantSizingIndex);
        }
    }
}

void HVACSizingSimulationManager::SetupSizingAnalyses(EnergyPlusData &state)
{
    using DataLoopNode::Node;
    using DataSizing::CondenserLoop;
    using DataSizing::CoolingLoop;
    using DataSizing::HeatingLoop;
    using DataSizing::PlantSizData;
    using DataSizing::SteamLoop;

    for (auto &P : plantCoincAnalyObjs) {
        // call setup log routine for each coincident plant analysis object
        P.supplyInletNodeFlow_LogIndex = sizingLogger.SetupVariableSizingLog(state, Node(P.supplySideInletNodeNum).MassFlowRate, P.numTimeStepsInAvg);
        P.supplyInletNodeTemp_LogIndex = sizingLogger.SetupVariableSizingLog(state, Node(P.supplySideInletNodeNum).Temp, P.numTimeStepsInAvg);
        if (PlantSizData(P.plantSizingIndex).LoopType == HeatingLoop || PlantSizData(P.plantSizingIndex).LoopType == SteamLoop) {
            P.loopDemand_LogIndex = sizingLogger.SetupVariableSizingLog(state, DataPlant::PlantLoop(P.plantLoopIndex).HeatingDemand, P.numTimeStepsInAvg);
        } else if (PlantSizData(P.plantSizingIndex).LoopType == CoolingLoop || PlantSizData(P.plantSizingIndex).LoopType == CondenserLoop) {
            P.loopDemand_LogIndex = sizingLogger.SetupVariableSizingLog(state, DataPlant::PlantLoop(P.plantLoopIndex).CoolingDemand, P.numTimeStepsInAvg);
        }
    }
}

void HVACSizingSimulationManager::PostProcessLogs()
{
    // this function calls methods on log objects to do general processing on all the logged data in the framework
    for (auto &L : sizingLogger.logObjs) {
        L.AverageSysTimeSteps();   // collapse subtimestep data into zone step data
        L.ProcessRunningAverage(); // apply zone step moving average
    }
}

void HVACSizingSimulationManager::ProcessCoincidentPlantSizeAdjustments(EnergyPlusData &state, int const HVACSizingIterCount)
{
    using namespace DataPlant;
    using namespace PlantManager;
    using namespace DataSizing;

    // first pass through coincident plant objects to check new sizes and see if more iteration needed
    plantCoinAnalyRequestsAnotherIteration = false;
    for (auto &P : plantCoincAnalyObjs) {
        // step 1 find maximum flow rate on concurrent return temp and load
        P.newFoundMassFlowRateTimeStamp = sizingLogger.logObjs[P.supplyInletNodeFlow_LogIndex].GetLogVariableDataMax(state);
        P.peakMdotCoincidentDemand = sizingLogger.logObjs[P.loopDemand_LogIndex].GetLogVariableDataAtTimestamp(P.newFoundMassFlowRateTimeStamp);
        P.peakMdotCoincidentReturnTemp =
            sizingLogger.logObjs[P.supplyInletNodeTemp_LogIndex].GetLogVariableDataAtTimestamp(P.newFoundMassFlowRateTimeStamp);

        // step 2 find maximum load and concurrent flow and return temp
        P.NewFoundMaxDemandTimeStamp = sizingLogger.logObjs[P.loopDemand_LogIndex].GetLogVariableDataMax(state);
        P.peakDemandMassFlow = sizingLogger.logObjs[P.supplyInletNodeFlow_LogIndex].GetLogVariableDataAtTimestamp(P.NewFoundMaxDemandTimeStamp);
        P.peakDemandReturnTemp = sizingLogger.logObjs[P.supplyInletNodeTemp_LogIndex].GetLogVariableDataAtTimestamp(P.NewFoundMaxDemandTimeStamp);

        P.ResolveDesignFlowRate(state, HVACSizingIterCount);
        if (P.anotherIterationDesired) {
            plantCoinAnalyRequestsAnotherIteration = true;
        }
    }

    // as more sizing adjustments are added this will need to change to consider all not just plant coincident
    state.dataGlobal->FinalSizingHVACSizingSimIteration = plantCoinAnalyRequestsAnotherIteration;
}
void HVACSizingSimulationManager::RedoKickOffAndResize(EnergyPlusData &state)
{
    using namespace WeatherManager;
    using namespace SimulationManager;
    bool ErrorsFound(false);
    state.dataGlobal->KickOffSimulation = true;
    state.dataGlobal->RedoSizesHVACSimulation = true;

    ResetEnvironmentCounter(state);
    SetupSimulation(state, ErrorsFound);

    state.dataGlobal->KickOffSimulation = false;
    state.dataGlobal->RedoSizesHVACSimulation = false;
}

void HVACSizingSimulationManager::UpdateSizingLogsZoneStep(EnergyPlusData &state)
{
    sizingLogger.UpdateSizingLogValuesZoneStep(state);
}

void HVACSizingSimulationManager::UpdateSizingLogsSystemStep(EnergyPlusData &state)
{
    sizingLogger.UpdateSizingLogValuesSystemStep(state);
}

std::unique_ptr<HVACSizingSimulationManager> hvacSizingSimulationManager;

void ManageHVACSizingSimulation(EnergyPlusData &state, bool &ErrorsFound)
{
    using DataEnvironment::CurMnDy;
    using DataEnvironment::CurrentOverallSimDay;
    using DataEnvironment::EnvironmentName;
    using DataEnvironment::TotalOverallSimDays;
    using DataErrorTracking::ExitDuringSimulations;
    using DataSystemVariables::ReportDuringHVACSizingSimulation;
    using EMSManager::ManageEMS;
    using ExteriorEnergyUse::ManageExteriorEnergyUse;

    using PlantPipingSystemsManager::SimulateGroundDomains;

    using namespace WeatherManager;
    using namespace DataReportingFlags;
    using namespace HeatBalanceManager;

    hvacSizingSimulationManager = std::unique_ptr<HVACSizingSimulationManager>(new HVACSizingSimulationManager());

    bool Available; // an environment is available to process
    int HVACSizingIterCount;

    hvacSizingSimulationManager->DetermineSizingAnalysesNeeded(state);

    hvacSizingSimulationManager->SetupSizingAnalyses(state);

    DisplayString(state, "Beginning HVAC Sizing Simulation");
    state.dataGlobal->DoingHVACSizingSimulations = true;
    state.dataGlobal->DoOutputReporting = true;

    ResetEnvironmentCounter(state);

    // iterations over set of sizing periods for HVAC sizing Simulation, will break out if no more are needed
    for (HVACSizingIterCount = 1; HVACSizingIterCount <= state.dataGlobal->HVACSizingSimMaxIterations; ++HVACSizingIterCount) {

        // need to extend Environment structure array to distinguish the HVAC Sizing Simulations from the regular run of that sizing period, repeats
        // for each set
        AddDesignSetToEnvironmentStruct(state, HVACSizingIterCount);

        state.dataGlobal->WarmupFlag = true;
        Available = true;
        for (int i = 1; i <= state.dataWeatherManager->NumOfEnvrn; ++i) { // loop over environments

            GetNextEnvironment(state, Available, ErrorsFound);
            if (ErrorsFound) break;
            if (!Available) continue;

            hvacSizingSimulationManager->sizingLogger.SetupSizingLogsNewEnvironment(state);

            //	if (!state.dataGlobal->DoDesDaySim) continue; // not sure about this, may need to force users to set this on input for this method, but maybe not
            if (state.dataGlobal->KindOfSim == DataGlobalConstants::KindOfSim::RunPeriodWeather) continue;
            if (state.dataGlobal->KindOfSim == DataGlobalConstants::KindOfSim::DesignDay) continue;
            if (state.dataGlobal->KindOfSim == DataGlobalConstants::KindOfSim::RunPeriodDesign) continue;

            if (state.dataWeatherManager->Environment(state.dataWeatherManager->Envrn).HVACSizingIterationNum != HVACSizingIterCount) continue;

            if (ReportDuringHVACSizingSimulation) {
                if (sqlite) {
                    sqlite->sqliteBegin();
                    sqlite->createSQLiteEnvironmentPeriodRecord(
                        DataEnvironment::CurEnvirNum, DataEnvironment::EnvironmentName, state.dataGlobal->KindOfSim);
                    sqlite->sqliteCommit();
                }
            }
            ExitDuringSimulations = true;

            DisplayString(state, "Initializing New Environment Parameters, HVAC Sizing Simulation");

            state.dataGlobal->BeginEnvrnFlag = true;
            if ((state.dataGlobal->KindOfSim == DataGlobalConstants::KindOfSim::HVACSizeDesignDay) && (state.dataWeatherManager->DesDayInput(state.dataWeatherManager->Environment(state.dataWeatherManager->Envrn).DesignDayNum).suppressBegEnvReset)) {
                // user has input in SizingPeriod:DesignDay directing to skip begin environment rests, for accuracy-with-speed as zones can more
                // easily converge fewer warmup days are allowed
                DisplayString(state, "Suppressing Initialization of New Environment Parameters");
                state.dataGlobal->beginEnvrnWarmStartFlag = true;
            } else {
                state.dataGlobal->beginEnvrnWarmStartFlag = false;
            }
            state.dataGlobal->EndEnvrnFlag = false;
            // EndMonthFlag = false;
            state.dataGlobal->WarmupFlag = true;
            state.dataGlobal->DayOfSim = 0;
            state.dataGlobal->DayOfSimChr = "0";
            NumOfWarmupDays = 0;

            bool anyEMSRan;
            ManageEMS(state, EMSManager::EMSCallFrom::BeginNewEnvironment, anyEMSRan, ObjexxFCL::Optional_int_const()); // calling point

            while ((state.dataGlobal->DayOfSim < state.dataGlobal->NumOfDayInEnvrn) || (state.dataGlobal->WarmupFlag)) { // Begin day loop ...

                if (ReportDuringHVACSizingSimulation) {
                    if (sqlite) sqlite->sqliteBegin(); // setup for one transaction per day
                }
                ++state.dataGlobal->DayOfSim;
                state.dataGlobal->DayOfSimChr = fmt::to_string(state.dataGlobal->DayOfSim);
                if (!state.dataGlobal->WarmupFlag) {
                    ++CurrentOverallSimDay;
                    DisplaySimDaysProgress(state, CurrentOverallSimDay, TotalOverallSimDays);
                } else {
                    state.dataGlobal->DayOfSimChr = "0";
                }
                state.dataGlobal->BeginDayFlag = true;
                state.dataGlobal->EndDayFlag = false;

                if (state.dataGlobal->WarmupFlag) {
                    ++NumOfWarmupDays;
<<<<<<< HEAD
                    cWarmupDay = fmt::to_string(NumOfWarmupDays);
                    DisplayString("Warming up {" + cWarmupDay + '}');
                } else if (state.dataGlobal->DayOfSim == 1) {
                    DisplayString(fmt::format("Starting HVAC Sizing Simulation at {} for {}", CurMnDy, EnvironmentName));
=======
                    cWarmupDay = TrimSigDigits(NumOfWarmupDays);
                    DisplayString(state, "Warming up {" + cWarmupDay + '}');
                } else if (state.dataGlobal->DayOfSim == 1) {
                    DisplayString(state, "Starting HVAC Sizing Simulation at " + CurMnDy + " for " + EnvironmentName);
>>>>>>> d143d2bd
                    static constexpr auto Format_700("Environment:WarmupDays,{:3}\n");
                    print(state.files.eio, Format_700, NumOfWarmupDays);
                } else if (DisplayPerfSimulationFlag) {
                    DisplayString(state, "Continuing Simulation at " + CurMnDy + " for " + EnvironmentName);
                    DisplayPerfSimulationFlag = false;
                }

                for (state.dataGlobal->HourOfDay = 1; state.dataGlobal->HourOfDay <= 24; ++state.dataGlobal->HourOfDay) { // Begin hour loop ...

                    state.dataGlobal->BeginHourFlag = true;
                    state.dataGlobal->EndHourFlag = false;

                    for (state.dataGlobal->TimeStep = 1; state.dataGlobal->TimeStep <= state.dataGlobal->NumOfTimeStepInHour; ++state.dataGlobal->TimeStep) {
                        if (state.dataGlobal->AnySlabsInModel || state.dataGlobal->AnyBasementsInModel) {
                            SimulateGroundDomains(state, false);
                        }

                        state.dataGlobal->BeginTimeStepFlag = true;

                        // Set the End__Flag variables to true if necessary.  Note that
                        // each flag builds on the previous level.  EndDayFlag cannot be
                        // .TRUE. unless EndHourFlag is also .TRUE., etc.  Note that the
                        // EndEnvrnFlag and the EndSimFlag cannot be set during warmup.
                        // Note also that BeginTimeStepFlag, EndTimeStepFlag, and the
                        // SubTimeStepFlags can/will be set/reset in the HVAC Manager.

                        if (state.dataGlobal->TimeStep == state.dataGlobal->NumOfTimeStepInHour) {
                            state.dataGlobal->EndHourFlag = true;
                            if (state.dataGlobal->HourOfDay == 24) {
                                state.dataGlobal->EndDayFlag = true;
                                if (!state.dataGlobal->WarmupFlag && (state.dataGlobal->DayOfSim == state.dataGlobal->NumOfDayInEnvrn)) {
                                    state.dataGlobal->EndEnvrnFlag = true;
                                }
                            }
                        }

                        ManageWeather(state);

                        ManageExteriorEnergyUse(state);

                        ManageHeatBalance(state);

                        state.dataGlobal->BeginHourFlag = false;
                        state.dataGlobal->BeginDayFlag = false;
                        state.dataGlobal->BeginEnvrnFlag = false;
                        state.dataGlobal->BeginSimFlag = false;
                        state.dataGlobal->BeginFullSimFlag = false;

                    } // TimeStep loop

                    state.dataGlobal->PreviousHour = state.dataGlobal->HourOfDay;

                } // ... End hour loop.
                if (ReportDuringHVACSizingSimulation) {
                    if (sqlite) sqlite->sqliteCommit(); // one transaction per day
                }
            } // ... End day loop.

        } // ... End environment loop.

        if (ErrorsFound) {
            ShowFatalError(state, "Error condition occurred.  Previous Severe Errors cause termination.");
        }

        hvacSizingSimulationManager->PostProcessLogs();

        hvacSizingSimulationManager->ProcessCoincidentPlantSizeAdjustments(state, HVACSizingIterCount);

        hvacSizingSimulationManager->RedoKickOffAndResize(state);

        if (!hvacSizingSimulationManager->plantCoinAnalyRequestsAnotherIteration) {
            // jump out of for loop, or change for to a while
            break;
        }

        hvacSizingSimulationManager->sizingLogger.IncrementSizingPeriodSet();

    } // End HVAC Sizing Iteration loop

    state.dataGlobal->WarmupFlag = false;
    state.dataGlobal->DoOutputReporting = true;
    state.dataGlobal->DoingHVACSizingSimulations = false;
    hvacSizingSimulationManager.reset(); // delete/reset unique_ptr
}
} // namespace EnergyPlus<|MERGE_RESOLUTION|>--- conflicted
+++ resolved
@@ -314,17 +314,10 @@
 
                 if (state.dataGlobal->WarmupFlag) {
                     ++NumOfWarmupDays;
-<<<<<<< HEAD
                     cWarmupDay = fmt::to_string(NumOfWarmupDays);
-                    DisplayString("Warming up {" + cWarmupDay + '}');
-                } else if (state.dataGlobal->DayOfSim == 1) {
-                    DisplayString(fmt::format("Starting HVAC Sizing Simulation at {} for {}", CurMnDy, EnvironmentName));
-=======
-                    cWarmupDay = TrimSigDigits(NumOfWarmupDays);
                     DisplayString(state, "Warming up {" + cWarmupDay + '}');
                 } else if (state.dataGlobal->DayOfSim == 1) {
-                    DisplayString(state, "Starting HVAC Sizing Simulation at " + CurMnDy + " for " + EnvironmentName);
->>>>>>> d143d2bd
+                    DisplayString(state, fmt::format("Starting HVAC Sizing Simulation at {} for {}", CurMnDy, EnvironmentName));
                     static constexpr auto Format_700("Environment:WarmupDays,{:3}\n");
                     print(state.files.eio, Format_700, NumOfWarmupDays);
                 } else if (DisplayPerfSimulationFlag) {
