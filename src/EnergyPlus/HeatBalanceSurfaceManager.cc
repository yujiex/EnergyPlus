// EnergyPlus, Copyright (c) 1996-2020, The Board of Trustees of the University of Illinois,
// The Regents of the University of California, through Lawrence Berkeley National Laboratory
// (subject to receipt of any required approvals from the U.S. Dept. of Energy), Oak Ridge
// National Laboratory, managed by UT-Battelle, Alliance for Sustainable Energy, LLC, and other
// contributors. All rights reserved.
//
// NOTICE: This Software was developed under funding from the U.S. Department of Energy and the
// U.S. Government consequently retains certain rights. As such, the U.S. Government has been
// granted for itself and others acting on its behalf a paid-up, nonexclusive, irrevocable,
// worldwide license in the Software to reproduce, distribute copies to the public, prepare
// derivative works, and perform publicly and display publicly, and to permit others to do so.
//
// Redistribution and use in source and binary forms, with or without modification, are permitted
// provided that the following conditions are met:
//
// (1) Redistributions of source code must retain the above copyright notice, this list of
//     conditions and the following disclaimer.
//
// (2) Redistributions in binary form must reproduce the above copyright notice, this list of
//     conditions and the following disclaimer in the documentation and/or other materials
//     provided with the distribution.
//
// (3) Neither the name of the University of California, Lawrence Berkeley National Laboratory,
//     the University of Illinois, U.S. Dept. of Energy nor the names of its contributors may be
//     used to endorse or promote products derived from this software without specific prior
//     written permission.
//
// (4) Use of EnergyPlus(TM) Name. If Licensee (i) distributes the software in stand-alone form
//     without changes from the version obtained under this License, or (ii) Licensee makes a
//     reference solely to the software portion of its product, Licensee must refer to the
//     software as "EnergyPlus version X" software, where "X" is the version number Licensee
//     obtained under this License and may not use a different name for the software. Except as
//     specifically required in this Section (4), Licensee shall not use in a company name, a
//     product name, in advertising, publicity, or other promotional activities any name, trade
//     name, trademark, logo, or other designation of "EnergyPlus", "E+", "e+" or confusingly
//     similar designation, without the U.S. Department of Energy's prior written consent.
//
// THIS SOFTWARE IS PROVIDED BY THE COPYRIGHT HOLDERS AND CONTRIBUTORS "AS IS" AND ANY EXPRESS OR
// IMPLIED WARRANTIES, INCLUDING, BUT NOT LIMITED TO, THE IMPLIED WARRANTIES OF MERCHANTABILITY
// AND FITNESS FOR A PARTICULAR PURPOSE ARE DISCLAIMED. IN NO EVENT SHALL THE COPYRIGHT OWNER OR
// CONTRIBUTORS BE LIABLE FOR ANY DIRECT, INDIRECT, INCIDENTAL, SPECIAL, EXEMPLARY, OR
// CONSEQUENTIAL DAMAGES (INCLUDING, BUT NOT LIMITED TO, PROCUREMENT OF SUBSTITUTE GOODS OR
// SERVICES; LOSS OF USE, DATA, OR PROFITS; OR BUSINESS INTERRUPTION) HOWEVER CAUSED AND ON ANY
// THEORY OF LIABILITY, WHETHER IN CONTRACT, STRICT LIABILITY, OR TORT (INCLUDING NEGLIGENCE OR
// OTHERWISE) ARISING IN ANY WAY OUT OF THE USE OF THIS SOFTWARE, EVEN IF ADVISED OF THE
// POSSIBILITY OF SUCH DAMAGE.

// C++ Headers
#include <algorithm>
#include <cassert>
#include <cmath>

// ObjexxFCL Headers
#include <ObjexxFCL/Array.functions.hh>
#include <ObjexxFCL/Array1D.hh>
#include <ObjexxFCL/Array2D.hh>
#include <ObjexxFCL/Fmath.hh>
#include <ObjexxFCL/gio.hh>
#include <ObjexxFCL/string.functions.hh>

// EnergyPlus Headers
#include <AirflowNetwork/Elements.hpp>
#include <EnergyPlus/ChilledCeilingPanelSimple.hh>
#include <EnergyPlus/Construction.hh>
#include <EnergyPlus/ConvectionCoefficients.hh>
#include <EnergyPlus/DElightManagerF.hh>
#include <EnergyPlus/Data/EnergyPlusData.hh>
#include <EnergyPlus/DataDElight.hh>
#include <EnergyPlus/DataDaylighting.hh>
#include <EnergyPlus/DataDaylightingDevices.hh>
#include <EnergyPlus/DataEnvironment.hh>
#include <EnergyPlus/DataGlobals.hh>
#include <EnergyPlus/DataHeatBalFanSys.hh>
#include <EnergyPlus/DataHeatBalSurface.hh>
#include <EnergyPlus/DataHeatBalance.hh>
#include <EnergyPlus/DataLoopNode.hh>
#include <EnergyPlus/DataMoistureBalance.hh>
#include <EnergyPlus/DataMoistureBalanceEMPD.hh>
#include <EnergyPlus/DataRoomAirModel.hh>
#include <EnergyPlus/DataRuntimeLanguage.hh>
#include <EnergyPlus/DataSizing.hh>
#include <EnergyPlus/DataStringGlobals.hh>
#include <EnergyPlus/DataSurfaces.hh>
#include <EnergyPlus/DataSystemVariables.hh>
#include <EnergyPlus/DataViewFactorInformation.hh>
#include <EnergyPlus/DataWindowEquivalentLayer.hh>
#include <EnergyPlus/DataZoneEquipment.hh>
#include <EnergyPlus/DaylightingDevices.hh>
#include <EnergyPlus/DaylightingManager.hh>
#include <EnergyPlus/DisplayRoutines.hh>
#include <EnergyPlus/EcoRoofManager.hh>
#include <EnergyPlus/ElectricBaseboardRadiator.hh>
#include <EnergyPlus/General.hh>
#include <EnergyPlus/GeneralRoutines.hh>
#include <EnergyPlus/HWBaseboardRadiator.hh>
#include <EnergyPlus/HeatBalFiniteDiffManager.hh>
#include <EnergyPlus/HeatBalanceAirManager.hh>
#include <EnergyPlus/HeatBalanceHAMTManager.hh>
#include <EnergyPlus/HeatBalanceIntRadExchange.hh>
#include <EnergyPlus/HeatBalanceKivaManager.hh>
#include <EnergyPlus/HeatBalanceMovableInsulation.hh>
#include <EnergyPlus/HeatBalanceSurfaceManager.hh>
#include <EnergyPlus/HighTempRadiantSystem.hh>
#include <EnergyPlus/InputProcessing/InputProcessor.hh>
#include <EnergyPlus/InternalHeatGains.hh>
#include <EnergyPlus/LowTempRadiantSystem.hh>
#include <EnergyPlus/Material.hh>
#include <EnergyPlus/MoistureBalanceEMPDManager.hh>
#include <EnergyPlus/OutputFiles.hh>
#include <EnergyPlus/OutputProcessor.hh>
#include <EnergyPlus/OutputReportPredefined.hh>
#include <EnergyPlus/OutputReportTabular.hh>
#include <EnergyPlus/Psychrometrics.hh>
#include <EnergyPlus/ScheduleManager.hh>
#include <EnergyPlus/SolarShading.hh>
#include <EnergyPlus/SteamBaseboardRadiator.hh>
#include <EnergyPlus/SurfaceGeometry.hh>
#include <EnergyPlus/SwimmingPool.hh>
#include <EnergyPlus/ThermalComfort.hh>
#include <EnergyPlus/UtilityRoutines.hh>
#include <EnergyPlus/WindowEquivalentLayer.hh>
#include <EnergyPlus/WindowManager.hh>
#include <EnergyPlus/WindowManagerExteriorData.hh>
#include <EnergyPlus/WindowModel.hh>
#include <WCECommon.hpp>
#include <WCEMultiLayerOptics.hpp>
#include <WCESingleLayerOptics.hpp>

namespace EnergyPlus {

namespace HeatBalanceSurfaceManager {

    // Module containing the routines dealing with the Heat Balance of the surfaces

    // MODULE INFORMATION:
    //       AUTHOR
    //       DATE WRITTEN
    //       MODIFIED       DJS (PSU Dec 2006) to add ecoroof
    //       RE-ENGINEERED  na

    // PURPOSE OF THIS MODULE:
    // To encapsulate the data and algorithms required to
    // manage the simluation of the surface heat balance for the building.

    // METHODOLOGY EMPLOYED:
    // na

    // REFERENCES:
    // The heat balance method is outlined in the "TARP Reference Manual", NIST, NBSIR 83-2655, Feb 1983.
    // The methods are also summarized in many BSO Theses and papers.

    // OTHER NOTES:
    // This module was created from IBLAST subroutines

    // USE STATEMENTS:
    // Use statements for data only modules
    // Using/Aliasing
    using namespace DataGlobals;
    using namespace DataEnvironment;
    using namespace DataHeatBalFanSys;
    using namespace DataHeatBalance;
    using namespace DataHeatBalSurface;
    using namespace DataSurfaces;
    using DataMoistureBalance::HAirFD;
    using DataMoistureBalance::HConvExtFD;
    using DataMoistureBalance::HConvInFD;
    using DataMoistureBalance::HGrndFD;
    using DataMoistureBalance::HMassConvExtFD;
    using DataMoistureBalance::HMassConvInFD;
    using DataMoistureBalance::HSkyFD;
    using DataMoistureBalance::RhoVaporAirIn;
    using DataMoistureBalance::RhoVaporAirOut;
    using DataMoistureBalance::RhoVaporSurfIn;
    using DataMoistureBalance::TempOutsideAirFD;

    // Use statements for access to subroutines in other modules
    using namespace ScheduleManager;
    using namespace SolarShading;
    using namespace DaylightingManager;
    using namespace WindowManager;
    using namespace FenestrationCommon;
    using namespace SingleLayerOptics;
    using namespace MultiLayerOptics;

    // Data
    // MODULE PARAMETER DEFINITIONS:
    static std::string const BlankString;
    Array1D<Real64> RefAirTemp; // inside surface convection reference air temperatures

    namespace {
        bool ManageSurfaceHeatBalancefirstTime(true);
        bool InitSurfaceHeatBalancefirstTime(true);
        bool ComputeIntSWAbsorpFactorsfirstTime(true); // First time through routine
        bool UpdateThermalHistoriesFirstTimeFlag(true);
        bool CalculateZoneMRTfirstTime(true); // Flag for first time calculations
        bool calcHeatBalInsideSurfFirstTime(true);
        bool calcHeatBalInsideSurfCTFOnlyFirstTime(true);
        int calcHeatBalInsideSurfErrCount(0);
        int calcHeatBalInsideSurfErrPointer(0);
        int calcHeatBalInsideSurfWarmupErrCount(0);
        bool calcHeatBalInsideSurEnvrnFlag(true);
    } // namespace

    // These are now external subroutines
    // PUBLIC  CalcHeatBalanceOutsideSurf  ! The heat balance routines are now public because the
    // PUBLIC  CalcHeatBalanceInsideSurf   ! radiant systems need access to them in order to simulate

    void clear_state()
    {
        ManageSurfaceHeatBalancefirstTime = true;
        InitSurfaceHeatBalancefirstTime = true;
        ComputeIntSWAbsorpFactorsfirstTime = true;
        UpdateThermalHistoriesFirstTimeFlag = true;
        CalculateZoneMRTfirstTime = true;
        calcHeatBalInsideSurfFirstTime = true;
        calcHeatBalInsideSurfCTFOnlyFirstTime = true;
        calcHeatBalInsideSurfErrCount = 0;
        calcHeatBalInsideSurfErrPointer = 0;
        calcHeatBalInsideSurfWarmupErrCount = 0;
        calcHeatBalInsideSurEnvrnFlag = true;
        RefAirTemp.deallocate();
    }

    void ManageSurfaceHeatBalance(EnergyPlusData &state)
    {

        // SUBROUTINE INFORMATION:
        //       AUTHOR         Richard Liesen
        //       DATE WRITTEN   January 1998
        //       MODIFIED       na
        //       RE-ENGINEERED  na

        // PURPOSE OF THIS SUBROUTINE:
        // This subroutine manages the heat surface balance method of calculating
        // building thermal loads.  It is called from the HeatBalanceManager
        // at the time step level.  This driver manages the calls to all of
        // the other drivers and simulation algorithms.

        using HeatBalanceAirManager::ManageAirHeatBalance;
        using HeatBalFiniteDiffManager::SurfaceFD;
        using OutputReportTabular::GatherComponentLoadsSurface; // for writing tabular component loads output reports
        using ThermalComfort::ManageThermalComfort;

        int SurfNum;
        int ConstrNum;

        if (ManageSurfaceHeatBalancefirstTime) DisplayString("Initializing Surfaces");
        InitSurfaceHeatBalance(state); // Initialize all heat balance related parameters

        // Solve the zone heat balance 'Detailed' solution
        // Call the outside and inside surface heat balances
        if (ManageSurfaceHeatBalancefirstTime) DisplayString("Calculate Outside Surface Heat Balance");
        CalcHeatBalanceOutsideSurf();
        if (ManageSurfaceHeatBalancefirstTime) DisplayString("Calculate Inside Surface Heat Balance");
        CalcHeatBalanceInsideSurf(state);

        // The air heat balance must be called before the temperature history
        // updates because there may be a radiant system in the building
        if (ManageSurfaceHeatBalancefirstTime) DisplayString("Calculate Air Heat Balance");
        ManageAirHeatBalance(state);

        // IF NECESSARY, do one final "average" heat balance pass.  This is only
        // necessary if a radiant system is present and it was actually on for
        // part or all of the time step.
        UpdateFinalSurfaceHeatBalance(state);

        // Before we leave the Surface Manager the thermal histories need to be updated
        if (DataHeatBalance::AnyCTF || DataHeatBalance::AnyEMPD) {
            UpdateThermalHistories(); // Update the thermal histories
        }

        if (DataHeatBalance::AnyCondFD) {
            for (SurfNum = 1; SurfNum <= TotSurfaces; ++SurfNum) {
                if (Surface(SurfNum).Construction <= 0) continue; // Shading surface, not really a heat transfer surface
                ConstrNum = Surface(SurfNum).Construction;
                if (dataConstruction.Construct(ConstrNum).TypeIsWindow) continue; //  Windows simulated in Window module
                if (Surface(SurfNum).HeatTransferAlgorithm != HeatTransferModel_CondFD) continue;
                SurfaceFD(SurfNum).UpdateMoistureBalance();
            }
        }

        ManageThermalComfort(state.dataZoneTempPredictorCorrector, false); // "Record keeping" for the zone

        ReportSurfaceHeatBalance();
        if (ZoneSizingCalc) GatherComponentLoadsSurface();

        ManageSurfaceHeatBalancefirstTime = false;
    }

    // Beginning Initialization Section of the Module
    //******************************************************************************

    void InitSurfaceHeatBalance(EnergyPlusData &state)
    {

        // SUBROUTINE INFORMATION:
        //       AUTHOR         Richard J. Liesen
        //       DATE WRITTEN   January 1998
        //       MODIFIED       Nov. 1999, FCW,
        //                      Move ComputeIntThermalAbsorpFactors
        //                      so called every timestep
        //                      Jan 2004, RJH
        //                      Added calls to alternative daylighting analysis using DElight
        //                      All modifications demarked with RJH (Rob Hitchcock)
        //                      RJH, Jul 2004: add error handling for DElight calls
        //       MODIFIED       Aug. 2017
        //                      Add initializations of surface data to linked air node value if defined
        //       RE-ENGINEERED  na

        // PURPOSE OF THIS SUBROUTINE:
        // This subroutine is for surface initializations within the
        // heat balance.

        // METHODOLOGY EMPLOYED:
        // Uses the status flags to trigger record keeping events.

        // REFERENCES:
        // na

        // Using/Aliasing
        using DataDaylighting::mapResultsToReport;
        using DataDaylighting::NoDaylighting;
        using DataDaylighting::TotIllumMaps;
        using DataDaylighting::ZoneDaylight;
        using DataDaylightingDevices::NumOfTDDPipes;
        using DataDElight::LUX2FC;
        using namespace SolarShading;
        using ConvectionCoefficients::InitInteriorConvectionCoeffs;
        using DataGlobals::AnyEnergyManagementSystemInModel;
        using DataLoopNode::Node;
        using DataRoomAirModel::IsZoneCV;
        using DataRoomAirModel::IsZoneDV;
        using DataRoomAirModel::IsZoneUI;
        using DataSystemVariables::GoodIOStatValue;
        using HeatBalanceIntRadExchange::CalcInteriorRadExchange;
        using HeatBalFiniteDiffManager::InitHeatBalFiniteDiff;
        using InternalHeatGains::ManageInternalHeatGains;
        // RJH DElight Modification Begin
        using namespace DElightManagerF;
        // RJH DElight Modification End

        // Locals
        // SUBROUTINE PARAMETER DEFINITIONS:
        static ObjexxFCL::gio::Fmt fmtA("(A)");
        static ObjexxFCL::gio::Fmt fmtLD("*");

        // INTERFACE BLOCK SPECIFICATIONS:
        // na

        // DERIVED TYPE DEFINITIONS:
        // na

        // SUBROUTINE LOCAL VARIABLE DECLARATIONS:
        int ConstrNum;   // Construction index
        int NZ;          // DO loop counter for zones
        Real64 QIC;      // Intermediate calculation variable
        Real64 QOC;      // Intermediate calculation variable
        int SurfNum;     // DO loop counter for surfaces
        int SrdSurfsNum; // DO loop counter for srd surfaces
        int SrdSurfNum;
        Real64 SrdSurfsViewFactor;

        int Term;   // DO loop counter for conduction equation terms
        Real64 TSC; // Intermediate calculation variable (temperature at source location)
        Real64 TUC; // Intermediate calculation variable (temperature at user specified location)

        // RJH DElight Modification Begin
        Real64 dPowerReducFac;  // Return value Electric Lighting Power Reduction Factor for current Zone and Timestep
        Real64 dHISKFFC;        // double value for argument passing
        Real64 dHISUNFFC;       // double value for argument passing
        Real64 dSOLCOS1;        // double value for argument passing
        Real64 dSOLCOS2;        // double value for argument passing
        Real64 dSOLCOS3;        // double value for argument passing
        Real64 dLatitude;       // double value for argument passing
        Real64 dCloudFraction;  // double value for argument passing
        int iErrorFlag;         // Error Flag for warning/errors returned from DElight
        int iDElightErrorFile;  // Unit number for reading DElight Error File (eplusout.delightdfdmp)
        int iReadStatus;        // Error File Read Status
        std::string cErrorLine; // Each DElight Error line can be up to 210 characters long
        std::string cErrorMsg;  // Each DElight Error Message can be up to 200 characters long
        bool bEndofErrFile;     // End of Error File flag
        int iDElightRefPt;      // Reference Point number for reading DElight Dump File (eplusout.delighteldmp)
        Real64 dRefPtIllum;     // tmp var for reading RefPt illuminance
        // RJH DElight Modification End

        int MapNum;
        int iwriteStatus;
        bool errFlag;
        bool elOpened;
        //  LOGICAL :: ShadowingSurf

        // FLOW:

        assert(equal_dimensions(TH, QH));

        if (InitSurfaceHeatBalancefirstTime) DisplayString("Initializing Outdoor environment for Surfaces");

        // set zone level wind dir to global value
        // Initialize zone outdoor environmental variables
        // Bulk Initialization for Temperatures & WindSpeed
        // using the zone, modify the zone  Dry/Wet BulbTemps

        //  DO ZoneNum = 1, NumOfZones
        //    Zone(ZoneNum)%WindSpeed = WindSpeedAt(Zone(ZoneNum)%Centroid%z)
        //  END DO

        // Initialize surface outdoor environmental variables
        // Bulk Initialization for Temperatures & WindSpeed
        // using the surface centroids, modify the surface Dry/Wet BulbTemps
        SetSurfaceOutBulbTempAt();
        CheckSurfaceOutBulbTempAt();

        SetSurfaceWindSpeedAt();
        SetSurfaceWindDirAt();
        //  DO SurfNum = 1, TotSurfaces
        //    IF (Surface(SurfNum)%ExtWind) Surface(SurfNum)%WindSpeed = WindSpeedAt(Surface(SurfNum)%Centroid%z)
        //  END DO
        if (AnyLocalEnvironmentsInModel) {
            for (SurfNum = 1; SurfNum <= TotSurfaces; ++SurfNum) {
                if (Surface(SurfNum).HasLinkedOutAirNode) {
                    Surface(SurfNum).OutDryBulbTemp = Node(Surface(SurfNum).LinkedOutAirNode).OutAirDryBulb;
                    Surface(SurfNum).OutWetBulbTemp = Node(Surface(SurfNum).LinkedOutAirNode).OutAirWetBulb;
                    Surface(SurfNum).WindSpeed = Node(Surface(SurfNum).LinkedOutAirNode).OutAirWindSpeed;
                    Surface(SurfNum).WindDir = Node(Surface(SurfNum).LinkedOutAirNode).OutAirWindDir;
                }

                if (InitSurfaceHeatBalancefirstTime && Surface(SurfNum).HasSurroundingSurfProperties) {
                    SrdSurfsNum = Surface(SurfNum).SurroundingSurfacesNum;
                    SrdSurfsViewFactor = 0;
                    if (SurroundingSurfsProperty(SrdSurfsNum).SkyViewFactor >= 0) {
                        SrdSurfsViewFactor += SurroundingSurfsProperty(SrdSurfsNum).SkyViewFactor;
                    }
                    if (SurroundingSurfsProperty(SrdSurfsNum).GroundViewFactor >= 0) {
                        SrdSurfsViewFactor += SurroundingSurfsProperty(SrdSurfsNum).GroundViewFactor;
                    }
                    for (SrdSurfNum = 1; SrdSurfNum <= SurroundingSurfsProperty(SrdSurfsNum).TotSurroundingSurface; SrdSurfNum++) {
                        SrdSurfsViewFactor += SurroundingSurfsProperty(SrdSurfsNum).SurroundingSurfs(SrdSurfNum).ViewFactor;
                    }
                    // Check if the sum of all defined view factors > 1.0
                    if (SrdSurfsViewFactor > 1.0) {
                        ShowSevereError("Illegal surrounding surfaces view factors for " + Surface(SurfNum).Name + ".");
                        ShowContinueError(" The sum of sky, ground, and all surrounding surfaces view factors should be less than 1.0.");
                    }
                    if (SurroundingSurfsProperty(SrdSurfsNum).SkyViewFactor >= 0 && SurroundingSurfsProperty(SrdSurfsNum).GroundViewFactor >= 0) {
                        // If both surface sky and ground view factor defined, overwrite with the defined value
                        Surface(SurfNum).ViewFactorSkyIR = SurroundingSurfsProperty(SrdSurfsNum).SkyViewFactor;
                        Surface(SurfNum).ViewFactorGroundIR = SurroundingSurfsProperty(SrdSurfsNum).GroundViewFactor;
                    } else if (SurroundingSurfsProperty(SrdSurfsNum).SkyViewFactor >= 0 &&
                               SurroundingSurfsProperty(SrdSurfsNum).GroundViewFactor < 0) {
                        // If only sky view factor defined, gound view factor = 1 - all other defined view factors.
                        Surface(SurfNum).ViewFactorSkyIR = SurroundingSurfsProperty(SrdSurfsNum).SkyViewFactor;
                        Surface(SurfNum).ViewFactorGroundIR = 1 - SrdSurfsViewFactor;
                    } else if (SurroundingSurfsProperty(SrdSurfsNum).SkyViewFactor < 0 &&
                               SurroundingSurfsProperty(SrdSurfsNum).GroundViewFactor >= 0) {
                        // If only ground view factor defined, sky view factor = 1 - all other defined view factors.
                        Surface(SurfNum).ViewFactorGroundIR = SurroundingSurfsProperty(SrdSurfsNum).GroundViewFactor;
                        Surface(SurfNum).ViewFactorSkyIR = 1 - SrdSurfsViewFactor;
                    } else {
                        // If neither ground or sky view factor define, continue to use the original proportion.
                        Surface(SurfNum).ViewFactorSkyIR *= 1 - SrdSurfsViewFactor;
                        Surface(SurfNum).ViewFactorGroundIR *= 1 - SrdSurfsViewFactor;
                    }
                }
            }
        }
        // Overwriting surface and zone level environmental data with EMS override value
        if (AnyEnergyManagementSystemInModel) {
            for (SurfNum = 1; SurfNum <= TotSurfaces; ++SurfNum) {
                if (Surface(SurfNum).OutDryBulbTempEMSOverrideOn) {
                    Surface(SurfNum).OutDryBulbTemp = Surface(SurfNum).OutDryBulbTempEMSOverrideValue;
                }
                if (Surface(SurfNum).OutWetBulbTempEMSOverrideOn) {
                    Surface(SurfNum).OutWetBulbTemp = Surface(SurfNum).OutWetBulbTempEMSOverrideValue;
                }
                if (Surface(SurfNum).WindSpeedEMSOverrideOn) {
                    Surface(SurfNum).WindSpeed = Surface(SurfNum).WindSpeedEMSOverrideValue;
                }
                if (Surface(SurfNum).WindDirEMSOverrideOn) {
                    Surface(SurfNum).WindDir = Surface(SurfNum).WindDirEMSOverrideValue;
                }
            }
        }

        // Do the Begin Simulation initializations
        if (BeginSimFlag) {
            AllocateSurfaceHeatBalArrays(); // Allocate the Module Arrays before any inits take place
            InterZoneWindow = std::any_of(Zone.begin(), Zone.end(), [](DataHeatBalance::ZoneData const &e) { return e.HasInterZoneWindow; });
            IsZoneDV.dimension(NumOfZones, false);
            IsZoneCV.dimension(NumOfZones, false);
            IsZoneUI.dimension(NumOfZones, false);
        }

        // Do the Begin Environment initializations
        if (BeginEnvrnFlag) {
            if (InitSurfaceHeatBalancefirstTime) DisplayString("Initializing Temperature and Flux Histories");
            InitThermalAndFluxHistories(); // Set initial temperature and flux histories
        }

        // There are no daily initializations done in this portion of the surface heat balance

        // There are no hourly initializations done in this portion of the surface heat balance

        // Need to be called each timestep in order to check if surface points to new construction (EMS) and if does then
        // complex fenestration needs to be initialized for additional states
        TimestepInitComplexFenestration();

        // Calculate exterior-surface multipliers that account for anisotropy of
        // sky radiance
        if (SunIsUp && DifSolarRad > 0.0) {
            AnisoSkyViewFactors();
        } else {
            AnisoSkyMult = 0.0;
        }

        // Set shading flag for exterior windows (except flags related to daylighting) and
        // window construction (unshaded or shaded) to be used in heat balance calculation
        if (InitSurfaceHeatBalancefirstTime) DisplayString("Initializing Window Shading");
        WindowShadingManager();

        // Calculate factors that are used to determine how much long-wave radiation from internal
        // gains is absorbed by interior surfaces
        if (InitSurfaceHeatBalancefirstTime) DisplayString("Computing Interior Absorption Factors");
        if (InitSurfaceHeatBalancefirstTime) HeatBalanceIntRadExchange::InitInteriorRadExchange(state.outputFiles);
        ComputeIntThermalAbsorpFactors();

        // Calculate factors for diffuse solar absorbed by room surfaces and interior shades
        if (InitSurfaceHeatBalancefirstTime) DisplayString("Computing Interior Diffuse Solar Absorption Factors");
        ComputeIntSWAbsorpFactors();

        if (InterZoneWindow) {
            if (InitSurfaceHeatBalancefirstTime)  {
                DisplayString("Computing Interior Diffuse Solar Exchange through Interzone Windows");
            }
            ComputeDifSolExcZonesWIZWindows(NumOfZones);
        }

        // For daylit zones, calculate interior daylight illuminance at reference points and
        // simulate lighting control system to get overhead electric lighting reduction
        // factor due to daylighting.

        for (SurfNum = 1; SurfNum <= TotSurfaces; ++SurfNum) {
            if (Surface(SurfNum).Class == SurfaceClass_Window && Surface(SurfNum).ExtSolar) {
                SurfaceWindow(SurfNum).IllumFromWinAtRefPtRep = 0.0;
                SurfaceWindow(SurfNum).LumWinFromRefPtRep = 0.0;
            }
        }

        for (NZ = 1; NZ <= NumOfZones; ++NZ) {
            if (ZoneDaylight(NZ).DaylightMethod == NoDaylighting) continue;
            ZoneDaylight(NZ).DaylIllumAtRefPt = 0.0;
            ZoneDaylight(NZ).GlareIndexAtRefPt = 0.0;
            ZoneDaylight(NZ).ZonePowerReductionFactor = 1.0;
            ZoneDaylight(NZ).InterReflIllFrIntWins = 0.0; // inter-reflected illuminance from interior windows
            if (ZoneDaylight(NZ).TotalDaylRefPoints != 0) {
                ZoneDaylight(NZ).TimeExceedingGlareIndexSPAtRefPt = 0.0;
                ZoneDaylight(NZ).TimeExceedingDaylightIlluminanceSPAtRefPt = 0.0;
            }

            if (SunIsUp && ZoneDaylight(NZ).TotalDaylRefPoints != 0) {
                if (InitSurfaceHeatBalancefirstTime) DisplayString("Computing Interior Daylighting Illumination");
                DayltgInteriorIllum(NZ);
                if (!DoingSizing) DayltgInteriorMapIllum(NZ);
            }

            if (SunIsUp && NumOfTDDPipes > 0 && NZ == 1) {
                if (InitSurfaceHeatBalancefirstTime) DisplayString("Computing Interior Daylighting Illumination for TDD pipes");
                DayltgInteriorTDDIllum();
            }

            // RJH DElight Modification Begin - Call to DElight electric lighting control subroutine
            // Check if the sun is up and the current Thermal Zone hosts a Daylighting:DElight object
            if (SunIsUp && ZoneDaylight(NZ).TotalDaylRefPoints != 0 && (ZoneDaylight(NZ).DaylightMethod == DataDaylighting::DElightDaylighting)) {
                // Call DElight interior illuminance and electric lighting control subroutine
                dPowerReducFac = 1.0;
                dHISKFFC = HISKF * LUX2FC;
                dHISUNFFC = HISUNF * LUX2FC;
                dSOLCOS1 = SOLCOS(1);
                dSOLCOS2 = SOLCOS(2);
                dSOLCOS3 = SOLCOS(3);
                dLatitude = Latitude;
                dCloudFraction = CloudFraction;
                // Init Error Flag to 0 (no Warnings or Errors)
                iErrorFlag = 0;
                DElightElecLtgCtrl(len(Zone(NZ).Name),
                                   Zone(NZ).Name,
                                   dLatitude,
                                   dHISKFFC,
                                   dHISUNFFC,
                                   dCloudFraction,
                                   dSOLCOS1,
                                   dSOLCOS2,
                                   dSOLCOS3,
                                   dPowerReducFac,
                                   iErrorFlag);
                // Check Error Flag for Warnings or Errors returning from DElight
                // RJH 2008-03-07: If no warnings/errors then read refpt illuminances for standard output reporting
                if (iErrorFlag != 0) {
                    // Open DElight Electric Lighting Error File for reading
                    iDElightErrorFile = GetNewUnitNumber();
                    // RJH 2008-03-07: open file with READWRITE
                    {
                        IOFlags flags;
                        flags.ACTION("READWRITE");
                        ObjexxFCL::gio::open(iDElightErrorFile, DataStringGlobals::outputDelightDfdmpFileName, flags);
                        iwriteStatus = flags.ios();
                    }
                    if (iwriteStatus == 0) {
                        elOpened = true;
                    } else {
                        elOpened = false;
                    }
                    //            IF (iwriteStatus /= 0) THEN
                    //              CALL ShowFatalError('InitSurfaceHeatBalance: Could not open file "eplusout.delighteldmp" for output (readwrite).')
                    //            ENDIF
                    //            Open(unit=iDElightErrorFile, file='eplusout.delighteldmp', action='READ')

                    // Sequentially read lines in DElight Electric Lighting Error File
                    // and process them using standard EPlus warning/error handling calls
                    bEndofErrFile = false;
                    iReadStatus = 0;
                    while (!bEndofErrFile && iwriteStatus == 0 && iReadStatus == 0) {
                        {
                            IOFlags flags;
                            ObjexxFCL::gio::read(iDElightErrorFile, fmtA, flags) >> cErrorLine;
                            iReadStatus = flags.ios();
                        }
                        if (iReadStatus < GoodIOStatValue) {
                            bEndofErrFile = true;
                            continue;
                        }
                        // Is the current line a Warning message?
                        if (has_prefix(cErrorLine, "WARNING: ")) {
                            cErrorMsg = cErrorLine.substr(9);
                            ShowWarningError(cErrorMsg);
                        }
                        // Is the current line an Error message?
                        if (has_prefix(cErrorLine, "ERROR: ")) {
                            cErrorMsg = cErrorLine.substr(7);
                            ShowSevereError(cErrorMsg);
                            iErrorFlag = 1;
                        }
                    }

                    // Close DElight Error File and delete
                    if (elOpened) {
                        IOFlags flags;
                        flags.DISPOSE("DELETE");
                        ObjexxFCL::gio::close(iDElightErrorFile, flags);
                    };
                    // If any DElight Error occurred then ShowFatalError to terminate
                    if (iErrorFlag > 0) {
                        ShowFatalError("End of DElight Error Messages");
                    }
                } else { // RJH 2008-03-07: No errors
                    // extract reference point illuminance values from DElight Electric Lighting dump file for reporting
                    // Open DElight Electric Lighting Dump File for reading
                    iDElightErrorFile = GetNewUnitNumber();
                    {
                        IOFlags flags;
                        flags.ACTION("READWRITE");
                        ObjexxFCL::gio::open(iDElightErrorFile, DataStringGlobals::outputDelightEldmpFileName, flags);
                        iwriteStatus = flags.ios();
                    }
                    //            IF (iwriteStatus /= 0) THEN
                    //              CALL ShowFatalError('InitSurfaceHeatBalance: Could not open file "eplusout.delighteldmp" for output (readwrite).')
                    //            ENDIF
                    if (iwriteStatus == 0) {
                        elOpened = true;
                    } else {
                        elOpened = false;
                    }

                    // Sequentially read lines in DElight Electric Lighting Dump File
                    // and extract refpt illuminances for standard EPlus output handling
                    bEndofErrFile = false;
                    iDElightRefPt = 0;
                    iReadStatus = 0;
                    while (!bEndofErrFile && iwriteStatus == 0 && iReadStatus == 0) {
                        {
                            IOFlags flags;
                            ObjexxFCL::gio::read(iDElightErrorFile, fmtLD, flags) >> dRefPtIllum;
                            iReadStatus = flags.ios();
                        }
                        if (iReadStatus < GoodIOStatValue) {
                            bEndofErrFile = true;
                            continue;
                        }
                        // Increment refpt counter
                        ++iDElightRefPt;
                        // Assure refpt index does not exceed number of refpts in this zone
                        if (iDElightRefPt <= ZoneDaylight(NZ).TotalDaylRefPoints) {
                            ZoneDaylight(NZ).DaylIllumAtRefPt(iDElightRefPt) = dRefPtIllum;
                        }
                    }

                    // Close DElight Electric Lighting Dump File and delete
                    if (elOpened) {
                        IOFlags flags;
                        flags.DISPOSE("DELETE");
                        ObjexxFCL::gio::close(iDElightErrorFile, flags);
                    };
                }
                // Store the calculated total zone Power Reduction Factor due to DElight daylighting
                // in the ZoneDaylight structure for later use
                ZoneDaylight(NZ).ZonePowerReductionFactor = dPowerReducFac;
            }
            // RJH DElight Modification End - Call to DElight electric lighting control subroutine
        }

        errFlag = false;
        for (SurfNum = 1; SurfNum <= TotSurfaces; ++SurfNum) {
            if (Surface(SurfNum).Class != SurfaceClass_Window) continue;
            SurfaceWindow(SurfNum).FracTimeShadingDeviceOn = 0.0;
            if (SurfaceWindow(SurfNum).ShadingFlag > 0) {
                SurfaceWindow(SurfNum).FracTimeShadingDeviceOn = 1.0;
            } else {
                SurfaceWindow(SurfNum).FracTimeShadingDeviceOn = 0.0;
            }
        }

        CalcInteriorRadExchange(TH(2, 1, _), 0, NetLWRadToSurf, _, "Main");

        if (AirflowWindows) WindowGapAirflowControl();

        // The order of these initializations is important currently.  Over time we hope to
        //  take the appropriate parts of these inits to the other heat balance managers
        if (InitSurfaceHeatBalancefirstTime) DisplayString("Initializing Solar Heat Gains");
        InitSolarHeatGains(state.dataWindowManager);
        if (SunIsUp && (BeamSolarRad + GndSolarRad + DifSolarRad > 0.0)) {
            for (NZ = 1; NZ <= NumOfZones; ++NZ) {
                if (ZoneDaylight(NZ).TotalDaylRefPoints > 0) {
                    if (Zone(NZ).HasInterZoneWindow) {
                        DayltgInterReflIllFrIntWins(NZ);
                        DayltgGlareWithIntWins(ZoneDaylight(NZ).GlareIndexAtRefPt, NZ);
                    }
                    DayltgElecLightingControl(state.outputFiles, NZ);
                }
            }
        } else if (mapResultsToReport && TimeStep == NumOfTimeStepInHour) {
            for (MapNum = 1; MapNum <= TotIllumMaps; ++MapNum) {
                ReportIllumMap(state.outputFiles, MapNum);
            }
            mapResultsToReport = false;
        }

        if (InitSurfaceHeatBalancefirstTime) DisplayString("Initializing Internal Heat Gains");
        ManageInternalHeatGains(state, false);
        if (InitSurfaceHeatBalancefirstTime) DisplayString("Initializing Interior Solar Distribution");
        InitIntSolarDistribution();

        if (InitSurfaceHeatBalancefirstTime) DisplayString("Initializing Interior Convection Coefficients");
        InitInteriorConvectionCoeffs(TempSurfInTmp);

        if (BeginSimFlag) { // Now's the time to report surfaces, if desired
            //    if (firstTime) CALL DisplayString('Reporting Surfaces')
            //    CALL ReportSurfaces
            if (InitSurfaceHeatBalancefirstTime) DisplayString("Gathering Information for Predefined Reporting");
            GatherForPredefinedReport(state.dataWindowManager);
        }

        // Initialize the temperature history terms for conduction through the surfaces
        if (DataHeatBalance::AnyCondFD) {
            InitHeatBalFiniteDiff();
        }

        CTFConstOutPart = 0.0;
        CTFConstInPart = 0.0;
        if (AnyConstructInternalSourceInInput) {
            CTFTsrcConstPart = 0.0;
            CTFTuserConstPart = 0.0;
        }
        for (SurfNum = 1; SurfNum <= TotSurfaces; ++SurfNum) { // Loop through all surfaces...
            auto const &surface(Surface(SurfNum));

            if (!surface.HeatTransSurf) continue; // Skip non-heat transfer surfaces
            if (surface.HeatTransferAlgorithm != HeatTransferModel_CTF && surface.HeatTransferAlgorithm != HeatTransferModel_EMPD) continue;
            if (surface.Class == SurfaceClass_Window) continue;
            // Outside surface temp of "normal" windows not needed in Window5 calculation approach
            // Window layer temperatures are calculated in CalcHeatBalanceInsideSurf

            ConstrNum = surface.Construction;
            auto const &construct(dataConstruction.Construct(ConstrNum));
            if (construct.NumCTFTerms > 1) { // COMPUTE CONSTANT PORTION OF CONDUCTIVE FLUXES.

                QIC = 0.0;
                QOC = 0.0;
                if (construct.SourceSinkPresent) {
                    TSC = 0.0;
                    TUC = 0.0;
                }
                auto l11(TH.index(1, 2, SurfNum));
                auto l12(TH.index(2, 2, SurfNum));
                auto const s3(TH.size3());
                for (Term = 1; Term <= construct.NumCTFTerms;
                     ++Term, l11 += s3, l12 += s3) { // [ l11 ] == ( 1, Term + 1, SurfNum ), [ l12 ] == ( 1, Term + 1, SurfNum )

                    // Sign convention for the various terms in the following two equations
                    // is based on the form of the Conduction Transfer Function equation
                    // given by:
                    // Qin,now  = (Sum of)(Y Tout) - (Sum of)(Z Tin) + (Sum of)(F Qin,old)
                    // Qout,now = (Sum of)(X Tout) - (Sum of)(Y Tin) + (Sum of)(F Qout,old)
                    // In both equations, flux is positive from outside to inside.

                    // Tuned Aliases and linear indexing
                    Real64 const ctf_cross(construct.CTFCross(Term));
                    Real64 const TH11(TH[l11]);
                    Real64 const TH12(TH[l12]);

                    QIC += ctf_cross * TH11 - construct.CTFInside(Term) * TH12 + construct.CTFFlux(Term) * QH[l12];

                    QOC += construct.CTFOutside(Term) * TH11 - ctf_cross * TH12 + construct.CTFFlux(Term) * QH[l11];

                    if (construct.SourceSinkPresent) {
                        Real64 const QsrcHist1(QsrcHist(SurfNum, Term + 1));

                        QIC += construct.CTFSourceIn(Term) * QsrcHist1;

                        QOC += construct.CTFSourceOut(Term) * QsrcHist1;

                        TSC += construct.CTFTSourceOut(Term) * TH11 + construct.CTFTSourceIn(Term) * TH12 + construct.CTFTSourceQ(Term) * QsrcHist1 +
                               construct.CTFFlux(Term) * TsrcHist(SurfNum, Term + 1);

                        TUC += construct.CTFTUserOut(Term) * TH11 + construct.CTFTUserIn(Term) * TH12 + construct.CTFTUserSource(Term) * QsrcHist1 +
                               construct.CTFFlux(Term) * TuserHist(SurfNum, Term + 1);
                    }
                }

                CTFConstOutPart(SurfNum) = QOC;
                CTFConstInPart(SurfNum) = QIC;
                if (construct.SourceSinkPresent) {
                    CTFTsrcConstPart(SurfNum) = TSC;
                    CTFTuserConstPart(SurfNum) = TUC;
                }
            } else { // Number of CTF Terms = 1-->Resistance only constructions have no history terms.

                CTFConstOutPart(SurfNum) = 0.0;
                CTFConstInPart(SurfNum) = 0.0;
                if (construct.SourceSinkPresent) {
                    CTFTsrcConstPart(SurfNum) = 0.0;
                    CTFTuserConstPart(SurfNum) = 0.0;
                }
            }

        } // ...end of surfaces DO loop for initializing temperature history terms for the surface heat balances

        // Zero out all of the radiant system heat balance coefficient arrays
        RadSysTiHBConstCoef = 0.0;
        RadSysTiHBToutCoef = 0.0;
        RadSysTiHBQsrcCoef = 0.0;
        RadSysToHBConstCoef = 0.0;
        RadSysToHBTinCoef = 0.0;
        RadSysToHBQsrcCoef = 0.0;

        QRadSysSource = 0.0;
        QPVSysSource = 0.0;
        QHTRadSysSurf = 0.0;
        QHWBaseboardSurf = 0.0;
        QSteamBaseboardSurf = 0.0;
        QElecBaseboardSurf = 0.0;
        QCoolingPanelSurf = 0.0;
        QPoolSurfNumerator = 0.0;
        PoolHeatTransCoefs = 0.0;

        if (ZoneSizingCalc) GatherComponentLoadsSurfAbsFact();

        if (InitSurfaceHeatBalancefirstTime) DisplayString("Completed Initializing Surface Heat Balance");
        InitSurfaceHeatBalancefirstTime = false;
    }

    void GatherForPredefinedReport(WindowManagerData &dataWindowManager)
    {

        // SUBROUTINE INFORMATION:
        //       AUTHOR         Jason Glazer
        //       DATE WRITTEN   August 2006
        //       MODIFIED       na
        //       RE-ENGINEERED  na

        // PURPOSE OF THIS SUBROUTINE:
        // This subroutine reports the information for the predefined reports
        // related to envelope components.

        // METHODOLOGY EMPLOYED:
        // na

        // REFERENCES:
        // na

        // Using/Aliasing
        using namespace OutputReportPredefined;
        using WindowManager::CalcNominalWindowCond;

        // Locals
        // SUBROUTINE ARGUMENT DEFINITIONS:
        // na

        // SUBROUTINE PARAMETER DEFINITIONS:
        // na

        // INTERFACE BLOCK SPECIFICATIONS:
        // na

        // DERIVED TYPE DEFINITIONS:
        // na

        // SUBROUTINE LOCAL VARIABLE DECLARATIONS:
        std::string surfName;
        int curCons;
        int zonePt;
        Real64 mult;
        Real64 curAzimuth;
        Real64 curTilt;
        Real64 windowArea;
        Real64 frameWidth;
        Real64 frameArea;
        Real64 dividerArea;
        // counts for object count report
        Array1D_int numSurfaces(20);
        Array1D_int numExtSurfaces(20);
        int frameDivNum;
        bool isExterior;
        Array1D<Real64> computedNetArea; // holds the gross wall area minus the window and door areas

        // the following variables are for the CalcNominalWindowCond call but only SHGCSummer is needed
        Real64 nomCond;
        Real64 SHGCSummer;
        Real64 TransSolNorm;
        Real64 TransVisNorm;
        Real64 nomUfact;
        int errFlag;
        int curWSC;
        // following variables are totals for fenestration table
        static Real64 windowAreaWMult(0.0);
        static Real64 fenTotArea(0.0);
        static Real64 fenTotAreaNorth(0.0);
        static Real64 fenTotAreaNonNorth(0.0);
        static Real64 ufactArea(0.0);
        static Real64 ufactAreaNorth(0.0);
        static Real64 ufactAreaNonNorth(0.0);
        static Real64 shgcArea(0.0);
        static Real64 shgcAreaNorth(0.0);
        static Real64 shgcAreaNonNorth(0.0);
        static Real64 vistranArea(0.0);
        static Real64 vistranAreaNorth(0.0);
        static Real64 vistranAreaNonNorth(0.0);
        static Real64 intFenTotArea(0.0);
        static Real64 intUfactArea(0.0);
        static Real64 intShgcArea(0.0);
        static Real64 intVistranArea(0.0);
        bool isNorth;

        numSurfaces = 0;
        numExtSurfaces = 0;

        computedNetArea.allocate(TotSurfaces);
        computedNetArea = 0.0; // start at zero, add wall area and subtract window and door area

        for (int iSurf : DataSurfaces::AllSurfaceListReportOrder) {
            zonePt = Surface(iSurf).Zone;
            // only exterior surfaces including underground
            if ((Surface(iSurf).ExtBoundCond == ExternalEnvironment) || (Surface(iSurf).ExtBoundCond == Ground) ||
                (Surface(iSurf).ExtBoundCond == GroundFCfactorMethod) || (Surface(iSurf).ExtBoundCond == KivaFoundation)) {
                isExterior = true;
                {
                    auto const SELECT_CASE_var(Surface(iSurf).Class);
                    if ((SELECT_CASE_var == SurfaceClass_Wall) || (SELECT_CASE_var == SurfaceClass_Floor) || (SELECT_CASE_var == SurfaceClass_Roof)) {
                        surfName = Surface(iSurf).Name;
                        curCons = Surface(iSurf).Construction;
                        PreDefTableEntry(pdchOpCons, surfName, dataConstruction.Construct(curCons).Name);
                        PreDefTableEntry(pdchOpRefl, surfName, 1 - dataConstruction.Construct(curCons).OutsideAbsorpSolar);
                        PreDefTableEntry(pdchOpUfactNoFilm, surfName, NominalU(Surface(iSurf).Construction), 3);
                        mult = Zone(zonePt).Multiplier * Zone(zonePt).ListMultiplier;
                        PreDefTableEntry(pdchOpGrArea, surfName, Surface(iSurf).GrossArea * mult);
                        computedNetArea(iSurf) += Surface(iSurf).GrossArea * mult;
                        curAzimuth = Surface(iSurf).Azimuth;
                        // Round to two decimals, like the display in tables
                        // (PreDefTableEntry uses a fortran style write, that rounds rather than trim)
                        curAzimuth = round(curAzimuth * 100.0) / 100.0;
                        PreDefTableEntry(pdchOpAzimuth, surfName, curAzimuth);
                        curTilt = Surface(iSurf).Tilt;
                        PreDefTableEntry(pdchOpTilt, surfName, curTilt);
                        if ((curTilt >= 60.0) && (curTilt < 180.0)) {
                            if ((curAzimuth >= 315.0) || (curAzimuth < 45.0)) {
                                PreDefTableEntry(pdchOpDir, surfName, "N");
                            } else if ((curAzimuth >= 45.0) && (curAzimuth < 135.0)) {
                                PreDefTableEntry(pdchOpDir, surfName, "E");
                            } else if ((curAzimuth >= 135.0) && (curAzimuth < 225.0)) {
                                PreDefTableEntry(pdchOpDir, surfName, "S");
                            } else if ((curAzimuth >= 225.0) && (curAzimuth < 315.0)) {
                                PreDefTableEntry(pdchOpDir, surfName, "W");
                            }
                        }
                    } else if ((SELECT_CASE_var == SurfaceClass_Window) || (SELECT_CASE_var == SurfaceClass_TDD_Dome)) {
                        surfName = Surface(iSurf).Name;
                        curCons = Surface(iSurf).Construction;
                        PreDefTableEntry(pdchFenCons, surfName, dataConstruction.Construct(curCons).Name);
                        zonePt = Surface(iSurf).Zone;
                        mult = Zone(zonePt).Multiplier * Zone(zonePt).ListMultiplier * Surface(iSurf).Multiplier;
                        // include the frame area if present
                        windowArea = Surface(iSurf).GrossArea;
                        frameArea = 0.0;
                        dividerArea = 0.0;
                        frameDivNum = Surface(iSurf).FrameDivider;
                        if (frameDivNum != 0) {
                            frameWidth = FrameDivider(frameDivNum).FrameWidth;
                            frameArea = (Surface(iSurf).Height + 2.0 * frameWidth) * (Surface(iSurf).Width + 2.0 * frameWidth) -
                                        (Surface(iSurf).Height * Surface(iSurf).Width);
                            windowArea += frameArea;
                            dividerArea = FrameDivider(frameDivNum).DividerWidth *
                                          (FrameDivider(frameDivNum).HorDividers * Surface(iSurf).Width +
                                           FrameDivider(frameDivNum).VertDividers * Surface(iSurf).Height -
                                           FrameDivider(frameDivNum).HorDividers * FrameDivider(frameDivNum).VertDividers *
                                               FrameDivider(frameDivNum).DividerWidth);
                            PreDefTableEntry(pdchFenFrameConductance, surfName, FrameDivider(frameDivNum).FrameConductance, 3);
                            PreDefTableEntry(pdchFenDividerConductance, surfName, FrameDivider(frameDivNum).DividerConductance, 3);
                        }
                        windowAreaWMult = windowArea * mult;
                        PreDefTableEntry(pdchFenAreaOf1, surfName, windowArea);
                        PreDefTableEntry(pdchFenFrameAreaOf1, surfName, frameArea);
                        PreDefTableEntry(pdchFenDividerAreaOf1, surfName, dividerArea);
                        PreDefTableEntry(pdchFenGlassAreaOf1, surfName, windowArea - (frameArea + dividerArea));
                        PreDefTableEntry(pdchFenArea, surfName, windowAreaWMult);
                        computedNetArea(Surface(iSurf).BaseSurf) -= windowAreaWMult;
                        nomUfact = NominalU(Surface(iSurf).Construction);
                        PreDefTableEntry(pdchFenUfact, surfName, nomUfact, 3);
                        // if the construction report is requested the SummerSHGC is already calculated
                        if (dataConstruction.Construct(curCons).SummerSHGC != 0) {
                            SHGCSummer = dataConstruction.Construct(curCons).SummerSHGC;
                            TransVisNorm = dataConstruction.Construct(curCons).VisTransNorm;
                        } else {
                            // must calculate Summer SHGC
                            if (!dataConstruction.Construct(curCons).WindowTypeEQL) {
                                CalcNominalWindowCond(dataWindowManager, curCons, 2, nomCond, SHGCSummer, TransSolNorm, TransVisNorm, errFlag);
                            }
                        }
                        PreDefTableEntry(pdchFenSHGC, surfName, SHGCSummer, 3);
                        PreDefTableEntry(pdchFenVisTr, surfName, TransVisNorm, 3);
                        PreDefTableEntry(pdchFenParent, surfName, Surface(iSurf).BaseSurfName);
                        curAzimuth = Surface(iSurf).Azimuth;
                        // Round to two decimals, like the display in tables
                        curAzimuth = round(curAzimuth * 100.0) / 100.0;
                        PreDefTableEntry(pdchFenAzimuth, surfName, curAzimuth);
                        isNorth = false;
                        curTilt = Surface(iSurf).Tilt;
                        PreDefTableEntry(pdchFenTilt, surfName, curTilt);
                        if ((curTilt >= 60.0) && (curTilt < 180.0)) {
                            if ((curAzimuth >= 315.0) || (curAzimuth < 45.0)) {
                                PreDefTableEntry(pdchFenDir, surfName, "N");
                                isNorth = true;
                            } else if ((curAzimuth >= 45.0) && (curAzimuth < 135.0)) {
                                PreDefTableEntry(pdchFenDir, surfName, "E");
                            } else if ((curAzimuth >= 135.0) && (curAzimuth < 225.0)) {
                                PreDefTableEntry(pdchFenDir, surfName, "S");
                            } else if ((curAzimuth >= 225.0) && (curAzimuth < 315.0)) {
                                PreDefTableEntry(pdchFenDir, surfName, "W");
                            }
                        }
                        curWSC = Surface(iSurf).WindowShadingControlPtr;
                        // compute totals for area weighted averages
                        fenTotArea += windowAreaWMult;
                        ufactArea += nomUfact * windowAreaWMult;
                        shgcArea += SHGCSummer * windowAreaWMult;
                        vistranArea += TransVisNorm * windowAreaWMult;
                        if (isNorth) {
                            fenTotAreaNorth += windowAreaWMult;
                            ufactAreaNorth += nomUfact * windowAreaWMult;
                            shgcAreaNorth += SHGCSummer * windowAreaWMult;
                            vistranAreaNorth += TransVisNorm * windowAreaWMult;
                        } else {
                            fenTotAreaNonNorth += windowAreaWMult;
                            ufactAreaNonNorth += nomUfact * windowAreaWMult;
                            shgcAreaNonNorth += SHGCSummer * windowAreaWMult;
                            vistranAreaNonNorth += TransVisNorm * windowAreaWMult;
                        }
                        // shading
                        if (Surface(iSurf).HasShadeControl) {
                            PreDefTableEntry(pdchFenSwitchable, surfName, "Yes");
                            // shading report
                            PreDefTableEntry(pdchWscName, surfName, WindowShadingControl(curWSC).Name);
                            {
                                auto const SELECT_CASE_var1(WindowShadingControl(curWSC).ShadingType);
                                if (SELECT_CASE_var1 == WSC_ST_NoShade) {
                                    PreDefTableEntry(pdchWscShading, surfName, "No Shade");
                                } else if (SELECT_CASE_var1 == WSC_ST_InteriorShade) {
                                    PreDefTableEntry(pdchWscShading, surfName, "Interior Shade");
                                } else if (SELECT_CASE_var1 == WSC_ST_SwitchableGlazing) {
                                    PreDefTableEntry(pdchWscShading, surfName, "Switchable Glazing");
                                } else if (SELECT_CASE_var1 == WSC_ST_ExteriorShade) {
                                    PreDefTableEntry(pdchWscShading, surfName, "Exterior Shade");
                                } else if (SELECT_CASE_var1 == WSC_ST_InteriorBlind) {
                                    PreDefTableEntry(pdchWscShading, surfName, "Interior Blind");
                                } else if (SELECT_CASE_var1 == WSC_ST_ExteriorBlind) {
                                    PreDefTableEntry(pdchWscShading, surfName, "Exterior Blind");
                                } else if (SELECT_CASE_var1 == WSC_ST_BetweenGlassShade) {
                                    PreDefTableEntry(pdchWscShading, surfName, "Between Glass Shade");
                                } else if (SELECT_CASE_var1 == WSC_ST_BetweenGlassBlind) {
                                    PreDefTableEntry(pdchWscShading, surfName, "Between Glass Blind");
                                } else if (SELECT_CASE_var1 == WSC_ST_ExteriorScreen) {
                                    PreDefTableEntry(pdchWscShading, surfName, "Exterior Screen");
                                }
                            }
                            {
                                auto const SELECT_CASE_var1(WindowShadingControl(curWSC).ShadingControlType);
                                if (SELECT_CASE_var1 == WSCT_AlwaysOn) {
                                    PreDefTableEntry(pdchWscControl, surfName, "AlwaysOn");
                                } else if (SELECT_CASE_var1 == WSCT_AlwaysOff) {
                                    PreDefTableEntry(pdchWscControl, surfName, "AlwaysOff");
                                } else if (SELECT_CASE_var1 == WSCT_OnIfScheduled) {
                                    PreDefTableEntry(pdchWscControl, surfName, "OnIfScheduleAllows");
                                } else if (SELECT_CASE_var1 == WSCT_HiSolar) {
                                    PreDefTableEntry(pdchWscControl, surfName, "OnIfHighSolarOnWindow");
                                } else if (SELECT_CASE_var1 == WSCT_HiHorzSolar) {
                                    PreDefTableEntry(pdchWscControl, surfName, "OnIfHighHorizontalSolar");
                                } else if (SELECT_CASE_var1 == WSCT_HiOutAirTemp) {
                                    PreDefTableEntry(pdchWscControl, surfName, "OnIfHighOutdoorAirTemperature");
                                } else if (SELECT_CASE_var1 == WSCT_HiZoneAirTemp) {
                                    PreDefTableEntry(pdchWscControl, surfName, "OnIfHighZoneAirTemperature");
                                } else if (SELECT_CASE_var1 == WSCT_HiZoneCooling) {
                                    PreDefTableEntry(pdchWscControl, surfName, "OnIfHighZoneCooling");
                                } else if (SELECT_CASE_var1 == WSCT_HiGlare) {
                                    PreDefTableEntry(pdchWscControl, surfName, "OnIfHighGlare");
                                } else if (SELECT_CASE_var1 == WSCT_MeetDaylIlumSetp) {
                                    PreDefTableEntry(pdchWscControl, surfName, "MeetDaylightIlluminanceSetpoint");
                                } else if (SELECT_CASE_var1 == WSCT_OnNightLoOutTemp_OffDay) {
                                    PreDefTableEntry(pdchWscControl, surfName, "OnNightIfLowOutdoorTempAndOffDay");
                                } else if (SELECT_CASE_var1 == WSCT_OnNightLoInTemp_OffDay) {
                                    PreDefTableEntry(pdchWscControl, surfName, "OnNightIfLowInsideTempAndOffDay");
                                } else if (SELECT_CASE_var1 == WSCT_OnNightIfHeating_OffDay) {
                                    PreDefTableEntry(pdchWscControl, surfName, "OnNightIfHeatingAndOffDay");
                                } else if (SELECT_CASE_var1 == WSCT_OnNightLoOutTemp_OnDayCooling) {
                                    PreDefTableEntry(pdchWscControl, surfName, "OnNightIfLowOutdoorTempAndOnDayIfCooling");
                                } else if (SELECT_CASE_var1 == WSCT_OnNightIfHeating_OnDayCooling) {
                                    PreDefTableEntry(pdchWscControl, surfName, "OnNightIfHeatingAndOnDayIfCooling");
                                } else if (SELECT_CASE_var1 == WSCT_OffNight_OnDay_HiSolarWindow) {
                                    PreDefTableEntry(pdchWscControl, surfName, "OffNightAndOnDayIfCoolingAndHighSolarOnWindow");
                                } else if (SELECT_CASE_var1 == WSCT_OnNight_OnDay_HiSolarWindow) {
                                    PreDefTableEntry(pdchWscControl, surfName, "OnNightAndOnDayIfCoolingAndHighSolarOnWindow");
                                } else if (SELECT_CASE_var1 == WSCT_OnHiOutTemp_HiSolarWindow) {
                                    PreDefTableEntry(pdchWscControl, surfName, "OnIfHighOutdoorAirTempAndHighSolarOnWindow");
                                } else if (SELECT_CASE_var1 == WSCT_OnHiOutTemp_HiHorzSolar) {
                                    PreDefTableEntry(pdchWscControl, surfName, "OnIfHighOutdoorAirTempAndHighHorizontalSolar");
                                } else if (SELECT_CASE_var1 == WSCT_OnHiZoneTemp_HiSolarWindow) {
                                    PreDefTableEntry(pdchWscControl, surfName, "OnIfHighZoneAirTempAndHighSolarOnWindow");
                                } else if (SELECT_CASE_var1 == WSCT_OnHiZoneTemp_HiHorzSolar) {
                                    PreDefTableEntry(pdchWscControl, surfName, "OnIfHighZoneAirTempAndHighHorizontalSolar");
                                }
                            }
                            if (WindowShadingControl(curWSC).ShadedConstruction != 0) {
                                PreDefTableEntry(pdchWscShadCons, surfName, dataConstruction.Construct(WindowShadingControl(curWSC).ShadedConstruction).Name);
                            }
                            if (WindowShadingControl(curWSC).GlareControlIsActive) {
                                PreDefTableEntry(pdchWscGlare, surfName, "Yes");
                            } else {
                                PreDefTableEntry(pdchWscGlare, surfName, "No");
                            }
                        } else {
                            PreDefTableEntry(pdchFenSwitchable, surfName, "No");
                        }
                    } else if (SELECT_CASE_var == SurfaceClass_Door) {
                        surfName = Surface(iSurf).Name;
                        curCons = Surface(iSurf).Construction;
                        PreDefTableEntry(pdchDrCons, surfName, dataConstruction.Construct(curCons).Name);
                        PreDefTableEntry(pdchDrUfactNoFilm, surfName, NominalU(Surface(iSurf).Construction), 3);
                        mult = Zone(zonePt).Multiplier * Zone(zonePt).ListMultiplier;
                        PreDefTableEntry(pdchDrGrArea, surfName, Surface(iSurf).GrossArea * mult);
                        PreDefTableEntry(pdchDrParent, surfName, Surface(iSurf).BaseSurfName);
                        computedNetArea(Surface(iSurf).BaseSurf) -= Surface(iSurf).GrossArea * mult;
                    }
                }
            } else {
                isExterior = false;
                // interior window report
                if (Surface(iSurf).Class == SurfaceClass_Window && !dataConstruction.Construct(Surface(iSurf).Construction).TypeIsAirBoundaryInteriorWindow) {
                    if (!has_prefix(Surface(iSurf).Name, "iz-")) { // don't count created interzone surfaces that are mirrors of other surfaces
                        surfName = Surface(iSurf).Name;
                        curCons = Surface(iSurf).Construction;
                        PreDefTableEntry(pdchIntFenCons, surfName, dataConstruction.Construct(curCons).Name);
                        zonePt = Surface(iSurf).Zone;
                        mult = Zone(zonePt).Multiplier * Zone(zonePt).ListMultiplier * Surface(iSurf).Multiplier;
                        // include the frame area if present
                        windowArea = Surface(iSurf).GrossArea;
                        if (Surface(iSurf).FrameDivider != 0) {
                            frameWidth = FrameDivider(Surface(iSurf).FrameDivider).FrameWidth;
                            frameArea = (Surface(iSurf).Height + 2 * frameWidth) * (Surface(iSurf).Width + 2 * frameWidth) -
                                        (Surface(iSurf).Height * Surface(iSurf).Width);
                            windowArea += frameArea;
                        }
                        windowAreaWMult = windowArea * mult;
                        PreDefTableEntry(pdchIntFenAreaOf1, surfName, windowArea);
                        PreDefTableEntry(pdchIntFenArea, surfName, windowAreaWMult);
                        nomUfact = NominalU(Surface(iSurf).Construction);
                        PreDefTableEntry(pdchIntFenUfact, surfName, nomUfact, 3);
                        // if the construction report is requested the SummerSHGC is already calculated
                        if (dataConstruction.Construct(curCons).SummerSHGC != 0) {
                            SHGCSummer = dataConstruction.Construct(curCons).SummerSHGC;
                            TransVisNorm = dataConstruction.Construct(curCons).VisTransNorm;
                        } else {
                            // must calculate Summer SHGC
                            if (!dataConstruction.Construct(curCons).WindowTypeEQL) {
                                CalcNominalWindowCond(dataWindowManager, curCons, 2, nomCond, SHGCSummer, TransSolNorm, TransVisNorm, errFlag);
                            }
                        }
                        PreDefTableEntry(pdchIntFenSHGC, surfName, SHGCSummer, 3);
                        PreDefTableEntry(pdchIntFenVisTr, surfName, TransVisNorm, 3);
                        PreDefTableEntry(pdchIntFenParent, surfName, Surface(iSurf).BaseSurfName);
                        // compute totals for area weighted averages
                        intFenTotArea += windowAreaWMult;
                        intUfactArea += nomUfact * windowAreaWMult;
                        intShgcArea += SHGCSummer * windowAreaWMult;
                        intVistranArea += TransVisNorm * windowAreaWMult;
                    }
                }
            }
            if ((Surface(iSurf).Class <= 20) && (Surface(iSurf).Class >= 1)) {
                ++numSurfaces(Surface(iSurf).Class);
                if (isExterior) {
                    ++numExtSurfaces(Surface(iSurf).Class);
                }
                if (Surface(iSurf).Class == SurfaceClass_Window) {
                    if (SurfaceWindow(iSurf).OriginalClass == SurfaceClass_GlassDoor ||
                        SurfaceWindow(iSurf).OriginalClass == SurfaceClass_TDD_Diffuser) {
                        ++numSurfaces(SurfaceWindow(iSurf).OriginalClass);
                        if (isExterior) {
                            ++numExtSurfaces(SurfaceWindow(iSurf).OriginalClass);
                        }
                    }
                }
            }
        }
        // for fins and overhangs just add them explicitly since not otherwise classified
        int totOverhangs = inputProcessor->getNumObjectsFound("Shading:Overhang") + inputProcessor->getNumObjectsFound("Shading:Overhang:Projection");
        numSurfaces(SurfaceClass_Overhang) = totOverhangs;
        numExtSurfaces(SurfaceClass_Overhang) = totOverhangs;
        int totFins = inputProcessor->getNumObjectsFound("Shading:Fin") + inputProcessor->getNumObjectsFound("Shading:Fin:Projection");
        numSurfaces(SurfaceClass_Fin) = totFins;
        numExtSurfaces(SurfaceClass_Fin) = totFins;
        // go through all the surfaces again and this time insert the net area results
        for (int iSurf : DataSurfaces::AllSurfaceListReportOrder) {
            zonePt = Surface(iSurf).Zone;
            // only exterior surfaces including underground
            if ((Surface(iSurf).ExtBoundCond == ExternalEnvironment) || (Surface(iSurf).ExtBoundCond == Ground) ||
                (Surface(iSurf).ExtBoundCond == GroundFCfactorMethod) || (Surface(iSurf).ExtBoundCond == KivaFoundation)) {
                isExterior = true;
                {
                    auto const SELECT_CASE_var(Surface(iSurf).Class);
                    if ((SELECT_CASE_var == SurfaceClass_Wall) || (SELECT_CASE_var == SurfaceClass_Floor) || (SELECT_CASE_var == SurfaceClass_Roof)) {
                        surfName = Surface(iSurf).Name;
                        PreDefTableEntry(pdchOpNetArea, surfName, computedNetArea(iSurf));
                    }
                }
            }
        }
        // total
        PreDefTableEntry(pdchFenArea, "Total or Average", fenTotArea);
        if (fenTotArea > 0.0) {
            PreDefTableEntry(pdchFenUfact, "Total or Average", ufactArea / fenTotArea, 3);
            PreDefTableEntry(pdchFenSHGC, "Total or Average", shgcArea / fenTotArea, 3);
            PreDefTableEntry(pdchFenVisTr, "Total or Average", vistranArea / fenTotArea, 3);
        } else {
            PreDefTableEntry(pdchFenUfact, "Total or Average", "-");
            PreDefTableEntry(pdchFenSHGC, "Total or Average", "-");
            PreDefTableEntry(pdchFenVisTr, "Total or Average", "-");
        }
        // north
        PreDefTableEntry(pdchFenArea, "North Total or Average", fenTotAreaNorth);
        if (fenTotAreaNorth > 0.0) {
            PreDefTableEntry(pdchFenUfact, "North Total or Average", ufactAreaNorth / fenTotAreaNorth, 3);
            PreDefTableEntry(pdchFenSHGC, "North Total or Average", shgcAreaNorth / fenTotAreaNorth, 3);
            PreDefTableEntry(pdchFenVisTr, "North Total or Average", vistranAreaNorth / fenTotAreaNorth, 3);
        } else {
            PreDefTableEntry(pdchFenUfact, "North Total or Average", "-");
            PreDefTableEntry(pdchFenSHGC, "North Total or Average", "-");
            PreDefTableEntry(pdchFenVisTr, "North Total or Average", "-");
        }
        // non-north
        PreDefTableEntry(pdchFenArea, "Non-North Total or Average", fenTotAreaNonNorth);
        if (fenTotAreaNonNorth > 0.0) {
            PreDefTableEntry(pdchFenUfact, "Non-North Total or Average", ufactAreaNonNorth / fenTotAreaNonNorth, 3);
            PreDefTableEntry(pdchFenSHGC, "Non-North Total or Average", shgcAreaNonNorth / fenTotAreaNonNorth, 3);
            PreDefTableEntry(pdchFenVisTr, "Non-North Total or Average", vistranAreaNonNorth / fenTotAreaNonNorth, 3);
        } else {
            PreDefTableEntry(pdchFenUfact, "Non-North Total or Average", "-");
            PreDefTableEntry(pdchFenSHGC, "Non-North Total or Average", "-");
            PreDefTableEntry(pdchFenVisTr, "Non-North Total or Average", "-");
        }
        // interior fenestration totals
        PreDefTableEntry(pdchIntFenArea, "Total or Average", intFenTotArea);
        if (intFenTotArea > 0.0) {
            PreDefTableEntry(pdchIntFenUfact, "Total or Average", intUfactArea / intFenTotArea, 3);
            PreDefTableEntry(pdchIntFenSHGC, "Total or Average", intShgcArea / intFenTotArea, 3);
            PreDefTableEntry(pdchIntFenVisTr, "Total or Average", intVistranArea / intFenTotArea, 3);
        } else {
            PreDefTableEntry(pdchIntFenUfact, "Total or Average", "-");
            PreDefTableEntry(pdchIntFenSHGC, "Total or Average", "-");
            PreDefTableEntry(pdchIntFenVisTr, "Total or Average", "-");
        }
        // counts
        PreDefTableEntry(pdchSurfCntTot, "Wall", numSurfaces(SurfaceClass_Wall));
        PreDefTableEntry(pdchSurfCntExt, "Wall", numExtSurfaces(SurfaceClass_Wall));
        PreDefTableEntry(pdchSurfCntTot, "Floor", numSurfaces(SurfaceClass_Floor));
        PreDefTableEntry(pdchSurfCntExt, "Floor", numExtSurfaces(SurfaceClass_Floor));
        PreDefTableEntry(pdchSurfCntTot, "Roof", numSurfaces(SurfaceClass_Roof));
        PreDefTableEntry(pdchSurfCntExt, "Roof", numExtSurfaces(SurfaceClass_Roof));
        PreDefTableEntry(pdchSurfCntTot, "Internal Mass", numSurfaces(SurfaceClass_IntMass));
        PreDefTableEntry(pdchSurfCntExt, "Internal Mass", numExtSurfaces(SurfaceClass_IntMass));
        PreDefTableEntry(pdchSurfCntTot, "Building Detached Shading", numSurfaces(SurfaceClass_Detached_B));
        PreDefTableEntry(pdchSurfCntExt, "Building Detached Shading", numExtSurfaces(SurfaceClass_Detached_B));
        PreDefTableEntry(pdchSurfCntTot, "Fixed Detached Shading", numSurfaces(SurfaceClass_Detached_F));
        PreDefTableEntry(pdchSurfCntExt, "Fixed Detached Shading", numExtSurfaces(SurfaceClass_Detached_F));
        PreDefTableEntry(pdchSurfCntTot, "Window", numSurfaces(SurfaceClass_Window));
        PreDefTableEntry(pdchSurfCntExt, "Window", numExtSurfaces(SurfaceClass_Window));
        PreDefTableEntry(pdchSurfCntTot, "Door", numSurfaces(SurfaceClass_Door));
        PreDefTableEntry(pdchSurfCntExt, "Door", numExtSurfaces(SurfaceClass_Door));
        PreDefTableEntry(pdchSurfCntTot, "Glass Door", numSurfaces(SurfaceClass_GlassDoor));
        PreDefTableEntry(pdchSurfCntExt, "Glass Door", numExtSurfaces(SurfaceClass_GlassDoor));
        PreDefTableEntry(pdchSurfCntTot, "Shading", numSurfaces(SurfaceClass_Shading));
        PreDefTableEntry(pdchSurfCntExt, "Shading", numExtSurfaces(SurfaceClass_Shading));
        PreDefTableEntry(pdchSurfCntTot, "Overhang", numSurfaces(SurfaceClass_Overhang));
        PreDefTableEntry(pdchSurfCntExt, "Overhang", numExtSurfaces(SurfaceClass_Overhang));
        PreDefTableEntry(pdchSurfCntTot, "Fin", numSurfaces(SurfaceClass_Fin));
        PreDefTableEntry(pdchSurfCntExt, "Fin", numExtSurfaces(SurfaceClass_Fin));
        PreDefTableEntry(pdchSurfCntTot, "Tubular Daylighting Device Dome", numSurfaces(SurfaceClass_TDD_Dome));
        PreDefTableEntry(pdchSurfCntExt, "Tubular Daylighting Device Dome", numExtSurfaces(SurfaceClass_TDD_Dome));
        PreDefTableEntry(pdchSurfCntTot, "Tubular Daylighting Device Diffuser", numSurfaces(SurfaceClass_TDD_Diffuser));
        PreDefTableEntry(pdchSurfCntExt, "Tubular Daylighting Device Diffuser", numExtSurfaces(SurfaceClass_TDD_Diffuser));
    }

    void AllocateSurfaceHeatBalArrays()
    {

        // SUBROUTINE INFORMATION:
        //       AUTHOR         Richard Liesen
        //       DATE WRITTEN   February 1998
        //       MODIFIED       na
        //       RE-ENGINEERED  na

        // PURPOSE OF THIS SUBROUTINE:
        // This subroutine

        // METHODOLOGY EMPLOYED:
        // Uses the status flags to trigger variable allocation.

        // REFERENCES:
        // na

        // USE STATEMENTS:
        //  USE DataRoomAirModel, ONLY: IsZoneDV,IsZoneCV,HVACMassFlow, ZoneDVMixedFlag

        // Locals
        // SUBROUTINE PARAMETER DEFINITIONS:
        // na

        // INTERFACE BLOCK SPECIFICATIONS:
        // na

        // DERIVED TYPE DEFINITIONS:
        // na

        // SUBROUTINE LOCAL VARIABLE DECLARATIONS:
        int loop;

        // FLOW:

        // Use the total number of surfaces to allocate variables to avoid a surface number limit
        CTFConstInPart.dimension(TotSurfaces, 0.0);
        CTFConstOutPart.dimension(TotSurfaces, 0.0);
        CTFCross0.dimension(TotSurfaces, 0.0);
        CTFInside0.dimension(TotSurfaces, 0.0);
        TH11Surf.dimension(TotSurfaces, 0.0);
        CTFSourceIn0.dimension(TotSurfaces, 0.0);
        QsrcHistSurf1.dimension(TotSurfaces, 0.0);
        IsAdiabatic.dimension(TotSurfaces, 0);
        IsNotAdiabatic.dimension(TotSurfaces, 0);
        IsSource.dimension(TotSurfaces, 0);
        IsNotSource.dimension(TotSurfaces, 0);
        IsPoolSurf.dimension(TotSurfaces, 0);
        IsNotPoolSurf.dimension(TotSurfaces, 0);
        TempTermSurf.dimension(TotSurfaces, 0);
        TempDivSurf.dimension(TotSurfaces, 0);
        if (AnyConstructInternalSourceInInput) {
            CTFTsrcConstPart.dimension(TotSurfaces, 0.0);
            CTFTuserConstPart.dimension(TotSurfaces, 0.0);
        }
        TempEffBulkAir.dimension(TotSurfaces, 23.0);
        HConvIn.dimension(TotSurfaces, 0.0);
        HcExtSurf.dimension(TotSurfaces, 0.0);
        HAirExtSurf.dimension(TotSurfaces, 0.0);
        HSkyExtSurf.dimension(TotSurfaces, 0.0);
        HGrdExtSurf.dimension(TotSurfaces, 0.0);
        QRadLWOutSrdSurfs.dimension(TotSurfaces, 0.0);
        TempSurfIn.dimension(TotSurfaces, 0.0);
        TempInsOld.dimension(TotSurfaces, 0.0);
        TempSurfInTmp.dimension(TotSurfaces, 0.0);
        TempSurfInTmp.dimension(TotSurfaces, 0.0);
        RefAirTemp.dimension(TotSurfaces, 0.0);
        QRadSWOutAbs.dimension(TotSurfaces, 0.0);
        QRadSWInAbs.dimension(TotSurfaces, 0.0);
        InitialDifSolInAbs.dimension(TotSurfaces, 0.0);
        InitialDifSolInTrans.dimension(TotSurfaces, 0.0);
        QRadSWwinAbs.dimension(DataWindowEquivalentLayer::CFSMAXNL + 1, TotSurfaces, 0.0);
        InitialDifSolwinAbs.dimension(DataWindowEquivalentLayer::CFSMAXNL, TotSurfaces, 0.0);
        QRadSWOutMvIns.dimension(TotSurfaces, 0.0);
        QRadThermInAbs.dimension(TotSurfaces, 0.0);
        QAdditionalHeatSourceOutside.dimension(TotSurfaces, 0.0);
        QAdditionalHeatSourceInside.dimension(TotSurfaces, 0.0);
        SUMH.dimension(TotSurfaces, 0);

        TH.dimension(2, Construction::MaxCTFTerms, TotSurfaces, 0.0);
        TempSurfOut.dimension(TotSurfaces, 0.0);
        TempSurfInRep.dimension(TotSurfaces, 0.0);
        TempSurfInMovInsRep.dimension(TotSurfaces, 0.0);
        QConvInReport.dimension(TotSurfaces, 0.0);
        QdotConvInRepPerArea.dimension(TotSurfaces, 0.0);
        QdotConvInRep.dimension(TotSurfaces, 0.0);

        QRadNetSurfInReport.dimension(TotSurfaces, 0.0);
        QdotRadNetSurfInRep.dimension(TotSurfaces, 0.0);
        QdotRadNetSurfInRepPerArea.dimension(TotSurfaces, 0.0);

        QRadSolarInReport.dimension(TotSurfaces, 0.0);
        QdotRadSolarInRep.dimension(TotSurfaces, 0.0);
        QdotRadSolarInRepPerArea.dimension(TotSurfaces, 0.0);

        QRadLightsInReport.dimension(TotSurfaces, 0.0);
        QdotRadLightsInRep.dimension(TotSurfaces, 0.0);
        QdotRadLightsInRepPerArea.dimension(TotSurfaces, 0.0);

        QRadIntGainsInReport.dimension(TotSurfaces, 0.0);
        QdotRadIntGainsInRep.dimension(TotSurfaces, 0.0);
        QdotRadIntGainsInRepPerArea.dimension(TotSurfaces, 0.0);

        QRadHVACInReport.dimension(TotSurfaces, 0.0);
        QdotRadHVACInRep.dimension(TotSurfaces, 0.0);
        QdotRadHVACInRepPerArea.dimension(TotSurfaces, 0.0);

        QConvOutReport.dimension(TotSurfaces, 0.0);
        QdotConvOutRepPerArea.dimension(TotSurfaces, 0.0);
        QdotConvOutRep.dimension(TotSurfaces, 0.0);

        QdotRadOutRep.dimension(TotSurfaces, 0.0);
        QdotRadOutRepPerArea.dimension(TotSurfaces, 0.0);
        QRadOutReport.dimension(TotSurfaces, 0.0);

        QAirExtReport.dimension(TotSurfaces, 0.0);
        QHeatEmiReport.dimension(TotSurfaces, 0.0);

        OpaqSurfInsFaceConduction.dimension(TotSurfaces, 0.0);
        OpaqSurfInsFaceConductionFlux.dimension(TotSurfaces, 0.0);
        OpaqSurfInsFaceCondGainRep.dimension(TotSurfaces, 0.0);
        OpaqSurfInsFaceCondLossRep.dimension(TotSurfaces, 0.0);
        OpaqSurfInsFaceConductionEnergy.dimension(TotSurfaces, 0.0);

        SWOutAbsTotalReport.dimension(TotSurfaces, 0.0);
        SWOutAbsEnergyReport.dimension(TotSurfaces, 0.0);

        OpaqSurfOutsideFaceConduction.dimension(TotSurfaces, 0.0);
        OpaqSurfOutsideFaceConductionFlux.dimension(TotSurfaces, 0.0);
        OpaqSurfExtFaceCondGainRep.dimension(TotSurfaces, 0.0);
        OpaqSurfExtFaceCondLossRep.dimension(TotSurfaces, 0.0);
        OpaqSurfOutsideFaceConductionEnergy.dimension(TotSurfaces, 0.0);

        OpaqSurfAvgFaceCondGainRep.dimension(TotSurfaces, 0.0);
        OpaqSurfAvgFaceCondLossRep.dimension(TotSurfaces, 0.0);
        OpaqSurfAvgFaceConduction.dimension(TotSurfaces, 0.0);
        OpaqSurfAvgFaceConductionFlux.dimension(TotSurfaces, 0.0);
        OpaqSurfAvgFaceConductionEnergy.dimension(TotSurfaces, 0.0);

        OpaqSurfStorageGainRep.dimension(TotSurfaces, 0.0);
        OpaqSurfStorageCondLossRep.dimension(TotSurfaces, 0.0);
        OpaqSurfStorageConduction.dimension(TotSurfaces, 0.0);
        OpaqSurfStorageConductionFlux.dimension(TotSurfaces, 0.0);
        OpaqSurfStorageConductionEnergy.dimension(TotSurfaces, 0.0);

        OpaqSurfInsFaceBeamSolAbsorbed.dimension(TotSurfaces, 0.0);
        QH.dimension(2, Construction::MaxCTFTerms, TotSurfaces, 0.0);
        THM.dimension(2, Construction::MaxCTFTerms, TotSurfaces, 0.0);
        QHM.dimension(2, Construction::MaxCTFTerms, TotSurfaces, 0.0);
        if (AnyConstructInternalSourceInInput) {
            TempSource.dimension(TotSurfaces, 0.0);
            TempUserLoc.dimension(TotSurfaces, 0.0);
            TsrcHist.dimension(TotSurfaces, Construction::MaxCTFTerms, 0.0);
            TuserHist.dimension(TotSurfaces, Construction::MaxCTFTerms, 0.0);
            QsrcHist.dimension(TotSurfaces, Construction::MaxCTFTerms, 0.0);
            TsrcHistM.dimension(TotSurfaces, Construction::MaxCTFTerms, 0.0);
            TuserHistM.dimension(TotSurfaces, Construction::MaxCTFTerms, 0.0);
            QsrcHistM.dimension(TotSurfaces, Construction::MaxCTFTerms, 0.0);
        }

        NetLWRadToSurf.dimension(TotSurfaces, 0.0);
        QRadSWLightsInAbs.dimension(TotSurfaces, 0.0);

        RadSysTiHBConstCoef.dimension(TotSurfaces, 0.0);
        RadSysTiHBToutCoef.dimension(TotSurfaces, 0.0);
        RadSysTiHBQsrcCoef.dimension(TotSurfaces, 0.0);
        RadSysToHBConstCoef.dimension(TotSurfaces, 0.0);
        RadSysToHBTinCoef.dimension(TotSurfaces, 0.0);
        RadSysToHBQsrcCoef.dimension(TotSurfaces, 0.0);
        QRadSysSource.dimension(TotSurfaces, 0.0);
        TCondFDSourceNode.dimension(TotSurfaces, 15.0);
        QHTRadSysSurf.dimension(TotSurfaces, 0.0);
        QHWBaseboardSurf.dimension(TotSurfaces, 0.0);
        QSteamBaseboardSurf.dimension(TotSurfaces, 0.0);
        QElecBaseboardSurf.dimension(TotSurfaces, 0.0);
        QCoolingPanelSurf.dimension(TotSurfaces, 0.0);
        QRadSurfAFNDuct.dimension(TotSurfaces, 0.0);

        // allocate terms used for pool surface heat balance
        QPoolSurfNumerator.dimension(TotSurfaces, 0.0);
        PoolHeatTransCoefs.dimension(TotSurfaces, 0.0);

        // allocate term used as sink for PV electricity
        QPVSysSource.dimension(TotSurfaces, 0.0);

        // Allocate the moisture balance arrays
        TempOutsideAirFD.dimension(TotSurfaces, 0.0);
        RhoVaporAirOut.dimension(TotSurfaces, 0.0);
        RhoVaporSurfIn.dimension(TotSurfaces, 0.0);
        RhoVaporAirIn.dimension(TotSurfaces, 0.0);
        HConvExtFD.dimension(TotSurfaces, 0.0);
        HMassConvExtFD.dimension(TotSurfaces, 0.0);
        HConvInFD.dimension(TotSurfaces, 0.0);
        HMassConvInFD.dimension(TotSurfaces, 0.0);
        HSkyFD.dimension(TotSurfaces, 0.0);
        HGrndFD.dimension(TotSurfaces, 0.0);
        HAirFD.dimension(TotSurfaces, 0.0);

        DisplayString("Setting up Surface Reporting Variables");

        // Setup surface report variables CurrentModuleObject='Opaque Surfaces'
        for (loop = 1; loop <= TotSurfaces; ++loop) {
            if (!Surface(loop).HeatTransSurf) continue;
            SetupOutputVariable(
                "Surface Inside Face Temperature", OutputProcessor::Unit::C, TempSurfInRep(loop), "Zone", "State", Surface(loop).Name);
            SetupOutputVariable("Surface Inside Face Interior Movable Insulation Temperature",
                                OutputProcessor::Unit::C,
                                TempSurfInMovInsRep(loop),
                                "Zone",
                                "State",
                                Surface(loop).Name);

            if (Surface(loop).ExtBoundCond != KivaFoundation) {
                SetupOutputVariable(
                    "Surface Outside Face Temperature", OutputProcessor::Unit::C, TempSurfOut(loop), "Zone", "State", Surface(loop).Name);
            }

            SetupOutputVariable(
                "Surface Inside Face Adjacent Air Temperature", OutputProcessor::Unit::C, TempEffBulkAir(loop), "Zone", "State", Surface(loop).Name);
            SetupOutputVariable("Surface Inside Face Convection Heat Transfer Coefficient",
                                OutputProcessor::Unit::W_m2K,
                                HConvIn(loop),
                                "Zone",
                                "State",
                                Surface(loop).Name);
            SetupOutputVariable(
                "Surface Inside Face Convection Heat Gain Rate", OutputProcessor::Unit::W, QdotConvInRep(loop), "Zone", "State", Surface(loop).Name);
            SetupOutputVariable("Surface Inside Face Convection Heat Gain Rate per Area",
                                OutputProcessor::Unit::W_m2,
                                QdotConvInRepPerArea(loop),
                                "Zone",
                                "State",
                                Surface(loop).Name);
            SetupOutputVariable(
                "Surface Inside Face Convection Heat Gain Energy", OutputProcessor::Unit::J, QConvInReport(loop), "Zone", "Sum", Surface(loop).Name);

            SetupOutputVariable("Surface Inside Face Net Surface Thermal Radiation Heat Gain Rate",
                                OutputProcessor::Unit::W,
                                QdotRadNetSurfInRep(loop),
                                "Zone",
                                "State",
                                Surface(loop).Name);
            SetupOutputVariable("Surface Inside Face Net Surface Thermal Radiation Heat Gain Rate per Area",
                                OutputProcessor::Unit::W_m2,
                                QdotRadNetSurfInRepPerArea(loop),
                                "Zone",
                                "State",
                                Surface(loop).Name);
            SetupOutputVariable("Surface Inside Face Net Surface Thermal Radiation Heat Gain Energy",
                                OutputProcessor::Unit::J,
                                QRadNetSurfInReport(loop),
                                "Zone",
                                "Sum",
                                Surface(loop).Name);

            if (Surface(loop).Class != SurfaceClass_Window) {
                SetupOutputVariable("Surface Inside Face Solar Radiation Heat Gain Rate",
                                    OutputProcessor::Unit::W,
                                    QdotRadSolarInRep(loop),
                                    "Zone",
                                    "State",
                                    Surface(loop).Name);
                SetupOutputVariable("Surface Inside Face Solar Radiation Heat Gain Rate per Area",
                                    OutputProcessor::Unit::W_m2,
                                    QdotRadSolarInRepPerArea(loop),
                                    "Zone",
                                    "State",
                                    Surface(loop).Name);
                SetupOutputVariable("Surface Inside Face Solar Radiation Heat Gain Energy",
                                    OutputProcessor::Unit::J,
                                    QRadSolarInReport(loop),
                                    "Zone",
                                    "Sum",
                                    Surface(loop).Name);

                SetupOutputVariable("Surface Inside Face Lights Radiation Heat Gain Rate",
                                    OutputProcessor::Unit::W,
                                    QdotRadLightsInRep(loop),
                                    "Zone",
                                    "State",
                                    Surface(loop).Name);
                SetupOutputVariable("Surface Inside Face Lights Radiation Heat Gain Rate per Area",
                                    OutputProcessor::Unit::W_m2,
                                    QdotRadLightsInRepPerArea(loop),
                                    "Zone",
                                    "State",
                                    Surface(loop).Name);
                SetupOutputVariable("Surface Inside Face Lights Radiation Heat Gain Energy",
                                    OutputProcessor::Unit::J,
                                    QRadLightsInReport(loop),
                                    "Zone",
                                    "Sum",
                                    Surface(loop).Name);
            }

            SetupOutputVariable("Surface Inside Face Internal Gains Radiation Heat Gain Rate",
                                OutputProcessor::Unit::W,
                                QdotRadIntGainsInRep(loop),
                                "Zone",
                                "State",
                                Surface(loop).Name);
            SetupOutputVariable("Surface Inside Face Internal Gains Radiation Heat Gain Rate per Area",
                                OutputProcessor::Unit::W_m2,
                                QdotRadIntGainsInRepPerArea(loop),
                                "Zone",
                                "State",
                                Surface(loop).Name);
            SetupOutputVariable("Surface Inside Face Internal Gains Radiation Heat Gain Energy",
                                OutputProcessor::Unit::J,
                                QRadIntGainsInReport(loop),
                                "Zone",
                                "Sum",
                                Surface(loop).Name);

            SetupOutputVariable("Surface Inside Face System Radiation Heat Gain Rate",
                                OutputProcessor::Unit::W,
                                QdotRadHVACInRep(loop),
                                "Zone",
                                "State",
                                Surface(loop).Name);
            SetupOutputVariable("Surface Inside Face System Radiation Heat Gain Rate per Area",
                                OutputProcessor::Unit::W_m2,
                                QdotRadHVACInRepPerArea(loop),
                                "Zone",
                                "State",
                                Surface(loop).Name);
            SetupOutputVariable("Surface Inside Face System Radiation Heat Gain Energy",
                                OutputProcessor::Unit::J,
                                QRadHVACInReport(loop),
                                "Zone",
                                "Sum",
                                Surface(loop).Name);

            if (Surface(loop).ExtBoundCond == ExternalEnvironment || DisplayAdvancedReportVariables) {
                SetupOutputVariable("Surface Outside Face Outdoor Air Drybulb Temperature",
                                    OutputProcessor::Unit::C,
                                    Surface(loop).OutDryBulbTemp,
                                    "Zone",
                                    "State",
                                    Surface(loop).Name);
                SetupOutputVariable("Surface Outside Face Outdoor Air Wetbulb Temperature",
                                    OutputProcessor::Unit::C,
                                    Surface(loop).OutWetBulbTemp,
                                    "Zone",
                                    "State",
                                    Surface(loop).Name);
                SetupOutputVariable("Surface Outside Face Outdoor Air Wind Speed",
                                    OutputProcessor::Unit::m_s,
                                    Surface(loop).WindSpeed,
                                    "Zone",
                                    "State",
                                    Surface(loop).Name);
                SetupOutputVariable("Surface Outside Face Outdoor Air Wind Direction",
                                    OutputProcessor::Unit::deg,
                                    Surface(loop).WindDir,
                                    "Zone",
                                    "State",
                                    Surface(loop).Name);
                SetupOutputVariable("Surface Outside Face Convection Heat Gain Rate",
                                    OutputProcessor::Unit::W,
                                    QdotConvOutRep(loop),
                                    "Zone",
                                    "State",
                                    Surface(loop).Name);
                SetupOutputVariable("Surface Outside Face Convection Heat Gain Rate per Area",
                                    OutputProcessor::Unit::W_m2,
                                    QdotConvOutRepPerArea(loop),
                                    "Zone",
                                    "State",
                                    Surface(loop).Name);
                SetupOutputVariable("Surface Outside Face Convection Heat Gain Energy",
                                    OutputProcessor::Unit::J,
                                    QConvOutReport(loop),
                                    "Zone",
                                    "Sum",
                                    Surface(loop).Name);
                SetupOutputVariable("Surface Outside Face Convection Heat Transfer Coefficient",
                                    OutputProcessor::Unit::W_m2K,
                                    HcExtSurf(loop),
                                    "Zone",
                                    "State",
                                    Surface(loop).Name);
                SetupOutputVariable("Surface Outside Face Net Thermal Radiation Heat Gain Rate",
                                    OutputProcessor::Unit::W,
                                    QdotRadOutRep(loop),
                                    "Zone",
                                    "State",
                                    Surface(loop).Name);
                SetupOutputVariable("Surface Outside Face Net Thermal Radiation Heat Gain Rate per Area",
                                    OutputProcessor::Unit::W_m2,
                                    QdotRadOutRepPerArea(loop),
                                    "Zone",
                                    "State",
                                    Surface(loop).Name);
                SetupOutputVariable("Surface Outside Face Net Thermal Radiation Heat Gain Energy",
                                    OutputProcessor::Unit::J,
                                    QRadOutReport(loop),
                                    "Zone",
                                    "Sum",
                                    Surface(loop).Name);
                SetupOutputVariable("Surface Outside Face Thermal Radiation to Air Heat Transfer Coefficient",
                                    OutputProcessor::Unit::W_m2K,
                                    HAirExtSurf(loop),
                                    "Zone",
                                    "State",
                                    Surface(loop).Name);
                SetupOutputVariable("Surface Outside Face Thermal Radiation to Sky Heat Transfer Coefficient",
                                    OutputProcessor::Unit::W_m2K,
                                    HSkyExtSurf(loop),
                                    "Zone",
                                    "State",
                                    Surface(loop).Name);
                SetupOutputVariable("Surface Outside Face Thermal Radiation to Ground Heat Transfer Coefficient",
                                    OutputProcessor::Unit::W_m2K,
                                    HGrdExtSurf(loop),
                                    "Zone",
                                    "State",
                                    Surface(loop).Name);
                SetupOutputVariable("Surface Outside Face Thermal Radiation to Air Heat Transfer Rate",
                                    OutputProcessor::Unit::W,
                                    QAirExtReport(loop),
                                    "Zone",
                                    "State",
                                    Surface(loop).Name);
                SetupOutputVariable("Surface Outside Face Heat Emission to Air Rate",
                                    OutputProcessor::Unit::W,
                                    QHeatEmiReport(loop),
                                    "Zone",
                                    "State",
                                    Surface(loop).Name);
                if (Surface(loop).Class != SurfaceClass_Window) {
                    SetupOutputVariable("Surface Outside Face Solar Radiation Heat Gain Rate",
                                        OutputProcessor::Unit::W,
                                        SWOutAbsTotalReport(loop),
                                        "Zone",
                                        "Average",
                                        Surface(loop).Name);
                    SetupOutputVariable("Surface Outside Face Solar Radiation Heat Gain Rate per Area",
                                        OutputProcessor::Unit::W_m2,
                                        QRadSWOutAbs(loop),
                                        "Zone",
                                        "Average",
                                        Surface(loop).Name);
                    SetupOutputVariable("Surface Outside Face Solar Radiation Heat Gain Energy",
                                        OutputProcessor::Unit::J,
                                        SWOutAbsEnergyReport(loop),
                                        "Zone",
                                        "Sum",
                                        Surface(loop).Name);
                }
            }
            if (Surface(loop).Class == SurfaceClass_Floor || Surface(loop).Class == SurfaceClass_Wall ||
                Surface(loop).Class == SurfaceClass_IntMass || Surface(loop).Class == SurfaceClass_Roof || Surface(loop).Class == SurfaceClass_Door) {
                //      IF (DisplayAdvancedReportVariables) THEN  !CurrentModuleObject='Opaque Surfaces(Advanced)'
                SetupOutputVariable("Surface Inside Face Conduction Heat Transfer Rate",
                                    OutputProcessor::Unit::W,
                                    OpaqSurfInsFaceConduction(loop),
                                    "Zone",
                                    "State",
                                    Surface(loop).Name);
                SetupOutputVariable("Surface Inside Face Conduction Heat Gain Rate",
                                    OutputProcessor::Unit::W,
                                    OpaqSurfInsFaceCondGainRep(loop),
                                    "Zone",
                                    "State",
                                    Surface(loop).Name);
                SetupOutputVariable("Surface Inside Face Conduction Heat Loss Rate",
                                    OutputProcessor::Unit::W,
                                    OpaqSurfInsFaceCondLossRep(loop),
                                    "Zone",
                                    "State",
                                    Surface(loop).Name);
                SetupOutputVariable("Surface Inside Face Conduction Heat Transfer Rate per Area",
                                    OutputProcessor::Unit::W_m2,
                                    OpaqSurfInsFaceConductionFlux(loop),
                                    "Zone",
                                    "State",
                                    Surface(loop).Name);
                SetupOutputVariable("Surface Inside Face Conduction Heat Transfer Energy",
                                    OutputProcessor::Unit::J,
                                    OpaqSurfInsFaceConductionEnergy(loop),
                                    "Zone",
                                    "Sum",
                                    Surface(loop).Name);

                if (Surface(loop).ExtBoundCond != KivaFoundation) {
                    SetupOutputVariable("Surface Outside Face Conduction Heat Transfer Rate",
                                        OutputProcessor::Unit::W,
                                        OpaqSurfOutsideFaceConduction(loop),
                                        "Zone",
                                        "State",
                                        Surface(loop).Name);
                    SetupOutputVariable("Surface Outside Face Conduction Heat Gain Rate",
                                        OutputProcessor::Unit::W,
                                        OpaqSurfExtFaceCondGainRep(loop),
                                        "Zone",
                                        "State",
                                        Surface(loop).Name);
                    SetupOutputVariable("Surface Outside Face Conduction Heat Loss Rate",
                                        OutputProcessor::Unit::W,
                                        OpaqSurfExtFaceCondLossRep(loop),
                                        "Zone",
                                        "State",
                                        Surface(loop).Name);
                    SetupOutputVariable("Surface Outside Face Conduction Heat Transfer Rate per Area",
                                        OutputProcessor::Unit::W_m2,
                                        OpaqSurfOutsideFaceConductionFlux(loop),
                                        "Zone",
                                        "State",
                                        Surface(loop).Name);
                    SetupOutputVariable("Surface Outside Face Conduction Heat Transfer Energy",
                                        OutputProcessor::Unit::J,
                                        OpaqSurfOutsideFaceConductionEnergy(loop),
                                        "Zone",
                                        "Sum",
                                        Surface(loop).Name);

                    SetupOutputVariable("Surface Average Face Conduction Heat Transfer Rate",
                                        OutputProcessor::Unit::W,
                                        OpaqSurfAvgFaceConduction(loop),
                                        "Zone",
                                        "State",
                                        Surface(loop).Name);
                    SetupOutputVariable("Surface Average Face Conduction Heat Gain Rate",
                                        OutputProcessor::Unit::W,
                                        OpaqSurfAvgFaceCondGainRep(loop),
                                        "Zone",
                                        "State",
                                        Surface(loop).Name);
                    SetupOutputVariable("Surface Average Face Conduction Heat Loss Rate",
                                        OutputProcessor::Unit::W,
                                        OpaqSurfAvgFaceCondLossRep(loop),
                                        "Zone",
                                        "State",
                                        Surface(loop).Name);
                    SetupOutputVariable("Surface Average Face Conduction Heat Transfer Rate per Area",
                                        OutputProcessor::Unit::W_m2,
                                        OpaqSurfAvgFaceConductionFlux(loop),
                                        "Zone",
                                        "State",
                                        Surface(loop).Name);
                    SetupOutputVariable("Surface Average Face Conduction Heat Transfer Energy",
                                        OutputProcessor::Unit::J,
                                        OpaqSurfAvgFaceConductionEnergy(loop),
                                        "Zone",
                                        "Sum",
                                        Surface(loop).Name);

                    SetupOutputVariable(
                        "Surface Heat Storage Rate", OutputProcessor::Unit::W, OpaqSurfStorageConduction(loop), "Zone", "State", Surface(loop).Name);
                    SetupOutputVariable("Surface Heat Storage Gain Rate",
                                        OutputProcessor::Unit::W,
                                        OpaqSurfStorageGainRep(loop),
                                        "Zone",
                                        "State",
                                        Surface(loop).Name);
                    SetupOutputVariable("Surface Heat Storage Loss Rate",
                                        OutputProcessor::Unit::W,
                                        OpaqSurfStorageCondLossRep(loop),
                                        "Zone",
                                        "State",
                                        Surface(loop).Name);
                    SetupOutputVariable("Surface Heat Storage Rate per Area",
                                        OutputProcessor::Unit::W_m2,
                                        OpaqSurfStorageConductionFlux(loop),
                                        "Zone",
                                        "State",
                                        Surface(loop).Name);
                    SetupOutputVariable("Surface Heat Storage Energy",
                                        OutputProcessor::Unit::J,
                                        OpaqSurfStorageConductionEnergy(loop),
                                        "Zone",
                                        "Sum",
                                        Surface(loop).Name);
                }

                //      ENDIF
                // CurrentModuleObject='Opaque Surfaces'

                SetupOutputVariable("Surface Inside Face Beam Solar Radiation Heat Gain Rate",
                                    OutputProcessor::Unit::W,
                                    OpaqSurfInsFaceBeamSolAbsorbed(loop),
                                    "Zone",
                                    "State",
                                    Surface(loop).Name);
            }
            if (dataConstruction.Construct(Surface(loop).Construction).SourceSinkPresent) {
                SetupOutputVariable(
                    "Surface Internal Source Location Temperature", OutputProcessor::Unit::C, TempSource(loop), "Zone", "State", Surface(loop).Name);
                SetupOutputVariable("Surface Internal User Specified Location Temperature",
                                    OutputProcessor::Unit::C,
                                    TempUserLoc(loop),
                                    "Zone",
                                    "State",
                                    Surface(loop).Name);
            }
            if (Surface(loop).Class == SurfaceClass_Window) { // CurrentModuleObject='Windows'
                SetupOutputVariable("Surface Shading Device Is On Time Fraction",
                                    OutputProcessor::Unit::None,
                                    SurfaceWindow(loop).FracTimeShadingDeviceOn,
                                    "Zone",
                                    "Average",
                                    Surface(loop).Name);
                SetupOutputVariable("Surface Storm Window On Off Status",
                                    OutputProcessor::Unit::None,
                                    SurfaceWindow(loop).StormWinFlag,
                                    "Zone",
                                    "State",
                                    Surface(loop).Name);
                SetupOutputVariable("Surface Window Blind Slat Angle",
                                    OutputProcessor::Unit::deg,
                                    SurfaceWindow(loop).SlatAngThisTSDeg,
                                    "Zone",
                                    "State",
                                    Surface(loop).Name);
            }
            //    IF (DisplayAdvancedReportVariables) THEN  !CurrentModuleObject='Opaque Surfaces(Advanced)'
            SetupOutputVariable("Surface Inside Face Convection Classification Index",
                                OutputProcessor::Unit::None,
                                Surface(loop).IntConvClassification,
                                "Zone",
                                "Average",
                                Surface(loop).Name);
            SetupOutputVariable("Surface Inside Face Convection Model Equation Index",
                                OutputProcessor::Unit::None,
                                Surface(loop).IntConvHcModelEq,
                                "Zone",
                                "Average",
                                Surface(loop).Name);
            SetupOutputVariable("Surface Inside Face Convection Reference Air Index",
                                OutputProcessor::Unit::None,
                                Surface(loop).TAirRef,
                                "Zone",
                                "Average",
                                Surface(loop).Name);
            if (Surface(loop).ExtBoundCond == ExternalEnvironment) {
                SetupOutputVariable("Surface Outside Face Convection Classification Index",
                                    OutputProcessor::Unit::None,
                                    Surface(loop).OutConvClassification,
                                    "Zone",
                                    "Average",
                                    Surface(loop).Name);
                SetupOutputVariable("Surface Outside Face Forced Convection Model Equation Index",
                                    OutputProcessor::Unit::None,
                                    Surface(loop).OutConvHfModelEq,
                                    "Zone",
                                    "Average",
                                    Surface(loop).Name);
                SetupOutputVariable("Surface Outside Face Natural Convection Model Equation Index",
                                    OutputProcessor::Unit::None,
                                    Surface(loop).OutConvHnModelEq,
                                    "Zone",
                                    "Average",
                                    Surface(loop).Name);
            }

            SetupOutputVariable("Surface Inside Face Heat Source Gain Rate per Area",
                                OutputProcessor::Unit::W_m2,
                                QAdditionalHeatSourceInside(loop),
                                "Zone",
                                "Average",
                                Surface(loop).Name);
            SetupOutputVariable("Surface Outside Face Heat Source Gain Rate per Area",
                                OutputProcessor::Unit::W_m2,
                                QAdditionalHeatSourceOutside(loop),
                                "Zone",
                                "Average",
                                Surface(loop).Name);

            //     ENDIF
            if (DisplayAdvancedReportVariables) {
                SetupOutputVariable(
                    "Surface Construction Index", OutputProcessor::Unit::None, Surface(loop).Construction, "Zone", "Average", Surface(loop).Name);
            }
        }

        // unused  ALLOCATE(QBV(NumOfZones))
        // unused  QBV=0.0
        QC.dimension(NumOfZones, 0.0);
        QD.dimension(NumOfZones, 0.0);
        QDforDaylight.dimension(NumOfZones, 0.0);
        QDV.dimension(NumOfZones, 0.0);
        QL.dimension(NumOfZones, 0.0);

        // UCSD
        MRT.dimension(NumOfZones, 0.0);

        // Allocate Reporting Variables and set up tracking
        ZoneMRT.dimension(NumOfZones, 0.0);

        for (loop = 1; loop <= NumOfZones; ++loop) {
            // CurrentModuleObject='Zone'
            SetupOutputVariable("Zone Mean Radiant Temperature", OutputProcessor::Unit::C, ZoneMRT(loop), "Zone", "State", Zone(loop).Name);
        }

        SetupOutputVariable(
            "Site Total Surface Heat Emission to Air", OutputProcessor::Unit::J, SumSurfaceHeatEmission, "Zone", "Sum", "Environment");
    }

    void InitThermalAndFluxHistories()
    {

        // SUBROUTINE INFORMATION:
        //       AUTHOR         George Walton
        //       DATE WRITTEN   March 1978
        //       MODIFIED       na
        //       RE-ENGINEERED  Feb98 (RKS)

        // PURPOSE OF THIS SUBROUTINE:
        // This subroutine sets the initial temperature and flux histories
        // needed for a stable and reasonable heat balance solution starting
        // point.

        // METHODOLOGY EMPLOYED:
        // This subroutine assumes that the simulation is at steady state at
        // the beginning and then begins to vary.  Thus, the temperatures, the
        // fluxes. and their histories can all be set to the same value.  Some
        // of the initializations depend on the surface characteristics.  This
        // requires a DO loop to perform the proper calculation.

        // REFERENCES:
        // (I)BLAST legacy routine INITTH

        // USE STATEMENTS:
        // na

        // Locals
        // SUBROUTINE PARAMETER DEFINITIONS:
        // na

        // INTERFACE BLOCK SPECIFICATIONS:
        // na

        // DERIVED TYPE DEFINITIONS:
        // na

        // SUBROUTINE LOCAL VARIABLE DECLARATIONS:
        int SurfNum; // DO loop counter for surfaces
        int OSCMnum; // DO loop counter for Other side conditions modeled (OSCM)
        // FLOW:

        // First do the "bulk" initializations of arrays sized to NumOfZones
        MRT = 23.0; // module level array
        MAT = 23.0; // DataHeatBalFanSys array
        ZT = 23.0;
        ZTAV = 23.0;
        XMAT = 23.0; // DataHeatBalFanSys array
        XM2T = 23.0; // DataHeatBalFanSys array
        XM3T = 23.0; // DataHeatBalFanSys array
        XM4T = 23.0;
        XMPT = 23.0;
        DSXMAT = 23.0; // DataHeatBalFanSys array
        DSXM2T = 23.0; // DataHeatBalFanSys array
        DSXM3T = 23.0; // DataHeatBalFanSys array
        DSXM4T = 23.0;
        ZoneTMX = 23.0; // DataHeatBalFanSys array
        ZoneTM2 = 23.0; // DataHeatBalFanSys array
        // Initialize the Zone Humidity Ratio here so that it is available for EMPD implementations
        ZoneAirHumRatAvg = OutHumRat;
        ZoneAirHumRat = OutHumRat;
        ZoneAirHumRatOld = OutHumRat;
        SumHmAW = 0.0;
        SumHmARa = 0.0;
        SumHmARaW = 0.0;

        // "Bulk" initializations of arrays sized to TotSurfaces
        SUMH = 0;             // module level array
        TempSurfIn = 23.0;    // module level array
        TempSurfInTmp = 23.0; // module level array
        HConvIn = 3.076;      // module level array
        HcExtSurf = 0.0;
        HAirExtSurf = 0.0;
        HSkyExtSurf = 0.0;
        HGrdExtSurf = 0.0;
        TempSurfOut = 0.0;
        TempSurfInRep = 0.0;
        TempSurfInMovInsRep = 0.0;
        QConvInReport = 0.0;
        QdotConvInRep = 0.0;
        QdotConvInRepPerArea = 0.0;
        QRadNetSurfInReport = 0.0;
        QdotRadNetSurfInRep = 0.0;
        QdotRadNetSurfInRepPerArea = 0.0;
        QRadSolarInReport = 0.0;
        QdotRadSolarInRep = 0.0;
        QdotRadSolarInRepPerArea = 0.0;
        QRadLightsInReport = 0.0;
        QdotRadLightsInRep = 0.0;
        QdotRadLightsInRepPerArea = 0.0;
        QRadIntGainsInReport = 0.0;
        QdotRadIntGainsInRep = 0.0;
        QdotRadIntGainsInRepPerArea = 0.0;
        QRadHVACInReport = 0.0;
        QdotRadHVACInRep = 0.0;
        QdotRadHVACInRepPerArea = 0.0;
        QConvOutReport = 0.0;
        QdotConvOutRep = 0.0;
        QdotConvOutRepPerArea = 0.0;
        QRadOutReport = 0.0;
        QdotRadOutRep = 0.0;
        QdotRadOutRepPerArea = 0.0;
        QAirExtReport = 0.0;
        QHeatEmiReport = 0.0;
        OpaqSurfInsFaceConduction = 0.0;
        OpaqSurfInsFaceConductionFlux = 0.0;
        OpaqSurfInsFaceConductionEnergy = 0.0;
        OpaqSurfInsFaceBeamSolAbsorbed = 0.0;
        TempEffBulkAir = 23.0;
        TempTstatAir = 23.0;

        // "Bulk" initializations of temperature arrays with dimensions (TotSurface,MaxCTFTerms,2)
        TH = 23.0;  // module level array
        THM = 23.0; // module level array
        QH = 0.0;
        QHM = 0.0;
        if (AnyConstructInternalSourceInInput) {
            TsrcHist = 23.0;
            TsrcHistM = 23.0;
            TuserHist = 23.0;
            TuserHistM = 23.0;
            QsrcHist = 0.0;
            QsrcHistM = 0.0;
        }
        CondFDRelaxFactor = CondFDRelaxFactorInput;
        for (auto &e : SurfaceWindow) {
            // Initialize window frame and divider temperatures
            e.FrameTempSurfIn = 23.0;
            e.FrameTempSurfInOld = 23.0;
            e.FrameTempSurfOut = 23.0;
            e.DividerTempSurfIn = 23.0;
            e.DividerTempSurfInOld = 23.0;
            e.DividerTempSurfOut = 23.0;

            // Initialize previous-timestep shading indicators
            e.ExtIntShadePrevTS = 0;
            e.ShadingFlag = NoShade;
        }

        // Perform other initializations that depend on the surface characteristics
        for (SurfNum = 1; SurfNum <= TotSurfaces; ++SurfNum) {

            if (!Surface(SurfNum).HeatTransSurf) continue; // Skip non-heat transfer surfaces

            // Reset outside boundary conditions if necessary
            if ((Surface(SurfNum).ExtBoundCond == ExternalEnvironment) || (Surface(SurfNum).ExtBoundCond == OtherSideCondModeledExt)) {

                THM(1, {1, dataConstruction.Construct(Surface(SurfNum).Construction).NumCTFTerms + 1}, SurfNum) = Surface(SurfNum).OutDryBulbTemp;
                TH(1, {1, dataConstruction.Construct(Surface(SurfNum).Construction).NumCTFTerms + 1}, SurfNum) = Surface(SurfNum).OutDryBulbTemp;

            } else if (Surface(SurfNum).ExtBoundCond == Ground) {

                THM(1, {1, dataConstruction.Construct(Surface(SurfNum).Construction).NumCTFTerms + 1}, SurfNum) = GroundTemp;
                TH(1, {1, dataConstruction.Construct(Surface(SurfNum).Construction).NumCTFTerms + 1}, SurfNum) = GroundTemp;

            } else if (Surface(SurfNum).ExtBoundCond == GroundFCfactorMethod) {

                THM(1, {1, dataConstruction.Construct(Surface(SurfNum).Construction).NumCTFTerms + 1}, SurfNum) = GroundTempFC;
                TH(1, {1, dataConstruction.Construct(Surface(SurfNum).Construction).NumCTFTerms + 1}, SurfNum) = GroundTempFC;
            }

            if (Surface(SurfNum).ExtCavityPresent) {
                ExtVentedCavity(Surface(SurfNum).ExtCavNum).TbaffleLast = 20.0;
                ExtVentedCavity(Surface(SurfNum).ExtCavNum).TairLast = 20.0;
            }

            // Initialize Kiva convection algorithms
            if (Surface(SurfNum).ExtBoundCond == DataSurfaces::KivaFoundation) {
                SurfaceGeometry::kivaManager.surfaceConvMap[SurfNum].in = KIVA_CONST_CONV(3.076);
                SurfaceGeometry::kivaManager.surfaceConvMap[SurfNum].f = KIVA_HF_DEF;
                SurfaceGeometry::kivaManager.surfaceConvMap[SurfNum].out = KIVA_CONST_CONV(0.0);
            }

            // Initialize the flux histories
            QH(1, {2, dataConstruction.Construct(Surface(SurfNum).Construction).NumCTFTerms + 1}, SurfNum) =
                dataConstruction.Construct(Surface(SurfNum).Construction).UValue * (TH(1, 1, SurfNum) - TH(2, 1, SurfNum));
            QH(2, {2, dataConstruction.Construct(Surface(SurfNum).Construction).NumCTFTerms + 1}, SurfNum) = QH(1, 2, SurfNum);
            QHM(1, {2, dataConstruction.Construct(Surface(SurfNum).Construction).NumCTFTerms + 1}, SurfNum) = QH(1, 2, SurfNum);
            QHM(2, {2, dataConstruction.Construct(Surface(SurfNum).Construction).NumCTFTerms + 1}, SurfNum) = QH(1, 2, SurfNum);
        }

        if (TotOSCM >= 1) {
            for (OSCMnum = 1; OSCMnum <= TotOSCM; ++OSCMnum) {
                OSCM(OSCMnum).TConv = 20.0;
                OSCM(OSCMnum).HConv = 4.0;
                OSCM(OSCMnum).TRad = 20.0;
                OSCM(OSCMnum).HRad = 4.0;
            }
        }
    }

    void InitSolarHeatGains(WindowManagerData &dataWindowManager)
    {

        // SUBROUTINE INFORMATION:
        //       AUTHOR         Anonymous
        //       DATE WRITTEN   July 1977
        //       MODIFIED       Mar99 (FW): handle movable interior shades and
        //                                  switchable glazing
        //                      Oct99 (FW): account for Window5 glass calculation approach
        //                      May01 (FW): handle interior and exterior blinds
        //                      Sep03 (FW): initialize SurfaceWindow%FrameQRadOutAbs
        //                      May06 (RR): handle exterior window screens
        //       RE-ENGINEERED  Feb98 (RKS)

        // PURPOSE OF THIS SUBROUTINE:
        // This subroutine initializes the arrays associated with solar heat
        // gains for both individual surfaces and for zones.  As a result,
        // this routine sets the following variable arrays:
        // QBV(unused), QDV, QC, QD; QRadSWOutAbs and QRadSWInAbs (for opaque surfaces);
        // QRadSWwinAbs (for windows)

        // METHODOLOGY EMPLOYED:
        // If the sun is down, all of the pertinent arrays are zeroed.  If the
        // sun is up, various calculations are made.

        // REFERENCES:
        // (I)BLAST legacy routine QSUN

        // Using/Aliasing
        using SolarShading::CalcInteriorSolarDistribution;
        using namespace HeatBalanceMovableInsulation;
        using General::BlindBeamBeamTrans;
        using General::InterpBlind;
        using General::InterpProfSlatAng;
        using General::InterpSlatAng;
        using General::InterpSw;
        using General::POLYF;
        using namespace DataDaylightingDevices;
        using DaylightingDevices::TransTDD;
        using namespace DataWindowEquivalentLayer;
        using SolarShading::SurfaceScheduledSolarInc;
        using SolarShading::WindowScheduledSolarAbs;

        Real64 AbsExt;                                  // Absorptivity of outer most layer (or movable insulation if present)
        int ConstrNum;                                  // Index for the Construct derived type
        int ConstrNumSh;                                // Shaded window construction
        Real64 HMovInsul;                               // Resistance or "h" value of movable insulation (from EvalOutsideMovableInsulation, not used)
        int RoughIndexMovInsul;                         // Roughness index of movable insulation
        int SurfNum2;                                   // TDD:DOME object number
        int PipeNum;                                    // TDD pipe object number
        int ShelfNum;                                   // Daylighting shelf object number
        int InShelfSurf;                                // Inside daylighting shelf surface number
        int OutShelfSurf;                               // Outside daylighting shelf surface number
        Real64 ShelfSolarRad;                           // Shelf diffuse solar radiation
        int ShadeFlag;                                  // Window shading flag
        Real64 SwitchFac;                               // Switching factor for switchable glazing
        Real64 BeamSolar;                               // Local variable for BeamSolarRad
        Real64 SkySolarInc;                             // Sky diffuse solar incident on a surface
        Real64 GndSolarInc;                             // Ground diffuse solar incident on a surface
        int TotGlassLay;                                // Number of glass layers
        int TotSolidLay;                                // Number of solid layers in fenestration system (glass + shading)
        int CurrentState;                               // Current state for Complex Fenestration
        static Array1D<Real64> AbsDiffWin(CFSMAXNL);    // Diffuse solar absorptance of glass layers //Tuned Made static
        static Array1D<Real64> AbsDiffWinGnd(CFSMAXNL); // Ground diffuse solar absorptance of glass layers //Tuned Made static
        static Array1D<Real64> AbsDiffWinSky(CFSMAXNL); // Sky diffuse solar absorptance of glass layers //Tuned Made static
        int Lay;                                        // Layer number
        Real64 DividerAbs;                              // Window divider solar absorptance
        Real64 DividerRefl;                             // Window divider solar reflectance
        int MatNumGl;                                   // Outer glass layer material number
        int MatNumGlSh;                                 // Outer glass layer material number, switched construction
        Real64 TransGl;                                 // Outer glass solar transmittance, reflectance, absorptance
        Real64 ReflGl;
        Real64 AbsGl;
        Real64 TransGlSh; // Outer glass solar trans, refl, absorptance if switched
        Real64 ReflGlSh;
        Real64 AbsGlSh;
        Real64 TransDiffGl;   // Diffuse solar transmittance
        Real64 TransDiffGlSh; // Diffuse solar transmittance, switched construction
        int FrDivNum;         // Frame/divider number
        Real64 FrArea;        // Frame, divider area (m2)
        Real64 DivArea;
        Real64 FrWidth; // Frame, divider width (m)
        Real64 DivWidth;
        Real64 FrProjOut; // Frame, divider outside projection (m)
        Real64 DivProjOut;
        Real64 FrProjIn; // Frame, divider outside projection (m)
        Real64 DivProjIn;
        Real64 PhiWin; // Altitude and azimuth angle of outward window normal (radians)
        Real64 ThWin;
        Real64 PhiSun; // Altitude and azimuth angle of sun (radians)
        Real64 ThSun;
        Real64 CosInc;           // Cosine of incidence angle of beam solar on glass
        Real64 CosIncAngHorProj; // Cosine of incidence angle of sun on horizontal faces of a frame or
        //   divider projection
        Real64 CosIncAngVertProj; // Cosine of incidence angle of sun on vertical faces of a frame or
        //   divider projection
        Real64 FracSunLit;      // Fraction of window sunlit this time step
        Real64 BeamFaceInc;     // Beam solar incident window plane this time step (W/m2)
        Real64 DifSolarFaceInc; // Diffuse solar incident on window plane this time step (W/m2)
        Real64 FrIncSolarOut;   // Total solar incident on outside offrame including solar
        //   on frame projection (W/m2)
        Real64 FrIncSolarIn; // Total solar incident on inside offrame including solar
        //   on frame projection (W/m2)

        Real64 DivIncSolarOutBm; // Beam solar incident on outside of divider including beam on divider
        //   projection (W/m2)
        Real64 DivIncSolarOutDif; // Diffuse solar incident on outside of divider including diffuse on divider
        //   projection (W/m2)
        Real64 DivIncSolarInBm; // Beam solar incident on inside of divider including beam on divider
        //   projection (W/m2)
        Real64 DivIncSolarInDif; // Diffuse solar incident on inside of divider including diffuse on divider
        //   projection (W/m2)
        Real64 BeamFrHorFaceInc;     // Beam solar on frame's horizontal projection faces (W/m2)
        Real64 BeamFrVertFaceInc;    // Beam solar on frame's vertical projection faces (W/m2)
        Real64 BeamDivHorFaceInc;    // Beam solar on divider's horizontal outside projection faces (W/m2)
        Real64 BeamDivVertFaceInc;   // Beam solar on divider's vertical outside projection faces (W/m2)
        Real64 BeamDivHorFaceIncIn;  // Beam solar on divider's horizontal inside projection faces (W/m2)
        Real64 BeamDivVertFaceIncIn; // Beam solar on divider's vertical inside projection faces (W/m2)
        int BlNum;                   // Blind number
        Real64 ProfAng;              // Solar profile angle (rad)
        Real64 SlatAng;              // Slat angle (rad)
        Real64 TBlBmBm;              // Blind beam-beam solar transmittance
        Real64 TBlBmDif;             // Blind diffuse-diffuse solar transmittance
        Real64 ACosTlt;              // Absolute value of cosine of surface tilt angle
        Real64 AbsDiffBlindGnd;      // System blind front ground diffuse solar absorptance at a particular slat angle
        Real64 AbsDiffBlindSky;      // System blind front sky diffuse solar absorptance at a particular slat angle
        Real64 AbsDiffGlassLayGnd;   // System glass layer ground diffuse solar absorptance with blind on
        Real64 AbsDiffGlassLaySky;   // System glass layer sky diffuse solar absorptance with blind on
        int SurfSolAbs;              // Pointer to scheduled surface gains object for fenestration systems
        int SurfSolIncPtr;           // Pointer to schedule surface gain object for interior side of the surface

        // Always initialize the shortwave quantities

        QRadSWOutAbs = 0.0;
        QRadSWInAbs = 0.0;
        QRadSWLightsInAbs = 0.0;
        QRadSWwinAbs = 0.0;
        InitialDifSolInAbs = 0.0;
        InitialDifSolInTrans = 0.0;
        InitialDifSolwinAbs = 0.0;
        InitialZoneDifSolReflW = 0.0;
        QRadSWwinAbsTot = 0.0;
        QRadSWwinAbsLayer = 0.0;
        SWwinAbsTotalReport = 0.0;
        InitialDifSolInAbsReport = 0.0;
        InitialDifSolInTransReport = 0.0;
        SWInAbsTotalReport = 0.0;
        SWOutAbsTotalReport = 0.0;
        SWOutAbsEnergyReport = 0.0;
        QRadSWOutIncident = 0.0;
        QRadSWOutIncidentBeam = 0.0;
        BmIncInsSurfIntensRep = 0.0;
        BmIncInsSurfAmountRep = 0.0;
        IntBmIncInsSurfIntensRep = 0.0;
        IntBmIncInsSurfAmountRep = 0.0;
        QRadSWOutIncidentSkyDiffuse = 0.0;
        QRadSWOutIncidentGndDiffuse = 0.0;
        QRadSWOutIncBmToDiffReflGnd = 0.0;
        QRadSWOutIncSkyDiffReflGnd = 0.0;
        QRadSWOutIncBmToBmReflObs = 0.0;
        QRadSWOutIncBmToDiffReflObs = 0.0;
        QRadSWOutIncSkyDiffReflObs = 0.0;
        CosIncidenceAngle = 0.0;
        BSDFBeamDirectionRep = 0;
        BSDFBeamThetaRep = 0.0;
        BSDFBeamPhiRep = 0.0;
        OpaqSurfInsFaceBeamSolAbsorbed = 0.0;

        for (int SurfNum = 1; SurfNum <= TotSurfaces; ++SurfNum) { // Faster "inline" than calling SurfaceWindow( SurfNum ).InitSolarHeatGains()
            auto &window(SurfaceWindow(SurfNum));
            window.FrameQRadOutAbs = 0.0;
            window.FrameQRadInAbs = 0.0;
            window.DividerQRadOutAbs = 0.0;
            window.DividerQRadInAbs = 0.0;
            window.ExtBeamAbsByShade = 0.0;
            window.ExtDiffAbsByShade = 0.0;
            window.IntBeamAbsByShade = 0.0;
            window.IntSWAbsByShade = 0.0;
            window.InitialDifSolAbsByShade = 0.0;
            window.IntLWAbsByShade = 0.0;
            window.ConvHeatFlowNatural = 0.0;
            window.ConvHeatGainToZoneAir = 0.0;
            window.RetHeatGainToZoneAir = 0.0;
            window.DividerHeatGain = 0.0;
            window.BlTsolBmBm = 0.0;
            window.BlTsolBmDif = 0.0;
            window.BlTsolDifDif = 0.0;
            window.BlGlSysTsolBmBm = 0.0;
            window.BlGlSysTsolDifDif = 0.0;
            window.ScTsolBmBm = 0.0;
            window.ScTsolBmDif = 0.0;
            window.ScTsolDifDif = 0.0;
            window.ScGlSysTsolBmBm = 0.0;
            window.ScGlSysTsolDifDif = 0.0;
            window.GlTsolBmBm = 0.0;
            window.GlTsolBmDif = 0.0;
            window.GlTsolDifDif = 0.0;
            window.BmSolTransThruIntWinRep = 0.0;
            window.BmSolAbsdOutsReveal = 0.0;
            window.BmSolRefldOutsRevealReport = 0.0;
            window.BmSolAbsdInsReveal = 0.0;
            window.BmSolRefldInsReveal = 0.0;
            window.BmSolRefldInsRevealReport = 0.0;
            window.OutsRevealDiffOntoGlazing = 0.0;
            window.InsRevealDiffOntoGlazing = 0.0;
            window.InsRevealDiffIntoZone = 0.0;
            window.OutsRevealDiffOntoFrame = 0.0;
            window.InsRevealDiffOntoFrame = 0.0;
            window.InsRevealDiffOntoGlazingReport = 0.0;
            window.InsRevealDiffIntoZoneReport = 0.0;
            window.InsRevealDiffOntoFrameReport = 0.0;
            window.BmSolAbsdInsRevealReport = 0.0;
            window.BmSolTransThruIntWinRepEnergy = 0.0;
            window.BmSolRefldOutsRevealRepEnergy = 0.0;
            window.BmSolRefldInsRevealRepEnergy = 0.0;
            window.ProfileAngHor = 0.0;
            window.ProfileAngVert = 0.0;
            window.SkySolarInc = 0.0;
            window.GndSolarInc = 0.0;
        }

        WinHeatGain = 0.0;
        WinHeatTransfer = 0.0;
        WinHeatGainRep = 0.0;
        WinHeatLossRep = 0.0;
        WinGainConvGlazToZoneRep = 0.0;
        WinGainIRGlazToZoneRep = 0.0;
        WinLossSWZoneToOutWinRep = 0.0;
        WinGainFrameDividerToZoneRep = 0.0;
        WinGainConvGlazShadGapToZoneRep = 0.0;
        WinGainConvShadeToZoneRep = 0.0;
        WinGainIRShadeToZoneRep = 0.0;
        OtherConvGainInsideFaceToZoneRep = 0.0;
        WinGapConvHtFlowRep = 0.0;
        OpaqSurfInsFaceCondGainRep = 0.0;
        OpaqSurfInsFaceCondLossRep = 0.0;
        ZoneWinHeatGain = 0.0;
        ZoneWinHeatGainRep = 0.0;
        ZoneWinHeatLossRep = 0.0;
        ZoneOpaqSurfInsFaceCond = 0.0;
        ZoneOpaqSurfInsFaceCondGainRep = 0.0;
        ZoneOpaqSurfInsFaceCondLossRep = 0.0;
        ZoneOpaqSurfExtFaceCond = 0.0;
        ZoneOpaqSurfExtFaceCondGainRep = 0.0;
        ZoneOpaqSurfExtFaceCondLossRep = 0.0;
        WinShadingAbsorbedSolar = 0.0;
        WinSysSolTransmittance = 0.0;
        WinSysSolReflectance = 0.0;
        WinSysSolAbsorptance = 0.0;
        if (NumOfTDDPipes > 0) {
            for (auto &e : TDDPipe) {
                e.HeatGain = 0.0;
                e.HeatLoss = 0.0;
            }
        }
        BmIncInsSurfIntensRep = 0.0;
        BmIncInsSurfAmountRep = 0.0;
        IntBmIncInsSurfIntensRep = 0.0;
        IntBmIncInsSurfAmountRep = 0.0;
        // energy
        QRadSWwinAbsTotEnergy = 0.0;
        BmIncInsSurfAmountRepEnergy = 0.0;
        IntBmIncInsSurfAmountRepEnergy = 0.0;
        WinHeatGainRepEnergy = 0.0;
        WinHeatLossRepEnergy = 0.0;
        WinGapConvHtFlowRepEnergy = 0.0;
        WinHeatTransferRepEnergy = 0.0;
        ZoneWinHeatGainRepEnergy = 0.0;
        ZoneWinHeatLossRepEnergy = 0.0;
        ZnOpqSurfInsFaceCondGnRepEnrg = 0.0;
        ZnOpqSurfInsFaceCondLsRepEnrg = 0.0;
        ZnOpqSurfExtFaceCondGnRepEnrg = 0.0;
        ZnOpqSurfExtFaceCondLsRepEnrg = 0.0;
        WinShadingAbsorbedSolarEnergy = 0.0;

        if (!SunIsUp || (BeamSolarRad + GndSolarRad + DifSolarRad <= 0.0)) { // Sun is down

            QD = 0.0;
            QDforDaylight = 0.0;
            QC = 0.0;
            QDV = 0.0;
            // unused    QBV = 0.0
            ZoneTransSolar = 0.0;
            ZoneBmSolFrExtWinsRep = 0.0;
            ZoneBmSolFrIntWinsRep = 0.0;
            ZoneDifSolFrExtWinsRep = 0.0;
            ZoneDifSolFrIntWinsRep = 0.0;
            WinTransSolar = 0.0;
            WinBmSolar = 0.0;
            WinBmBmSolar = 0.0;
            WinBmDifSolar = 0.0;

            WinDifSolar = 0.0;
            WinDirSolTransAtIncAngle = 0.0;
            // energy
            ZoneTransSolarEnergy = 0.0;
            ZoneBmSolFrExtWinsRepEnergy = 0.0;
            ZoneBmSolFrIntWinsRepEnergy = 0.0;
            ZoneDifSolFrExtWinsRepEnergy = 0.0;
            ZoneDifSolFrIntWinsRepEnergy = 0.0;
            WinTransSolarEnergy = 0.0;
            WinBmSolarEnergy = 0.0;
            WinBmBmSolarEnergy = 0.0;
            WinBmDifSolarEnergy = 0.0;

            WinDifSolarEnergy = 0.0;

            if (NumOfTDDPipes > 0) {
                for (auto &e : TDDPipe) {
                    e.TransSolBeam = 0.0;
                    e.TransSolDiff = 0.0;
                    e.TransVisBeam = 0.0;
                    e.TransVisDiff = 0.0;
                    e.TransmittedSolar = 0.0;
                }
            }

            if (CalcSolRefl) {
                BmToBmReflFacObs = 0.0;
                BmToDiffReflFacObs = 0.0;
                BmToDiffReflFacGnd = 0.0;
            }

        } else { // Sun is up, calculate solar quantities

            assert(equal_dimensions(ReflFacBmToBmSolObs, ReflFacBmToDiffSolObs)); // For linear indexing
            assert(equal_dimensions(ReflFacBmToBmSolObs, ReflFacBmToDiffSolGnd)); // For linear indexing
            Array2D<Real64>::size_type lSH(CalcSolRefl ? ReflFacBmToBmSolObs.index(HourOfDay, 1) : 0u);
            Array2D<Real64>::size_type lSP(CalcSolRefl ? ReflFacBmToBmSolObs.index(PreviousHour, 1) : 0u);
            for (int SurfNum = 1; SurfNum <= TotSurfaces; ++SurfNum) {
                SurfaceWindow(SurfNum).SkySolarInc = DifSolarRad * AnisoSkyMult(SurfNum);
                SurfaceWindow(SurfNum).GndSolarInc = GndSolarRad * Surface(SurfNum).ViewFactorGround;
                // For Complex Fenestrations:
                SurfaceWindow(SurfNum).SkyGndSolarInc = SurfaceWindow(SurfNum).GndSolarInc;
                SurfaceWindow(SurfNum).BmGndSolarInc = 0.0;
                if (CalcSolRefl) { // Tuned Linear indexing // [ lSH ] == ( HourOfDay, SurfNum ) // [ lSP ] == ( PreviousHour, SurfNum )

                    // For Complex Fenestrations:
                    SurfaceWindow(SurfNum).SkyGndSolarInc = DifSolarRad * GndReflectance * ReflFacSkySolGnd(SurfNum);
                    SurfaceWindow(SurfNum).BmGndSolarInc = BeamSolarRad * SOLCOS(3) * GndReflectance * BmToDiffReflFacGnd(SurfNum);
                    BmToBmReflFacObs(SurfNum) = WeightNow * ReflFacBmToBmSolObs[lSH] + WeightPreviousHour * ReflFacBmToBmSolObs[lSP];
                    BmToDiffReflFacObs(SurfNum) = WeightNow * ReflFacBmToDiffSolObs[lSH] + WeightPreviousHour * ReflFacBmToDiffSolObs[lSP];
                    BmToDiffReflFacGnd(SurfNum) = WeightNow * ReflFacBmToDiffSolGnd[lSH] + WeightPreviousHour * ReflFacBmToDiffSolGnd[lSP];

                    // TH2 CR 9056
                    SurfaceWindow(SurfNum).SkySolarInc +=
                        BeamSolarRad * (BmToBmReflFacObs(SurfNum) + BmToDiffReflFacObs(SurfNum)) + DifSolarRad * ReflFacSkySolObs(SurfNum);
                    SurfaceWindow(SurfNum).GndSolarInc = BeamSolarRad * SOLCOS(3) * GndReflectance * BmToDiffReflFacGnd(SurfNum) +
                                                         DifSolarRad * GndReflectance * ReflFacSkySolGnd(SurfNum);

                    ++lSH;
                    ++lSP;
                }
            }

            CalcWindowProfileAngles();

            if (CalcWindowRevealReflection) CalcBeamSolarOnWinRevealSurface();

            if (dataWindowManager.inExtWindowModel->isExternalLibraryModel() && dataWindowManager.winOpticalModel->isSimplifiedModel()) {
                CalcInteriorSolarDistributionWCE(dataWindowManager);
            } else {
                CalcInteriorSolarDistribution();
            }

            for (int ZoneNum = 1; ZoneNum <= DataViewFactorInformation::NumOfSolarEnclosures; ++ZoneNum) {

                // TH 3/24/2010 - QBV is not used!
                // unused      QBV(ZoneNum) = (CBZone(ZoneNum) + DBZone(ZoneNum))*BeamSolarRad

                // RJH 08/30/07 - QDV does not seem to ever be used. NOT USED!
                // QDV(ZoneNum) = DSZone(ZoneNum)*DifSolarRad &
                //                +DGZone(ZoneNum)*GndSolarRad

                // Original QD calc used only for QSDifSol and daylighting calcs
                // QDforDaylight(ZoneNum)  = DBZone(ZoneNum)*BeamSolarRad  &
                //                          +DSZone(ZoneNum)*DifSolarRad  &
                //                          +DGZone(ZoneNum)*GndSolarRad

                // TH 3/23/2010. CR 7869 and CR 7999. QDforDaylight in W
                //  Beam from interior windows (DBZoneIntWin) reflected from floor is counted in DayltgInterReflIllFrIntWins,
                //  DBZone needs to subtract this part since it is already counted in DBZone.
                //  Use InitialZoneDifSolReflW (Rob's previous work) as it better counts initial distribution of
                //   diffuse solar rather than using weighted area*absorptance
                QDforDaylight(ZoneNum) =
                    (DBZone(ZoneNum) - DBZoneIntWin(ZoneNum)) * BeamSolarRad + DBZoneSSG(ZoneNum) + InitialZoneDifSolReflW(ZoneNum);

                // RJH 08/30/07 - Substitute InitialZoneDifSolReflW(ZoneNum) for DSZone and DGZone here
                // to exclude diffuse solar now absorbed/transmitted in CalcWinTransDifSolInitialDistribution
                // DBZone(ZoneNum) is Diffuse Solar from beam reflected from interior surfaces
                // and transmitted through interior windows
                // DBZone is a factor that when multiplied by BeamSolarRad [W/m2] gives Watts
                // QD(ZoneNum)  = DBZone(ZoneNum)*BeamSolarRad  &
                //                +DSZone(ZoneNum)*DifSolarRad  &
                //                +DGZone(ZoneNum)*GndSolarRad
                QD(ZoneNum) = DBZone(ZoneNum) * BeamSolarRad + DBZoneSSG(ZoneNum) + InitialZoneDifSolReflW(ZoneNum);
            }

            // Flux of diffuse solar in each zone

            QSDifSol = 0.0;
            for (int enclNum = 1; enclNum <= DataViewFactorInformation::NumOfSolarEnclosures; ++enclNum) {
                QSDifSol(enclNum) = QDforDaylight(enclNum);
            }

            if (InterZoneWindow) {
                for (int enclNum = 1; enclNum <= DataViewFactorInformation::NumOfSolarEnclosures; ++enclNum) {
                    if (RecDifShortFromZ(enclNum)) {
                        Real64 QSDifSol_sum(0.0);                        // Accumulator
                        auto lZone(FractDifShortZtoZ.index(enclNum, 1)); // Tuned Linear indexing
                        for (int otherEnclNum = 1; otherEnclNum <= DataViewFactorInformation::NumOfSolarEnclosures; ++otherEnclNum, ++lZone) {
                            if ((otherEnclNum != enclNum) && (RecDifShortFromZ(otherEnclNum))) {
                                QSDifSol_sum += FractDifShortZtoZ[lZone] * QDforDaylight(otherEnclNum); // [ lZone ] == ( enclNum, otherEnclNum )
                            }
                        }
                        QSDifSol(enclNum) += QSDifSol_sum;
                    }
                }
            }

            for (int enclNum = 1; enclNum <= DataViewFactorInformation::NumOfSolarEnclosures; ++enclNum) {
                if (InterZoneWindow) QSDifSol(enclNum) *= FractDifShortZtoZ(enclNum, enclNum) * VMULT(enclNum);
                else QSDifSol(enclNum) *= VMULT(enclNum);
            }

            //    RJH - 09-12-07 commented out report varariable calcs here since they refer to old distribution method
            //    DO SurfNum = 1, TotSurfaces
            //      IF (.NOT. Surface(SurfNum)%HeatTransSurf) CYCLE
            //!!! Following may need to be removed or changed when shelves are considered in adjacent reflection calculations
            //      IF (Surface(SurfNum)%Class == SurfaceClass_Shading) CYCLE
            //      ZoneNum = Surface(SurfNum)%Zone
            // Diffuse solar entering zone through exterior windows is assumed to be uniformly
            // distributed on inside face of surfaces of zone
            //      DifIncInsSurfIntensRep(SurfNum) = (DSZone(ZoneNum)*DifSolarRad + DGZone(ZoneNum)*GndSolarRad) /  &
            //        Zone(ZoneNum)%TotalSurfArea
            //      DifIncInsSurfAmountRep(SurfNum) = (Surface(SurfNum)%Area + SurfaceWindow(SurfNum)%DividerArea) *  &
            //        DifIncInsSurfIntensRep(SurfNum)
            //      DifIncInsSurfAmountRepEnergy(SurfNum) = DifIncInsSurfAmountRep(SurfNum) * TimeStepZoneSec
            //    END DO

            for (int SurfNum = 1; SurfNum <= TotSurfaces; ++SurfNum) {
                if (Surface(SurfNum).HeatTransSurf) {
                    ConstrNum = Surface(SurfNum).Construction;
                    if (SurfaceWindow(SurfNum).StormWinFlag == 1) ConstrNum = Surface(SurfNum).StormWinConstruction;
                } else {
                    ConstrNum = 0;
                }
                ShelfNum = Surface(SurfNum).Shelf;
                if (ShelfNum > 0) {
                    InShelfSurf = Shelf(ShelfNum).InSurf;   // Inside daylighting shelf present if > 0
                    OutShelfSurf = Shelf(ShelfNum).OutSurf; // Outside daylighting shelf present if > 0
                } else {
                    InShelfSurf = 0;
                    OutShelfSurf = 0;
                }

                if (Surface(SurfNum).ExtSolar || SurfaceWindow(SurfNum).OriginalClass == SurfaceClass_TDD_Diffuser) {

                    if (SurfaceWindow(SurfNum).OriginalClass == SurfaceClass_TDD_Diffuser) {
                        PipeNum = SurfaceWindow(SurfNum).TDDPipeNum;
                        SurfNum2 = TDDPipe(PipeNum).Dome;

                        CosInc = CosIncAng(TimeStep, HourOfDay, SurfNum2);

                        // Reconstruct the beam, sky, and ground radiation transmittance of just the TDD:DOME and TDD pipe
                        // by dividing out diffuse solar transmittance of TDD:DIFFUSER
                        BeamSolar = BeamSolarRad * TransTDD(PipeNum, CosInc, SolarBeam) / dataConstruction.Construct(ConstrNum).TransDiff;

                        SkySolarInc = DifSolarRad * AnisoSkyMult(SurfNum2) * TransTDD(PipeNum, CosInc, SolarAniso) / dataConstruction.Construct(ConstrNum).TransDiff;

                        GndSolarInc =
                            GndSolarRad * Surface(SurfNum2).ViewFactorGround * TDDPipe(PipeNum).TransSolIso / dataConstruction.Construct(ConstrNum).TransDiff;

                    } else if (OutShelfSurf > 0) { // Outside daylighting shelf
                        SurfNum2 = SurfNum;

                        CosInc = CosIncAng(TimeStep, HourOfDay, SurfNum);

                        BeamSolar = BeamSolarRad;
                        SkySolarInc = DifSolarRad * AnisoSkyMult(SurfNum);

                        ShelfSolarRad = (BeamSolarRad * SunlitFrac(TimeStep, HourOfDay, OutShelfSurf) * CosIncAng(TimeStep, HourOfDay, OutShelfSurf) +
                                         DifSolarRad * AnisoSkyMult(OutShelfSurf)) *
                                        Shelf(ShelfNum).OutReflectSol;

                        // Add all reflected solar from the outside shelf to the ground solar
                        // NOTE:  If the shelf blocks part of the view to the ground, the user must reduce the ground view factor!!
                        GndSolarInc = GndSolarRad * Surface(SurfNum).ViewFactorGround + ShelfSolarRad * Shelf(ShelfNum).ViewFactor;

                    } else { // Regular surface
                        SurfNum2 = SurfNum;
                        CosInc = CosIncAng(TimeStep, HourOfDay, SurfNum);
                        BeamSolar = BeamSolarRad;
                        SkySolarInc = SurfaceWindow(SurfNum).SkySolarInc;
                        GndSolarInc = SurfaceWindow(SurfNum).GndSolarInc;
                    }

                    // Cosine of incidence angle and solar incident on outside of surface, for reporting
                    CosIncidenceAngle(SurfNum) = CosInc;

                    // Report variables for various incident solar quantities

                    // Incident direct (unreflected) beam
                    QRadSWOutIncidentBeam(SurfNum) = BeamSolar * SunlitFrac(TimeStep, HourOfDay, SurfNum2) * CosInc; // NOTE: SurfNum2

                    // Incident (unreflected) diffuse solar from sky -- TDD_Diffuser calculated differently
                    if (SurfaceWindow(SurfNum).OriginalClass == SurfaceClass_TDD_Diffuser) {
                        QRadSWOutIncidentSkyDiffuse(SurfNum) = SkySolarInc;
                    } else {
                        QRadSWOutIncidentSkyDiffuse(SurfNum) = DifSolarRad * AnisoSkyMult(SurfNum);
                    }
                    // Incident diffuse solar from sky diffuse reflected from ground plus beam reflected from ground
                    QRadSWOutIncidentGndDiffuse(SurfNum) = GndSolarInc;
                    // Incident diffuse solar from beam-to-diffuse reflection from ground
                    if (CalcSolRefl) {
                        QRadSWOutIncBmToDiffReflGnd(SurfNum) = BeamSolarRad * SOLCOS(3) * GndReflectance * BmToDiffReflFacGnd(SurfNum);
                    } else {
                        QRadSWOutIncBmToDiffReflGnd(SurfNum) = BeamSolarRad * SOLCOS(3) * GndReflectance * Surface(SurfNum).ViewFactorGround;
                    }
                    // Incident diffuse solar from sky diffuse reflection from ground
                    if (CalcSolRefl) {
                        QRadSWOutIncSkyDiffReflGnd(SurfNum) = DifSolarRad * GndReflectance * ReflFacSkySolGnd(SurfNum);
                    } else {
                        QRadSWOutIncSkyDiffReflGnd(SurfNum) = DifSolarRad * GndReflectance * Surface(SurfNum).ViewFactorGround;
                    }
                    // Total incident solar. Beam and sky reflection from obstructions, if calculated, is included
                    // in SkySolarInc.
                    // QRadSWOutIncident(SurfNum) = QRadSWOutIncidentBeam(SurfNum) + SkySolarInc + GndSolarInc

                    // TH2 CR 9056
                    QRadSWOutIncident(SurfNum) = QRadSWOutIncidentBeam(SurfNum) + QRadSWOutIncidentSkyDiffuse(SurfNum) +
                                                 QRadSWOutIncBmToDiffReflGnd(SurfNum) + QRadSWOutIncSkyDiffReflGnd(SurfNum);

                    if (CalcSolRefl) {
                        // Incident beam solar from beam-to-beam (specular) reflection from obstructions
                        QRadSWOutIncBmToBmReflObs(SurfNum) = BmToBmReflFacObs(SurfNum) * BeamSolarRad;
                        // Incident diffuse solar from beam-to-diffuse reflection from obstructions
                        QRadSWOutIncBmToDiffReflObs(SurfNum) = BmToDiffReflFacObs(SurfNum) * BeamSolarRad;
                        // Incident diffuse solar from sky diffuse reflection from obstructions
                        QRadSWOutIncSkyDiffReflObs(SurfNum) = DifSolarRad * ReflFacSkySolObs(SurfNum);
                        // TH2 CR 9056: Add reflections from obstructions to the total incident
                        QRadSWOutIncident(SurfNum) +=
                            QRadSWOutIncBmToBmReflObs(SurfNum) + QRadSWOutIncBmToDiffReflObs(SurfNum) + QRadSWOutIncSkyDiffReflObs(SurfNum);
                    }

                    if (Surface(SurfNum).HeatTransSurf) { // Exclude special shading surfaces which required QRadSWOut calculations above

                        RoughIndexMovInsul = 0;

                        if (Surface(SurfNum).MaterialMovInsulExt > 0) EvalOutsideMovableInsulation(SurfNum, HMovInsul, RoughIndexMovInsul, AbsExt);

                        if (RoughIndexMovInsul <= 0) { // No movable insulation present

                            if (dataConstruction.Construct(ConstrNum).TransDiff <= 0.0) { // Opaque surface

                                AbsExt = dataMaterial.Material(dataConstruction.Construct(ConstrNum).LayerPoint(1)).AbsorpSolar;

                            } else { // Exterior window

                                if (SurfaceWindow(SurfNum).WindowModelType != WindowBSDFModel &&
                                    SurfaceWindow(SurfNum).WindowModelType != WindowEQLModel && !dataWindowManager.inExtWindowModel->isExternalLibraryModel()) {
                                    TotGlassLay = dataConstruction.Construct(ConstrNum).TotGlassLayers;
                                    for (Lay = 1; Lay <= TotGlassLay; ++Lay) {
                                        AbsDiffWin(Lay) = dataConstruction.Construct(ConstrNum).AbsDiff(Lay);
                                    }

                                    ShadeFlag = SurfaceWindow(SurfNum).ShadingFlag;

                                    if (ShadeFlag > 0) { // Shaded window
                                        ConstrNumSh = Surface(SurfNum).ShadedConstruction;
                                        if (SurfaceWindow(SurfNum).StormWinFlag == 1) ConstrNumSh = Surface(SurfNum).StormWinShadedConstruction;

                                        if (ShadeFlag == IntShadeOn || ShadeFlag == ExtShadeOn || ShadeFlag == BGShadeOn ||
                                            ShadeFlag == ExtScreenOn) { // Shade/screen on

                                            for (Lay = 1; Lay <= TotGlassLay; ++Lay) {
                                                AbsDiffWin(Lay) = dataConstruction.Construct(ConstrNumSh).AbsDiff(Lay);
                                            }
                                            SurfaceWindow(SurfNum).ExtDiffAbsByShade =
                                                dataConstruction.Construct(ConstrNumSh).AbsDiffShade * (SkySolarInc + GndSolarInc);
                                        }

                                        if (ShadeFlag == IntBlindOn || ShadeFlag == ExtBlindOn || ShadeFlag == BGBlindOn) { // Blind on
                                            for (Lay = 1; Lay <= TotGlassLay; ++Lay) {
                                                AbsDiffWin(Lay) = InterpSlatAng(SurfaceWindow(SurfNum).SlatAngThisTS,
                                                                                SurfaceWindow(SurfNum).MovableSlats,
                                                                                dataConstruction.Construct(ConstrNumSh).BlAbsDiff({1, MaxSlatAngs}, Lay));
                                                AbsDiffWinGnd(Lay) = InterpSlatAng(SurfaceWindow(SurfNum).SlatAngThisTS,
                                                                                   SurfaceWindow(SurfNum).MovableSlats,
                                                                                   dataConstruction.Construct(ConstrNumSh).BlAbsDiffGnd({1, MaxSlatAngs}, Lay));
                                                AbsDiffWinSky(Lay) = InterpSlatAng(SurfaceWindow(SurfNum).SlatAngThisTS,
                                                                                   SurfaceWindow(SurfNum).MovableSlats,
                                                                                   dataConstruction.Construct(ConstrNumSh).BlAbsDiffSky({1, MaxSlatAngs}, Lay));
                                            }
                                            SurfaceWindow(SurfNum).ExtDiffAbsByShade = InterpSlatAng(SurfaceWindow(SurfNum).SlatAngThisTS,
                                                                                                     SurfaceWindow(SurfNum).MovableSlats,
                                                                                                     dataConstruction.Construct(ConstrNumSh).AbsDiffBlind) *
                                                                                       (SkySolarInc + GndSolarInc);
                                            if (Blind(SurfaceWindow(SurfNum).BlindNumber).SlatOrientation == Horizontal) {
                                                ACosTlt = std::abs(Surface(SurfNum).CosTilt);
                                                AbsDiffBlindGnd = InterpSlatAng(SurfaceWindow(SurfNum).SlatAngThisTS,
                                                                                SurfaceWindow(SurfNum).MovableSlats,
                                                                                dataConstruction.Construct(ConstrNumSh).AbsDiffBlindGnd);
                                                AbsDiffBlindSky = InterpSlatAng(SurfaceWindow(SurfNum).SlatAngThisTS,
                                                                                SurfaceWindow(SurfNum).MovableSlats,
                                                                                dataConstruction.Construct(ConstrNumSh).AbsDiffBlindSky);
                                                SurfaceWindow(SurfNum).ExtDiffAbsByShade =
                                                    SkySolarInc * (0.5 * ACosTlt * AbsDiffBlindGnd + (1.0 - 0.5 * ACosTlt) * AbsDiffBlindSky) +
                                                    GndSolarInc * ((1.0 - 0.5 * ACosTlt) * AbsDiffBlindGnd + 0.5 * ACosTlt * AbsDiffBlindSky);
                                            }
                                        }

                                        // Correct for shadowing of divider onto interior shading device (note that dividers are
                                        // not allowed in windows with between-glass shade/blind)

                                        if ((ShadeFlag == IntShadeOn || ShadeFlag == IntBlindOn) && SurfaceWindow(SurfNum).DividerArea > 0.0)
                                            SurfaceWindow(SurfNum).ExtDiffAbsByShade *= SurfaceWindow(SurfNum).GlazedFrac;

                                        if (ShadeFlag == SwitchableGlazing) { // Switchable glazing
                                            SwitchFac = SurfaceWindow(SurfNum).SwitchingFactor;
                                            for (Lay = 1; Lay <= TotGlassLay; ++Lay) {
                                                AbsDiffWin(Lay) = InterpSw(SwitchFac, AbsDiffWin(Lay), dataConstruction.Construct(ConstrNumSh).AbsDiff(Lay));
                                            }
                                        }

                                    } // End of check if window has shading device on

                                    QRadSWwinAbsTot(SurfNum) = 0.0;
                                    for (Lay = 1; Lay <= TotGlassLay; ++Lay) {
                                        QRadSWwinAbs(Lay, SurfNum) = AbsDiffWin(Lay) * (SkySolarInc + GndSolarInc) +
                                                                     AWinSurf(Lay, SurfNum) * BeamSolar; // AWinSurf is from InteriorSolarDistribution
                                        if (ShadeFlag == IntBlindOn || ShadeFlag == ExtBlindOn || ShadeFlag == BGBlindOn) {
                                            if (Blind(SurfaceWindow(SurfNum).BlindNumber).SlatOrientation == Horizontal) {
                                                AbsDiffGlassLayGnd = InterpSlatAng(SurfaceWindow(SurfNum).SlatAngThisTS,
                                                                                   SurfaceWindow(SurfNum).MovableSlats,
                                                                                   dataConstruction.Construct(ConstrNumSh).BlAbsDiffGnd({1, 19}, Lay));
                                                AbsDiffGlassLaySky = InterpSlatAng(SurfaceWindow(SurfNum).SlatAngThisTS,
                                                                                   SurfaceWindow(SurfNum).MovableSlats,
                                                                                   dataConstruction.Construct(ConstrNumSh).BlAbsDiffSky({1, 19}, Lay));
                                                QRadSWwinAbs(Lay, SurfNum) =
                                                    SkySolarInc * (0.5 * ACosTlt * AbsDiffGlassLayGnd + (1.0 - 0.5 * ACosTlt) * AbsDiffGlassLaySky) +
                                                    GndSolarInc * ((1.0 - 0.5 * ACosTlt) * AbsDiffGlassLayGnd + 0.5 * ACosTlt * AbsDiffGlassLaySky) +
                                                    AWinSurf(Lay, SurfNum) * BeamSolar;
                                            }
                                        }

                                        // Total solar absorbed in solid layer (W), for reporting
                                        QRadSWwinAbsLayer(Lay, SurfNum) = QRadSWwinAbs(Lay, SurfNum) * Surface(SurfNum).Area;

                                        // Total solar absorbed in all glass layers (W), for reporting
                                        QRadSWwinAbsTot(SurfNum) += QRadSWwinAbsLayer(Lay, SurfNum);
                                    }
                                    QRadSWwinAbsTotEnergy(SurfNum) = QRadSWwinAbsTot(SurfNum) * TimeStepZoneSec;
                                    // Need to do it this way for now beaucse of scheduled surface gains. They do work only with
                                    // BSDF windows and overwriting absorbtances will work only for ordinary windows
                                    // } else if ( SurfaceWindow( SurfNum ).WindowModelType != WindowBSDFModel &&
                                    //   SurfaceWindow( SurfNum ).WindowModelType != WindowEQLModel &&
                                    //   inExtWindowModel->isExternalLibraryModel() ) {
                                    //   TotSolidLay = Construct( ConstrNum ).TotSolidLayers;
                                    //   for ( Lay = 1; Lay <= TotSolidLay; ++Lay ) {
                                    //     QRadSWwinAbs( Lay, SurfNum ) = AWinSurf( Lay, SurfNum ) *
                                    //       ( QRadSWOutIncident( SurfNum ) + QS( Surface( SurfNum ).Zone ) );
                                    //   }
                                } else if (SurfaceWindow(SurfNum).WindowModelType == WindowBSDFModel) {
                                    TotSolidLay = dataConstruction.Construct(ConstrNum).TotSolidLayers;
                                    CurrentState = SurfaceWindow(SurfNum).ComplexFen.CurrentState;
                                    // Examine for schedule surface gain
                                    SurfSolAbs = WindowScheduledSolarAbs(SurfNum, ConstrNum);

                                    for (Lay = 1; Lay <= TotSolidLay; ++Lay) {
                                        if (SurfSolAbs != 0) {
                                            AWinSurf(Lay, SurfNum) = GetCurrentScheduleValue(FenLayAbsSSG(SurfSolAbs).SchedPtrs(Lay));
                                            // ABWin(Lay) = AWinSurf(SurfNum,Lay)
                                            QRadSWwinAbs(Lay, SurfNum) = AWinSurf(Lay, SurfNum);
                                        } else {
                                            // Several notes about this equation.  First part is accounting for duffuse solar radiation for the ground
                                            // and from the sky.  Second item (AWinSurf(SurfNum,Lay) * BeamSolar) is accounting for absorbed solar
                                            // radiation originating from beam on exterior side.  Third item (AWinCFOverlap(SurfNum,Lay)) is
                                            // accounting for absorptances from beam hitting back of the window which passes through rest of exterior
                                            // windows
                                            QRadSWwinAbs(Lay, SurfNum) =
                                                SurfaceWindow(SurfNum).ComplexFen.State(CurrentState).WinSkyFtAbs(Lay) * SkySolarInc +
                                                SurfaceWindow(SurfNum).ComplexFen.State(CurrentState).WinSkyGndAbs(Lay) * GndSolarInc +
                                                AWinSurf(Lay, SurfNum) * BeamSolar + AWinCFOverlap(Lay, SurfNum) * BeamSolar;
                                        }
                                        // Total solar absorbed in solid layer (W), for reporting
                                        QRadSWwinAbsLayer(Lay, SurfNum) = QRadSWwinAbs(Lay, SurfNum) * Surface(SurfNum).Area;

                                        // Total solar absorbed in all glass layers (W), for reporting
                                        QRadSWwinAbsTot(SurfNum) += QRadSWwinAbsLayer(Lay, SurfNum);
                                    }
                                    QRadSWwinAbsTotEnergy(SurfNum) = QRadSWwinAbsTot(SurfNum) * TimeStepZoneSec;

                                    ShadeFlag = SurfaceWindow(SurfNum).ShadingFlag;

                                } else if (SurfaceWindow(SurfNum).WindowModelType == WindowEQLModel) {
                                    QRadSWwinAbsTot(SurfNum) = 0.0;
                                    // EQLNum = Construct(Surface(SurfNum)%Construction)%EQLConsPtr
                                    TotSolidLay = CFS(dataConstruction.Construct(Surface(SurfNum).Construction).EQLConsPtr).NL;
                                    for (Lay = 1; Lay <= TotSolidLay; ++Lay) {
                                        // Absorbed window components include:
                                        // (1) beam solar radiation absorbed by all layers in the fenestration
                                        // (2) sky and ground reflected duffuse solar radiation absorbed by all layers
                                        // (3) diffuse short wave incident on the inside face of the fenestration.  The short wave internal sources
                                        //     include light, ...
                                        AbsDiffWin(Lay) = dataConstruction.Construct(ConstrNum).AbsDiffFrontEQL(Lay);
                                        QRadSWwinAbs(Lay, SurfNum) =
                                            AWinSurf(Lay, SurfNum) * BeamSolar + AbsDiffWin(Lay) * (SkySolarInc + GndSolarInc);

                                        // Total solar absorbed in solid layer (W), for reporting
                                        QRadSWwinAbsLayer(Lay, SurfNum) = QRadSWwinAbs(Lay, SurfNum) * Surface(SurfNum).Area;

                                        // Total solar absorbed in all glass layers (W), for reporting
                                        QRadSWwinAbsTot(SurfNum) += QRadSWwinAbsLayer(Lay, SurfNum);
                                    }
                                    QRadSWwinAbsTotEnergy(SurfNum) = QRadSWwinAbsTot(SurfNum) * TimeStepZoneSec;
                                } else if (dataWindowManager.inExtWindowModel->isExternalLibraryModel()) {
                                    std::pair<Real64, Real64> incomingAngle = getSunWCEAngles(SurfNum2, BSDFHemisphere::Incoming);
                                    Real64 Theta = incomingAngle.first;
                                    Real64 Phi = incomingAngle.second;

                                    std::shared_ptr<CMultiLayerScattered> aLayer =
                                        CWindowConstructionsSimplified::instance().getEquivalentLayer(dataWindowManager, WavelengthRange::Solar, ConstrNum);

                                    size_t totLayers = aLayer->getNumOfLayers();
                                    for (size_t Lay = 1; Lay <= totLayers; ++Lay) {

                                        Real64 AbWinDiff = aLayer->getAbsorptanceLayer(Lay, Side::Front, ScatteringSimple::Diffuse, Theta, Phi);

                                        QRadSWwinAbs(Lay, SurfNum) = AbWinDiff * (SkySolarInc + GndSolarInc) + AWinSurf(Lay, SurfNum) * BeamSolar;

                                        // Total solar absorbed in solid layer (W), for reporting
                                        QRadSWwinAbsLayer(Lay, SurfNum) = QRadSWwinAbs(Lay, SurfNum) * Surface(SurfNum).Area;

                                        // Total solar absorbed in all glass layers (W), for reporting
                                        QRadSWwinAbsTot(SurfNum) += QRadSWwinAbsLayer(Lay, SurfNum);
                                    }
                                }

                                // Solar absorbed by window frame and dividers
                                FrDivNum = Surface(SurfNum).FrameDivider;
                                FrArea = SurfaceWindow(SurfNum).FrameArea;
                                if (FrDivNum > 0) {
                                    FrWidth = FrameDivider(FrDivNum).FrameWidth;
                                    FrProjOut = FrameDivider(FrDivNum).FrameProjectionOut;
                                    FrProjIn = FrameDivider(FrDivNum).FrameProjectionIn;
                                    DivArea = SurfaceWindow(SurfNum).DividerArea;
                                    DivWidth = FrameDivider(FrDivNum).DividerWidth;
                                    DivProjOut = FrameDivider(FrDivNum).DividerProjectionOut;
                                    DivProjIn = FrameDivider(FrDivNum).DividerProjectionIn;
                                } else {
                                    FrWidth = 0.0;
                                    FrProjOut = 0.0;
                                    FrProjIn = 0.0;
                                    DivArea = 0.0;
                                    DivWidth = 0.0;
                                    DivProjOut = 0.0;
                                    DivProjIn = 0.0;
                                }
                                CosIncAngHorProj = 0.0;
                                CosIncAngVertProj = 0.0;
                                if (FrArea > 0.0 || DivArea > 0.0) {
                                    FracSunLit = SunlitFrac(TimeStep, HourOfDay, SurfNum);
                                    BeamFaceInc = BeamSolarRad * SunlitFrac(TimeStep, HourOfDay, SurfNum) * CosInc;
                                    DifSolarFaceInc = SkySolarInc + GndSolarInc;
                                } else {
                                    FracSunLit = 0.0;
                                }
                                if (FracSunLit > 0.0) {
                                    if ((FrArea > 0.0 && (FrProjOut > 0.0 || FrProjIn > 0.0)) ||
                                        (DivArea > 0.0 && (DivProjOut > 0.0 || DivProjIn > 0.0))) {
                                        // Dot products used to calculate beam solar incident on faces of
                                        // frame and divider perpendicular to the glass surface.
                                        // Note that SOLCOS is the current timestep's solar direction cosines.
                                        //                  PhiWin = ASIN(WALCOS(3,SurfNum))
                                        PhiWin = std::asin(Surface(SurfNum).OutNormVec(3));
                                        ThWin = std::atan2(Surface(SurfNum).OutNormVec(2), Surface(SurfNum).OutNormVec(1));
                                        PhiSun = std::asin(SOLCOS(3));
                                        ThSun = std::atan2(SOLCOS(2), SOLCOS(1));
                                        Real64 const cos_PhiWin(std::cos(PhiWin));
                                        Real64 const cos_PhiSun(std::cos(PhiSun));
                                        CosIncAngHorProj =
                                            std::abs(std::sin(PhiWin) * cos_PhiSun * std::cos(ThWin - ThSun) - cos_PhiWin * std::sin(PhiSun));
                                        CosIncAngVertProj = std::abs(cos_PhiWin * cos_PhiSun * std::sin(ThWin - ThSun));
                                    }
                                }

                                // Frame solar

                                // (A window shade or blind, if present, is assumed to not shade the frame, so no special
                                // treatment of frame solar needed if window has an exterior shade or blind.)
                                if (FrArea > 0.0) {
                                    FrIncSolarOut = BeamFaceInc;
                                    FrIncSolarIn = 0.0;
                                    TransDiffGl = 0.0;
                                    if (FrProjOut > 0.0 || FrProjIn > 0.0) {
                                        BeamFrHorFaceInc = BeamSolarRad * CosIncAngHorProj *
                                                           (Surface(SurfNum).Width - FrameDivider(FrDivNum).VertDividers * DivWidth) * FracSunLit /
                                                           FrArea;
                                        BeamFrVertFaceInc = BeamSolarRad * CosIncAngVertProj *
                                                            (Surface(SurfNum).Height - FrameDivider(FrDivNum).HorDividers * DivWidth) * FracSunLit /
                                                            FrArea;
                                        // Beam solar on outside of frame
                                        FrIncSolarOut += (BeamFrHorFaceInc + BeamFrVertFaceInc) * FrProjOut;
                                        if (FrProjIn > 0.0) {
                                            TransGl = POLYF(CosInc, dataConstruction.Construct(ConstrNum).TransSolBeamCoef);
                                            TransDiffGl = dataConstruction.Construct(ConstrNum).TransDiff;
                                            if (ShadeFlag == SwitchableGlazing) { // Switchable glazing
                                                TransGlSh = POLYF(CosInc, dataConstruction.Construct(ConstrNumSh).TransSolBeamCoef);
                                                TransGl = InterpSw(SwitchFac, TransGl, TransGlSh);
                                                TransDiffGlSh = dataConstruction.Construct(ConstrNumSh).TransDiff;
                                                TransDiffGl = InterpSw(SwitchFac, TransDiffGl, TransDiffGlSh);
                                            }
                                            // Beam solar on inside of frame
                                            FrIncSolarIn = (BeamFrHorFaceInc + BeamFrVertFaceInc) * FrProjIn * TransGl;
                                        }
                                    }
                                    // Beam plus diffuse solar on outside of frame
                                    FrIncSolarOut += DifSolarFaceInc * (1.0 + 0.5 * SurfaceWindow(SurfNum).ProjCorrFrOut);
                                    SurfaceWindow(SurfNum).FrameQRadOutAbs = FrIncSolarOut * SurfaceWindow(SurfNum).FrameSolAbsorp;
                                    // Add diffuse from beam reflected from window outside reveal surfaces
                                    SurfaceWindow(SurfNum).FrameQRadOutAbs +=
                                        BeamSolarRad * SurfaceWindow(SurfNum).OutsRevealDiffOntoFrame * SurfaceWindow(SurfNum).FrameSolAbsorp;

                                    // Beam plus diffuse solar on inside of frame
                                    FrIncSolarIn += DifSolarFaceInc * TransDiffGl * 0.5 * SurfaceWindow(SurfNum).ProjCorrFrIn;
                                    SurfaceWindow(SurfNum).FrameQRadInAbs = FrIncSolarIn * SurfaceWindow(SurfNum).FrameSolAbsorp;
                                    // Add diffuse from beam reflected from window inside reveal surfaces
                                    SurfaceWindow(SurfNum).FrameQRadInAbs +=
                                        BeamSolarRad * SurfaceWindow(SurfNum).InsRevealDiffOntoFrame * SurfaceWindow(SurfNum).FrameSolAbsorp;
                                }

                                // Divider solar

                                // (An exterior shade or blind, when in place, is assumed to completely cover the divider.
                                // Dividers are not allowed on windows with between-glass shade/blind so DivProjOut and
                                // DivProjIn will be zero in this case.)

                                if (DivArea > 0.0) { // Solar absorbed by window divider
                                    DividerAbs = SurfaceWindow(SurfNum).DividerSolAbsorp;
                                    if (SurfaceWindow(SurfNum).DividerType == Suspended) {
                                        // Suspended (between-glass) divider; account for effect glass on outside of divider
                                        // (note that outside and inside projection for this type of divider are both zero)
                                        MatNumGl = dataConstruction.Construct(ConstrNum).LayerPoint(1);
                                        TransGl = dataMaterial.Material(MatNumGl).Trans;
                                        ReflGl = dataMaterial.Material(MatNumGl).ReflectSolBeamFront;
                                        AbsGl = 1.0 - TransGl - ReflGl;
                                        if (ShadeFlag == SwitchableGlazing) { // Switchable glazing
                                            MatNumGlSh = dataConstruction.Construct(ConstrNumSh).LayerPoint(1);
                                            TransGlSh = dataMaterial.Material(MatNumGlSh).Trans;
                                            ReflGlSh = dataMaterial.Material(MatNumGlSh).ReflectSolBeamFront;
                                            AbsGlSh = 1.0 - TransGlSh - ReflGlSh;
                                            TransGl = InterpSw(SwitchFac, TransGl, TransGlSh);
                                            ReflGl = InterpSw(SwitchFac, ReflGl, ReflGlSh);
                                            AbsGl = InterpSw(SwitchFac, AbsGl, AbsGlSh);
                                        }
                                        DividerRefl = 1.0 - DividerAbs;
                                        DividerAbs = AbsGl + TransGl * (DividerAbs + DividerRefl * AbsGl) / (1.0 - DividerRefl * ReflGl);
                                    }

                                    BeamDivHorFaceInc = 0.0;
                                    BeamDivVertFaceInc = 0.0;
                                    // Beam incident on horizontal and vertical projection faces of divider if no exterior shading
                                    if (DivProjOut > 0.0 && ShadeFlag != ExtShadeOn && ShadeFlag != ExtBlindOn && ShadeFlag != ExtScreenOn) {
                                        BeamDivHorFaceInc = BeamSolarRad * CosIncAngHorProj * FrameDivider(FrDivNum).HorDividers * DivProjOut *
                                                            (Surface(SurfNum).Width - FrameDivider(FrDivNum).VertDividers * DivWidth) * FracSunLit /
                                                            DivArea;
                                        BeamDivVertFaceInc = BeamSolarRad * CosIncAngVertProj * FrameDivider(FrDivNum).VertDividers * DivProjOut *
                                                             (Surface(SurfNum).Height - FrameDivider(FrDivNum).HorDividers * DivWidth) * FracSunLit /
                                                             DivArea;
                                    }
                                    DivIncSolarOutBm = 0.0;
                                    DivIncSolarOutDif = 0.0;
                                    DivIncSolarInBm = 0.0;
                                    DivIncSolarInDif = 0.0;
                                    if (ShadeFlag != ExtShadeOn && ShadeFlag != ExtBlindOn && ShadeFlag != BGShadeOn && ShadeFlag != BGBlindOn &&
                                        ShadeFlag != ExtScreenOn) { // No exterior or between-glass shading
                                        DivIncSolarOutBm = BeamFaceInc + BeamDivHorFaceInc + BeamDivVertFaceInc;
                                        DivIncSolarOutDif = DifSolarFaceInc * (1.0 + SurfaceWindow(SurfNum).ProjCorrDivOut);
                                        if (DivProjIn > 0.0) {
                                            TransGl = POLYF(CosInc, dataConstruction.Construct(ConstrNum).TransSolBeamCoef);
                                            TransDiffGl = dataConstruction.Construct(ConstrNum).TransDiff;
                                            if (ShadeFlag == SwitchableGlazing) { // Switchable glazing
                                                TransGlSh = POLYF(CosInc, dataConstruction.Construct(ConstrNumSh).TransSolBeamCoef);
                                                TransGl = InterpSw(SwitchFac, TransGl, TransGlSh);
                                                TransDiffGlSh = dataConstruction.Construct(ConstrNumSh).TransDiff;
                                                TransDiffGl = InterpSw(SwitchFac, TransDiffGl, TransDiffGlSh);
                                            }
                                            // Beam plus diffuse solar on inside of divider
                                            BeamDivHorFaceIncIn = BeamSolarRad * CosIncAngHorProj * FrameDivider(FrDivNum).HorDividers * DivProjIn *
                                                                  (Surface(SurfNum).Width - FrameDivider(FrDivNum).VertDividers * DivWidth) *
                                                                  FracSunLit / DivArea;
                                            BeamDivVertFaceIncIn =
                                                BeamSolarRad * CosIncAngVertProj * FrameDivider(FrDivNum).VertDividers * DivProjIn *
                                                (Surface(SurfNum).Height - FrameDivider(FrDivNum).HorDividers * DivWidth) * FracSunLit / DivArea;
                                            DivIncSolarInBm = TransGl * (BeamDivHorFaceIncIn + BeamDivVertFaceIncIn);
                                            DivIncSolarInDif = TransDiffGl * DifSolarFaceInc * SurfaceWindow(SurfNum).ProjCorrDivIn;
                                        }
                                    } else { // Exterior shade, screen or blind present
                                        DivIncSolarOutBm = BeamFaceInc * (1.0 + SurfaceWindow(SurfNum).ProjCorrDivOut);
                                        DivIncSolarOutDif = DifSolarFaceInc * (1.0 + SurfaceWindow(SurfNum).ProjCorrDivOut);
                                        DivIncSolarInBm = BeamFaceInc * SurfaceWindow(SurfNum).ProjCorrDivIn * dataConstruction.Construct(ConstrNum).TransDiff;
                                        DivIncSolarInDif = DifSolarFaceInc * SurfaceWindow(SurfNum).ProjCorrDivIn * dataConstruction.Construct(ConstrNum).TransDiff;
                                    }

                                    if (ShadeFlag != ExtShadeOn && ShadeFlag != ExtBlindOn && ShadeFlag != ExtScreenOn && ShadeFlag != BGShadeOn &&
                                        ShadeFlag != BGBlindOn) { // No exterior or between-glass shade, screen or blind
                                        SurfaceWindow(SurfNum).DividerQRadOutAbs = DividerAbs * (DivIncSolarOutBm + DivIncSolarOutDif);
                                        SurfaceWindow(SurfNum).DividerQRadInAbs = DividerAbs * (DivIncSolarInBm + DivIncSolarInDif);
                                        // Exterior shade, screen or blind
                                    } else if (ShadeFlag == ExtShadeOn || ShadeFlag == ExtBlindOn || ShadeFlag == ExtScreenOn) {

                                        if (ShadeFlag == ExtBlindOn) { // Exterior blind
                                            BlNum = SurfaceWindow(SurfNum).BlindNumber;
                                            ProfileAngle(SurfNum, SOLCOS, Blind(BlNum).SlatOrientation, ProfAng);
                                            SlatAng = SurfaceWindow(SurfNum).SlatAngThisTS;
                                            TBlBmBm = BlindBeamBeamTrans(
                                                ProfAng, SlatAng, Blind(BlNum).SlatWidth, Blind(BlNum).SlatSeparation, Blind(BlNum).SlatThickness);
                                            TBlBmDif = InterpProfSlatAng(
                                                ProfAng, SlatAng, SurfaceWindow(SurfNum).MovableSlats, Blind(BlNum).SolFrontBeamDiffTrans);
                                            SurfaceWindow(SurfNum).DividerQRadOutAbs =
                                                DividerAbs *
                                                (DivIncSolarOutBm * (TBlBmBm + TBlBmDif) +
                                                 DivIncSolarOutDif *
                                                     InterpSlatAng(SlatAng, SurfaceWindow(SurfNum).MovableSlats, Blind(BlNum).SolFrontDiffDiffTrans));
                                            SurfaceWindow(SurfNum).DividerQRadInAbs =
                                                DividerAbs *
                                                (DivIncSolarInBm * (TBlBmBm + TBlBmDif) +
                                                 DivIncSolarInDif *
                                                     InterpSlatAng(SlatAng, SurfaceWindow(SurfNum).MovableSlats, Blind(BlNum).SolFrontDiffDiffTrans));

                                        } else if (ShadeFlag == ExtShadeOn) { // Exterior shade
                                            SurfaceWindow(SurfNum).DividerQRadOutAbs = DividerAbs *
                                                                                       dataMaterial.Material(dataConstruction.Construct(ConstrNumSh).LayerPoint(1)).Trans *
                                                                                       (DivIncSolarOutBm + DivIncSolarOutDif);
                                            SurfaceWindow(SurfNum).DividerQRadInAbs = DividerAbs *
                                                                                      dataMaterial.Material(dataConstruction.Construct(ConstrNumSh).LayerPoint(1)).Trans *
                                                                                      (DivIncSolarInBm + DivIncSolarInDif);
                                        } else if (ShadeFlag == ExtScreenOn) { // Exterior screen
                                            SurfaceWindow(SurfNum).DividerQRadOutAbs =
                                                DividerAbs *
                                                (SurfaceScreens(SurfaceWindow(SurfNum).ScreenNumber).BmBmTrans +
                                                 SurfaceScreens(SurfaceWindow(SurfNum).ScreenNumber).BmDifTrans) *
                                                (DivIncSolarOutBm + DivIncSolarOutDif);
                                            SurfaceWindow(SurfNum).DividerQRadInAbs =
                                                DividerAbs *
                                                (SurfaceScreens(SurfaceWindow(SurfNum).ScreenNumber).BmBmTrans +
                                                 SurfaceScreens(SurfaceWindow(SurfNum).ScreenNumber).BmDifTrans) *
                                                (DivIncSolarInBm + DivIncSolarInDif);
                                        }
                                    }
                                }
                            }

                        } // RoughIndexMovInsul <= 0, no movable insulation

                        if (Surface(SurfNum).HeatTransSurf && dataConstruction.Construct(ConstrNum).TransDiff <= 0.0) { // Opaque heat transfer surface
                            QRadSWOutAbs(SurfNum) = AOSurf(SurfNum) * BeamSolarRad + AbsExt * (SkySolarInc + GndSolarInc);
                            SWOutAbsTotalReport(SurfNum) = QRadSWOutAbs(SurfNum) * Surface(SurfNum).Area;
                            SWOutAbsEnergyReport(SurfNum) = SWOutAbsTotalReport(SurfNum) * TimeStepZoneSec;
                        }
                    } // Surface(SurfNum)%HeatTransSurf

                } // Surface(SurfNum)%ExtSolar

                if (Surface(SurfNum).HeatTransSurf && ConstrNum > 0) {
                    SurfSolIncPtr = SurfaceScheduledSolarInc(SurfNum, ConstrNum);
                    if (SurfSolIncPtr == 0) {
                        if (dataConstruction.Construct(ConstrNum).TransDiff <= 0.0) { // Opaque surface
                            QRadSWInAbs(SurfNum) += AISurf(SurfNum) * BeamSolarRad;
                            if (InShelfSurf > 0) { // Inside daylighting shelf
                                // Shelf surface area is divided by 2 because only one side sees beam (Area was multiplied by 2 during init)
                                OpaqSurfInsFaceBeamSolAbsorbed(SurfNum) = AISurf(SurfNum) * BeamSolarRad * (0.5 * Surface(SurfNum).Area);
                            } else { // Regular surface
                                OpaqSurfInsFaceBeamSolAbsorbed(SurfNum) = AISurf(SurfNum) * BeamSolarRad * Surface(SurfNum).Area;
                            }
                        }
                    } else {
                        QRadSWInAbs(SurfNum) += AISurf(SurfNum);
                    }
                }

            } // End of surface loop

        } // End of sun-up check
    }

    void InitIntSolarDistribution()
    {

        // SUBROUTINE INFORMATION:
        //       AUTHOR         Anonymous
        //       DATE WRITTEN   July 1977
        //       MODIFIED       Oct 1999 (FW) to handle movable shades
        //                      May 2000 (FW) to handle window frame and dividers
        //                      May 2001 (FW) to handle window blinds
        //                      Jan 2002 (FW) mods for between-glass shade/blind
        //                      May 2006 (RR) to handle exterior window screens
        //       RE-ENGINEERED  Mar98 (RKS)

        // PURPOSE OF THIS SUBROUTINE:
        // This subroutine initializes the arrays associated with solar heat
        // gains for both individual surfaces and for zones.

        // METHODOLOGY EMPLOYED:
        // If the sun is down, all of the pertinent arrays are zeroed.  If the
        // sun is up, various calculations are made.

        // REFERENCES:
        // (I)BLAST legacy routine QSUN

        // Using/Aliasing
        using General::InterpSlatAng;
        using General::InterpSw;
        using namespace HeatBalanceMovableInsulation;
        using DaylightingDevices::DistributeTDDAbsorbedSolar;
        using namespace DataWindowEquivalentLayer;

        // Locals
        // SUBROUTINE PARAMETER DEFINITIONS:
        // na

        // INTERFACE BLOCK SPECIFICATIONS:
        // na

        // DERIVED TYPE DEFINITIONS:
        // na

        // SUBROUTINE LOCAL VARIABLE DECLARATIONS:
        Real64 AbsExt;          // Solar absorptance of outermost layer (or movable insulation if present)
        Real64 AbsInt;          // Inside opaque surface solar absorptance
        Real64 AbsIntSurf;      // Inside opaque surface solar absorptance
        Real64 AbsIntSurfVis;   // Inside opaque surface visible absorptance
        Real64 HMovInsul;       // Resistance or "h" value of movable insulation (from EvalOutsideMovableInsulation, not used)
        int RoughIndexMovInsul; // Roughness index of movable insulation
        int ConstrNum;          // Construction number
        int SurfNum;            // Surface number
        int ConstrNumSh;        // Shaded construction number
        int SurfNumAdjZone;     // Surface number in adjacent zone for interzone surfaces
        int IGlass;             // Glass layer counter
        int ShadeFlag;          // Shading flag
        Real64 DividerThermAbs; // Window divider thermal absorptance
        Real64 DividerSolAbs;   // Window divider solar absorptance
        Real64 DividerSolRefl;  // Window divider solar reflectance
        int MatNumGl;           // Glass layer material number
        int MatNumSh;           // Shade layer material number
        Real64 TransGl;         // Glass layer solar transmittance, reflectance, absorptance
        Real64 ReflGl;
        Real64 AbsGl;
        int BlNum;                // Blind number
        int TotGlassLayers;       // Number of glass layers in a window construction
        Real64 BlAbsDiffBk;       // Glass layer back diffuse solar absorptance when blind in place
        Real64 AbsDiffBkBl;       // Blind diffuse back solar absorptance as part of glazing system
        Real64 EffBlEmiss;        // Blind emissivity (thermal absorptance) as part of glazing system
        Real64 pulseMultipler;    // use to create a pulse for the load component report computations
        static Real64 curQL(0.0); // radiant value prior to adjustment for pulse for load component report
        static Real64 adjQL(0.0); // radiant value including adjustment for pulse for load component report
        int EQLNum;               // equivalent layer fenestration index
        int Lay;                  // equivalent layer fenestration layer index

        // FLOW:

        if (!allocated(QS)) QS.allocate(DataViewFactorInformation::NumOfSolarEnclosures);
        if (!allocated(QSLights)) QSLights.allocate(DataViewFactorInformation::NumOfSolarEnclosures);

        QS = 0.0;
        QSLights = 0.0;

        // COMPUTE TOTAL SHORT-WAVE RADIATION ORIGINATING IN ZONE.
        // Note: If sun is not up, QS is only internal gains
        for (int enclosureNum = 1; enclosureNum <= DataViewFactorInformation::NumOfSolarEnclosures; ++enclosureNum) {
            Real64 sumZoneQLTSW = 0.0;
            for (int zoneNum : DataViewFactorInformation::ZoneSolarInfo(enclosureNum).ZoneNums) {
                sumZoneQLTSW += ZoneIntGain(zoneNum).QLTSW;
            }
            QS(enclosureNum) = QD(enclosureNum) + sumZoneQLTSW;
            QSLights(enclosureNum) = sumZoneQLTSW;
        }

        if (InterZoneWindow) { // DO INTERZONE DISTRIBUTION.

            for (int enclosureNum = 1; enclosureNum <= DataViewFactorInformation::NumOfSolarEnclosures; ++enclosureNum) {

                if (RecDifShortFromZ(enclosureNum)) {

                    for (int OtherenclosureNum = 1; OtherenclosureNum <= DataViewFactorInformation::NumOfSolarEnclosures; ++OtherenclosureNum) {

                        if ((OtherenclosureNum != enclosureNum) && (RecDifShortFromZ(OtherenclosureNum))) {
                            Real64 sumZoneQLTSW = 0.0;
                            for (int zoneNum : DataViewFactorInformation::ZoneSolarInfo(OtherenclosureNum).ZoneNums) {
                                sumZoneQLTSW += ZoneIntGain(zoneNum).QLTSW;
                            }
                            QS(enclosureNum) += FractDifShortZtoZ(enclosureNum, OtherenclosureNum) * (QD(OtherenclosureNum) + sumZoneQLTSW);
                            ZoneDifSolFrIntWinsRep(enclosureNum) += FractDifShortZtoZ(enclosureNum, OtherenclosureNum) * QD(OtherenclosureNum);
                            ZoneDifSolFrIntWinsRepEnergy(enclosureNum) = ZoneDifSolFrIntWinsRep(enclosureNum) * TimeStepZoneSec;
                        }
                    }
                }
            }
        }

        // Beam and diffuse solar on inside surfaces from interior windows (for reporting)

        for (SurfNum = 1; SurfNum <= TotSurfaces; ++SurfNum) {
            if (!Surface(SurfNum).HeatTransSurf) continue;
            //!!! Following may need to be removed or changed when shelves are considered in adjacent reflection calculations
            if (Surface(SurfNum).Class == SurfaceClass_Shading) continue;
            int const enclosureNum = Surface(SurfNum).SolarEnclIndex;
            IntBmIncInsSurfIntensRep(SurfNum) =
                ZoneBmSolFrIntWinsRep(enclosureNum) / DataViewFactorInformation::ZoneSolarInfo(enclosureNum).TotalSurfArea;
            IntBmIncInsSurfAmountRep(SurfNum) = IntBmIncInsSurfIntensRep(SurfNum) * (Surface(SurfNum).Area + SurfaceWindow(SurfNum).DividerArea);
            IntBmIncInsSurfAmountRepEnergy(SurfNum) = IntBmIncInsSurfAmountRep(SurfNum) * TimeStepZoneSec;
            //      IntDifIncInsSurfIntensRep(SurfNum) = ZoneDifSolFrIntWinsRep(ZoneNum)/Zone(ZoneNum)%TotalSurfArea
            //      IntDifIncInsSurfAmountRep(SurfNum) = IntDifIncInsSurfIntensRep(SurfNum) *  &
            //                                             (Surface(SurfNum)%Area + SurfaceWindow(SurfNum)%DividerArea)
            //      IntDifIncInsSurfAmountRepEnergy(SurfNum) = IntDifIncInsSurfAmountRep(SurfNum) * TimeStepZoneSec
        }

        // COMPUTE CONVECTIVE GAINS AND ZONE FLUX DENSITY.
        for (int enclosureNum = 1; enclosureNum <= DataViewFactorInformation::NumOfSolarEnclosures; ++enclosureNum) {
            if (InterZoneWindow) {
                QS(enclosureNum) *= FractDifShortZtoZ(enclosureNum, enclosureNum) * VMULT(enclosureNum);
                // CR 8695, VMULT not based on visible
                QSLights(enclosureNum) *= FractDifShortZtoZ(enclosureNum, enclosureNum) * VMULT(enclosureNum);
            } else {
                QS(enclosureNum) *= VMULT(enclosureNum);
                QSLights(enclosureNum) *= VMULT(enclosureNum);
            }

        }

        // COMPUTE RADIANT GAINS ON SURFACES
        for (SurfNum = 1; SurfNum <= TotSurfaces; ++SurfNum) {

            int const zoneNum = Surface(SurfNum).Zone;
            if (!Surface(SurfNum).HeatTransSurf || zoneNum == 0) continue; // Skip non-heat transfer surfaces
            if (Surface(SurfNum).Class == SurfaceClass_TDD_Dome) continue; // Skip tubular daylighting device domes
            int const radEnclosureNum = Zone(zoneNum).RadiantEnclosureNum;
            int const solEnclosureNum = Zone(zoneNum).SolarEnclosureNum;

            ConstrNum = Surface(SurfNum).Construction;

            if (dataConstruction.Construct(ConstrNum).TransDiff <= 0.0) { // Opaque surface
                AbsIntSurf = dataConstruction.Construct(ConstrNum).InsideAbsorpSolar;
                AbsIntSurfVis = dataConstruction.Construct(ConstrNum).InsideAbsorpSolar; // to fix CR 8695 change to this = Construct(ConstrNum)%InsideAbsorpVis
                HMovInsul = 0.0;
                if (Surface(SurfNum).MaterialMovInsulInt > 0) EvalInsideMovableInsulation(SurfNum, HMovInsul, AbsInt);
                if (HMovInsul > 0.0) AbsIntSurf = AbsInt;
                QRadSWInAbs(SurfNum) += QS(solEnclosureNum) * AbsIntSurf;
                QRadSWLightsInAbs(SurfNum) += QSLights(solEnclosureNum) * AbsIntSurfVis;
            } else { // Window

                if (SurfaceWindow(SurfNum).WindowModelType != WindowEQLModel) {
                    ConstrNumSh = Surface(SurfNum).ShadedConstruction;
                    if (SurfaceWindow(SurfNum).StormWinFlag == 1) {
                        ConstrNum = Surface(SurfNum).StormWinConstruction;
                        ConstrNumSh = Surface(SurfNum).StormWinShadedConstruction;
                    }
                    TotGlassLayers = dataConstruction.Construct(ConstrNum).TotGlassLayers;
                    ShadeFlag = SurfaceWindow(SurfNum).ShadingFlag;

                    // These calculations are repeated from InitInternalHeatGains for the Zone Component Loads Report
                    pulseMultipler = 0.01; // the W/sqft pulse for the zone
                    if (!doLoadComponentPulseNow) {
                        QRadThermInAbs(SurfNum) = QL(radEnclosureNum) * TMULT(radEnclosureNum) * ITABSF(SurfNum);
                    } else {
                        curQL = QL(radEnclosureNum);
                        // for the loads component report during the special sizing run increase the radiant portion
                        // a small amount to create a "pulse" of heat that is used for the
                        adjQL = curQL + DataViewFactorInformation::ZoneRadiantInfo(radEnclosureNum).FloorArea * pulseMultipler;
                        // ITABSF is the Inside Thermal Absorptance
                        // TMULT is a multiplier for each zone/enclosure
                        // QRadThermInAbs is the thermal radiation absorbed on inside surfaces
                        QRadThermInAbs(SurfNum) = adjQL * TMULT(radEnclosureNum) * ITABSF(SurfNum);
                    }

                    if (ShadeFlag <= 0) { // No window shading
                        for (IGlass = 1; IGlass <= TotGlassLayers; ++IGlass) {
                            QRadSWwinAbs(IGlass, SurfNum) += QS(solEnclosureNum) * dataConstruction.Construct(ConstrNum).AbsDiffBack(IGlass);
                        }
                    } else if (ConstrNumSh != 0 && (ShadeFlag == IntShadeOn || ShadeFlag >= 3)) {
                        // Interior, exterior or between-glass shade, screen or blind in place
                        for (IGlass = 1; IGlass <= dataConstruction.Construct(ConstrNumSh).TotGlassLayers; ++IGlass) {
                            if (ShadeFlag == IntShadeOn || ShadeFlag == ExtShadeOn || ShadeFlag == BGShadeOn || ShadeFlag == ExtScreenOn)
                                QRadSWwinAbs(IGlass, SurfNum) += QS(solEnclosureNum) * dataConstruction.Construct(ConstrNumSh).AbsDiffBack(IGlass);
                            if (ShadeFlag == IntBlindOn || ShadeFlag == ExtBlindOn) {
                                BlAbsDiffBk = InterpSlatAng(SurfaceWindow(SurfNum).SlatAngThisTS,
                                                            SurfaceWindow(SurfNum).MovableSlats,
                                                            dataConstruction.Construct(ConstrNumSh).BlAbsDiffBack(_, IGlass));
                                QRadSWwinAbs(IGlass, SurfNum) += QS(solEnclosureNum) * BlAbsDiffBk;
                            }
                        }
                        BlNum = SurfaceWindow(SurfNum).BlindNumber;
                        if (ShadeFlag == IntShadeOn)
                            SurfaceWindow(SurfNum).IntLWAbsByShade =
                                QL(radEnclosureNum) * dataConstruction.Construct(ConstrNumSh).ShadeAbsorpThermal * TMULT(radEnclosureNum);
                        if (ShadeFlag == IntBlindOn) {
                            EffBlEmiss = InterpSlatAng(
                                SurfaceWindow(SurfNum).SlatAngThisTS, SurfaceWindow(SurfNum).MovableSlats, SurfaceWindow(SurfNum).EffShBlindEmiss);
                            SurfaceWindow(SurfNum).IntLWAbsByShade = QL(radEnclosureNum) * EffBlEmiss * TMULT(radEnclosureNum);
                        }
                        if (ShadeFlag == IntShadeOn || ShadeFlag == ExtShadeOn || ShadeFlag == BGShadeOn || ShadeFlag == ExtScreenOn)
                            SurfaceWindow(SurfNum).IntSWAbsByShade = QS(solEnclosureNum) * dataConstruction.Construct(ConstrNumSh).AbsDiffBackShade;
                        if (ShadeFlag == IntBlindOn || ShadeFlag == ExtBlindOn || ShadeFlag == BGBlindOn) {
                            AbsDiffBkBl = InterpSlatAng(
                                SurfaceWindow(SurfNum).SlatAngThisTS, SurfaceWindow(SurfNum).MovableSlats, dataConstruction.Construct(ConstrNumSh).AbsDiffBackBlind);
                            SurfaceWindow(SurfNum).IntSWAbsByShade = QS(solEnclosureNum) * AbsDiffBkBl;
                        }
                        // Correct for divider shadowing
                        if (ShadeFlag == ExtShadeOn || ShadeFlag == ExtBlindOn || ShadeFlag == ExtScreenOn)
                            SurfaceWindow(SurfNum).IntSWAbsByShade *= SurfaceWindow(SurfNum).GlazedFrac;

                    } else if (ShadeFlag == SwitchableGlazing) { // Switchable glazing
                        for (IGlass = 1; IGlass <= TotGlassLayers; ++IGlass) {
                            QRadSWwinAbs(IGlass, SurfNum) += QS(solEnclosureNum) * InterpSw(SurfaceWindow(SurfNum).SwitchingFactor,
                                                                                            dataConstruction.Construct(ConstrNum).AbsDiffBack(IGlass),
                                                                                            dataConstruction.Construct(ConstrNumSh).AbsDiffBack(IGlass));
                        }

                    } // End of shading flag check

                    // Note that FrameQRadInAbs is initially calculated in InitSolarHeatGains
                    if (SurfaceWindow(SurfNum).FrameArea > 0.0)
                        SurfaceWindow(SurfNum).FrameQRadInAbs +=
                            (QS(solEnclosureNum) * SurfaceWindow(SurfNum).FrameSolAbsorp +
                             (QL(radEnclosureNum) * TMULT(radEnclosureNum) + QHTRadSysSurf(SurfNum) + QCoolingPanelSurf(SurfNum) +
                              QHWBaseboardSurf(SurfNum) + QSteamBaseboardSurf(SurfNum) + QElecBaseboardSurf(SurfNum)) *
                                 SurfaceWindow(SurfNum).FrameEmis) *
                            (1.0 + 0.5 * SurfaceWindow(SurfNum).ProjCorrFrIn); // Window has a frame
                    if (SurfaceWindow(SurfNum).DividerArea > 0.0) {            // Window has dividers
                        DividerThermAbs = SurfaceWindow(SurfNum).DividerEmis;
                        DividerSolAbs = SurfaceWindow(SurfNum).DividerSolAbsorp;
                        if (SurfaceWindow(SurfNum).DividerType == Suspended) { // Suspended divider; account for inside glass
                            MatNumGl = dataConstruction.Construct(ConstrNum).LayerPoint(dataConstruction.Construct(ConstrNum).TotLayers);
                            TransGl = dataMaterial.Material(MatNumGl).Trans;
                            ReflGl = dataMaterial.Material(MatNumGl).ReflectSolBeamBack;
                            AbsGl = 1.0 - TransGl - ReflGl;
                            DividerSolRefl = 1.0 - DividerSolAbs;
                            DividerSolAbs = AbsGl + TransGl * (DividerSolAbs + DividerSolRefl * AbsGl) / (1.0 - DividerSolRefl * ReflGl);
                            DividerThermAbs = dataMaterial.Material(MatNumGl).AbsorpThermalBack;
                        }
                        // Correct for interior shade transmittance
                        if (ShadeFlag == IntShadeOn) {
                            MatNumSh = dataConstruction.Construct(ConstrNumSh).LayerPoint(dataConstruction.Construct(ConstrNumSh).TotLayers);
                            DividerSolAbs *= dataMaterial.Material(MatNumSh).Trans;
                            DividerThermAbs *= dataMaterial.Material(MatNumSh).TransThermal;
                        } else if (ShadeFlag == IntBlindOn) {
                            DividerSolAbs *= InterpSlatAng(
                                SurfaceWindow(SurfNum).SlatAngThisTS, SurfaceWindow(SurfNum).MovableSlats, Blind(BlNum).SolBackDiffDiffTrans);
                            DividerThermAbs *=
                                InterpSlatAng(SurfaceWindow(SurfNum).SlatAngThisTS, SurfaceWindow(SurfNum).MovableSlats, Blind(BlNum).IRBackTrans);
                        }
                        // Note that DividerQRadInAbs is initially calculated in InitSolarHeatGains
                        SurfaceWindow(SurfNum).DividerQRadInAbs +=
                            (QS(solEnclosureNum) * DividerSolAbs +
                             (QL(radEnclosureNum) * TMULT(radEnclosureNum) + QHTRadSysSurf(SurfNum) + QCoolingPanelSurf(SurfNum) +
                              QHWBaseboardSurf(SurfNum) + QSteamBaseboardSurf(SurfNum) + QElecBaseboardSurf(SurfNum)) *
                                 DividerThermAbs) *
                            (1.0 + SurfaceWindow(SurfNum).ProjCorrDivIn);
                    }

                } else if (SurfaceWindow(SurfNum).WindowModelType == WindowEQLModel) {

                    // ConstrNumSh = Surface(SurfNum)%ShadedConstruction
                    ConstrNum = Surface(SurfNum).Construction;
                    // TotGlassLayers = Construct(ConstrNum)%TotGlassLayers

                    // These calculations are repeated from InitInternalHeatGains for the Zone Component Loads Report
                    pulseMultipler = 0.01; // the W/sqft pulse for the zone
                    if (!doLoadComponentPulseNow) {
                        QRadThermInAbs(SurfNum) = QL(radEnclosureNum) * TMULT(radEnclosureNum) * ITABSF(SurfNum);
                    } else {
                        curQL = QL(radEnclosureNum);
                        // for the loads component report during the special sizing run increase the radiant portion
                        // a small amount to create a "pulse" of heat that is used for the
                        adjQL = curQL + DataViewFactorInformation::ZoneRadiantInfo(radEnclosureNum).FloorArea * pulseMultipler;
                        // ITABSF is the Inside Thermal Absorptance
                        // TMULT is a multiplier for each zone/radiant enclosure
                        // QRadThermInAbs is the thermal radiation absorbed on inside surfaces
                        QRadThermInAbs(SurfNum) = adjQL * TMULT(radEnclosureNum) * ITABSF(SurfNum);
                    }
                    // Radiations absorbed by the window layers coming from zone side
                    EQLNum = dataConstruction.Construct(ConstrNum).EQLConsPtr;
                    for (Lay = 1; Lay <= CFS(EQLNum).NL; ++Lay) {
                        QRadSWwinAbs(Lay, SurfNum) += QS(solEnclosureNum) * dataConstruction.Construct(ConstrNum).AbsDiffBackEQL(Lay);
                    }
                    // Window frame has not been included for equivalent layer model yet

                } // end if for IF ( SurfaceWindow(SurfNum)%WindowModelType /= WindowEQLModel) THEN

            } // End of opaque surface vs. window check

            // OUTSIDE OF SURFACE CASES
            if (Surface(SurfNum).ExtBoundCond > 0) { // Interzone surface

                if (dataConstruction.Construct(ConstrNum).TransDiff > 0.0) { // Interzone window

                    // Short-wave radiation absorbed in panes of corresponding window in adjacent zone
                    SurfNumAdjZone = Surface(SurfNum).ExtBoundCond;

                    if (SurfaceWindow(SurfNumAdjZone).WindowModelType != WindowEQLModel) {
                        for (IGlass = 1; IGlass <= TotGlassLayers; ++IGlass) {
                            QRadSWwinAbs(IGlass, SurfNumAdjZone) +=
                                QS(solEnclosureNum) * dataConstruction.Construct(Surface(SurfNumAdjZone).Construction).AbsDiff(IGlass);
                            // Note that AbsDiff rather than AbsDiffBack is used in the above since the
                            // radiation from the current zone is incident on the outside of the adjacent
                            // zone's window.
                        }
                    } else { // IF (SurfaceWindow(SurfNumAdjZone)%WindowModelType == WindowEQLModel) THEN
                        ConstrNum = Surface(SurfNumAdjZone).Construction;
                        EQLNum = dataConstruction.Construct(ConstrNum).EQLConsPtr;
                        for (Lay = 1; Lay <= CFS(EQLNum).NL; ++Lay) {
                            QRadSWwinAbs(Lay, SurfNumAdjZone) += QS(solEnclosureNum) * dataConstruction.Construct(ConstrNum).AbsDiffFrontEQL(Lay);
                            // Note that AbsDiffFrontEQL rather than AbsDiffBackEQL is used in the above
                            // since the radiation from the current zone is incident on the outside of the
                            // adjacent zone's window.
                        }
                    }
                }

            } else if (dataConstruction.Construct(ConstrNum).TransDiff <= 0.0) { // Opaque exterior surface
                // Calculate absorbed solar on outside if movable exterior insulation in place
                HMovInsul = 0.0;
                if (Surface(SurfNum).MaterialMovInsulExt > 0) EvalOutsideMovableInsulation(SurfNum, HMovInsul, RoughIndexMovInsul, AbsExt);
                if (HMovInsul > 0) { // Movable outside insulation in place
                    QRadSWOutMvIns(SurfNum) = QRadSWOutAbs(SurfNum) * AbsExt / dataMaterial.Material(dataConstruction.Construct(ConstrNum).LayerPoint(1)).AbsorpSolar;
                    // For transparent insulation, allow some sunlight to get through the movable insulation.
                    // The equation below is derived by taking what is transmitted through the layer and applying
                    // the fraction that is absorbed plus the back reflected portion (first order reflection only)
                    // to the plane between the transparent insulation and the exterior surface face.
                    QRadSWOutAbs(SurfNum) = dataMaterial.Material(Surface(SurfNum).MaterialMovInsulExt).Trans * QRadSWOutMvIns(SurfNum) *
                                            ((dataMaterial.Material(dataConstruction.Construct(ConstrNum).LayerPoint(1)).AbsorpSolar / AbsExt) +
                                             (1 - dataMaterial.Material(dataConstruction.Construct(ConstrNum).LayerPoint(1)).AbsorpSolar));
                    SWOutAbsTotalReport(SurfNum) = QRadSWOutAbs(SurfNum) * Surface(SurfNum).Area;
                    SWOutAbsEnergyReport(SurfNum) = SWOutAbsTotalReport(SurfNum) * TimeStepZoneSec;
                }
            }
        }

        // RJH 08/30/07 - Add InitialDifSolInAbs, InitialDifSolwinAbs, and InitialDifSolAbsByShade
        // calced in CalcWinTransDifSolInitialDistribution to QRadSWInAbs, QRadSWwinAbs, and IntSWAbsByShade here
        for (SurfNum = 1; SurfNum <= TotSurfaces; ++SurfNum) {
            int const zoneNum = Surface(SurfNum).Zone;
            if (!Surface(SurfNum).HeatTransSurf || zoneNum == 0) continue; // Skip non-heat transfer surfaces
            if (Surface(SurfNum).Class == SurfaceClass_TDD_Dome) continue; // Skip tubular daylighting device domes
            ConstrNum = Surface(SurfNum).Construction;
            if (dataConstruction.Construct(ConstrNum).TransDiff <= 0.0) { // Opaque surface
                QRadSWInAbs(SurfNum) += InitialDifSolInAbs(SurfNum);
            } else { // Window
                if (SurfaceWindow(SurfNum).WindowModelType != WindowBSDFModel && SurfaceWindow(SurfNum).WindowModelType != WindowEQLModel) {
                    ConstrNumSh = Surface(SurfNum).ShadedConstruction;
                    if (SurfaceWindow(SurfNum).StormWinFlag == 1) {
                        ConstrNum = Surface(SurfNum).StormWinConstruction;
                        ConstrNumSh = Surface(SurfNum).StormWinShadedConstruction;
                    }
                    TotGlassLayers = dataConstruction.Construct(ConstrNum).TotGlassLayers;
                    ShadeFlag = SurfaceWindow(SurfNum).ShadingFlag;
                    if (ShadeFlag <= 0) { // No window shading
                        for (IGlass = 1; IGlass <= TotGlassLayers; ++IGlass) {
                            QRadSWwinAbs(IGlass, SurfNum) += InitialDifSolwinAbs(IGlass, SurfNum);
                        }
                    } else if (ShadeFlag == IntShadeOn || ShadeFlag >= 3) {
                        // Interior, exterior or between-glass shade, screen or blind in place
                        for (IGlass = 1; IGlass <= dataConstruction.Construct(ConstrNumSh).TotGlassLayers; ++IGlass) {
                            QRadSWwinAbs(IGlass, SurfNum) += InitialDifSolwinAbs(IGlass, SurfNum);
                        }
                        if (ShadeFlag == IntShadeOn || ShadeFlag == ExtShadeOn || ShadeFlag == BGShadeOn || ShadeFlag == ExtScreenOn)
                            SurfaceWindow(SurfNum).IntSWAbsByShade += SurfaceWindow(SurfNum).InitialDifSolAbsByShade;
                        if (ShadeFlag == IntBlindOn || ShadeFlag == ExtBlindOn || ShadeFlag == BGBlindOn) {
                            SurfaceWindow(SurfNum).IntSWAbsByShade += SurfaceWindow(SurfNum).InitialDifSolAbsByShade;
                        }
                    } else if (ShadeFlag == SwitchableGlazing) { // Switchable glazing
                        for (IGlass = 1; IGlass <= TotGlassLayers; ++IGlass) {
                            QRadSWwinAbs(IGlass, SurfNum) += InitialDifSolwinAbs(IGlass, SurfNum);
                        }
                    } // End of shading flag check
                } else if (SurfaceWindow(SurfNum).WindowModelType == WindowBSDFModel) {
                    TotGlassLayers = dataConstruction.Construct(ConstrNum).TotGlassLayers;
                    for (IGlass = 1; IGlass <= TotGlassLayers; ++IGlass) {
                        QRadSWwinAbs(IGlass, SurfNum) += InitialDifSolwinAbs(IGlass, SurfNum);
                    }
                } else if (SurfaceWindow(SurfNum).WindowModelType == WindowEQLModel) {

                    // ConstrNum   = Surface(SurfNum)%Construction
                    EQLNum = dataConstruction.Construct(ConstrNum).EQLConsPtr;

                    for (Lay = 1; Lay <= CFS(EQLNum).NL; ++Lay) {
                        QRadSWwinAbs(Lay, SurfNum) += InitialDifSolwinAbs(Lay, SurfNum);
                    }
                }
            } // End of Opaque surface vs. Window check
        }     // End of SurfNum loop to initialize SW Absorbed values with CalcWinTransDifSolInitialDistribution results

        // RJH 09/07/07 - report variables for surface absorbed short wave radiation
        for (SurfNum = 1; SurfNum <= TotSurfaces; ++SurfNum) {
            SWwinAbsTotalReport(SurfNum) = 0.0;
            SWInAbsTotalReport(SurfNum) = 0.0;
            InitialDifSolInAbsReport(SurfNum) = 0.0;
            InitialDifSolInTransReport(SurfNum) = 0.0;
            int const zoneNum = Surface(SurfNum).Zone;
            if (!Surface(SurfNum).HeatTransSurf || zoneNum == 0) continue; // Skip non-heat transfer surfaces
            if (Surface(SurfNum).Class == SurfaceClass_TDD_Dome) continue; // Skip tubular daylighting device domes
            ConstrNum = Surface(SurfNum).Construction;
            if (dataConstruction.Construct(ConstrNum).TransDiff <= 0.0) { // Opaque surface
                // Initial Transmitted Diffuse Solar Absorbed on Inside of Surface[W]
                InitialDifSolInAbsReport(SurfNum) = InitialDifSolInAbs(SurfNum) * Surface(SurfNum).Area;
                // Total Shortwave Radiation Absorbed on Inside of Surface[W]
                SWInAbsTotalReport(SurfNum) = QRadSWInAbs(SurfNum) * Surface(SurfNum).Area;
            } else { // Window
                // Initial Transmitted Diffuse Solar Transmitted Through Inside of Surface[W]
                InitialDifSolInTransReport(SurfNum) += InitialDifSolInTrans(SurfNum) * Surface(SurfNum).Area;
                if (SurfaceWindow(SurfNum).WindowModelType != WindowEQLModel) {
                    ConstrNumSh = Surface(SurfNum).ShadedConstruction;
                    if (SurfaceWindow(SurfNum).StormWinFlag == 1) {
                        ConstrNum = Surface(SurfNum).StormWinConstruction;
                        ConstrNumSh = Surface(SurfNum).StormWinShadedConstruction;
                    }
                    if (SurfaceWindow(SurfNum).WindowModelType == WindowBSDFModel) {
                        TotGlassLayers = dataConstruction.Construct(ConstrNum).TotSolidLayers;
                    } else {
                        TotGlassLayers = dataConstruction.Construct(ConstrNum).TotGlassLayers;
                    }
                    ShadeFlag = SurfaceWindow(SurfNum).ShadingFlag;
                    if (ShadeFlag <= 0 || SurfaceWindow(SurfNum).WindowModelType == WindowBSDFModel) { // No window shading
                        for (IGlass = 1; IGlass <= TotGlassLayers; ++IGlass) {
                            // Initial Transmitted Diffuse Solar Absorbed on Inside of Surface[W]
                            InitialDifSolInAbsReport(SurfNum) += InitialDifSolwinAbs(IGlass, SurfNum) * Surface(SurfNum).Area;
                            // Total Shortwave Radiation Absorbed on Inside of Surface[W]
                            SWInAbsTotalReport(SurfNum) += QRadSWwinAbs(IGlass, SurfNum) * Surface(SurfNum).Area;
                            // Total Shortwave Absorbed:All Glass Layers[W]
                            SWwinAbsTotalReport(SurfNum) += QRadSWwinAbs(IGlass, SurfNum) * Surface(SurfNum).Area;
                        }
                    } else if (ShadeFlag == IntShadeOn || ShadeFlag >= 3) {
                        // Interior, exterior or between-glass shade, screen or blind in place
                        for (IGlass = 1; IGlass <= dataConstruction.Construct(ConstrNumSh).TotGlassLayers; ++IGlass) {
                            // Initial Transmitted Diffuse Solar Absorbed on Inside of Surface[W]
                            InitialDifSolInAbsReport(SurfNum) += InitialDifSolwinAbs(IGlass, SurfNum) * Surface(SurfNum).Area;
                            // Total Shortwave Radiation Absorbed on Inside of Surface[W]
                            SWInAbsTotalReport(SurfNum) += QRadSWwinAbs(IGlass, SurfNum) * Surface(SurfNum).Area;
                            // Total Shortwave Absorbed:All Glass Layers[W]
                            SWwinAbsTotalReport(SurfNum) += QRadSWwinAbs(IGlass, SurfNum) * Surface(SurfNum).Area;
                        }
                    } else if (ShadeFlag == SwitchableGlazing) { // Switchable glazing
                        for (IGlass = 1; IGlass <= TotGlassLayers; ++IGlass) {
                            // Initial Transmitted Diffuse Solar Absorbed on Inside of Surface[W]
                            InitialDifSolInAbsReport(SurfNum) += InitialDifSolwinAbs(IGlass, SurfNum) * Surface(SurfNum).Area;
                            // Total Shortwave Radiation Absorbed on Inside of Surface[W]
                            SWInAbsTotalReport(SurfNum) += QRadSWwinAbs(IGlass, SurfNum) * Surface(SurfNum).Area;
                            // Total Shortwave Absorbed:All Glass Layers[W]
                            SWwinAbsTotalReport(SurfNum) += QRadSWwinAbs(IGlass, SurfNum) * Surface(SurfNum).Area;
                        }
                    }    // End of shading flag check
                } else { // IF (SurfaceWindow(SurfNum)%WindowModelType == WindowEQLModel) THEN
                    ConstrNum = Surface(SurfNum).Construction;
                    EQLNum = dataConstruction.Construct(ConstrNum).EQLConsPtr;
                    for (Lay = 1; Lay <= CFS(EQLNum).NL; ++Lay) {

                        // Initial Transmitted Diffuse Solar Absorbed on Inside of Surface[W]
                        InitialDifSolInAbsReport(SurfNum) += InitialDifSolwinAbs(Lay, SurfNum) * Surface(SurfNum).Area;
                        // Total Shortwave Radiation Absorbed on Inside of Surface[W]
                        SWInAbsTotalReport(SurfNum) += QRadSWwinAbs(Lay, SurfNum) * Surface(SurfNum).Area;
                        // Total Shortwave Absorbed:All solid Layers[W]
                        SWwinAbsTotalReport(SurfNum) += QRadSWwinAbs(Lay, SurfNum) * Surface(SurfNum).Area;
                    }
                }
            } // End of Opaque surface vs. Window check
        }     // End of SurfNum loop to report variables for surface total absorbed short wave radiation

        DistributeTDDAbsorbedSolar();
    }

    void ComputeIntThermalAbsorpFactors()
    {

        // SUBROUTINE INFORMATION:
        //       AUTHOR         Legacy Code (George Walton)
        //       DATE WRITTEN   Legacy: Dec 1976
        //       MODIFIED       Nov. 99, FCW: to take into account movable interior shades and switchable glazing
        //                      June 01, FCW: to take into account interior blinds.
        //       RE-ENGINEERED  na

        // PURPOSE OF THIS SUBROUTINE:
        // This routine computes the fractions of long-wave radiation from lights, equipment and people
        // that is absorbed by each zone surface.

        // METHODOLOGY EMPLOYED:
        // The fraction is assumed to be proportional to the product of the surface area times its thermal absorptivity.

        // REFERENCES:
        // BLAST Routine: CITAF - Compute Interior Thermal Absorption Factors

        using namespace HeatBalanceMovableInsulation;
        using General::InterpSlatAng;
        using General::InterpSw;
        using HeatBalanceMovableInsulation::EvalInsideMovableInsulation;

        int ConstrNum;          // Construction number
        int ConstrNumSh;        // Shaded construction number
        int ShadeFlag;          // Window shading flag
        Real64 HMovInsul;       // Conductance of movable insulation
        Real64 AbsInt;          // Solar absorptance of movable insulation
        Real64 DividerThermAbs; // Window divider thermal absorptance
        int MatNumSh;           // Shade layer material number
        Real64 TauShIR;         // Shade or blind IR transmittance
        Real64 EffShDevEmiss;   // Effective emissivity of shade or blind

        if (!allocated(ITABSF)) {
            ITABSF.dimension(TotSurfaces, 0.0);
            TMULT.dimension(NumOfZones, 0.0);
        }

        for (int SurfNum = 1; SurfNum <= TotSurfaces; ++SurfNum) {
            if (!Surface(SurfNum).HeatTransSurf) continue;
            ConstrNum = Surface(SurfNum).Construction;
            ShadeFlag = SurfaceWindow(SurfNum).ShadingFlag;
            ITABSF(SurfNum) = dataConstruction.Construct(ConstrNum).InsideAbsorpThermal;
            HMovInsul = 0.0;
            if (dataConstruction.Construct(ConstrNum).TransDiff <= 0.0) { // Opaque surface
                if (Surface(SurfNum).MaterialMovInsulInt > 0) EvalInsideMovableInsulation(SurfNum, HMovInsul, AbsInt);
                if (HMovInsul > 0.0)
                    ITABSF(SurfNum) = dataMaterial.Material(Surface(SurfNum).MaterialMovInsulInt).AbsorpThermal; // Movable inside insulation present
            }
            // For window with an interior shade or blind, emissivity is a combination of glass and shade/blind emissivity
            if (ShadeFlag == IntShadeOn || ShadeFlag == IntBlindOn)
                ITABSF(SurfNum) =
                    InterpSlatAng(SurfaceWindow(SurfNum).SlatAngThisTS, SurfaceWindow(SurfNum).MovableSlats, SurfaceWindow(SurfNum).EffShBlindEmiss) +
                    InterpSlatAng(
                        SurfaceWindow(SurfNum).SlatAngThisTS,
                        SurfaceWindow(SurfNum).MovableSlats,
                        SurfaceWindow(SurfNum).EffGlassEmiss); // For shades, following interpolation just returns value of first element in array
        }

        for (int radEnclosureNum = 1; radEnclosureNum <= DataViewFactorInformation::NumOfRadiantEnclosures; ++radEnclosureNum) {

            Real64 SUM1 = 0.0;
            auto &thisEnclosure(DataViewFactorInformation::ZoneRadiantInfo(radEnclosureNum));

            for (int const SurfNum : thisEnclosure.SurfacePtr) {

                if (!Surface(SurfNum).HeatTransSurf) continue;

                ConstrNum = Surface(SurfNum).Construction;
                ShadeFlag = SurfaceWindow(SurfNum).ShadingFlag;
                if (ShadeFlag != SwitchableGlazing) {
                    SUM1 += Surface(SurfNum).Area * ITABSF(SurfNum);
                } else { // Switchable glazing
                    SUM1 += Surface(SurfNum).Area * InterpSw(SurfaceWindow(SurfNum).SwitchingFactor,
                                                             dataConstruction.Construct(ConstrNum).InsideAbsorpThermal,
                                                             dataConstruction.Construct(SurfaceWindow(SurfNum).ShadedConstruction).InsideAbsorpThermal);
                }

                // Window frame and divider effects
                if (SurfaceWindow(SurfNum).FrameArea > 0.0)
                    SUM1 += SurfaceWindow(SurfNum).FrameArea * (1.0 + 0.5 * SurfaceWindow(SurfNum).ProjCorrFrIn) * SurfaceWindow(SurfNum).FrameEmis;
                if (SurfaceWindow(SurfNum).DividerArea > 0.0) {
                    DividerThermAbs = SurfaceWindow(SurfNum).DividerEmis;
                    // Suspended (between-glass) divider; relevant emissivity is inner glass emissivity
                    if (SurfaceWindow(SurfNum).DividerType == Suspended) DividerThermAbs = dataConstruction.Construct(ConstrNum).InsideAbsorpThermal;
                    if (ShadeFlag == IntShadeOn || ShadeFlag == IntBlindOn) {
                        // Interior shade or blind in place
                        ConstrNumSh = SurfaceWindow(SurfNum).ShadedConstruction;
                        if (SurfaceWindow(SurfNum).HasShadeOrBlindLayer) {
                            MatNumSh = dataConstruction.Construct(ConstrNumSh).LayerPoint(dataConstruction.Construct(ConstrNumSh).TotLayers);
                            TauShIR = dataMaterial.Material(MatNumSh).TransThermal;
                            EffShDevEmiss = SurfaceWindow(SurfNum).EffShBlindEmiss(1);
                            if (ShadeFlag == IntBlindOn) {
                                TauShIR = InterpSlatAng(SurfaceWindow(SurfNum).SlatAngThisTS,
                                                        SurfaceWindow(SurfNum).MovableSlats,
                                                        Blind(SurfaceWindow(SurfNum).BlindNumber).IRBackTrans);
                                EffShDevEmiss = InterpSlatAng(SurfaceWindow(SurfNum).SlatAngThisTS,
                                                              SurfaceWindow(SurfNum).MovableSlats,
                                                              SurfaceWindow(SurfNum).EffShBlindEmiss);
                            }
                            SUM1 += SurfaceWindow(SurfNum).DividerArea * (EffShDevEmiss + DividerThermAbs * TauShIR);
                        } else {
                            // this is for EMS activated shade/blind but the window construction has no shade/blind layer
                            SUM1 += SurfaceWindow(SurfNum).DividerArea * (1.0 + SurfaceWindow(SurfNum).ProjCorrDivIn) * DividerThermAbs;
                        }
                    } else {
                        SUM1 += SurfaceWindow(SurfNum).DividerArea * (1.0 + SurfaceWindow(SurfNum).ProjCorrDivIn) * DividerThermAbs;
                    }
                }

            } // End of loop over surfaces in zone/enclosure

            TMULT(radEnclosureNum) = 1.0 / SUM1;

        } // End of loop over zones
    }

    void ComputeIntSWAbsorpFactors()
    {

        // SUBROUTINE INFORMATION:
        //       AUTHOR         Legacy (George Walton)
        //       DATE WRITTEN   Legacy (December 1980)
        //       MODIFIED       Nov. 99, FW; now called every time step to account for movable
        //                      window shades and insulation
        //                      Mar. 00, FW; change name from ComputeVisLightingAbsorpFactors
        //                      to ComputeIntSWAbsorpFactors
        //                      May 00, FW; add window frame and divider effects
        //                      June 01, FW: account for window blinds
        //                      Nov 01, FW: account for absorptance of exterior shades and interior or exterior blinds
        //                      Jan 03, FW: add between-glass shade/blind
        //                      May 06, RR: account for exterior window screens

        //       RE-ENGINEERED  na

        // PURPOSE OF THIS SUBROUTINE:
        // Computes VMULT, the inverse of the sum of area*(short-wave absorptance+transmittance) for
        // the surfaces in a zone. VMULT is used to calculate the zone interior diffuse short-wave radiation
        // absorbed by the inside of opaque zone surfaces or by the glass and shade/blind layers of zone windows.

        // Sets VCONV to zero (VCONV was formerly used to calculate convective gain due to short-wave
        // radiation absorbed by interior window shades).

        // METHODOLOGY EMPLOYED:
        // <description>

        // REFERENCES:
        // BLAST Routine - CIVAF - Compute Surface Absorption Factors For Short Wave Radiation
        //                         From Zone Lights And Diffuse Solar.

        // Using/Aliasing
        using namespace HeatBalanceMovableInsulation;
        using General::InterpSlatAng;
        using General::InterpSw;
        using namespace DataWindowEquivalentLayer;

        Real64 const SmallestAreaAbsProductAllowed(0.01); // Avoid a division by zero of the user has entered a bunch
        // of surfaces with zero absorptivity on the inside

        int ConstrNum; // DO loop counter for constructions
        Real64 SUM1;   // Intermediate calculation value for solar absorbed and transmitted
        //   by windows (including shade, blind or insulation, if present)
        int ShadeFlag;        // Shading flag
        int ConstrNumSh;      // Shaded construction number
        Real64 SwitchFac;     // Switching factor
        int Lay;              // Layer number
        Real64 AbsDiffLayWin; // Window layer short-wave absorptance
        Real64 AbsDiffTotWin; // Sum of window layer short-wave absorptances
        Real64 TransDiffWin;  // Window diffuse short-wave transmittance
        Real64 DiffAbsShade;  // Diffuse short-wave shade or blind absorptance
        Real64 AbsIntSurf;    // Inside surface short-wave absorptance
        Real64 AbsInt;
        Real64 HMovInsul;  // Conductance of movable insulation
        Real64 DividerAbs; // Window divider solar absorptance
        int MatNumGl;      // Glass material number
        Real64 TransGl;    // Glass layer short-wave transmittance, reflectance, absorptance
        Real64 ReflGl;
        Real64 AbsGl;
        Real64 DividerRefl; // Window divider short-wave reflectance

        static Array1D_bool FirstCalcZone; // for error message

        // FLOW:

        if (!allocated(VMULT)) {
            VMULT.dimension(DataViewFactorInformation::NumOfSolarEnclosures, 0.0);
            VCONV.dimension(DataViewFactorInformation::NumOfSolarEnclosures, 0.0);
        }
        if (ComputeIntSWAbsorpFactorsfirstTime) {
            FirstCalcZone.dimension(NumOfZones, true);
            ComputeIntSWAbsorpFactorsfirstTime = false;
        }

        for (int enclosureNum = 1; enclosureNum <= DataViewFactorInformation::NumOfSolarEnclosures; ++enclosureNum) {

            SUM1 = 0.0;

            for (int const SurfNum : DataViewFactorInformation::ZoneSolarInfo(enclosureNum).SurfacePtr) {

                ConstrNum = Surface(SurfNum).Construction;

                if (dataConstruction.Construct(ConstrNum).TransDiff <= 0.0) {

                    // Opaque surface

                    AbsIntSurf = dataConstruction.Construct(ConstrNum).InsideAbsorpSolar;
                    HMovInsul = 0.0;
                    if (Surface(SurfNum).MaterialMovInsulInt > 0) EvalInsideMovableInsulation(SurfNum, HMovInsul, AbsInt);
                    if (HMovInsul > 0.0) AbsIntSurf = AbsInt;
                    SUM1 += Surface(SurfNum).Area * AbsIntSurf;

                } else {

                    // Window
                    if (!dataConstruction.Construct(Surface(SurfNum).Construction).WindowTypeEQL) {
                        ShadeFlag = SurfaceWindow(SurfNum).ShadingFlag;
                        AbsDiffTotWin = 0.0;
                        ConstrNumSh = Surface(SurfNum).ShadedConstruction;
                        if (SurfaceWindow(SurfNum).StormWinFlag == 1) {
                            ConstrNum = Surface(SurfNum).StormWinConstruction;
                            ConstrNumSh = Surface(SurfNum).StormWinShadedConstruction;
                        }
                        SwitchFac = SurfaceWindow(SurfNum).SwitchingFactor;

                        // Sum of absorptances of glass layers
                        for (Lay = 1; Lay <= dataConstruction.Construct(ConstrNum).TotGlassLayers; ++Lay) {
                            AbsDiffLayWin = dataConstruction.Construct(ConstrNum).AbsDiffBack(Lay);

                            // Window with shade, screen or blind
                            if (ConstrNumSh != 0) {
                                if (ShadeFlag == IntShadeOn || ShadeFlag == ExtShadeOn || ShadeFlag == BGShadeOn || ShadeFlag == ExtScreenOn) {
                                    AbsDiffLayWin = dataConstruction.Construct(ConstrNumSh).AbsDiffBack(Lay);
                                } else if (ShadeFlag == IntBlindOn || ShadeFlag == ExtBlindOn || ShadeFlag == BGBlindOn) {
                                    AbsDiffLayWin = InterpSlatAng(SurfaceWindow(SurfNum).SlatAngThisTS,
                                                                  SurfaceWindow(SurfNum).MovableSlats,
                                                                  dataConstruction.Construct(ConstrNumSh).BlAbsDiffBack(_, Lay));
                                }
                            }

                            // Switchable glazing
                            if (ShadeFlag == SwitchableGlazing)
                                AbsDiffLayWin = InterpSw(SwitchFac, AbsDiffLayWin, dataConstruction.Construct(ConstrNumSh).AbsDiffBack(Lay));

                            AbsDiffTotWin += AbsDiffLayWin;
                        }

                        TransDiffWin = dataConstruction.Construct(ConstrNum).TransDiff;
                        DiffAbsShade = 0.0;

                        // Window with shade, screen or blind

                        if (ConstrNumSh != 0) {
                            if (ShadeFlag == IntShadeOn || ShadeFlag == ExtShadeOn || ShadeFlag == BGShadeOn || ShadeFlag == ExtScreenOn) {
                                TransDiffWin = dataConstruction.Construct(ConstrNumSh).TransDiff;
                                DiffAbsShade = dataConstruction.Construct(ConstrNumSh).AbsDiffBackShade;
                            } else if (ShadeFlag == IntBlindOn || ShadeFlag == ExtBlindOn || ShadeFlag == BGBlindOn) {
                                TransDiffWin = InterpSlatAng(
                                    SurfaceWindow(SurfNum).SlatAngThisTS, SurfaceWindow(SurfNum).MovableSlats, dataConstruction.Construct(ConstrNumSh).BlTransDiff);
                                DiffAbsShade = InterpSlatAng(SurfaceWindow(SurfNum).SlatAngThisTS,
                                                             SurfaceWindow(SurfNum).MovableSlats,
                                                             dataConstruction.Construct(ConstrNumSh).AbsDiffBackBlind);
                            }
                        }

                        // Switchable glazing

                        if (ShadeFlag == SwitchableGlazing) TransDiffWin = InterpSw(SwitchFac, TransDiffWin, dataConstruction.Construct(ConstrNumSh).TransDiff);

                        SUM1 += Surface(SurfNum).Area * (TransDiffWin + AbsDiffTotWin + DiffAbsShade);

                        // Window frame and divider effects (shade area is glazed area plus divider area)

                        if (SurfaceWindow(SurfNum).FrameArea > 0.0)
                            SUM1 += SurfaceWindow(SurfNum).FrameArea * SurfaceWindow(SurfNum).FrameSolAbsorp *
                                    (1.0 + 0.5 * SurfaceWindow(SurfNum).ProjCorrFrIn);
                        if (SurfaceWindow(SurfNum).DividerArea > 0.0) {
                            DividerAbs = SurfaceWindow(SurfNum).DividerSolAbsorp;
                            if (SurfaceWindow(SurfNum).DividerType == Suspended) {
                                // Suspended (between-glass) divider: account for glass on inside of divider
                                MatNumGl = dataConstruction.Construct(ConstrNum).LayerPoint(dataConstruction.Construct(ConstrNum).TotLayers);
                                TransGl = dataMaterial.Material(MatNumGl).Trans;
                                ReflGl = dataMaterial.Material(MatNumGl).ReflectSolBeamBack;
                                AbsGl = 1.0 - TransGl - ReflGl;
                                DividerRefl = 1.0 - DividerAbs;
                                DividerAbs = AbsGl + TransGl * (DividerAbs + DividerRefl * AbsGl) / (1.0 - DividerRefl * ReflGl);
                            }
                            if (ShadeFlag == IntShadeOn || ShadeFlag == IntBlindOn) {
                                SUM1 += SurfaceWindow(SurfNum).DividerArea * (DividerAbs + DiffAbsShade);
                            } else {
                                SUM1 += SurfaceWindow(SurfNum).DividerArea * (1.0 + SurfaceWindow(SurfNum).ProjCorrDivIn) * DividerAbs;
                            }
                        }
                    } else { // equivalent layer window
                        // In equivalent layer window solid layers (Glazing and shades) are treated equally
                        // frames and dividers are not supported
                        AbsDiffTotWin = 0.0;
                        AbsDiffLayWin = 0.0;
                        TransDiffWin = dataConstruction.Construct(ConstrNum).TransDiff;
                        for (Lay = 1; Lay <= CFS(dataConstruction.Construct(ConstrNum).EQLConsPtr).NL; ++Lay) {
                            AbsDiffLayWin = dataConstruction.Construct(ConstrNum).AbsDiffBackEQL(Lay);
                            AbsDiffTotWin += AbsDiffLayWin;
                        }
                        SUM1 += Surface(SurfNum).Area * (TransDiffWin + AbsDiffTotWin);
                    }
                } // End of check if opaque surface or window
            }     // End of loop over surfaces in zone

            if (SUM1 > SmallestAreaAbsProductAllowed) { // Everything is okay, proceed with the regular calculation
                VMULT(enclosureNum) = 1.0 / SUM1;

            } else { // the sum of area*solar absorptance for all surfaces in the zone is zero--either the user screwed up
                // or they really want to disallow any solar from being absorbed on the inside surfaces.  Fire off a
                // nasty warning message and then assume that no solar is ever absorbed (basically everything goes
                // back out whatever window is there.  Note that this also assumes that the shade has no effect.
                // That's probably not correct, but how correct is it to assume that no solar is absorbed anywhere
                // in the zone?
                if (FirstCalcZone(enclosureNum)) {
                    ShowWarningError("ComputeIntSWAbsorbFactors: Sum of area times inside solar absorption for all surfaces is zero in Zone: " +
                                     DataViewFactorInformation::ZoneSolarInfo(enclosureNum).Name);
                    FirstCalcZone(enclosureNum) = false;
                }
                VMULT(enclosureNum) = 0.0;
            }
        } // End of zone/enclosure loop
    }

    void ComputeDifSolExcZonesWIZWindows(int const NumberOfEnclosures) // Number of solar enclosures
    {

        // SUBROUTINE INFORMATION:
        //       AUTHOR         Legacy Code
        //       DATE WRITTEN
        //       MODIFIED       Jun 2007 - Lawrie - Speed enhancements.
        //       RE-ENGINEERED  Winkelmann, Lawrie

        // PURPOSE OF THIS SUBROUTINE:
        // This subroutine computes the diffuse solar exchange factors between zones with
        // interzone windows.

        static Array2D<Real64> D;

        if (!allocated(FractDifShortZtoZ)) {
            FractDifShortZtoZ.allocate(NumberOfEnclosures, NumberOfEnclosures);
            RecDifShortFromZ.allocate(NumberOfEnclosures);
            D.allocate(NumberOfEnclosures, NumberOfEnclosures);
        }

        RecDifShortFromZ = false;
        FractDifShortZtoZ.to_identity();
        D.to_identity();

        //      IF (.not. ANY(Zone%HasInterZoneWindow)) RETURN  ! this caused massive diffs
        if (KickOffSimulation || KickOffSizing) return;
        //            Compute fraction transmitted in one pass.

        for (int SurfNum = 1; SurfNum <= TotSurfaces; ++SurfNum) {
            if (!Surface(SurfNum).HeatTransSurf) continue;
            if (Surface(SurfNum).ExtBoundCond <= 0) continue;
            if (Surface(SurfNum).ExtBoundCond == SurfNum) continue;
            if (dataConstruction.Construct(Surface(SurfNum).Construction).TransDiff <= 0.0) continue;

            int surfZoneNum = Surface(SurfNum).Zone;
            if (!Zone(surfZoneNum).HasInterZoneWindow) continue;
            int NZ = Surface(SurfNum).SolarEnclIndex;
            int MZ = Surface(Surface(SurfNum).ExtBoundCond).SolarEnclIndex;
            FractDifShortZtoZ(NZ, MZ) += dataConstruction.Construct(Surface(SurfNum).Construction).TransDiff * VMULT(NZ) * Surface(SurfNum).Area;
            if (VMULT(NZ) != 0.0) RecDifShortFromZ(NZ) = true;
        }
        //          Compute fractions for multiple passes.

        Array2D<Real64>::size_type l(0u), m(0u), d(0u);
        for (int NZ = 1; NZ <= NumberOfEnclosures; ++NZ, d += NumberOfEnclosures + 1) {
            m = NZ - 1;
            Real64 D_d(0.0); // Local accumulator
            for (int MZ = 1; MZ <= NumberOfEnclosures; ++MZ, ++l, m += NumberOfEnclosures) {
                if (MZ == NZ) continue;
                D[l] = FractDifShortZtoZ[l] / (1.0 - FractDifShortZtoZ[l] * FractDifShortZtoZ[m]); // [ l ] == ( MZ, NZ ), [ m ] == ( NZ, MZ )
                D_d += FractDifShortZtoZ[m] * D[l];
            }
            D[d] += D_d; // [ d ] == ( NZ, NZ )
        }

        FractDifShortZtoZ = D;
        // added for CR 7999 & 7869
        assert(FractDifShortZtoZ.isize1() == NumberOfEnclosures);
        assert(FractDifShortZtoZ.isize2() == NumberOfEnclosures);
        l = 0u;
        for (int NZ = 1; NZ <= NumberOfEnclosures; ++NZ) {
            for (int MZ = 1; MZ <= NumberOfEnclosures; ++MZ, ++l) {
                if (MZ == NZ) continue;
                if (FractDifShortZtoZ[l] > 0.0) { // [ l ] == ( MZ, NZ )
                    RecDifShortFromZ(NZ) = true;
                    break;
                }
            }
        }

        //           Compute fractions for multiple zones.

        for (int IZ = 1; IZ <= NumberOfEnclosures; ++IZ) {
            if (!RecDifShortFromZ(IZ)) continue;

            for (int JZ = 1; JZ <= NumberOfEnclosures; ++JZ) {
                if (!RecDifShortFromZ(JZ)) continue;
                if (IZ == JZ) continue;
                if (D(IZ, JZ) == 0.0) continue;

                for (int KZ = 1; KZ <= NumberOfEnclosures; ++KZ) {
                    if (!RecDifShortFromZ(KZ)) continue;
                    if (IZ == KZ) continue;
                    if (JZ == KZ) continue;
                    if (D(JZ, KZ) == 0.0) continue;
                    FractDifShortZtoZ(IZ, KZ) += D(JZ, KZ) * D(IZ, JZ);

                    for (int LZ = 1; LZ <= NumberOfEnclosures; ++LZ) {
                        if (!RecDifShortFromZ(LZ)) continue;
                        if (IZ == LZ) continue;
                        if (JZ == LZ) continue;
                        if (KZ == LZ) continue;
                        if (D(KZ, LZ) == 0.0) continue;
                        FractDifShortZtoZ(IZ, LZ) += D(KZ, LZ) * D(JZ, KZ) * D(IZ, JZ);

                        for (int MZ = 1; MZ <= NumberOfEnclosures; ++MZ) {
                            if (!RecDifShortFromZ(MZ)) continue;
                            if (IZ == MZ) continue;
                            if (JZ == MZ) continue;
                            if (KZ == MZ) continue;
                            if (LZ == MZ) continue;
                            if (D(LZ, MZ) == 0.0) continue;
                            FractDifShortZtoZ(IZ, MZ) += D(LZ, MZ) * D(KZ, LZ) * D(JZ, KZ) * D(IZ, JZ);
                        } // MZ Loop

                    } // LZ Loop

                } // KZ Loop

            } // JZ Loop

        } // IZ Loop
    }

    void InitEMSControlledSurfaceProperties()
    {

        // SUBROUTINE INFORMATION:
        //       AUTHOR         B. Griffith
        //       DATE WRITTEN   April 2011
        //       MODIFIED       na
        //       RE-ENGINEERED  na

        // PURPOSE OF THIS SUBROUTINE:
        // initialize material and construction surface properties if being overriden by EMS

        // METHODOLOGY EMPLOYED:
        // update solar, thermal and visible absorptance values when actuated by EMS

        // REFERENCES:
        // na

        // USE STATEMENTS:
        // na

        // Locals
        // SUBROUTINE ARGUMENT DEFINITIONS:
        // na

        // SUBROUTINE PARAMETER DEFINITIONS:
        // na

        // INTERFACE BLOCK SPECIFICATIONS:
        // na

        // DERIVED TYPE DEFINITIONS:
        // na

        // SUBROUTINE LOCAL VARIABLE DECLARATIONS:
        static bool SurfPropOverridesPresent(false); // detect if EMS ever used for this and inits need to execute
        int MaterNum;                                // do loop counter over materials
        int ConstrNum;                               // do loop counter over constructions
        int TotLayers;                               // count of material layers in a construction
        int InsideMaterNum;                          // integer pointer for inside face's material layer
        int OutsideMaterNum;                         // integer pointer for outside face's material layer

        // first determine if anything needs to be done, once yes, then always init
        for (auto const &mat : dataMaterial.Material) {
            if ((mat.AbsorpSolarEMSOverrideOn) || (mat.AbsorpThermalEMSOverrideOn) || (mat.AbsorpVisibleEMSOverrideOn)) {
                SurfPropOverridesPresent = true;
                break;
            }
        }

        if (!SurfPropOverridesPresent) return; // quick return if nothing has ever needed to be done

        // first, loop over materials
        for (MaterNum = 1; MaterNum <= TotMaterials; ++MaterNum) {
            if (dataMaterial.Material(MaterNum).AbsorpSolarEMSOverrideOn) {
                dataMaterial.Material(MaterNum).AbsorpSolar = max(min(dataMaterial.Material(MaterNum).AbsorpSolarEMSOverride, 0.9999), 0.0001);
            } else {
                dataMaterial.Material(MaterNum).AbsorpSolar = dataMaterial.Material(MaterNum).AbsorpSolarInput;
            }
            if (dataMaterial.Material(MaterNum).AbsorpThermalEMSOverrideOn) {
                dataMaterial.Material(MaterNum).AbsorpThermal = max(min(dataMaterial.Material(MaterNum).AbsorpThermalEMSOverride, 0.9999), 0.0001);
            } else {
                dataMaterial.Material(MaterNum).AbsorpThermal = dataMaterial.Material(MaterNum).AbsorpThermalInput;
            }
            if (dataMaterial.Material(MaterNum).AbsorpVisibleEMSOverrideOn) {
                dataMaterial.Material(MaterNum).AbsorpVisible = max(min(dataMaterial.Material(MaterNum).AbsorpVisibleEMSOverride, 0.9999), 0.0001);
            } else {
                dataMaterial.Material(MaterNum).AbsorpVisible = dataMaterial.Material(MaterNum).AbsorpVisibleInput;
            }
        } // loop over materials

        // second, loop over constructions
        for (ConstrNum = 1; ConstrNum <= TotConstructs; ++ConstrNum) {
            if (dataConstruction.Construct(ConstrNum).TypeIsWindow) continue; // only override opaque constructions
            TotLayers = dataConstruction.Construct(ConstrNum).TotLayers;
            if (TotLayers == 0) continue; // error condition
            InsideMaterNum = dataConstruction.Construct(ConstrNum).LayerPoint(TotLayers);
            if (InsideMaterNum != 0) {
                dataConstruction.Construct(ConstrNum).InsideAbsorpVis = dataMaterial.Material(InsideMaterNum).AbsorpVisible;
                dataConstruction.Construct(ConstrNum).InsideAbsorpSolar = dataMaterial.Material(InsideMaterNum).AbsorpSolar;
                dataConstruction.Construct(ConstrNum).InsideAbsorpThermal = dataMaterial.Material(InsideMaterNum).AbsorpThermal;
            }

            OutsideMaterNum = dataConstruction.Construct(ConstrNum).LayerPoint(1);
            if (OutsideMaterNum != 0) {
                dataConstruction.Construct(ConstrNum).OutsideAbsorpVis = dataMaterial.Material(OutsideMaterNum).AbsorpVisible;
                dataConstruction.Construct(ConstrNum).OutsideAbsorpSolar = dataMaterial.Material(OutsideMaterNum).AbsorpSolar;
                dataConstruction.Construct(ConstrNum).OutsideAbsorpThermal = dataMaterial.Material(OutsideMaterNum).AbsorpThermal;
            }
        }
    }

    void InitEMSControlledConstructions()
    {

        // SUBROUTINE INFORMATION:
        //       AUTHOR         B. Griffith
        //       DATE WRITTEN   Jan 2012
        //       MODIFIED       na
        //       RE-ENGINEERED  na

        // PURPOSE OF THIS SUBROUTINE:
        // change construction on surface if overriden by EMS

        // METHODOLOGY EMPLOYED:
        // na

        // REFERENCES:
        // na

        // Using/Aliasing
        using DataRuntimeLanguage::EMSConstructActuatorChecked;
        using DataRuntimeLanguage::EMSConstructActuatorIsOkay;
        using General::TrimSigDigits;
        using HeatBalFiniteDiffManager::ConstructFD;

        // Locals
        // SUBROUTINE ARGUMENT DEFINITIONS:
        // na

        // SUBROUTINE PARAMETER DEFINITIONS:
        // na

        // INTERFACE BLOCK SPECIFICATIONS:
        // na

        // DERIVED TYPE DEFINITIONS:
        // na

        // SUBROUTINE LOCAL VARIABLE DECLARATIONS:
        static bool SurfConstructOverridesPresent(false); // detect if EMS ever used for this and inits need to execute

        if (std::any_of(Surface.begin(), Surface.end(), [](DataSurfaces::SurfaceData const &e) { return e.EMSConstructionOverrideON; }))
            SurfConstructOverridesPresent = true;

        if (!SurfConstructOverridesPresent) return;

        for (int SurfNum = 1; SurfNum <= TotSurfaces; ++SurfNum) {

            if (Surface(SurfNum).EMSConstructionOverrideON && (Surface(SurfNum).EMSConstructionOverrideValue > 0)) {

                if (dataConstruction.Construct(Surface(SurfNum).EMSConstructionOverrideValue).TypeIsWindow) { // okay, allways allow windows
                    EMSConstructActuatorChecked(Surface(SurfNum).EMSConstructionOverrideValue, SurfNum) = true;
                    EMSConstructActuatorIsOkay(Surface(SurfNum).EMSConstructionOverrideValue, SurfNum) = true;
                }

                if ((EMSConstructActuatorChecked(Surface(SurfNum).EMSConstructionOverrideValue, SurfNum)) &&
                    (EMSConstructActuatorIsOkay(Surface(SurfNum).EMSConstructionOverrideValue, SurfNum))) {

                    Surface(SurfNum).Construction = Surface(SurfNum).EMSConstructionOverrideValue;
                    dataConstruction.Construct(Surface(SurfNum).Construction).IsUsed = true;

                } else { // have not checked yet or is not okay, so see if we need to warn about incompatible
                    if (!EMSConstructActuatorChecked(Surface(SurfNum).EMSConstructionOverrideValue, SurfNum)) {
                        // check if constructions appear compatible

                        if (Surface(SurfNum).HeatTransferAlgorithm == HeatTransferModel_CTF ||
                                   Surface(SurfNum).HeatTransferAlgorithm == HeatTransferModel_EMPD) {
                            // compare old construction to new construction and see if terms match
                            // set as okay and turn false if find a big problem
                            EMSConstructActuatorIsOkay(Surface(SurfNum).EMSConstructionOverrideValue, SurfNum) = true;
                            EMSConstructActuatorChecked(Surface(SurfNum).EMSConstructionOverrideValue, SurfNum) = true;
                            if (dataConstruction.Construct(Surface(SurfNum).Construction).NumHistories !=
                                dataConstruction.Construct(Surface(SurfNum).EMSConstructionOverrideValue).NumHistories) {
                                // thow warning, but allow
                                ShowWarningError("InitEMSControlledConstructions: EMS Construction State Actuator may be unrealistic, incompatible "
                                                 "CTF timescales are being used.");
                                ShowContinueError("Construction named = " + dataConstruction.Construct(Surface(SurfNum).Construction).Name +
                                                  " has CTF timesteps = " + TrimSigDigits(dataConstruction.Construct(Surface(SurfNum).Construction).NumHistories));
                                ShowContinueError(
                                    "While construction named = " + dataConstruction.Construct(Surface(SurfNum).EMSConstructionOverrideValue).Name +
                                    " has CTF timesteps = " + TrimSigDigits(dataConstruction.Construct(Surface(SurfNum).EMSConstructionOverrideValue).NumHistories));
                                ShowContinueError("Transient heat transfer modeling may not be valid for surface name = " + Surface(SurfNum).Name +
                                                  ", and the simulation continues");
                            }
                            if (dataConstruction.Construct(Surface(SurfNum).Construction).NumCTFTerms !=
                                dataConstruction.Construct(Surface(SurfNum).EMSConstructionOverrideValue).NumCTFTerms) {
                                // thow warning, but allow
                                ShowWarningError("InitEMSControlledConstructions: EMS Construction State Actuator may be unrealistic, incompatible "
                                                 "CTF terms are being used.");
                                ShowContinueError(
                                    "Construction named = " + dataConstruction.Construct(Surface(SurfNum).Construction).Name +
                                    " has number of CTF terms = " + TrimSigDigits(dataConstruction.Construct(Surface(SurfNum).Construction).NumCTFTerms));
                                ShowContinueError("While construction named = " + dataConstruction.Construct(Surface(SurfNum).EMSConstructionOverrideValue).Name +
                                                  " has number of CTF terms = " +
                                                  TrimSigDigits(dataConstruction.Construct(Surface(SurfNum).EMSConstructionOverrideValue).NumCTFTerms));
                                ShowContinueError(
                                    "The actuator is allowed but the transient heat transfer modeling may not be valid for surface name = " +
                                    Surface(SurfNum).Name + ", and the simulation continues");
                            }

                            if (dataConstruction.Construct(Surface(SurfNum).Construction).SourceSinkPresent) {
                                if (!dataConstruction.Construct(Surface(SurfNum).EMSConstructionOverrideValue).SourceSinkPresent) {
                                    // thow warning, and do not allow
                                    ShowSevereError("InitEMSControlledConstructions: EMS Construction State Actuator not valid.");
                                    ShowContinueError("Construction named = " + dataConstruction.Construct(Surface(SurfNum).Construction).Name +
                                                      " has internal source/sink");
                                    ShowContinueError("While construction named = " + dataConstruction.Construct(Surface(SurfNum).EMSConstructionOverrideValue).Name +
                                                      " is not an internal source/sink construction");
                                    ShowContinueError("This actuator is not allowed for surface name = " + Surface(SurfNum).Name +
                                                      ", and the simulation continues without the override");

                                    EMSConstructActuatorIsOkay(Surface(SurfNum).EMSConstructionOverrideValue, SurfNum) = false;
                                }
                            }

                            if (EMSConstructActuatorIsOkay(Surface(SurfNum).EMSConstructionOverrideValue, SurfNum)) {
                                Surface(SurfNum).Construction = Surface(SurfNum).EMSConstructionOverrideValue;
                            }

                        } else if (Surface(SurfNum).HeatTransferAlgorithm == HeatTransferModel_CondFD) {
                            EMSConstructActuatorIsOkay(Surface(SurfNum).EMSConstructionOverrideValue, SurfNum) = true;
                            EMSConstructActuatorChecked(Surface(SurfNum).EMSConstructionOverrideValue, SurfNum) = true;
                            if (ConstructFD(Surface(SurfNum).Construction).TotNodes !=
                                ConstructFD(Surface(SurfNum).EMSConstructionOverrideValue).TotNodes) {
                                // thow warning, and do not allow
                                ShowSevereError("InitEMSControlledConstructions: EMS Construction State Actuator not valid.");
                                ShowContinueError(
                                    "Construction named = " + dataConstruction.Construct(Surface(SurfNum).Construction).Name +
                                    " has number of finite difference nodes =" + TrimSigDigits(ConstructFD(Surface(SurfNum).Construction).TotNodes));
                                ShowContinueError("While construction named = " + dataConstruction.Construct(Surface(SurfNum).EMSConstructionOverrideValue).Name +
                                                  "has number of finite difference nodes =" +
                                                  TrimSigDigits(ConstructFD(Surface(SurfNum).EMSConstructionOverrideValue).TotNodes));
                                ShowContinueError("This actuator is not allowed for surface name = " + Surface(SurfNum).Name +
                                                  ", and the simulation continues without the override");

                                EMSConstructActuatorIsOkay(Surface(SurfNum).EMSConstructionOverrideValue, SurfNum) = false;
                            }

                            if (dataConstruction.Construct(Surface(SurfNum).Construction).SourceSinkPresent) {
                                if (!dataConstruction.Construct(Surface(SurfNum).EMSConstructionOverrideValue).SourceSinkPresent) {
                                    // thow warning, and do not allow
                                    ShowSevereError("InitEMSControlledConstructions: EMS Construction State Actuator not valid.");
                                    ShowContinueError("Construction named = " + dataConstruction.Construct(Surface(SurfNum).Construction).Name +
                                                      " has internal source/sink");
                                    ShowContinueError("While construction named = " + dataConstruction.Construct(Surface(SurfNum).EMSConstructionOverrideValue).Name +
                                                      " is not an internal source/sink construction");
                                    ShowContinueError("This actuator is not allowed for surface name = " + Surface(SurfNum).Name +
                                                      ", and the simulation continues without the override");

                                    EMSConstructActuatorIsOkay(Surface(SurfNum).EMSConstructionOverrideValue, SurfNum) = false;
                                }
                            }

                            if (EMSConstructActuatorIsOkay(Surface(SurfNum).EMSConstructionOverrideValue, SurfNum)) {
                                Surface(SurfNum).Construction = Surface(SurfNum).EMSConstructionOverrideValue;
                            }

                        } else if (Surface(SurfNum).HeatTransferAlgorithm == HeatTransferModel_HAMT) { // don't allow
                            ShowSevereError("InitEMSControlledConstructions: EMS Construction State Actuator not available with Heat transfer "
                                            "algorithm CombinedHeatAndMoistureFiniteElement.");
                            ShowContinueError("This actuator is not allowed for surface name = " + Surface(SurfNum).Name +
                                              ", and the simulation continues without the override");
                            EMSConstructActuatorChecked(Surface(SurfNum).EMSConstructionOverrideValue, SurfNum) = true;
                            EMSConstructActuatorIsOkay(Surface(SurfNum).EMSConstructionOverrideValue, SurfNum) = false;

                        } else if (Surface(SurfNum).HeatTransferAlgorithm == HeatTransferModel_Kiva) { // don't allow
                            ShowSevereError("InitEMSControlledConstructions: EMS Construction State Actuator not available for Surfaces with "
                                            "Foundation Outside Boundary Condition.");
                            ShowContinueError("This actuator is not allowed for surface name = " + Surface(SurfNum).Name +
                                              ", and the simulation continues without the override");
                            EMSConstructActuatorChecked(Surface(SurfNum).EMSConstructionOverrideValue, SurfNum) = true;
                            EMSConstructActuatorIsOkay(Surface(SurfNum).EMSConstructionOverrideValue, SurfNum) = false;
                        }

                    } else {
                        // do nothing, has been checked and is not okay with single warning already issued.
                    }
                }
            } else {
                Surface(SurfNum).Construction = Surface(SurfNum).ConstructionStoredInputValue;
            }
        }
    }

    // End Initialization Section of the Module
    //******************************************************************************

    // Begin Algorithm Section of the Module
    //******************************************************************************

    // Beginning of Record Keeping subroutines for the HB Module
    // *****************************************************************************

    void UpdateFinalSurfaceHeatBalance(EnergyPlusData &state)
    {

        // SUBROUTINE INFORMATION:
        //       AUTHOR         Rick Strand
        //       DATE WRITTEN   December 2000
        //       MODIFIED       na
        //       RE-ENGINEERED  na

        // PURPOSE OF THIS SUBROUTINE:
        // If a radiant system is present and was on for part of the time step,
        // then we probably need to make yet another pass through the heat balance.
        // This is necessary because the heat source/sink to the surface that is
        // the radiant system may have varied during the system time steps.

        // METHODOLOGY EMPLOYED:
        // First, determine whether or not the radiant system was running.  If
        // any of the Qsource terms are non-zero, then it was running.  Then,
        // update the current source terms with the "average" value calculated
        // by the radiant system algorithm.  This requires the "USE" of the
        // radiant algorithm module.  Finally, using this source value, redo
        // the inside and outside heat balances.

        // REFERENCES:
        // na

        // Using/Aliasing
        using CoolingPanelSimple::UpdateCoolingPanelSourceValAvg;
        using ElectricBaseboardRadiator::UpdateBBElecRadSourceValAvg;
        using HighTempRadiantSystem::UpdateHTRadSourceValAvg;
        using HWBaseboardRadiator::UpdateBBRadSourceValAvg;
        using LowTempRadiantSystem::UpdateRadSysSourceValAvg;
        using SteamBaseboardRadiator::UpdateBBSteamRadSourceValAvg;
        using SwimmingPool::UpdatePoolSourceValAvg;

        // Locals
        // SUBROUTINE ARGUMENT DEFINITIONS:
        // na

        // SUBROUTINE PARAMETER DEFINITIONS:
        // na

        // INTERFACE BLOCK SPECIFICATIONS:
        // na

        // DERIVED TYPE DEFINITIONS:
        // na

        // SUBROUTINE LOCAL VARIABLE DECLARATIONS:
        bool LowTempRadSysOn;     // .TRUE. if a low temperature radiant system is running
        bool HighTempRadSysOn;    // .TRUE. if a high temperature radiant system is running
        bool HWBaseboardSysOn;    // .TRUE. if a water baseboard heater is running
        bool SteamBaseboardSysOn; // .TRUE. if a steam baseboard heater is running
        bool ElecBaseboardSysOn;  // .TRUE. if a steam baseboard heater is running
        bool CoolingPanelSysOn;   // true if a simple cooling panel is running
        bool SwimmingPoolOn;      // true if a pool is present (running)

        // FLOW:
        UpdateRadSysSourceValAvg(LowTempRadSysOn);
        UpdateHTRadSourceValAvg(HighTempRadSysOn);
        UpdateBBRadSourceValAvg(HWBaseboardSysOn);
        UpdateBBSteamRadSourceValAvg(SteamBaseboardSysOn);
        UpdateBBElecRadSourceValAvg(ElecBaseboardSysOn);
        UpdateCoolingPanelSourceValAvg(state.dataChilledCeilingPanelSimple, CoolingPanelSysOn);
        UpdatePoolSourceValAvg(SwimmingPoolOn);

        if (LowTempRadSysOn || HighTempRadSysOn || HWBaseboardSysOn || SteamBaseboardSysOn || ElecBaseboardSysOn || CoolingPanelSysOn ||
            SwimmingPoolOn) {
            // Solve the zone heat balance 'Detailed' solution
            // Call the outside and inside surface heat balances
            CalcHeatBalanceOutsideSurf();
            CalcHeatBalanceInsideSurf(state);
        }
    }

    void UpdateThermalHistories()
    {

        // SUBROUTINE INFORMATION:
        //       AUTHOR         Russ Taylor
        //       DATE WRITTEN   June 1990
        //       MODIFIED       na
        //       RE-ENGINEERED  Mar98 (RKS)

        // PURPOSE OF THIS SUBROUTINE:
        // This subroutine updates and shifts the thermal and flux histories.

        // METHODOLOGY EMPLOYED:
        // If a surface runs on the user selected subhourly time step, then the
        // history terms for the temperatures and fluxes must simply be updated
        // and shifted.  However, if the surface runs at a different (longer) time
        // step, then the "master" history series is used for the interpolated
        // update scheme.

        // REFERENCES:
        // (I)BLAST legacy routine UTHRMH
        // Taylor et.al., Impact of Simultaneous Simulation of Buildings and
        // Mechanical Systems in Heat Balance Based Energy Analysis Programs
        // on System Response and Control, Building Simulation '91, IBPSA, Nice, France.

        // USE STATEMENTS:
        // na

        // Locals
        // SUBROUTINE PARAMETER DEFINITIONS:
        // na

        // INTERFACE BLOCK SPECIFICATIONS:
        // na

        // DERIVED TYPE DEFINITIONS:
        // na

        // SUBROUTINE LOCAL VARIABLE DECLARATIONS:
        int HistTermNum; // DO loop counter for history terms
        int SideNum;     // DO loop counter for surfaces sides (inside, outside)
        int SurfNum;     // Surface number DO loop counter

        static Array1D<Real64> QExt1;    // Heat flux at the exterior surface during first time step/series
        static Array1D<Real64> QInt1;    // Heat flux at the interior surface during first time step/series
        static Array1D<Real64> TempInt1; // Temperature of interior surface during first time step/series
        static Array1D<Real64> TempExt1; // Temperature of exterior surface during first time step/series
        static Array1D<Real64> Qsrc1;    // Heat source/sink (during first time step/series)
        static Array1D<Real64> Tsrc1;    // Temperature at source/sink (during first time step/series)
        static Array1D<Real64> Tuser1;   // Temperature at the user specified location (during first time step/series)
        static Array1D<Real64> SumTime;  // Amount of time that has elapsed from start of master history to
        // the current time step

        // FLOW:

        // Tuned Assure safe to use shared linear indexing below
        assert(equal_dimensions(TH, THM));
        assert(equal_dimensions(TH, QH));
        assert(equal_dimensions(TH, QHM));
        if (AnyConstructInternalSourceInInput) {
            assert(equal_dimensions(TsrcHist, QsrcHist));
            assert(equal_dimensions(TsrcHist, TsrcHistM));
            assert(equal_dimensions(TsrcHistM, QsrcHistM));
            assert(equal_dimensions(TuserHist, QsrcHist));
            assert(equal_dimensions(TuserHist, TuserHistM));
            assert(equal_dimensions(TuserHistM, QsrcHistM));
        }

        if (UpdateThermalHistoriesFirstTimeFlag) {
            QExt1.dimension(TotSurfaces, 0.0);
            QInt1.dimension(TotSurfaces, 0.0);
            TempInt1.dimension(TotSurfaces, 0.0);
            TempExt1.dimension(TotSurfaces, 0.0);
            SumTime.dimension(TotSurfaces, 0.0);
            if (AnyConstructInternalSourceInInput) {
                Qsrc1.dimension(TotSurfaces, 0.0);
                Tsrc1.dimension(TotSurfaces, 0.0);
                Tuser1.dimension(TotSurfaces, 0.0);
            }
            UpdateThermalHistoriesFirstTimeFlag = false;
        }

        auto const l111(TH.index(1, 1, 1));
        auto const l211(TH.index(2, 1, 1));
        auto l11(l111);
        auto l21(l211);
        for (SurfNum = 1; SurfNum <= TotSurfaces;
             ++SurfNum, ++l11, ++l21) { // Loop through all (heat transfer) surfaces...  [ l11 ] = ( 1, 1, SurfNum ), [ l21 ] = ( 2, 1, SurfNum )
            auto const &surface(Surface(SurfNum));

            if (surface.Class == SurfaceClass_Window || !surface.HeatTransSurf) continue;

            if ((surface.HeatTransferAlgorithm != HeatTransferModel_CTF) && (surface.HeatTransferAlgorithm != HeatTransferModel_EMPD)) continue;

            int const ConstrNum(surface.Construction);
            auto const &construct(dataConstruction.Construct(ConstrNum));

            if (construct.NumCTFTerms == 0) continue; // Skip surfaces with no history terms

            // Sign convention for the various terms in the following two equations
            // is based on the form of the Conduction Transfer Function equation
            // given by:
            // Qin,now  = (Sum of)(Y Tout) - (Sum of)(Z Tin) + (Sum of)(F Qin,old) + (Sum of)(V Qsrc)
            // Qout,now = (Sum of)(X Tout) - (Sum of)(Y Tin) + (Sum of)(F Qout,old) + (Sum of)(W Qsrc)
            // In both equations, flux is positive from outside to inside.  The V and W terms are for radiant systems only.

            // Set current inside flux:
            Real64 const QH_12 = QH[l21] = TH[l11] * construct.CTFCross(0) - TempSurfIn(SurfNum) * construct.CTFInside(0) +
                                           CTFConstInPart(SurfNum); // Heat source/sink term for radiant systems
            if (surface.Class == SurfaceClass_Floor || surface.Class == SurfaceClass_Wall || surface.Class == SurfaceClass_IntMass ||
                surface.Class == SurfaceClass_Roof || surface.Class == SurfaceClass_Door) {
                if (construct.SourceSinkPresent) {
                    Real64 const QH_12s = QH[l21] = QH_12 + QsrcHist(SurfNum, 1) * construct.CTFSourceIn(0);
                    OpaqSurfInsFaceConduction(SurfNum) = surface.Area * QH_12s;
                    OpaqSurfInsFaceConductionFlux(SurfNum) = QH_12s;
                } else {
                    OpaqSurfInsFaceConduction(SurfNum) = surface.Area * QH_12;
                    OpaqSurfInsFaceConductionFlux(SurfNum) = QH_12; // CR 8901
                }
                //      IF (Surface(SurfNum)%Class/=SurfaceClass_IntMass)  &
                //      ZoneOpaqSurfInsFaceCond(Surface(SurfNum)%Zone) = ZoneOpaqSurfInsFaceCond(Surface(SurfNum)%Zone) + &
                //              OpaqSurfInsFaceConduction(SurfNum)
                OpaqSurfInsFaceCondGainRep(SurfNum) = 0.0;
                OpaqSurfInsFaceCondLossRep(SurfNum) = 0.0;
                if (OpaqSurfInsFaceConduction(SurfNum) >= 0.0) {
                    OpaqSurfInsFaceCondGainRep(SurfNum) = OpaqSurfInsFaceConduction(SurfNum);
                } else {
                    OpaqSurfInsFaceCondLossRep(SurfNum) = -OpaqSurfInsFaceConduction(SurfNum);
                }
            }

            // Update the temperature at the source/sink location (if one is present)
            if (construct.SourceSinkPresent) {
                TempSource(SurfNum) = TsrcHist(SurfNum, 1) = TH[l11] * construct.CTFTSourceOut(0) + TempSurfIn(SurfNum) * construct.CTFTSourceIn(0) +
                                                             QsrcHist(SurfNum, 1) * construct.CTFTSourceQ(0) + CTFTsrcConstPart(SurfNum);
                TempUserLoc(SurfNum) = TuserHist(SurfNum, 1) = TH[l11] * construct.CTFTUserOut(0) + TempSurfIn(SurfNum) * construct.CTFTUserIn(0) +
                                                               QsrcHist(SurfNum, 1) * construct.CTFTUserSource(0) + CTFTuserConstPart(SurfNum);
            }

            if (surface.ExtBoundCond > 0) continue; // Don't need to evaluate outside for partitions

            // Set current outside flux:
            if (construct.SourceSinkPresent) {
                QH[l11] = TH[l11] * construct.CTFOutside(0) - TempSurfIn(SurfNum) * construct.CTFCross(0) +
                          QsrcHist(SurfNum, 1) * construct.CTFSourceOut(0) + CTFConstOutPart(SurfNum); // Heat source/sink term for radiant systems
            } else {
                QH[l11] = TH[l11] * construct.CTFOutside(0) - TempSurfIn(SurfNum) * construct.CTFCross(0) + CTFConstOutPart(SurfNum);
            }
            if (surface.Class == SurfaceClass_Floor || surface.Class == SurfaceClass_Wall || surface.Class == SurfaceClass_IntMass ||
                surface.Class == SurfaceClass_Roof || surface.Class == SurfaceClass_Door) {
                OpaqSurfOutsideFaceConductionFlux(SurfNum) = -QH[l11]; // switch sign for balance at outside face
                OpaqSurfOutsideFaceConduction(SurfNum) = surface.Area * OpaqSurfOutsideFaceConductionFlux(SurfNum);
            }

        } // ...end of loop over all (heat transfer) surfaces...

        l11 = l111;
        l21 = l211;
        for (SurfNum = 1; SurfNum <= TotSurfaces;
             ++SurfNum, ++l11, ++l21) { // Loop through all (heat transfer) surfaces...  [ l11 ] = ( 1, 1, SurfNum ), [ l21 ] = ( 2, 1, SurfNum )
            auto const &surface(Surface(SurfNum));

            if (surface.Class == SurfaceClass_Window || !surface.HeatTransSurf) continue;
            if ((surface.HeatTransferAlgorithm != HeatTransferModel_CTF) && (surface.HeatTransferAlgorithm != HeatTransferModel_EMPD) &&
                (surface.HeatTransferAlgorithm != HeatTransferModel_TDD))
                continue;
            if (SUMH(SurfNum) == 0) { // First time step in a block for a surface, update arrays
                TempExt1(SurfNum) = TH[l11];
                TempInt1(SurfNum) = TempSurfIn(SurfNum);
                QExt1(SurfNum) = QH[l11];
                QInt1(SurfNum) = QH[l21];
                if (AnyConstructInternalSourceInInput) {
                    Tsrc1(SurfNum) = TsrcHist(SurfNum, 1);
                    Tuser1(SurfNum) = TuserHist(SurfNum, 1);
                    Qsrc1(SurfNum) = QsrcHist(SurfNum, 1);
                }
            }

        } // ...end of loop over all (heat transfer) surfaces...

        // SHIFT TEMPERATURE AND FLUX HISTORIES:
        // SHIFT AIR TEMP AND FLUX SHIFT VALUES WHEN AT BOTTOM OF ARRAY SPACE.
        for (SurfNum = 1; SurfNum <= TotSurfaces; ++SurfNum) { // Loop through all (heat transfer) surfaces...
            auto const &surface(Surface(SurfNum));

            if (surface.Class == SurfaceClass_Window || surface.Class == SurfaceClass_TDD_Dome || !surface.HeatTransSurf) continue;
            if ((surface.HeatTransferAlgorithm != HeatTransferModel_CTF) && (surface.HeatTransferAlgorithm != HeatTransferModel_EMPD) &&
                (surface.HeatTransferAlgorithm != HeatTransferModel_TDD))
                continue;

            int const ConstrNum(surface.Construction);
            auto const &construct(dataConstruction.Construct(ConstrNum));

            ++SUMH(SurfNum);
            SumTime(SurfNum) = double(SUMH(SurfNum)) * TimeStepZone;

            if (SUMH(SurfNum) == construct.NumHistories) {

                SUMH(SurfNum) = 0;

                if (construct.NumCTFTerms > 1) {
                    int const numCTFTerms(construct.NumCTFTerms);
                    for (SideNum = 1; SideNum <= 2; ++SideNum) { // Tuned Index order switched for cache friendliness
                        auto l(THM.index(SideNum, numCTFTerms, SurfNum));
                        auto const li(THM.size3());
                        auto l1(l + li);
                        for (HistTermNum = numCTFTerms + 1; HistTermNum >= 3; --HistTermNum, l1 = l, l -= li) { // Tuned Linear indexing
                            // TH( SideNum, HistTermNum, SurfNum ) = THM( SideNum, HistTermNum, SurfNum ) = THM( SideNum, HistTermNum - 1, SurfNum );
                            // QH( SideNum, HistTermNum, SurfNum ) = QHM( SideNum, HistTermNum, SurfNum ) = QHM( SideNum, HistTermNum - 1, SurfNum );
                            TH[l1] = THM[l1] = THM[l];
                            QH[l1] = QHM[l1] = QHM[l];
                        }
                    }
                    if (construct.SourceSinkPresent) {
                        auto m(TsrcHistM.index(SurfNum, numCTFTerms));
                        auto m1(m + 1);
                        for (HistTermNum = numCTFTerms + 1; HistTermNum >= 3; --HistTermNum, --m, --m1) { // Tuned Linear indexing
                            // TsrcHist( SurfNum, HistTerm ) = TsrcHistM( SurfNum, HHistTerm ) = TsrcHistM( SurfNum, HistTermNum - 1 );
                            // QsrcHist( SurfNum, HistTerm ) = QsrcHistM( SurfNum, HHistTerm ) = QsrcHistM( SurfNum, HistTermNum - 1 );
                            TsrcHist[m1] = TsrcHistM[m1] = TsrcHistM[m];
                            QsrcHist[m1] = QsrcHistM[m1] = QsrcHistM[m];
                            TuserHist[m1] = TuserHistM[m1] = TuserHistM[m];
                        }
                    }
                }

                // Tuned Linear indexing
                // THM( 1, 2, SurfNum ) = TempExt1( SurfNum );
                // THM( 2, 2, SurfNum ) = TempInt1( SurfNum );
                // TsrcHistM( SurfNum, 2 ) = Tsrc1( SurfNum );
                // QHM( 1, 2, SurfNum ) = QExt1( SurfNum );
                // QHM( 2, 2, SurfNum ) = QInt1( SurfNum );
                // QsrcHistM( SurfNum, 2 ) = Qsrc1( SurfNum );
                //
                // TH( 1, 2, SurfNum ) = THM( 1, 2, SurfNum );
                // TH( 2, 2, SurfNum ) = THM( 2, 2, SurfNum );
                // TsrcHist( SurfNum, 2 ) = TsrcHistM( SurfNum, 2 );
                // QH( 1, 2, SurfNum ) = QHM( 1, 2, SurfNum );
                // QH( 2, 2, SurfNum ) = QHM( 2, 2, SurfNum );
                // QsrcHist( SurfNum, 2 ) = QsrcHistM( SurfNum, 2 );

                auto const l21(TH.index(1, 2, SurfNum)); // Linear index
                auto const l22(TH.index(2, 2, SurfNum)); // Linear index
                THM[l21] = TempExt1(SurfNum);
                THM[l22] = TempInt1(SurfNum);
                QHM[l21] = QExt1(SurfNum);
                QHM[l22] = QInt1(SurfNum);

                TH[l21] = THM[l21];
                TH[l22] = THM(2, 2, SurfNum);
                QH[l21] = QHM[l21];
                QH[l22] = QHM(2, 2, SurfNum);

                if (construct.SourceSinkPresent) {
                    TsrcHistM(SurfNum, 2) = Tsrc1(SurfNum);
                    TuserHistM(SurfNum, 2) = Tuser1(SurfNum);
                    QsrcHistM(SurfNum, 2) = Qsrc1(SurfNum);
                    TsrcHist(SurfNum, 2) = TsrcHistM(SurfNum, 2);
                    TuserHist(SurfNum, 2) = TuserHistM(SurfNum, 2);
                    QsrcHist(SurfNum, 2) = QsrcHistM(SurfNum, 2);
                }

            } else {

                Real64 const sum_steps(SumTime(SurfNum) / construct.CTFTimeStep);
                if (construct.NumCTFTerms > 1) {
                    int const numCTFTerms(construct.NumCTFTerms);
                    for (SideNum = 1; SideNum <= 2; ++SideNum) { // Tuned Index order switched for cache friendliness
                        auto l(THM.index(SideNum, numCTFTerms, SurfNum));
                        auto const s3(THM.size3());
                        auto l1(l + s3);
                        for (HistTermNum = numCTFTerms + 1; HistTermNum >= 3; --HistTermNum, l1 = l, l -= s3) { // Tuned Linear indexing
                            // Real64 const THM_l1( THM( SideNum, HistTermNum, SurfNum ) );
                            // TH( SideNum, HistTermNum, SurfNum ) = THM_l1 - ( THM_l1 - THM( SideNum, HistTermNum - 1, SurfNum ) ) * sum_steps;
                            // Real64 const QHM_l1( QHM( SideNum, HistTermNum, SurfNum ) );
                            // QH( SideNum, HistTermNum, SurfNum ) = QHM_l1 - ( QHM_l1 - QHM( SideNum, HistTermNum - 1, SurfNum ) ) * sum_steps;
                            Real64 const THM_l1(THM[l1]);
                            TH[l1] = THM_l1 - (THM_l1 - THM[l]) * sum_steps;
                            Real64 const QHM_l1(QHM[l1]);
                            QH[l1] = QHM_l1 - (QHM_l1 - QHM[l]) * sum_steps;
                        }
                    }
                    if (construct.SourceSinkPresent) {
                        auto m(TsrcHistM.index(SurfNum, numCTFTerms));
                        auto m1(m + 1);
                        for (HistTermNum = numCTFTerms + 1; HistTermNum >= 3; --HistTermNum, --m, --m1) { // Tuned Linear indexing [ l ] == ()
                            // Real64 const TsrcHistM_elem( TsrcHistM( SurfNum, HistTermNum ) );
                            // TsrcHist( SurfNum, HistTermNum ) = TsrcHistM_elem - ( TsrcHistM_elem - TsrcHistM( SurfNum, HistTermNum - 1 ) ) *
                            // sum_steps;  Real64 const QsrcHistM_elem( QsrcHistM( SurfNum, HistTermNum ) );  QsrcHist( SurfNum, HistTermNum ) =
                            // QsrcHistM_elem - ( QsrcHistM_elem - QsrcHistM( SurfNum, HistTermNum - 1 ) ) * sum_steps;
                            Real64 const TsrcHistM_m1(TsrcHistM[m1]);
                            TsrcHist[m1] = TsrcHistM_m1 - (TsrcHistM_m1 - TsrcHistM[m]) * sum_steps;
                            Real64 const QsrcHistM_m1(QsrcHistM[m1]);
                            QsrcHist[m1] = QsrcHistM_m1 - (QsrcHistM_m1 - QsrcHistM[m]) * sum_steps;
                            Real64 const TuserHistM_m1(TuserHistM[m1]);
                            TuserHist[m1] = TuserHistM_m1 - (TuserHistM_m1 - TuserHistM[m]) * sum_steps;
                        }
                    }
                }

                // Tuned Linear indexing
                // TH( 1, 2, SurfNum ) = THM( 1, 2, SurfNum ) - ( THM( 1, 2, SurfNum ) - TempExt1( SurfNum ) ) * sum_steps;
                // TH( 2, 2, SurfNum ) = THM( 2, 2, SurfNum ) - ( THM( 2, 2, SurfNum ) - TempInt1( SurfNum ) ) * sum_steps;
                // QH( 1, 2, SurfNum ) = QHM( 1, 2, SurfNum ) - ( QHM( 1, 2, SurfNum ) - QExt1( SurfNum ) ) * sum_steps;
                // QH( 2, 2, SurfNum ) = QHM( 2, 2, SurfNum ) - ( QHM( 2, 2, SurfNum ) - QInt1( SurfNum ) ) * sum_steps;

                auto const l21(TH.index(1, 2, SurfNum)); // Linear index
                auto const l22(TH.index(2, 2, SurfNum)); // Linear index
                TH[l21] = THM[l21] - (THM[l21] - TempExt1(SurfNum)) * sum_steps;
                TH[l22] = THM[l22] - (THM[l22] - TempInt1(SurfNum)) * sum_steps;
                QH[l21] = QHM[l21] - (QHM[l21] - QExt1(SurfNum)) * sum_steps;
                QH[l22] = QHM[l22] - (QHM[l22] - QInt1(SurfNum)) * sum_steps;

                // Tuned Linear indexing
                // TsrcHist( SurfNum, 2 ) = TsrcHistM( SurfNum, 2 ) - ( TsrcHistM( SurfNum, 2 ) - Tsrc1( SurfNum ) ) * sum_steps;
                // QsrcHist( SurfNum, 2 ) = QsrcHistM( SurfNum, 2 ) - ( QsrcHistM( SurfNum, 2 ) - Qsrc1( SurfNum ) ) * sum_steps;

                if (construct.SourceSinkPresent) {
                    auto const l2(TsrcHist.index(SurfNum, 2));
                    TsrcHist[l2] = TsrcHistM[l2] - (TsrcHistM[l2] - Tsrc1(SurfNum)) * sum_steps;
                    QsrcHist[l2] = QsrcHistM[l2] - (QsrcHistM[l2] - Qsrc1(SurfNum)) * sum_steps;
                    TuserHist[l2] = TuserHistM[l2] - (TuserHistM[l2] - Tuser1(SurfNum)) * sum_steps;
                }
            }

        } // ...end of loop over all (heat transfer) surfaces
    }

    void CalculateZoneMRT(Optional_int_const ZoneToResimulate) // if passed in, then only calculate surfaces that have this zone
    {

        // SUBROUTINE INFORMATION:
        //       AUTHOR         Rick Strand
        //       DATE WRITTEN   November 2000
        //       MODIFIED       na
        //       RE-ENGINEERED  na

        // PURPOSE OF THIS SUBROUTINE:
        // Calculates the current zone MRT for thermal comfort and radiation
        // calculation purposes.

        // METHODOLOGY EMPLOYED:
        // If you have to ask...

        // REFERENCES:
        // na

        // USE STATEMENTS:
        // na

        // Locals
        // SUBROUTINE ARGUMENT DEFINITIONS:

        // SUBROUTINE PARAMETER DEFINITIONS:
        // na

        // INTERFACE BLOCK SPECIFICATIONS:
        // na

        // DERIVED TYPE DEFINITIONS:
        // na

        // SUBROUTINE LOCAL VARIABLE DECLARATIONS:

        Real64 SumAET;                    // Intermediate calculational variable (area*emissivity*T) sum
        static Array1D<Real64> SurfaceAE; // Product of area and emissivity for each surface
        int SurfNum;                      // Surface number
        static Array1D<Real64> ZoneAESum; // Sum of area times emissivity for all zone surfaces
        int ZoneNum;                      // Zone number

        // FLOW:
        if (CalculateZoneMRTfirstTime) {
            SurfaceAE.allocate(TotSurfaces);
            ZoneAESum.allocate(NumOfZones);
            SurfaceAE = 0.0;
            ZoneAESum = 0.0;
            for (SurfNum = 1; SurfNum <= TotSurfaces; ++SurfNum) {
                if (Surface(SurfNum).HeatTransSurf) {
                    SurfaceAE(SurfNum) = Surface(SurfNum).Area * dataConstruction.Construct(Surface(SurfNum).Construction).InsideAbsorpThermal;
                    ZoneNum = Surface(SurfNum).Zone;
                    if (ZoneNum > 0) ZoneAESum(ZoneNum) += SurfaceAE(SurfNum);
                }
            }
        }

        for (ZoneNum = 1; ZoneNum <= NumOfZones; ++ZoneNum) {
            if (present(ZoneToResimulate) && (ZoneNum != ZoneToResimulate)) continue;
            SumAET = 0.0;
            for (SurfNum = Zone(ZoneNum).SurfaceFirst; SurfNum <= Zone(ZoneNum).SurfaceLast; ++SurfNum) {
                if (Surface(SurfNum).HeatTransSurf) {
                    SumAET += SurfaceAE(SurfNum) * TempSurfIn(SurfNum);
                }
            }
            if (ZoneAESum(ZoneNum) > 0.01) {
                MRT(ZoneNum) = SumAET / ZoneAESum(ZoneNum);
            } else {
                if (CalculateZoneMRTfirstTime) {
                    ShowWarningError("Zone areas*inside surface emissivities are summing to zero, for Zone=\"" + Zone(ZoneNum).Name + "\"");
                    ShowContinueError("As a result, MRT will be set to MAT for that zone");
                }
                MRT(ZoneNum) = MAT(ZoneNum);
            }
        }

        CalculateZoneMRTfirstTime = false;
    }

    // End of Record Keeping subroutines for the HB Module
    // *****************************************************************************

    // Beginning of Reporting subroutines for the HB Module
    // *****************************************************************************

    void ReportSurfaceHeatBalance()
    {

        // SUBROUTINE INFORMATION:
        //       AUTHOR         Linda Lawrie
        //       DATE WRITTEN   Oct 2000

        // PURPOSE OF THIS SUBROUTINE:
        // This subroutine puts the reporting part of the HBSurface Module in one area.

        using DataGlobals::CompLoadReportIsReq;
        using DataGlobals::NumOfTimeStepInHour;
        using DataSizing::CurOverallSimDay;
        using OutputReportTabular::feneSolarRadSeq;
        using OutputReportTabular::lightSWRadSeq;
        using SolarShading::ReportSurfaceShading;

        SumSurfaceHeatEmission = 0.0;

        ZoneMRT({1, NumOfZones}) = MRT({1, NumOfZones});

        ReportSurfaceShading();

        // update inside face radiation reports
        for (int SurfNum = 1; SurfNum <= TotSurfaces; ++SurfNum) {
            Real64 const surfaceArea(Surface(SurfNum).Area);
            // Tuned Replaced by one line form below for speed
            //			QdotRadNetSurfInRep( SurfNum ) = NetLWRadToSurf( SurfNum ) * surfaceArea;
            //			QdotRadNetSurfInRepPerArea( SurfNum ) = NetLWRadToSurf( SurfNum );
            QdotRadNetSurfInRep(SurfNum) = (QdotRadNetSurfInRepPerArea(SurfNum) = NetLWRadToSurf(SurfNum)) * surfaceArea;
            QRadNetSurfInReport(SurfNum) = QdotRadNetSurfInRep(SurfNum) * TimeStepZoneSec;

            if (Surface(SurfNum).Class != SurfaceClass_Window) { // not a window...
                QdotRadSolarInRepPerArea(SurfNum) = QRadSWInAbs(SurfNum) - QRadSWLightsInAbs(SurfNum);
                QdotRadSolarInRep(SurfNum) = QdotRadSolarInRepPerArea(SurfNum) * surfaceArea;
                QRadSolarInReport(SurfNum) = QdotRadSolarInRep(SurfNum) * TimeStepZoneSec;

                QdotRadLightsInRepPerArea(SurfNum) = QRadSWLightsInAbs(SurfNum);
                QdotRadLightsInRep(SurfNum) = QdotRadLightsInRepPerArea(SurfNum) * surfaceArea;
                QRadLightsInReport(SurfNum) = QdotRadLightsInRep(SurfNum) * TimeStepZoneSec;

                if (ZoneSizingCalc && CompLoadReportIsReq) {
                    int TimeStepInDay = (HourOfDay - 1) * NumOfTimeStepInHour + TimeStep;
                    lightSWRadSeq(CurOverallSimDay, TimeStepInDay, SurfNum) = QdotRadLightsInRep(SurfNum);
                    feneSolarRadSeq(CurOverallSimDay, TimeStepInDay, SurfNum) = QdotRadSolarInRep(SurfNum);
                }
            } else { // can we fill these for windows?
            }

            // Tuned Replaced by one line form below for speed
            //			QdotRadIntGainsInRepPerArea( SurfNum ) = QRadThermInAbs( SurfNum );
            //			QdotRadIntGainsInRep( SurfNum ) = QdotRadIntGainsInRepPerArea( SurfNum ) * surfaceArea;
            QdotRadIntGainsInRep(SurfNum) = (QdotRadIntGainsInRepPerArea(SurfNum) = QRadThermInAbs(SurfNum)) * surfaceArea;
            QRadIntGainsInReport(SurfNum) = QdotRadIntGainsInRep(SurfNum) * TimeStepZoneSec;

            QdotRadHVACInRepPerArea(SurfNum) = QHTRadSysSurf(SurfNum) + QCoolingPanelSurf(SurfNum) + QHWBaseboardSurf(SurfNum) +
                                               QSteamBaseboardSurf(SurfNum) + QElecBaseboardSurf(SurfNum);
            QdotRadHVACInRep(SurfNum) = QdotRadHVACInRepPerArea(SurfNum) * Surface(SurfNum).Area;
            // Tuned Replaced by one line form below for speed
            //			QdotRadHVACInRepPerArea( SurfNum ) = QHTRadSysSurf( SurfNum ) + QHWBaseboardSurf( SurfNum ) + QSteamBaseboardSurf(
            // SurfNum
            //)
            //+  QElecBaseboardSurf( SurfNum ); 			QdotRadHVACInRep( SurfNum ) = QdotRadHVACInRepPerArea( SurfNum ) *
            // surfaceArea;
            QdotRadHVACInRep(SurfNum) =
                (QdotRadHVACInRepPerArea(SurfNum) = QHTRadSysSurf(SurfNum) + QCoolingPanelSurf(SurfNum) + QHWBaseboardSurf(SurfNum) +
                                                    QSteamBaseboardSurf(SurfNum) + QElecBaseboardSurf(SurfNum)) *
                surfaceArea;
            QRadHVACInReport(SurfNum) = QdotRadHVACInRep(SurfNum) * TimeStepZoneSec;

            if (Surface(SurfNum).Class == SurfaceClass_Floor || Surface(SurfNum).Class == SurfaceClass_Wall ||
                Surface(SurfNum).Class == SurfaceClass_IntMass || Surface(SurfNum).Class == SurfaceClass_Roof ||
                Surface(SurfNum).Class == SurfaceClass_Door) {

                // inside face conduction updates
                OpaqSurfInsFaceConductionEnergy(SurfNum) = OpaqSurfInsFaceConduction(SurfNum) * TimeStepZoneSec;
                ZoneOpaqSurfInsFaceCond(Surface(SurfNum).Zone) += OpaqSurfInsFaceConduction(SurfNum);
                OpaqSurfInsFaceCondGainRep(SurfNum) = 0.0;
                OpaqSurfInsFaceCondLossRep(SurfNum) = 0.0;
                if (OpaqSurfInsFaceConduction(SurfNum) >= 0.0) {
                    OpaqSurfInsFaceCondGainRep(SurfNum) = OpaqSurfInsFaceConduction(SurfNum);
                } else {
                    OpaqSurfInsFaceCondLossRep(SurfNum) = -OpaqSurfInsFaceConduction(SurfNum);
                }

                // outside face conduction updates
                OpaqSurfOutsideFaceConductionEnergy(SurfNum) = OpaqSurfOutsideFaceConduction(SurfNum) * TimeStepZoneSec;
                ZoneOpaqSurfExtFaceCond(Surface(SurfNum).Zone) += OpaqSurfOutsideFaceConduction(SurfNum);
                OpaqSurfExtFaceCondGainRep(SurfNum) = 0.0;
                OpaqSurfExtFaceCondLossRep(SurfNum) = 0.0;
                if (OpaqSurfOutsideFaceConduction(SurfNum) >= 0.0) {
                    OpaqSurfExtFaceCondGainRep(SurfNum) = OpaqSurfOutsideFaceConduction(SurfNum);
                } else {
                    OpaqSurfExtFaceCondLossRep(SurfNum) = -OpaqSurfOutsideFaceConduction(SurfNum);
                }

                // do average surface conduction updates

                OpaqSurfAvgFaceConduction(SurfNum) = (OpaqSurfInsFaceConduction(SurfNum) - OpaqSurfOutsideFaceConduction(SurfNum)) / 2.0;
                OpaqSurfAvgFaceConductionFlux(SurfNum) = (OpaqSurfInsFaceConductionFlux(SurfNum) - OpaqSurfOutsideFaceConductionFlux(SurfNum)) / 2.0;
                OpaqSurfAvgFaceConductionEnergy(SurfNum) = OpaqSurfAvgFaceConduction(SurfNum) * TimeStepZoneSec;
                OpaqSurfAvgFaceCondGainRep(SurfNum) = 0.0;
                OpaqSurfAvgFaceCondLossRep(SurfNum) = 0.0;
                if (OpaqSurfAvgFaceConduction(SurfNum) >= 0.0) {
                    OpaqSurfAvgFaceCondGainRep(SurfNum) = OpaqSurfAvgFaceConduction(SurfNum);
                } else {
                    OpaqSurfAvgFaceCondLossRep(SurfNum) = -OpaqSurfAvgFaceConduction(SurfNum);
                }

                // do surface storage rate updates
                OpaqSurfStorageConductionFlux(SurfNum) = -(OpaqSurfInsFaceConductionFlux(SurfNum) + OpaqSurfOutsideFaceConductionFlux(SurfNum));
                OpaqSurfStorageConduction(SurfNum) = -(OpaqSurfInsFaceConduction(SurfNum) + OpaqSurfOutsideFaceConduction(SurfNum));
                OpaqSurfStorageConductionEnergy(SurfNum) = OpaqSurfStorageConduction(SurfNum) * TimeStepZoneSec;
                OpaqSurfStorageGainRep(SurfNum) = 0.0;
                OpaqSurfStorageCondLossRep(SurfNum) = 0.0;
                if (OpaqSurfStorageConduction(SurfNum) >= 0.0) {
                    OpaqSurfStorageGainRep(SurfNum) = OpaqSurfStorageConduction(SurfNum);
                } else {
                    OpaqSurfStorageCondLossRep(SurfNum) = -OpaqSurfStorageConduction(SurfNum);
                }

            } // opaque heat transfer surfaces.
            if (Surface(SurfNum).ExtBoundCond == ExternalEnvironment) {
                SumSurfaceHeatEmission += QHeatEmiReport(SurfNum) * TimeStepZoneSec;
            }
        } // loop over surfaces
        for (int ZoneNum = 1; ZoneNum <= NumOfZones; ++ZoneNum) {
            if (ZoneOpaqSurfInsFaceCond(ZoneNum) >= 0.0) {
                ZoneOpaqSurfInsFaceCondGainRep(ZoneNum) = ZoneOpaqSurfInsFaceCond(ZoneNum);
                ZnOpqSurfInsFaceCondGnRepEnrg(ZoneNum) = ZoneOpaqSurfInsFaceCondGainRep(ZoneNum) * TimeStepZoneSec;
            } else {
                ZoneOpaqSurfInsFaceCondLossRep(ZoneNum) = -ZoneOpaqSurfInsFaceCond(ZoneNum);
                ZnOpqSurfInsFaceCondLsRepEnrg(ZoneNum) = ZoneOpaqSurfInsFaceCondLossRep(ZoneNum) * TimeStepZoneSec;
            }

            if (ZoneOpaqSurfExtFaceCond(ZoneNum) >= 0.0) {
                ZoneOpaqSurfExtFaceCondGainRep(ZoneNum) = ZoneOpaqSurfExtFaceCond(ZoneNum);
                ZnOpqSurfExtFaceCondGnRepEnrg(ZoneNum) = ZoneOpaqSurfExtFaceCondGainRep(ZoneNum) * TimeStepZoneSec;
            } else {
                ZoneOpaqSurfExtFaceCondLossRep(ZoneNum) = -ZoneOpaqSurfExtFaceCond(ZoneNum);
                ZnOpqSurfExtFaceCondLsRepEnrg(ZoneNum) = ZoneOpaqSurfExtFaceCondLossRep(ZoneNum) * TimeStepZoneSec;
            }
        } // loop over zones
    }

    void ReportIntMovInsInsideSurfTemp()
    {
        int SurfNum;
        TempSurfInMovInsRep = TempSurfIn;
        for (SurfNum = 1; SurfNum <= TotSurfaces; ++SurfNum) {
            if (Surface(SurfNum).MaterialMovInsulInt > 0) {
                if (GetCurrentScheduleValue(Surface(SurfNum).SchedMovInsulInt) > 0.0) {
                    TempSurfInMovInsRep(SurfNum) = TempSurfInTmp(SurfNum);
                }
            }
        }
    }
    // End of Reporting subroutines for the HB Module
    // *****************************************************************************

    // *****************************************************************************
    // *****************************************************************************
    // *****************************************************************************
    // *****************************************************************************

    // Formerly EXTERNAL SUBROUTINES (heavily related to HeatBalanceSurfaceManager) now moved into namespace

    void CalcHeatBalanceOutsideSurf(Optional_int_const ZoneToResimulate) // if passed in, then only calculate surfaces that have this zone
    {

        // SUBROUTINE INFORMATION:
        //       AUTHOR         George Walton
        //       DATE WRITTEN   December 1979
        //       MODIFIED       Jun 1990 (RDT for new CTF arrays);
        //                      Aug 2000 (RJL for MTF moisture calculations)
        //                      Sep 2000 (RKS for new radiant exchange algorithm)
        //                      Dec 2000 (RKS for radiant system model addition)
        //                      Apr 2002 (COP removed denominator from OSC calculation
        //                      Jul 2008 (P.Biddulph include calls to HAMT)
        //                      Jul 2011, M.J. Witte and C.O. Pedersen, add new fields to OSC for last T, max and min
        //                      Sep 2011 LKL/BG - resimulate only zones needing it for Radiant systems
        //       RE-ENGINEERED  Mar 1998 (RKS)

        // PURPOSE OF THIS SUBROUTINE:
        // This subroutine performs a heat balance on the outside face of each
        // surface in the building.

        // METHODOLOGY EMPLOYED:
        // Various boundary conditions are set and additional parameters are set-
        // up.  Then, the proper heat balance equation is selected based on the
        // presence of movable insulation, thermal mass of the surface construction,
        // and convection model being used.

        // REFERENCES:
        // (I)BLAST legacy routine HBOUT
        // 1989 ASHRAE Handbook of Fundamentals (Figure 1 on p. 22.4, convection correlations)

        // Using/Aliasing
        using namespace DataGlobals;
        using namespace DataEnvironment;
        using namespace DataHeatBalFanSys;
        using namespace DataHeatBalance;
        using namespace DataHeatBalSurface;
        using namespace DataSurfaces;
        using ConvectionCoefficients::InitExteriorConvectionCoeff;
        using ConvectionCoefficients::SetExtConvectionCoeff;
        using ConvectionCoefficients::SetIntConvectionCoeff;
        using DataMoistureBalance::HAirFD;
        using DataMoistureBalance::HConvExtFD;
        using DataMoistureBalance::HConvInFD;
        using DataMoistureBalance::HGrndFD;
        using DataMoistureBalance::HMassConvExtFD;
        using DataMoistureBalance::HMassConvInFD;
        using DataMoistureBalance::HSkyFD;
        using DataMoistureBalance::RhoVaporAirIn;
        using DataMoistureBalance::RhoVaporAirOut;
        using DataMoistureBalance::RhoVaporSurfIn;
        using DataMoistureBalance::TempOutsideAirFD;
        using HeatBalanceIntRadExchange::CalcInteriorRadExchange;
        using HeatBalanceMovableInsulation::EvalOutsideMovableInsulation;
        using ScheduleManager::GetCurrentScheduleValue;
        using ScheduleManager::GetScheduleIndex;
        using namespace Psychrometrics;
        using EcoRoofManager::CalcEcoRoof;

        // Locals
        // SUBROUTINE ARGUMENT DEFINITIONS:

        // SUBROUTINE PARAMETER DEFINITIONS:
        static std::string const RoutineName("CalcHeatBalanceOutsideSurf");
        static std::string const RoutineNameGroundTemp("CalcHeatBalanceOutsideSurf:GroundTemp");
        static std::string const RoutineNameGroundTempFC("CalcHeatBalanceOutsideSurf:GroundTempFC");
        static std::string const RoutineNameOtherSideCoefNoCalcExt("CalcHeatBalanceOutsideSurf:OtherSideCoefNoCalcExt");
        static std::string const RoutineNameOtherSideCoefCalcExt("CalcHeatBalanceOutsideSurf:OtherSideCoefCalcExt");
        static std::string const RoutineNameOSCM("CalcHeatBalanceOutsideSurf:OSCM");
        static std::string const RoutineNameExtEnvWetSurf("CalcHeatBalanceOutsideSurf:extEnvWetSurf");
        static std::string const RoutineNameExtEnvDrySurf("CalcHeatBalanceOutsideSurf:extEnvDrySurf");
        static std::string const RoutineNameNoWind("CalcHeatBalanceOutsideSurf:nowind");
        static std::string const RoutineNameOther("CalcHeatBalanceOutsideSurf:interior/other");
        static std::string const RoutineNameIZPart("CalcHeatBalanceOutsideSurf:IZPart");
        static std::string const HBSurfManGroundHAMT("HBSurfMan:Ground:HAMT");
        static std::string const HBSurfManRainHAMT("HBSurfMan:Rain:HAMT");
        static std::string const HBSurfManDrySurfCondFD("HBSurfMan:DrySurf:CondFD");
        static std::string const Outside("Outside");
        static std::string const BlankString;

        // INTERFACE BLOCK SPECIFICATIONS:
        // na

        // DERIVED TYPE DEFINITIONS:
        // na

        // SUBROUTINE LOCAL VARIABLE DECLARATIONS:
        Real64 AbsThermSurf;     // Thermal absoptance of the exterior surface
        int ConstrNum;           // Construction index for the current surface
        Real64 HGround;          // "Convection" coefficient from ground to surface
        Real64 HMovInsul;        // "Convection" coefficient of movable insulation
        Real64 HSky;             // "Convection" coefficient from sky to surface
        Real64 HAir;             // "Convection" coefficient from air to surface (radiation)
        Real64 ConstantTempCoef; // Temperature Coefficient as input or modified using sine wave  COP mod
        int RoughSurf;           // Roughness index of the exterior surface
        int SurfNum;             // Surface number DO loop counter
        int SrdSurfsNum;         // Surrounding surfaces list number
        int SrdSurfNum;          // Surrounding surface number DO loop counter
        Real64 SrdSurfTempAbs;   // Absolute temperature of a surrounding surface
        Real64 SrdSurfViewFac;   // View factor of a surrounding surface
        Real64 TempExt;          // Exterior temperature boundary condition
        int ZoneNum;             // Zone number the current surface is attached to
        int OPtr;
        Real64 RhoVaporSat;     // Local temporary saturated vapor density for checking
        bool MovInsulErrorFlag; // Movable Insulation error flag
        Real64 TSurf;           // Absolute temperature of the outside surface of an exterior surface

        // FUNCTION DEFINITIONS:
        // na

        // FLOW:
        MovInsulErrorFlag = false;

        if (AnyConstructInternalSourceInInput) {
            for (SurfNum = 1; SurfNum <= TotSurfaces; ++SurfNum) {
                // Need to transfer any source/sink for a surface to the local array.  Note that
                // the local array is flux (W/m2) while the QRadSysSource is heat transfer (W).
                // This must be done at this location so that this is always updated correctly.
                if (Surface(SurfNum).Area > 0.0)
                    QsrcHist(SurfNum, 1) = QRadSysSource(SurfNum) / Surface(SurfNum).Area; // Make sure we don't divide by zero...

                // next we add source (actually a sink) from any integrated PV
                if (Surface(SurfNum).Area > 0.0)
                    QsrcHist(SurfNum, 1) += QPVSysSource(SurfNum) / Surface(SurfNum).Area; // Make sure we don't divide by zero...
            }
        }

        if (present(ZoneToResimulate)) {
            CalcInteriorRadExchange(TH(2, 1, _), 0, NetLWRadToSurf, ZoneToResimulate, Outside);
        } else {
            CalcInteriorRadExchange(TH(2, 1, _), 0, NetLWRadToSurf, _, Outside);
        }

        for (SurfNum = 1; SurfNum <= TotSurfaces; ++SurfNum) { // Loop through all surfaces...

            ZoneNum = Surface(SurfNum).Zone;

            if (present(ZoneToResimulate)) {
                if ((ZoneNum != ZoneToResimulate) && (AdjacentZoneToSurface(SurfNum) != ZoneToResimulate)) {
                    continue; // skip surfaces that are not associated with this zone
                }
            }

            if (!Surface(SurfNum).HeatTransSurf || ZoneNum == 0) continue; // Skip non-heat transfer surfaces

            if (Surface(SurfNum).Class == SurfaceClass_Window) continue;
            // Interior windows in partitions use "normal" heat balance calculations
            // For rest, Outside surface temp of windows not needed in Window5 calculation approach.
            // Window layer temperatures are calculated in CalcHeatBalanceInsideSurf

            // Initializations for this surface
            ConstrNum = Surface(SurfNum).Construction;
            HMovInsul = 0.0;
            HSky = 0.0;
            HGround = 0.0;
            HAir = 0.0;
            HcExtSurf(SurfNum) = 0.0;
            HAirExtSurf(SurfNum) = 0.0;
            HSkyExtSurf(SurfNum) = 0.0;
            HGrdExtSurf(SurfNum) = 0.0;
            QRadLWOutSrdSurfs(SurfNum) = 0.0;

            // Calculate heat extract due to additional heat flux source term as the surface boundary condition

            if (Surface(SurfNum).OutsideHeatSourceTermSchedule) {
                QAdditionalHeatSourceOutside(SurfNum) =
                    EnergyPlus::ScheduleManager::GetCurrentScheduleValue(Surface(SurfNum).OutsideHeatSourceTermSchedule);
            }

            // Calculate the current outside surface temperature TH(SurfNum,1,1) for the
            // various different boundary conditions
            {
                auto const SELECT_CASE_var(Surface(SurfNum).ExtBoundCond);

                if (SELECT_CASE_var == Ground) { // Surface in contact with ground

                    TH(1, 1, SurfNum) = GroundTemp;

                    // Set the only radiant system heat balance coefficient that is non-zero for this case
                    if (dataConstruction.Construct(ConstrNum).SourceSinkPresent) RadSysToHBConstCoef(SurfNum) = TH(1, 1, SurfNum);

                    // start HAMT
                    if (Surface(SurfNum).HeatTransferAlgorithm == HeatTransferModel_HAMT) {
                        // Set variables used in the HAMT moisture balance
                        TempOutsideAirFD(SurfNum) = GroundTemp;
                        RhoVaporAirOut(SurfNum) = PsyRhovFnTdbRh(GroundTemp, 1.0, HBSurfManGroundHAMT);
                        HConvExtFD(SurfNum) = HighHConvLimit;

                        HMassConvExtFD(SurfNum) =
                            HConvExtFD(SurfNum) /
                            ((PsyRhoAirFnPbTdbW(OutBaroPress, GroundTemp, PsyWFnTdbRhPb(GroundTemp, 1.0, OutBaroPress, RoutineNameGroundTemp)) +
                              RhoVaporAirOut(SurfNum)) *
                             PsyCpAirFnW(OutHumRat));

                        HSkyFD(SurfNum) = HSky;
                        HGrndFD(SurfNum) = HGround;
                        HAirFD(SurfNum) = HAir;
                    }
                    // end HAMT

                    if (Surface(SurfNum).HeatTransferAlgorithm == HeatTransferModel_CondFD) {
                        // Set variables used in the FD moisture balance
                        TempOutsideAirFD(SurfNum) = GroundTemp;
                        RhoVaporAirOut(SurfNum) = PsyRhovFnTdbRhLBnd0C(GroundTemp, 1.0);
                        HConvExtFD(SurfNum) = HighHConvLimit;
                        HMassConvExtFD(SurfNum) =
                            HConvExtFD(SurfNum) /
                            ((PsyRhoAirFnPbTdbW(OutBaroPress, GroundTemp, PsyWFnTdbRhPb(GroundTemp, 1.0, OutBaroPress, RoutineNameGroundTemp)) +
                              RhoVaporAirOut(SurfNum)) *
                             PsyCpAirFnW(OutHumRat));
                        HSkyFD(SurfNum) = HSky;
                        HGrndFD(SurfNum) = HGround;
                        HAirFD(SurfNum) = HAir;
                    }

                    // Added for FCfactor grounds
                } else if (SELECT_CASE_var == GroundFCfactorMethod) { // Surface in contact with ground

                    TH(1, 1, SurfNum) = GroundTempFC;

                    // Set the only radiant system heat balance coefficient that is non-zero for this case
                    if (dataConstruction.Construct(ConstrNum).SourceSinkPresent) RadSysToHBConstCoef(SurfNum) = TH(1, 1, SurfNum);

                    if (Surface(SurfNum).HeatTransferAlgorithm == HeatTransferModel_HAMT) {
                        // Set variables used in the HAMT moisture balance
                        TempOutsideAirFD(SurfNum) = GroundTempFC;
                        RhoVaporAirOut(SurfNum) = PsyRhovFnTdbRh(GroundTempFC, 1.0, HBSurfManGroundHAMT);
                        HConvExtFD(SurfNum) = HighHConvLimit;

                        HMassConvExtFD(SurfNum) =
                            HConvExtFD(SurfNum) /
                            ((PsyRhoAirFnPbTdbW(OutBaroPress, GroundTempFC, PsyWFnTdbRhPb(GroundTempFC, 1.0, OutBaroPress, RoutineNameGroundTempFC)) +
                              RhoVaporAirOut(SurfNum)) *
                             PsyCpAirFnW(OutHumRat));

                        HSkyFD(SurfNum) = HSky;
                        HGrndFD(SurfNum) = HGround;
                        HAirFD(SurfNum) = HAir;
                    }

                    if (Surface(SurfNum).HeatTransferAlgorithm == HeatTransferModel_CondFD) {
                        // Set variables used in the FD moisture balance
                        TempOutsideAirFD(SurfNum) = GroundTempFC;
                        RhoVaporAirOut(SurfNum) = PsyRhovFnTdbRhLBnd0C(GroundTempFC, 1.0);
                        HConvExtFD(SurfNum) = HighHConvLimit;
                        HMassConvExtFD(SurfNum) =
                            HConvExtFD(SurfNum) /
                            ((PsyRhoAirFnPbTdbW(OutBaroPress, GroundTempFC, PsyWFnTdbRhPb(GroundTempFC, 1.0, OutBaroPress, RoutineNameGroundTempFC)) +
                              RhoVaporAirOut(SurfNum)) *
                             PsyCpAirFnW(OutHumRat));
                        HSkyFD(SurfNum) = HSky;
                        HGrndFD(SurfNum) = HGround;
                        HAirFD(SurfNum) = HAir;
                    }

                } else if (SELECT_CASE_var == OtherSideCoefNoCalcExt) {
                    // Use Other Side Coefficients to determine the surface film coefficient and
                    // the exterior boundary condition temperature

                    OPtr = Surface(SurfNum).OSCPtr;
                    // Set surface temp from previous timestep
                    if (BeginTimeStepFlag) {
                        OSC(OPtr).TOutsideSurfPast = TH(1, 1, SurfNum);
                    }

                    if (OSC(OPtr).ConstTempScheduleIndex != 0) { // Determine outside temperature from schedule
                        OSC(OPtr).ConstTemp = GetCurrentScheduleValue(OSC(OPtr).ConstTempScheduleIndex);
                    }

                    //  Allow for modification of TemperatureCoefficient with unitary sine wave.
                    if (OSC(OPtr).SinusoidalConstTempCoef) { // Sine wave C4
                        ConstantTempCoef = std::sin(2 * Pi * CurrentTime / OSC(OPtr).SinusoidPeriod);
                    } else {
                        ConstantTempCoef = OSC(OPtr).ConstTempCoef;
                    }

                    OSC(OPtr).OSCTempCalc = (OSC(OPtr).ZoneAirTempCoef * MAT(ZoneNum) + OSC(OPtr).ExtDryBulbCoef * Surface(SurfNum).OutDryBulbTemp +
                                             ConstantTempCoef * OSC(OPtr).ConstTemp + OSC(OPtr).GroundTempCoef * GroundTemp +
                                             OSC(OPtr).WindSpeedCoef * Surface(SurfNum).WindSpeed * Surface(SurfNum).OutDryBulbTemp +
                                             OSC(OPtr).TPreviousCoef * OSC(OPtr).TOutsideSurfPast);

                    // Enforce max/min limits if applicable
                    if (OSC(OPtr).MinLimitPresent) OSC(OPtr).OSCTempCalc = max(OSC(OPtr).MinTempLimit, OSC(OPtr).OSCTempCalc);
                    if (OSC(OPtr).MaxLimitPresent) OSC(OPtr).OSCTempCalc = min(OSC(OPtr).MaxTempLimit, OSC(OPtr).OSCTempCalc);

                    TH(1, 1, SurfNum) = OSC(OPtr).OSCTempCalc;

                    // Set the only radiant system heat balance coefficient that is non-zero for this case
                    if (dataConstruction.Construct(ConstrNum).SourceSinkPresent) RadSysToHBConstCoef(SurfNum) = TH(1, 1, SurfNum);

                    if (Surface(SurfNum).HeatTransferAlgorithm == HeatTransferModel_CondFD ||
                        Surface(SurfNum).HeatTransferAlgorithm == HeatTransferModel_HAMT) {
                        // Set variables used in the FD moisture balance and HAMT
                        TempOutsideAirFD(SurfNum) = TH(1, 1, SurfNum);
                        RhoVaporAirOut(SurfNum) = PsyRhovFnTdbWPb(TempOutsideAirFD(SurfNum), OutHumRat, OutBaroPress);
                        HConvExtFD(SurfNum) = HighHConvLimit;
                        HMassConvExtFD(SurfNum) =
                            HConvExtFD(SurfNum) /
                            ((PsyRhoAirFnPbTdbW(OutBaroPress,
                                                TempOutsideAirFD(SurfNum),
                                                PsyWFnTdbRhPb(TempOutsideAirFD(SurfNum), 1.0, OutBaroPress, RoutineNameOtherSideCoefNoCalcExt)) +
                              RhoVaporAirOut(SurfNum)) *
                             PsyCpAirFnW(OutHumRat));
                        HSkyFD(SurfNum) = HSky;
                        HGrndFD(SurfNum) = HGround;
                        HAirFD(SurfNum) = HAir;
                    }

                    // This ends the calculations for this surface and goes on to the next SurfNum

                } else if (SELECT_CASE_var == OtherSideCoefCalcExt) { // A surface with other side coefficients that define the outside environment

                    // First, set up the outside convection coefficient and the exterior temperature
                    // boundary condition for the surface
                    OPtr = Surface(SurfNum).OSCPtr;
                    // Set surface temp from previous timestep
                    if (BeginTimeStepFlag) {
                        OSC(OPtr).TOutsideSurfPast = TH(1, 1, SurfNum);
                    }

                    if (OSC(OPtr).ConstTempScheduleIndex != 0) { // Determine outside temperature from schedule
                        OSC(OPtr).ConstTemp = GetCurrentScheduleValue(OSC(OPtr).ConstTempScheduleIndex);
                    }

                    HcExtSurf(SurfNum) = OSC(OPtr).SurfFilmCoef;

                    OSC(OPtr).OSCTempCalc = (OSC(OPtr).ZoneAirTempCoef * MAT(ZoneNum) + OSC(OPtr).ExtDryBulbCoef * Surface(SurfNum).OutDryBulbTemp +
                                             OSC(OPtr).ConstTempCoef * OSC(OPtr).ConstTemp + OSC(OPtr).GroundTempCoef * GroundTemp +
                                             OSC(OPtr).WindSpeedCoef * Surface(SurfNum).WindSpeed * Surface(SurfNum).OutDryBulbTemp +
                                             OSC(OPtr).TPreviousCoef * OSC(OPtr).TOutsideSurfPast);

                    // Enforce max/min limits if applicable
                    if (OSC(OPtr).MinLimitPresent) OSC(OPtr).OSCTempCalc = max(OSC(OPtr).MinTempLimit, OSC(OPtr).OSCTempCalc);
                    if (OSC(OPtr).MaxLimitPresent) OSC(OPtr).OSCTempCalc = min(OSC(OPtr).MaxTempLimit, OSC(OPtr).OSCTempCalc);

                    TempExt = OSC(OPtr).OSCTempCalc;

                    // Set the only radiant system heat balance coefficient that is non-zero for this case
                    if (dataConstruction.Construct(ConstrNum).SourceSinkPresent) RadSysToHBConstCoef(SurfNum) = TH(1, 1, SurfNum);

                    if (Surface(SurfNum).HeatTransferAlgorithm == HeatTransferModel_CondFD ||
                        Surface(SurfNum).HeatTransferAlgorithm == HeatTransferModel_HAMT) {
                        // Set variables used in the FD moisture balance and HAMT
                        TempOutsideAirFD(SurfNum) = TempExt;
                        RhoVaporAirOut(SurfNum) = PsyRhovFnTdbWPb(TempOutsideAirFD(SurfNum), OutHumRat, OutBaroPress);
                        HConvExtFD(SurfNum) = HcExtSurf(SurfNum);
                        HMassConvExtFD(SurfNum) =
                            HConvExtFD(SurfNum) /
                            ((PsyRhoAirFnPbTdbW(OutBaroPress,
                                                TempOutsideAirFD(SurfNum),
                                                PsyWFnTdbRhPb(TempOutsideAirFD(SurfNum), 1.0, OutBaroPress, RoutineNameOtherSideCoefCalcExt)) +
                              RhoVaporAirOut(SurfNum)) *
                             PsyCpAirFnW(OutHumRat));
                        HSkyFD(SurfNum) = HSkyExtSurf(SurfNum);
                        HGrndFD(SurfNum) = HGrdExtSurf(SurfNum);
                        HAirFD(SurfNum) = HAirExtSurf(SurfNum);
                    }

                    // Call the outside surface temp calculation and pass the necessary terms
                    if (Surface(SurfNum).HeatTransferAlgorithm == HeatTransferModel_CTF ||
                        Surface(SurfNum).HeatTransferAlgorithm == HeatTransferModel_EMPD) {
                        CalcOutsideSurfTemp(SurfNum, ZoneNum, ConstrNum, HMovInsul, TempExt, MovInsulErrorFlag);
                        if (MovInsulErrorFlag) ShowFatalError("CalcOutsideSurfTemp: Program terminates due to preceding conditions.");
                    }

                    // This ends the calculations for this surface and goes on to the next SurfNum

                } else if (SELECT_CASE_var ==
                           OtherSideCondModeledExt) { // A surface with other side conditions determined from seperate, dynamic component
                    //                               modeling that defines the "outside environment"

                    // First, set up the outside convection coefficient and the exterior temperature
                    // boundary condition for the surface
                    OPtr = Surface(SurfNum).OSCMPtr;
                    // EMS overrides
                    if (OSCM(OPtr).EMSOverrideOnTConv) OSCM(OPtr).TConv = OSCM(OPtr).EMSOverrideTConvValue;
                    if (OSCM(OPtr).EMSOverrideOnHConv) OSCM(OPtr).HConv = OSCM(OPtr).EMSOverrideHConvValue;
                    if (OSCM(OPtr).EMSOverrideOnTRad) OSCM(OPtr).TRad = OSCM(OPtr).EMSOverrideTRadValue;
                    if (OSCM(OPtr).EMSOverrideOnHrad) OSCM(OPtr).HRad = OSCM(OPtr).EMSOverrideHradValue;
                    HcExtSurf(SurfNum) = OSCM(OPtr).HConv;

                    TempExt = OSCM(OPtr).TConv;

                    // Set the only radiant system heat balance coefficient that is non-zero for this case
                    if (dataConstruction.Construct(ConstrNum).SourceSinkPresent) RadSysToHBConstCoef(SurfNum) = TH(1, 1, SurfNum);

                    if (Surface(SurfNum).HeatTransferAlgorithm == HeatTransferModel_CondFD ||
                        Surface(SurfNum).HeatTransferAlgorithm == HeatTransferModel_HAMT) {
                        // Set variables used in the FD moisture balance and HAMT
                        TempOutsideAirFD(SurfNum) = TempExt;
                        RhoVaporAirOut(SurfNum) = PsyRhovFnTdbWPb(TempOutsideAirFD(SurfNum), OutHumRat, OutBaroPress);
                        HConvExtFD(SurfNum) = HcExtSurf(SurfNum);
                        HMassConvExtFD(SurfNum) =
                            HConvExtFD(SurfNum) / ((PsyRhoAirFnPbTdbW(OutBaroPress,
                                                                      TempOutsideAirFD(SurfNum),
                                                                      PsyWFnTdbRhPb(TempOutsideAirFD(SurfNum), 1.0, OutBaroPress, RoutineNameOSCM)) +
                                                    RhoVaporAirOut(SurfNum)) *
                                                   PsyCpAirFnW(OutHumRat));
                        HSkyFD(SurfNum) = OSCM(OPtr).HRad; // CR 8046, use sky term for surface to baffle IR
                        HGrndFD(SurfNum) = 0.0;            // CR 8046, null out and use only sky term for surface to baffle IR
                        HAirFD(SurfNum) = 0.0;             // CR 8046, null out and use only sky term for surface to baffle IR
                    }

                    // Call the outside surface temp calculation and pass the necessary terms
                    if (Surface(SurfNum).HeatTransferAlgorithm == HeatTransferModel_CTF ||
                        Surface(SurfNum).HeatTransferAlgorithm == HeatTransferModel_EMPD) {

                        if (Surface(SurfNum).ExtCavityPresent) {
                            CalcExteriorVentedCavity(SurfNum);
                        }

                        CalcOutsideSurfTemp(SurfNum, ZoneNum, ConstrNum, HMovInsul, TempExt, MovInsulErrorFlag);
                        if (MovInsulErrorFlag) ShowFatalError("CalcOutsideSurfTemp: Program terminates due to preceding conditions.");

                    } else if (Surface(SurfNum).HeatTransferAlgorithm == HeatTransferModel_CondFD ||
                               Surface(SurfNum).HeatTransferAlgorithm == HeatTransferModel_HAMT) {
                        if (Surface(SurfNum).ExtCavityPresent) {
                            CalcExteriorVentedCavity(SurfNum);
                        }
                    }

                    // This ends the calculations for this surface and goes on to the next SurfNum
                } else if (SELECT_CASE_var == ExternalEnvironment) {

                    // checking the EcoRoof presented in the external environment
                    // recompute each load by calling ecoroof

                    if (Surface(SurfNum).ExtEcoRoof) {
                        CalcEcoRoof(SurfNum, ZoneNum, ConstrNum, TempExt);
                        continue;
                    }

                    if (SurfaceWindow(SurfNum).StormWinFlag == 1) ConstrNum = Surface(SurfNum).StormWinConstruction;
                    RoughSurf = dataMaterial.Material(dataConstruction.Construct(ConstrNum).LayerPoint(1)).Roughness;
                    AbsThermSurf = dataMaterial.Material(dataConstruction.Construct(ConstrNum).LayerPoint(1)).AbsorpThermal;

                    // Check for outside movable insulation
                    if (Surface(SurfNum).MaterialMovInsulExt > 0) {
                        EvalOutsideMovableInsulation(SurfNum, HMovInsul, RoughSurf, AbsThermSurf);
                        if (HMovInsul > 0)
                            AbsThermSurf = dataMaterial.Material(Surface(SurfNum).MaterialMovInsulExt).AbsorpThermal; // Movable outside insulation present
                    }

                    // Check for exposure to wind (exterior environment)
                    if (Surface(SurfNum).ExtWind) {

                        // Calculate exterior heat transfer coefficients with windspeed (windspeed is calculated internally in subroutine)
                        InitExteriorConvectionCoeff(SurfNum,
                                                    HMovInsul,
                                                    RoughSurf,
                                                    AbsThermSurf,
                                                    TH(1, 1, SurfNum),
                                                    HcExtSurf(SurfNum),
                                                    HSkyExtSurf(SurfNum),
                                                    HGrdExtSurf(SurfNum),
                                                    HAirExtSurf(SurfNum));

                        if (IsRain) { // Raining: since wind exposed, outside surface gets wet

                            if (Surface(SurfNum).ExtConvCoeff <= 0) { // Reset HcExtSurf because of wetness
                                HcExtSurf(SurfNum) = 1000.0;
                            } else { // User set
                                HcExtSurf(SurfNum) = SetExtConvectionCoeff(SurfNum);
                            }

                            TempExt = Surface(SurfNum).OutWetBulbTemp;

                            // start HAMT
                            if (Surface(SurfNum).HeatTransferAlgorithm == HeatTransferModel_HAMT) {
                                // Set variables used in the HAMT moisture balance
                                TempOutsideAirFD(SurfNum) = TempExt;
                                RhoVaporAirOut(SurfNum) = PsyRhovFnTdbRh(TempOutsideAirFD(SurfNum), 1.0, HBSurfManRainHAMT);
                                HConvExtFD(SurfNum) = HcExtSurf(SurfNum);
                                HMassConvExtFD(SurfNum) =
                                    HConvExtFD(SurfNum) /
                                    ((PsyRhoAirFnPbTdbW(OutBaroPress,
                                                        TempOutsideAirFD(SurfNum),
                                                        PsyWFnTdbRhPb(TempOutsideAirFD(SurfNum), 1.0, OutBaroPress, RoutineNameExtEnvWetSurf)) +
                                      RhoVaporAirOut(SurfNum)) *
                                     PsyCpAirFnW(OutHumRat));
                                HSkyFD(SurfNum) = HSkyExtSurf(SurfNum);
                                HGrndFD(SurfNum) = HGrdExtSurf(SurfNum);
                                HAirFD(SurfNum) = HAirExtSurf(SurfNum);
                            }
                            // end HAMT

                            if (Surface(SurfNum).HeatTransferAlgorithm == HeatTransferModel_CondFD) {
                                // Set variables used in the FD moisture balance
                                TempOutsideAirFD(SurfNum) = TempExt;
                                RhoVaporAirOut(SurfNum) = PsyRhovFnTdbRhLBnd0C(TempOutsideAirFD(SurfNum), 1.0);
                                HConvExtFD(SurfNum) = HcExtSurf(SurfNum);
                                HMassConvExtFD(SurfNum) =
                                    HConvExtFD(SurfNum) /
                                    ((PsyRhoAirFnPbTdbW(OutBaroPress,
                                                        TempOutsideAirFD(SurfNum),
                                                        PsyWFnTdbRhPb(TempOutsideAirFD(SurfNum), 1.0, OutBaroPress, RoutineNameExtEnvWetSurf)) +
                                      RhoVaporAirOut(SurfNum)) *
                                     PsyCpAirFnW(OutHumRat));
                                HSkyFD(SurfNum) = HSkyExtSurf(SurfNum);
                                HGrndFD(SurfNum) = HGrdExtSurf(SurfNum);
                                HAirFD(SurfNum) = HAirExtSurf(SurfNum);
                            }

                        } else { // Surface is dry, use the normal correlation

                            TempExt = Surface(SurfNum).OutDryBulbTemp;

                            if (Surface(SurfNum).HeatTransferAlgorithm == HeatTransferModel_CondFD ||
                                Surface(SurfNum).HeatTransferAlgorithm == HeatTransferModel_HAMT) {
                                // Set variables used in the FD moisture balance and HAMT
                                TempOutsideAirFD(SurfNum) = TempExt;
                                RhoVaporAirOut(SurfNum) = PsyRhovFnTdbWPb(TempOutsideAirFD(SurfNum), OutHumRat, OutBaroPress);
                                HConvExtFD(SurfNum) = HcExtSurf(SurfNum);
                                HMassConvExtFD(SurfNum) =
                                    HConvExtFD(SurfNum) /
                                    ((PsyRhoAirFnPbTdbW(OutBaroPress,
                                                        TempOutsideAirFD(SurfNum),
                                                        PsyWFnTdbRhPb(TempOutsideAirFD(SurfNum), 1.0, OutBaroPress, RoutineNameExtEnvDrySurf)) +
                                      RhoVaporAirOut(SurfNum)) *
                                     PsyCpAirFnW(OutHumRat));
                                //  check for saturation conditions of air
                                RhoVaporSat = PsyRhovFnTdbRh(TempOutsideAirFD(SurfNum), 1.0, HBSurfManDrySurfCondFD);
                                if (RhoVaporAirOut(SurfNum) > RhoVaporSat) RhoVaporAirOut(SurfNum) = RhoVaporSat;
                                HSkyFD(SurfNum) = HSkyExtSurf(SurfNum);
                                HGrndFD(SurfNum) = HGrdExtSurf(SurfNum);
                                HAirFD(SurfNum) = HAirExtSurf(SurfNum);
                            }
                        }

                    } else { // No wind

                        // Calculate exterior heat transfer coefficients for windspeed = 0
                        InitExteriorConvectionCoeff(SurfNum,
                                                    HMovInsul,
                                                    RoughSurf,
                                                    AbsThermSurf,
                                                    TH(1, 1, SurfNum),
                                                    HcExtSurf(SurfNum),
                                                    HSkyExtSurf(SurfNum),
                                                    HGrdExtSurf(SurfNum),
                                                    HAirExtSurf(SurfNum));

                        TempExt = Surface(SurfNum).OutDryBulbTemp;

                        if (Surface(SurfNum).HeatTransferAlgorithm == HeatTransferModel_CondFD ||
                            Surface(SurfNum).HeatTransferAlgorithm == HeatTransferModel_HAMT) {
                            // Set variables used in the FD moisture balance and HAMT
                            TempOutsideAirFD(SurfNum) = TempExt;
                            RhoVaporAirOut(SurfNum) = PsyRhovFnTdbWPb(TempOutsideAirFD(SurfNum), OutHumRat, OutBaroPress);
                            HConvExtFD(SurfNum) = HcExtSurf(SurfNum);
                            HMassConvExtFD(SurfNum) =
                                HConvExtFD(SurfNum) /
                                ((PsyRhoAirFnPbTdbW(OutBaroPress,
                                                    TempOutsideAirFD(SurfNum),
                                                    PsyWFnTdbRhPb(TempOutsideAirFD(SurfNum), 1.0, OutBaroPress, RoutineNameNoWind)) +
                                  RhoVaporAirOut(SurfNum)) *
                                 PsyCpAirFnW(OutHumRat));
                            HSkyFD(SurfNum) = HSkyExtSurf(SurfNum);
                            HGrndFD(SurfNum) = HGrdExtSurf(SurfNum);
                            HAirFD(SurfNum) = HAirExtSurf(SurfNum);
                        }
                    }
                    // Calculate LWR from surrounding surfaces if defined for an exterior surface
                    QRadLWOutSrdSurfs(SurfNum) = 0;
                    if (Surface(SurfNum).HasSurroundingSurfProperties) {
                        SrdSurfsNum = Surface(SurfNum).SurroundingSurfacesNum;
                        TSurf = TH(1, 1, SurfNum) + KelvinConv;
                        for (SrdSurfNum = 1; SrdSurfNum <= SurroundingSurfsProperty(SrdSurfsNum).TotSurroundingSurface; SrdSurfNum++) {
                            SrdSurfViewFac = SurroundingSurfsProperty(SrdSurfsNum).SurroundingSurfs(SrdSurfNum).ViewFactor;
                            SrdSurfTempAbs =
                                GetCurrentScheduleValue(SurroundingSurfsProperty(SrdSurfsNum).SurroundingSurfs(SrdSurfNum).TempSchNum) + KelvinConv;
                            QRadLWOutSrdSurfs(SurfNum) += StefanBoltzmann * AbsThermSurf * SrdSurfViewFac * (pow_4(SrdSurfTempAbs) - pow_4(TSurf));
                        }
                    }

                    if (Surface(SurfNum).HeatTransferAlgorithm == HeatTransferModel_CTF ||
                        Surface(SurfNum).HeatTransferAlgorithm == HeatTransferModel_EMPD) {

                        CalcOutsideSurfTemp(SurfNum, ZoneNum, ConstrNum, HMovInsul, TempExt, MovInsulErrorFlag);
                        if (MovInsulErrorFlag) ShowFatalError("CalcOutsideSurfTemp: Program terminates due to preceding conditions.");
                    }

                } else if (SELECT_CASE_var == KivaFoundation) {
                    RoughSurf = dataMaterial.Material(dataConstruction.Construct(ConstrNum).LayerPoint(1)).Roughness;
                    AbsThermSurf = dataMaterial.Material(dataConstruction.Construct(ConstrNum).LayerPoint(1)).AbsorpThermal;

                    // Set Kiva exterior convection algorithms
                    InitExteriorConvectionCoeff(SurfNum,
                                                HMovInsul,
                                                RoughSurf,
                                                AbsThermSurf,
                                                TH(1, 1, SurfNum),
                                                HcExtSurf(SurfNum),
                                                HSkyExtSurf(SurfNum),
                                                HGrdExtSurf(SurfNum),
                                                HAirExtSurf(SurfNum));

                } else { // for interior or other zone surfaces

                    if (Surface(SurfNum).ExtBoundCond == SurfNum) { // Regular partition/internal mass

                        TH(1, 1, SurfNum) = TempSurfIn(SurfNum);

                        // No need to set any radiant system heat balance coefficients here--will be done during inside heat balance

                        if (Surface(SurfNum).HeatTransferAlgorithm == HeatTransferModel_CondFD ||
                            Surface(SurfNum).HeatTransferAlgorithm == HeatTransferModel_HAMT) {
                            // Set variables used in the FD moisture balance HAMT
                            TempOutsideAirFD(SurfNum) = TempSurfIn(SurfNum);
                            RhoVaporAirOut(SurfNum) = RhoVaporAirIn(SurfNum);
                            HConvExtFD(SurfNum) = HConvIn(SurfNum);
                            HMassConvExtFD(SurfNum) =
                                HConvExtFD(SurfNum) /
                                ((PsyRhoAirFnPbTdbW(OutBaroPress,
                                                    TempOutsideAirFD(SurfNum),
                                                    PsyWFnTdbRhPb(TempOutsideAirFD(SurfNum), 1.0, OutBaroPress, RoutineNameOther)) +
                                  RhoVaporAirOut(SurfNum)) *
                                 PsyCpAirFnW(OutHumRat));
                            HSkyFD(SurfNum) = 0.0;
                            HGrndFD(SurfNum) = 0.0;
                            HAirFD(SurfNum) = 0.0;
                        }

                    } else { // Interzone partition

                        TH(1, 1, SurfNum) = TH(2, 1, Surface(SurfNum).ExtBoundCond);

                        // No need to set any radiant system heat balance coefficients here--will be done during inside heat balance

                        if (Surface(SurfNum).HeatTransferAlgorithm == HeatTransferModel_CondFD ||
                            Surface(SurfNum).HeatTransferAlgorithm == HeatTransferModel_HAMT) {
                            // Set variables used in the FD moisture balance and HAMT
                            TempOutsideAirFD(SurfNum) = TH(2, 1, Surface(SurfNum).ExtBoundCond);
                            RhoVaporAirOut(SurfNum) = RhoVaporAirIn(Surface(SurfNum).ExtBoundCond);
                            HConvExtFD(SurfNum) = HConvIn(Surface(SurfNum).ExtBoundCond);
                            HMassConvExtFD(SurfNum) =
                                HConvExtFD(SurfNum) /
                                ((PsyRhoAirFnPbTdbW(OutBaroPress,
                                                    TempOutsideAirFD(SurfNum),
                                                    PsyWFnTdbRhPb(TempOutsideAirFD(SurfNum), 1.0, OutBaroPress, RoutineNameIZPart)) +
                                  RhoVaporAirOut(SurfNum)) *
                                 PsyCpAirFnW(OutHumRat));
                            HSkyFD(SurfNum) = 0.0;
                            HGrndFD(SurfNum) = 0.0;
                            HAirFD(SurfNum) = 0.0;
                        }
                    }

                    // This ends the calculations for this surface and goes on to the next SurfNum
                }
            }

            // fill in reporting values for outside face

            QdotConvOutRepPerArea(SurfNum) = GetQdotConvOutRepPerArea(SurfNum);

            QdotConvOutRep(SurfNum) = QdotConvOutRepPerArea(SurfNum) * Surface(SurfNum).Area;

            QConvOutReport(SurfNum) = QdotConvOutRep(SurfNum) * TimeStepZoneSec;

            QHeatEmiReport(SurfNum) = QAirExtReport(SurfNum) - QdotConvOutRep(SurfNum);

        } // ...end of DO loop over all surface (actually heat transfer surfaces)
    }

    Real64 GetQdotConvOutRepPerArea(int const SurfNum)
    {
        int OPtr = Surface(SurfNum).OSCMPtr;
        if (Surface(SurfNum).OSCMPtr > 0) { // Optr is set above in this case, use OSCM boundary data
            return -OSCM(OPtr).HConv * (TH(1, 1, SurfNum) - OSCM(OPtr).TConv);
        } else {
            if (IsRain) {
                return -HcExtSurf(SurfNum) * (TH(1, 1, SurfNum) - Surface(SurfNum).OutWetBulbTemp);
            } else {
                return -HcExtSurf(SurfNum) * (TH(1, 1, SurfNum) - Surface(SurfNum).OutDryBulbTemp);
            }
        }
    }

    void CalcHeatBalanceInsideSurf(EnergyPlusData &state,
                                   Optional_int_const ZoneToResimulate) // if passed in, then only calculate surfaces that have this zone
    {

        if (calcHeatBalInsideSurfFirstTime) {
            if (DataHeatBalance::AnyEMPD) {
                MinIterations = MinEMPDIterations;
            }
            if (DisplayAdvancedReportVariables) {
                SetupOutputVariable("Surface Inside Face Heat Balance Calculation Iteration Count",
                                    OutputProcessor::Unit::None,
                                    InsideSurfIterations,
                                    "ZONE",
                                    "Sum",
                                    "Simulation");
            }
            // Precompute whether CTF temperature limits will be needed
            DataHeatBalSurface::Zone_has_mixed_HT_models.resize(NumOfZones + 1, false);
            for (int iZone = 1; iZone <= NumOfZones; ++iZone) {
                auto const &zone(Zone(iZone));
                for (int iSurf = zone.SurfaceFirst, eSurf = zone.SurfaceLast; iSurf <= eSurf; ++iSurf) {
                    auto const alg(Surface(iSurf).HeatTransferAlgorithm);
                    if ((alg == HeatTransferModel_CondFD) || (alg == HeatTransferModel_HAMT) || (alg == HeatTransferModel_Kiva)) {
                        DataHeatBalSurface::Zone_has_mixed_HT_models[iZone] = true;
                        break;
                    }
                }
            }
            calcHeatBalInsideSurfFirstTime = false;
        }

        if (BeginEnvrnFlag && calcHeatBalInsideSurEnvrnFlag) {
            TempInsOld = 23.0;
            RefAirTemp = 23.0;
            TempEffBulkAir = 23.0;
            calcHeatBalInsideSurfWarmupErrCount = 0;
            calcHeatBalInsideSurEnvrnFlag = false;

            // Initialize Kiva instances ground temperatures
            if (DataHeatBalance::AnyKiva) {
                SurfaceGeometry::kivaManager.initKivaInstances(state.dataZoneTempPredictorCorrector);
            }
        }
        if (!BeginEnvrnFlag) {
            calcHeatBalInsideSurEnvrnFlag = true;
        }

        // Pass correct list of surfaces to CalcHeatBalanceInsideSurf2
        bool const PartialResimulate(present(ZoneToResimulate));

        if (!PartialResimulate) {
            // Zero window heat gains for all zones
            ZoneWinHeatGain = 0.0;
            ZoneWinHeatGainRep = 0.0;
            ZoneWinHeatGainRepEnergy = 0.0;
            ZoneWinHeatLossRep = 0.0;
            ZoneWinHeatLossRepEnergy = 0.0;

            if (AllCTF) {
                CalcHeatBalanceInsideSurf2CTFOnly(state.dataWindowManager, 1, NumOfZones, DataSurfaces::AllIZSurfaceList);
            } else {
                CalcHeatBalanceInsideSurf2(state.dataWindowManager,
                                           DataSurfaces::AllHTSurfaceList,
                                           DataSurfaces::AllIZSurfaceList,
                                           DataSurfaces::AllHTNonWindowSurfaceList,
                                           DataSurfaces::AllHTWindowSurfaceList);
            }
            // Sort window heat gain/loss
            for (int zoneNum = 1; zoneNum <= NumOfZones; ++zoneNum) {
                if (ZoneWinHeatGain(zoneNum) >= 0.0) {
                    ZoneWinHeatGainRep(zoneNum) = ZoneWinHeatGain(zoneNum);
                    ZoneWinHeatGainRepEnergy(zoneNum) = ZoneWinHeatGainRep(zoneNum) * DataGlobals::TimeStepZoneSec;
                } else {
                    ZoneWinHeatLossRep(zoneNum) = -ZoneWinHeatGain(zoneNum);
                    ZoneWinHeatLossRepEnergy(zoneNum) = ZoneWinHeatLossRep(zoneNum) * DataGlobals::TimeStepZoneSec;
                }
            }
        } else {
            // Zero window heat gains for resimulate zone
            ZoneWinHeatGain(ZoneToResimulate) = 0.0;
            ZoneWinHeatGainRep(ZoneToResimulate) = 0.0;
            ZoneWinHeatGainRepEnergy(ZoneToResimulate) = 0.0;
            ZoneWinHeatLossRep(ZoneToResimulate) = 0.0;
            ZoneWinHeatLossRepEnergy(ZoneToResimulate) = 0.0;

            auto const &zoneHTSurfList(Zone(ZoneToResimulate).ZoneHTSurfaceList);
            auto const &zoneIZSurfList(Zone(ZoneToResimulate).ZoneIZSurfaceList);
            auto const &zoneHTNonWindowSurfList(Zone(ZoneToResimulate).ZoneHTNonWindowSurfaceList);
            auto const &zoneHTWindowSurfList(Zone(ZoneToResimulate).ZoneHTWindowSurfaceList);
            // Cannot use CalcHeatBalanceInsideSurf2CTFOnly because resimulated zone includes adjacent interzone surfaces
            CalcHeatBalanceInsideSurf2(
                state.dataWindowManager, zoneHTSurfList, zoneIZSurfList, zoneHTNonWindowSurfList, zoneHTWindowSurfList, ZoneToResimulate);
            // Sort window heat gain/loss
            if (ZoneWinHeatGain(ZoneToResimulate) >= 0.0) {
                ZoneWinHeatGainRep(ZoneToResimulate) = ZoneWinHeatGain(ZoneToResimulate);
                ZoneWinHeatGainRepEnergy(ZoneToResimulate) = ZoneWinHeatGainRep(ZoneToResimulate) * DataGlobals::TimeStepZoneSec;
            } else {
                ZoneWinHeatLossRep(ZoneToResimulate) = -ZoneWinHeatGain(ZoneToResimulate);
                ZoneWinHeatLossRepEnergy(ZoneToResimulate) = ZoneWinHeatLossRep(ZoneToResimulate) * DataGlobals::TimeStepZoneSec;
            }
        }
    }

    void CalcHeatBalanceInsideSurf2(WindowManagerData &dataWindowManager,
                                    const std::vector<int> &HTSurfs,          // Heat transfer surfaces to simulate (opaque and windows)
                                    const std::vector<int> &IZSurfs,          // Interzone heat transfer surfaces to simulate
                                    const std::vector<int> &HTNonWindowSurfs, // Non-window heat transfer surfaces to simulate
                                    const std::vector<int> &HTWindowSurfs,    // Window heat transfer surfaces to simulate
                                    Optional_int_const ZoneToResimulate)
    {
        // SUBROUTINE INFORMATION:
        //       AUTHOR         George Walton
        //       DATE WRITTEN   December 1979
        //       MODIFIED       Jun 1990 (RDT for new CTF arrays)
        //                      Dec 1999 (FCW for window calculation)
        //                      May 2000 (FCW for window frame and dividers)
        //                      Aug 2000 (RJL for MTF moisture calculations)
        //                      Sep 2000 (RKS for new radiant exchange algorithm)
        //                      Dec 2000 (RKS for radiant system model addition)
        //                      Jul 2003 (CC) set the reference temperatures for inside surface heat balance
        //                                    depending on convection algorithms and/or air models used
        //                      May 2006 (RR  account for exterior window screen)
        //                      Jul 2008 (P. Biddulph include calls to HAMT)
        //                      Sep 2011 LKL/BG - resimulate only zones needing it for Radiant systems
        //       RE-ENGINEERED  Mar 1998 (RKS)

        // PURPOSE OF THIS SUBROUTINE:
        // This subroutine performs a heat balance on the inside face of each
        // surface in the building.

        // METHODOLOGY EMPLOYED:
        // Various boundary conditions are set and additional parameters are set-
        // up.  Then, the proper heat balance equation is selected based on whether
        // the surface is a partition or not and on whether or not movable
        // insulation is present on the inside face.

        // REFERENCES:
        // (I)BLAST legacy routine HBSRF

<<<<<<< HEAD
        using namespace DataGlobals;
        using namespace DataEnvironment;
        using ConvectionCoefficients::InitExteriorConvectionCoeff;
        using ConvectionCoefficients::InitInteriorConvectionCoeffs;
        using ConvectionCoefficients::SetExtConvectionCoeff;
        using DataLoopNode::Node;
        using DataZoneEquipment::ZoneEquipConfig;
        using General::RoundSigDigits;
        using namespace Psychrometrics;
        using DataSizing::CurOverallSimDay;

        Real64 const Sigma(5.6697e-08);              // Stefan-Boltzmann constant
        Real64 const IterDampConst(5.0);             // Damping constant for inside surface temperature iterations
        int const ItersReevalConvCoeff(30);          // Number of iterations between inside convection coefficient reevaluations

        int const MaxIterations(500);                // Maximum number of iterations allowed for inside surface temps
        int const IterationsForCondFDRelaxChange(5); // number of iterations for inside temps that triggers a change
        Real64 const SmallNumber(0.0001);            // avoid numerical junk causing problems?
        // in the CondFD relaxation factor.
        int const MinEMPDIterations(4); // Minimum number of iterations required for EMPD solution
=======
>>>>>>> 4ad20382
        static std::string const rhoAirZone("RhoAirZone");
        static std::string const wsurf("Wsurf");
        static std::string const HBSurfManInsideSurf("HB,SurfMan:InsideSurf");
        static std::string const Inside("Inside");
        static std::string const BlankString;

        Real64 TempSurfOutTmp; // Local Temporary Surface temperature for the outside surface face
        Real64 TempSurfInSat;  // Local temporary surface dew point temperature

        Real64 Wsurf;         // Moisture ratio for HAMT
        Real64 RhoAirZone;    // Zone moisture density for HAMT
        int OtherSideZoneNum; // Zone Number index for other side of an interzone partition HAMT

        // determine reference air temperatures
        for (int SurfNum : HTSurfs) {
            int ZoneNum = Surface(SurfNum).Zone;

            // These conditions are not used in every SurfNum loop here so we don't use them to skip surfaces
            if (Surface(SurfNum).Class == SurfaceClass_TDD_Dome) continue; // Skip TDD:DOME objects.  Inside temp is handled by TDD:DIFFUSER.

            {
                auto const SELECT_CASE_var(Surface(SurfNum).TAirRef);
                if (SELECT_CASE_var == ZoneMeanAirTemp) {
                    RefAirTemp(SurfNum) = MAT(ZoneNum);
                    TempEffBulkAir(SurfNum) = MAT(ZoneNum); // for reporting surf adjacent air temp
                } else if (SELECT_CASE_var == AdjacentAirTemp) {
                    RefAirTemp(SurfNum) = TempEffBulkAir(SurfNum);
                } else if (SELECT_CASE_var == ZoneSupplyAirTemp) {
                    // determine ZoneEquipConfigNum for this zone
                    int ZoneEquipConfigNum = ZoneNum;
                    // check whether this zone is a controlled zone or not
                    if (!Zone(ZoneNum).IsControlled) {
                        ShowFatalError("Zones must be controlled for Ceiling-Diffuser Convection model. No system serves zone " + Zone(ZoneNum).Name);
                        return;
                    }
                    // determine supply air conditions
                    Real64 SumSysMCp = 0.0;
                    Real64 SumSysMCpT = 0.0;
                    Real64 const CpAir = Psychrometrics::PsyCpAirFnW(ZoneAirHumRat(ZoneNum));
                    for (int NodeNum = 1; NodeNum <= DataZoneEquipment::ZoneEquipConfig(ZoneEquipConfigNum).NumInletNodes; ++NodeNum) {
                        Real64 NodeTemp = DataLoopNode::Node(DataZoneEquipment::ZoneEquipConfig(ZoneEquipConfigNum).InletNode(NodeNum)).Temp;
                        Real64 MassFlowRate =
                            DataLoopNode::Node(DataZoneEquipment::ZoneEquipConfig(ZoneEquipConfigNum).InletNode(NodeNum)).MassFlowRate;
                        // Real64 CpAir2 = PsyCpAirFnW(ZoneAirHumRat(ZoneNum), NodeTemp);
                        SumSysMCp += MassFlowRate * CpAir;
                        SumSysMCpT += MassFlowRate * CpAir * NodeTemp;
                    }
                    // a weighted average of the inlet temperatures.
                    if (SumSysMCp > 0.0) {                            // protect div by zero
                        RefAirTemp(SurfNum) = SumSysMCpT / SumSysMCp; // BG changed 02-16-2005 to add index (SurfNum)
                    } else {
                        RefAirTemp(SurfNum) = MAT(ZoneNum);
                    }
                    TempEffBulkAir(SurfNum) = RefAirTemp(SurfNum); // for reporting surf adjacent air temp
                } else {
                    // currently set to mean air temp but should add error warning here
                    RefAirTemp(SurfNum) = MAT(ZoneNum);
                    TempEffBulkAir(SurfNum) = MAT(ZoneNum); // for reporting surf adjacent air temp
                }
            }
        }

        // Following variables must be reset due to possible recall of this routine by radiant and Resimulate routines.
        // CalcWindowHeatBalance is called, then, multiple times and these need to be initialized before each call to
        // CalcWindowHeatBalance.
        // Only for Surface(SurfNum).Class == DataSurfaces::SurfaceClass_Window
        for (int surfNum : HTWindowSurfs) {
            WinHeatGain(surfNum) = 0.0;
            WinHeatTransfer(surfNum) = 0.0;
            WinHeatGainRep(surfNum) = 0.0;
            WinHeatLossRep(surfNum) = 0.0;
            WinGainConvGlazToZoneRep(surfNum) = 0.0;
            WinGainIRGlazToZoneRep(surfNum) = 0.0;
            WinLossSWZoneToOutWinRep(surfNum) = 0.0;
            WinGainFrameDividerToZoneRep(surfNum) = 0.0;
            WinGainConvGlazShadGapToZoneRep(surfNum) = 0.0;
            WinGainConvShadeToZoneRep(surfNum) = 0.0;
            OtherConvGainInsideFaceToZoneRep(surfNum) = 0.0;
            WinGainIRShadeToZoneRep(surfNum) = 0.0;
            SurfaceWindow(surfNum).FrameQRadOutAbs = 0.0;
            SurfaceWindow(surfNum).FrameQRadInAbs = 0.0;
            SurfaceWindow(surfNum).DividerQRadOutAbs = 0.0;
            SurfaceWindow(surfNum).DividerQRadInAbs = 0.0;
        }

        InsideSurfIterations = 0;

        // Calculate heat extract due to additional heat flux source term as the surface boundary condition
        if (DataSurfaces::AnyHeatBalanceInsideSourceTerm) {
            for (int SurfNum : HTSurfs) {
                if (Surface(SurfNum).InsideHeatSourceTermSchedule) {
                    QAdditionalHeatSourceInside(SurfNum) =
                        EnergyPlus::ScheduleManager::GetCurrentScheduleValue(Surface(SurfNum).InsideHeatSourceTermSchedule);
                }
            }
        }

        // Calculate Kiva instances
        if (DataHeatBalance::AnyKiva) {
            if (((SurfaceGeometry::kivaManager.settings.timestepType == HeatBalanceKivaManager::KivaManager::Settings::HOURLY && TimeStep == 1) ||
                 SurfaceGeometry::kivaManager.settings.timestepType == HeatBalanceKivaManager::KivaManager::Settings::TIMESTEP) &&
                !WarmupFlag) {
                SurfaceGeometry::kivaManager.calcKivaInstances();
            }
        }

        bool Converged = false; // .TRUE. if inside heat balance has converged
        while (!Converged) {    // Start of main inside heat balance DO loop...

            TempInsOld = TempSurfIn; // Keep track of last iteration's temperature values

            if (DataHeatBalance::AnyKiva) {
                for (auto &kivaSurf : SurfaceGeometry::kivaManager.surfaceMap) {
                    TempSurfIn(kivaSurf.first) = kivaSurf.second.results.Tavg - DataGlobals::KelvinConv; // TODO: Use average radiant temp? Trad?
                }
            }

            HeatBalanceIntRadExchange::CalcInteriorRadExchange(
                TempSurfIn, InsideSurfIterations, NetLWRadToSurf, ZoneToResimulate, Inside); // Update the radiation balance

            if (DataHeatBalance::AnyKiva) {
                for (auto &kivaSurf : SurfaceGeometry::kivaManager.surfaceMap) {
                    TempSurfIn(kivaSurf.first) = TempInsOld(kivaSurf.first);
                }
            }

            // Every 30 iterations, recalculate the inside convection coefficients in case
            // there has been a significant drift in the surface temperatures predicted.
            // This is not fool-proof and it basically means that the outside surface
            // heat balance is in error (potentially) once HConvIn is re-evaluated.
            // The choice of 30 is not significant--just want to do this a couple of
            // times before the iteration limit is hit.
            if ((InsideSurfIterations > 0) && (mod(InsideSurfIterations, ItersReevalConvCoeff) == 0)) {
                ConvectionCoefficients::InitInteriorConvectionCoeffs(TempSurfIn, ZoneToResimulate);
            }

            if (DataHeatBalance::AnyEMPD || DataHeatBalance::AnyHAMT) {
                for (int SurfNum : HTSurfs) {
                    auto &surface(Surface(SurfNum));
                    if (surface.Class == SurfaceClass_TDD_Dome) continue; // Skip TDD:DOME objects.  Inside temp is handled by TDD:DIFFUSER.

                    // Calculate the inside surface moisture quantities
                    // calculate the inside surface moisture transfer conditions
                    // check for saturation conditions of air
                    if ((surface.HeatTransferAlgorithm == HeatTransferModel_EMPD) || (surface.HeatTransferAlgorithm == HeatTransferModel_HAMT)) {
                        int ZoneNum = Surface(SurfNum).Zone;
                        Real64 const MAT_zone(MAT(ZoneNum));
                        Real64 const ZoneAirHumRat_zone(max(ZoneAirHumRat(ZoneNum), 1.0e-5));
                        Real64 const HConvIn_surf(HConvInFD(SurfNum) = HConvIn(SurfNum));

                        RhoVaporAirIn(SurfNum) = min(Psychrometrics::PsyRhovFnTdbWPb_fast(MAT_zone, ZoneAirHumRat_zone, OutBaroPress),
                                                     Psychrometrics::PsyRhovFnTdbRh(MAT_zone, 1.0, HBSurfManInsideSurf));
                        HMassConvInFD(SurfNum) = HConvIn_surf / (Psychrometrics::PsyRhoAirFnPbTdbW_fast(OutBaroPress, MAT_zone, ZoneAirHumRat_zone) *
                                                                 Psychrometrics::PsyCpAirFnW_fast(ZoneAirHumRat_zone));
                    }
                }
            }

            for (int SurfNum : HTNonWindowSurfs) {
                // Perform heat balance on the inside face of the surface ...
                // The following are possibilities here:
                //   (a) the surface is a pool (no movable insulation, no source/sink, only CTF solution algorithm)
                //   (b) the surface is a partition, in which case the temperature of both sides are the same
                //   (c) standard (or interzone) opaque surface with no movable insulation, normal heat balance equation
                //   (d) standard (or interzone) window: call to CalcWindowHeatBalance to get window layer temperatures
                //   (e) standard opaque surface with movable insulation, special two-part equation
                // In the surface calculation there are the following Algorithm types for opaque surfaces that
                // do not have movable insulation:
                //   (a) the regular CTF calc (SolutionAlgo = UseCTF)
                //   (b) the EMPD calc (Solutionalgo = UseEMPD)
                //   (c) the CondFD calc (SolutionAlgo = UseCondFD)
                //   (d) the HAMT calc (solutionalgo = UseHAMT).

                int const ZoneNum = Surface(SurfNum).Zone;
                auto &surface(Surface(SurfNum));
                Real64 &TH11(TH(1, 1, SurfNum));
                int const ConstrNum = surface.Construction;
                auto const &construct(dataConstruction.Construct(ConstrNum));
                Real64 const MAT_zone(MAT(ZoneNum));
                Real64 const HConvIn_surf(HConvInFD(SurfNum) = HConvIn(SurfNum));

                if (surface.ExtBoundCond == SurfNum) {
                    // CR6869 -- let Window HB take care of it      IF (Surface(SurfNum)%ExtBoundCond == SurfNum) THEN
                    // Surface is adiabatic
                    if (surface.HeatTransferAlgorithm == HeatTransferModel_CTF ||
                        surface.HeatTransferAlgorithm == HeatTransferModel_EMPD) { // Regular CTF Surface and/or EMPD surface

                        if (surface.HeatTransferAlgorithm == HeatTransferModel_EMPD) {
                            MoistureBalanceEMPDManager::CalcMoistureBalanceEMPD(SurfNum, TempSurfInTmp(SurfNum), MAT_zone, TempSurfInSat);
                        }
                        // Pre-calculate a few terms
                        //
                        Real64 const TempTerm(CTFConstInPart(SurfNum) + QRadThermInAbs(SurfNum) + QRadSWInAbs(SurfNum) +
                                              QAdditionalHeatSourceInside(SurfNum) + HConvIn_surf * RefAirTemp(SurfNum) + QHTRadSysSurf(SurfNum) +
                                              QCoolingPanelSurf(SurfNum) + QHWBaseboardSurf(SurfNum) + QSteamBaseboardSurf(SurfNum) +
                                              QElecBaseboardSurf(SurfNum) + NetLWRadToSurf(SurfNum) + (QRadSurfAFNDuct(SurfNum) / TimeStepZoneSec));
                        Real64 const TempDiv(1.0 / (construct.CTFInside(0) - construct.CTFCross(0) + HConvIn_surf + IterDampConst));
                        // Calculate the current inside surface temperature
                        if ((!surface.IsPool) || ((surface.IsPool) && (std::abs(QPoolSurfNumerator(SurfNum)) < PoolIsOperatingLimit) &&
                                                  (std::abs(PoolHeatTransCoefs(SurfNum)) < PoolIsOperatingLimit))) {
                            if (construct.SourceSinkPresent) {
                                TempSurfInTmp(SurfNum) =
                                    (TempTerm + construct.CTFSourceIn(0) * QsrcHist(SurfNum, 1) + IterDampConst * TempInsOld(SurfNum)) *
                                    TempDiv; // Constant portion of conduction eq (history terms) | LW radiation from internal sources | SW radiation
                                             // from internal sources | Convection from surface to zone air | Net radiant exchange with other zone
                                             // surfaces | Heat source/sink term for radiant systems | (if there is one present) | Radiant flux from a
                                             // high temperature radiant heater | Radiant flux from a hot water baseboard heater | Radiant flux from a
                                             // steam baseboard heater | Radiant flux from an electric baseboard heater | Iterative damping term (for
                                             // stability) | Conduction term (both partition sides same temp) | Conduction term (both partition sides
                                             // same temp) | Convection and damping term | Radiation from AFN ducts
                            } else {
                                TempSurfInTmp(SurfNum) =
                                    (TempTerm + IterDampConst * TempInsOld(SurfNum)) *
                                    TempDiv; // Constant portion of conduction eq (history terms) | LW radiation from internal sources | SW radiation
                                             // from internal sources | Convection from surface to zone air | Net radiant exchange with other zone
                                             // surfaces | Heat source/sink term for radiant systems | (if there is one present) | Radiant flux from a
                                             // high temperature radiant heater | Radiant flux from a hot water baseboard heater | Radiant flux from a
                                             // steam baseboard heater | Radiant flux from an electric baseboard heater | Iterative damping term (for
                                             // stability) | Conduction term (both partition sides same temp) | Conduction term (both partition sides
                                             // same temp) | Convection and damping term | Radiation from AFN ducts
                            }
                        } else { // this is a pool and it has been simulated this time step
                            TempSurfInTmp(SurfNum) = (CTFConstInPart(SurfNum) + QPoolSurfNumerator(SurfNum) + IterDampConst * TempInsOld(SurfNum)) /
                                                     (construct.CTFInside(0) - construct.CTFCross(0) + PoolHeatTransCoefs(SurfNum) +
                                                      IterDampConst); // Constant part of conduction eq (history terms) | Pool modified terms (see
                                                                      // non-pool equation for details) | Iterative damping term (for stability) |
                                                                      // Conduction term (both partition sides same temp) | Pool and damping term
                        }
                        if (surface.HeatTransferAlgorithm == HeatTransferModel_EMPD) {
                            TempSurfInTmp(SurfNum) -=
                                DataMoistureBalanceEMPD::HeatFluxLatent(SurfNum) * TempDiv; // Conduction term (both partition sides same temp) |
                                                                                            // Conduction term (both partition sides same temp) |
                                                                                            // Convection and damping term
                            if (TempSurfInSat > TempSurfInTmp(SurfNum)) {
                                TempSurfInTmp(SurfNum) = TempSurfInSat; // Surface temp cannot be below dew point
                            }
                        }
                        // if any mixed heat transfer models in zone, apply limits to CTF result
                        if (DataHeatBalSurface::Zone_has_mixed_HT_models[ZoneNum])
                            TempSurfInTmp(SurfNum) =
                                max(MinSurfaceTempLimit,
                                    min(MaxSurfaceTempLimit, TempSurfInTmp(SurfNum))); // Limit Check //Tuned Precomputed condition to eliminate loop

                        if (construct.SourceSinkPresent) { // Set the appropriate parameters for the radiant system

                            // Radiant system does not need the damping coefficient terms (hopefully) // Partitions are assumed to be symmetric
                            Real64 const RadSysDiv(1.0 / (construct.CTFInside(0) - construct.CTFCross(0) + HConvIn_surf));
                            RadSysToHBConstCoef(SurfNum) = RadSysTiHBConstCoef(SurfNum) =
                                TempTerm * RadSysDiv; // Constant portion of conduction eq (history terms) | LW radiation from internal sources | SW
                                                      // radiation from internal sources | Convection from surface to zone air | Radiant flux from
                                                      // high temperature radiant heater | Radiant flux from a hot water baseboard heater | Radiant
                                                      // flux from a steam baseboard heater | Radiant flux from an electric baseboard heater | Net
                                                      // radiant exchange with other zone surfaces | Cond term (both partition sides same temp) | Cond
                                                      // term (both partition sides same temp) | Convection and damping term
                            RadSysToHBTinCoef(SurfNum) = RadSysTiHBToutCoef(SurfNum) =
                                0.0; // The outside temp is assumed to be equal to the inside temp for a partition
                            RadSysToHBQsrcCoef(SurfNum) = RadSysTiHBQsrcCoef(SurfNum) =
                                construct.CTFSourceIn(0) * RadSysDiv; // QTF term for the source | Cond term (both partition sides same temp) | Cond
                                                                      // term (both partition sides same temp) | Convection and damping term
                        }

                    } else if (surface.HeatTransferAlgorithm == HeatTransferModel_CondFD || surface.HeatTransferAlgorithm == HeatTransferModel_HAMT) {

                        if (surface.HeatTransferAlgorithm == HeatTransferModel_HAMT)
                            HeatBalanceHAMTManager::ManageHeatBalHAMT(SurfNum, TempSurfInTmp(SurfNum), TempSurfOutTmp); // HAMT

                        if (surface.HeatTransferAlgorithm == HeatTransferModel_CondFD) {
                            HeatBalFiniteDiffManager::ManageHeatBalFiniteDiff(SurfNum, TempSurfInTmp(SurfNum), TempSurfOutTmp);
                        }

                        TH11 = TempSurfOutTmp;
                    }

                    TempSurfIn(SurfNum) = TempSurfInTmp(SurfNum);

                } else { // Standard surface or interzone surface

                    Real64 HMovInsul = 0.0; // "Convection" coefficient of movable insulation
                    if (surface.MaterialMovInsulInt > 0) {
                        Real64 AbsInt = 0.0; // Solar absorptance of inside movable insulation (not used here)
                        HeatBalanceMovableInsulation::EvalInsideMovableInsulation(SurfNum, HMovInsul, AbsInt);
                    }

                    if (HMovInsul <= 0.0) { // No movable insulation present, normal heat balance equation

                        if (surface.HeatTransferAlgorithm == HeatTransferModel_CTF ||
                            surface.HeatTransferAlgorithm == HeatTransferModel_EMPD) { // Regular CTF Surface and/or EMPD surface

                            if (surface.HeatTransferAlgorithm == HeatTransferModel_EMPD) {
                                MoistureBalanceEMPDManager::CalcMoistureBalanceEMPD(SurfNum, TempSurfInTmp(SurfNum), MAT_zone, TempSurfInSat);
                            }
                            // Pre-calculate a few terms
                            Real64 const TempTerm(CTFConstInPart(SurfNum) + QRadThermInAbs(SurfNum) + QRadSWInAbs(SurfNum) +
                                                  QAdditionalHeatSourceInside(SurfNum) + HConvIn_surf * RefAirTemp(SurfNum) + QHTRadSysSurf(SurfNum) +
                                                  QCoolingPanelSurf(SurfNum) + QHWBaseboardSurf(SurfNum) + QSteamBaseboardSurf(SurfNum) +
                                                  QElecBaseboardSurf(SurfNum) + NetLWRadToSurf(SurfNum) +
                                                  (QRadSurfAFNDuct(SurfNum) / TimeStepZoneSec));
                            Real64 const TempDiv(1.0 / (construct.CTFInside(0) + HConvIn_surf + IterDampConst));
                            // Calculate the current inside surface temperature
                            if ((!surface.IsPool) || ((surface.IsPool) && (std::abs(QPoolSurfNumerator(SurfNum)) < PoolIsOperatingLimit) &&
                                                      (std::abs(PoolHeatTransCoefs(SurfNum)) < PoolIsOperatingLimit))) {
                                if (construct.SourceSinkPresent) {
                                    TempSurfInTmp(SurfNum) =
                                        (TempTerm + construct.CTFSourceIn(0) * QsrcHist(SurfNum, 1) + IterDampConst * TempInsOld(SurfNum) +
                                         construct.CTFCross(0) * TH11) *
                                        TempDiv; // Constant part of conduction eq (history terms) | LW radiation from internal sources | SW
                                                 // radiation from internal sources | Convection from surface to zone air | Net radiant exchange
                                                 // with other zone surfaces | Heat source/sink term for radiant systems | (if there is one
                                                 // present) | Radiant flux from high temp radiant heater | Radiant flux from a hot water
                                                 // baseboard heater | Radiant flux from a steam baseboard heater | Radiant flux from an electric
                                                 // baseboard heater | Iterative damping term (for stability) | Current conduction from | the
                                                 // outside surface | Coefficient for conduction (current time) | Convection and damping term |
                                                 // Radiation from AFN ducts
                                } else {
                                    TempSurfInTmp(SurfNum) =
                                        (TempTerm + IterDampConst * TempInsOld(SurfNum) + construct.CTFCross(0) * TH11) *
                                        TempDiv; // Constant part of conduction eq (history terms) | LW radiation from internal sources | SW
                                                 // radiation from internal sources | Convection from surface to zone air | Net radiant exchange
                                                 // with other zone surfaces | Heat source/sink term for radiant systems | (if there is one
                                                 // present) | Radiant flux from high temp radiant heater | Radiant flux from a hot water
                                                 // baseboard heater | Radiant flux from a steam baseboard heater | Radiant flux from an electric
                                                 // baseboard heater | Iterative damping term (for stability) | Current conduction from | the
                                                 // outside surface | Coefficient for conduction (current time) | Convection and damping term |
                                                 // Radiation from AFN ducts
                                }
                            } else { // surface is a pool and the pool has been simulated this time step
                                TempSurfInTmp(SurfNum) = (CTFConstInPart(SurfNum) + QPoolSurfNumerator(SurfNum) +
                                                          IterDampConst * TempInsOld(SurfNum) + construct.CTFCross(0) * TH11) /
                                                         (construct.CTFInside(0) + PoolHeatTransCoefs(SurfNum) +
                                                          IterDampConst); // Constant part of conduction eq (history terms) | Pool modified terms
                                                                          // (see non-pool equation for details) | Iterative damping term (for
                                                                          // stability) | Current conduction from | the outside surface |
                                                                          // Coefficient for conduction (current time) | Pool and damping term
                            }
                            if (surface.HeatTransferAlgorithm == HeatTransferModel_EMPD) {
                                TempSurfInTmp(SurfNum) -= DataMoistureBalanceEMPD::HeatFluxLatent(SurfNum) *
                                                          TempDiv; // Coefficient for conduction (current time) | Convection and damping term
                                if (TempSurfInSat > TempSurfInTmp(SurfNum)) {
                                    TempSurfInTmp(SurfNum) = TempSurfInSat; // Surface temp cannot be below dew point
                                }
                            }
                            // if any mixed heat transfer models in zone, apply limits to CTF result
                            if (DataHeatBalSurface::Zone_has_mixed_HT_models[ZoneNum])
                                TempSurfInTmp(SurfNum) =
                                    max(MinSurfaceTempLimit,
                                        min(MaxSurfaceTempLimit,
                                            TempSurfInTmp(SurfNum))); // Limit Check //Tuned Precomputed condition to eliminate loop

                            if (construct.SourceSinkPresent) { // Set the appropriate parameters for the radiant system

                                // Radiant system does not need the damping coefficient terms (hopefully)
                                Real64 const RadSysDiv(1.0 / (construct.CTFInside(0) + HConvIn_surf));
                                RadSysTiHBConstCoef(SurfNum) =
                                    TempTerm * RadSysDiv; // Constant portion of cond eq (history terms) | LW radiation from internal sources | SW
                                                          // radiation from internal sources | Convection from surface to zone air | Radiant flux
                                                          // from high temp radiant heater | Radiant flux from a hot water baseboard heater |
                                                          // Radiant flux from a steam baseboard heater | Radiant flux from an electric baseboard
                                                          // heater | Net radiant exchange with other zone surfaces | Cond term (both partition
                                                          // sides same temp) | Convection and damping term
                                RadSysTiHBToutCoef(SurfNum) = construct.CTFCross(0) * RadSysDiv;    // Outside temp=inside temp for a partition |
                                                                                                    // Cond term (both partition sides same temp) |
                                                                                                    // Convection and damping term
                                RadSysTiHBQsrcCoef(SurfNum) = construct.CTFSourceIn(0) * RadSysDiv; // QTF term for the source | Cond term (both
                                                                                                    // partition sides same temp) | Convection and
                                                                                                    // damping term

                                if (surface.ExtBoundCond > 0) { // This is an interzone partition and we need to set outside params
                                    // The inside coefficients of one side are equal to the outside coefficients of the other side.  But,
                                    // the inside coefficients are set up once the heat balance equation for that side has been calculated.
                                    // For both sides to actually have been set, we have to wait until we get to the second side in the surface
                                    // derived type.  At that point, both inside coefficient sets have been evaluated.
                                    if (surface.ExtBoundCond < SurfNum) { // Both of the inside coefficients have now been set
                                        int OtherSideSurfNum = surface.ExtBoundCond;
                                        RadSysToHBConstCoef(OtherSideSurfNum) = RadSysTiHBConstCoef(SurfNum);
                                        RadSysToHBTinCoef(OtherSideSurfNum) = RadSysTiHBToutCoef(SurfNum);
                                        RadSysToHBQsrcCoef(OtherSideSurfNum) = RadSysTiHBQsrcCoef(SurfNum);
                                        RadSysToHBConstCoef(SurfNum) = RadSysTiHBConstCoef(OtherSideSurfNum);
                                        RadSysToHBTinCoef(SurfNum) = RadSysTiHBToutCoef(OtherSideSurfNum);
                                        RadSysToHBQsrcCoef(SurfNum) = RadSysTiHBQsrcCoef(OtherSideSurfNum);
                                    }
                                }
                            }

                        } else if (surface.HeatTransferAlgorithm == HeatTransferModel_CondFD ||
                                   surface.HeatTransferAlgorithm == HeatTransferModel_HAMT) {

                            if (surface.HeatTransferAlgorithm == HeatTransferModel_HAMT) {
                                if (surface.ExtBoundCond > 0) {
                                    // HAMT get the correct other side zone zone air temperature --
                                    int OtherSideSurfNum = surface.ExtBoundCond;
                                    // ZoneNum = surface.Zone;
                                    OtherSideZoneNum = Surface(OtherSideSurfNum).Zone;
                                    TempOutsideAirFD(SurfNum) = MAT(OtherSideZoneNum);
                                }
                                HeatBalanceHAMTManager::ManageHeatBalHAMT(SurfNum, TempSurfInTmp(SurfNum), TempSurfOutTmp);
                            }

                            if (surface.HeatTransferAlgorithm == HeatTransferModel_CondFD)
                                HeatBalFiniteDiffManager::ManageHeatBalFiniteDiff(SurfNum, TempSurfInTmp(SurfNum), TempSurfOutTmp);

                            TH11 = TempSurfOutTmp;

                        } else if (surface.HeatTransferAlgorithm == HeatTransferModel_Kiva) {
                            // Read Kiva results for each surface
                            TempSurfInTmp(SurfNum) = SurfaceGeometry::kivaManager.surfaceMap[SurfNum].results.Tconv - DataGlobals::KelvinConv;
                            OpaqSurfInsFaceConductionFlux(SurfNum) = SurfaceGeometry::kivaManager.surfaceMap[SurfNum].results.qtot;
                            OpaqSurfInsFaceConduction(SurfNum) = OpaqSurfInsFaceConductionFlux(SurfNum) * DataSurfaces::Surface(SurfNum).Area;

                            TH11 = 0.0;
                        }

                        TempSurfIn(SurfNum) = TempSurfInTmp(SurfNum);

                    } else { // Movable insulation present

                        if (construct.SourceSinkPresent) {

                            ShowSevereError("Interior movable insulation is not valid with embedded sources/sinks");
                            ShowContinueError("Construction " + construct.Name + " contains an internal source or sink but also uses");
                            ShowContinueError("interior movable insulation " + dataMaterial.Material(Surface(SurfNum).MaterialMovInsulInt).Name +
                                              " for a surface with that construction.");
                            ShowContinueError("This is not currently allowed because the heat balance equations do not currently accommodate "
                                              "this combination.");
                            ShowFatalError("CalcHeatBalanceInsideSurf: Program terminates due to preceding conditions.");
                        }

                        Real64 F1 = HMovInsul / (HMovInsul + HConvIn_surf + IterDampConst);

                        TempSurfIn(SurfNum) =
                            (CTFConstInPart(SurfNum) + QRadSWInAbs(SurfNum) + construct.CTFCross(0) * TH11 +
                             F1 * (QRadThermInAbs(SurfNum) + HConvIn_surf * RefAirTemp(SurfNum) + NetLWRadToSurf(SurfNum) + QHTRadSysSurf(SurfNum) +
                                   QCoolingPanelSurf(SurfNum) + QHWBaseboardSurf(SurfNum) + QSteamBaseboardSurf(SurfNum) +
                                   QElecBaseboardSurf(SurfNum) + QAdditionalHeatSourceInside(SurfNum) + IterDampConst * TempInsOld(SurfNum))) /
                            (construct.CTFInside(0) + HMovInsul - F1 * HMovInsul); // Convection from surface to zone air

                        TempSurfInTmp(SurfNum) = (construct.CTFInside(0) * TempSurfIn(SurfNum) + HMovInsul * TempSurfIn(SurfNum) -
                                                  QRadSWInAbs(SurfNum) - CTFConstInPart(SurfNum) - construct.CTFCross(0) * TH11) /
                                                 (HMovInsul);
                        // if any mixed heat transfer models in zone, apply limits to CTF result
                        if (DataHeatBalSurface::Zone_has_mixed_HT_models[ZoneNum])
                            TempSurfInTmp(SurfNum) =
                                max(MinSurfaceTempLimit,
                                    min(MaxSurfaceTempLimit, TempSurfInTmp(SurfNum))); // Limit Check //Tuned Precomputed condition to eliminate loop
                    }
                }
            }
            for (int SurfNum : HTWindowSurfs) {
                auto &surface(Surface(SurfNum));
                Real64 &TH11(TH(1, 1, SurfNum));
                int ConstrNum = surface.Construction; // Not const, because storm window may change this
                auto const &construct(dataConstruction.Construct(ConstrNum));
                if (SurfaceWindow(SurfNum).OriginalClass == SurfaceClass_TDD_Diffuser) { // Tubular daylighting device
                    // Lookup up the TDD:DOME object
                    int const pipeNum = SurfaceWindow(SurfNum).TDDPipeNum;
                    int const domeNum = DataDaylightingDevices::TDDPipe(pipeNum).Dome;
                    // Ueff = 1 / effective R value between TDD:DOME and TDD:DIFFUSER
                    Real64 Ueff = 1.0 / DataDaylightingDevices::TDDPipe(pipeNum).Reff;

                    // Similar to opaque surface but outside surface temp of TDD:DOME is used, and no embedded sources/sinks.
                    // Absorbed shortwave radiation is treated similar to a regular window, but only 1 glass layer is allowed.
                    //   = QRadSWwinAbs(SurfNum,1)/2.0
                    Real64 const HConvIn_surf(HConvInFD(SurfNum) = HConvIn(SurfNum));
                    TempSurfIn(SurfNum) = TempSurfInTmp(SurfNum) =
                        (QRadThermInAbs(SurfNum) + QRadSWwinAbs(1, SurfNum) / 2.0 + QAdditionalHeatSourceInside(SurfNum) +
                         HConvIn_surf * RefAirTemp(SurfNum) + NetLWRadToSurf(SurfNum) + IterDampConst * TempInsOld(SurfNum) +
                         Ueff * TH(1, 1, domeNum)) /
                        (Ueff + HConvIn_surf + IterDampConst); // LW radiation from internal sources | SW radiation from internal sources and
                                                               // solar | Convection from surface to zone air | Net radiant exchange with
                                                               // other zone surfaces | Iterative damping term (for stability) | Current
                                                               // conduction from the outside surface | Coefficient for conduction (current
                                                               // time) | Convection and damping term

                    Real64 const Sigma_Temp_4(DataGlobals::StefanBoltzmann * pow_4(TempSurfIn(SurfNum)));

                    // Calculate window heat gain for TDD:DIFFUSER since this calculation is usually done in WindowManager
                    WinHeatGain(SurfNum) =
                        WinTransSolar(SurfNum) + HConvIn_surf * surface.Area * (TempSurfIn(SurfNum) - RefAirTemp(SurfNum)) +
                        dataConstruction.Construct(surface.Construction).InsideAbsorpThermal * surface.Area *
                            (Sigma_Temp_4 - (SurfaceWindow(SurfNum).IRfromParentZone + QHTRadSysSurf(SurfNum) + QCoolingPanelSurf(SurfNum) +
                                             QHWBaseboardSurf(SurfNum) + QSteamBaseboardSurf(SurfNum) + QElecBaseboardSurf(SurfNum))) -
                        QS(surface.SolarEnclIndex) * surface.Area *
                            dataConstruction.Construct(surface.Construction).TransDiff; // Transmitted solar | Convection | IR exchange | IR
                    // Zone diffuse interior shortwave reflected back into the TDD
                    WinHeatTransfer(SurfNum) = WinHeatGain(SurfNum);

                    // fill out report vars for components of Window Heat Gain
                    WinGainConvGlazToZoneRep(SurfNum) = HConvIn_surf * surface.Area * (TempSurfIn(SurfNum) - RefAirTemp(SurfNum));
                    WinGainIRGlazToZoneRep(SurfNum) =
                        dataConstruction.Construct(surface.Construction).InsideAbsorpThermal * surface.Area *
                        (Sigma_Temp_4 - (SurfaceWindow(SurfNum).IRfromParentZone + QHTRadSysSurf(SurfNum) + QCoolingPanelSurf(SurfNum) +
                                         QHWBaseboardSurf(SurfNum) + QSteamBaseboardSurf(SurfNum) + QElecBaseboardSurf(SurfNum)));
                    WinLossSWZoneToOutWinRep(SurfNum) =
                        QS(surface.SolarEnclIndex) * surface.Area * dataConstruction.Construct(surface.Construction).TransDiff;
                } else {                             // Regular window
                    if (InsideSurfIterations == 0) { // Do windows only once
                        if (SurfaceWindow(SurfNum).StormWinFlag == 1) ConstrNum = surface.StormWinConstruction;
                        // Get outside convection coeff for exterior window here to avoid calling
                        // InitExteriorConvectionCoeff from CalcWindowHeatBalance, which avoids circular reference
                        // (HeatBalanceSurfaceManager USEing and WindowManager and
                        // WindowManager USEing HeatBalanceSurfaceManager)
                        if (surface.ExtBoundCond == ExternalEnvironment) {
                            int RoughSurf = dataMaterial.Material(construct.LayerPoint(1)).Roughness;           // Outside surface roughness
                            Real64 EmisOut = dataMaterial.Material(construct.LayerPoint(1)).AbsorpThermalFront; // Glass outside surface emissivity
                            auto const shading_flag(SurfaceWindow(SurfNum).ShadingFlag);
                            if (shading_flag == ExtShadeOn || shading_flag == ExtBlindOn || shading_flag == ExtScreenOn) {
                                // Exterior shade in place
                                int ConstrNumSh = SurfaceWindow(SurfNum).ShadedConstruction;
                                if (ConstrNumSh != 0) {
                                    RoughSurf = dataMaterial.Material(dataConstruction.Construct(ConstrNumSh).LayerPoint(1)).Roughness;
                                    EmisOut = dataMaterial.Material(dataConstruction.Construct(ConstrNumSh).LayerPoint(1)).AbsorpThermal;
                                }
                            }

                            // Get the outside effective emissivity for Equivalent layer model
                            if (construct.WindowTypeEQL) {
                                EmisOut = WindowEquivalentLayer::EQLWindowOutsideEffectiveEmiss(ConstrNum);
                            }
                            // Set Exterior Convection Coefficient...
                            if (surface.ExtConvCoeff > 0) {

                                HcExtSurf(SurfNum) = ConvectionCoefficients::SetExtConvectionCoeff(SurfNum);

                            } else if (surface.ExtWind) { // Window is exposed to wind (and possibly rain)

                                // Calculate exterior heat transfer coefficients with windspeed (windspeed is calculated internally in
                                // subroutine)
                                ConvectionCoefficients::InitExteriorConvectionCoeff(SurfNum,
                                                            0.0,
                                                            RoughSurf,
                                                            EmisOut,
                                                            TH11,
                                                            HcExtSurf(SurfNum),
                                                            HSkyExtSurf(SurfNum),
                                                            HGrdExtSurf(SurfNum),
                                                            HAirExtSurf(SurfNum));

                                if (IsRain) {                    // Raining: since wind exposed, outside window surface gets wet
                                    HcExtSurf(SurfNum) = 1000.0; // Reset HcExtSurf because of wetness
                                }

                            } else { // Not Wind exposed

                                // Calculate exterior heat transfer coefficients for windspeed = 0
                                ConvectionCoefficients::InitExteriorConvectionCoeff(SurfNum,
                                                            0.0,
                                                            RoughSurf,
                                                            EmisOut,
                                                            TH11,
                                                            HcExtSurf(SurfNum),
                                                            HSkyExtSurf(SurfNum),
                                                            HGrdExtSurf(SurfNum),
                                                            HAirExtSurf(SurfNum));
                            }
                        } else { // Interior Surface

                            if (surface.ExtConvCoeff > 0) {
                                HcExtSurf(SurfNum) = ConvectionCoefficients::SetExtConvectionCoeff(SurfNum);
                            } else {
                                // Exterior Convection Coefficient for the Interior or Interzone Window is the Interior Convection Coeff of
                                // same
                                HcExtSurf(SurfNum) = HConvIn(surface.ExtBoundCond);
                            }
                        }

                        // Following call determines inside surface temperature of glazing, and of
                        // frame and/or divider, if present
                        CalcWindowHeatBalance(dataWindowManager, SurfNum, HcExtSurf(SurfNum), TempSurfInTmp(SurfNum), TH11);

                        TempSurfIn(SurfNum) = TempSurfInTmp(SurfNum);
                    }
                }
            } // ...end of inside surface heat balance equation selection

            for (int SurfNum : HTSurfs) {
                int const ZoneNum = Surface(SurfNum).Zone;
                auto &surface(Surface(SurfNum));
                auto &zone(Zone(ZoneNum));
                Real64 &TH11(TH(1, 1, SurfNum));
                Real64 &TH12(TH(2, 1, SurfNum));
                TH12 = TempSurfInRep(SurfNum) = TempSurfIn(SurfNum);
                TempSurfOut(SurfNum) = TH11; // For reporting

                if (SurfaceWindow(SurfNum).OriginalClass == SurfaceClass_TDD_Diffuser) { // Tubular daylighting device
                    // Tubular daylighting devices are treated as one big object with an effective R value.
                    // The outside face temperature of the TDD:DOME and the inside face temperature of the
                    // TDD:DIFFUSER are calculated with the outside and inside heat balances respectively.
                    // Below, the resulting temperatures are copied to the inside face of the TDD:DOME
                    // and the outside face of the TDD:DIFFUSER for reporting.

                    // Set inside temp variables of TDD:DOME equal to inside temp of TDD:DIFFUSER
                    int domeNum = DataDaylightingDevices::TDDPipe(SurfaceWindow(SurfNum).TDDPipeNum).Dome;
                    TH(2, 1, domeNum) = TempSurfIn(domeNum) = TempSurfInTmp(domeNum) = TempSurfInRep(domeNum) = TempSurfIn(SurfNum);

                    // Set outside temp reporting variable of TDD:DOME (since it gets skipped otherwise)
                    // Reset outside temp variables of TDD:DIFFUSER equal to outside temp of TDD:DOME
                    TH11 = TempSurfOut(SurfNum) = TempSurfOut(domeNum) = TH(1, 1, domeNum);
                }

                if ((TH12 > MaxSurfaceTempLimit) || (TH12 < MinSurfaceTempLimit)) {
                    TestSurfTempCalcHeatBalanceInsideSurf(TH12, surface, zone, calcHeatBalInsideSurfWarmupErrCount);
                }

            } // ...end of main loops over all surfaces for inside heat balances

            // Interzone surface updating: interzone surfaces have other side temperatures
            // which can vary as the simulation iterates through the inside heat
            // balance.  This block is intended to "lock" the opposite side (outside)
            // temperatures to the correct value, namely the value calculated by the
            // inside surface heat balance for the other side.
            assert(TH.index(1, 1, 1) == 0u); // Assumed for linear indexing below
            auto const l211(TH.index(2, 1, 1) - 1);
            for (int SurfNum : IZSurfs) {
                int const surfExtBoundCond(Surface(SurfNum).ExtBoundCond);
                // Set the outside surface temperature to the inside surface temperature of the interzone pair.
                // By going through all of the surfaces, this should pick up the other side as well as affect the next iteration.
                // [ SurfNum - 1 ] == ( 1, 1, SurfNum )
                // [ l211 + surfExtBoundCond ] == ( 2, 1, surfExtBoundCond )
                TempSurfOut(SurfNum) = TH[SurfNum - 1] = TH[l211 + surfExtBoundCond];
            }

            ++InsideSurfIterations;

            // Convergence check - Loop through all relevant non-window surfaces to check for convergence...
            Real64 MaxDelTemp = 0.0; // Maximum change in surface temperature for any opaque surface from one iteration to the next
            for (int SurfNum : HTNonWindowSurfs) {
                MaxDelTemp = max(std::abs(TempSurfIn(SurfNum) - TempInsOld(SurfNum)), MaxDelTemp);
                if (Surface(SurfNum).HeatTransferAlgorithm == HeatTransferModel_CondFD) {
                    // also check all internal nodes as well as surface faces
                    MaxDelTemp = max(MaxDelTemp, HeatBalFiniteDiffManager::SurfaceFD(SurfNum).MaxNodeDelTemp);
                }
            } // ...end of loop to check for convergence

            if (!DataHeatBalance::AnyCondFD) {
                if (MaxDelTemp <= MaxAllowedDelTemp) Converged = true;
            } else {
                if (MaxDelTemp <= MaxAllowedDelTempCondFD) Converged = true;

                // resets relaxation factor to speed up iterations when under-relaxation is not needed.
                if (InsideSurfIterations <= 1) {
                    CondFDRelaxFactor = CondFDRelaxFactorInput;
                }
                if ((InsideSurfIterations > IterationsForCondFDRelaxChange) && !Converged) {
                    // adjust relaxation factor down, assume large number of iterations is result of instability
                    CondFDRelaxFactor *= 0.9;
                    if (CondFDRelaxFactor < 0.1) CondFDRelaxFactor = 0.1;
                }
            }

#ifdef EP_Count_Calls
            NumMaxInsideSurfIterations = max(NumMaxInsideSurfIterations, InsideSurfIterations);
#endif

            if (InsideSurfIterations < MinIterations) Converged = false;

            if (InsideSurfIterations > MaxIterations) {
                if (!WarmupFlag) {
                    ++calcHeatBalInsideSurfErrCount;
                    if (calcHeatBalInsideSurfErrCount < 16) {
                        if (!DataHeatBalance::AnyCondFD) {
                            ShowWarningError(
                                "Inside surface heat balance did not converge with Max Temp Difference [C] =" + General::RoundSigDigits(MaxDelTemp, 3) +
                                " vs Max Allowed Temp Diff [C] =" + General::RoundSigDigits(MaxAllowedDelTemp, 3));
                            ShowContinueErrorTimeStamp("");
                        } else {
                            ShowWarningError(
                                "Inside surface heat balance did not converge with Max Temp Difference [C] =" + General::RoundSigDigits(MaxDelTemp, 3) +
                                " vs Max Allowed Temp Diff [C] =" + General::RoundSigDigits(MaxAllowedDelTempCondFD, 6));
                            ShowContinueErrorTimeStamp("");
                        }
                    } else {
                        ShowRecurringWarningErrorAtEnd(
                            "Inside surface heat balance convergence problem continues", calcHeatBalInsideSurfErrPointer, MaxDelTemp, MaxDelTemp, _, "[C]", "[C]");
                    }
                }
                break; // iteration loop
            }

        } // ...end of main inside heat balance DO loop (ends when Converged)

        // Set various surface output variables and other record keeping - after iterations are complete
        for (int surfNum : HTSurfs) {
            if (Surface(surfNum).Class == SurfaceClass_TDD_Dome) continue; // Skip TDD:DOME objects.  Inside temp is handled by TDD:DIFFUSER.

            // Inside Face Convection - sign convention is positive means energy going into inside face from the air.
            auto const HConvInTemp_fac(-HConvIn(surfNum) * (TempSurfIn(surfNum) - RefAirTemp(surfNum)));
            QdotConvInRep(surfNum) = Surface(surfNum).Area * HConvInTemp_fac;
            QdotConvInRepPerArea(surfNum) = HConvInTemp_fac;
            QConvInReport(surfNum) = QdotConvInRep(surfNum) * TimeStepZoneSec;

            // The QdotConvInRep which is called "Surface Inside Face Convection Heat Gain" is stored during
            // sizing for both the normal and pulse cases so that load components can be derived later.
            if (ZoneSizingCalc && CompLoadReportIsReq) {
                if (!WarmupFlag) {
                    int TimeStepInDay = (HourOfDay - 1) * NumOfTimeStepInHour + TimeStep;
                    if (isPulseZoneSizing) {
                        OutputReportTabular::loadConvectedWithPulse(DataSizing::CurOverallSimDay, TimeStepInDay, surfNum) = QdotConvInRep(surfNum);
                    } else {
                        OutputReportTabular::loadConvectedNormal(DataSizing::CurOverallSimDay, TimeStepInDay, surfNum) = QdotConvInRep(surfNum);
                        OutputReportTabular::netSurfRadSeq(DataSizing::CurOverallSimDay, TimeStepInDay, surfNum) =
                            NetLWRadToSurf(surfNum) * Surface(surfNum).Area;
                    }
                }
            }

            // Window heat gain/loss
            if (DataSurfaces::Surface(surfNum).Class == DataSurfaces::SurfaceClass_Window) {
                if (DataSurfaces::WinHeatGain(surfNum) >= 0.0) {
                    DataSurfaces::WinHeatGainRep(surfNum) = DataSurfaces::WinHeatGain(surfNum);
                    DataSurfaces::WinHeatGainRepEnergy(surfNum) = DataSurfaces::WinHeatGainRep(surfNum) * DataGlobals::TimeStepZoneSec;
                } else {
                    DataSurfaces::WinHeatLossRep(surfNum) = -DataSurfaces::WinHeatGain(surfNum);
                    DataSurfaces::WinHeatLossRepEnergy(surfNum) = DataSurfaces::WinHeatLossRep(surfNum) * DataGlobals::TimeStepZoneSec;
                }

                DataSurfaces::WinHeatTransferRepEnergy(surfNum) = DataSurfaces::WinHeatGain(surfNum) * DataGlobals::TimeStepZoneSec;
                if (DataSurfaces::SurfaceWindow(surfNum).OriginalClass == DataSurfaces::SurfaceClass_TDD_Diffuser) { // Tubular daylighting device
                    int pipeNum = DataSurfaces::SurfaceWindow(surfNum).TDDPipeNum;
                    DataDaylightingDevices::TDDPipe(pipeNum).HeatGain = DataSurfaces::WinHeatGainRep(surfNum);
                    DataDaylightingDevices::TDDPipe(pipeNum).HeatLoss = DataSurfaces::WinHeatLossRep(surfNum);
                }
                if (DataSurfaces::Surface(surfNum).ExtSolar) { // WindowManager's definition of ZoneWinHeatGain/Loss
                    int zoneNum = DataSurfaces::Surface(surfNum).Zone;
                    DataHeatBalance::ZoneWinHeatGain(zoneNum) += DataSurfaces::WinHeatGain(surfNum);
                }
            }
        }

        // Update SumHmXXXX for non-window EMPD or HAMT surfaces
        if (DataHeatBalance::AnyEMPD || DataHeatBalance::AnyHAMT) {
            for (int SurfNum : HTNonWindowSurfs) {
                auto const &surface(Surface(SurfNum));
                int ZoneNum = surface.Zone;

                if (surface.HeatTransferAlgorithm == HeatTransferModel_HAMT) {
                    HeatBalanceHAMTManager::UpdateHeatBalHAMT(SurfNum);

                    Real64 const FD_Area_fac(HMassConvInFD(SurfNum) * surface.Area);

                    SumHmAW(ZoneNum) += FD_Area_fac * (RhoVaporSurfIn(SurfNum) - RhoVaporAirIn(SurfNum));

                    Real64 const MAT_zone(MAT(surface.Zone));
                    RhoAirZone = Psychrometrics::PsyRhoAirFnPbTdbW(
                        OutBaroPress,
                        MAT_zone,
                        Psychrometrics::PsyWFnTdbRhPb(
                            MAT_zone, Psychrometrics::PsyRhFnTdbRhov(MAT_zone, RhoVaporAirIn(SurfNum), rhoAirZone), OutBaroPress));

                    Real64 const surfInTemp(TempSurfInTmp(SurfNum));
                    Wsurf = Psychrometrics::PsyWFnTdbRhPb(
                        surfInTemp, Psychrometrics::PsyRhFnTdbRhov(surfInTemp, RhoVaporSurfIn(SurfNum), wsurf), OutBaroPress);

                    SumHmARa(ZoneNum) += FD_Area_fac * RhoAirZone;

                    SumHmARaW(ZoneNum) += FD_Area_fac * RhoVaporSurfIn(SurfNum); // old eq'n: FD_Area_fac * RhoAirZone * Wsurf;

                } else if (surface.HeatTransferAlgorithm == HeatTransferModel_EMPD) {
                    // need to calculate the amount of moisture that is entering or
                    // leaving the zone  Qm [kg/sec] = hmi * Area * (Del Rhov)
                    // {Hmi [m/sec];     Area [m2];    Rhov [kg moist/m3]  }
                    // Positive values are into the zone and negative values are
                    // leaving the zone.  SumHmAw is the sum of the moisture entering or
                    // leaving the zone from all of the surfaces and is a rate.  Multiply
                    // by time to get the actual amount affecting the zone volume of air.

                    MoistureBalanceEMPDManager::UpdateMoistureBalanceEMPD(SurfNum);
                    RhoVaporSurfIn(SurfNum) = DataMoistureBalanceEMPD::RVSurface(SurfNum);
                    Real64 const FD_Area_fac(HMassConvInFD(SurfNum) * surface.Area);
                    SumHmAW(ZoneNum) += FD_Area_fac * (RhoVaporSurfIn(SurfNum) - RhoVaporAirIn(SurfNum));
                    Real64 const MAT_zone(MAT(ZoneNum));
                    SumHmARa(ZoneNum) +=
                        FD_Area_fac *
                        Psychrometrics::PsyRhoAirFnPbTdbW(
                            OutBaroPress,
                            MAT_zone,
                            Psychrometrics::PsyWFnTdbRhPb(MAT_zone,
                                                          Psychrometrics::PsyRhFnTdbRhovLBnd0C(MAT_zone, RhoVaporAirIn(SurfNum)),
                                                          OutBaroPress)); // surfInTemp, PsyWFnTdbRhPb( surfInTemp, PsyRhFnTdbRhovLBnd0C(
                                                                          // surfInTemp, RhoVaporAirIn( SurfNum ) ), OutBaroPress ) );
                    SumHmARaW(ZoneNum) += FD_Area_fac * RhoVaporSurfIn(SurfNum);
                }
            }
        }

        ReportIntMovInsInsideSurfTemp();

        CalculateZoneMRT(ZoneToResimulate); // Update here so that the proper value of MRT is available to radiant systems
    }

    void CalcHeatBalanceInsideSurf2CTFOnly(WindowManagerData &dataWindowManager,
                                           const int FirstZone,             // First zone to simulate
                                           const int LastZone,              // Last zone to simulate
                                           const std::vector<int> &IZSurfs, // Last zone to simulate
                                           Optional_int_const ZoneToResimulate)
    {

        // This function performs a heat balance on the inside face of each
        // surface in the building. It is a copy of CalcHeatBalanceInsideSurf,
        // simplified for CTF surfaces only.

        // REFERENCES:
        // (I)BLAST legacy routine HBSRF

        static std::string const Inside("Inside");

        if (calcHeatBalInsideSurfCTFOnlyFirstTime) {
            // Set up coefficient arrays that never change - loop over non-window HT surfaces
            for (int zoneNum = FirstZone; zoneNum <= LastZone; ++zoneNum) {
                int const firstSurf = Zone(zoneNum).NonWindowSurfaceFirst;
                int const lastSurf = Zone(zoneNum).NonWindowSurfaceLast;
                for (int surfNum = firstSurf; surfNum <= lastSurf; ++surfNum) {
                    int const ConstrNum = Surface(surfNum).Construction;
                    auto const &construct(dataConstruction.Construct(ConstrNum));
                    if (Surface(surfNum).ExtBoundCond == surfNum) {
                        IsAdiabatic(surfNum) = 1;
                        IsNotAdiabatic(surfNum) = 0;
                    } else {
                        IsAdiabatic(surfNum) = 0;
                        IsNotAdiabatic(surfNum) = 1;
                    }
                    if (construct.SourceSinkPresent) {
                        IsSource(surfNum) = 1;
                        IsNotSource(surfNum) = 0;
                    } else {
                        QsrcHistSurf1(surfNum) = 0.0;
                        IsSource(surfNum) = 0;
                        IsNotSource(surfNum) = 1;
                    }
                    if (!Surface(surfNum).IsPool) {
                        IsPoolSurf(surfNum) = 0;
                        IsNotPoolSurf(surfNum) = 1;
                    }
                }
            }

            calcHeatBalInsideSurfCTFOnlyFirstTime = false;
        }

        for (int zoneNum = FirstZone; zoneNum <= LastZone; ++zoneNum) {
            int const firstSurf = Zone(zoneNum).SurfaceFirst;
            int const lastSurf = Zone(zoneNum).SurfaceLast;

            // determine reference air temperatures and other variable terms - loop over all surfaces
            for (int surfNum = firstSurf; surfNum <= lastSurf; ++surfNum) {

                int const ConstrNum = Surface(surfNum).Construction;
                auto const &construct(dataConstruction.Construct(ConstrNum));
                CTFCross0(surfNum) = construct.CTFCross(0);
                CTFInside0(surfNum) = construct.CTFInside(0);
                CTFSourceIn0(surfNum) = construct.CTFSourceIn(0);
                TH11Surf(surfNum) = TH(1, 1, surfNum);
                if (construct.SourceSinkPresent) {
                    QsrcHistSurf1(surfNum) = QsrcHist(surfNum, 1);
                }

                // The special heat balance terms for pools are used only when the pool is operating, so IsPool can change
                if (Surface(surfNum).IsPool) {
                    if ((std::abs(QPoolSurfNumerator(surfNum)) >= PoolIsOperatingLimit) ||
                        (std::abs(PoolHeatTransCoefs(surfNum)) >= PoolIsOperatingLimit)) {
                        IsPoolSurf(surfNum) = 1;
                        IsNotPoolSurf(surfNum) = 0;
                    } else {
                        IsPoolSurf(surfNum) = 0;
                        IsNotPoolSurf(surfNum) = 1;
                    }
                }

                // Skip TDD:DOME objects.  Inside temp is handled by TDD:DIFFUSER.
                if (Surface(surfNum).Class == SurfaceClass_TDD_Dome) continue;

                {
                    auto const SELECT_CASE_var(Surface(surfNum).TAirRef);
                    if (SELECT_CASE_var == ZoneMeanAirTemp) {
                        RefAirTemp(surfNum) = MAT(zoneNum);
                        TempEffBulkAir(surfNum) = MAT(zoneNum); // for reporting surf adjacent air temp
                    } else if (SELECT_CASE_var == AdjacentAirTemp) {
                        RefAirTemp(surfNum) = TempEffBulkAir(surfNum);
                    } else if (SELECT_CASE_var == ZoneSupplyAirTemp) {
                        // determine ZoneEquipConfigNum for this zone
                        int ZoneEquipConfigNum = zoneNum;
                        // check whether this zone is a controlled zone or not
                        if (!Zone(zoneNum).IsControlled) {
                            ShowFatalError("Zones must be controlled for Ceiling-Diffuser Convection model. No system serves zone " +
                                           Zone(zoneNum).Name);
                            return;
                        }
                        // determine supply air conditions
                        Real64 SumSysMCp = 0.0;
                        Real64 SumSysMCpT = 0.0;
                        Real64 const CpAir = Psychrometrics::PsyCpAirFnW(ZoneAirHumRat(zoneNum));
                        for (int NodeNum = 1; NodeNum <= DataZoneEquipment::ZoneEquipConfig(ZoneEquipConfigNum).NumInletNodes; ++NodeNum) {
                            Real64 NodeTemp = DataLoopNode::Node(DataZoneEquipment::ZoneEquipConfig(ZoneEquipConfigNum).InletNode(NodeNum)).Temp;
                            Real64 MassFlowRate =
                                DataLoopNode::Node(DataZoneEquipment::ZoneEquipConfig(ZoneEquipConfigNum).InletNode(NodeNum)).MassFlowRate;
                            SumSysMCp += MassFlowRate * CpAir;
                            SumSysMCpT += MassFlowRate * CpAir * NodeTemp;
                        }
                        // a weighted average of the inlet temperatures.
                        if (SumSysMCp > 0.0) {                            // protect div by zero
                            RefAirTemp(surfNum) = SumSysMCpT / SumSysMCp; // BG changed 02-16-2005 to add index (SurfNum)
                        } else {
                            RefAirTemp(surfNum) = MAT(zoneNum);
                        }
                        TempEffBulkAir(surfNum) = RefAirTemp(surfNum); // for reporting surf adjacent air temp
                    } else {
                        // currently set to mean air temp but should add error warning here
                        RefAirTemp(surfNum) = MAT(zoneNum);
                        TempEffBulkAir(surfNum) = MAT(zoneNum); // for reporting surf adjacent air temp
                    }
                }
            }

            // Following variables must be reset due to possible recall of this routine by radiant and Resimulate routines.
            // CalcWindowHeatBalance is called, then, multiple times and these need to be initialized before each call to
            // CalcWindowHeatBalance.
            // Only for Surface(SurfNum).Class == DataSurfaces::SurfaceClass_Window
            int const firstWindowSurf = Zone(zoneNum).WindowSurfaceFirst;
            int const lastWindowSurf = Zone(zoneNum).WindowSurfaceLast;
            for (int surfNum = firstWindowSurf; surfNum <= lastWindowSurf; ++surfNum) {
                WinHeatGain(surfNum) = 0.0;
                WinHeatTransfer(surfNum) = 0.0;
                WinHeatGainRep(surfNum) = 0.0;
                WinHeatLossRep(surfNum) = 0.0;
                WinGainConvGlazToZoneRep(surfNum) = 0.0;
                WinGainIRGlazToZoneRep(surfNum) = 0.0;
                WinLossSWZoneToOutWinRep(surfNum) = 0.0;
                WinGainFrameDividerToZoneRep(surfNum) = 0.0;
                WinGainConvGlazShadGapToZoneRep(surfNum) = 0.0;
                WinGainConvShadeToZoneRep(surfNum) = 0.0;
                OtherConvGainInsideFaceToZoneRep(surfNum) = 0.0;
                WinGainIRShadeToZoneRep(surfNum) = 0.0;
                SurfaceWindow(surfNum).FrameQRadOutAbs = 0.0;
                SurfaceWindow(surfNum).FrameQRadInAbs = 0.0;
                SurfaceWindow(surfNum).DividerQRadOutAbs = 0.0;
                SurfaceWindow(surfNum).DividerQRadInAbs = 0.0;
            }

            // Calculate heat extract due to additional heat flux source term as the surface boundary condition - all HT surfaces
            if (DataSurfaces::AnyHeatBalanceInsideSourceTerm) {
                for (int surfNum = firstSurf; surfNum <= lastSurf; ++surfNum) {
                    if (Surface(surfNum).InsideHeatSourceTermSchedule) {
                        QAdditionalHeatSourceInside(surfNum) =
                            EnergyPlus::ScheduleManager::GetCurrentScheduleValue(Surface(surfNum).InsideHeatSourceTermSchedule);
                    }
                }
            }

            // Set up coefficient arrays prior to calculations and precalc terms that do no change during iteration - non-window surfaces
            int const firstNonWinSurf = Zone(zoneNum).NonWindowSurfaceFirst;
            int const lastNonWinSurf = Zone(zoneNum).NonWindowSurfaceLast;
            Real64 const timeStepZoneSeconds = TimeStepZoneSec; // local for vectorization
            Real64 const iterDampConstant = IterDampConst;      // local for vectorization
            // this loop auto-vectorizes
            for (int surfNum = firstNonWinSurf; surfNum <= lastNonWinSurf; ++surfNum) {

                // Pre-calculate a few terms before the iteration loop
                TempTermSurf(surfNum) = CTFConstInPart(surfNum) + QRadThermInAbs(surfNum) + QRadSWInAbs(surfNum) +
                                        QAdditionalHeatSourceInside(surfNum) + HConvIn(surfNum) * RefAirTemp(surfNum) + QHTRadSysSurf(surfNum) +
                                        QCoolingPanelSurf(surfNum) + QHWBaseboardSurf(surfNum) + QSteamBaseboardSurf(surfNum) +
                                        QElecBaseboardSurf(surfNum) + (QRadSurfAFNDuct(surfNum) / timeStepZoneSeconds);
                TempDivSurf(surfNum) =
                    1.0 / (CTFInside0(surfNum) - IsAdiabatic(surfNum) * CTFCross0(surfNum) + IsPoolSurf(surfNum) * PoolHeatTransCoefs(surfNum) +
                           IsNotPoolSurf(surfNum) * HConvIn(surfNum) + iterDampConstant);
            }
        }

        InsideSurfIterations = 0;
        bool Converged = false; // .TRUE. if inside heat balance has converged
        while (!Converged) {    // Start of main inside heat balance iteration loop...

            TempInsOld = TempSurfIn; // Keep track of last iteration's temperature values

            HeatBalanceIntRadExchange::CalcInteriorRadExchange(
                TempSurfIn, InsideSurfIterations, NetLWRadToSurf, ZoneToResimulate, Inside); // Update the radiation balance

            // Every 30 iterations, recalculate the inside convection coefficients in case
            // there has been a significant drift in the surface temperatures predicted.
            // This is not fool-proof and it basically means that the outside surface
            // heat balance is in error (potentially) once HConvIn is re-evaluated.
            // The choice of 30 is not significant--just want to do this a couple of
            // times before the iteration limit is hit.
            if ((InsideSurfIterations > 0) && (mod(InsideSurfIterations, ItersReevalConvCoeff) == 0)) {
                ConvectionCoefficients::InitInteriorConvectionCoeffs(TempSurfIn, ZoneToResimulate);
                // Since HConvIn has changed re-calculate a few terms - non-window surfaces
                for (int zoneNum = FirstZone; zoneNum <= LastZone; ++zoneNum) {
                    int const firstSurf = Zone(zoneNum).NonWindowSurfaceFirst;
                    int const lastSurf = Zone(zoneNum).NonWindowSurfaceLast;
                    Real64 const timeStepZoneSeconds = TimeStepZoneSec; // local for vectorization
                    Real64 const iterDampConstant = IterDampConst;      // local for vectorization
                    // this loop auto-vectorizes
                    for (int surfNum = firstSurf; surfNum <= lastSurf; ++surfNum) {
                        TempTermSurf(surfNum) =
                            CTFConstInPart(surfNum) + QRadThermInAbs(surfNum) + QRadSWInAbs(surfNum) + QAdditionalHeatSourceInside(surfNum) +
                            HConvIn(surfNum) * RefAirTemp(surfNum) + QHTRadSysSurf(surfNum) + QCoolingPanelSurf(surfNum) + QHWBaseboardSurf(surfNum) +
                            QSteamBaseboardSurf(surfNum) + QElecBaseboardSurf(surfNum) + (QRadSurfAFNDuct(surfNum) / timeStepZoneSeconds);
                        TempDivSurf(surfNum) =
                            1.0 / (CTFInside0(surfNum) - IsAdiabatic(surfNum) * CTFCross0(surfNum) +
                                   IsPoolSurf(surfNum) * PoolHeatTransCoefs(surfNum) + IsNotPoolSurf(surfNum) * HConvIn(surfNum) + iterDampConstant);
                    }
                }
            }

            // Loop over non-window surfaces
            for (int zoneNum = FirstZone; zoneNum <= LastZone; ++zoneNum) {
                int const firstNonWinSurf = Zone(zoneNum).NonWindowSurfaceFirst;
                int const lastNonWinSurf = Zone(zoneNum).NonWindowSurfaceLast;
                Real64 const iterDampConstant = IterDampConst; // local for vectorization
                // this loop auto-vectorizes
                for (int surfNum = firstNonWinSurf; surfNum <= lastNonWinSurf; ++surfNum) {
                    // Perform heat balance on the inside face of the surface ...
                    // The following are possibilities here (this function only does CTF, see CalcHeatBalanceInsideSurf2 for others):
                    //   (a) the surface is a pool (no movable insulation, no source/sink, only CTF solution algorithm)
                    //   (b) the surface is adiabatic (a partition), in which case the temperature of both sides are the same
                    //   (c) standard (or interzone) opaque surface with no movable insulation, normal heat balance equation
                    //   (d) standard (or interzone) window: call to CalcWindowHeatBalance to get window layer temperatures
                    //   (e) standard opaque surface with movable insulation, special two-part equation
                    // In the surface calculation there are the following Algorithm types for opaque surfaces that
                    // do not have movable insulation:
                    //   (a) the regular CTF calc (SolutionAlgo = UseCTF)
                    //   (b) the EMPD calc (Solutionalgo = UseEMPD)
                    //   (c) the CondFD calc (SolutionAlgo = UseCondFD)
                    //   (d) the HAMT calc (solutionalgo = UseHAMT).

                    // For adiabatic surface:
                    // Adiabatic:   TempDiv = (1.0 / (construct.CTFInside(0) - construct.CTFCross(0) + HConvIn_surf + IterDampConst));
                    // Adiabatic:   TempSurfInTmp(SurfNum) = (TempTerm + IterDampConst * TempInsOld(SurfNum)) * TempDiv;
                    // Ad+Source:   TempSurfInTmp(SurfNum) = (TempTerm + construct.CTFSourceIn(0) * QsrcHist(SurfNum, 1) + IterDampConst *
                    // TempInsOld(SurfNum)) * TempDiv; Ad+Pool:     TempDiv = (1.0 / (construct.CTFInside(0) - construct.CTFCross(0) +
                    // PoolHeatTransCoefs(SurfNum) + IterDampConst); Ad+Pool:     TempSurfInTmp(SurfNum) = (CTFConstInPart(SurfNum) +
                    // QPoolSurfNumerator(SurfNum) + IterDampConst * TempInsOld(SurfNum)) * TempDiv;

                    // For standard or interzone surface:
                    // Standard:    TempDiv = (1.0 / (construct.CTFInside(0) + HConvIn_surf + IterDampConst));
                    // Standard:    TempSurfInTmp(SurfNum) = (TempTerm + IterDampConst * TempInsOld(SurfNum) + construct.CTFCross(0) * TH11) *
                    // TempDiv; Std+Source:  TempSurfInTmp(SurfNum) = (TempTerm + construct.CTFSourceIn(0) * QsrcHist(SurfNum, 1) + IterDampConst *
                    // TempInsOld(SurfNum)) * TempDiv; Std+Pool:    TempDiv = (1.0 / (construct.CTFInside(0) + PoolHeatTransCoefs(SurfNum) +
                    // IterDampConst); Std+Pool:    TempSurfInTmp(SurfNum) = (CTFConstInPart(SurfNum) + QPoolSurfNumerator(SurfNum) + IterDampConst*
                    // TempInsOld(SurfNum) + construct.CTFCross(0) * TH11) * TempDiv;

                    // Composite with Adiabatic/Source/Pool flags:
                    //              TempDiv = (1.0 / (construct.CTFInside(0) - IsAdiabatic*construct.CTFCross(0)+
                    //              IsPoolSurf*PoolHeatTransCoefs(SurfNum) + IsNotPoolSurf*HConvIn_surf + IterDampConst)); TempSurfInTmp(SurfNum) =
                    //              (IsNotPoolSurf*TempTerm + IsSource*construct.CTFSourceIn(0) * QsrcHist(SurfNum, 1) +
                    //              IsPoolSurf*CTFConstInPart(SurfNum) + IsPoolSurf*QPoolSurfNumerator(SurfNum)
                    //                                        + IterDampConst * TempInsOld(SurfNum)+ IsNotAdiabatic*IsNotSource*construct.CTFCross(0)
                    //                                        * TH11) * TempDiv;

                    // Calculate the current inside surface temperature
                    TempSurfInTmp(surfNum) =
                        (IsNotPoolSurf(surfNum) * (TempTermSurf(surfNum) + NetLWRadToSurf(surfNum)) +
                         IsSource(surfNum) * CTFSourceIn0(surfNum) * QsrcHistSurf1(surfNum) + IsPoolSurf(surfNum) * CTFConstInPart(surfNum) +
                         IsPoolSurf(surfNum) * QPoolSurfNumerator(surfNum) + iterDampConstant * TempInsOld(surfNum) +
                         IsNotAdiabatic(surfNum) * CTFCross0(surfNum) * TH11Surf(surfNum)) *
                        TempDivSurf(surfNum); // Constant part of conduction eq (history terms) | LW radiation from internal sources | SW
                                              // radiation from internal sources | Convection from surface to zone air | Net radiant
                                              // exchange with other zone surfaces | Heat source/sink term for radiant systems | (if there
                                              // is one present) | Radiant flux from high temp radiant heater | Radiant flux from a hot
                                              // water baseboard heater | Radiant flux from a steam baseboard heater | Radiant flux from
                                              // an electric baseboard heater | Iterative damping term (for stability) | Current
                                              // conduction from | the outside surface | Coefficient for conduction (current time) |
                                              // Convection and damping term | Radiation from AFN ducts

                    TempSurfIn(surfNum) = TempSurfInTmp(surfNum);
                }

                // Loop over non-window surfaces (includes TubularDaylightingDomes)
                for (int surfNum = firstNonWinSurf; surfNum <= lastNonWinSurf; ++surfNum) {
                    if (Surface(surfNum).HeatTransferAlgorithm == HeatTransferModel_AirBoundaryNoHT) {
                        // This is a temporary band-aid to get the same results with airboundary surfaces
                        // 1. Air boundary surfaces shouldn't be part of HT surf lists, I don't think
                        // 2. And even if it is, it shouldn't be impacting other surface temps, but it is somehow
                        // 3. So, once that's fixed in develop, this can go away here.
                        TempSurfIn(surfNum) = TempSurfInTmp(surfNum) = 23.0;
                        continue;
                    }
                    Real64 HMovInsul = 0.0; // "Convection" coefficient of movable insulation
                    if (Surface(surfNum).MaterialMovInsulInt > 0) {
                        Real64 AbsInt = 0.0; // Solar absorptance of inside movable insulation (not used here)
                        HeatBalanceMovableInsulation::EvalInsideMovableInsulation(surfNum, HMovInsul, AbsInt);
                    }

                    if (HMovInsul > 0.0) { // Movable insulation present, recalc surface temps
                        Real64 F1 = HMovInsul / (HMovInsul + HConvIn(surfNum) + IterDampConst);

                        TempSurfIn(surfNum) =
                            (CTFConstInPart(surfNum) + QRadSWInAbs(surfNum) + CTFCross0(surfNum) * TH11Surf(surfNum) +
                             F1 * (QRadThermInAbs(surfNum) + HConvIn(surfNum) * RefAirTemp(surfNum) + NetLWRadToSurf(surfNum) +
                                   QHTRadSysSurf(surfNum) + QCoolingPanelSurf(surfNum) + QHWBaseboardSurf(surfNum) + QSteamBaseboardSurf(surfNum) +
                                   QElecBaseboardSurf(surfNum) + QAdditionalHeatSourceInside(surfNum) + IterDampConst * TempInsOld(surfNum))) /
                            (CTFInside0(surfNum) + HMovInsul - F1 * HMovInsul); // Convection from surface to zone air

                        TempSurfInTmp(surfNum) = (CTFInside0(surfNum) * TempSurfIn(surfNum) + HMovInsul * TempSurfIn(surfNum) - QRadSWInAbs(surfNum) -
                                                  CTFConstInPart(surfNum) - CTFCross0(surfNum) * TH11Surf(surfNum)) /
                                                 (HMovInsul);
                    }

                    if (AnyConstructInternalSourceInInput) {
                        if (dataConstruction.Construct(Surface(surfNum).Construction).SourceSinkPresent) {
                            // Set the appropriate parameters for the radiant system
                            // Radiant system does not need the damping coefficient terms (hopefully)
                            Real64 const RadSysDiv(1.0 / (CTFInside0(surfNum) + HConvIn(surfNum)));
                            Real64 const TempTerm(CTFConstInPart(surfNum) + QRadThermInAbs(surfNum) + QRadSWInAbs(surfNum) +
                                                  QAdditionalHeatSourceInside(surfNum) + HConvIn(surfNum) * RefAirTemp(surfNum) +
                                                  QHTRadSysSurf(surfNum) + QCoolingPanelSurf(surfNum) + QHWBaseboardSurf(surfNum) +
                                                  QSteamBaseboardSurf(surfNum) + QElecBaseboardSurf(surfNum) + NetLWRadToSurf(surfNum) +
                                                  (QRadSurfAFNDuct(surfNum) / TimeStepZoneSec));
                            RadSysTiHBConstCoef(surfNum) =
                                TempTerm * RadSysDiv; // Constant portion of cond eq (history terms) | LW radiation from internal sources | SW
                                                      // radiation from internal sources | Convection from surface to zone air | Radiant flux
                                                      // from high temp radiant heater | Radiant flux from a hot water baseboard heater |
                                                      // Radiant flux from a steam baseboard heater | Radiant flux from an electric baseboard
                                                      // heater | Net radiant exchange with other zone surfaces | Cond term (both partition
                                                      // sides same temp) | Convection and damping term
                            RadSysTiHBToutCoef(surfNum) = CTFCross0(surfNum) * RadSysDiv;    // Outside temp=inside temp for a partition |
                                                                                             // Cond term (both partition sides same temp) |
                                                                                             // Convection and damping term
                            RadSysTiHBQsrcCoef(surfNum) = CTFSourceIn0(surfNum) * RadSysDiv; // QTF term for the source | Cond term (both
                                                                                             // partition sides same temp) | Convection and
                                                                                             // damping term

                            if (Surface(surfNum).ExtBoundCond > 0) { // This is an interzone partition and we need to set outside params
                                // The inside coefficients of one side are equal to the outside coefficients of the other side.  But,
                                // the inside coefficients are set up once the heat balance equation for that side has been calculated.
                                // For both sides to actually have been set, we have to wait until we get to the second side in the surface
                                // derived type.  At that point, both inside coefficient sets have been evaluated.
                                if (Surface(surfNum).ExtBoundCond <= surfNum) { // Both of the inside coefficients have now been set
                                    int OtherSideSurfNum = Surface(surfNum).ExtBoundCond;
                                    RadSysToHBConstCoef(OtherSideSurfNum) = RadSysTiHBConstCoef(surfNum);
                                    RadSysToHBTinCoef(OtherSideSurfNum) = RadSysTiHBToutCoef(surfNum);
                                    RadSysToHBQsrcCoef(OtherSideSurfNum) = RadSysTiHBQsrcCoef(surfNum);
                                    RadSysToHBConstCoef(surfNum) = RadSysTiHBConstCoef(OtherSideSurfNum);
                                    RadSysToHBTinCoef(surfNum) = RadSysTiHBToutCoef(OtherSideSurfNum);
                                    RadSysToHBQsrcCoef(surfNum) = RadSysTiHBQsrcCoef(OtherSideSurfNum);
                                }
                            }
                        }
                    }
                }

                // Loop over window surfaces
                int const firstWindowSurf = Zone(zoneNum).WindowSurfaceFirst;
                int const lastWindowSurf = Zone(zoneNum).WindowSurfaceLast;
                for (int surfNum = firstWindowSurf; surfNum <= lastWindowSurf; ++surfNum) {
                    auto &surface(Surface(surfNum));
                    Real64 &TH11(TH(1, 1, surfNum));
                    int ConstrNum = surface.Construction; // Not const, because storm window may change this
                    auto const &construct(dataConstruction.Construct(ConstrNum));
                    if (SurfaceWindow(surfNum).OriginalClass == SurfaceClass_TDD_Diffuser) { // Tubular daylighting device
                        // Lookup up the TDD:DOME object
                        int const pipeNum = SurfaceWindow(surfNum).TDDPipeNum;
                        int const domeNum = DataDaylightingDevices::TDDPipe(pipeNum).Dome;
                        // Ueff = 1 / effective R value between TDD:DOME and TDD:DIFFUSER
                        Real64 Ueff = 1.0 / DataDaylightingDevices::TDDPipe(pipeNum).Reff;

                        // Similar to opaque surface but outside surface temp of TDD:DOME is used, and no embedded sources/sinks.
                        // Absorbed shortwave radiation is treated similar to a regular window, but only 1 glass layer is allowed.
                        //   = QRadSWwinAbs(surfNum,1)/2.0
                        Real64 const HConvIn_surf(HConvInFD(surfNum) = HConvIn(surfNum));
                        TempSurfIn(surfNum) = TempSurfInTmp(surfNum) =
                            (QRadThermInAbs(surfNum) + QRadSWwinAbs(1, surfNum) / 2.0 + QAdditionalHeatSourceInside(surfNum) +
                             HConvIn_surf * RefAirTemp(surfNum) + NetLWRadToSurf(surfNum) + IterDampConst * TempInsOld(surfNum) +
                             Ueff * TH(1, 1, domeNum)) /
                            (Ueff + HConvIn_surf + IterDampConst); // LW radiation from internal sources | SW radiation from internal sources and
                                                                   // solar | Convection from surface to zone air | Net radiant exchange with
                                                                   // other zone surfaces | Iterative damping term (for stability) | Current
                                                                   // conduction from the outside surface | Coefficient for conduction (current
                                                                   // time) | Convection and damping term

                        Real64 const Sigma_Temp_4(DataGlobals::StefanBoltzmann * pow_4(TempSurfIn(surfNum)));

                        // Calculate window heat gain for TDD:DIFFUSER since this calculation is usually done in WindowManager
                        WinHeatGain(surfNum) =
                            WinTransSolar(surfNum) + HConvIn_surf * surface.Area * (TempSurfIn(surfNum) - RefAirTemp(surfNum)) +
                            dataConstruction.Construct(surface.Construction).InsideAbsorpThermal * surface.Area *
                                (Sigma_Temp_4 - (SurfaceWindow(surfNum).IRfromParentZone + QHTRadSysSurf(surfNum) + QCoolingPanelSurf(surfNum) +
                                                 QHWBaseboardSurf(surfNum) + QSteamBaseboardSurf(surfNum) + QElecBaseboardSurf(surfNum))) -
                            QS(surface.SolarEnclIndex) * surface.Area *
                                dataConstruction.Construct(surface.Construction)
                                    .TransDiff; // Transmitted solar | Convection | IR exchange | IR
                                                // Zone diffuse interior shortwave reflected back into the TDD
                        WinHeatTransfer(surfNum) = WinHeatGain(surfNum);

                        // fill out report vars for components of Window Heat Gain
                        WinGainConvGlazToZoneRep(surfNum) = HConvIn_surf * surface.Area * (TempSurfIn(surfNum) - RefAirTemp(surfNum));
                        WinGainIRGlazToZoneRep(surfNum) =
                            dataConstruction.Construct(surface.Construction).InsideAbsorpThermal * surface.Area *
                            (Sigma_Temp_4 - (SurfaceWindow(surfNum).IRfromParentZone + QHTRadSysSurf(surfNum) + QCoolingPanelSurf(surfNum) +
                                             QHWBaseboardSurf(surfNum) + QSteamBaseboardSurf(surfNum) + QElecBaseboardSurf(surfNum)));
                        WinLossSWZoneToOutWinRep(surfNum) =
                            QS(surface.SolarEnclIndex) * surface.Area * dataConstruction.Construct(surface.Construction).TransDiff;
                    } else {                             // Regular window
                        if (InsideSurfIterations == 0) { // Do windows only once
                            if (SurfaceWindow(surfNum).StormWinFlag == 1) ConstrNum = surface.StormWinConstruction;
                            // Get outside convection coeff for exterior window here to avoid calling
                            // InitExteriorConvectionCoeff from CalcWindowHeatBalance, which avoids circular reference
                            // (HeatBalanceSurfaceManager USEing and WindowManager and
                            // WindowManager USEing HeatBalanceSurfaceManager)
                            if (surface.ExtBoundCond == ExternalEnvironment) {
                                int RoughSurf = dataMaterial.Material(construct.LayerPoint(1)).Roughness; // Outside surface roughness
                                Real64 EmisOut =
                                    dataMaterial.Material(construct.LayerPoint(1)).AbsorpThermalFront; // Glass outside surface emissivity
                                auto const shading_flag(SurfaceWindow(surfNum).ShadingFlag);
                                if (shading_flag == ExtShadeOn || shading_flag == ExtBlindOn || shading_flag == ExtScreenOn) {
                                    // Exterior shade in place
                                    int ConstrNumSh = SurfaceWindow(surfNum).ShadedConstruction;
                                    if (ConstrNumSh != 0) {
                                        RoughSurf = dataMaterial.Material(dataConstruction.Construct(ConstrNumSh).LayerPoint(1)).Roughness;
                                        EmisOut = dataMaterial.Material(dataConstruction.Construct(ConstrNumSh).LayerPoint(1)).AbsorpThermal;
                                    }
                                }

                                // Get the outside effective emissivity for Equivalent layer model
                                if (construct.WindowTypeEQL) {
                                    EmisOut = WindowEquivalentLayer::EQLWindowOutsideEffectiveEmiss(ConstrNum);
                                }
                                // Set Exterior Convection Coefficient...
                                if (surface.ExtConvCoeff > 0) {

                                    HcExtSurf(surfNum) = ConvectionCoefficients::SetExtConvectionCoeff(surfNum);

                                } else if (surface.ExtWind) { // Window is exposed to wind (and possibly rain)

                                    // Calculate exterior heat transfer coefficients with windspeed (windspeed is calculated internally in
                                    // subroutine)
                                    ConvectionCoefficients::InitExteriorConvectionCoeff(surfNum,
                                                                                        0.0,
                                                                                        RoughSurf,
                                                                                        EmisOut,
                                                                                        TH11,
                                                                                        HcExtSurf(surfNum),
                                                                                        HSkyExtSurf(surfNum),
                                                                                        HGrdExtSurf(surfNum),
                                                                                        HAirExtSurf(surfNum));

                                    if (IsRain) {                    // Raining: since wind exposed, outside window surface gets wet
                                        HcExtSurf(surfNum) = 1000.0; // Reset HcExtSurf because of wetness
                                    }

                                } else { // Not Wind exposed

                                    // Calculate exterior heat transfer coefficients for windspeed = 0
                                    ConvectionCoefficients::InitExteriorConvectionCoeff(surfNum,
                                                                                        0.0,
                                                                                        RoughSurf,
                                                                                        EmisOut,
                                                                                        TH11,
                                                                                        HcExtSurf(surfNum),
                                                                                        HSkyExtSurf(surfNum),
                                                                                        HGrdExtSurf(surfNum),
                                                                                        HAirExtSurf(surfNum));
                                }
                            } else { // Interior Surface

                                if (surface.ExtConvCoeff > 0) {
                                    HcExtSurf(surfNum) = ConvectionCoefficients::SetExtConvectionCoeff(surfNum);
                                } else {
                                    // Exterior Convection Coefficient for the Interior or Interzone Window is the Interior Convection Coeff of
                                    // same
                                    HcExtSurf(surfNum) = HConvIn(surface.ExtBoundCond);
                                }
                            }

                            // Following call determines inside surface temperature of glazing, and of
                            // frame and/or divider, if present
                            CalcWindowHeatBalance(dataWindowManager, surfNum, HcExtSurf(surfNum), TempSurfInTmp(surfNum), TH11);

                            TempSurfIn(surfNum) = TempSurfInTmp(surfNum);
                        }
                    }
                }

                // Loop over all HT surfaces
                int const firstSurf = Zone(zoneNum).SurfaceFirst;
                int const lastSurf = Zone(zoneNum).SurfaceLast;
                for (int surfNum = firstSurf; surfNum <= lastSurf; ++surfNum) {
                    auto &surface(Surface(surfNum));
                    auto &zone(Zone(zoneNum));
                    Real64 &TH11(TH(1, 1, surfNum));
                    Real64 &TH12(TH(2, 1, surfNum));
                    TH12 = TempSurfInRep(surfNum) = TempSurfIn(surfNum);
                    TempSurfOut(surfNum) = TH11; // For reporting

                    if (SurfaceWindow(surfNum).OriginalClass == SurfaceClass_TDD_Diffuser) { // Tubular daylighting device
                        // Tubular daylighting devices are treated as one big object with an effective R value.
                        // The outside face temperature of the TDD:DOME and the inside face temperature of the
                        // TDD:DIFFUSER are calculated with the outside and inside heat balances respectively.
                        // Below, the resulting temperatures are copied to the inside face of the TDD:DOME
                        // and the outside face of the TDD:DIFFUSER for reporting.

                        // Set inside temp variables of TDD:DOME equal to inside temp of TDD:DIFFUSER
                        int domeNum = DataDaylightingDevices::TDDPipe(SurfaceWindow(surfNum).TDDPipeNum).Dome;
                        TH(2, 1, domeNum) = TempSurfIn(domeNum) = TempSurfInTmp(domeNum) = TempSurfInRep(domeNum) = TempSurfIn(surfNum);

                        // Set outside temp reporting variable of TDD:DOME (since it gets skipped otherwise)
                        // Reset outside temp variables of TDD:DIFFUSER equal to outside temp of TDD:DOME
                        TH11 = TempSurfOut(surfNum) = TempSurfOut(domeNum) = TH(1, 1, domeNum);
                    }

                    if ((TH12 > MaxSurfaceTempLimit) || (TH12 < MinSurfaceTempLimit)) {
                        TestSurfTempCalcHeatBalanceInsideSurf(TH12, surface, zone, calcHeatBalInsideSurfWarmupErrCount);
                    }
                }
            } // ...end of main loops over all surfaces for inside heat balances

            // Interzone surface updating: interzone surfaces have other side temperatures
            // which can vary as the simulation iterates through the inside heat
            // balance.  This block is intended to "lock" the opposite side (outside)
            // temperatures to the correct value, namely the value calculated by the
            // inside surface heat balance for the other side.
            assert(TH.index(1, 1, 1) == 0u); // Assumed for linear indexing below
            auto const l211(TH.index(2, 1, 1) - 1);
            for (int SurfNum : IZSurfs) {
                int const surfExtBoundCond(Surface(SurfNum).ExtBoundCond);
                // Set the outside surface temperature to the inside surface temperature of the interzone pair.
                // By going through all of the surfaces, this should pick up the other side as well as affect the next iteration.
                // [ SurfNum - 1 ] == ( 1, 1, SurfNum )
                // [ l211 + surfExtBoundCond ] == ( 2, 1, surfExtBoundCond )
                TempSurfOut(SurfNum) = TH[SurfNum - 1] = TH[l211 + surfExtBoundCond];
                TH11Surf(SurfNum) = TempSurfOut(SurfNum);
            }

            ++InsideSurfIterations;

            // Convergence check - Loop through all relevant non-window surfaces to check for convergence...
            Real64 MaxDelTemp = 0.0; // Maximum change in surface temperature for any opaque surface from one iteration to the next
            for (int zoneNum = FirstZone; zoneNum <= LastZone; ++zoneNum) {
                int const firstNonWinSurf = Zone(zoneNum).NonWindowSurfaceFirst;
                int const lastNonWinSurf = Zone(zoneNum).NonWindowSurfaceLast;
                for (int surfNum = firstNonWinSurf; surfNum <= lastNonWinSurf; ++surfNum) {
                    Real64 delta = TempSurfIn(surfNum) - TempInsOld(surfNum);
                    Real64 absDif = std::abs(delta);
                    MaxDelTemp = std::max(absDif, MaxDelTemp);
                }
            } // ...end of loop to check for convergence

            if (MaxDelTemp <= MaxAllowedDelTemp) Converged = true;

#ifdef EP_Count_Calls
            NumMaxInsideSurfIterations = max(NumMaxInsideSurfIterations, InsideSurfIterations);
#endif

            if (InsideSurfIterations < MinIterations) Converged = false;

            if (InsideSurfIterations > MaxIterations) {
                if (!WarmupFlag) {
                    ++calcHeatBalInsideSurfErrCount;
                    if (calcHeatBalInsideSurfErrCount < 16) {
                        ShowWarningError(
                            "Inside surface heat balance did not converge with Max Temp Difference [C] =" + General::RoundSigDigits(MaxDelTemp, 3) +
                            " vs Max Allowed Temp Diff [C] =" + General::RoundSigDigits(MaxAllowedDelTempCondFD, 6));
                        ShowContinueErrorTimeStamp("");
                    } else {
                        ShowRecurringWarningErrorAtEnd("Inside surface heat balance convergence problem continues",
                                                       calcHeatBalInsideSurfErrPointer,
                                                       MaxDelTemp,
                                                       MaxDelTemp,
                                                       _,
                                                       "[C]",
                                                       "[C]");
                    }
                }
                break; // iteration loop
            }

        } // ...end of main inside heat balance iteration loop (ends when Converged)

        // Set various surface output variables and other record keeping - after iterations are complete - all HT surfaces
        for (int zoneNum = FirstZone; zoneNum <= LastZone; ++zoneNum) {
            int const firstSurf = Zone(zoneNum).SurfaceFirst;
            int const lastSurf = Zone(zoneNum).SurfaceLast;
            for (int surfNum = firstSurf; surfNum <= lastSurf; ++surfNum) {
                if (Surface(surfNum).Class == SurfaceClass_TDD_Dome) continue; // Skip TDD:DOME objects.  Inside temp is handled by TDD:DIFFUSER.

                // Inside Face Convection - sign convention is positive means energy going into inside face from the air.
                auto const HConvInTemp_fac(-HConvIn(surfNum) * (TempSurfIn(surfNum) - RefAirTemp(surfNum)));
                QdotConvInRep(surfNum) = Surface(surfNum).Area * HConvInTemp_fac;
                QdotConvInRepPerArea(surfNum) = HConvInTemp_fac;
                QConvInReport(surfNum) = QdotConvInRep(surfNum) * TimeStepZoneSec;

                // The QdotConvInRep which is called "Surface Inside Face Convection Heat Gain" is stored during
                // sizing for both the normal and pulse cases so that load components can be derived later.
                if (ZoneSizingCalc && CompLoadReportIsReq) {
                    if (!WarmupFlag) {
                        int TimeStepInDay = (HourOfDay - 1) * NumOfTimeStepInHour + TimeStep;
                        if (isPulseZoneSizing) {
                            OutputReportTabular::loadConvectedWithPulse(DataSizing::CurOverallSimDay, TimeStepInDay, surfNum) =
                                QdotConvInRep(surfNum);
                        } else {
                            OutputReportTabular::loadConvectedNormal(DataSizing::CurOverallSimDay, TimeStepInDay, surfNum) = QdotConvInRep(surfNum);
                            OutputReportTabular::netSurfRadSeq(DataSizing::CurOverallSimDay, TimeStepInDay, surfNum) =
                                NetLWRadToSurf(surfNum) * Surface(surfNum).Area;
                        }
                    }
                }

                // Window heat gain/loss
                if (DataSurfaces::Surface(surfNum).Class == DataSurfaces::SurfaceClass_Window) {
                    if (DataSurfaces::WinHeatGain(surfNum) >= 0.0) {
                        DataSurfaces::WinHeatGainRep(surfNum) = DataSurfaces::WinHeatGain(surfNum);
                        DataSurfaces::WinHeatGainRepEnergy(surfNum) = DataSurfaces::WinHeatGainRep(surfNum) * DataGlobals::TimeStepZoneSec;
                    } else {
                        DataSurfaces::WinHeatLossRep(surfNum) = -DataSurfaces::WinHeatGain(surfNum);
                        DataSurfaces::WinHeatLossRepEnergy(surfNum) = DataSurfaces::WinHeatLossRep(surfNum) * DataGlobals::TimeStepZoneSec;
                    }

                    DataSurfaces::WinHeatTransferRepEnergy(surfNum) = DataSurfaces::WinHeatGain(surfNum) * DataGlobals::TimeStepZoneSec;
                    if (DataSurfaces::SurfaceWindow(surfNum).OriginalClass == DataSurfaces::SurfaceClass_TDD_Diffuser) { // Tubular daylighting device
                        int pipeNum = DataSurfaces::SurfaceWindow(surfNum).TDDPipeNum;
                        DataDaylightingDevices::TDDPipe(pipeNum).HeatGain = DataSurfaces::WinHeatGainRep(surfNum);
                        DataDaylightingDevices::TDDPipe(pipeNum).HeatLoss = DataSurfaces::WinHeatLossRep(surfNum);
                    }
                    if (DataSurfaces::Surface(surfNum).ExtSolar) { // WindowManager's definition of ZoneWinHeatGain/Loss
                        int zoneNum = DataSurfaces::Surface(surfNum).Zone;
                        DataHeatBalance::ZoneWinHeatGain(zoneNum) += DataSurfaces::WinHeatGain(surfNum);
                    }
                }
            }
        }

        ReportIntMovInsInsideSurfTemp();

        CalculateZoneMRT(ZoneToResimulate); // Update here so that the proper value of MRT is available to radiant systems
    }

    void TestSurfTempCalcHeatBalanceInsideSurf(Real64 TH12, SurfaceData &surface, ZoneData &zone, int WarmupSurfTemp)
    {
        using General::RoundSigDigits;

        if ((TH12 > MaxSurfaceTempLimit) || (TH12 < MinSurfaceTempLimit)) {
            if (WarmupFlag) ++WarmupSurfTemp;
            if (!WarmupFlag || WarmupSurfTemp > 10 || DisplayExtraWarnings) {
                if (TH12 < MinSurfaceTempLimit) {
                    if (surface.LowTempErrCount == 0) {
                        ShowSevereMessage("Temperature (low) out of bounds [" + RoundSigDigits(TH12, 2) + "] for zone=\"" + zone.Name +
                                          "\", for surface=\"" + surface.Name + "\"");
                        ShowContinueErrorTimeStamp("");
                        if (!zone.TempOutOfBoundsReported) {
                            ShowContinueError("Zone=\"" + zone.Name + "\", Diagnostic Details:");
                            if (zone.FloorArea > 0.0) {
                                ShowContinueError("...Internal Heat Gain [" + RoundSigDigits(zone.InternalHeatGains / zone.FloorArea, 3) + "] W/m2");
                            } else {
                                ShowContinueError("...Internal Heat Gain (no floor) [" + RoundSigDigits(zone.InternalHeatGains, 3) + "] W");
                            }
                            if (AirflowNetwork::SimulateAirflowNetwork <= AirflowNetwork::AirflowNetworkControlSimple) {
                                ShowContinueError("...Infiltration/Ventilation [" + RoundSigDigits(zone.NominalInfilVent, 3) + "] m3/s");
                                ShowContinueError("...Mixing/Cross Mixing [" + RoundSigDigits(zone.NominalMixing, 3) + "] m3/s");
                            } else {
                                ShowContinueError("...Airflow Network Simulation: Nominal Infiltration/Ventilation/Mixing not available.");
                            }
                            if (zone.IsControlled) {
                                ShowContinueError("...Zone is part of HVAC controlled system.");
                            } else {
                                ShowContinueError("...Zone is not part of HVAC controlled system.");
                            }
                            zone.TempOutOfBoundsReported = true;
                        }
                        ShowRecurringSevereErrorAtEnd("Temperature (low) out of bounds for zone=" + zone.Name + " for surface=" + surface.Name,
                                                      surface.LowTempErrCount,
                                                      TH12,
                                                      TH12,
                                                      _,
                                                      "C",
                                                      "C");
                    } else {
                        ShowRecurringSevereErrorAtEnd("Temperature (low) out of bounds for zone=" + zone.Name + " for surface=" + surface.Name,
                                                      surface.LowTempErrCount,
                                                      TH12,
                                                      TH12,
                                                      _,
                                                      "C",
                                                      "C");
                    }
                } else {
                    if (surface.HighTempErrCount == 0) {
                        ShowSevereMessage("Temperature (high) out of bounds (" + RoundSigDigits(TH12, 2) + "] for zone=\"" + zone.Name +
                                          "\", for surface=\"" + surface.Name + "\"");
                        ShowContinueErrorTimeStamp("");
                        if (!zone.TempOutOfBoundsReported) {
                            ShowContinueError("Zone=\"" + zone.Name + "\", Diagnostic Details:");
                            if (zone.FloorArea > 0.0) {
                                ShowContinueError("...Internal Heat Gain [" + RoundSigDigits(zone.InternalHeatGains / zone.FloorArea, 3) + "] W/m2");
                            } else {
                                ShowContinueError("...Internal Heat Gain (no floor) [" + RoundSigDigits(zone.InternalHeatGains, 3) + "] W");
                            }
                            if (AirflowNetwork::SimulateAirflowNetwork <= AirflowNetwork::AirflowNetworkControlSimple) {
                                ShowContinueError("...Infiltration/Ventilation [" + RoundSigDigits(zone.NominalInfilVent, 3) + "] m3/s");
                                ShowContinueError("...Mixing/Cross Mixing [" + RoundSigDigits(zone.NominalMixing, 3) + "] m3/s");
                            } else {
                                ShowContinueError("...Airflow Network Simulation: Nominal Infiltration/Ventilation/Mixing not available.");
                            }
                            if (zone.IsControlled) {
                                ShowContinueError("...Zone is part of HVAC controlled system.");
                            } else {
                                ShowContinueError("...Zone is not part of HVAC controlled system.");
                            }
                            zone.TempOutOfBoundsReported = true;
                        }
                        ShowRecurringSevereErrorAtEnd("Temperature (high) out of bounds for zone=" + zone.Name + " for surface=" + surface.Name,
                                                      surface.HighTempErrCount,
                                                      TH12,
                                                      TH12,
                                                      _,
                                                      "C",
                                                      "C");
                    } else {
                        ShowRecurringSevereErrorAtEnd("Temperature (high) out of bounds for zone=" + zone.Name + " for surface=" + surface.Name,
                                                      surface.HighTempErrCount,
                                                      TH12,
                                                      TH12,
                                                      _,
                                                      "C",
                                                      "C");
                    }
                }
                if (zone.EnforcedReciprocity) {
                    if (WarmupSurfTemp > 3) {
                        ShowSevereError("CalcHeatBalanceInsideSurf: Zone=\"" + zone.Name + "\" has view factor enforced reciprocity");
                        ShowContinueError(" and is having temperature out of bounds errors. Please correct zone geometry and rerun.");
                        ShowFatalError("CalcHeatBalanceInsideSurf: Program terminates due to preceding conditions.");
                    }
                } else if (WarmupSurfTemp > 10) {
                    ShowFatalError("CalcHeatBalanceInsideSurf: Program terminates due to preceding conditions.");
                }
            }
        }
        if ((TH12 > MaxSurfaceTempLimitBeforeFatal) || (TH12 < MinSurfaceTempLimitBeforeFatal)) {
            if (!WarmupFlag) {
                if (TH12 < MinSurfaceTempLimitBeforeFatal) {
                    ShowSevereError("Temperature (low) out of bounds [" + RoundSigDigits(TH12, 2) + "] for zone=\"" + zone.Name +
                                    "\", for surface=\"" + surface.Name + "\"");
                    ShowContinueErrorTimeStamp("");
                    if (!zone.TempOutOfBoundsReported) {
                        ShowContinueError("Zone=\"" + zone.Name + "\", Diagnostic Details:");
                        if (zone.FloorArea > 0.0) {
                            ShowContinueError("...Internal Heat Gain [" + RoundSigDigits(zone.InternalHeatGains / zone.FloorArea, 3) + "] W/m2");
                        } else {
                            ShowContinueError("...Internal Heat Gain (no floor) [" + RoundSigDigits(zone.InternalHeatGains / zone.FloorArea, 3) +
                                              "] W");
                        }
                        if (AirflowNetwork::SimulateAirflowNetwork <= AirflowNetwork::AirflowNetworkControlSimple) {
                            ShowContinueError("...Infiltration/Ventilation [" + RoundSigDigits(zone.NominalInfilVent, 3) + "] m3/s");
                            ShowContinueError("...Mixing/Cross Mixing [" + RoundSigDigits(zone.NominalMixing, 3) + "] m3/s");
                        } else {
                            ShowContinueError("...Airflow Network Simulation: Nominal Infiltration/Ventilation/Mixing not available.");
                        }
                        if (zone.IsControlled) {
                            ShowContinueError("...Zone is part of HVAC controlled system.");
                        } else {
                            ShowContinueError("...Zone is not part of HVAC controlled system.");
                        }
                        zone.TempOutOfBoundsReported = true;
                    }
                    ShowFatalError("Program terminates due to preceding condition.");
                } else {
                    ShowSevereError("Temperature (high) out of bounds [" + RoundSigDigits(TH12, 2) + "] for zone=\"" + zone.Name +
                                    "\", for surface=\"" + surface.Name + "\"");
                    ShowContinueErrorTimeStamp("");
                    if (!zone.TempOutOfBoundsReported) {
                        ShowContinueError("Zone=\"" + zone.Name + "\", Diagnostic Details:");
                        if (zone.FloorArea > 0.0) {
                            ShowContinueError("...Internal Heat Gain [" + RoundSigDigits(zone.InternalHeatGains / zone.FloorArea, 3) + "] W/m2");
                        } else {
                            ShowContinueError("...Internal Heat Gain (no floor) [" + RoundSigDigits(zone.InternalHeatGains / zone.FloorArea, 3) +
                                              "] W");
                        }
                        if (AirflowNetwork::SimulateAirflowNetwork <= AirflowNetwork::AirflowNetworkControlSimple) {
                            ShowContinueError("...Infiltration/Ventilation [" + RoundSigDigits(zone.NominalInfilVent, 3) + "] m3/s");
                            ShowContinueError("...Mixing/Cross Mixing [" + RoundSigDigits(zone.NominalMixing, 3) + "] m3/s");
                        } else {
                            ShowContinueError("...Airflow Network Simulation: Nominal Infiltration/Ventilation/Mixing not available.");
                        }
                        if (zone.IsControlled) {
                            ShowContinueError("...Zone is part of HVAC controlled system.");
                        } else {
                            ShowContinueError("...Zone is not part of HVAC controlled system.");
                        }
                        zone.TempOutOfBoundsReported = true;
                    }
                    ShowFatalError("Program terminates due to preceding condition.");
                }
            } else {
                if (TH12 < -10000. || TH12 > 10000.) {
                    ShowSevereError("CalcHeatBalanceInsideSurf: The temperature of " + RoundSigDigits(TH12, 2) + " C for zone=\"" + zone.Name +
                                    "\", for surface=\"" + surface.Name + "\"");
                    ShowContinueError("..is very far out of bounds during warmup. This may be an indication of a malformed zone.");
                    ShowContinueErrorTimeStamp("");
                    ShowFatalError("Program terminates due to preceding condition.");
                }
            }
        }
    }

    void CalcOutsideSurfTemp(int const SurfNum,      // Surface number DO loop counter
                             int const ZoneNum,      // Zone number the current surface is attached to
                             int const ConstrNum,    // Construction index for the current surface
                             Real64 const HMovInsul, // "Convection" coefficient of movable insulation
                             Real64 const TempExt,   // Exterior temperature boundary condition
                             bool &ErrorFlag         // Error flag for movable insulation problem
    )
    {

        // SUBROUTINE INFORMATION:
        //       AUTHOR         George Walton
        //       DATE WRITTEN   December 1979
        //       MODIFIED       Jun 1990 (RDT for new CTF arrays)
        //                      Jul 2000 (RJL for Moisture algorithms)
        //                      Sep 2000 (RKS for new radiant exchange algorithm)
        //                      Dec 2000 (RKS for radiant system model addition)
        //                      Aug 2010 (BG added radiant heat flow rate reporting)
        //       RE-ENGINEERED  Mar 1998 (RKS)

        // PURPOSE OF THIS SUBROUTINE:
        // This subroutine performs a heat balance on the outside face of each
        // surface in the building.  NOTE that this also sets some coefficients
        // that are needed for radiant system modeling.  Thus, it is extremely
        // important that if someone makes changes to the heat balance equations
        // at a later date that they must also make changes to the coefficient
        // setting portion of this subroutine as well.

        // METHODOLOGY EMPLOYED:
        // Various boundary conditions are set and additional parameters are set-
        // up.  Then, the proper heat balance equation is selected based on the
        // presence of movable insulation, thermal mass of the surface construction,
        // and convection model being used.

        // REFERENCES:
        // (I)BLAST legacy routine HBOUT
        // 1989 ASHRAE Handbook of Fundamentals (Figure 1 on p. 22.4, convection correlations)

        // Using/Aliasing
        using namespace DataGlobals;
        using namespace DataEnvironment;
        using namespace DataHeatBalFanSys;
        using namespace DataHeatBalance;
        using namespace DataHeatBalSurface;
        using namespace DataSurfaces;
        using DataMoistureBalance::HAirFD;
        using DataMoistureBalance::HConvExtFD;
        using DataMoistureBalance::HConvInFD;
        using DataMoistureBalance::HGrndFD;
        using DataMoistureBalance::HMassConvExtFD;
        using DataMoistureBalance::HMassConvInFD;
        using DataMoistureBalance::HSkyFD;
        using DataMoistureBalance::RhoVaporAirIn;
        using DataMoistureBalance::RhoVaporAirOut;
        using DataMoistureBalance::RhoVaporSurfIn;
        using DataMoistureBalance::TempOutsideAirFD;
        using namespace DataDaylightingDevices;
        using namespace Psychrometrics;

        // Locals
        // SUBROUTINE PARAMETER DEFINITIONS:

        // INTERFACE BLOCK SPECIFICATIONS
        // FUNCTION DEFINITIONS:
        // na

        // DERIVED TYPE DEFINITIONS:
        // na

        // SUBROUTINE LOCAL VARIABLE DECLARATIONS:

        Real64 F1;                // Intermediate calculation variable
        Real64 F2;                // Intermediate calculation variable
        bool MovInsulPresent;     // .TRUE. if movable insulation is currently present for surface
        bool QuickConductionSurf; // .TRUE. if the cross CTF term is relatively large
        int PipeNum;              // TDD pipe object number
        int SurfNum2;             // TDD:DIFFUSER object number
        int ZoneNum2;             // TDD:DIFFUSER zone number
        int SrdSurfsNum;          // Counter
        int SrdSurfNum;           // Surrounding surface number DO loop counter
        Real64 SrdSurfTempAbs;    // Absolute temperature of a surrounding surface
        Real64 SrdSurfViewFac;    // View factor of a surrounding surface

        Real64 Ueff;    // 1 / effective R value between TDD:DOME and TDD:DIFFUSER
        Real64 RadTemp; // local value for Effective radiation temperature for OtherSideConditions model
        Real64 HRad;    // local value for effective (linearized) radiation coefficient
        Real64 TSky;
        Real64 TGround;
        // FLOW:

        // Determine whether or not movable insulation is present
        MovInsulPresent = (HMovInsul > 0.0);

        // Determine whether this surface is a "slow conductive" or "quick conductive"
        // surface.  Designates are inherited from BLAST.  Basically, a "quick" surface
        // requires the inside heat balance to be accounted for in the heat balance
        // while a "slow" surface can used the last time step's value for inside
        // surface temperature.
        auto const &construct(dataConstruction.Construct(ConstrNum));
        if (construct.CTFCross(0) > 0.01) {
            QuickConductionSurf = true;
            F1 = construct.CTFCross(0) / (construct.CTFInside(0) + HConvIn(SurfNum));
        } else {
            QuickConductionSurf = false;
        }

        TSky = SkyTemp;
        TGround = OutDryBulbTemp;

        if (Surface(SurfNum).HasSurroundingSurfProperties) {
            SrdSurfsNum = Surface(SurfNum).SurroundingSurfacesNum;
            if (SurroundingSurfsProperty(SrdSurfsNum).SkyTempSchNum != 0) {
                TSky = GetCurrentScheduleValue(SurroundingSurfsProperty(SrdSurfsNum).SkyTempSchNum);
            }
            if (SurroundingSurfsProperty(SrdSurfsNum).GroundTempSchNum != 0) {
                TGround = GetCurrentScheduleValue(SurroundingSurfsProperty(SrdSurfsNum).GroundTempSchNum);
            }
        }

        // Now, calculate the outside surface temperature using the proper heat balance equation.
        // Each case has been separated out into its own IF-THEN block for clarity.  Additional
        // cases can simply be added anywhere in the following section.  This is the last step
        // in the main loop.  Once the proper heat balance is done, the simulation goes on to
        // the next SurfNum.

        // Outside heat balance case: Tubular daylighting device
        Real64 &TH11(TH(1, 1, SurfNum));
        if (Surface(SurfNum).Class == SurfaceClass_TDD_Dome) {

            // Lookup up the TDD:DIFFUSER object
            PipeNum = SurfaceWindow(SurfNum).TDDPipeNum;
            SurfNum2 = TDDPipe(PipeNum).Diffuser;
            ZoneNum2 = Surface(SurfNum2).Zone;
            Ueff = 1.0 / TDDPipe(PipeNum).Reff;
            F1 = Ueff / (Ueff + HConvIn(SurfNum2));

            // Similar to opaque surface but inside conditions of TDD:DIFFUSER are used, and no embedded sources/sinks.
            // Absorbed shortwave radiation is treated similar to a regular window, but only 1 glass layer is allowed.
            //   QRadSWOutAbs(SurfNum) does not apply for TDD:DOME, must use QRadSWwinAbs(SurfNum,1)/2.0 instead.
            //+Construct(ConstrNum)%CTFSourceOut(0)     &   TDDs cannot be radiant systems
            // *QsrcHist(1,SurfNum)                     &
            //+Construct(ConstrNum)%CTFSourceIn(0) &   TDDs cannot be radiant systems
            // *QsrcHist(1,SurfNum)                &
            TH11 =
                (QRadSWwinAbs(1, SurfNum) / 2.0 + QRadLWOutSrdSurfs(SurfNum) + (HcExtSurf(SurfNum) + HAirExtSurf(SurfNum)) * TempExt +
                 QAdditionalHeatSourceOutside(SurfNum) + HSkyExtSurf(SurfNum) * TSky + HGrdExtSurf(SurfNum) * TGround +
                 F1 * (QRadSWwinAbs(1, SurfNum2) / 2.0 + QRadThermInAbs(SurfNum2) + HConvIn(SurfNum2) * MAT(ZoneNum2) + NetLWRadToSurf(SurfNum2))) /
                (Ueff + HcExtSurf(SurfNum) + HAirExtSurf(SurfNum) + HSkyExtSurf(SurfNum) + HGrdExtSurf(SurfNum) -
                 F1 * Ueff); // Instead of QRadSWOutAbs(SurfNum) | ODB used to approx ground surface temp | Use TDD:DIFFUSER surface | Use
                             // TDD:DIFFUSER surface | Use TDD:DIFFUSER surface and zone | Use TDD:DIFFUSER surface

            // Outside heat balance case: No movable insulation, slow conduction
        } else if ((!MovInsulPresent) && (!QuickConductionSurf)) {
            // Add LWR from surrounding surfaces
            if (Surface(SurfNum).OSCMPtr == 0) {
                if (construct.SourceSinkPresent) {
                    TH11 = (-CTFConstOutPart(SurfNum) + QRadSWOutAbs(SurfNum) + QRadLWOutSrdSurfs(SurfNum) +
                            (HcExtSurf(SurfNum) + HAirExtSurf(SurfNum)) * TempExt + QAdditionalHeatSourceOutside(SurfNum) +
                            HSkyExtSurf(SurfNum) * TSky + HGrdExtSurf(SurfNum) * TGround + construct.CTFCross(0) * TempSurfIn(SurfNum) +
                            construct.CTFSourceOut(0) * QsrcHist(SurfNum, 1)) /
                           (construct.CTFOutside(0) + HcExtSurf(SurfNum) + HAirExtSurf(SurfNum) + HSkyExtSurf(SurfNum) +
                            HGrdExtSurf(SurfNum)); // ODB used to approx ground surface temp
                } else {
                    TH11 = (-CTFConstOutPart(SurfNum) + QRadSWOutAbs(SurfNum) + QRadLWOutSrdSurfs(SurfNum) +
                            (HcExtSurf(SurfNum) + HAirExtSurf(SurfNum)) * TempExt + QAdditionalHeatSourceOutside(SurfNum) +
                            HSkyExtSurf(SurfNum) * TSky + HGrdExtSurf(SurfNum) * TGround + construct.CTFCross(0) * TempSurfIn(SurfNum)) /
                           (construct.CTFOutside(0) + HcExtSurf(SurfNum) + HAirExtSurf(SurfNum) + HSkyExtSurf(SurfNum) +
                            HGrdExtSurf(SurfNum)); // ODB used to approx ground surface temp
                }
                // Outside Heat Balance case: Other Side Conditions Model
            } else { //( Surface(SurfNum)%OSCMPtr > 0 ) THEN
                // local copies of variables for clarity in radiation terms
                // TODO: - int OSCMPtr; // "Pointer" to OSCM data structure (other side conditions from a model)
                RadTemp = OSCM(Surface(SurfNum).OSCMPtr).TRad;
                HRad = OSCM(Surface(SurfNum).OSCMPtr).HRad;

                // patterned after "No movable insulation, slow conduction," but with new radiation terms and no sun,
                if (construct.SourceSinkPresent) {
                    TH11 = (-CTFConstOutPart(SurfNum) + HcExtSurf(SurfNum) * TempExt + QAdditionalHeatSourceOutside(SurfNum) + HRad * RadTemp +
                            construct.CTFCross(0) * TempSurfIn(SurfNum) + construct.CTFSourceOut(0) * QsrcHist(SurfNum, 1)) /
                           (construct.CTFOutside(0) + HcExtSurf(SurfNum) + HRad);
                } else {
                    TH11 = (-CTFConstOutPart(SurfNum) + HcExtSurf(SurfNum) * TempExt + QAdditionalHeatSourceOutside(SurfNum) + HRad * RadTemp +
                            construct.CTFCross(0) * TempSurfIn(SurfNum)) /
                           (construct.CTFOutside(0) + HcExtSurf(SurfNum) + HRad);
                }
            }
            // Outside heat balance case: No movable insulation, quick conduction
        } else if ((!MovInsulPresent) && (QuickConductionSurf)) {
            if (Surface(SurfNum).OSCMPtr == 0) {
                if (construct.SourceSinkPresent) {
                    TH11 = (-CTFConstOutPart(SurfNum) + QRadSWOutAbs(SurfNum) + QRadLWOutSrdSurfs(SurfNum) +
                            (HcExtSurf(SurfNum) + HAirExtSurf(SurfNum)) * TempExt + QAdditionalHeatSourceOutside(SurfNum) +
                            HSkyExtSurf(SurfNum) * TSky + HGrdExtSurf(SurfNum) * TGround + construct.CTFSourceOut(0) * QsrcHist(SurfNum, 1) +
                            F1 * (CTFConstInPart(SurfNum) + QRadSWInAbs(SurfNum) + QRadThermInAbs(SurfNum) + HConvIn(SurfNum) * MAT(ZoneNum) +
                                  NetLWRadToSurf(SurfNum))) /
                           (construct.CTFOutside(0) + HcExtSurf(SurfNum) + HAirExtSurf(SurfNum) + HSkyExtSurf(SurfNum) + HGrdExtSurf(SurfNum) -
                            F1 * construct.CTFCross(0)); // ODB used to approx ground surface temp | MAT use here is problem for room air models
                } else {
                    TH11 = (-CTFConstOutPart(SurfNum) + QRadSWOutAbs(SurfNum) + QRadLWOutSrdSurfs(SurfNum) +
                            (HcExtSurf(SurfNum) + HAirExtSurf(SurfNum)) * TempExt + QAdditionalHeatSourceOutside(SurfNum) +
                            HSkyExtSurf(SurfNum) * TSky + HGrdExtSurf(SurfNum) * TGround +
                            F1 * (CTFConstInPart(SurfNum) + QRadSWInAbs(SurfNum) + QRadThermInAbs(SurfNum) + HConvIn(SurfNum) * MAT(ZoneNum) +
                                  NetLWRadToSurf(SurfNum))) /
                           (construct.CTFOutside(0) + HcExtSurf(SurfNum) + HAirExtSurf(SurfNum) + HSkyExtSurf(SurfNum) + HGrdExtSurf(SurfNum) -
                            F1 * construct.CTFCross(0)); // ODB used to approx ground surface temp | MAT use here is problem for room air models
                }
                // Outside Heat Balance case: Other Side Conditions Model
            } else { //( Surface(SurfNum)%OSCMPtr > 0 ) THEN
                // local copies of variables for clarity in radiation terms
                RadTemp = OSCM(Surface(SurfNum).OSCMPtr).TRad;
                HRad = OSCM(Surface(SurfNum).OSCMPtr).HRad;
                // patterned after "No movable insulation, quick conduction," but with new radiation terms and no sun,
                if (construct.SourceSinkPresent) {
                    TH11 = (-CTFConstOutPart(SurfNum) + HcExtSurf(SurfNum) * TempExt + QAdditionalHeatSourceOutside(SurfNum) + HRad * RadTemp +
                            construct.CTFSourceOut(0) * QsrcHist(SurfNum, 1) +
                            F1 * (CTFConstInPart(SurfNum) + QRadSWInAbs(SurfNum) + QRadThermInAbs(SurfNum) +
                                  construct.CTFSourceIn(0) * QsrcHist(SurfNum, 1) + HConvIn(SurfNum) * MAT(ZoneNum) + NetLWRadToSurf(SurfNum))) /
                           (construct.CTFOutside(0) + HcExtSurf(SurfNum) + HRad -
                            F1 * construct.CTFCross(0)); // MAT use here is problem for room air models
                } else {
                    TH11 = (-CTFConstOutPart(SurfNum) + HcExtSurf(SurfNum) * TempExt + QAdditionalHeatSourceOutside(SurfNum) + HRad * RadTemp +
                            F1 * (CTFConstInPart(SurfNum) + QRadSWInAbs(SurfNum) + QRadThermInAbs(SurfNum) + HConvIn(SurfNum) * MAT(ZoneNum) +
                                  NetLWRadToSurf(SurfNum))) /
                           (construct.CTFOutside(0) + HcExtSurf(SurfNum) + HRad -
                            F1 * construct.CTFCross(0)); // MAT use here is problem for room air models
                }
            }
            // Outside heat balance case: Movable insulation, slow conduction
        } else if ((MovInsulPresent) && (!QuickConductionSurf)) {

            F2 = HMovInsul / (HMovInsul + HcExtSurf(SurfNum) + HAirExtSurf(SurfNum) + HSkyExtSurf(SurfNum) + HGrdExtSurf(SurfNum));

            TH11 = (-CTFConstOutPart(SurfNum) + QRadSWOutAbs(SurfNum) + QRadLWOutSrdSurfs(SurfNum) + construct.CTFCross(0) * TempSurfIn(SurfNum) +
                    F2 * (QRadSWOutMvIns(SurfNum) + (HcExtSurf(SurfNum) + HAirExtSurf(SurfNum)) * TempExt + QAdditionalHeatSourceOutside(SurfNum) +
                          HSkyExtSurf(SurfNum) * TSky + HGrdExtSurf(SurfNum) * TGround)) /
                   (construct.CTFOutside(0) + HMovInsul - F2 * HMovInsul); // ODB used to approx ground surface temp

            // Outside heat balance case: Movable insulation, quick conduction
        } else if ((MovInsulPresent) && (QuickConductionSurf)) {

            F2 = HMovInsul / (HMovInsul + HcExtSurf(SurfNum) + HAirExtSurf(SurfNum) + HSkyExtSurf(SurfNum) + HGrdExtSurf(SurfNum));

            TH11 = (-CTFConstOutPart(SurfNum) + QRadSWOutAbs(SurfNum) + QRadLWOutSrdSurfs(SurfNum) +
                    F1 * (CTFConstInPart(SurfNum) + QRadSWInAbs(SurfNum) + QRadThermInAbs(SurfNum) + HConvIn(SurfNum) * MAT(ZoneNum) +
                          NetLWRadToSurf(SurfNum)) +
                    F2 * (QRadSWOutMvIns(SurfNum) + (HcExtSurf(SurfNum) + HAirExtSurf(SurfNum)) * TempExt + QAdditionalHeatSourceOutside(SurfNum) +
                          HSkyExtSurf(SurfNum) * TSky + HGrdExtSurf(SurfNum) * TGround)) /
                   (construct.CTFOutside(0) + HMovInsul - F2 * HMovInsul - F1 * construct.CTFCross(0)); // ODB used to approx ground surface temp

        } // ...end of outside heat balance cases IF-THEN block

        // multiply out linearized radiation coeffs for reporting
        Real64 const HExtSurf_fac(
            -(HSkyExtSurf(SurfNum) * (TH11 - TSky) + HAirExtSurf(SurfNum) * (TH11 - TempExt) + HGrdExtSurf(SurfNum) * (TH11 - TGround)));
        Real64 QRadLWOutSrdSurfsRep;
        QRadLWOutSrdSurfsRep = 0;
        // Report LWR from surrounding surfaces for current exterior surf temp
        // Current exterior surf temp would be used for the next step LWR calculation.
        if (Surface(SurfNum).HasSurroundingSurfProperties) {
            SrdSurfsNum = Surface(SurfNum).SurroundingSurfacesNum;
            for (SrdSurfNum = 1; SrdSurfNum <= SurroundingSurfsProperty(SrdSurfsNum).TotSurroundingSurface; SrdSurfNum++) {
                SrdSurfViewFac = SurroundingSurfsProperty(SrdSurfsNum).SurroundingSurfs(SrdSurfNum).ViewFactor;
                SrdSurfTempAbs = GetCurrentScheduleValue(SurroundingSurfsProperty(SrdSurfsNum).SurroundingSurfs(SrdSurfNum).TempSchNum) + KelvinConv;
                QRadLWOutSrdSurfsRep += StefanBoltzmann * dataMaterial.Material(dataConstruction.Construct(ConstrNum).LayerPoint(1)).AbsorpThermal *
                                        SrdSurfViewFac * (pow_4(SrdSurfTempAbs) - pow_4(TH11 + KelvinConv));
            }
        }
        QdotRadOutRep(SurfNum) = Surface(SurfNum).Area * HExtSurf_fac + Surface(SurfNum).Area * QRadLWOutSrdSurfsRep;
        QdotRadOutRepPerArea(SurfNum) = QdotRadOutRep(SurfNum) / Surface(SurfNum).Area;

        QRadOutReport(SurfNum) = QdotRadOutRep(SurfNum) * TimeStepZoneSec;

        // Calculate surface heat emission to the air, positive values indicates heat transfer from surface to the outside
        QAirExtReport(SurfNum) = Surface(SurfNum).Area * HAirExtSurf(SurfNum) * (TH(1, 1, SurfNum) - Surface(SurfNum).OutDryBulbTemp);

        // Set the radiant system heat balance coefficients if this surface is also a radiant system
        if (construct.SourceSinkPresent) {

            if (MovInsulPresent) {
                // Note: if movable insulation is ever added back in correctly, the heat balance equations above must be fixed
                ShowSevereError("Exterior movable insulation is not valid with embedded sources/sinks");
                ShowContinueError("Construction " + construct.Name + " contains an internal source or sink but also uses");
                ShowContinueError("exterior movable insulation " + dataMaterial.Material(Surface(SurfNum).MaterialMovInsulExt).Name +
                                  " for a surface with that construction.");
                ShowContinueError("This is not currently allowed because the heat balance equations do not currently accommodate this combination.");
                ErrorFlag = true;
                return;

            } else {
                Real64 const RadSysDiv(
                    1.0 / (construct.CTFOutside(0) + HcExtSurf(SurfNum) + HAirExtSurf(SurfNum) + HSkyExtSurf(SurfNum) + HGrdExtSurf(SurfNum)));

                RadSysToHBConstCoef(SurfNum) =
                    (-CTFConstOutPart(SurfNum) + QRadSWOutAbs(SurfNum) + QRadLWOutSrdSurfs(SurfNum) +
                     (HcExtSurf(SurfNum) + HAirExtSurf(SurfNum)) * TempExt + HSkyExtSurf(SurfNum) * TSky + HGrdExtSurf(SurfNum) * TGround) *
                    RadSysDiv; // ODB used to approx ground surface temp

                RadSysToHBTinCoef(SurfNum) = construct.CTFCross(0) * RadSysDiv;

                RadSysToHBQsrcCoef(SurfNum) = construct.CTFSourceOut(0) * RadSysDiv;
            }
        }
    }

    void CalcExteriorVentedCavity(int const SurfNum) // index of surface
    {

        // SUBROUTINE INFORMATION:
        //       AUTHOR         B Griffith
        //       DATE WRITTEN   January 2005
        //       MODIFIED       na
        //       RE-ENGINEERED  na

        // PURPOSE OF THIS SUBROUTINE:
        // manages calculating the temperatures of baffle and air cavity for
        // multi-skin configuration.

        // METHODOLOGY EMPLOYED:
        // derived from CalcPassiveTranspiredCollector

        // REFERENCES:
        // na

        // Using/Aliasing
        using DataEnvironment::IsRain;
        using DataEnvironment::OutBaroPress;
        using DataEnvironment::SkyTemp;
        using DataEnvironment::SunIsUp;
        using DataGlobals::SecInHour;
        using DataSurfaces::ExtVentedCavity;
        using DataSurfaces::OSCM;
        using DataSurfaces::Surface;
        using Psychrometrics::PsyCpAirFnW;
        using Psychrometrics::PsyRhoAirFnPbTdbW;
        using Psychrometrics::PsyWFnTdbTwbPb;
        // unused0909  USE DataHVACGlobals , ONLY: TimeStepSys
        using ConvectionCoefficients::InitExteriorConvectionCoeff;

        // Locals
        // SUBROUTINE ARGUMENT DEFINITIONS:

        // SUBROUTINE PARAMETER DEFINITIONS:
        static std::string const BlankString;

        // INTERFACE BLOCK SPECIFICATIONS:
        // DERIVED TYPE DEFINITIONS:

        // SUBROUTINE LOCAL VARIABLE DECLARATIONS:

        // local working variables
        Real64 AspRat; // Aspect Ratio of gap
        Real64 TmpTscoll;
        Real64 TmpTaPlen;
        Real64 RhoAir;
        Real64 holeArea;
        Real64 HrPlen;
        Real64 HcPlen;
        Real64 Isc;
        Real64 MdotVent;
        Real64 VdotWind;
        Real64 VdotThermal;
        int CavNum; // do loop counter
        int iter;   // do loop counter
        int thisOSCM;
        Real64 TempExt;
        Real64 OutHumRatExt;

        CavNum = Surface(SurfNum).ExtCavNum;

        TempExt = Surface(SurfNum).OutDryBulbTemp;

        OutHumRatExt = PsyWFnTdbTwbPb(Surface(SurfNum).OutDryBulbTemp, Surface(SurfNum).OutWetBulbTemp, OutBaroPress);

        RhoAir = PsyRhoAirFnPbTdbW(OutBaroPress, TempExt, OutHumRatExt);

        holeArea = ExtVentedCavity(CavNum).ActualArea * ExtVentedCavity(CavNum).Porosity;

        AspRat = ExtVentedCavity(CavNum).HdeltaNPL * 2.0 / ExtVentedCavity(CavNum).PlenGapThick;
        TmpTscoll = ExtVentedCavity(CavNum).TbaffleLast;
        TmpTaPlen = ExtVentedCavity(CavNum).TairLast;

        // all the work is done in this routine located in GeneralRoutines.cc

        for (iter = 1; iter <= 3; ++iter) { // this is a sequential solution approach.

            CalcPassiveExteriorBaffleGap(ExtVentedCavity(CavNum).SurfPtrs,
                                         holeArea,
                                         ExtVentedCavity(CavNum).Cv,
                                         ExtVentedCavity(CavNum).Cd,
                                         ExtVentedCavity(CavNum).HdeltaNPL,
                                         ExtVentedCavity(CavNum).SolAbsorp,
                                         ExtVentedCavity(CavNum).LWEmitt,
                                         ExtVentedCavity(CavNum).Tilt,
                                         AspRat,
                                         ExtVentedCavity(CavNum).PlenGapThick,
                                         ExtVentedCavity(CavNum).BaffleRoughness,
                                         ExtVentedCavity(CavNum).QdotSource,
                                         TmpTscoll,
                                         TmpTaPlen,
                                         HcPlen,
                                         HrPlen,
                                         Isc,
                                         MdotVent,
                                         VdotWind,
                                         VdotThermal);

        } // sequential solution
        // now fill results into derived types
        ExtVentedCavity(CavNum).Isc = Isc;
        ExtVentedCavity(CavNum).TAirCav = TmpTaPlen;
        ExtVentedCavity(CavNum).Tbaffle = TmpTscoll;
        ExtVentedCavity(CavNum).HrPlen = HrPlen;
        ExtVentedCavity(CavNum).HcPlen = HcPlen;
        ExtVentedCavity(CavNum).PassiveACH =
            (MdotVent / RhoAir) * (1.0 / (ExtVentedCavity(CavNum).ProjArea * ExtVentedCavity(CavNum).PlenGapThick)) * SecInHour;
        ExtVentedCavity(CavNum).PassiveMdotVent = MdotVent;
        ExtVentedCavity(CavNum).PassiveMdotWind = VdotWind * RhoAir;
        ExtVentedCavity(CavNum).PassiveMdotTherm = VdotThermal * RhoAir;

        // now do some updates
        ExtVentedCavity(CavNum).TairLast = ExtVentedCavity(CavNum).TAirCav;
        ExtVentedCavity(CavNum).TbaffleLast = ExtVentedCavity(CavNum).Tbaffle;

        // update the OtherSideConditionsModel coefficients.
        thisOSCM = ExtVentedCavity(CavNum).OSCMPtr;

        OSCM(thisOSCM).TConv = ExtVentedCavity(CavNum).TAirCav;
        OSCM(thisOSCM).HConv = ExtVentedCavity(CavNum).HcPlen;
        OSCM(thisOSCM).TRad = ExtVentedCavity(CavNum).Tbaffle;
        OSCM(thisOSCM).HRad = ExtVentedCavity(CavNum).HrPlen;
    }

    void GatherComponentLoadsSurfAbsFact()
    {
        // SUBROUTINE INFORMATION:
        //       AUTHOR         Jason Glazer
        //       DATE WRITTEN   September 2012

        // PURPOSE OF THIS SUBROUTINE:
        //   Gather values during sizing used for surface absorption factors

        // METHODOLOGY EMPLOYED:
        //   Save sequence of values for report during sizing.

        using DataGlobals::CompLoadReportIsReq;
        using DataGlobals::HourOfDay;
        using DataGlobals::isPulseZoneSizing;
        using DataGlobals::NumOfTimeStepInHour;
        using DataGlobals::NumOfZones;
        using DataGlobals::TimeStep;
        using DataHeatBalance::ITABSF;
        using DataHeatBalance::TMULT;
        using DataSizing::CurOverallSimDay;
        using DataSurfaces::Surface;
        using DataSurfaces::SurfaceClass_TDD_Dome;
        using DataSurfaces::TotSurfaces;
        using OutputReportTabular::ITABSFseq;
        using OutputReportTabular::TMULTseq;

        if (CompLoadReportIsReq && !isPulseZoneSizing) {
            int TimeStepInDay = (HourOfDay - 1) * NumOfTimeStepInHour + TimeStep;
            for (int enclosureNum = 1; enclosureNum <= DataViewFactorInformation::NumOfRadiantEnclosures; ++enclosureNum) {
                TMULTseq(CurOverallSimDay, TimeStepInDay, enclosureNum) = TMULT(enclosureNum);
            }
            for (int jSurf = 1; jSurf <= TotSurfaces; ++jSurf) {
                if (!Surface(jSurf).HeatTransSurf || Surface(jSurf).Zone == 0) continue; // Skip non-heat transfer surfaces
                if (Surface(jSurf).Class == SurfaceClass_TDD_Dome) continue;             // Skip tubular daylighting device domes
                ITABSFseq(CurOverallSimDay, TimeStepInDay, jSurf) = ITABSF(jSurf);
            }
        }
    }

} // namespace HeatBalanceSurfaceManager

} // namespace EnergyPlus<|MERGE_RESOLUTION|>--- conflicted
+++ resolved
@@ -5886,29 +5886,6 @@
         // REFERENCES:
         // (I)BLAST legacy routine HBSRF
 
-<<<<<<< HEAD
-        using namespace DataGlobals;
-        using namespace DataEnvironment;
-        using ConvectionCoefficients::InitExteriorConvectionCoeff;
-        using ConvectionCoefficients::InitInteriorConvectionCoeffs;
-        using ConvectionCoefficients::SetExtConvectionCoeff;
-        using DataLoopNode::Node;
-        using DataZoneEquipment::ZoneEquipConfig;
-        using General::RoundSigDigits;
-        using namespace Psychrometrics;
-        using DataSizing::CurOverallSimDay;
-
-        Real64 const Sigma(5.6697e-08);              // Stefan-Boltzmann constant
-        Real64 const IterDampConst(5.0);             // Damping constant for inside surface temperature iterations
-        int const ItersReevalConvCoeff(30);          // Number of iterations between inside convection coefficient reevaluations
-
-        int const MaxIterations(500);                // Maximum number of iterations allowed for inside surface temps
-        int const IterationsForCondFDRelaxChange(5); // number of iterations for inside temps that triggers a change
-        Real64 const SmallNumber(0.0001);            // avoid numerical junk causing problems?
-        // in the CondFD relaxation factor.
-        int const MinEMPDIterations(4); // Minimum number of iterations required for EMPD solution
-=======
->>>>>>> 4ad20382
         static std::string const rhoAirZone("RhoAirZone");
         static std::string const wsurf("Wsurf");
         static std::string const HBSurfManInsideSurf("HB,SurfMan:InsideSurf");
