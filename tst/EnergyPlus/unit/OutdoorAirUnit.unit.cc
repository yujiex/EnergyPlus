// EnergyPlus, Copyright (c) 1996-2020, The Board of Trustees of the University of Illinois,
// The Regents of the University of California, through Lawrence Berkeley National Laboratory
// (subject to receipt of any required approvals from the U.S. Dept. of Energy), Oak Ridge
// National Laboratory, managed by UT-Battelle, Alliance for Sustainable Energy, LLC, and other
// contributors. All rights reserved.
//
// NOTICE: This Software was developed under funding from the U.S. Department of Energy and the
// U.S. Government consequently retains certain rights. As such, the U.S. Government has been
// granted for itself and others acting on its behalf a paid-up, nonexclusive, irrevocable,
// worldwide license in the Software to reproduce, distribute copies to the public, prepare
// derivative works, and perform publicly and display publicly, and to permit others to do so.
//
// Redistribution and use in source and binary forms, with or without modification, are permitted
// provided that the following conditions are met:
//
// (1) Redistributions of source code must retain the above copyright notice, this list of
//     conditions and the following disclaimer.
//
// (2) Redistributions in binary form must reproduce the above copyright notice, this list of
//     conditions and the following disclaimer in the documentation and/or other materials
//     provided with the distribution.
//
// (3) Neither the name of the University of California, Lawrence Berkeley National Laboratory,
//     the University of Illinois, U.S. Dept. of Energy nor the names of its contributors may be
//     used to endorse or promote products derived from this software without specific prior
//     written permission.
//
// (4) Use of EnergyPlus(TM) Name. If Licensee (i) distributes the software in stand-alone form
//     without changes from the version obtained under this License, or (ii) Licensee makes a
//     reference solely to the software portion of its product, Licensee must refer to the
//     software as "EnergyPlus version X" software, where "X" is the version number Licensee
//     obtained under this License and may not use a different name for the software. Except as
//     specifically required in this Section (4), Licensee shall not use in a company name, a
//     product name, in advertising, publicity, or other promotional activities any name, trade
//     name, trademark, logo, or other designation of "EnergyPlus", "E+", "e+" or confusingly
//     similar designation, without the U.S. Department of Energy's prior written consent.
//
// THIS SOFTWARE IS PROVIDED BY THE COPYRIGHT HOLDERS AND CONTRIBUTORS "AS IS" AND ANY EXPRESS OR
// IMPLIED WARRANTIES, INCLUDING, BUT NOT LIMITED TO, THE IMPLIED WARRANTIES OF MERCHANTABILITY
// AND FITNESS FOR A PARTICULAR PURPOSE ARE DISCLAIMED. IN NO EVENT SHALL THE COPYRIGHT OWNER OR
// CONTRIBUTORS BE LIABLE FOR ANY DIRECT, INDIRECT, INCIDENTAL, SPECIAL, EXEMPLARY, OR
// CONSEQUENTIAL DAMAGES (INCLUDING, BUT NOT LIMITED TO, PROCUREMENT OF SUBSTITUTE GOODS OR
// SERVICES; LOSS OF USE, DATA, OR PROFITS; OR BUSINESS INTERRUPTION) HOWEVER CAUSED AND ON ANY
// THEORY OF LIABILITY, WHETHER IN CONTRACT, STRICT LIABILITY, OR TORT (INCLUDING NEGLIGENCE OR
// OTHERWISE) ARISING IN ANY WAY OUT OF THE USE OF THIS SOFTWARE, EVEN IF ADVISED OF THE
// POSSIBILITY OF SUCH DAMAGE.

// EnergyPlus::HVACVariableRefrigerantFlow unit tests

// Google test headers
#include <gtest/gtest.h>

// EnergyPlus Headers
#include "Fixtures/EnergyPlusFixture.hh"
#include <EnergyPlus/CurveManager.hh>
#include <EnergyPlus/Data/EnergyPlusData.hh>
#include <EnergyPlus/DataAirSystems.hh>
#include <EnergyPlus/DataEnvironment.hh>
#include <EnergyPlus/DataGlobals.hh>
#include <EnergyPlus/DataHVACGlobals.hh>
#include <EnergyPlus/DataHeatBalFanSys.hh>
#include <EnergyPlus/DataHeatBalance.hh>
#include <EnergyPlus/DataLoopNode.hh>
#include <EnergyPlus/DataSizing.hh>
#include <EnergyPlus/DataZoneEnergyDemands.hh>
#include <EnergyPlus/DataZoneEquipment.hh>
#include <EnergyPlus/Fans.hh>
#include <EnergyPlus/FluidProperties.hh>
#include <EnergyPlus/General.hh>
#include <EnergyPlus/HeatBalanceManager.hh>
#include <EnergyPlus/IOFiles.hh>
#include <EnergyPlus/OutdoorAirUnit.hh>
#include <EnergyPlus/OutputReportPredefined.hh>
#include <EnergyPlus/Plant/DataPlant.hh>
#include <EnergyPlus/Psychrometrics.hh>
#include <EnergyPlus/ScheduleManager.hh>
#include <EnergyPlus/SteamCoils.hh>
#include <EnergyPlus/WaterCoils.hh>

using namespace EnergyPlus;
using namespace EnergyPlus::CurveManager;
using namespace EnergyPlus::DataEnvironment;
using namespace EnergyPlus::DataGlobals;
using namespace EnergyPlus::DataHVACGlobals;
using namespace EnergyPlus::DataHeatBalFanSys;
using namespace EnergyPlus::DataHeatBalance;
using namespace EnergyPlus::DataLoopNode;
using namespace EnergyPlus::DataPlant;
using namespace EnergyPlus::DataSizing;
using namespace EnergyPlus::DataZoneEnergyDemands;
using namespace EnergyPlus::DataZoneEquipment;
using namespace EnergyPlus::Fans;
using namespace EnergyPlus::HeatBalanceManager;
using namespace EnergyPlus::OutdoorAirUnit;
using namespace OutputReportPredefined;
using namespace EnergyPlus::Psychrometrics;
using namespace EnergyPlus::ScheduleManager;
using namespace EnergyPlus::SteamCoils;
using namespace EnergyPlus::WaterCoils;
using namespace EnergyPlus::FluidProperties;

namespace EnergyPlus {

TEST_F(EnergyPlusFixture, OutdoorAirUnit_AutoSize)
{

    bool ErrorsFound(false);       // function returns true on error
    bool FirstHVACIteration(true); // simulate the first pass through HVAC simulation, use false for next iteration
    int OAUnitNum(1);              // index to ZoneHVAC:OutdoorAirUnit
    int EquipPtr(1);               // index to equipment list
    int CurZoneNum(1);             // index to zone
    Real64 SysOutputProvided(0.0); // function returns sensible capacity [W]
    Real64 LatOutputProvided(0.0); // function returns latent capacity [W]
    int ZoneInletNode(0);

    std::string const idf_objects = delimited_string({
        "Output:Diagnostics, DisplayExtraWarnings;",
        " ",
        "Zone,",
        "  SPACE1-1,                !- Name",
        "  0,                       !- Direction of Relative North {deg}",
        "  0,                       !- X Origin {m}",
        "  0,                       !- Y Origin {m}",
        "  0,                       !- Z Origin {m}",
        "  1,                       !- Type",
        "  1,                       !- Multiplier",
        "  2.5,                     !- Ceiling Height {m}",
        "  250.0;                   !- Volume {m3}",
        " ",
        "ZoneHVAC:EquipmentConnections,",
        "  SPACE1-1,                !- Zone Name",
        "  SPACE1-1 Eq,             !- Zone Conditioning Equipment List Name",
        "  Zone Eq Outlet Node,     !- Zone Air Inlet Node or NodeList Name",
        "  Zone Eq Exhaust Node,    !- Zone Air Exhaust Node or NodeList Name",
        "  SPACE1-1 Node,           !- Zone Air Node Name",
        "  SPACE1-1 Out Node;       !- Zone Return Air Node Name", // not used anywhere else in the example file
        " ",
        "ZoneHVAC:EquipmentList,",
        "  SPACE1-1 Eq,             !- Name",
        "  SequentialLoad,          !- Load Distribution Scheme",
        "  ZoneHVAC:OutdoorAirUnit, !- Zone Equipment 1 Object Type",
        "  Zone1OutAir,             !- Zone Equipment 1 Name",
        "  1,                       !- Zone Equipment 1 Cooling Sequence",
        "  1;                       !- Zone Equipment 1 Heating or No-Load Sequence",
        " ",
        "ZoneHVAC:OutdoorAirUnit,",
        "  Zone1OutAir,             !- Name",
        "  AvailSched,              !- Availability Schedule Name",
        "  SPACE1-1,                !- Zone Name",
        "  autosize,                !- Outdoor Air Flow Rate{ m3 / s }",
        "  AvailSched,              !- Outdoor Air Schedule Name",
        "  Zone1OAUFan,             !- Supply Fan Name",
        "  DrawThrough,             !- Supply Fan Placement",
        "  Zone1OAUextFan,          !- Exhaust Fan Name",
        "  autosize,                !- Exhaust Air Flow Rate{ m3 / s }",
        "  AvailSched,              !- Exhaust Air Schedule Name",
        "  TemperatureControl,      !- Unit Control Type",
        "  OAUHiCtrlTemp,           !- High Air Control Temperature Schedule Name",
        "  OAULoCtrlTemp,           !- Low Air Control Temperature Schedule Name",
        "  Outside Air Inlet Node 1, !- Outdoor Air Node Name",
        "  Zone Eq Outlet Node,     !- AirOutlet Node Name",
        "  Zone Eq Inlet Node,      !- AirInlet Node Name",
        "  Zone Eq Inlet Node,      !- Supply Fan Outlet Node Name",
        "  Zone1OAEQLIST;           !- Outdoor Air Unit List Name",
        " ",
        "Fan:ConstantVolume,",
        "  Zone1OAUFan,             !- Name",
        "   AvailSched,             !- Availability Schedule Name",
        "   0.5,                    !- Fan Total Efficiency",
        "   75.0,                   !- Pressure Rise{ Pa }",
        "   autosize,               !- Maximum Flow Rate{ m3 / s }",
        "   0.9,                    !- Motor Efficiency",
        "   1.0,                    !- Motor In Airstream Fraction",
        "   Heat Coil Outlet Node,  !- Air Inlet Node Name",
        "   Zone Eq Inlet Node;     !- Air Outlet Node Name",
        " ",
        "Fan:ConstantVolume,",
        "   Zone1OAUextFan,         !- Name",
        "   AvailSched,             !- Availability Schedule Name",
        "   0.5,                    !- Fan Total Efficiency",
        "   75.0,                   !- Pressure Rise{ Pa }",
        "   autosize,               !- Maximum Flow Rate{ m3 / s }",
        "   0.9,                    !- Motor Efficiency",
        "   1.0,                    !- Motor In Airstream Fraction",
        "   Zone Eq Exhaust Node,   !- Air Inlet Node Name",
        "   OutAir1;                !- Air Outlet Node Name",
        " ",
        "ZoneHVAC:OutdoorAirUnit:EquipmentList,",
        "  Zone1OAEQLIST,           !- Name",
        "  CoilSystem:Cooling:DX,   !- Component 1 Object Type",
        "  DX Cooling Coil System 1, !- Component 1 Name",
        "  Coil:Heating:Electric,   !- Component 2 Object Type",
        "  Zone1OAUHeatingCoil;     !- Component 2 Name",
        " ",
        "CoilSystem:Cooling:DX,",
        "  DX Cooling Coil System 1, !- Name",
        "  AvailSched,              !- Availability Schedule Name",
        "  Zone Eq Outlet Node,     !- DX Cooling Coil System Inlet Node Name",
        "  Heat Coil Inlet Node,    !- DX Cooling Coil System Outlet Node Name",
        "  Heat Coil Inlet Node,    !- DX Cooling Coil System Sensor Node Name",
        "  Coil:Cooling:DX:SingleSpeed, !- Cooling Coil Object Type",
        "  ACDXCoil 1;              !- Cooling Coil Name",
        " ",
        "Coil:Cooling:DX:SingleSpeed,",
        "  ACDXCoil 1,              !- Name",
        "  AvailSched,              !- Availability Schedule Name",
        "  autosize,                !- Gross Rated Total Cooling Capacity{ W }",
        "  autosize,                !- Gross Rated Sensible Heat Ratio",
        "  3.0,                     !- Gross Rated Cooling COP{ W / W }",
        "  autosize,                !- Rated Air Flow Rate{ m3 / s }",
        "  ,                        !- Rated Evaporator Fan Power Per Volume Flow Rate{ W / ( m3 / s ) }",
        "  Outside Air Inlet Node 1, !- Air Inlet Node Name",
        "  Heat Coil Inlet Node,    !- Air Outlet Node Name",
        "  BiQuadCurve,             !- Total Cooling Capacity Function of Temperature Curve Name",
        "  QuadraticCurve,          !- Total Cooling Capacity Function of Flow Fraction Curve Name",
        "  BiQuadCurve,             !- Energy Input Ratio Function of Temperature Curve Name",
        "  QuadraticCurve,          !- Energy Input Ratio Function of Flow Fraction Curve Name",
        "  QuadraticCurve;          !- Part Load Fraction Correlation Curve Name",
        " ",
        "Coil:Heating:Electric,",
        "  Zone1OAUHeatingCoil, !- Name",
        "  AvailSched, !- Availability Schedule Name",
        "  0.99, !- Efficiency",
        "  autosize, !- Nominal Capacity{ W }",
        "  Heat Coil Inlet Node, !- Air Inlet Node Name",
        "  Heat Coil Outlet Node;               !- Air Outlet Node Name",
        " ",
        "OutdoorAir:NodeList,",
        "  OutsideAirInletNodes;     !- Node or NodeList Name 1",
        " ",
        "NodeList,",
        "  OutsideAirInletNodes, !- Name",
        "  Outside Air Inlet Node 1; !- Node 1 Name",
        " ",
        " ",
        "ScheduleTypeLimits,",
        "  Any Number;              !- Name",
        " ",
        "Schedule:Compact,",
        "  AvailSched,           !- Name",
        "  Any Number,              !- Schedule Type Limits Name",
        "  Through: 12/31,          !- Field 13",
        "  For: AllDays,            !- Field 14",
        "  Until: 24:00,1.0;        !- Field 15",
        " ",
        "Schedule:Compact,",
        "  OAULoCtrlTemp, !- Name",
        "  Any Number, !- Schedule Type Limits Name",
        "  Through: 12/31, !- Field 1",
        "  For: AllDays, !- Field 2",
        "  Until: 24:00, 10;         !- Field 3",
        " ",
        "Schedule:Compact,",
        "  OAUHiCtrlTemp, !- Name",
        "  Any Number, !- Schedule Type Limits Name",
        "  Through: 12/31, !- Field 1",
        "  For: AllDays, !- Field 2",
        "  Until: 24:00, 15;         !- Field 3",
        " ",
        "Curve:Biquadratic,",
        "  BiQuadCurve,             !- Name",
        "  1.0,                     !- Coefficient1 Constant",
        "  0.0,                     !- Coefficient2 x",
        "  0.0,                     !- Coefficient3 x**2",
        "  0.0,                     !- Coefficient4 y",
        "  0.0,                     !- Coefficient5 y**2",
        "  0.0,                     !- Coefficient6 x*y",
        "  5,                       !- Minimum Value of x",
        "  36,                      !- Maximum Value of x",
        "  5,                       !- Minimum Value of y",
        "  36,                      !- Maximum Value of y",
        "  ,                        !- Minimum Curve Output",
        "  ,                        !- Maximum Curve Output",
        "  Temperature,             !- Input Unit Type for X",
        "  Temperature,             !- Input Unit Type for Y",
        "  Dimensionless;           !- Output Unit Type",
        " ",
        "Curve:Quadratic,",
        "  QuadraticCurve,          !- Name",
        "  1.0,                     !- Coefficient1 Constant",
        "  0.0,                     !- Coefficient2 x",
        "  0.0,                     !- Coefficient3 x**2",
        "  0.0,                     !- Minimum Value of x",
        "  1.5,                     !- Maximum Value of x",
        "  ,                        !- Minimum Curve Output",
        "  ,                        !- Maximum Curve Output",
        "  Dimensionless,           !- Input Unit Type for X",
        "  Dimensionless;           !- Output Unit Type",
        " ",
    });

    ASSERT_TRUE(process_idf(idf_objects));

    DataGlobals::BeginEnvrnFlag = true;
    DataSizing::CurZoneEqNum = 1;
    DataEnvironment::OutBaroPress = 101325;          // sea level
    DataZoneEquipment::ZoneEquipInputsFilled = true; // denotes zone equipment has been read in
    DataEnvironment::StdRhoAir = PsyRhoAirFnPbTdbW(DataEnvironment::OutBaroPress, 20.0, 0.0);
    ZoneEqSizing.allocate(1);
    ZoneSizingRunDone = true;
    ZoneEqSizing(CurZoneEqNum).DesignSizeFromParent = false;
    ZoneEqSizing(CurZoneEqNum).SizingMethod.allocate(25);
    ZoneEqSizing(CurZoneEqNum).SizingMethod(DataHVACGlobals::SystemAirflowSizing) = DataSizing::SupplyAirFlowRate;

    ZoneSysEnergyDemand.allocate(1);

    ProcessScheduleInput(state.files);   // read schedules
    GetCurveInput();          // read curves
    GetZoneData(ErrorsFound); // read zone data
    EXPECT_FALSE(ErrorsFound);

    GetZoneEquipmentData(state); // read equipment list and connections

    // Test coil sizing

    ZoneSysEnergyDemand(CurZoneNum).RemainingOutputRequired = 0.0; // set load = 0
    ZoneSysEnergyDemand(CurZoneNum).RemainingOutputReqToCoolSP = 0.0;
    ZoneSysEnergyDemand(CurZoneNum).RemainingOutputReqToHeatSP = 0.0;

    FinalZoneSizing.allocate(1);
    FinalZoneSizing(CurZoneEqNum).MinOA = 0.5;
    FinalZoneSizing(CurZoneEqNum).ZoneRetTempAtCoolPeak = 26.66667;
    FinalZoneSizing(CurZoneEqNum).ZoneTempAtCoolPeak = 26.66667;
    FinalZoneSizing(CurZoneEqNum).ZoneHumRatAtCoolPeak = 0.01117049470250416; // AHRI condition at 80 F db / 67 F wb
    FinalZoneSizing(CurZoneEqNum).CoolDDNum = 1;
    FinalZoneSizing(CurZoneEqNum).TimeStepNumAtCoolMax = 1;
    DesDayWeath.allocate(1);
    DesDayWeath(1).Temp.allocate(1);
    DesDayWeath(FinalZoneSizing(CurZoneEqNum).CoolDDNum).Temp(FinalZoneSizing(CurZoneEqNum).TimeStepNumAtCoolMax) = 35.0;

    FinalZoneSizing(CurZoneEqNum).CoolDesTemp = 13.1;                   // 55.58 F
    FinalZoneSizing(CurZoneEqNum).CoolDesHumRat = 0.009297628698818194; // humrat at 12.77777 C db / 12.6 C wb

    ZoneInletNode = GetOutdoorAirUnitZoneInletNode(state, OAUnitNum);

    // schedule values will get reset to 0 if initialized before GetInput
    Schedule(1).CurrentValue = 1.0; // enable the VRF condenser
    Schedule(2).CurrentValue = 1.0; // enable the terminal unit
    Schedule(3).CurrentValue = 1.0; // turn on fan
    int EAFanInletNode = Fans::Fan(2).InletNodeNum;
    DataLoopNode::Node(EAFanInletNode).MassFlowRate = 0.60215437;         // zone exhaust flow rate
    DataLoopNode::Node(EAFanInletNode).MassFlowRateMaxAvail = 0.60215437; // exhaust fan will not turn on unless max avail is set

    SetPredefinedTables();
    SimOutdoorAirUnit(state, 
        "ZONE1OUTAIR", CurZoneNum, FirstHVACIteration, SysOutputProvided, LatOutputProvided, ZoneEquipList(CurZoneEqNum).EquipIndex(EquipPtr));

    EXPECT_DOUBLE_EQ(FinalZoneSizing(CurZoneEqNum).MinOA, OutAirUnit(OAUnitNum).OutAirVolFlow);
    EXPECT_DOUBLE_EQ(FinalZoneSizing(CurZoneEqNum).MinOA * StdRhoAir, OutAirUnit(OAUnitNum).OutAirMassFlow);
    EXPECT_DOUBLE_EQ(FinalZoneSizing(CurZoneEqNum).MinOA, OutAirUnit(OAUnitNum).ExtAirVolFlow);
    EXPECT_DOUBLE_EQ(FinalZoneSizing(CurZoneEqNum).MinOA * StdRhoAir, OutAirUnit(OAUnitNum).ExtAirMassFlow);

    // test that both fans are included in OA unit fan power report
    Real64 SAFanPower = Fans::Fan(1).FanPower;
    Real64 EAFanPower = Fans::Fan(2).FanPower;
    EXPECT_DOUBLE_EQ(SAFanPower, 75.0);
    EXPECT_DOUBLE_EQ(EAFanPower, 75.0);
    EXPECT_DOUBLE_EQ(SAFanPower + EAFanPower, OutAirUnit(OAUnitNum).ElecFanRate);

    // #6173
    OutAirUnit(OAUnitNum).ExtAirMassFlow = 0.0;
    CalcOutdoorAirUnit(state, OAUnitNum, CurZoneNum, FirstHVACIteration, SysOutputProvided, LatOutputProvided);

    std::string const error_string = delimited_string({
        "   ** Warning ** Air mass flow between zone supply and exhaust is not balanced. Only the first occurrence is reported.",
        "   **   ~~~   ** Occurs in ZoneHVAC:OutdoorAirUnit Object= ZONE1OUTAIR",
        "   **   ~~~   ** Air mass balance is required by other outdoor air units: Fan:ZoneExhaust, ZoneMixing, ZoneCrossMixing, or other air flow "
        "control inputs.",
        "   **   ~~~   ** The outdoor mass flow rate = 0.602 and the exhaust mass flow rate = 0.000.",
        "   **   ~~~   **  Environment=, at Simulation time= 00:00 - 00:00",
    });

    EXPECT_TRUE(compare_err_stream(error_string, true));
}

TEST_F(EnergyPlusFixture, OutdoorAirUnit_WaterCoolingCoilAutoSizeTest)
{

    std::string const idf_objects = delimited_string({
        "Zone,",
        "    Thermal Zone 1,          !- Name",
        "    ,                        !- Direction of Relative North {deg}",
        "    0,                       !- X Origin {m}",
        "    10,                      !- Y Origin {m}",
        "    0,                       !- Z Origin {m}",
        "    ,                        !- Type",
        "    ,                        !- Multiplier",
        "    ,                        !- Ceiling Height {m}",
        "    300,                     !- Volume {m3}",
        "    100;                     !- Floor Area {m2}",

        "ZoneHVAC:EquipmentConnections,",
        "    Thermal Zone 1,          !- Zone Name",
        "    Thermal Zone 1 Equipment List,  !- Zone Conditioning Equipment List Name",
        "    Thermal Zone 1 Inlet Node List,  !- Zone Air Inlet Node or NodeList Name",
        "    Thermal Zone 1 Exhaust Node List,  !- Zone Air Exhaust Node or NodeList Name",
        "    Node 1,                  !- Zone Air Node Name",
        "    Thermal Zone 1 Return Air Node;  !- Zone Return Air Node or NodeList Name",

        "NodeList,",
        "    Thermal Zone 1 Inlet Node List,  !- Name",
        "    Node 5;                  !- Node 1 Name",

        "NodeList,",
        "    Thermal Zone 1 Exhaust Node List,  !- Name",
        "    Node 4;                  !- Node 1 Name",

        "OutdoorAir:Node,",
        "    Model Outdoor Air Node;  !- Name",

        "OutdoorAir:NodeList,",
        "    OAUnit OA Node;          !- Node or NodeList Name 1",

        "	Schedule:Constant,",
        "	FanAndCoilAvailSched, !- Name",
        "	FRACTION, !- Schedule Type",
        "	1;        !- TimeStep Value",

        "	ScheduleTypeLimits,",
        "	Fraction, !- Name",
        "	0.0, !- Lower Limit Value",
        "	1.0, !- Upper Limit Value",
        "	CONTINUOUS;              !- Numeric Type",

        "Schedule:Compact,",
        "    OAULoCtrlTemp,           !- Name",
        "    Temperature,             !- Schedule Type Limits Name",
        "    Through: 12/31,          !- Field 1",
        "    For: AllDays,            !- Field 2",
        "    Until: 24:00,            !- Field 3",
        "    10;                      !- Field 4",

        "Schedule:Compact,",
        "    OAUHiCtrlTemp,           !- Name",
        "    Temperature,             !- Schedule Type Limits Name",
        "    Through: 12/31,          !- Field 1",
        "    For: AllDays,            !- Field 2",
        "    Until: 24:00,            !- Field 3",
        "    15;                      !- Field 4",

        "ScheduleTypeLimits,",
        "    Temperature,             !- Name",
        "    -60,                     !- Lower Limit Value",
        "    200,                     !- Upper Limit Value",
        "    CONTINUOUS;              !- Numeric Type",

        "ZoneHVAC:EquipmentList,",
        "    Thermal Zone 1 Equipment List,  !- Name",
        "    ,                        !- Load Distribution Scheme",
        "    ZoneHVAC:OutdoorAirUnit, !- Zone Equipment 1 Object Type",
        "    OAUnit Zone 1,           !- Zone Equipment 1 Name",
        "    1,                       !- Zone Equipment 1 Cooling Sequence",
        "    1;                       !- Zone Equipment 1 Heating or No-Load Sequence",

        "ZoneHVAC:OutdoorAirUnit,",
        "    OAUnit Zone 1,           !- Name",
        "    FanAndCoilAvailSched,    !- Availability Schedule Name",
        "    Thermal Zone 1,          !- Zone Name",
        "    Autosize,                !- Outdoor Air Flow Rate {m3/s}",
        "    FanAndCoilAvailSched,    !- Outdoor Air Schedule Name",
        "    OAU Supply Fan,          !- Supply Fan Name",
        "    BlowThrough,             !- Supply Fan Placement",
        "    Zone 1 OAU ExhFan,       !- Exhaust Fan Name",
        "    Autosize,                !- Exhaust Air Flow Rate {m3/s}",
        "    FanAndCoilAvailSched,    !- Exhaust Air Schedule Name",
        "    TemperatureControl,      !- Unit Control Type",
        "    OAUHiCtrlTemp,           !- High Air Control Temperature Schedule Name",
        "    OAULoCtrlTemp,           !- Low Air Control Temperature Schedule Name",
        "    OAUnit OA Node,          !- Outdoor Air Node Name",
        "    Node 5,                  !- AirOutlet Node Name",
        "    OAUnit OA Node,          !- AirInlet Node Name",
        "    OAUnit Fan Outlet Node,  !- Supply FanOutlet Node Name",
        "    OAUnitZone1EQLIST;       !- Outdoor Air Unit List Name",

        "ZoneHVAC:OutdoorAirUnit:EquipmentList,",
        "    OAUnitZone1EQLIST,       !- Name",
        "    Coil:Cooling:Water,      !- Component 2 Object Type",
        "    OAU Water Cooling Coil;  !- Component 2 Name",

        "Fan:SystemModel,",
        "    Zone 1 OAU ExhFan,       !- Name",
        "    FanAndCoilAvailSched,    !- Availability Schedule Name",
        "    Node 4,                  !- Air Inlet Node Name",
        "    ZoneOAU Relief Node,     !- Air Outlet Node Name",
        "    Autosize,                !- Design Maximum Air Flow Rate {m3/s}",
        "    Discrete,                !- Speed Control Method",
        "    0.0,                     !- Electric Power Minimum Flow Rate Fraction",
        "    75.0,                    !- Design Pressure Rise {Pa}",
        "    0.9,                     !- Motor Efficiency",
        "    1.0,                     !- Motor In Air Stream Fraction",
        "    AUTOSIZE,                !- Design Electric Power Consumption {W}",
        "    TotalEfficiencyAndPressure,  !- Design Power Sizing Method",
        "    ,                        !- Electric Power Per Unit Flow Rate {W/(m3/s)}",
        "    ,                        !- Electric Power Per Unit Flow Rate Per Unit Pressure {W/((m3/s)-Pa)}",
        "    0.50,                    !- Fan Total Efficiency",
        "    ,                        !- Electric Power Function of Flow Fraction Curve Name",
        "    ,                        !- Night Ventilation Mode Pressure Rise",
        "    ,                        !- Night Ventilation Mode Flow Fraction",
        "    ,                        !- Motor Loss Zone Name",
        "    ,                        !- Motor Loss Radiative Fraction ",
        "    ,                        !- End-Use Subcategory",
        "    1,                       !- Number of Speeds",
        "    1.0,                     !- Speed 1 Flow Fraction",
        "    1.0;                     !- Speed 1 Electric Power Fraction",

        "Fan:SystemModel,",
        "    OAU Supply Fan,          !- Name",
        "    FanAndCoilAvailSched,    !- Availability Schedule Name",
        "    OAUnit OA Node,          !- Air Inlet Node Name",
        "    OAUnit Fan Outlet Node,  !- Air Outlet Node Name",
        "    Autosize,                !- Design Maximum Air Flow Rate {m3/s}",
        "    Discrete,                !- Speed Control Method",
        "    0.0,                     !- Electric Power Minimum Flow Rate Fraction",
        "    75.0,                    !- Design Pressure Rise {Pa}",
        "    0.9,                     !- Motor Efficiency",
        "    1.0,                     !- Motor In Air Stream Fraction",
        "    AUTOSIZE,                !- Design Electric Power Consumption {W}",
        "    TotalEfficiencyAndPressure,  !- Design Power Sizing Method",
        "    ,                        !- Electric Power Per Unit Flow Rate {W/(m3/s)}",
        "    ,                        !- Electric Power Per Unit Flow Rate Per Unit Pressure {W/((m3/s)-Pa)}",
        "    0.50,                    !- Fan Total Efficiency",
        "    ,                        !- Electric Power Function of Flow Fraction Curve Name",
        "    ,                        !- Night Ventilation Mode Pressure Rise",
        "    ,                        !- Night Ventilation Mode Flow Fraction",
        "    ,                        !- Motor Loss Zone Name",
        "    ,                        !- Motor Loss Radiative Fraction ",
        "    ,                        !- End-Use Subcategory",
        "    1,                       !- Number of Speeds",
        "    1.0,                     !- Speed 1 Flow Fraction",
        "    1.0;                     !- Speed 1 Electric Power Fraction",

        "Coil:Cooling:Water,",
        "    OAU Water Cooling Coil,  !- Name",
        "    FanAndCoilAvailSched,    !- Availability Schedule Name",
        "    Autosize,                !- Design Water Flow Rate {m3/s}",
        "    Autosize,                !- Design Air Flow Rate {m3/s}",
        "    Autosize,                !- Design Inlet Water Temperature {C}",
        "    Autosize,                !- Design Inlet Air Temperature {C}",
        "    Autosize,                !- Design Outlet Air Temperature {C}",
        "    Autosize,                !- Design Inlet Air Humidity Ratio {kgWater/kgDryAir}",
        "    Autosize,                !- Design Outlet Air Humidity Ratio {kgWater/kgDryAir}",
        "    Node 11,                 !- Water Inlet Node Name",
        "    Node 27,                 !- Water Outlet Node Name",
        "    Heating Coil Outlet Node,!- Air Inlet Node Name",
        "    Node 5,                  !- Air Outlet Node Name",
        "    SimpleAnalysis,          !- Type of Analysis",
        "    CrossFlow;               !- Heat Exchanger Configuration",
    });

    ASSERT_TRUE(process_idf(idf_objects));

    DataEnvironment::OutBaroPress = 101325.0;
    DataGlobals::TimeStep = 1;
    DataGlobals::NumOfTimeStepInHour = 1;
    DataGlobals::MinutesPerTimeStep = 60;
    DataGlobals::DoingSizing = true;

    InitializePsychRoutines();

    bool ErrorsFound(false);
    GetZoneData(ErrorsFound);
    EXPECT_FALSE(ErrorsFound);
    EXPECT_EQ("THERMAL ZONE 1", Zone(1).Name);

    GetZoneEquipmentData1(state);
    ProcessScheduleInput(state.files);
    ScheduleInputProcessed = true;
<<<<<<< HEAD
    Fans::GetFanInput(state.fans, state.files);
=======
    Fans::GetFanInput(state, state.fans);
>>>>>>> e7001b2e

    GetOutdoorAirUnitInputs(state);

    int OAUnitNum(1);
    EXPECT_EQ("OAU SUPPLY FAN", OutAirUnit(OAUnitNum).SFanName);
    EXPECT_EQ("ZONE 1 OAU EXHFAN", OutAirUnit(OAUnitNum).ExtFanName);
    EXPECT_EQ(DataHVACGlobals::FanType_SystemModelObject, OutAirUnit(OAUnitNum).SFanType);
    EXPECT_EQ(DataHVACGlobals::FanType_SystemModelObject, OutAirUnit(OAUnitNum).ExtFanType);

    EXPECT_EQ(1, OutAirUnit(OAUnitNum).NumComponents);
    EXPECT_EQ(OutdoorAirUnit::WaterCoil_Cooling, OutAirUnit(OAUnitNum).OAEquip(1).ComponentType_Num);
    EXPECT_EQ(TypeOf_CoilWaterCooling, OutAirUnit(OAUnitNum).OAEquip(1).CoilPlantTypeOfNum);

    TotNumLoops = 1;
    PlantLoop.allocate(TotNumLoops);
    DataSizing::NumPltSizInput = 1;
    PlantSizData.allocate(DataSizing::NumPltSizInput);

    for (int l = 1; l <= TotNumLoops; ++l) {
        auto &loop(PlantLoop(l));
        loop.LoopSide.allocate(2);
        auto &loopside(PlantLoop(l).LoopSide(1));
        loopside.TotalBranches = 1;
        loopside.Branch.allocate(1);
        auto &loopsidebranch(PlantLoop(l).LoopSide(1).Branch(1));
        loopsidebranch.TotalComponents = 1;
        loopsidebranch.Comp.allocate(1);
    }

    WaterCoil(1).WaterLoopNum = 1;
    WaterCoil(1).WaterLoopSide = 1;
    WaterCoil(1).WaterLoopBranchNum = 1;
    WaterCoil(1).WaterLoopCompNum = 1;

    PlantLoop(1).Name = "ChilledWaterLoop";
    PlantLoop(1).FluidIndex = 1;
    PlantLoop(1).FluidName = "WATER";
    PlantLoop(1).LoopSide(1).Branch(1).Comp(1).Name = WaterCoil(1).Name;
    PlantLoop(1).LoopSide(1).Branch(1).Comp(1).TypeOf_Num = TypeOf_CoilWaterCooling;
    PlantLoop(1).LoopSide(1).Branch(1).Comp(1).NodeNumIn = WaterCoil(1).WaterInletNodeNum;
    PlantLoop(1).LoopSide(1).Branch(1).Comp(1).NodeNumOut = WaterCoil(1).WaterOutletNodeNum;

    PlantSizData(1).PlantLoopName = "ChilledWaterLoop";
    PlantSizData(1).ExitTemp = 6.7;
    PlantSizData(1).DeltaT = 5.0;
    PlantSizData(1).LoopType = DataSizing::CoolingLoop;

    MyUAAndFlowCalcFlag.allocate(1);
    MyUAAndFlowCalcFlag(1) = true;
    MyUAAndFlowCalcFlag(1) = true;

    DataGlobals::HourOfDay = 15;
    DataEnvironment::DSTIndicator = 0;
    DataEnvironment::Month = 7;
    DataEnvironment::DayOfMonth = 21;
    DataEnvironment::DayOfWeek = 2;
    DataEnvironment::HolidayIndex = 0;
    DataEnvironment::DayOfYear_Schedule = General::OrdinalDay(Month, DayOfMonth, HourOfDay);

    UpdateScheduleValues();

    ZoneEqSizing.allocate(1);
    CurDeadBandOrSetback.allocate(1);
    CurDeadBandOrSetback(1) = false;
    TempControlType.allocate(1);
    TempControlType(1) = 4;

    ZoneSizingRunDone = true;
    DataSizing::CurZoneEqNum = 1;
    ZoneEqSizing(CurZoneEqNum).DesignSizeFromParent = false;
    ZoneEqSizing(CurZoneEqNum).SizingMethod.allocate(25);
    ZoneEqSizing(CurZoneEqNum).SizingMethod(DataHVACGlobals::SystemAirflowSizing) = DataSizing::SupplyAirFlowRate;

    FinalZoneSizing.allocate(1);
    FinalZoneSizing(CurZoneEqNum).MinOA = 0.5;
    FinalZoneSizing(CurZoneEqNum).DesCoolVolFlow = 0.5;
    FinalZoneSizing(CurZoneEqNum).DesCoolCoilInTemp = 30.0;
    FinalZoneSizing(CurZoneEqNum).DesCoolCoilInHumRat = 0.01;

    DataEnvironment::StdRhoAir = PsyRhoAirFnPbTdbW(OutBaroPress, 30.0, 0.0);

    FinalZoneSizing(CurZoneEqNum).CoolDesTemp = 12.8;
    FinalZoneSizing(CurZoneEqNum).CoolDesHumRat = 0.0080;
    FinalZoneSizing(CurZoneEqNum).DesCoolDens = DataEnvironment::StdRhoAir;
    FinalZoneSizing(CurZoneEqNum).DesCoolMassFlow = FinalZoneSizing(CurZoneEqNum).DesCoolVolFlow * FinalZoneSizing(CurZoneEqNum).DesCoolDens;

    OutAirUnit(OAUnitNum).OAEquip(1).MaxVolWaterFlow = DataSizing::AutoSize;

    BeginEnvrnFlag = true;
    bool FirstHVACIteration(true);
    int ZoneNum(1);

    InitOutdoorAirUnit(state, OAUnitNum, ZoneNum, FirstHVACIteration);
    EXPECT_EQ(WaterCoil(1).MaxWaterVolFlowRate, OutAirUnit(OAUnitNum).OAEquip(1).MaxVolWaterFlow);

    // calculate fan heat to get fan air-side delta T
    DataSizing::DataFanEnumType = DataAirSystems::objectVectorOOFanSystemModel;
    DataSizing::DataFanIndex = 0;
    DataSizing::DataAirFlowUsedForSizing = FinalZoneSizing(CurZoneEqNum).DesCoolVolFlow;
    Real64 FanCoolLoad = DataAirSystems::calcFanDesignHeatGain(state, DataFanEnumType, DataFanIndex, DataAirFlowUsedForSizing);

    // do water flow rate sizing calculation
    Real64 DesAirMassFlow = FinalZoneSizing(CurZoneEqNum).DesCoolMassFlow;
    Real64 EnthalpyAirIn = PsyHFnTdbW(FinalZoneSizing(CurZoneEqNum).DesCoolCoilInTemp, FinalZoneSizing(CurZoneEqNum).DesCoolCoilInHumRat);
    Real64 EnthalpyAirOut = PsyHFnTdbW(FinalZoneSizing(CurZoneEqNum).CoolDesTemp, FinalZoneSizing(CurZoneEqNum).CoolDesHumRat);

    Real64 DesWaterCoolingCoilLoad = DesAirMassFlow * (EnthalpyAirIn - EnthalpyAirOut) + FanCoolLoad;
    Real64 CoilDesWaterDeltaT = PlantSizData(1).DeltaT;
    Real64 Cp = GetSpecificHeatGlycol(PlantLoop(1).FluidName, DataGlobals::CWInitConvTemp, PlantLoop(1).FluidIndex, " ");
    Real64 rho = GetDensityGlycol(PlantLoop(1).FluidName, DataGlobals::CWInitConvTemp, PlantLoop(1).FluidIndex, " ");
    Real64 DesCoolingCoilWaterVolFlowRate = DesWaterCoolingCoilLoad / (CoilDesWaterDeltaT * Cp * rho);
    // check water coil water flow rate calc
    EXPECT_EQ(DesWaterCoolingCoilLoad, WaterCoil(1).DesWaterCoolingCoilRate);
    EXPECT_EQ(DesCoolingCoilWaterVolFlowRate, WaterCoil(1).MaxWaterVolFlowRate);
}

TEST_F(EnergyPlusFixture, OutdoorAirUnit_SteamHeatingCoilAutoSizeTest)
{

    std::string const idf_objects = delimited_string({
        "Zone,",
        "    Thermal Zone 1,          !- Name",
        "    ,                        !- Direction of Relative North {deg}",
        "    0,                       !- X Origin {m}",
        "    10,                      !- Y Origin {m}",
        "    0,                       !- Z Origin {m}",
        "    ,                        !- Type",
        "    ,                        !- Multiplier",
        "    ,                        !- Ceiling Height {m}",
        "    300,                     !- Volume {m3}",
        "    100;                     !- Floor Area {m2}",

        "ZoneHVAC:EquipmentConnections,",
        "    Thermal Zone 1,          !- Zone Name",
        "    Thermal Zone 1 Equipment List,  !- Zone Conditioning Equipment List Name",
        "    Thermal Zone 1 Inlet Node List,  !- Zone Air Inlet Node or NodeList Name",
        "    Thermal Zone 1 Exhaust Node List,  !- Zone Air Exhaust Node or NodeList Name",
        "    Node 1,                  !- Zone Air Node Name",
        "    Thermal Zone 1 Return Air Node;  !- Zone Return Air Node or NodeList Name",

        "NodeList,",
        "    Thermal Zone 1 Inlet Node List,  !- Name",
        "    Node 5;                  !- Node 1 Name",

        "NodeList,",
        "    Thermal Zone 1 Exhaust Node List,  !- Name",
        "    Node 4;                  !- Node 1 Name",

        "OutdoorAir:Node,",
        "    Model Outdoor Air Node;  !- Name",

        "OutdoorAir:NodeList,",
        "    OAUnit OA Node;          !- Node or NodeList Name 1",

        "	Schedule:Constant,",
        "	FanAndCoilAvailSched, !- Name",
        "	FRACTION, !- Schedule Type",
        "	1;        !- TimeStep Value",

        "	ScheduleTypeLimits,",
        "	Fraction, !- Name",
        "	0.0, !- Lower Limit Value",
        "	1.0, !- Upper Limit Value",
        "	CONTINUOUS;              !- Numeric Type",

        "Schedule:Compact,",
        "    OAULoCtrlTemp,           !- Name",
        "    Temperature,             !- Schedule Type Limits Name",
        "    Through: 12/31,          !- Field 1",
        "    For: AllDays,            !- Field 2",
        "    Until: 24:00,            !- Field 3",
        "    10;                      !- Field 4",

        "Schedule:Compact,",
        "    OAUHiCtrlTemp,           !- Name",
        "    Temperature,             !- Schedule Type Limits Name",
        "    Through: 12/31,          !- Field 1",
        "    For: AllDays,            !- Field 2",
        "    Until: 24:00,            !- Field 3",
        "    15;                      !- Field 4",

        "ScheduleTypeLimits,",
        "    Temperature,             !- Name",
        "    -60,                     !- Lower Limit Value",
        "    200,                     !- Upper Limit Value",
        "    CONTINUOUS;              !- Numeric Type",

        "ZoneHVAC:EquipmentList,",
        "    Thermal Zone 1 Equipment List,  !- Name",
        "    ,                        !- Load Distribution Scheme",
        "    ZoneHVAC:OutdoorAirUnit, !- Zone Equipment 1 Object Type",
        "    OAUnit Zone 1,           !- Zone Equipment 1 Name",
        "    1,                       !- Zone Equipment 1 Cooling Sequence",
        "    1;                       !- Zone Equipment 1 Heating or No-Load Sequence",

        "ZoneHVAC:OutdoorAirUnit,",
        "    OAUnit Zone 1,           !- Name",
        "    FanAndCoilAvailSched,    !- Availability Schedule Name",
        "    Thermal Zone 1,          !- Zone Name",
        "    Autosize,                !- Outdoor Air Flow Rate {m3/s}",
        "    FanAndCoilAvailSched,    !- Outdoor Air Schedule Name",
        "    OAU Supply Fan,          !- Supply Fan Name",
        "    BlowThrough,             !- Supply Fan Placement",
        "    Zone 1 OAU ExhFan,       !- Exhaust Fan Name",
        "    Autosize,                !- Exhaust Air Flow Rate {m3/s}",
        "    FanAndCoilAvailSched,    !- Exhaust Air Schedule Name",
        "    TemperatureControl,      !- Unit Control Type",
        "    OAUHiCtrlTemp,           !- High Air Control Temperature Schedule Name",
        "    OAULoCtrlTemp,           !- Low Air Control Temperature Schedule Name",
        "    OAUnit OA Node,          !- Outdoor Air Node Name",
        "    Node 5,                  !- AirOutlet Node Name",
        "    OAUnit OA Node,          !- AirInlet Node Name",
        "    OAUnit Fan Outlet Node,  !- Supply FanOutlet Node Name",
        "    OAUnitZone1EQLIST;       !- Outdoor Air Unit List Name",

        "ZoneHVAC:OutdoorAirUnit:EquipmentList,",
        "    OAUnitZone1EQLIST,       !- Name",
        "    Coil:Heating:Steam,      !- Component 1 Object Type",
        "    OAU Steam Heating Coil;  !- Component 1 Name",

        "Fan:SystemModel,",
        "    Zone 1 OAU ExhFan,       !- Name",
        "    FanAndCoilAvailSched,    !- Availability Schedule Name",
        "    Node 4,                  !- Air Inlet Node Name",
        "    ZoneOAU Relief Node,     !- Air Outlet Node Name",
        "    Autosize,                !- Design Maximum Air Flow Rate {m3/s}",
        "    Discrete,                !- Speed Control Method",
        "    0.0,                     !- Electric Power Minimum Flow Rate Fraction",
        "    75.0,                    !- Design Pressure Rise {Pa}",
        "    0.9,                     !- Motor Efficiency",
        "    1.0,                     !- Motor In Air Stream Fraction",
        "    AUTOSIZE,                !- Design Electric Power Consumption {W}",
        "    TotalEfficiencyAndPressure,  !- Design Power Sizing Method",
        "    ,                        !- Electric Power Per Unit Flow Rate {W/(m3/s)}",
        "    ,                        !- Electric Power Per Unit Flow Rate Per Unit Pressure {W/((m3/s)-Pa)}",
        "    0.50,                    !- Fan Total Efficiency",
        "    ,                        !- Electric Power Function of Flow Fraction Curve Name",
        "    ,                        !- Night Ventilation Mode Pressure Rise",
        "    ,                        !- Night Ventilation Mode Flow Fraction",
        "    ,                        !- Motor Loss Zone Name",
        "    ,                        !- Motor Loss Radiative Fraction ",
        "    ,                        !- End-Use Subcategory",
        "    1,                       !- Number of Speeds",
        "    1.0,                     !- Speed 1 Flow Fraction",
        "    1.0;                     !- Speed 1 Electric Power Fraction",

        "Fan:SystemModel,",
        "    OAU Supply Fan,          !- Name",
        "    FanAndCoilAvailSched,    !- Availability Schedule Name",
        "    OAUnit OA Node,          !- Air Inlet Node Name",
        "    OAUnit Fan Outlet Node,  !- Air Outlet Node Name",
        "    Autosize,                !- Design Maximum Air Flow Rate {m3/s}",
        "    Discrete,                !- Speed Control Method",
        "    0.0,                     !- Electric Power Minimum Flow Rate Fraction",
        "    75.0,                    !- Design Pressure Rise {Pa}",
        "    0.9,                     !- Motor Efficiency",
        "    1.0,                     !- Motor In Air Stream Fraction",
        "    AUTOSIZE,                !- Design Electric Power Consumption {W}",
        "    TotalEfficiencyAndPressure,  !- Design Power Sizing Method",
        "    ,                        !- Electric Power Per Unit Flow Rate {W/(m3/s)}",
        "    ,                        !- Electric Power Per Unit Flow Rate Per Unit Pressure {W/((m3/s)-Pa)}",
        "    0.50,                    !- Fan Total Efficiency",
        "    ,                        !- Electric Power Function of Flow Fraction Curve Name",
        "    ,                        !- Night Ventilation Mode Pressure Rise",
        "    ,                        !- Night Ventilation Mode Flow Fraction",
        "    ,                        !- Motor Loss Zone Name",
        "    ,                        !- Motor Loss Radiative Fraction ",
        "    ,                        !- End-Use Subcategory",
        "    1,                       !- Number of Speeds",
        "    1.0,                     !- Speed 1 Flow Fraction",
        "    1.0;                     !- Speed 1 Electric Power Fraction",

        "Coil:Heating:Steam,",
        "     OAU Steam Heating Coil, !- Name",
        "    FanAndCoilAvailSched,    !- Availability Schedule Name",
        "    Autosize,                !- Maximum Steam Flow Rate {m3/s}",
        "    5.0,                     !- Degree of SubCooling {C}",
        "    15.0,                    !- Degree of Loop SubCooling {C}",
        "    Node 21,                 !- Water Inlet Node Name",
        "    Node 26,                 !- Water Outlet Node Name",
        "    OAUnit Fan Outlet Node,  !- Air Inlet Node Name",
        "    Heating Coil Outlet Node,!- Air Outlet Node Name",
        "    ZoneLoadControl;         !- Coil Control Type",

    });

    ASSERT_TRUE(process_idf(idf_objects));

    DataEnvironment::StdRhoAir = 1.20;
    DataEnvironment::OutBaroPress = 101325.0;
    DataGlobals::TimeStep = 1;
    DataGlobals::NumOfTimeStepInHour = 1;
    DataGlobals::MinutesPerTimeStep = 60;
    DataGlobals::DoingSizing = true;

    InitializePsychRoutines();

    bool ErrorsFound(false);
    GetZoneData(ErrorsFound);
    EXPECT_FALSE(ErrorsFound);
    EXPECT_EQ("THERMAL ZONE 1", Zone(1).Name);

    GetZoneEquipmentData1(state);
    ProcessScheduleInput(state.files);
    ScheduleInputProcessed = true;
<<<<<<< HEAD
    Fans::GetFanInput(state.fans, state.files);
=======
    Fans::GetFanInput(state, state.fans);
>>>>>>> e7001b2e

    GetOutdoorAirUnitInputs(state);

    int OAUnitNum(1);
    EXPECT_EQ("OAU SUPPLY FAN", OutAirUnit(OAUnitNum).SFanName);
    EXPECT_EQ("ZONE 1 OAU EXHFAN", OutAirUnit(OAUnitNum).ExtFanName);
    EXPECT_EQ(DataHVACGlobals::FanType_SystemModelObject, OutAirUnit(OAUnitNum).SFanType);
    EXPECT_EQ(DataHVACGlobals::FanType_SystemModelObject, OutAirUnit(OAUnitNum).ExtFanType);

    EXPECT_EQ(1, OutAirUnit(OAUnitNum).NumComponents);
    EXPECT_EQ(OutdoorAirUnit::SteamCoil_AirHeat, OutAirUnit(OAUnitNum).OAEquip(1).ComponentType_Num);
    EXPECT_EQ(TypeOf_CoilSteamAirHeating, OutAirUnit(OAUnitNum).OAEquip(1).CoilPlantTypeOfNum);

    TotNumLoops = 1;
    PlantLoop.allocate(TotNumLoops);
    DataSizing::NumPltSizInput = 1;
    PlantSizData.allocate(DataSizing::NumPltSizInput);

    for (int l = 1; l <= TotNumLoops; ++l) {
        auto &loop(PlantLoop(l));
        loop.LoopSide.allocate(2);
        auto &loopside(PlantLoop(l).LoopSide(1));
        loopside.TotalBranches = 1;
        loopside.Branch.allocate(1);
        auto &loopsidebranch(PlantLoop(l).LoopSide(1).Branch(1));
        loopsidebranch.TotalComponents = 1;
        loopsidebranch.Comp.allocate(1);
    }

    SteamCoil(1).LoopNum = 1;
    SteamCoil(1).LoopSide = 1;
    SteamCoil(1).BranchNum = 1;
    SteamCoil(1).CompNum = 1;

    PlantLoop(1).Name = "SteamLoop";
    PlantLoop(1).FluidIndex = 0;
    PlantLoop(1).FluidName = "STEAM";
    PlantLoop(1).LoopSide(1).Branch(1).Comp(1).Name = SteamCoil(1).Name;
    PlantLoop(1).LoopSide(1).Branch(1).Comp(1).TypeOf_Num = TypeOf_CoilSteamAirHeating;
    PlantLoop(1).LoopSide(1).Branch(1).Comp(1).NodeNumIn = SteamCoil(1).SteamInletNodeNum;
    PlantLoop(1).LoopSide(1).Branch(1).Comp(1).NodeNumOut = SteamCoil(1).SteamOutletNodeNum;

    PlantSizData(1).PlantLoopName = "SteamLoop";
    PlantSizData(1).ExitTemp = 100.0;
    PlantSizData(1).DeltaT = 5.0;
    PlantSizData(1).LoopType = DataSizing::SteamLoop;

    MyUAAndFlowCalcFlag.allocate(2);
    MyUAAndFlowCalcFlag(1) = true;
    MyUAAndFlowCalcFlag(2) = true;

    DataGlobals::HourOfDay = 15;
    DataEnvironment::DSTIndicator = 0;
    DataEnvironment::Month = 1;
    DataEnvironment::DayOfMonth = 21;
    DataEnvironment::DayOfWeek = 2;
    DataEnvironment::HolidayIndex = 0;
    DataEnvironment::DayOfYear_Schedule = General::OrdinalDay(Month, DayOfMonth, HourOfDay);

    UpdateScheduleValues();

    ZoneEqSizing.allocate(1);
    CurDeadBandOrSetback.allocate(1);
    CurDeadBandOrSetback(1) = false;
    TempControlType.allocate(1);
    TempControlType(1) = 4;

    ZoneSizingRunDone = true;
    DataSizing::CurZoneEqNum = 1;
    ZoneEqSizing(CurZoneEqNum).DesignSizeFromParent = false;
    ZoneEqSizing(CurZoneEqNum).SizingMethod.allocate(25);
    ZoneEqSizing(CurZoneEqNum).SizingMethod(DataHVACGlobals::SystemAirflowSizing) = DataSizing::SupplyAirFlowRate;

    FinalZoneSizing.allocate(1);
    FinalZoneSizing(CurZoneEqNum).MinOA = 0.5;
    FinalZoneSizing(CurZoneEqNum).DesHeatVolFlow = 0.5;
    FinalZoneSizing(CurZoneEqNum).DesHeatCoilInTemp = 5.0;
    FinalZoneSizing(CurZoneEqNum).DesHeatCoilInHumRat = 0.005;

    DataEnvironment::StdRhoAir = PsyRhoAirFnPbTdbW(OutBaroPress, 5.0, 0.0);
    OutAirUnit(OAUnitNum).OAEquip(1).MaxVolWaterFlow = DataSizing::AutoSize;

    FinalZoneSizing(CurZoneEqNum).HeatDesTemp = 50.0;
    FinalZoneSizing(CurZoneEqNum).HeatDesHumRat = 0.0050;
    FinalZoneSizing(CurZoneEqNum).DesHeatDens = DataEnvironment::StdRhoAir;
    FinalZoneSizing(CurZoneEqNum).DesHeatMassFlow = FinalZoneSizing(CurZoneEqNum).DesHeatVolFlow * FinalZoneSizing(CurZoneEqNum).DesHeatDens;

    BeginEnvrnFlag = true;
    bool FirstHVACIteration(true);
    int ZoneNum(1);

    InitOutdoorAirUnit(state, OAUnitNum, ZoneNum, FirstHVACIteration);
    EXPECT_EQ(SteamCoil(1).MaxSteamVolFlowRate, OutAirUnit(OAUnitNum).OAEquip(1).MaxVolWaterFlow);

    Real64 DesCoilInTemp = FinalZoneSizing(CurZoneEqNum).DesHeatCoilInTemp;
    Real64 DesCoilOutTemp = FinalZoneSizing(CurZoneEqNum).HeatDesTemp;
    Real64 DesCoilOutHumRat = FinalZoneSizing(CurZoneEqNum).HeatDesHumRat;
    Real64 DesAirMassFlow = FinalZoneSizing(CurZoneEqNum).DesHeatMassFlow;
    // DesVolFlow = DesMassFlow / RhoAirStd;
    Real64 CpAirAvg = PsyCpAirFnW(DesCoilOutHumRat);
    Real64 DesSteamCoilLoad = DesAirMassFlow * CpAirAvg * (DesCoilOutTemp - DesCoilInTemp);

    // do steam flow rate sizing calculation
    Real64 EnthSteamIn = GetSatEnthalpyRefrig("STEAM", DataGlobals::SteamInitConvTemp, 1.0, SteamCoil(1).FluidIndex, "");
    Real64 EnthSteamOut = GetSatEnthalpyRefrig("STEAM", DataGlobals::SteamInitConvTemp, 0.0, SteamCoil(1).FluidIndex, "");
    Real64 SteamDensity = GetSatDensityRefrig("STEAM", DataGlobals::SteamInitConvTemp, 1.0, SteamCoil(1).FluidIndex, "");
    Real64 CpOfCondensate = GetSatSpecificHeatRefrig("STEAM", DataGlobals::SteamInitConvTemp, 0.0, SteamCoil(1).FluidIndex, "");
    Real64 LatentHeatChange = EnthSteamIn - EnthSteamOut;
    Real64 DesMaxSteamVolFlowRate = DesSteamCoilLoad / (SteamDensity * (LatentHeatChange + SteamCoil(1).DegOfSubcooling * CpOfCondensate));

    // check water coil water flow rate calc
    EXPECT_EQ(DesSteamCoilLoad, SteamCoil(1).DesCoilCapacity);
    EXPECT_EQ(DesMaxSteamVolFlowRate, SteamCoil(1).MaxSteamVolFlowRate);
}
} // namespace EnergyPlus<|MERGE_RESOLUTION|>--- conflicted
+++ resolved
@@ -565,11 +565,7 @@
     GetZoneEquipmentData1(state);
     ProcessScheduleInput(state.files);
     ScheduleInputProcessed = true;
-<<<<<<< HEAD
-    Fans::GetFanInput(state.fans, state.files);
-=======
-    Fans::GetFanInput(state, state.fans);
->>>>>>> e7001b2e
+    Fans::GetFanInput(state);
 
     GetOutdoorAirUnitInputs(state);
 
@@ -875,11 +871,7 @@
     GetZoneEquipmentData1(state);
     ProcessScheduleInput(state.files);
     ScheduleInputProcessed = true;
-<<<<<<< HEAD
-    Fans::GetFanInput(state.fans, state.files);
-=======
-    Fans::GetFanInput(state, state.fans);
->>>>>>> e7001b2e
+    Fans::GetFanInput(state);
 
     GetOutdoorAirUnitInputs(state);
 
