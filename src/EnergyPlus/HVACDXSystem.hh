--- conflicted
+++ resolved
@@ -339,15 +339,9 @@
                                   Array1<Real64> const &Par // par(1) = DX coil number
     );
 
-<<<<<<< HEAD
-    int GetCoolingCoilInletNodeNum(EnergyPlusData &state, std::string const &DXCoilSysName);
-
-    int GetCoolingCoilOutletNodeNum(EnergyPlusData &state, std::string const &DXCoilSysName);
-=======
-    int GetCoolingCoilInletNodeNum(std::string const &DXCoilSysName, bool &InletNodeErrFlag);
-
-    int GetCoolingCoilOutletNodeNum(std::string const &DXCoilSysName, bool &OutletNodeErrFlag);
->>>>>>> 255a495e
+    int GetCoolingCoilInletNodeNum(EnergyPlusData &state, std::string const &DXCoilSysName, bool &InletNodeErrFlag);
+
+    int GetCoolingCoilOutletNodeNum(EnergyPlusData &state, std::string const &DXCoilSysName, bool &OutletNodeErrFlag);
 
     //        End of Calculation subroutines for the DXCoolingSystem Module
     // *****************************************************************************
