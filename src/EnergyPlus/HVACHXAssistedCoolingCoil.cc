// EnergyPlus, Copyright (c) 1996-2020, The Board of Trustees of the University of Illinois,
// The Regents of the University of California, through Lawrence Berkeley National Laboratory
// (subject to receipt of any required approvals from the U.S. Dept. of Energy), Oak Ridge
// National Laboratory, managed by UT-Battelle, Alliance for Sustainable Energy, LLC, and other
// contributors. All rights reserved.
//
// NOTICE: This Software was developed under funding from the U.S. Department of Energy and the
// U.S. Government consequently retains certain rights. As such, the U.S. Government has been
// granted for itself and others acting on its behalf a paid-up, nonexclusive, irrevocable,
// worldwide license in the Software to reproduce, distribute copies to the public, prepare
// derivative works, and perform publicly and display publicly, and to permit others to do so.
//
// Redistribution and use in source and binary forms, with or without modification, are permitted
// provided that the following conditions are met:
//
// (1) Redistributions of source code must retain the above copyright notice, this list of
//     conditions and the following disclaimer.
//
// (2) Redistributions in binary form must reproduce the above copyright notice, this list of
//     conditions and the following disclaimer in the documentation and/or other materials
//     provided with the distribution.
//
// (3) Neither the name of the University of California, Lawrence Berkeley National Laboratory,
//     the University of Illinois, U.S. Dept. of Energy nor the names of its contributors may be
//     used to endorse or promote products derived from this software without specific prior
//     written permission.
//
// (4) Use of EnergyPlus(TM) Name. If Licensee (i) distributes the software in stand-alone form
//     without changes from the version obtained under this License, or (ii) Licensee makes a
//     reference solely to the software portion of its product, Licensee must refer to the
//     software as "EnergyPlus version X" software, where "X" is the version number Licensee
//     obtained under this License and may not use a different name for the software. Except as
//     specifically required in this Section (4), Licensee shall not use in a company name, a
//     product name, in advertising, publicity, or other promotional activities any name, trade
//     name, trademark, logo, or other designation of "EnergyPlus", "E+", "e+" or confusingly
//     similar designation, without the U.S. Department of Energy's prior written consent.
//
// THIS SOFTWARE IS PROVIDED BY THE COPYRIGHT HOLDERS AND CONTRIBUTORS "AS IS" AND ANY EXPRESS OR
// IMPLIED WARRANTIES, INCLUDING, BUT NOT LIMITED TO, THE IMPLIED WARRANTIES OF MERCHANTABILITY
// AND FITNESS FOR A PARTICULAR PURPOSE ARE DISCLAIMED. IN NO EVENT SHALL THE COPYRIGHT OWNER OR
// CONTRIBUTORS BE LIABLE FOR ANY DIRECT, INDIRECT, INCIDENTAL, SPECIAL, EXEMPLARY, OR
// CONSEQUENTIAL DAMAGES (INCLUDING, BUT NOT LIMITED TO, PROCUREMENT OF SUBSTITUTE GOODS OR
// SERVICES; LOSS OF USE, DATA, OR PROFITS; OR BUSINESS INTERRUPTION) HOWEVER CAUSED AND ON ANY
// THEORY OF LIABILITY, WHETHER IN CONTRACT, STRICT LIABILITY, OR TORT (INCLUDING NEGLIGENCE OR
// OTHERWISE) ARISING IN ANY WAY OUT OF THE USE OF THIS SOFTWARE, EVEN IF ADVISED OF THE
// POSSIBILITY OF SUCH DAMAGE.

// C++ Headers
#include <cmath>

// ObjexxFCL Headers
#include <ObjexxFCL/Fmath.hh>

// EnergyPlus Headers
#include <EnergyPlus/BranchNodeConnections.hh>
#include <EnergyPlus/DXCoils.hh>
#include <EnergyPlus/DataHVACGlobals.hh>
#include <EnergyPlus/DataHeatBalance.hh>
#include <EnergyPlus/DataLoopNode.hh>
#include <EnergyPlus/DataPrecisionGlobals.hh>
#include <EnergyPlus/General.hh>
#include <EnergyPlus/GlobalNames.hh>
#include <EnergyPlus/Data/EnergyPlusData.hh>
#include <EnergyPlus/HVACControllers.hh>
#include <EnergyPlus/HVACHXAssistedCoolingCoil.hh>
#include <EnergyPlus/HeatRecovery.hh>
#include <EnergyPlus/InputProcessing/InputProcessor.hh>
#include <EnergyPlus/NodeInputManager.hh>
#include <EnergyPlus/Psychrometrics.hh>
#include <EnergyPlus/UtilityRoutines.hh>
#include <EnergyPlus/VariableSpeedCoils.hh>
#include <EnergyPlus/WaterCoils.hh>

namespace EnergyPlus {

namespace HVACHXAssistedCoolingCoil {
    // Module containing the simulation routines for a heat exchanger-
    // assisted cooling coil

    // MODULE INFORMATION:
    //       AUTHOR         Richard Raustad, FSEC
    //       DATE WRITTEN   Sept 2003
    //       MODIFIED       na
    //       RE-ENGINEERED  na

    // PURPOSE OF THIS MODULE:
    //  To encapsulate the data and algorithms required to
    //  manage the heat exchanger-assisted cooling coil compound component

    // METHODOLOGY EMPLOYED:
    //  Call the air-to-air heat exchanger and cooling coil repeatedly to converge
    //  on the solution instead of relying on the air loop manager for iterations

    // REFERENCES:
    // Kosar, D. 2006. Dehumidification Enhancements, ASHRAE Journal, Vol. 48, No. 2, February 2006.
    // Kosar, D. et al. 2006. Dehumidification Enhancement of Direct Expansion Systems Through Component
    //   Augmentation of the Cooling Coil. 15th Symposium on Improving Building Systems in Hot and Humid
    //   Climates, July 24-26, 2006.

    // OTHER NOTES:

    // USE STATEMENTS:
    //  Use statements for data only modules
    // Using/Aliasing
    using namespace DataPrecisionGlobals;
    using namespace DataLoopNode;
    using namespace DataGlobals;
    using namespace DataHVACGlobals;
    // unused0909USE DataEnvironment, ONLY: CurMnDy, EnvironmentName

    // Data
    // MODULE PARAMETER DEFINITIONS
    // Compressor operation
    int const On(1);  // normal compressor operation
    int const Off(0); // signal DXCoil that compressor shouldn't run

    static std::string const BlankString;

    // DERIVED TYPE DEFINITIONS

    // MODULE VARIABLE DECLARATIONS:
    int TotalNumHXAssistedCoils(0);             // The total number of HXAssistedCoolingCoil compound objects
    Array1D<Real64> HXAssistedCoilOutletTemp;   // Outlet temperature from this compound object
    Array1D<Real64> HXAssistedCoilOutletHumRat; // Outlet humidity ratio from this compound object
    // PUBLIC so others can access this information
    bool GetCoilsInputFlag(true); // Flag to allow input data to be retrieved from idf on first call to this subroutine
    Array1D_bool CheckEquipName;
    std::unordered_map<std::string, std::string> UniqueHXAssistedCoilNames;

    // Subroutine Specifications for the Module
    // Driver/Manager Routines

    // Get Input routines for module

    // Initialization routines for module

    // Calculation algorithms for the module
    // Update routine to update output node information
    // PRIVATE UpdateHXAssistedCoolingCoil
    // Not required.  All updates done by the individual components
    // (cooling coil and air-to-air heat exchanger)

    // Reporting routines for module
    // PRIVATE ReportHXAssistedCoolingCoil
    // No reporting variables for this compound component

    // Utility routines for module

    // Object Data
    Array1D<HXAssistedCoilParameters> HXAssistedCoil;

    // MODULE SUBROUTINES:
    //*************************************************************************

    // Functions

    void clear_state()
    {
        UniqueHXAssistedCoilNames.clear();
        HXAssistedCoil.deallocate();
        TotalNumHXAssistedCoils = 0;
        HXAssistedCoilOutletTemp.deallocate();
        HXAssistedCoilOutletHumRat.deallocate();
        GetCoilsInputFlag = true;
        CheckEquipName.deallocate();
    }

    void SimHXAssistedCoolingCoil(EnergyPlusData &state, std::string const &HXAssistedCoilName, // Name of HXAssistedCoolingCoil
                                  bool const FirstHVACIteration,         // FirstHVACIteration flag
                                  int const CompOp,                      // compressor operation; 1=on, 0=off
                                  Real64 const PartLoadRatio,            // Part load ratio of Coil:DX:CoolingBypassFactorEmpirical
                                  int &CompIndex,
                                  int const FanOpMode,                // Allows the parent object to control fan operation
                                  Optional_bool_const HXUnitEnable,   // flag to enable heat exchanger heat recovery
                                  Optional<Real64 const> OnOffAFR,    // Ratio of compressor ON air mass flow rate to AVERAGE over time step
                                  Optional_bool_const EconomizerFlag, // OA sys or air loop economizer status
                                  Optional<Real64> QTotOut            // the total cooling output of unit
    )
    {

        // SUBROUTINE INFORMATION:
        //       AUTHOR         Richard Raustad, FSEC
        //       DATE WRITTEN   Sept 2003
        //       MODIFIED       na
        //       RE-ENGINEERED  na

        // PURPOSE OF THIS SUBROUTINE:
        //  This subroutine manages the simulation of the
        //  cooling coil/heat exchanger combination.

        // Using/Aliasing
        using General::TrimSigDigits;

        // Locals
        // SUBROUTINE ARGUMENT DEFINITIONS:
        // (not used for Coil:Water:DetailedFlatCooling)

        // SUBROUTINE LOCAL VARIABLE DECLARATIONS:
        int HXAssistedCoilNum; // Index for HXAssistedCoolingCoil
        Real64 AirFlowRatio;   // Ratio of compressor ON air mass flow rate to AVEARAGE over time step
        bool HXUnitOn;         // flag to enable heat exchanger
        Real64 AirMassFlow;    // HX System air mass flow rate
        int InletNodeNum;      // HX System inlet node number
        int OutletNodeNum;     // HX System outlet node number

        // Obtains and allocates HXAssistedCoolingCoil related parameters from input file
        if (GetCoilsInputFlag) { // First time subroutine has been called, get input data
            // Get the HXAssistedCoolingCoil input
            GetHXAssistedCoolingCoilInput(state);
            GetCoilsInputFlag = false; // Set logic flag to disallow getting the input data on future calls to this subroutine
        }

        // Find the correct HXAssistedCoolingCoil number
        if (CompIndex == 0) {
            HXAssistedCoilNum = UtilityRoutines::FindItemInList(HXAssistedCoilName, HXAssistedCoil);
            if (HXAssistedCoilNum == 0) {
                ShowFatalError("HX Assisted Coil not found=" + HXAssistedCoilName);
            }
            CompIndex = HXAssistedCoilNum;
        } else {
            HXAssistedCoilNum = CompIndex;
            if (HXAssistedCoilNum > TotalNumHXAssistedCoils || HXAssistedCoilNum < 1) {
                ShowFatalError("SimHXAssistedCoolingCoil: Invalid CompIndex passed=" + TrimSigDigits(HXAssistedCoilNum) +
                               ", Number of HX Assisted Cooling Coils=" + TrimSigDigits(TotalNumHXAssistedCoils) +
                               ", Coil name=" + HXAssistedCoilName);
            }
            if (CheckEquipName(HXAssistedCoilNum)) {
                if (!HXAssistedCoilName.empty() && HXAssistedCoilName != HXAssistedCoil(HXAssistedCoilNum).Name) {
                    ShowFatalError("SimHXAssistedCoolingCoil: Invalid CompIndex passed=" + TrimSigDigits(HXAssistedCoilNum) + ", Coil name=" +
                                   HXAssistedCoilName + ", stored Coil Name for that index=" + HXAssistedCoil(HXAssistedCoilNum).Name);
                }
                CheckEquipName(HXAssistedCoilNum) = false;
            }
        }

        // Initialize HXAssistedCoolingCoil Flows
        InitHXAssistedCoolingCoil(HXAssistedCoilNum);

        if (present(HXUnitEnable)) {
            HXUnitOn = HXUnitEnable;
        } else {
            HXUnitOn = true;
        }

        if (CompOp == Off) {
            HXUnitOn = false;
        }

        // Calculate the HXAssistedCoolingCoil performance and the coil outlet conditions
        if (present(OnOffAFR)) {
            AirFlowRatio = OnOffAFR;
        } else {
            AirFlowRatio = 1.0;
        }
        CalcHXAssistedCoolingCoil(state, HXAssistedCoilNum, FirstHVACIteration, CompOp, PartLoadRatio, HXUnitOn, FanOpMode, AirFlowRatio, EconomizerFlag);

        // Update the current HXAssistedCoil output
        //  Call UpdateHXAssistedCoolingCoil(HXAssistedCoilNum), not required. Updates done by the HX and cooling coil components.

        // Report the current HXAssistedCoil output
        //  Call ReportHXAssistedCoolingCoil(HXAssistedCoilNum), not required. No reporting variables for this compound component.

        if (present(QTotOut)) {
            InletNodeNum = HXAssistedCoil(HXAssistedCoilNum).HXAssistedCoilInletNodeNum;
            OutletNodeNum = HXAssistedCoil(HXAssistedCoilNum).HXAssistedCoilOutletNodeNum;
            AirMassFlow = Node(OutletNodeNum).MassFlowRate;
            QTotOut = AirMassFlow * (Node(InletNodeNum).Enthalpy - Node(OutletNodeNum).Enthalpy);
        }
    }

    // Get Input Section of the Module
    //******************************************************************************

    void GetHXAssistedCoolingCoilInput(EnergyPlusData &state)
    {

        // SUBROUTINE INFORMATION:
        //       AUTHOR         Richard Raustad, FSEC
        //       DATE WRITTEN   Sept 2003
        //       MODIFIED       na
        //       RE-ENGINEERED  na

        // PURPOSE OF THIS SUBROUTINE:
        //  Obtains input data for this compount object and stores it in data structure

        // METHODOLOGY EMPLOYED:
        //  Uses "Get" routines to read in data.

        // Using/Aliasing
        using BranchNodeConnections::SetUpCompSets;
        using BranchNodeConnections::TestCompSet;
        using DXCoils::GetDXCoilIndex;
        using HeatRecovery::GetSecondaryInletNode;
        using HeatRecovery::GetSecondaryOutletNode;
        using HeatRecovery::GetSupplyInletNode;
        using HeatRecovery::GetSupplyOutletNode;
        using HVACControllers::GetControllerNameAndIndex;
        using NodeInputManager::GetOnlySingleNode;
        using WaterCoils::GetCoilWaterInletNode;
        auto &GetDXCoilInletNode(DXCoils::GetCoilInletNode);
        auto &GetDXCoilOutletNode(DXCoils::GetCoilOutletNode);
        auto &GetWaterCoilInletNode(WaterCoils::GetCoilInletNode);
        auto &GetWaterCoilOutletNode(WaterCoils::GetCoilOutletNode);

        // SUBROUTINE PARAMETER DEFINITIONS:
        static std::string const RoutineName("GetHXAssistedCoolingCoilInput: "); // include trailing blank space

        // SUBROUTINE LOCAL VARIABLE DECLARATIONS:
        int HXAssistedCoilNum;          // Index number of the HXAssistedCoolingCoil for which input data is being read from the idf
        int NumAlphas;                  // Number of alpha inputs
        int NumNums;                    // Number of number inputs
        int IOStat;                     // Return status from GetObjectItem call
        static bool ErrorsFound(false); // set TRUE if errors detected in input
        int NumHXAssistedDXCoils;       // Number of HXAssistedCoolingCoil objects using a DX coil
        int NumHXAssistedWaterCoils;    // Number of HXAssistedCoolingCoil objects using a chilled water coil
        //    LOGICAL :: FanErrFlag              ! Error flag for fan operating mode mining call
        bool HXErrFlag;                   // Error flag for HX node numbers mining call
        bool CoolingCoilErrFlag;          // Error flag for cooling coil node numbers mining call
        int SupplyAirInletNode;           // supply air inlet node number mined from heat exchanger object (ExchCond structure)
        int SupplyAirOutletNode;          // supply air outlet node number mined from heat exchanger object (ExchCond structure)
        int SecondaryAirInletNode;        // secondary air inlet node number mined from heat exchanger object (ExchCond structure)
        int SecondaryAirOutletNode;       // secondary air outlet node number mined from heat exchanger object (ExchCond structure)
        int CoolingCoilInletNodeNum;      // air outlet node number of cooling coil, used for warning messages
        int CoolingCoilWaterInletNodeNum; // water coil water inlet node number used to find controller index
        int CoolingCoilOutletNodeNum;     // air outlet node number of cooling coil, used for warning messages
        std::string CurrentModuleObject;  // Object type for getting and error messages
        Array1D_string AlphArray;         // Alpha input items for object
        Array1D_string cAlphaFields;      // Alpha field names
        Array1D_string cNumericFields;    // Numeric field names
        Array1D<Real64> NumArray;         // Numeric input items for object
        Array1D_bool lAlphaBlanks;        // Logical array, alpha field input BLANK = .TRUE.
        Array1D_bool lNumericBlanks;      // Logical array, numeric field input BLANK = .TRUE.
        static int MaxNums(0);            // Maximum number of numeric input fields
        static int MaxAlphas(0);          // Maximum number of alpha input fields
        static int TotalArgs(0);          // Total number of alpha and numeric arguments (max) for a

        NumHXAssistedDXCoils = inputProcessor->getNumObjectsFound("CoilSystem:Cooling:DX:HeatExchangerAssisted");
        NumHXAssistedWaterCoils = inputProcessor->getNumObjectsFound("CoilSystem:Cooling:Water:HeatExchangerAssisted");
        TotalNumHXAssistedCoils = NumHXAssistedDXCoils + NumHXAssistedWaterCoils;
        if (TotalNumHXAssistedCoils > 0) {
            HXAssistedCoil.allocate(TotalNumHXAssistedCoils);
            HXAssistedCoilOutletTemp.allocate(TotalNumHXAssistedCoils);
            HXAssistedCoilOutletHumRat.allocate(TotalNumHXAssistedCoils);
            CheckEquipName.dimension(TotalNumHXAssistedCoils, true);
            UniqueHXAssistedCoilNames.reserve(TotalNumHXAssistedCoils);
        }

        inputProcessor->getObjectDefMaxArgs("CoilSystem:Cooling:DX:HeatExchangerAssisted", TotalArgs, NumAlphas, NumNums);
        MaxNums = max(MaxNums, NumNums);
        MaxAlphas = max(MaxAlphas, NumAlphas);
        inputProcessor->getObjectDefMaxArgs("CoilSystem:Cooling:Water:HeatExchangerAssisted", TotalArgs, NumAlphas, NumNums);
        MaxNums = max(MaxNums, NumNums);
        MaxAlphas = max(MaxAlphas, NumAlphas);

        AlphArray.allocate(MaxAlphas);
        cAlphaFields.allocate(MaxAlphas);
        cNumericFields.allocate(MaxNums);
        NumArray.dimension(MaxNums, 0.0);
        lAlphaBlanks.dimension(MaxAlphas, true);
        lNumericBlanks.dimension(MaxNums, true);

        // Get the data for the Coil:DX:CoolingHeatExchangerAssisted objects
        CurrentModuleObject = "CoilSystem:Cooling:DX:HeatExchangerAssisted";

        for (HXAssistedCoilNum = 1; HXAssistedCoilNum <= NumHXAssistedDXCoils; ++HXAssistedCoilNum) {
            inputProcessor->getObjectItem(CurrentModuleObject,
                                          HXAssistedCoilNum,
                                          AlphArray,
                                          NumAlphas,
                                          NumArray,
                                          NumNums,
                                          IOStat,
                                          lNumericBlanks,
                                          lAlphaBlanks,
                                          cAlphaFields,
                                          cNumericFields);
            GlobalNames::VerifyUniqueInterObjectName(UniqueHXAssistedCoilNames, AlphArray(1), CurrentModuleObject, ErrorsFound);

            HXAssistedCoil(HXAssistedCoilNum).Name = AlphArray(1);
            HXAssistedCoil(HXAssistedCoilNum).HeatExchangerType = AlphArray(2);
            HXAssistedCoil(HXAssistedCoilNum).HeatExchangerName = AlphArray(3);

            if (UtilityRoutines::SameString(HXAssistedCoil(HXAssistedCoilNum).HeatExchangerType, "HeatExchanger:AirToAir:SensibleAndLatent")) {
                HXAssistedCoil(HXAssistedCoilNum).HeatExchangerType_Num = HX_AIRTOAIR_GENERIC;
            } else if (UtilityRoutines::SameString(HXAssistedCoil(HXAssistedCoilNum).HeatExchangerType, "HeatExchanger:AirToAir:FlatPlate")) {
                HXAssistedCoil(HXAssistedCoilNum).HeatExchangerType_Num = HX_AIRTOAIR_FLATPLATE;
            } else if (UtilityRoutines::SameString(HXAssistedCoil(HXAssistedCoilNum).HeatExchangerType, "HeatExchanger:Desiccant:BalancedFlow")) {
                HXAssistedCoil(HXAssistedCoilNum).HeatExchangerType_Num = HX_DESICCANT_BALANCED;
            } else {
                ShowWarningError(RoutineName + CurrentModuleObject + "=\"" + HXAssistedCoil(HXAssistedCoilNum).Name + "\"");
                ShowContinueError("Invalid " + cAlphaFields(2) + "=\"" + HXAssistedCoil(HXAssistedCoilNum).HeatExchangerType + "\"");
                ErrorsFound = true;
            }

            HXAssistedCoil(HXAssistedCoilNum).CoolingCoilType = AlphArray(4);
            HXAssistedCoil(HXAssistedCoilNum).CoolingCoilName = AlphArray(5);

            if (UtilityRoutines::SameString(HXAssistedCoil(HXAssistedCoilNum).CoolingCoilType, "Coil:Cooling:DX:SingleSpeed")) {
                HXAssistedCoil(HXAssistedCoilNum).CoolingCoilType_Num = CoilDX_CoolingSingleSpeed;
                HXAssistedCoil(HXAssistedCoilNum).HXAssistedCoilType = CurrentModuleObject;
                HXAssistedCoil(HXAssistedCoilNum).HXAssistedCoilType_Num = CoilDX_CoolingHXAssisted;
                CoolingCoilErrFlag = false;
                GetDXCoilIndex(HXAssistedCoil(HXAssistedCoilNum).CoolingCoilName,
                               HXAssistedCoil(HXAssistedCoilNum).CoolingCoilIndex,
                               CoolingCoilErrFlag,
                               HXAssistedCoil(HXAssistedCoilNum).CoolingCoilType);
                if (CoolingCoilErrFlag) {
                    ShowContinueError("...occurs in " + CurrentModuleObject + "=\"" + HXAssistedCoil(HXAssistedCoilNum).Name + "\"");
                    ErrorsFound = true;
                }
            } else if (UtilityRoutines::SameString(HXAssistedCoil(HXAssistedCoilNum).CoolingCoilType, "Coil:Cooling:DX:VariableSpeed")) {
                HXAssistedCoil(HXAssistedCoilNum).CoolingCoilType_Num = DataHVACGlobals::Coil_CoolingAirToAirVariableSpeed;
                HXAssistedCoil(HXAssistedCoilNum).HXAssistedCoilType = CurrentModuleObject;
                HXAssistedCoil(HXAssistedCoilNum).HXAssistedCoilType_Num = CoilDX_CoolingHXAssisted;
                CoolingCoilErrFlag = false;
                HXAssistedCoil(HXAssistedCoilNum).CoolingCoilIndex =
                    VariableSpeedCoils::GetCoilIndexVariableSpeed(AlphArray(4), AlphArray(5), CoolingCoilErrFlag);

                if (CoolingCoilErrFlag) {
                    ShowContinueError("...occurs in " + CurrentModuleObject + "=\"" + HXAssistedCoil(HXAssistedCoilNum).Name + "\"");
                    ErrorsFound = true;
                }
                HXAssistedCoil(HXAssistedCoilNum).DXCoilNumOfSpeeds =
                    VariableSpeedCoils::GetVSCoilNumOfSpeeds(HXAssistedCoil(HXAssistedCoilNum).CoolingCoilName, CoolingCoilErrFlag);
                if (CoolingCoilErrFlag) {
                    ShowContinueError("...occurs in " + CurrentModuleObject + "=\"" + HXAssistedCoil(HXAssistedCoilNum).Name + "\"");
                    ErrorsFound = true;
                }
            } else {
                ShowSevereError(RoutineName + CurrentModuleObject + "=\"" + HXAssistedCoil(HXAssistedCoilNum).Name + "\"");
                ShowContinueError("Invalid " + cAlphaFields(4) + "=\"" + HXAssistedCoil(HXAssistedCoilNum).CoolingCoilType + "\"");
                ErrorsFound = true;
            }

            HXErrFlag = false;
            SupplyAirInletNode = GetSupplyInletNode(HXAssistedCoil(HXAssistedCoilNum).HeatExchangerName, HXErrFlag);
            if (HXErrFlag) {
                ShowContinueError("...Occurs in " + CurrentModuleObject + "=\"" + HXAssistedCoil(HXAssistedCoilNum).Name + "\"");
            }

            HXErrFlag = false;
            SupplyAirOutletNode = GetSupplyOutletNode(HXAssistedCoil(HXAssistedCoilNum).HeatExchangerName, HXErrFlag);
            if (HXErrFlag) {
                ShowContinueError("...Occurs in " + CurrentModuleObject + "=\"" + HXAssistedCoil(HXAssistedCoilNum).Name + "\"");
            }

            HXErrFlag = false;
            SecondaryAirInletNode = GetSecondaryInletNode(HXAssistedCoil(HXAssistedCoilNum).HeatExchangerName, HXErrFlag);
            if (HXErrFlag) {
                ShowContinueError("...Occurs in " + CurrentModuleObject + "=\"" + HXAssistedCoil(HXAssistedCoilNum).Name + "\"");
            }

            HXErrFlag = false;
            SecondaryAirOutletNode = GetSecondaryOutletNode(HXAssistedCoil(HXAssistedCoilNum).HeatExchangerName, HXErrFlag);
            if (HXErrFlag) {
                ShowContinueError("...Occurs in " + CurrentModuleObject + "=\"" + HXAssistedCoil(HXAssistedCoilNum).Name + "\"");
            }

            if (UtilityRoutines::SameString(HXAssistedCoil(HXAssistedCoilNum).CoolingCoilType, "Coil:Cooling:DX:SingleSpeed")) {
                //         Check node names in heat exchanger and coil objects for consistency
                CoolingCoilErrFlag = false;
                CoolingCoilInletNodeNum = GetDXCoilInletNode(state, 
                    HXAssistedCoil(HXAssistedCoilNum).CoolingCoilType, HXAssistedCoil(HXAssistedCoilNum).CoolingCoilName, CoolingCoilErrFlag);
                if (CoolingCoilErrFlag) {
                    ShowContinueError("...Occurs in " + CurrentModuleObject + "=\"" + HXAssistedCoil(HXAssistedCoilNum).Name + "\"");
                }
                if (SupplyAirOutletNode != CoolingCoilInletNodeNum) {
                    ShowSevereError(RoutineName + CurrentModuleObject + "=\"" + HXAssistedCoil(HXAssistedCoilNum).Name + "\"");
                    ShowContinueError("Node names are inconsistent in heat exchanger and cooling coil object.");
                    ShowContinueError("The supply air outlet node name in heat exchanger = " + HXAssistedCoil(HXAssistedCoilNum).HeatExchangerType +
                                      "=\"" + HXAssistedCoil(HXAssistedCoilNum).HeatExchangerName + "\"");
                    ShowContinueError("must match the cooling coil inlet node name in = " + HXAssistedCoil(HXAssistedCoilNum).CoolingCoilType +
                                      "=\"" + HXAssistedCoil(HXAssistedCoilNum).CoolingCoilName + "\"");
                    ShowContinueError("Heat exchanger supply air outlet node name=\"" + NodeID(SupplyAirOutletNode) + "\"");
                    ShowContinueError("Cooling coil air inlet node name=\"" + NodeID(CoolingCoilInletNodeNum) + "\"");
                    ErrorsFound = true;
                }
                CoolingCoilErrFlag = false;
                CoolingCoilOutletNodeNum = GetDXCoilOutletNode(state,
                    HXAssistedCoil(HXAssistedCoilNum).CoolingCoilType, HXAssistedCoil(HXAssistedCoilNum).CoolingCoilName, CoolingCoilErrFlag);
                if (CoolingCoilErrFlag) {
                    ShowContinueError("...Occurs in " + CurrentModuleObject + "=\"" + HXAssistedCoil(HXAssistedCoilNum).Name + "\"");
                }
                if (SecondaryAirInletNode != CoolingCoilOutletNodeNum) {
                    ShowSevereError(RoutineName + CurrentModuleObject + "=\"" + HXAssistedCoil(HXAssistedCoilNum).Name + "\"");
                    ShowContinueError("Node names are inconsistent in heat exchanger and cooling coil object.");
                    ShowContinueError("The secondary air inlet node name in heat exchanger =" + HXAssistedCoil(HXAssistedCoilNum).HeatExchangerType +
                                      "=\"" + HXAssistedCoil(HXAssistedCoilNum).HeatExchangerName + "\"");
                    ShowContinueError("must match the cooling coil air outlet node name in = " + HXAssistedCoil(HXAssistedCoilNum).CoolingCoilType +
                                      "=\"" + HXAssistedCoil(HXAssistedCoilNum).CoolingCoilName + "\".");
                    ShowContinueError("Heat exchanger secondary air inlet node name =\"" + NodeID(SecondaryAirInletNode) + "\".");
                    ShowContinueError("Cooling coil air outlet node name =\"" + NodeID(CoolingCoilOutletNodeNum) + "\".");
                    ErrorsFound = true;
                }

            } else if (UtilityRoutines::SameString(HXAssistedCoil(HXAssistedCoilNum).CoolingCoilType, "Coil:Cooling:DX:VariableSpeed")) {
                //         Check node names in heat exchanger and coil objects for consistency
                CoolingCoilErrFlag = false;
                CoolingCoilInletNodeNum = VariableSpeedCoils::GetCoilInletNodeVariableSpeed(
                    HXAssistedCoil(HXAssistedCoilNum).CoolingCoilType, HXAssistedCoil(HXAssistedCoilNum).CoolingCoilName, CoolingCoilErrFlag);
                if (CoolingCoilErrFlag) {
                    ShowContinueError("...Occurs in " + CurrentModuleObject + "=\"" + HXAssistedCoil(HXAssistedCoilNum).Name + "\"");
                }
                if (SupplyAirOutletNode != CoolingCoilInletNodeNum) {
                    ShowSevereError(RoutineName + CurrentModuleObject + "=\"" + HXAssistedCoil(HXAssistedCoilNum).Name + "\"");
                    ShowContinueError("Node names are inconsistent in heat exchanger and cooling coil object.");
                    ShowContinueError("The supply air outlet node name in heat exchanger = " + HXAssistedCoil(HXAssistedCoilNum).HeatExchangerType +
                                      "=\"" + HXAssistedCoil(HXAssistedCoilNum).HeatExchangerName + "\"");
                    ShowContinueError("must match the cooling coil inlet node name in = " + HXAssistedCoil(HXAssistedCoilNum).CoolingCoilType +
                                      "=\"" + HXAssistedCoil(HXAssistedCoilNum).CoolingCoilName + "\"");
                    ShowContinueError("Heat exchanger supply air outlet node name=\"" + NodeID(SupplyAirOutletNode) + "\"");
                    ShowContinueError("Cooling coil air inlet node name=\"" + NodeID(CoolingCoilInletNodeNum) + "\"");
                    ErrorsFound = true;
                }
                CoolingCoilErrFlag = false;
                CoolingCoilOutletNodeNum = VariableSpeedCoils::GetCoilOutletNodeVariableSpeed(
                    HXAssistedCoil(HXAssistedCoilNum).CoolingCoilType, HXAssistedCoil(HXAssistedCoilNum).CoolingCoilName, CoolingCoilErrFlag);
                if (CoolingCoilErrFlag) {
                    ShowContinueError("...Occurs in " + CurrentModuleObject + "=\"" + HXAssistedCoil(HXAssistedCoilNum).Name + "\"");
                }
                if (SecondaryAirInletNode != CoolingCoilOutletNodeNum) {
                    ShowSevereError(RoutineName + CurrentModuleObject + "=\"" + HXAssistedCoil(HXAssistedCoilNum).Name + "\"");
                    ShowContinueError("Node names are inconsistent in heat exchanger and cooling coil object.");
                    ShowContinueError("The secondary air inlet node name in heat exchanger =" + HXAssistedCoil(HXAssistedCoilNum).HeatExchangerType +
                                      "=\"" + HXAssistedCoil(HXAssistedCoilNum).HeatExchangerName + "\"");
                    ShowContinueError("must match the cooling coil air outlet node name in = " + HXAssistedCoil(HXAssistedCoilNum).CoolingCoilType +
                                      "=\"" + HXAssistedCoil(HXAssistedCoilNum).CoolingCoilName + "\".");
                    ShowContinueError("Heat exchanger secondary air inlet node name =\"" + NodeID(SecondaryAirInletNode) + "\".");
                    ShowContinueError("Cooling coil air outlet node name =\"" + NodeID(CoolingCoilOutletNodeNum) + "\".");
                    ErrorsFound = true;
                }
            }

            TestCompSet(HXAssistedCoil(HXAssistedCoilNum).HXAssistedCoilType,
                        HXAssistedCoil(HXAssistedCoilNum).Name,
                        NodeID(SupplyAirInletNode),
                        NodeID(SecondaryAirOutletNode),
                        "Air Nodes");

            HXAssistedCoil(HXAssistedCoilNum).HXAssistedCoilInletNodeNum = GetOnlySingleNode(NodeID(SupplyAirInletNode),
                                                                                             ErrorsFound,
                                                                                             CurrentModuleObject,
                                                                                             HXAssistedCoil(HXAssistedCoilNum).Name,
                                                                                             NodeType_Air,
                                                                                             NodeConnectionType_Inlet,
                                                                                             1,
                                                                                             ObjectIsParent);
            CoolingCoilInletNodeNum = GetOnlySingleNode(NodeID(SupplyAirOutletNode),
                                                        ErrorsFound,
                                                        CurrentModuleObject,
                                                        HXAssistedCoil(HXAssistedCoilNum).Name,
                                                        NodeType_Air,
                                                        NodeConnectionType_Internal,
                                                        1,
                                                        ObjectIsParent);
            HXAssistedCoil(HXAssistedCoilNum).HXExhaustAirInletNodeNum = GetOnlySingleNode(NodeID(SecondaryAirInletNode),
                                                                                           ErrorsFound,
                                                                                           CurrentModuleObject,
                                                                                           HXAssistedCoil(HXAssistedCoilNum).Name,
                                                                                           NodeType_Air,
                                                                                           NodeConnectionType_Internal,
                                                                                           1,
                                                                                           ObjectIsParent);
            HXAssistedCoil(HXAssistedCoilNum).HXAssistedCoilOutletNodeNum = GetOnlySingleNode(NodeID(SecondaryAirOutletNode),
                                                                                              ErrorsFound,
                                                                                              CurrentModuleObject,
                                                                                              HXAssistedCoil(HXAssistedCoilNum).Name,
                                                                                              NodeType_Air,
                                                                                              NodeConnectionType_Outlet,
                                                                                              1,
                                                                                              ObjectIsParent);

            // Add cooling coil to component sets array
            SetUpCompSets(HXAssistedCoil(HXAssistedCoilNum).HXAssistedCoilType,
                          HXAssistedCoil(HXAssistedCoilNum).Name,
                          HXAssistedCoil(HXAssistedCoilNum).CoolingCoilType,
                          HXAssistedCoil(HXAssistedCoilNum).CoolingCoilName,
                          NodeID(SupplyAirOutletNode),
                          NodeID(SecondaryAirInletNode),
                          "Air Nodes");
            // Add heat exchanger to component sets array
            SetUpCompSets(HXAssistedCoil(HXAssistedCoilNum).HXAssistedCoilType,
                          HXAssistedCoil(HXAssistedCoilNum).Name,
                          HXAssistedCoil(HXAssistedCoilNum).HeatExchangerType,
                          HXAssistedCoil(HXAssistedCoilNum).HeatExchangerName,
                          NodeID(SupplyAirInletNode),
                          NodeID(SupplyAirOutletNode),
                          "Process Air Nodes");
            SetUpCompSets(HXAssistedCoil(HXAssistedCoilNum).HXAssistedCoilType,
                          HXAssistedCoil(HXAssistedCoilNum).Name,
                          HXAssistedCoil(HXAssistedCoilNum).HeatExchangerType,
                          HXAssistedCoil(HXAssistedCoilNum).HeatExchangerName,
                          NodeID(SecondaryAirInletNode),
                          NodeID(SecondaryAirOutletNode),
                          "Secondary Air Nodes");

        } // End of the Coil:DX:CoolingHXAssisted Loop

        // Get the data for the Coil:Water:CoolingHeatExchangerAssisted objects
        CurrentModuleObject = "CoilSystem:Cooling:Water:HeatExchangerAssisted";

        for (HXAssistedCoilNum = NumHXAssistedDXCoils + 1; HXAssistedCoilNum <= NumHXAssistedWaterCoils; ++HXAssistedCoilNum) {

            inputProcessor->getObjectItem(CurrentModuleObject,
                                          HXAssistedCoilNum,
                                          AlphArray,
                                          NumAlphas,
                                          NumArray,
                                          NumNums,
                                          IOStat,
                                          lNumericBlanks,
                                          lAlphaBlanks,
                                          cAlphaFields,
                                          cNumericFields);
            GlobalNames::VerifyUniqueInterObjectName(UniqueHXAssistedCoilNames, AlphArray(1), CurrentModuleObject, ErrorsFound);

            HXAssistedCoil(HXAssistedCoilNum).Name = AlphArray(1);

            HXAssistedCoil(HXAssistedCoilNum).HeatExchangerType = AlphArray(2);
            HXAssistedCoil(HXAssistedCoilNum).HeatExchangerName = AlphArray(3);

            if (UtilityRoutines::SameString(HXAssistedCoil(HXAssistedCoilNum).HeatExchangerType, "HeatExchanger:AirToAir:SensibleAndLatent")) {
                HXAssistedCoil(HXAssistedCoilNum).HeatExchangerType_Num = HX_AIRTOAIR_GENERIC;
            } else if (UtilityRoutines::SameString(HXAssistedCoil(HXAssistedCoilNum).HeatExchangerType, "HeatExchanger:AirToAir:FlatPlate")) {
                HXAssistedCoil(HXAssistedCoilNum).HeatExchangerType_Num = HX_AIRTOAIR_FLATPLATE;
                //       balanced desiccant HX not allowed with water coils at this time
                //       ELSEIF(UtilityRoutines::SameString(HXAssistedCoil(HXAssistedCoilNum)%HeatExchangerType,'HeatExchanger:Desiccant:BalancedFlow'))
                //       THEN
                //         HXAssistedCoil(HXAssistedCoilNum)%HeatExchangerType_Num = HX_DESICCANT_BALANCED
            } else {
                ShowWarningError(RoutineName + CurrentModuleObject + "=\"" + HXAssistedCoil(HXAssistedCoilNum).Name + "\"");
                ShowContinueError("Invalid " + cAlphaFields(2) + "=\"" + HXAssistedCoil(HXAssistedCoilNum).HeatExchangerType + "\"");
                ErrorsFound = true;
            }

            HXAssistedCoil(HXAssistedCoilNum).CoolingCoilType = AlphArray(4);
            HXAssistedCoil(HXAssistedCoilNum).CoolingCoilName = AlphArray(5);

            HXErrFlag = false;
            SupplyAirInletNode = GetSupplyInletNode(HXAssistedCoil(HXAssistedCoilNum).HeatExchangerName, HXErrFlag);
            if (HXErrFlag) {
                ShowContinueError("...Occurs in " + CurrentModuleObject + "=\"" + HXAssistedCoil(HXAssistedCoilNum).Name + "\"");
            }

            HXErrFlag = false;
            SupplyAirOutletNode = GetSupplyOutletNode(HXAssistedCoil(HXAssistedCoilNum).HeatExchangerName, HXErrFlag);
            if (HXErrFlag) {
                ShowContinueError("...Occurs in " + CurrentModuleObject + "=\"" + HXAssistedCoil(HXAssistedCoilNum).Name);
            }

            HXErrFlag = false;
            SecondaryAirInletNode = GetSecondaryInletNode(HXAssistedCoil(HXAssistedCoilNum).HeatExchangerName, HXErrFlag);
            if (HXErrFlag) {
                ShowContinueError("...Occurs in " + CurrentModuleObject + "=\"" + HXAssistedCoil(HXAssistedCoilNum).Name + "\"");
            }

            HXErrFlag = false;
            SecondaryAirOutletNode = GetSecondaryOutletNode(HXAssistedCoil(HXAssistedCoilNum).HeatExchangerName, HXErrFlag);
            if (HXErrFlag) {
                ShowContinueError("...Occurs in " + CurrentModuleObject + "=\"" + HXAssistedCoil(HXAssistedCoilNum).Name + "\"");
            }

            if (UtilityRoutines::SameString(HXAssistedCoil(HXAssistedCoilNum).CoolingCoilType, "Coil:Cooling:Water") ||
                UtilityRoutines::SameString(HXAssistedCoil(HXAssistedCoilNum).CoolingCoilType, "Coil:Cooling:Water:DetailedGeometry")) {
                if (UtilityRoutines::SameString(HXAssistedCoil(HXAssistedCoilNum).CoolingCoilType, "Coil:Cooling:Water:DetailedGeometry")) {
                    HXAssistedCoil(HXAssistedCoilNum).CoolingCoilType_Num = Coil_CoolingWaterDetailed;
                } else if (UtilityRoutines::SameString(HXAssistedCoil(HXAssistedCoilNum).CoolingCoilType, "Coil:Cooling:Water")) {
                    HXAssistedCoil(HXAssistedCoilNum).CoolingCoilType_Num = Coil_CoolingWater;
                }

                HXAssistedCoil(HXAssistedCoilNum).HXAssistedCoilType = CurrentModuleObject;
                HXAssistedCoil(HXAssistedCoilNum).HXAssistedCoilType_Num = CoilWater_CoolingHXAssisted;

                //         Check node names in heat exchanger and coil objects for consistency
                CoolingCoilErrFlag = false;
                CoolingCoilInletNodeNum = GetWaterCoilInletNode(state, 
                    HXAssistedCoil(HXAssistedCoilNum).CoolingCoilType, HXAssistedCoil(HXAssistedCoilNum).CoolingCoilName, CoolingCoilErrFlag);
                CoolingCoilWaterInletNodeNum = GetCoilWaterInletNode(
                    HXAssistedCoil(HXAssistedCoilNum).CoolingCoilType, HXAssistedCoil(HXAssistedCoilNum).CoolingCoilName, CoolingCoilErrFlag);
                GetControllerNameAndIndex(state, CoolingCoilWaterInletNodeNum,
                                          HXAssistedCoil(HXAssistedCoilNum).ControllerName,
                                          HXAssistedCoil(HXAssistedCoilNum).ControllerIndex,
                                          CoolingCoilErrFlag);
                if (CoolingCoilErrFlag)
                    ShowContinueError("...occurs in " + CurrentModuleObject + " \"" + HXAssistedCoil(HXAssistedCoilNum).Name + "\"");
                if (SupplyAirOutletNode != CoolingCoilInletNodeNum) {
                    ShowSevereError(RoutineName + CurrentModuleObject + "=\"" + HXAssistedCoil(HXAssistedCoilNum).Name + "\"");
                    ShowContinueError("Node names are inconsistent in heat exchanger and cooling coil object.");
                    ShowContinueError("The supply air outlet node name in heat exchanger = " + HXAssistedCoil(HXAssistedCoilNum).HeatExchangerType +
                                      "=\"" + HXAssistedCoil(HXAssistedCoilNum).HeatExchangerName + "\"");
                    ShowContinueError("must match the cooling coil inlet node name in = " + HXAssistedCoil(HXAssistedCoilNum).CoolingCoilType +
                                      "=\"" + HXAssistedCoil(HXAssistedCoilNum).CoolingCoilName + "\"");
                    ShowContinueError("Heat exchanger supply air outlet node name =\"" + NodeID(SupplyAirOutletNode) + "\"");
                    ShowContinueError("Cooling coil air inlet node name = \"" + NodeID(CoolingCoilInletNodeNum) + "\"");
                    ErrorsFound = true;
                }
                CoolingCoilErrFlag = false;
                CoolingCoilOutletNodeNum = GetWaterCoilOutletNode(state,
                    HXAssistedCoil(HXAssistedCoilNum).CoolingCoilType, HXAssistedCoil(HXAssistedCoilNum).CoolingCoilName, CoolingCoilErrFlag);
                if (CoolingCoilErrFlag)
                    ShowContinueError("...occurs in " + CurrentModuleObject + " \"" + HXAssistedCoil(HXAssistedCoilNum).Name + "\"");
                if (SecondaryAirInletNode != CoolingCoilOutletNodeNum) {
                    ShowSevereError(RoutineName + CurrentModuleObject + "=\"" + HXAssistedCoil(HXAssistedCoilNum).Name + "\"");
                    ShowContinueError("Node names are inconsistent in heat exchanger and cooling coil object.");
                    ShowContinueError("The secondary air inlet node name in heat exchanger = " + HXAssistedCoil(HXAssistedCoilNum).HeatExchangerType +
                                      "=\"" + HXAssistedCoil(HXAssistedCoilNum).HeatExchangerName + "\"");
                    ShowContinueError("must match the cooling coil air outlet node name in = " + HXAssistedCoil(HXAssistedCoilNum).CoolingCoilType +
                                      "=\"" + HXAssistedCoil(HXAssistedCoilNum).CoolingCoilName + "\".");
                    ShowContinueError("Heat exchanger secondary air inlet node name = \"" + NodeID(SecondaryAirInletNode) + "\".");
                    ShowContinueError("Cooling coil air outlet node name = \"" + NodeID(CoolingCoilOutletNodeNum) + "\".");
                    ErrorsFound = true;
                }

            } else {
                ShowWarningError(RoutineName + CurrentModuleObject + "=\"" + HXAssistedCoil(HXAssistedCoilNum).Name + "\"");
                ShowContinueError("Invalid " + cAlphaFields(4) + "=\"" + HXAssistedCoil(HXAssistedCoilNum).CoolingCoilType + "\"");
                ErrorsFound = true;
            }

            TestCompSet(HXAssistedCoil(HXAssistedCoilNum).HXAssistedCoilType,
                        HXAssistedCoil(HXAssistedCoilNum).Name,
                        NodeID(SupplyAirInletNode),
                        NodeID(SecondaryAirOutletNode),
                        "Air Nodes");

            HXAssistedCoil(HXAssistedCoilNum).HXAssistedCoilInletNodeNum = GetOnlySingleNode(NodeID(SupplyAirInletNode),
                                                                                             ErrorsFound,
                                                                                             CurrentModuleObject,
                                                                                             HXAssistedCoil(HXAssistedCoilNum).Name,
                                                                                             NodeType_Air,
                                                                                             NodeConnectionType_Inlet,
                                                                                             1,
                                                                                             ObjectIsParent);
            CoolingCoilInletNodeNum = GetOnlySingleNode(NodeID(SupplyAirOutletNode),
                                                        ErrorsFound,
                                                        CurrentModuleObject,
                                                        HXAssistedCoil(HXAssistedCoilNum).Name,
                                                        NodeType_Air,
                                                        NodeConnectionType_Internal,
                                                        1,
                                                        ObjectIsParent);
            HXAssistedCoil(HXAssistedCoilNum).HXExhaustAirInletNodeNum = GetOnlySingleNode(NodeID(SecondaryAirInletNode),
                                                                                           ErrorsFound,
                                                                                           CurrentModuleObject,
                                                                                           HXAssistedCoil(HXAssistedCoilNum).Name,
                                                                                           NodeType_Air,
                                                                                           NodeConnectionType_Internal,
                                                                                           1,
                                                                                           ObjectIsParent);
            HXAssistedCoil(HXAssistedCoilNum).HXAssistedCoilOutletNodeNum = GetOnlySingleNode(NodeID(SecondaryAirOutletNode),
                                                                                              ErrorsFound,
                                                                                              CurrentModuleObject,
                                                                                              HXAssistedCoil(HXAssistedCoilNum).Name,
                                                                                              NodeType_Air,
                                                                                              NodeConnectionType_Outlet,
                                                                                              1,
                                                                                              ObjectIsParent);

            // Add cooling coil to component sets array
            SetUpCompSets(HXAssistedCoil(HXAssistedCoilNum).HXAssistedCoilType,
                          HXAssistedCoil(HXAssistedCoilNum).Name,
                          HXAssistedCoil(HXAssistedCoilNum).CoolingCoilType,
                          HXAssistedCoil(HXAssistedCoilNum).CoolingCoilName,
                          NodeID(SupplyAirOutletNode),
                          NodeID(SecondaryAirInletNode),
                          "Air Nodes");
            // Add heat exchanger to component sets array
            SetUpCompSets(HXAssistedCoil(HXAssistedCoilNum).HXAssistedCoilType,
                          HXAssistedCoil(HXAssistedCoilNum).Name,
                          HXAssistedCoil(HXAssistedCoilNum).HeatExchangerType,
                          HXAssistedCoil(HXAssistedCoilNum).HeatExchangerName,
                          NodeID(SupplyAirInletNode),
                          NodeID(SupplyAirOutletNode),
                          "Process Air Nodes");
            SetUpCompSets(HXAssistedCoil(HXAssistedCoilNum).HXAssistedCoilType,
                          HXAssistedCoil(HXAssistedCoilNum).Name,
                          HXAssistedCoil(HXAssistedCoilNum).HeatExchangerType,
                          HXAssistedCoil(HXAssistedCoilNum).HeatExchangerName,
                          NodeID(SecondaryAirInletNode),
                          NodeID(SecondaryAirOutletNode),
                          "Secondary Air Nodes");

        } // End of the Coil:Water:CoolingHXAssisted Loop

        AlphArray.deallocate();
        cAlphaFields.deallocate();
        cNumericFields.deallocate();
        NumArray.deallocate();
        lAlphaBlanks.deallocate();
        lNumericBlanks.deallocate();

        if (ErrorsFound) {
            ShowFatalError(RoutineName + "Previous error condition causes termination.");
        }
    }

    // End of Get Input subroutines for this Module
    //******************************************************************************

    // Beginning Initialization Section of the Module
    //******************************************************************************

    void InitHXAssistedCoolingCoil(int const HXAssistedCoilNum) // index for HXAssistedCoolingCoil
    {

        // SUBROUTINE INFORMATION:
        //       AUTHOR         Richard Raustad, FSEC
        //       DATE WRITTEN   Sep 2003
        //       MODIFIED       R. Raustad, June 2007 now using FullLoadOutletConditions from DX Coil data structure
        //       RE-ENGINEERED  na

        // PURPOSE OF THIS SUBROUTINE:
        //  This subroutine is for initializations of the HXAssistedCoolingCoil components

        // METHODOLOGY EMPLOYED:
        //  Uses the status flags to trigger initializations.

        // REFERENCES:

        // Using/Aliasing
        using DXCoils::DXCoilFullLoadOutAirHumRat;
        using DXCoils::DXCoilFullLoadOutAirTemp;

        // Locals
        // SUBROUTINE ARGUMENT DEFINITIONS:

        // SUBROUTINE PARAMETER DEFINITIONS:
        //  na

        // INTERFACE BLOCK SPECIFICATIONS
        //  na

        // DERIVED TYPE DEFINITIONS
        //  na

        // SUBROUTINE LOCAL VARIABLE DECLARATIONS:
        //  na

        // Do these initializations every time
        HXAssistedCoil(HXAssistedCoilNum).MassFlowRate = Node(HXAssistedCoil(HXAssistedCoilNum).HXAssistedCoilInletNodeNum).MassFlowRate;

        if (HXAssistedCoil(HXAssistedCoilNum).CoolingCoilType_Num == CoilDX_CoolingSingleSpeed) {
            DXCoilFullLoadOutAirTemp(HXAssistedCoil(HXAssistedCoilNum).CoolingCoilIndex) = 0.0;
            DXCoilFullLoadOutAirHumRat(HXAssistedCoil(HXAssistedCoilNum).CoolingCoilIndex) = 0.0;
        } else if (HXAssistedCoil(HXAssistedCoilNum).CoolingCoilType_Num == DataHVACGlobals::Coil_CoolingAirToAirVariableSpeed) {
            //
        }
    }

    // End Initialization Section of the Module
    //******************************************************************************

    void CalcHXAssistedCoolingCoil(EnergyPlusData &state, int const HXAssistedCoilNum,         // Index number for HXAssistedCoolingCoil
                                   bool const FirstHVACIteration,       // FirstHVACIteration flag
                                   int const CompOp,                    // compressor operation; 1=on, 0=off
                                   Real64 const PartLoadRatio,          // Cooling coil part load ratio
                                   bool const HXUnitOn,                 // Flag to enable heat exchanger
                                   int const FanOpMode,                 // Allows parent object to control fan operation
                                   Optional<Real64 const> OnOffAirFlow, // Ratio of compressor ON air mass flow to AVERAGE over time step
                                   Optional_bool_const EconomizerFlag   // OA (or airloop) econommizer status
    )
    {

        // SUBROUTINE INFORMATION:
        //       AUTHOR         Richard Raustad, FSEC
        //       DATE WRITTEN   Sept 2003
        //       MODIFIED       na
        //       RE-ENGINEERED  na

        // PURPOSE OF THIS SUBROUTINE:
        //  This subroutine models the cooling coil/air-to-air heat exchanger
        //  combination. The cooling coil exiting air temperature is used as
        //  an indicator of convergence.

        // METHODOLOGY EMPLOYED:
        //  na

        // REFERENCES:
        //  na

        // Using/Aliasing
        using DXCoils::SimDXCoil;
        using General::TrimSigDigits;
        using HeatRecovery::SimHeatRecovery;
        using Psychrometrics::PsyHFnTdbW;
        using WaterCoils::SimulateWaterCoilComponents;

        // Locals
        // SUBROUTINE ARGUMENT DEFINITIONS:
        // (used only for Coil:DX:CoolingBypassFactorEmpirical)

        // SUBROUTINE PARAMETER DEFINITIONS:
        int const MaxIter(50); // Maximum number of iterations

        // INTERFACE BLOCK SPECIFICATIONS
        //  na

        // DERIVED TYPE DEFINITIONS
        //  na

        // SUBROUTINE LOCAL VARIABLE DECLARATIONS:
        static Real64 CoilOutputTempLast; // Exiting cooling coil temperature from last iteration
        Real64 AirMassFlow;               // Inlet air mass flow rate
        Real64 Error;                     // Error (exiting coil temp from last iteration minus current coil exiting temp)
        Real64 ErrorLast;                 // check for oscillations
        int Iter;                         // Number of iterations
        int CompanionCoilIndexNum;        // Index to DX coil

        AirMassFlow = HXAssistedCoil(HXAssistedCoilNum).MassFlowRate;
        Error = 1.0;       // Initialize error (CoilOutputTemp last iteration minus current CoilOutputTemp)
        ErrorLast = Error; // initialize variable used to test loop termination
        Iter = 0;          // Initialize iteration counter to zero

        if (FirstHVACIteration) CoilOutputTempLast = -99.0; // Initialize coil output temp

        // Set mass flow rate at inlet of exhaust side of heat exchanger to supply side air mass flow rate entering this compound object
        Node(HXAssistedCoil(HXAssistedCoilNum).HXExhaustAirInletNodeNum).MassFlowRate = AirMassFlow;

        if (HXAssistedCoil(HXAssistedCoilNum).CoolingCoilType_Num == CoilDX_CoolingSingleSpeed ||
            HXAssistedCoil(HXAssistedCoilNum).CoolingCoilType_Num == DataHVACGlobals::Coil_CoolingAirToAirVariableSpeed) {
            CompanionCoilIndexNum = HXAssistedCoil(HXAssistedCoilNum).CoolingCoilIndex;
        } else {
            CompanionCoilIndexNum = 0;
        }

        // First call to RegulaFalsi uses PLR=0. Nodes are typically setup at full output on this call.
        // A large number of iterations are required to get to result (~36 iterations to get to PLR=0 node conditions).
        // Reset node data to minimize iteration. This initialization reduces the number of iterations by 50%.
        // CAUTION: Do not use Node(x) = Node(y) here, this can overwrite the coil outlet node setpoint.
        if (PartLoadRatio == 0.0) {
            Node(HXAssistedCoil(HXAssistedCoilNum).HXExhaustAirInletNodeNum).Temp =
                Node(HXAssistedCoil(HXAssistedCoilNum).HXAssistedCoilInletNodeNum).Temp;
            Node(HXAssistedCoil(HXAssistedCoilNum).HXExhaustAirInletNodeNum).HumRat =
                Node(HXAssistedCoil(HXAssistedCoilNum).HXAssistedCoilInletNodeNum).HumRat;
            Node(HXAssistedCoil(HXAssistedCoilNum).HXExhaustAirInletNodeNum).Enthalpy =
                Node(HXAssistedCoil(HXAssistedCoilNum).HXAssistedCoilInletNodeNum).Enthalpy;
            Node(HXAssistedCoil(HXAssistedCoilNum).HXExhaustAirInletNodeNum).MassFlowRate =
                Node(HXAssistedCoil(HXAssistedCoilNum).HXAssistedCoilInletNodeNum).MassFlowRate;
        }

        // Force at least 2 iterations to pass outlet node information
        while ((std::abs(Error) > 0.0005 && Iter <= MaxIter) || Iter < 2) {

            SimHeatRecovery(state, HXAssistedCoil(HXAssistedCoilNum).HeatExchangerName,
                            FirstHVACIteration,
                            HXAssistedCoil(HXAssistedCoilNum).HeatExchangerIndex,
                            FanOpMode,
                            PartLoadRatio,
                            HXUnitOn,
                            CompanionCoilIndexNum,
                            _,
                            EconomizerFlag,
                            _,
                            HXAssistedCoil(HXAssistedCoilNum).CoolingCoilType_Num);

            if (HXAssistedCoil(HXAssistedCoilNum).CoolingCoilType_Num == CoilDX_CoolingSingleSpeed) {
                SimDXCoil(state, HXAssistedCoil(HXAssistedCoilNum).CoolingCoilName,
                          CompOp,
                          FirstHVACIteration,
                          HXAssistedCoil(HXAssistedCoilNum).CoolingCoilIndex,
                          FanOpMode,
                          PartLoadRatio,
                          OnOffAirFlow);
            } else if (HXAssistedCoil(HXAssistedCoilNum).CoolingCoilType_Num == DataHVACGlobals::Coil_CoolingAirToAirVariableSpeed) {
                Real64 QZnReq(-1.0);               // Zone load (W), input to variable-speed DX coil
                Real64 QLatReq(0.0);               // Zone latent load, input to variable-speed DX coil
                Real64 MaxONOFFCyclesperHour(4.0); // Maximum cycling rate of heat pump [cycles/hr]
                Real64 HPTimeConstant(0.0);        // Heat pump time constant [s]
                Real64 FanDelayTime(0.0);          // Fan delay time, time delay for the HP's fan to
                Real64 OnOffAirFlowRatio(1.0);     // ratio of compressor on flow to average flow over time step
<<<<<<< HEAD
                int CompOn = CompOp;
                if (PartLoadRatio == 0.0) CompOn = 0;
                VariableSpeedCoils::SimVariableSpeedCoils(HXAssistedCoil(HXAssistedCoilNum).CoolingCoilName,
=======
                VariableSpeedCoils::SimVariableSpeedCoils(state, HXAssistedCoil(HXAssistedCoilNum).CoolingCoilName,
>>>>>>> fa9c482c
                                                          HXAssistedCoil(HXAssistedCoilNum).CoolingCoilIndex,
                                                          FanOpMode,
                                                          MaxONOFFCyclesperHour,
                                                          HPTimeConstant,
                                                          FanDelayTime,
                                                          CompOn,
                                                          PartLoadRatio,
                                                          HXAssistedCoil(HXAssistedCoilNum).DXCoilNumOfSpeeds,
                                                          QZnReq,
                                                          QLatReq,
                                                          OnOffAirFlowRatio); // call vs coil model at top speed.
            } else {
                SimulateWaterCoilComponents(state,
                    HXAssistedCoil(HXAssistedCoilNum).CoolingCoilName, FirstHVACIteration, HXAssistedCoil(HXAssistedCoilNum).CoolingCoilIndex);
            }

            Error = CoilOutputTempLast - Node(HXAssistedCoil(HXAssistedCoilNum).HXExhaustAirInletNodeNum).Temp;
            if (Iter > 40) { // check for oscillation (one of these being negative and one positive) before hitting max iteration limit
                if (Error + ErrorLast < 0.000001)
                    Error = 0.0; // result bounced back and forth with same positive and negative result, no possible solution without this check
            }
            ErrorLast = Error;
            CoilOutputTempLast = Node(HXAssistedCoil(HXAssistedCoilNum).HXExhaustAirInletNodeNum).Temp;
            ++Iter;
        }

        // Write excessive iteration warning messages
        if (Iter > MaxIter) {
            if (HXAssistedCoil(HXAssistedCoilNum).MaxIterCounter < 1) {
                ++HXAssistedCoil(HXAssistedCoilNum).MaxIterCounter;
                ShowWarningError(HXAssistedCoil(HXAssistedCoilNum).HXAssistedCoilType + " \"" + HXAssistedCoil(HXAssistedCoilNum).Name +
                                 "\" -- Exceeded max iterations (" + TrimSigDigits(MaxIter) + ") while calculating operating conditions.");
                ShowContinueErrorTimeStamp("");
            } else {
                ShowRecurringWarningErrorAtEnd(HXAssistedCoil(HXAssistedCoilNum).HXAssistedCoilType + " \"" + HXAssistedCoil(HXAssistedCoilNum).Name +
                                                   "\" -- Exceeded max iterations error continues...",
                                               HXAssistedCoil(HXAssistedCoilNum).MaxIterIndex);
            }
        }

        HXAssistedCoilOutletTemp(HXAssistedCoilNum) = Node(HXAssistedCoil(HXAssistedCoilNum).HXAssistedCoilOutletNodeNum).Temp;
        HXAssistedCoilOutletHumRat(HXAssistedCoilNum) = Node(HXAssistedCoil(HXAssistedCoilNum).HXAssistedCoilOutletNodeNum).HumRat;
    }

    //        End of Reporting subroutines for the HXAssistedCoil Module
    // *****************************************************************************

    void GetHXDXCoilIndex(EnergyPlusData &state, std::string const &HXDXCoilName, int &HXDXCoilIndex, bool &ErrorsFound, Optional_string_const CurrentModuleObject)
    {

        // SUBROUTINE INFORMATION:
        //       AUTHOR         Richard Raustad
        //       DATE WRITTEN   August 2007
        //       MODIFIED       na
        //       RE-ENGINEERED  na

        // PURPOSE OF THIS SUBROUTINE:
        // This subroutine sets an index for a given HX Assisted Cooling Coil -- issues error message if that
        // HX is not a legal HX Assisted Cooling Coil.

        // Obtains and allocates HXAssistedCoolingCoil related parameters from input file
        if (GetCoilsInputFlag) { // First time subroutine has been called, get input data
            // Get the HXAssistedCoolingCoil input
            GetHXAssistedCoolingCoilInput(state);
            GetCoilsInputFlag = false; // Set logic flag to disallow getting the input data on future calls to this subroutine
        }

        if (TotalNumHXAssistedCoils > 0) {
            HXDXCoilIndex = UtilityRoutines::FindItem(HXDXCoilName, HXAssistedCoil);
        } else {
            HXDXCoilIndex = 0;
        }

        if (HXDXCoilIndex == 0) {
            if (present(CurrentModuleObject)) {
                ShowSevereError(CurrentModuleObject() + ", GetHXDXCoilIndex: HX Assisted Cooling Coil not found=" + HXDXCoilName);
            } else {
                ShowSevereError("GetHXDXCoilIndex: HX Assisted Cooling Coil not found=" + HXDXCoilName);
            }
            ErrorsFound = true;
        }
    }

    void CheckHXAssistedCoolingCoilSchedule(EnergyPlusData &state, std::string const &EP_UNUSED(CompType), // unused1208
                                            std::string const &CompName,
                                            Real64 &Value,
                                            int &CompIndex)
    {

        // SUBROUTINE INFORMATION:
        //       AUTHOR         Linda Lawrie
        //       DATE WRITTEN   October 2005
        //       MODIFIED       na
        //       RE-ENGINEERED  na

        // PURPOSE OF THIS SUBROUTINE:
        // This routine provides a method for outside routines to check if
        // the hx assisted cooling coil is scheduled to be on.

        // Using/Aliasing
        using General::TrimSigDigits;

        // SUBROUTINE LOCAL VARIABLE DECLARATIONS:
        int HXAssistedCoilNum;

        // Obtains and allocates HXAssistedCoolingCoil related parameters from input file
        if (GetCoilsInputFlag) { // First time subroutine has been called, get input data
            // Get the HXAssistedCoolingCoil input
            GetHXAssistedCoolingCoilInput(state);
            GetCoilsInputFlag = false; // Set logic flag to disallow getting the input data on future calls to this subroutine
        }

        // Find the correct Coil number
        if (CompIndex == 0) {
            if (TotalNumHXAssistedCoils > 0) {
                HXAssistedCoilNum = UtilityRoutines::FindItem(CompName, HXAssistedCoil);
            } else {
                HXAssistedCoilNum = 0;
            }

            if (HXAssistedCoilNum == 0) {
                ShowFatalError("CheckHXAssistedCoolingCoilSchedule: HX Assisted Coil not found=" + CompName);
            }
            CompIndex = HXAssistedCoilNum;
            Value = 1.0; // not scheduled?
        } else {
            HXAssistedCoilNum = CompIndex;
            if (HXAssistedCoilNum > TotalNumHXAssistedCoils || HXAssistedCoilNum < 1) {
                ShowFatalError("CheckHXAssistedCoolingCoilSchedule: Invalid CompIndex passed=" + TrimSigDigits(HXAssistedCoilNum) +
                               ", Number of Heating Coils=" + TrimSigDigits(TotalNumHXAssistedCoils) + ", Coil name=" + CompName);
            }
            if (CompName != HXAssistedCoil(HXAssistedCoilNum).Name) {
                ShowFatalError("CheckHXAssistedCoolingCoilSchedule: Invalid CompIndex passed=" + TrimSigDigits(HXAssistedCoilNum) +
                               ", Coil name=" + CompName + ", stored Coil Name for that index=" + HXAssistedCoil(HXAssistedCoilNum).Name);
            }

            Value = 1.0; // not scheduled?
        }
    }

    Real64 GetCoilCapacity(EnergyPlusData &state, std::string const &CoilType, // must match coil types in this module
                           std::string const &CoilName, // must match coil names for the coil type
                           bool &ErrorsFound            // set to true if problem
    )
    {

        // FUNCTION INFORMATION:
        //       AUTHOR         Linda Lawrie
        //       DATE WRITTEN   February 2006
        //       MODIFIED       na
        //       RE-ENGINEERED  na

        // PURPOSE OF THIS FUNCTION:
        // This function looks up the coil capacity for the given coil and returns it.  If
        // incorrect coil type or name is given, ErrorsFound is returned as true and capacity is returned
        // as negative.

        // Using/Aliasing
        auto &GetDXCoilCapacity(DXCoils::GetCoilCapacity);
        using WaterCoils::GetWaterCoilCapacity;

        // Return value
        Real64 CoilCapacity; // returned capacity of matched coil

        // FUNCTION LOCAL VARIABLE DECLARATIONS:
        int WhichCoil;
        static int ErrCount(0);
        bool errFlag;

        // Obtains and allocates HXAssistedCoolingCoil related parameters from input file
        if (GetCoilsInputFlag) { // First time subroutine has been called, get input data
            // Get the HXAssistedCoolingCoil input
            GetHXAssistedCoolingCoilInput(state);
            GetCoilsInputFlag = false; // Set logic flag to disallow getting the input data on future calls to this subroutine
        }

        errFlag = false;

        if (TotalNumHXAssistedCoils > 0) {
            WhichCoil = UtilityRoutines::FindItem(CoilName, HXAssistedCoil);
        } else {
            WhichCoil = 0;
        }

        if (UtilityRoutines::SameString(CoilType, "CoilSystem:Cooling:DX:HeatExchangerAssisted")) {
            if (WhichCoil != 0) {
                // coil does not have capacity in input so mine information from DX cooling coil

                if (HXAssistedCoil(WhichCoil).CoolingCoilType_Num == DataHVACGlobals::CoilDX_CoolingSingleSpeed) {
                    CoilCapacity = GetDXCoilCapacity(state, HXAssistedCoil(WhichCoil).CoolingCoilType, HXAssistedCoil(WhichCoil).CoolingCoilName, errFlag);
                } else if (HXAssistedCoil(WhichCoil).CoolingCoilType_Num == DataHVACGlobals::Coil_CoolingAirToAirVariableSpeed) {
                    CoilCapacity = VariableSpeedCoils::GetCoilCapacityVariableSpeed(
                        HXAssistedCoil(WhichCoil).CoolingCoilType, HXAssistedCoil(WhichCoil).CoolingCoilName, errFlag);
                }
                if (errFlag) {
                    ShowRecurringWarningErrorAtEnd("Requested DX Coil from CoilSystem:Cooling:DX:HeatExchangerAssisted not found", ErrCount);
                }
            }
        } else if (UtilityRoutines::SameString(CoilType, "CoilSystem:Cooling:Water:HeatExchangerAssisted")) {
            if (WhichCoil != 0) {
                // coil does not have capacity in input so mine information from DX cooling coil
                CoilCapacity = GetWaterCoilCapacity(HXAssistedCoil(WhichCoil).CoolingCoilType, HXAssistedCoil(WhichCoil).CoolingCoilName, errFlag);
                if (errFlag) {
                    ShowRecurringWarningErrorAtEnd("Requested DX Coil from CoilSystem:Cooling:DX:HeatExchangerAssisted not found", ErrCount);
                }
            }
        } else {
            WhichCoil = 0;
        }

        if (WhichCoil == 0) {
            ShowSevereError("GetCoilCapacity: Could not find Coil, Type=\"" + CoilType + "\" Name=\"" + CoilName + "\"");
            ShowContinueError("... Coil Capacity returned as -1000.");
            ErrorsFound = true;
            CoilCapacity = -1000.0;
        }

        if (errFlag) ErrorsFound = true;

        return CoilCapacity;
    }

    int GetCoilGroupTypeNum(EnergyPlusData &state, std::string const &CoilType,     // must match coil types in this module
                            std::string const &CoilName,     // must match coil names for the coil type
                            bool &ErrorsFound,               // set to true if problem
                            Optional_bool_const PrintWarning // prints warning message if true
    )
    {

        // FUNCTION INFORMATION:
        //       AUTHOR         R. Raustad - FSEC
        //       DATE WRITTEN   August 2008
        //       MODIFIED       na
        //       RE-ENGINEERED  na

        // PURPOSE OF THIS FUNCTION:
        // This function looks up the HX coil type and returns it (CoilDX_CoolingHXAssisted, CoilWater_CoolingHXAssisted)
        // If incorrect coil type or name is given, ErrorsFound is returned as true.

        // Return value
        int TypeNum; // returned integerized type of matched coil

        // FUNCTION LOCAL VARIABLE DECLARATIONS:
        int WhichCoil;
        bool PrintMessage;

        // Obtains and allocates HXAssistedCoolingCoil related parameters from input file
        if (GetCoilsInputFlag) { // First time subroutine has been called, get input data
            // Get the HXAssistedCoolingCoil input
            GetHXAssistedCoolingCoilInput(state);
            GetCoilsInputFlag = false; // Set logic flag to disallow getting the input data on future calls to this subroutine
        }

        if (present(PrintWarning)) {
            PrintMessage = PrintWarning;
        } else {
            PrintMessage = true;
        }

        if (TotalNumHXAssistedCoils > 0) {
            WhichCoil = UtilityRoutines::FindItem(CoilName, HXAssistedCoil);
        } else {
            WhichCoil = 0;
        }

        if (WhichCoil != 0) {
            // coil does not have capacity in input so mine information from DX cooling coil
            TypeNum = HXAssistedCoil(WhichCoil).HXAssistedCoilType_Num;
        } else {
            if (PrintMessage) {
                ShowSevereError("GetCoilGroupTypeNum: Could not find Coil, Type=\"" + CoilType + "\" Name=\"" + CoilName + "\"");
            }
            ErrorsFound = true;
            TypeNum = 0;
        }

        return TypeNum;
    }

    int GetCoilObjectTypeNum(EnergyPlusData &state, std::string const &CoilType,     // must match coil types in this module
                             std::string const &CoilName,     // must match coil names for the coil type
                             bool &ErrorsFound,               // set to true if problem
                             Optional_bool_const PrintWarning // prints warning message if true
    )
    {

        // FUNCTION INFORMATION:
        //       AUTHOR         R. Raustad - FSEC
        //       DATE WRITTEN   April 2009
        //       MODIFIED       na
        //       RE-ENGINEERED  na

        // PURPOSE OF THIS FUNCTION:
        // This function looks up the coil object type for the given coil and returns it.  If
        // incorrect coil type or name is given, ErrorsFound is returned as true and capacity is returned
        // as negative.

        // Return value
        int TypeNum; // returned integerized type of matched coil

        // FUNCTION LOCAL VARIABLE DECLARATIONS:
        int WhichCoil;
        bool PrintMessage;

        // Obtains and allocates HXAssistedCoolingCoil related parameters from input file
        if (GetCoilsInputFlag) { // First time subroutine has been called, get input data
            // Get the HXAssistedCoolingCoil input
            GetHXAssistedCoolingCoilInput(state);
            GetCoilsInputFlag = false; // Set logic flag to disallow getting the input data on future calls to this subroutine
        }

        if (present(PrintWarning)) {
            PrintMessage = PrintWarning;
        } else {
            PrintMessage = true;
        }

        if (TotalNumHXAssistedCoils > 0) {
            WhichCoil = UtilityRoutines::FindItem(CoilName, HXAssistedCoil);
        } else {
            WhichCoil = 0;
        }

        if (WhichCoil != 0) {
            TypeNum = HXAssistedCoil(WhichCoil).CoolingCoilType_Num;
        } else {
            if (PrintMessage) {
                ShowSevereError("GetCoilObjectTypeNum: Could not find Coil, Type=\"" + CoilType + "\" Name=\"" + CoilName + "\"");
            }
            ErrorsFound = true;
            TypeNum = 0;
        }

        return TypeNum;
    }

    int GetCoilInletNode(EnergyPlusData &state, std::string const &CoilType, // must match coil types in this module
                         std::string const &CoilName, // must match coil names for the coil type
                         bool &ErrorsFound            // set to true if problem
    )
    {

        // FUNCTION INFORMATION:
        //       AUTHOR         Linda Lawrie
        //       DATE WRITTEN   February 2006
        //       MODIFIED       na
        //       RE-ENGINEERED  na

        // PURPOSE OF THIS FUNCTION:
        // This function looks up the given coil and returns the inlet node number.  If
        // incorrect coil type or name is given, ErrorsFound is returned as true and node number is returned
        // as zero.

        // Return value
        int NodeNumber; // returned node number of matched coil

        // FUNCTION LOCAL VARIABLE DECLARATIONS:
        int WhichCoil;

        // Obtains and allocates HXAssistedCoolingCoil related parameters from input file
        if (GetCoilsInputFlag) { // First time subroutine has been called, get input data
            // Get the HXAssistedCoolingCoil input
            GetHXAssistedCoolingCoilInput(state);
            GetCoilsInputFlag = false; // Set logic flag to disallow getting the input data on future calls to this subroutine
        }

        if (TotalNumHXAssistedCoils > 0) {
            WhichCoil = UtilityRoutines::FindItem(CoilName, HXAssistedCoil);
        } else {
            WhichCoil = 0;
        }

        if (WhichCoil != 0) {
            NodeNumber = HXAssistedCoil(WhichCoil).HXAssistedCoilInletNodeNum;
        } else {
            ShowSevereError("GetCoilInletNode: Could not find Coil, Type=\"" + CoilType + "\" Name=\"" + CoilName + "\"");
            ErrorsFound = true;
            NodeNumber = 0;
        }

        return NodeNumber;
    }

    int GetCoilWaterInletNode(EnergyPlusData &state, std::string const &CoilType, // must match coil types in this module
                              std::string const &CoilName, // must match coil names for the coil type
                              bool &ErrorsFound            // set to true if problem
    )
    {

        // FUNCTION INFORMATION:
        //       AUTHOR         Linda Lawrie
        //       DATE WRITTEN   April 2011
        //       MODIFIED       na
        //       RE-ENGINEERED  na

        // PURPOSE OF THIS FUNCTION:
        // This function looks up the given coil and returns the inlet node number.  If
        // incorrect coil type or name is given, ErrorsFound is returned as true and node number is returned
        // as zero.

        // Using/Aliasing
        auto &GetWaterCoilWaterInletNode(WaterCoils::GetCoilWaterInletNode);

        // Return value
        int NodeNumber; // returned node number of matched coil

        // FUNCTION LOCAL VARIABLE DECLARATIONS:
        int WhichCoil;

        // Obtains and allocates HXAssistedCoolingCoil related parameters from input file
        if (GetCoilsInputFlag) { // First time subroutine has been called, get input data
            // Get the HXAssistedCoolingCoil input
            GetHXAssistedCoolingCoilInput(state);
            GetCoilsInputFlag = false; // Set logic flag to disallow getting the input data on future calls to this subroutine
        }

        if (TotalNumHXAssistedCoils > 0) {
            WhichCoil = UtilityRoutines::FindItem(CoilName, HXAssistedCoil);
        } else {
            WhichCoil = 0;
        }

        if (WhichCoil != 0) {
            if (HXAssistedCoil(WhichCoil).CoolingCoilType_Num == Coil_CoolingWater) {
                NodeNumber =
                    GetWaterCoilWaterInletNode(HXAssistedCoil(WhichCoil).CoolingCoilType, HXAssistedCoil(WhichCoil).CoolingCoilName, ErrorsFound);
            } else if (HXAssistedCoil(WhichCoil).CoolingCoilType_Num == Coil_CoolingWaterDetailed) {
                NodeNumber =
                    GetWaterCoilWaterInletNode(HXAssistedCoil(WhichCoil).CoolingCoilType, HXAssistedCoil(WhichCoil).CoolingCoilName, ErrorsFound);
            } else { // even though validated in Get, still check.
                ShowSevereError("GetCoilWaterInletNode: Invalid Cooling Coil for HX Assisted Coil, Type=\"" +
                                HXAssistedCoil(WhichCoil).CoolingCoilType + "\" Name=\"" + CoilName + "\"");
                ErrorsFound = true;
                NodeNumber = 0; // Autodesk:Return Added line to set return value
            }
        } else {
            ShowSevereError("GetCoilInletNode: Could not find Coil, Type=\"" + CoilType + "\" Name=\"" + CoilName + "\"");
            ErrorsFound = true;
            NodeNumber = 0;
        }

        return NodeNumber;
    }

    int GetCoilOutletNode(EnergyPlusData &state, std::string const &CoilType, // must match coil types in this module
                          std::string const &CoilName, // must match coil names for the coil type
                          bool &ErrorsFound            // set to true if problem
    )
    {

        // FUNCTION INFORMATION:
        //       AUTHOR         R. Raustad
        //       DATE WRITTEN   August 2006
        //       MODIFIED       na
        //       RE-ENGINEERED  na

        // PURPOSE OF THIS FUNCTION:
        // This function looks up the given coil and returns the outlet node number.  If
        // incorrect coil type or name is given, ErrorsFound is returned as true and node number is returned
        // as zero.

        // Return value
        int NodeNumber; // returned node number of matched coil

        // FUNCTION LOCAL VARIABLE DECLARATIONS:
        int WhichCoil;

        // Obtains and allocates HXAssistedCoolingCoil related parameters from input file
        if (GetCoilsInputFlag) { // First time subroutine has been called, get input data
            // Get the HXAssistedCoolingCoil input
            GetHXAssistedCoolingCoilInput(state);
            GetCoilsInputFlag = false; // Set logic flag to disallow getting the input data on future calls to this subroutine
        }

        if (TotalNumHXAssistedCoils > 0) {
            WhichCoil = UtilityRoutines::FindItem(CoilName, HXAssistedCoil);
        } else {
            WhichCoil = 0;
        }

        if (WhichCoil != 0) {
            NodeNumber = HXAssistedCoil(WhichCoil).HXAssistedCoilOutletNodeNum;
        } else {
            ShowSevereError("GetCoilOutletNode: Could not find Coil, Type=\"" + CoilType + "\" Name=\"" + CoilName + "\"");
            ErrorsFound = true;
            NodeNumber = 0;
        }

        return NodeNumber;
    }

    std::string GetHXDXCoilType(EnergyPlusData &state, std::string const &CoilType, // must match coil types in this module
                                std::string const &CoilName, // must match coil names for the coil type
                                bool &ErrorsFound            // set to true if problem
    )
    {

        // FUNCTION INFORMATION:
        //       AUTHOR         R. Raustad, FSEC
        //       DATE WRITTEN   September 2015
        //       MODIFIED       na
        //       RE-ENGINEERED  na

        // PURPOSE OF THIS FUNCTION:
        // This function looks up the given coil and returns the cooling coil type.  If
        // incorrect coil type or name is given, ErrorsFound is returned as true and the name
        // is returned as blank

        // Return value
        std::string DXCoilType; // returned type of cooling coil

        // FUNCTION LOCAL VARIABLE DECLARATIONS:
        int WhichCoil;

        // Obtains and allocates HXAssistedCoolingCoil related parameters from input file
        if (GetCoilsInputFlag) { // First time subroutine has been called, get input data
            // Get the HXAssistedCoolingCoil input
            GetHXAssistedCoolingCoilInput(state);
            GetCoilsInputFlag = false; // Set logic flag to disallow getting the input data on future calls to this subroutine
        }

        if (TotalNumHXAssistedCoils > 0) {
            WhichCoil = UtilityRoutines::FindItem(CoilName, HXAssistedCoil);
        } else {
            WhichCoil = 0;
        }

        if (WhichCoil != 0) {
            DXCoilType = HXAssistedCoil(WhichCoil).CoolingCoilType;
        } else {
            ShowSevereError("Could not find Coil, Type=\"" + CoilType + "\" Name=\"" + CoilName + "\"");
            ErrorsFound = true;
            DXCoilType = "";
        }

        return DXCoilType;
    }

    std::string GetHXDXCoilName(EnergyPlusData &state, std::string const &CoilType, // must match coil types in this module
                                std::string const &CoilName, // must match coil names for the coil type
                                bool &ErrorsFound            // set to true if problem
    )
    {

        // FUNCTION INFORMATION:
        //       AUTHOR         Linda Lawrie
        //       DATE WRITTEN   February 2006
        //       MODIFIED       na
        //       RE-ENGINEERED  na

        // PURPOSE OF THIS FUNCTION:
        // This function looks up the given coil and returns the cooling coil name.  If
        // incorrect coil type or name is given, ErrorsFound is returned as true and the name
        // is returned as blank

        // Return value
        std::string DXCoilName; // returned name of cooling coil

        // FUNCTION LOCAL VARIABLE DECLARATIONS:
        int WhichCoil;

        // Obtains and allocates HXAssistedCoolingCoil related parameters from input file
        if (GetCoilsInputFlag) { // First time subroutine has been called, get input data
            // Get the HXAssistedCoolingCoil input
            GetHXAssistedCoolingCoilInput(state);
            GetCoilsInputFlag = false; // Set logic flag to disallow getting the input data on future calls to this subroutine
        }

        //  HXAssistedCoil(HXAssistedCoilNum)%CoolingCoilName            = AlphArray(7)
        if (TotalNumHXAssistedCoils > 0) {
            WhichCoil = UtilityRoutines::FindItem(CoilName, HXAssistedCoil);
        } else {
            WhichCoil = 0;
        }

        if (WhichCoil != 0) {
            DXCoilName = HXAssistedCoil(WhichCoil).CoolingCoilName;
        } else {
            ShowSevereError("Could not find Coil, Type=\"" + CoilType + "\" Name=\"" + CoilName + "\"");
            ErrorsFound = true;
            DXCoilName = "";
        }

        return DXCoilName;
    }

    int GetActualDXCoilIndex(EnergyPlusData &state, std::string const &CoilType, // must match coil types in this module
                             std::string const &CoilName, // must match coil names for the coil type
                             bool &ErrorsFound            // set to true if problem
    )
    {

        // FUNCTION INFORMATION:
        //       AUTHOR         Linda Lawrie
        //       DATE WRITTEN   February 2006
        //       MODIFIED       na
        //       RE-ENGINEERED  na

        // PURPOSE OF THIS FUNCTION:
        // This function looks up the given coil and returns the cooling coil name.  If
        // incorrect coil type or name is given, ErrorsFound is returned as true and the name
        // is returned as blank

        // Return value
        int DXCoilIndex; // returned index of DX cooling coil

        // FUNCTION LOCAL VARIABLE DECLARATIONS:
        int WhichCoil;

        // Obtains and allocates HXAssistedCoolingCoil related parameters from input file
        if (GetCoilsInputFlag) { // First time subroutine has been called, get input data
            // Get the HXAssistedCoolingCoil input
            GetHXAssistedCoolingCoilInput(state);
            GetCoilsInputFlag = false; // Set logic flag to disallow getting the input data on future calls to this subroutine
        }

        if (TotalNumHXAssistedCoils > 0) {
            WhichCoil = UtilityRoutines::FindItem(CoilName, HXAssistedCoil);
        } else {
            WhichCoil = 0;
        }

        if (WhichCoil != 0) {
            // this should be the index to the DX cooling coil object, not the HXAssisted object
            DXCoilIndex = HXAssistedCoil(WhichCoil).CoolingCoilIndex;
        } else {
            ShowSevereError("Could not find Coil, Type=\"" + CoilType + "\" Name=\"" + CoilName + "\"");
            ErrorsFound = true;
            DXCoilIndex = 0;
        }

        return DXCoilIndex;
    }

    std::string GetHXCoilType(EnergyPlusData &state, std::string const &CoilType, // must match coil types in this module
                              std::string const &CoilName, // must match coil names for the coil type
                              bool &ErrorsFound            // set to true if problem
    )
    {

        // FUNCTION INFORMATION:
        //       AUTHOR         Fred Buhl
        //       DATE WRITTEN   June 2009
        //       MODIFIED       na
        //       RE-ENGINEERED  na

        // PURPOSE OF THIS FUNCTION:
        // This function looks up the given coil and returns the cooling coil type.  If
        // incorrect coil type or name is given, ErrorsFound is returned as true and the cooling
        // coil type is returned as blank.

        // Return value
        std::string CoolingCoilType; // returned type of cooling coil

        // FUNCTION LOCAL VARIABLE DECLARATIONS:
        int WhichCoil;

        // Obtains and allocates HXAssistedCoolingCoil related parameters from input file
        if (GetCoilsInputFlag) { // First time subroutine has been called, get input data
            // Get the HXAssistedCoolingCoil input
            GetHXAssistedCoolingCoilInput(state);
            GetCoilsInputFlag = false; // Set logic flag to disallow getting the input data on future calls to this subroutine
        }

        if (TotalNumHXAssistedCoils > 0) {
            WhichCoil = UtilityRoutines::FindItem(CoilName, HXAssistedCoil);
        } else {
            WhichCoil = 0;
        }

        if (WhichCoil != 0) {
            CoolingCoilType = HXAssistedCoil(WhichCoil).CoolingCoilType;
        } else {
            ShowSevereError("Could not find Coil, Type=\"" + CoilType + "\" Name=\"" + CoilName + "\"");
            ErrorsFound = true;
            CoolingCoilType = "";
        }

        return CoolingCoilType;
    }

    void GetHXCoilTypeAndName(EnergyPlusData &state, std::string const &CoilType,  // must match coil types in this module
                              std::string const &CoilName,  // must match coil names for the coil type
                              bool &ErrorsFound,            // set to true if problem
                              std::string &CoolingCoilType, // returned type of cooling coil
                              std::string &CoolingCoilName  // returned name of cooling coil
    )
    {

        // SUBROUTINE INFORMATION:
        //       AUTHOR         Linda Lawrie
        //       DATE WRITTEN   Oct 2011
        //       MODIFIED       na
        //       RE-ENGINEERED  na

        // PURPOSE OF THIS SUBROUTINE:
        // Need to get child coil type and name.

        // SUBROUTINE LOCAL VARIABLE DECLARATIONS:
        int WhichCoil;

        // Obtains and allocates HXAssistedCoolingCoil related parameters from input file
        if (GetCoilsInputFlag) { // First time subroutine has been called, get input data
            // Get the HXAssistedCoolingCoil input
            GetHXAssistedCoolingCoilInput(state);
            GetCoilsInputFlag = false; // Set logic flag to disallow getting the input data on future calls to this subroutine
        }

        if (TotalNumHXAssistedCoils > 0) {
            WhichCoil = UtilityRoutines::FindItem(CoilName, HXAssistedCoil);
        } else {
            WhichCoil = 0;
        }

        if (WhichCoil != 0) {
            CoolingCoilType = HXAssistedCoil(WhichCoil).CoolingCoilType;
            CoolingCoilName = HXAssistedCoil(WhichCoil).CoolingCoilName;
        } else {
            ShowSevereError("Could not find Coil, Type=\"" + CoilType + "\" Name=\"" + CoilName + "\"");
            ErrorsFound = true;
            CoolingCoilType = "";
            CoolingCoilName = "";
        }
    }

    Real64 GetCoilMaxWaterFlowRate(EnergyPlusData &state, std::string const &CoilType, // must match coil types in this module
                                   std::string const &CoilName, // must match coil names for the coil type
                                   bool &ErrorsFound            // set to true if problem
    )
    {

        // FUNCTION INFORMATION:
        //       AUTHOR         Linda Lawrie
        //       DATE WRITTEN   November 2006
        //       MODIFIED       R. Raustad, April 2009 - added water coil ELSE IF
        //       RE-ENGINEERED  na

        // PURPOSE OF THIS FUNCTION:
        // This function looks up the max water flow rate for the given coil and returns it.  If
        // incorrect coil type or name is given, ErrorsFound is returned as true and capacity is returned
        // as negative.

        // Using/Aliasing
        auto &GetWaterCoilMaxFlowRate(WaterCoils::GetCoilMaxWaterFlowRate);

        // Return value
        Real64 MaxWaterFlowRate; // returned max water flow rate of matched coil

        // FUNCTION LOCAL VARIABLE DECLARATIONS:
        int WhichCoil;
        static int ErrCount(0);

        // Obtains and allocates HXAssistedCoolingCoil related parameters from input file
        if (GetCoilsInputFlag) { // First time subroutine has been called, get input data
            // Get the HXAssistedCoolingCoil input
            GetHXAssistedCoolingCoilInput(state);
            GetCoilsInputFlag = false; // Set logic flag to disallow getting the input data on future calls to this subroutine
        }

        if (TotalNumHXAssistedCoils > 0) {

            WhichCoil = UtilityRoutines::FindItem(CoilName, HXAssistedCoil);

            if (UtilityRoutines::SameString(CoilType, "CoilSystem:Cooling:DX:HeatExchangerAssisted")) {
                if (WhichCoil != 0) {
                    // coil does not specify MaxWaterFlowRate
                    MaxWaterFlowRate = 0.0;
                    ShowRecurringWarningErrorAtEnd("Requested Max Water Flow Rate from CoilSystem:Cooling:DX:HeatExchangerAssisted N/A", ErrCount);
                }
            } else if (UtilityRoutines::SameString(CoilType, "CoilSystem:Cooling:Water:HeatExchangerAssisted")) {
                if (WhichCoil != 0) {
                    MaxWaterFlowRate = GetWaterCoilMaxFlowRate(cAllCoilTypes(GetCoilObjectTypeNum(state, CoilType, CoilName, ErrorsFound)),
                                                               GetHXDXCoilName(state, CoilType, CoilName, ErrorsFound),
                                                               ErrorsFound);
                }
            } else {
                WhichCoil = 0;
            }

            if (WhichCoil == 0) {
                ShowSevereError("GetCoilMaxWaterFlowRate: Could not find Coil, Type=\"" + CoilType + "\" Name=\"" + CoilName + "\"");
                ErrorsFound = true;
                MaxWaterFlowRate = -1000.0;
            }
        } else {
            ShowSevereError("GetCoilMaxWaterFlowRate: Could not find Coil, Type=\"" + CoilType + "\" Name=\"" + CoilName + "\"");
            ErrorsFound = true;
            MaxWaterFlowRate = -1000.0;
        }

        return MaxWaterFlowRate;
    }

    Real64 GetHXCoilAirFlowRate(EnergyPlusData &state, std::string const &CoilType, // must match coil types in this module
                                std::string const &CoilName, // must match coil names for the coil type
                                bool &ErrorsFound            // set to true if problem
    )
    {

        // FUNCTION INFORMATION:
        //       AUTHOR         Richard Raustad
        //       DATE WRITTEN   September 2013
        //       MODIFIED       na
        //       RE-ENGINEERED  na

        // PURPOSE OF THIS FUNCTION:
        // This function looks up the max air flow rate for the given HX and returns it.  If
        // incorrect coil type or name is given, ErrorsFound is returned as true and capacity is returned
        // as negative.

        // Using/Aliasing
        using HeatRecovery::GetSupplyAirFlowRate;

        // Return value
        Real64 MaxAirFlowRate; // returned max air flow rate of matched HX

        // FUNCTION LOCAL VARIABLE DECLARATIONS:
        int WhichCoil;

        // Obtains and allocates HXAssistedCoolingCoil related parameters from input file
        if (GetCoilsInputFlag) { // First time subroutine has been called, get input data
            // Get the HXAssistedCoolingCoil input
            GetHXAssistedCoolingCoilInput(state);
            GetCoilsInputFlag = false; // Set logic flag to disallow getting the input data on future calls to this subroutine
        }

        if (TotalNumHXAssistedCoils > 0) {

            WhichCoil = UtilityRoutines::FindItem(CoilName, HXAssistedCoil);

            if (UtilityRoutines::SameString(CoilType, "CoilSystem:Cooling:DX:HeatExchangerAssisted") ||
                UtilityRoutines::SameString(CoilType, "CoilSystem:Cooling:Water:HeatExchangerAssisted")) {
                if (WhichCoil != 0) {
                    MaxAirFlowRate = GetSupplyAirFlowRate(HXAssistedCoil(WhichCoil).HeatExchangerName, ErrorsFound);
                }
            } else {
                WhichCoil = 0;
            }

            if (WhichCoil == 0) {
                ShowSevereError("GetHXCoilAirFlowRate: Could not find HX, Type=\"" + CoilType + "\" Name=\"" + CoilName + "\"");
                ErrorsFound = true;
                MaxAirFlowRate = -1000.0;
            }
        } else {
            ShowSevereError("GetHXCoilAirFlowRate: Could not find HX, Type=\"" + CoilType + "\" Name=\"" + CoilName + "\"");
            ErrorsFound = true;
            MaxAirFlowRate = -1000.0;
        }

        return MaxAirFlowRate;
    }

    bool VerifyHeatExchangerParent(EnergyPlusData &state, std::string const &HXType, // must match coil types in this module
                                   std::string const &HXName  // must match coil names for the coil type
    )
    {

        // FUNCTION INFORMATION:
        //       AUTHOR         Lixing Gu
        //       DATE WRITTEN   January 2009
        //       MODIFIED       na
        //       RE-ENGINEERED  na

        // PURPOSE OF THIS FUNCTION:
        // This function looks up the given heat exchanger name and type and returns true or false.

        // Return value
        bool Found; // set to true if found

        // FUNCTION LOCAL VARIABLE DECLARATIONS:
        int WhichCoil;

        // Obtains and allocates HXAssistedCoolingCoil related parameters from input file
        if (GetCoilsInputFlag) { // First time subroutine has been called, get input data
            // Get the HXAssistedCoolingCoil input
            GetHXAssistedCoolingCoilInput(state);
            GetCoilsInputFlag = false; // Set logic flag to disallow getting the input data on future calls to this subroutine
        }

        Found = false;

        if (TotalNumHXAssistedCoils > 0) {
            WhichCoil = UtilityRoutines::FindItem(HXName, HXAssistedCoil, &HXAssistedCoilParameters::HeatExchangerName);
        } else {
            WhichCoil = 0;
        }

        if (WhichCoil != 0) {
            if (UtilityRoutines::SameString(HXAssistedCoil(WhichCoil).HeatExchangerType, HXType)) {
                Found = true;
            }
        }

        return Found;
    }

    //        End of Utility subroutines for the HXAssistedCoil Module
    // *****************************************************************************

} // namespace HVACHXAssistedCoolingCoil

} // namespace EnergyPlus<|MERGE_RESOLUTION|>--- conflicted
+++ resolved
@@ -968,13 +968,10 @@
                 Real64 HPTimeConstant(0.0);        // Heat pump time constant [s]
                 Real64 FanDelayTime(0.0);          // Fan delay time, time delay for the HP's fan to
                 Real64 OnOffAirFlowRatio(1.0);     // ratio of compressor on flow to average flow over time step
-<<<<<<< HEAD
                 int CompOn = CompOp;
                 if (PartLoadRatio == 0.0) CompOn = 0;
-                VariableSpeedCoils::SimVariableSpeedCoils(HXAssistedCoil(HXAssistedCoilNum).CoolingCoilName,
-=======
-                VariableSpeedCoils::SimVariableSpeedCoils(state, HXAssistedCoil(HXAssistedCoilNum).CoolingCoilName,
->>>>>>> fa9c482c
+                VariableSpeedCoils::SimVariableSpeedCoils(state,
+                                                          HXAssistedCoil(HXAssistedCoilNum).CoolingCoilName,
                                                           HXAssistedCoil(HXAssistedCoilNum).CoolingCoilIndex,
                                                           FanOpMode,
                                                           MaxONOFFCyclesperHour,
