\section{Daylight Factor Calculation}\label{daylight-factor-calculation}

% table 25
\begin{longtable}[c]{p{1.25in}p{2.0in}p{1.25in}p{1.5in}}
\caption{Variables in Daylighting Calculations \label{table:variables-in-daylighting-calculations}}\\
\toprule 
Mathematical Variable & Description & Units & Internal Variable \tabularnewline \midrule \endhead
$E_{h,\text{sky}}$ & Exterior horizontal illuminance due to light from the sky & lux & GILSK \tabularnewline
$E_{h,\text{sun}}$ & Exterior horizontal illuminance due to light from the sun & lux & GILSU \tabularnewline
$d_{\text{sky}}$, $d_{\text{sun}}$ & Interior illuminance factor due to sky, sun related light & --- & DFACSK,DFACSU \tabularnewline
$w_{\text{sky}}$, $w_{\text{sun}}$ & Window luminance factor due to sky, sun related light & cd/lm & SFACSK, SFACSU \tabularnewline
$b_{\text{sky}}$, $b_{\text{sun}}$ & Window background luminance factor due to sky, sun related light & cd/lm & BFACSK, BFACSU \tabularnewline
$N$ & Number of exterior windows in a zone & --- & NWD \tabularnewline
$\theta_{\text{sky}}$, $\varphi_{\text{sky}}$ & Azimuth and altitude angles of a point in the sky & radians & THSKY, PHSKY \tabularnewline
$\Psi_{cs}$ & Clear sky luminance distribution & $cd/m^2$ & --- \tabularnewline
$\Psi_{ts}$ & Clear turbid sky luminance distribution & $cd/m^2$ & --- \tabularnewline
$\Psi_{is}$ & Intermediate sky luminance distribution & $cd/m^2$ & --- \tabularnewline
$\Psi_{os}$ & Overcast sky luminance distribution & $cd/m^2$ & --- \tabularnewline
$\varphi_{\text{sun}}$ & Altitude angle of the sun & radians or degrees & PHSUN \tabularnewline
$\gamma$ & Angle between point in the sky and the sun; or angle between vertical and ray from reference point to window element & radians & G \tabularnewline
$L_z$ & Sky zenith luminance & cd/m2 & ZENL \tabularnewline
$m$ & Optical air mass of the atmosphere & m & AM \tabularnewline
$h$ & Building altitude & m & ELEVATION \tabularnewline
$E_{h,k}$ & Exterior horizontal illuminance for sky type k & lux & --- \tabularnewline
$N_{\theta}$, $N_{\varphi}$ & Number of azimuth, altitude steps for sky integration & --- & NTH, NPH \tabularnewline
$\vec{R}_{ref}$ & Vector from zone origin to reference point & m & RREF \tabularnewline
$\vec{R}_{win}$ & Vector from zone origin to window element & m & RWIN \tabularnewline
$\mathrm{d}\Omega$ & Solid angle subtended by window element & steradians & DOMEGA \tabularnewline
$L_w$ & Luminance of a window element as seen from reference point & $cd/m^2$ & WLUMSK, WLUMSU \tabularnewline
$L_{w,\text{shade}}$ & Luminance of window element with shade in place & $cd/m^2$ & WLUMSK, WLUMSU \tabularnewline
$\mathrm{d}E_h$ & Horizontal illuminance at reference point from window element & lux & --- \tabularnewline
$\mathrm{d}x$, $\mathrm{d}y$ & Size of window element & m & DWX, DWY \tabularnewline
$D$ & Distance from reference point to window element & m & DIS \tabularnewline
$B$ & Angle between window element's outward normal and ray from reference point to window element & radians & --- \tabularnewline
$\hat{R}_{ray}$ & Unit vector from reference point to window element & --- & RAY \tabularnewline
$\hat{W}_{n}$ & Unit vector normal to window element, pointing away from zone & --- & WNORM \tabularnewline
$\hat{W}_{21}$ & Unit vector along window y-axis & --- & W21 \tabularnewline
$\hat{W}_{23}$ & Unit vector along window x-axis & --- & W23 \tabularnewline
$\tau_{\text{vis}}$ & Glass visible transmittance & --- & TVISB \tabularnewline
$L$ & Luminance of sky or obstruction & $cd/m^2$ & ELUM, --- \tabularnewline
$\phi_{FW}$ & Downgoing luminous flux from a window & lm & FLFW --- \tabularnewline
$\phi_{CW}$ & Upgoing luminous flux from a window & lm & FLCW --- \tabularnewline
$F_1$ & First-reflected flux & lm & - \tabularnewline
$\rho_{FW}$ & Area-weighted reflectance of floor and upper part of walls & --- & SurfaceWindow\%RhoFloorWall \tabularnewline
$\rho_{CW}$ & Area-weighted reflectance of ceiling and upper part of walls & --- & SurfaceWindow\%RhoCeilingWall \tabularnewline
$E_r$ & Average internally-reflected illuminance & lux & EINTSK, EINTSU \tabularnewline
$A$ & Total inside surface area of a zone & $m^2$ & ATOT \tabularnewline
$\rho$ & Area-weighted average reflectance of zone interior surfaces & --- & ZoneDaylight\%AveVisDiffREflect \tabularnewline
$\theta$, $\varphi$ & Azimuth and altitude angle of a sky or ground element & radians & TH, PH \tabularnewline
$L(\theta, \varphi)$ & Luminance of sky or ground element at $(\theta, \varphi)$ & $cd/m^2$ & HitPointLum-- \tabularnewline
$A_w$ & Area of glazed part of window & $m^2$ & Surface\%Area \tabularnewline
$\beta$ & Angle of incidence, at center of window, of light from a sky or ground element & radians & --- \tabularnewline
$T(\beta)$ & Glazing visible transmittance at incidence angle $\beta$ & --- & TVISBR \tabularnewline
$\mathrm{d}\phi_{inc}$ & Luminous flux incident on window from sky or ground element & lm & --- \tabularnewline
$\mathrm{d}\phi$ & Luminous flux from sky or ground element transmitted through window & lm & --- \tabularnewline
$\mathrm{d}\phi_{FW}$, $\mathrm{d}\phi_{CW}$ & Luminous flux from sky or ground element transmitted through window and going downward, upward & lm & - \tabularnewline
$\theta_{\text{min}}$, $\theta_{\text{max}}$ & Azimuth angle integration limits & radians & THMIN, THMAX \tabularnewline
$\varphi_w$ & Window normal altitude angle & radians & - \tabularnewline
$\phi_{sh}$, $\phi_{unsh}$ & Transmitted flux through window and shade, without shade & lm & --- \tabularnewline
$\phi_{CW,sh}$, $\phi_{FW,sh}$ & Upgoing and downgoing portions of transmitted flux through window with shade & lm & --- \tabularnewline
$\phi_{CW,unsh}$, $\phi_{FW,unsh}$ & Upgoing and downgoing portions of transmitted flux through window without shade & lm & --- \tabularnewline
$f$ & Fraction of hemisphere seen by the inside of window that lies above the window midplane & --- & SurfaceWindow\%Fraction UpGoing \tabularnewline
$\phi_{inc}$ & Flux incident on glazing from direct sun & lm & --- \tabularnewline
$f_{\text{sunlit}}$ & Fraction of glazing that is sunlit & --- & SunLitFrac \tabularnewline
$\phi$ & Transmitted flux from direct sun & --- & --- \tabularnewline
$L_{sh}$ & Luminance of window with shade & $cd/m^2$ & --- \tabularnewline
$L_b$ & Window background luminance & $cd/m^2$ & BLUM \tabularnewline
$G$ & Discomfort glare constant & --- & GTOT \tabularnewline
$G_i$ & Discomfort glare constant from window $i$ & --- & --- \tabularnewline
$\omega$ & Solid angle subtended by window with respect to reference point & steradians & SolidAngAtRefPt \tabularnewline
$\Omega$ & Solid angle subtended by window with respect to reference point, modified to take direction of occupant view into account & steradians & SolidAngAtRefPtWtd \tabularnewline
$N_x$, $N_y$ & Number of elements in $x$ and $y$ direction that window is divided into for glare calculation & --- & NWX, NWY \tabularnewline
$p(x_R, y_R)$ & Position factor for horizontal and vertical displacement ratios $x_R$ and $y_R$ & --- & DayltgGlarePositionFactor \tabularnewline
$p_H$ & Hopkinson position factor & --- & DayltgGlarePositionFactor \tabularnewline
$L_b$ & Window background luminance & $cd/m^2$ & BLUM \tabularnewline
$E_b$ & Illuminance on window background & lm & --- \tabularnewline
$E_r$ & Total internally-reflected component of daylight illuminance & lm & --- \tabularnewline
$E_s$ & Illuminance setpoint & lm & IllumSetPoint \tabularnewline
$G_I$ & Glare Index & --- & GLINDX \tabularnewline
\bottomrule
\end{longtable}

\subsection{Overview}\label{overview-013}

There are three types of daylight factors: interior illuminance factors, window luminance factors, and window background luminance factors. To calculate these factors the following steps are carried out for each hourly sun position on the sun paths for the design days and for representative days\protect\hyperlink{ux5fftn8}{{[}8{]}} during the simulation run period:

1.~~~~Calculate exterior horizontal daylight illuminance from sky and sun for standard (CIE) clear and overcast skies.

2.~~~~Calculate interior illuminance, window luminance and window background luminance for each window/reference-point combination, for bare and for shaded window conditions (if a shading device has been specified), for overcast sky and for standard clear sky.

3.~~~~Divide by exterior horizontal illuminance to obtain daylight factors.

\subsection{Interior Illuminance Components}\label{interior-illuminance-components}

To calculate daylight factors, daylight incident on a window is separated into two components: (1) light that originates from the \emph{sky} and reaches the window directly or by reflection from exterior surfaces; and (2) light that originates from the \emph{sun} and reaches the window directly or by reflection from exterior surfaces. Light from the window reaches the workplane directly or via reflection from the interior surfaces of the room.

For fixed sun position, sky condition (clear or overcast) and room geometry, the sky-related interior daylight will be proportional to the exterior horizontal illuminance, \emph{E\(_{h,sky}\)}, due to light from the sky. Similarly, the sun-related interior daylight will be proportional to the exterior horizontal solar illuminance, \emph{E\(_{h,sun}\)}.

\subsection{Daylight Factors}\label{daylight-factors}

The following daylight factors are calculated:

\begin{equation}
{d_{sky}} = \frac{{{\rm{Illuminance at reference point due to sky - related light}}}}{{{E_{h,sky}}}}
\end{equation}

\begin{equation}
{d_{sun}} = \frac{{{\rm{Illuminance at reference point due to sun - related light}}}}{{{E_{h,sun}}}}
\end{equation}

\begin{equation}
{w_{sky}} = \frac{{{\rm{Average window luminance due to sky - related light}}}}{{{E_{h,sky}}}}
\end{equation}

\begin{equation}
{w_{sun}} = \frac{{{\rm{Average window luminance due to sun - related light}}}}{{{E_{h,sun}}}}
\end{equation}

\begin{equation}
{b_{sky}} = \frac{{{\rm{Window background luminance due to sky - related light}}}}{{{E_{h,sky}}}}
\end{equation}

\begin{equation}
{b_{sun}} = \frac{{{\rm{Window background luminance due to sun - related light}}}}{{{E_{h,sun}}}}
\end{equation}

For a daylit zone with \emph{N} windows these six daylight factors are calculated for each of the following combinations of reference point, window, sky-condition/sun-position and shading device:

\begin{equation}
\left[
    \begin{array}{c}
      Ref pt 1 \\
      Ref pt 2
    \end{array}
  \right]
  \left[
    \begin{array}{c}
      Window 1 \\
      Window 2 \\
      ... \\
      Window N
    \end{array}
  \right]
  \left[
    \begin{array}{c}
      Clear sky, first sun-up hour \\
      Clear/turbid sky, first sun-up hour \\
      Intermediate sky, first sun-up hour \\
      Overcast sky, first sun-up hour \\
      ...
      Clear sky, last sun-up hour \\
      Clear/turbid sky, last sun-up hour \\
      Intermediate sky, last sun-up hour \\
      Overcase sky, last sun-up hour
    \end{array}
   \right]
   \left[
     \begin{array}{c}
       Unshaded window \\
       Shaded window \\
       (if shade assigned)
     \end{array}
   \right]
\end{equation}

\subsection{Sky Luminance Distributions}\label{sky-luminance-distributions}

The luminance distribution of the sky is represented as a superposition of four standard CIE skies using the approach described in (Perez et al. 1990). The standard skies are as follows.

\subsubsection{Clear Sky}\label{clear-sky}

The clear sky luminance distribution has the form (Kittler, 1965; CIE, 1973)

\begin{equation}
{\psi_{cs}}({\theta_{sky}},{\phi_{sky}}) = {L_z}\frac{{(0.91 + 10{e^{ - 3\gamma }} + 0.45{{\cos }^2}\gamma )(1 - {e^{ - 0.32{\rm{cosec}}{\phi_{sky}}}})}}{{0.27385(0.91 + 10{e^{ - 3(\frac{\pi }{2} - {\phi_{sun}})}} + 0.45{{\sin }^2}{\phi_{sun}})}}
\end{equation}

Here, \emph{L\(_{z}\)} is the zenith luminance (i.e., the luminance of the sky at a point directly overhead). In the calculation of daylight factors, which are ratios of interior and exterior illumination quantities that are both proportional to \emph{L\(_{z}\)}, the zenith luminance cancels out. For this reason we will use \emph{L\(_{z}\)} = 1.0 for all sky luminance distributions.

The various angles, which are defined in the building coordinate system, are shown in Figure~\ref{fig:illustration-of-convex-and-non-convex-zones}. The angle, $\gamma$, between sun and sky element is given by

\begin{equation}
\gamma  = {\cos ^{ - 1}}\left[ {\sin {\phi_{sky}}\sin {\phi_{sun}} + \cos {\phi_{sky}}\cos {\phi_{sun}}\cos ({\theta_{sky}} - {\theta_{sun}})} \right]
\end{equation}

The general characteristics of the clear-sky luminance distribution are a large peak near the sun; a minimum at a point on the other side of~ the zenith from the sun, in the vertical plane containing the sun; and an increase in luminance as the horizon is approached.

\subsubsection{Clear Turbid Sky}\label{clear-turbid-sky}

The clear turbid sky luminance distribution has the form {[}Matsuura, 1987{]}

\begin{equation}
{\psi_{ts}}({\theta_{sky}},{\phi_{sky}}) = {L_z}\frac{{(0.856 + 16{e^{ - 3\gamma }} + 0.3{{\cos }^2}\gamma )(1 - {e^{ - 0.32{\rm{cosec}}{\phi_{sky}}}})}}{{0.27385(0.856 + 10{e^{ - 3(\frac{\pi }{2} - {\phi_{sun}})}} + 0.3{{\sin }^2}{\phi_{sun}})}}
\end{equation}

\subsubsection{Intermediate Sky}\label{intermediate-sky}

The intermediate sky luminance distribution has the form {[}Matsuura, 1987{]}

\begin{equation}
{\psi_{is}}\left( {{\theta_{sky}},{\phi_{sky}}} \right) = {L_z}{Z_1}{Z_2}/({Z_3}{Z_4})
\end{equation}

where

\begin{equation}
{Z_1} = \left[ {1.35(\sin (3.59{\phi_{sky}} - 0.009) + 2.31)\sin (2.6{\phi_{sun}} + 0.316) + {\phi_{sky}} + 4.799} \right]/2.326 
\end{equation}

\begin{equation}
{Z_2} = \exp \left[ { - 0.563\gamma \{ ({\phi_{sun}} - 0.008)({\phi_{sky}} + 1.059) + 0.812\} } \right]
\end{equation}

\begin{equation}
{Z_3} = 0.99224\sin (2.6{\phi_{sun}} + 0.316) + 2.73852
\end{equation}

\begin{equation}
{Z_4} = \exp \left[ { - 0.563({\textstyle{\pi  \over 2}} - {\phi_{sun}})\{ 2.6298({\phi_{sun}} - 0.008) + 0.812\} } \right]
\end{equation}

\begin{figure}[hbtp] % fig 57
\centering
\includegraphics[width=0.9\textwidth, height=0.9\textheight, keepaspectratio=true]{media/image733.png}
\caption{  Angles appearing in the expression for the clear-sky luminance distribution. \protect \label{fig:angles-appearing-in-the-expression-for}}
\end{figure}

\subsubsection{Overcast Sky}\label{overcast-sky}

The overcast sky luminance distribution has the form {[}Moon \& Spencer, 1942{]}

\begin{equation}
{\psi_{os}}({\phi_{sky}}) = {L_z}\frac{{1 + 2\sin {\phi_{sky}}}}{3}
\end{equation}

Unlike the clear sky case, the overcast sky distribution does not depend on the solar azimuth or the sky azimuth. Note that at fixed solar altitude the zenith (\({\phi_{sky}} = \pi /2\) ) is three times brighter than the horizon (\({\phi_{sky}} = 0\) ).

\subsection{Direct Normal Solar Illuminance}\label{direct-normal-solar-illuminance}

For purposes of calculating daylight factors associated with beam solar illuminance, the direct normal solar illuminance is taken to be 1.0 W/m\(^{2}\). The actual direct normal solar illuminance, determined from direct normal solar irradiance from the weather file and empirically-determined luminious efficacy, is used in the time-step calculation.

\subsection{Exterior Horizontal Illuminance}\label{exterior-horizontal-illuminance}

The illuminance on an unobstructed horizontal plane due to diffuse radiation from the sky is calculated for each of the four sky types by integrating over the appropriate sky luminance distribution:

\begin{equation}
{E_{h,k}} = \int\limits_0^{2\pi } {\int\limits_0^{\pi /2} {{\psi_k}({\theta_{sky}},{\phi_{sky}})\sin {\phi_{sky}}\cos {\phi_{sky}}d{\theta_{sky}}} } d{\phi_{sky}}
\end{equation}

where \emph{k} = \emph{cs}, \emph{ts}, \emph{is} or \emph{os}. The integral is evaluated as a double summation:

\begin{equation}
{E_{h,k}} = \sum\limits_{i = 1}^{{N_\theta }} {\sum\limits_{j = 1}^{{N_\phi }} {{\psi_k}\left( {{\theta_{sky}}(i),{\phi_{sky}}(j)} \right)} } \sin {\phi_{sky}}(j)\cos {\phi_{sky}}(j)\Delta {\theta_{sky}}\Delta {\phi_{sky}}
\end{equation}

where

\begin{equation}
\begin{array}{l}
    \theta_{sky}(i) = (i - 1/2) \Delta \theta_{sky} \\
    \phi_{sky}(j) = (j - 1/2) \Delta \phi_{sky} \\
    \Delta \theta_{sky} = 2 \pi / N_{\theta} \\
    \Delta \phi_{sky} = \pi / 2N_{\phi} 
\end{array}
\end{equation}

\({N_\theta } = 18\) ~and \({N_\phi } = 8\) ~were found to give a \(\pm 1\%\) accuracy in the calculation of \({E_h}_{,k}\) .

\subsection{Direct Component of Interior Daylight Illuminance}\label{direct-component-of-interior-daylight-illuminance}

The direct daylight illuminance at a reference point from a particular window is determined by dividing the window into an x-y grid and finding the flux reaching the reference point from each grid element. The geometry involved is shown in Figure~\ref{fig:geometry-for-calculation-of-direct-component}. The horizontal illuminance at the reference point, \({\vec R_{ref}}\) , due to a window element is

\begin{equation}
d{E_h} = {L_w}d\Omega \cos \gamma
\end{equation}

where \emph{L\(_{w}\)} is the luminance of the window element as seen from the reference point.

The subtended solid angle is approximated by

\begin{equation}
d\Omega  = \frac{{dxdy}}{{{D^2}}}\cos B
\end{equation}

where

\begin{equation}
D = \left| {{{\bar R}_{win}} - {{\bar R}_{ref}}} \right|
\end{equation}

\emph{CosB} is found from

\begin{equation}
\cos B = {\hat R_{ray}} \cdot {\hat W_n}
\end{equation}

where

\begin{equation}
{\vec R_{ray}} = ({\vec R_{win}} - {\vec R_{ref}})/D
\end{equation}

\begin{equation}
{\hat W_n} = {\rm{ window outward normal }} = {\hat W_{21}} \times {\hat W_{23}} = \frac{{{{\vec W}_1} - {{\vec W}_2}}}{{\left| {{{\vec W}_1} - {{\vec W}_2}} \right|}} \times \frac{{{{\vec W}_3} - {{\vec W}_2}}}{{\left| {{{\vec W}_3} - {{\vec W}_2}} \right|}}
\end{equation}

Equation becomes exact as \(dx/D\) and \(dy/D \to 0\) and is accurate to better than about 1\% for \(dx \le D/4\) and \(dy \le D/4\) .

The net illuminance from the window is obtained by summing the contributions from all the window elements:

\begin{equation}
{E_h} = \sum\limits_{\scriptstyle \substack{window \\ elements}} {{L_w}d\Omega \cos \gamma }
\end{equation}

In performing the summation, window elements that lie below the workplane (\(\cos \gamma < 0\) ) are omitted since light from these elements cannot reach the workplane directly.

\begin{figure}[hbtp] % fig 58
\centering
\includegraphics[width=0.9\textwidth, height=0.9\textheight, keepaspectratio=true]{media/image755.png}
\caption{  Geometry for calculation of direct component of daylight illuminance at a reference point. Vectors R\(_ref\), W\(_1\), W\(_2\), W\(_3\) and R\(_win\) are in the building coordinate system. \protect \label{fig:geometry-for-calculation-of-direct-component}}
\end{figure}

\subsubsection{Unshaded Window}\label{unshaded-window}

For the unshaded window case, the luminance of the window element is found by projecting the ray from reference point to window element and determining whether it intersects the sky or an exterior obstruction such as an overhang. If \emph{L} is the corresponding luminance of the sky or obstruction, the window luminance is

\begin{equation}
{L_w} = L{\tau_{vis}}
\end{equation}

where \({\tau_{vis}}\) is the visible transmittance of the glass for incidence angle \emph{B}.

Exterior obstructions are generally opaque (like fins, overhangs, neighboring buildings, and the building's own wall and roof surfaces) but can be transmitting (like a tree or translucent awning). Exterior obstructions are assumed to be non-reflecting. If \emph{L\(_{sky}\)} is the sky luminance and \emph{$\tau$\(_{obs}\)} is the transmittance of the obstruction (assumed independent of incidence angle), then \emph{L = * L\(_{y}\)$\tau$\(_{obs}\)}. Interior obstructions are assumed to be opaque ($\tau$\(_{obs}\) = 0).

\subsubsection{Shaded Window}\label{shaded-window}

For the window-plus-shade case the shade is assumed to be a perfect diffuser, i.e., the luminance of the shade is independent of angle of emission of light, position on shade, and angle of incidence of solar radiation falling on the shade. Closely-woven drapery fabric and translucent roller shades are closer to being perfect diffusers than Venetian blinds or other slatted devices, which usually have non-uniform luminance characteristics.

The calculation of the window luminance with the shade in place, \emph{L\(_{w,h}\)}, is described in {[}Winkelmann, 1983{]}. The illuminance contribution at the reference point from a shaded window element is then given by Eq. (152) with \({L_w} = {L_{w,sh}}\) .

\subsection{Internally-Reflected Component of Interior Daylight Illuminance}\label{internally-reflected-component-of-interior-daylight-illuminance}

Daylight reaching a reference point after reflection from interior surfaces is calculated using the \emph{split-flux} method {[}Hopkinson et al., 1954{]}, {[}Lynes, 1968{]}. In this method the daylight transmitted by the window is split into two parts---a downward-going flux, \({\Phi_{FW}}\) (lumens), which falls on the floor and portions of the walls below the imaginary horizontal plane passing through the center of the window (\emph{window midplane}), and an upward-going flux, \({\Phi_{CW}}\) , that strikes the ceiling and portions of the walls above the window midplane. A fraction of these fluxes is absorbed by the room surfaces. The remainder, the first-reflected flux, \emph{F\(_{1}\)}, is approximated by

\begin{equation}
{F_1} = {\Phi_{FW}}{\rho_{FW}} + {\Phi_{CW}}{\rho_{CW}}
\end{equation}

where \emph{$\rho$\(_{W}\)} is the area-weighted average reflectance of the floor and those parts of the walls below the window midplane, and \emph{$\rho$\(_{W}\)} is the area-weighted average reflectance of the ceiling and those parts of the walls above the window midplane.

To find the final average internally-reflected illuminance, \emph{E\(_{r}\)}, on the room surfaces (which in this method is uniform throughout the room) a flux balance is used. The total reflected flux absorbed by the room surfaces (or lost through the windows) is \emph{AE\(_{r}\)(1-$\rho$)}, where \emph{A} is the total inside surface area of the floor, walls, ceiling and windows in the room, and \emph{$\rho$} is the area-weighted average reflectance of the room surfaces, including windows. From conservation of energy

\begin{equation}
A{E_r}(1 - \rho ) = {F_1}
\end{equation}

or

\begin{equation}
{E_r} = \frac{{{\Phi_{FW}}{\rho_{FW}} + {\Phi_{CW}}{\rho_{CW}}}}{{A(1 - \rho )}}
\end{equation}

This procedure assumes that the room behaves like an integrating sphere with perfectly diffusing interior surfaces and with no internal obstructions. It therefore works best for rooms that are close to cubical in shape, have matte surfaces (which is usually the case), and have no internal partitions. Deviations from these conditions, such as would be the case for rooms whose depth measured from the window-wall is more than three times greater than ceiling height, can lead to substantial inaccuracies in the split-flux calculation.

\subsection{Transmitted Flux from Sky and Ground}\label{transmitted-flux-from-sky-and-ground}

The luminous flux incident on the center of the window from a luminous element of sky or ground at angular position \((\theta ,\phi )\) , of luminance \(L(\theta ,\phi )\) , and subtending a solid angle \(\cos \phi d\theta d\phi\) ~is

\begin{equation}
d{\Phi_{inc}} = {A_w}L(\theta ,\phi )\cos \beta \cos \phi d\theta d\phi
\end{equation}

The transmitted flux is

\begin{equation}
d\Phi  = d{\Phi_{inc}}T(\beta )
\end{equation}

where \emph{T($\beta$)} is the window transmittance for light at incidence angle \emph{$\beta$}. This transmittance depends on whether or not the window has a shade.

For an unshaded window the total downgoing transmitted flux is obtained by integrating over the part of the exterior hemisphere seen by the window that lies above the window midplane. This gives

\begin{equation}
{\Phi_{FW,unshaded}} = {A_w}\int\limits_{{\theta_{\min }}}^{{\theta_{\max }}} {\int\limits_0^{\pi /2} {L(\theta ,\phi )T(\beta )\cos \beta \cos \phi d\theta d\phi } }
\end{equation}

The upgoing flux is obtained similarly by integrating over the part of the exterior hemisphere that lies below the window midplane:

\begin{equation}
{\Phi_{CW,unshaded}} = {A_w}\int\limits_{{\theta_{\min }}}^{{\theta_{\max }}} {\int\limits_{\pi /2 - {\phi_w}}^0 {L(\theta ,\phi )T(\beta )\cos \beta \cos \phi d\theta d\phi } }
\end{equation}

where \({\phi_w}\) is the angle the window outward normal makes with the horizontal plane.

For a window with a diffusing shade the total transmitted flux is

\begin{equation}
{\Phi_{sh}} = {A_w}\int\limits_{{\theta_{\min }}}^{{\theta_{\max }}} {\int\limits_{\pi /2 - {\phi_w}}^{\pi /2} {L(\theta ,\phi )T(\beta )\cos \beta \cos \phi d\theta d\phi } }
\end{equation}

The downgoing and upgoing portions of this flux are

\begin{equation}
\begin{array}{l}
    \Phi_{FW,sh} = \Phi (1 - f) \\
    \Phi_{CW,sh} = \Phi f
\end{array}
\end{equation}

where \emph{f}, the fraction of the hemisphere seen by the inside of the window that lies above the window midplane, is given by

\begin{equation}
f = 0.5 - {\phi_w}/\pi
\end{equation}

For a vertical window (\({\phi_w} = 0\) ) the up- and down-going transmitted fluxes are equal:

\({\Phi_{FW,sh}} = {\Phi_{CW,sh}} = \Phi /2\) .

For a horizontal skylight (\({\phi_w} = \pi /2\) ):

\begin{equation}
{\Phi_{FW,sh}} = \Phi ,{\Phi_{CW,sh}} = 0
\end{equation}

The limits of integration of \emph{θ} in Equations (153), (154) and (155) depend on \(\phi\) . From {[}Figure \# 12 - Winkelmann, 1983{]} we have

\begin{equation}
\sin \alpha  = \sin (A - \pi /2) = \frac{{\sin \phi \tan {\phi_w}}}{{\cos \phi }}
\end{equation}

which gives

\begin{equation}
A = {\cos ^{ - 1}}(\tan \phi \tan {\phi_w})
\end{equation}

Thus

\begin{equation}
<<<<<<< HEAD
\begin{array}{l}
    \theta_{min} =  - \left| \cos^{-1}(-\tan\phi\tan\phi_w) \right| \\
    \theta_{max} = \left| \cos^{-1}(-\tan\phi\tan\phi_w) \right| 
=======
\begin{array}{rl}
    \theta_{min} & =  - \left| \cos^{-1}(-\tan\phi\tan\phi_w) \right| \\
    \theta_{max} & = \left| \cos^{-1}(-\tan\phi\tan\phi_w) \right| 
>>>>>>> 0bb2a034
\end{array}
\end{equation}

\subsection{Transmitted Flux from Direct Sun}\label{transmitted-flux-from-direct-sun}

The flux incident on the window from direct sun is

\begin{equation}
{\Phi_{inc}} = {A_w}{E_{DN}}\cos \beta {f_{sunlit}}
\end{equation}

The transmitted flux is

\begin{equation}
\Phi  = T(\beta ){\Phi_{inc}}
\end{equation}

where T is the net transmittance of the window glazing (plus shade, if present).

For an unshaded window all of the transmitted flux is downward since the sun always lies above the window midplane. Therefore

\begin{equation}
\begin{array}{l}
    \Phi_{FW,unsh} = \Phi \\
    \Phi_{CW,unsh} = 0
\end{array}
\end{equation}

For a window with a diffusing shade

\begin{equation}
<<<<<<< HEAD
\begin{array}{l}
    \Phi_{FW,sh} = \Phi (1 - f) \\
    \Phi_{CW,sh} = \Phi f
\end{array}
=======
  \begin{array}{rl}
    \Phi_{FW,sh} &= \Phi (1 - f) \\
    \Phi_{CW,sh} &= \Phi f
  \end{array}
>>>>>>> 0bb2a034
\end{equation}

\subsection{Luminance of Shaded Window}\label{luminance-of-shaded-window}

The luminance of a shaded window is determined at the same time that the transmitted flux is calculated. It is given by

\begin{equation}
{L_{sh}} = \frac{1}{\pi }\int\limits_{{\theta_{\min }}}^{{\theta_{\max }}} {\int\limits_{\pi /2 - {\phi_w}}^{\pi /2} {L(\theta ,\phi )T(\beta )\cos \beta \cos \phi d\theta d\phi } }
\end{equation}

\subsection{Daylight Discomfort Glare}\label{daylight-discomfort-glare}

The discomfort glare at a reference point due to luminance contrast between a window and the interior surfaces surrounding the window is given by {[}Hopkinson, 1970{]} and {[}Hopkinson, 1972{]}:

\begin{equation}
G = \frac{{L_w^{1.6}{\Omega ^{0.8}}}}{{{L_b} + 0.07{\omega ^{0.5}}{L_w}}}
\end{equation}

where

\emph{G} = discomfort glare constant

\emph{L\(_{w}\)} = average luminance of the window as seen from the reference point

\emph{Ω} = solid angle subtended by window, modified to take direction of occupant view into account

\emph{L\(_{b}\)} = luminance of the background area surrounding the window

By dividing the window into \emph{N\(_{x}\)} by \emph{N\(_{y}\)} rectangular elements, as is done for calculating the direct component of interior illuminance, we have

\begin{equation}
{L_w} = \frac{{\sum\limits_{j = 1}^{{N_y}} {\sum\limits_{i = 1}^{{N_x}} {{L_w}(i,j)} } }}{{{N_x}{N_y}}}
\end{equation}

where \emph{L\(_{w}\)(i,j)} is the luminance of element \emph{(i,j)} as seen from the reference point.

Similarly,

\begin{equation}
\omega  = \sum\limits_{j = 1}^{{N_y}} {\sum\limits_{i = 1}^{{N_x}} {d\omega (i,j)} }
\end{equation}

where \emph{d$\omega$(i,j)} is the solid angle subtended by element \emph{(i,j)} with respect to the reference point.

The modified solid angle is

~\(\Omega = \sum\limits_{j = 1}^{{N_y}} {\sum\limits_{i = 1}^{{N_x}} {d\omega (i,j)} } p({x_R},{y_R})\)

where p is a ``position factor'' {[}Petherbridge \& Longmore, 1954{]} that accounts for the decrease in visual excitation as the luminous element moves away from the line of sight. This factor depends on the horizontal and vertical displacement ratios, \emph{x\(_{R}\)} and \emph{y\(_{R}\)} (Figure~\ref{fig:geometry-for-calculation-of-displacement}),~ given by

\begin{equation}
\begin{array}{rl}
    x_R(i,j) & = \frac{\sqrt{A^2-(YD)^2}}{RR} \\
    y_R(i,j) & = \left|YD/RR\right|
\end{array}
\end{equation}

where

\begin{equation}
\begin{array}{rl}
    RR & = D (\hat{R}_{ray}\cdot\hat{v}_{view}) \\
    A^2 & = D^2 - (RR)^2 \\
    YD = R_{win}(3) - R_{ref}(3)
\end{array}
\end{equation}

\begin{figure}[hbtp] % fig 59
\centering
\includegraphics[width=0.9\textwidth, height=0.9\textheight, keepaspectratio=true]{media/image794.png}
\caption{  Geometry for calculation of displacement ratios used in the glare formula. \protect \label{fig:geometry-for-calculation-of-displacement}}
\end{figure}

The factor \emph{p} can be obtained from graphs given in {[}Petherbridge \& Longmore, 1954{]} or it can be calculated from tabulated values of \emph{p\(_{H}\)}, the Hopkinson position factor {[}Hopkinson, 1966{]}, since \(p = p_H^{1.25}\) . The values resulting from the latter approach are given in Table~\ref{table:position-factor-for-glare-calculation}. Interpolation of this table is used in EnergyPlus to evaluate \emph{p} at intermediate values of \emph{x\(_{R}\)} and \emph{y\(_{R}\)}.

% table 26
\begin{longtable}[c]{p{1.0in}p{0.4in}p{0.4in}p{0.4in}p{0.4in}p{0.4in}p{0.4in}p{0.4in}p{0.4in}p{0.4in}}
\caption{Position factor for glare calculation \label{table:position-factor-for-glare-calculation}}\\
\toprule 
            &      &\multicolumn{8}{l}{$x_R$: Horizontal Displacement Factor} \tabularnewline \cmidrule(r){2-9} \endhead
            &      & \textbf{0}     & \textbf{0.5}   & \textbf{1.0}   & \textbf{1.5}   & \textbf{2.0}   & \textbf{2.5}   & \textbf{3.0}   & \textbf{>3.0} \tabularnewline
\textbf{$y_R$:}      & \textbf{0}    & 1.00  & 0.492 & 0.226 & 0.128 & 0.081 & 0.061 & 0.057 & 0 \tabularnewline
\textbf{Vertical}    & \textbf{0.5}  & 0.123 & 0.119 & 0.065 & 0.043 & 0.029 & 0.026 & 0.023 & 0 \tabularnewline
\textbf{Displacement}  & \textbf{1.0}  & 0.019 & 0.026 & 0.019 & 0.016 & 0.014 & 0.011 & 0.011 & 0 \tabularnewline
\textbf{Factor}      & \textbf{1.5}  & 0.008 & 0.008 & 0.008 & 0.008 & 0.008 & 0.006 & 0.006 & 0 \tabularnewline
            & \textbf{2.0}  & 0     & 0     & 0.003 & 0.003 & 0.003 & 0.003 & 0.003 & 0 \tabularnewline
            & \textbf{>2.0} & 0     & 0     & 0     & 0     & 0     & 0     & 0     & 0 \tabularnewline
\bottomrule
\end{longtable}

The background luminance is

\begin{equation}
{L_b} = {E_b}{\rho_b}
\end{equation}

where \emph{$\rho$\(_{b}\)} is approximated by the average interior surface reflectance of the entire room and

\begin{equation}
{E_b} = \max ({E_r},{E_s})
\end{equation}

where \emph{E\(_{r}\)}is the total internally-reflected component of daylight illuminance produced by all the windows in the room and \emph{E\(_{s}\)} is the illuminance setpoint at the reference point at which glare is being calculated. A precise calculation of \emph{E\(_{b}\)} is not required since the glare index (see next section) is logarithmic. A factor of two variation in \emph{E\(_{b}\)} generally produces a change of only 0.5 to 1.0 in the glare index.

\subsubsection{Glare Index}\label{glare-index}

The net daylight glare at a reference point due to all of the windows in a room is expressed in terms of a \emph{glare index} given by

\begin{equation}
{G_I} = 10{\log_{10}}\sum\limits_{i = 1}^{\scriptstyle \substack{number of \\ windows}} {{{\rm{G}}_{\rm{i}}}}
\end{equation}

where \emph{G\(_{i}\)} is the glare constant at the reference point due to the \emph{i\(^{th}\)} window<|MERGE_RESOLUTION|>--- conflicted
+++ resolved
@@ -438,15 +438,9 @@
 Thus
 
 \begin{equation}
-<<<<<<< HEAD
-\begin{array}{l}
-    \theta_{min} =  - \left| \cos^{-1}(-\tan\phi\tan\phi_w) \right| \\
-    \theta_{max} = \left| \cos^{-1}(-\tan\phi\tan\phi_w) \right| 
-=======
 \begin{array}{rl}
     \theta_{min} & =  - \left| \cos^{-1}(-\tan\phi\tan\phi_w) \right| \\
     \theta_{max} & = \left| \cos^{-1}(-\tan\phi\tan\phi_w) \right| 
->>>>>>> 0bb2a034
 \end{array}
 \end{equation}
 
@@ -478,17 +472,10 @@
 For a window with a diffusing shade
 
 \begin{equation}
-<<<<<<< HEAD
-\begin{array}{l}
-    \Phi_{FW,sh} = \Phi (1 - f) \\
-    \Phi_{CW,sh} = \Phi f
-\end{array}
-=======
   \begin{array}{rl}
     \Phi_{FW,sh} &= \Phi (1 - f) \\
     \Phi_{CW,sh} &= \Phi f
   \end{array}
->>>>>>> 0bb2a034
 \end{equation}
 
 \subsection{Luminance of Shaded Window}\label{luminance-of-shaded-window}
